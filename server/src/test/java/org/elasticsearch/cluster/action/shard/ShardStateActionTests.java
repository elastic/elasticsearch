/*
 * Copyright Elasticsearch B.V. and/or licensed to Elasticsearch B.V. under one
 * or more contributor license agreements. Licensed under the "Elastic License
 * 2.0", the "GNU Affero General Public License v3.0 only", and the "Server Side
 * Public License v 1"; you may not use this file except in compliance with, at
 * your election, the "Elastic License 2.0", the "GNU Affero General Public
 * License v3.0 only", or the "Server Side Public License, v 1".
 */

package org.elasticsearch.cluster.action.shard;

import org.apache.lucene.index.CorruptIndexException;
import org.apache.lucene.util.SetOnce;
import org.elasticsearch.TransportVersion;
import org.elasticsearch.action.ActionListener;
import org.elasticsearch.action.ActionResponse;
import org.elasticsearch.action.support.replication.ClusterStateCreationUtils;
import org.elasticsearch.cluster.ClusterState;
import org.elasticsearch.cluster.ClusterStateObserver;
import org.elasticsearch.cluster.NotMasterException;
import org.elasticsearch.cluster.action.shard.ShardStateAction.FailedShardEntry;
import org.elasticsearch.cluster.action.shard.ShardStateAction.StartedShardEntry;
import org.elasticsearch.cluster.coordination.FailedToCommitClusterStateException;
import org.elasticsearch.cluster.routing.IndexRoutingTable;
import org.elasticsearch.cluster.routing.RerouteService;
import org.elasticsearch.cluster.routing.RoutingTable;
import org.elasticsearch.cluster.routing.ShardRouting;
import org.elasticsearch.cluster.routing.ShardsIterator;
import org.elasticsearch.cluster.routing.allocation.AllocationService;
import org.elasticsearch.cluster.service.ClusterService;
import org.elasticsearch.common.bytes.BytesReference;
import org.elasticsearch.common.io.stream.BytesStreamOutput;
import org.elasticsearch.common.io.stream.StreamInput;
import org.elasticsearch.common.io.stream.Writeable;
import org.elasticsearch.index.shard.ShardId;
import org.elasticsearch.index.shard.ShardLongFieldRange;
import org.elasticsearch.index.shard.ShardLongFieldRangeWireTests;
import org.elasticsearch.test.ESTestCase;
import org.elasticsearch.test.transport.CapturingTransport;
import org.elasticsearch.threadpool.TestThreadPool;
import org.elasticsearch.threadpool.ThreadPool;
import org.elasticsearch.transport.NodeDisconnectedException;
import org.elasticsearch.transport.NodeNotConnectedException;
import org.elasticsearch.transport.TransportException;
import org.elasticsearch.transport.TransportRequest;
import org.elasticsearch.transport.TransportService;
import org.junit.After;
import org.junit.AfterClass;
import org.junit.Before;
import org.junit.BeforeClass;

import java.io.IOException;
import java.util.Collections;
import java.util.UUID;
import java.util.concurrent.CountDownLatch;
import java.util.concurrent.Phaser;
import java.util.concurrent.TimeUnit;
import java.util.concurrent.atomic.AtomicBoolean;
import java.util.concurrent.atomic.AtomicInteger;
import java.util.concurrent.atomic.AtomicReference;
import java.util.function.LongConsumer;

import static org.elasticsearch.test.ClusterServiceUtils.createClusterService;
import static org.elasticsearch.test.ClusterServiceUtils.setState;
import static org.elasticsearch.test.TransportVersionUtils.randomCompatibleVersion;
import static org.hamcrest.CoreMatchers.equalTo;
import static org.hamcrest.CoreMatchers.instanceOf;
import static org.hamcrest.CoreMatchers.sameInstance;
import static org.hamcrest.Matchers.arrayWithSize;
import static org.hamcrest.Matchers.greaterThanOrEqualTo;
import static org.hamcrest.Matchers.is;
import static org.hamcrest.Matchers.notNullValue;
import static org.hamcrest.Matchers.nullValue;

public class ShardStateActionTests extends ESTestCase {
    private static ThreadPool THREAD_POOL;

    private TestShardStateAction shardStateAction;
    private CapturingTransport transport;
    private TransportService transportService;
    private ClusterService clusterService;

    private static class TestShardStateAction extends ShardStateAction {
        TestShardStateAction(
            ClusterService clusterService,
            TransportService transportService,
            AllocationService allocationService,
            RerouteService rerouteService
        ) {
            super(clusterService, transportService, allocationService, rerouteService, THREAD_POOL);
        }

        private Runnable onBeforeWaitForNewMasterAndRetry;

        public void setOnBeforeWaitForNewMasterAndRetry(Runnable onBeforeWaitForNewMasterAndRetry) {
            this.onBeforeWaitForNewMasterAndRetry = onBeforeWaitForNewMasterAndRetry;
        }

        private Runnable onAfterWaitForNewMasterAndRetry;

        public void setOnAfterWaitForNewMasterAndRetry(Runnable onAfterWaitForNewMasterAndRetry) {
            this.onAfterWaitForNewMasterAndRetry = onAfterWaitForNewMasterAndRetry;
        }

        @Override
        protected void waitForNewMasterAndRetry(
            String actionName,
            ClusterStateObserver observer,
            TransportRequest request,
            ActionListener<Void> listener
        ) {
            onBeforeWaitForNewMasterAndRetry.run();
            super.waitForNewMasterAndRetry(actionName, observer, request, listener);
            onAfterWaitForNewMasterAndRetry.run();
        }
    }

    @BeforeClass
    public static void startThreadPool() {
        THREAD_POOL = new TestThreadPool("ShardStateActionTest");
    }

    @Override
    @Before
    public void setUp() throws Exception {
        super.setUp();
        this.transport = new CapturingTransport();
        clusterService = createClusterService(THREAD_POOL);
        transportService = transport.createTransportService(
            clusterService.getSettings(),
            THREAD_POOL,
            TransportService.NOOP_TRANSPORT_INTERCEPTOR,
            x -> clusterService.localNode(),
            null,
            Collections.emptySet()
        );
        transportService.start();
        transportService.acceptIncomingRequests();
        shardStateAction = new TestShardStateAction(clusterService, transportService, null, null);
        shardStateAction.setOnBeforeWaitForNewMasterAndRetry(() -> {});
        shardStateAction.setOnAfterWaitForNewMasterAndRetry(() -> {});
    }

    @Override
    @After
    public void tearDown() throws Exception {
        clusterService.close();
        transportService.close();
        super.tearDown();
        assertThat(shardStateAction.remoteShardRequestsInFlight(), equalTo(0));
    }

    @AfterClass
    public static void stopThreadPool() {
        ThreadPool.terminate(THREAD_POOL, 30, TimeUnit.SECONDS);
        THREAD_POOL = null;
    }

    public void testSuccess() throws InterruptedException {
        final String index = "test";

        setState(clusterService, ClusterStateCreationUtils.stateWithActivePrimary(index, true, randomInt(5)));

        final TestListener listener = new TestListener();
        ShardRouting shardRouting = getRandomShardRouting(index);
        shardStateAction.localShardFailed(shardRouting, "test", getSimulatedFailure(), listener);

        CapturingTransport.CapturedRequest[] capturedRequests = transport.getCapturedRequestsAndClear();
        assertEquals(1, capturedRequests.length);
        // the request is a shard failed request
        assertThat(capturedRequests[0].request(), is(instanceOf(ShardStateAction.FailedShardEntry.class)));
        ShardStateAction.FailedShardEntry shardEntry = (ShardStateAction.FailedShardEntry) capturedRequests[0].request();
        // for the right shard
        assertEquals(shardEntry.getShardId(), shardRouting.shardId());
        assertEquals(shardEntry.getAllocationId(), shardRouting.allocationId().getId());
        // sent to the master
        assertEquals(clusterService.state().nodes().getMasterNode().getId(), capturedRequests[0].node().getId());

        transport.handleResponse(capturedRequests[0].requestId(), ActionResponse.Empty.INSTANCE);

        listener.await();
        assertNull(listener.failure.get());
    }

    public void testNoMaster() throws InterruptedException {
        final String index = "test";

        setState(clusterService, ClusterStateCreationUtils.stateWithActivePrimary(index, true, randomInt(5)));

        var state = clusterService.state();
        setState(clusterService, ClusterState.builder(state).nodes(state.nodes().withMasterNodeId(null)));

        CountDownLatch latch = new CountDownLatch(1);
        AtomicInteger retries = new AtomicInteger();
        AtomicBoolean success = new AtomicBoolean();

        setUpMasterRetryVerification(1, retries, latch, requestId -> {});

        ShardRouting failedShard = getRandomShardRouting(index);
        shardStateAction.localShardFailed(failedShard, "test", getSimulatedFailure(), new ActionListener<Void>() {
            @Override
            public void onResponse(Void aVoid) {
                success.set(true);
                latch.countDown();
            }

            @Override
            public void onFailure(Exception e) {
                success.set(false);
                latch.countDown();
                assert false;
            }
        });

        latch.await();

        assertThat(retries.get(), equalTo(1));
        assertTrue(success.get());
    }

    public void testMasterChannelException() throws InterruptedException {
        final String index = "test";

        setState(clusterService, ClusterStateCreationUtils.stateWithActivePrimary(index, true, randomInt(5)));

        CountDownLatch latch = new CountDownLatch(1);
        AtomicInteger retries = new AtomicInteger();
        AtomicBoolean success = new AtomicBoolean();
        AtomicReference<Throwable> throwable = new AtomicReference<>();

        LongConsumer retryLoop = requestId -> {
            if (randomBoolean()) {
                transport.handleRemoteError(
                    requestId,
                    randomFrom(new NotMasterException("simulated"), new FailedToCommitClusterStateException("simulated"))
                );
            } else {
                if (randomBoolean()) {
                    transport.handleLocalError(requestId, new NodeNotConnectedException(null, "simulated"));
                } else {
                    transport.handleError(requestId, new NodeDisconnectedException(null, ShardStateAction.SHARD_FAILED_ACTION_NAME));
                }
            }
        };

        final int numberOfRetries = randomIntBetween(1, 256);
        setUpMasterRetryVerification(numberOfRetries, retries, latch, retryLoop);

        ShardRouting failedShard = getRandomShardRouting(index);
        shardStateAction.localShardFailed(failedShard, "test", getSimulatedFailure(), new ActionListener<Void>() {
            @Override
            public void onResponse(Void aVoid) {
                success.set(true);
                latch.countDown();
            }

            @Override
            public void onFailure(Exception e) {
                success.set(false);
                throwable.set(e);
                latch.countDown();
                assert false;
            }
        });

        final CapturingTransport.CapturedRequest[] capturedRequests = transport.getCapturedRequestsAndClear();
        assertThat(capturedRequests.length, equalTo(1));
        assertFalse(success.get());
        assertThat(retries.get(), equalTo(0));
        retryLoop.accept(capturedRequests[0].requestId());

        latch.await();
        assertNull(throwable.get());
        assertThat(retries.get(), equalTo(numberOfRetries));
        assertTrue(success.get());
    }

    public void testUnhandledFailure() {
        final String index = "test";

        setState(clusterService, ClusterStateCreationUtils.stateWithActivePrimary(index, true, randomInt(5)));

        final TestListener listener = new TestListener();
        ShardRouting failedShard = getRandomShardRouting(index);
        shardStateAction.localShardFailed(failedShard, "test", getSimulatedFailure(), listener);

        final CapturingTransport.CapturedRequest[] capturedRequests = transport.getCapturedRequestsAndClear();
        assertThat(capturedRequests.length, equalTo(1));
        transport.handleRemoteError(capturedRequests[0].requestId(), new TransportException("simulated"));
        assertNotNull(listener.failure.get());
    }

    public void testShardNotFound() throws InterruptedException {
        final String index = "test";

        setState(clusterService, ClusterStateCreationUtils.stateWithActivePrimary(index, true, randomInt(5)));

        final TestListener listener = new TestListener();
        ShardRouting failedShard = getRandomShardRouting(index);
        RoutingTable routingTable = RoutingTable.builder(clusterService.state().getRoutingTable()).remove(index).build();
        setState(clusterService, ClusterState.builder(clusterService.state()).routingTable(routingTable));
        shardStateAction.localShardFailed(failedShard, "test", getSimulatedFailure(), listener);

        CapturingTransport.CapturedRequest[] capturedRequests = transport.getCapturedRequestsAndClear();
        transport.handleResponse(capturedRequests[0].requestId(), ActionResponse.Empty.INSTANCE);

        listener.await();
        assertNull(listener.failure.get());
    }

    public void testNoLongerPrimaryShardException() throws InterruptedException {
        final String index = "test";

        setState(clusterService, ClusterStateCreationUtils.stateWithActivePrimary(index, true, randomInt(5)));

        ShardRouting failedShard = getRandomShardRouting(index);

        final TestListener listener = new TestListener();
        long primaryTerm = clusterService.state().metadata().getProject().index(index).primaryTerm(failedShard.id());
        assertThat(primaryTerm, greaterThanOrEqualTo(1L));
        shardStateAction.remoteShardFailed(
            failedShard.shardId(),
            failedShard.allocationId().getId(),
            primaryTerm + 1,
            randomBoolean(),
            "test",
            getSimulatedFailure(),
            listener
        );

        ShardStateAction.NoLongerPrimaryShardException catastrophicError = new ShardStateAction.NoLongerPrimaryShardException(
            failedShard.shardId(),
            "dummy failure"
        );
        CapturingTransport.CapturedRequest[] capturedRequests = transport.getCapturedRequestsAndClear();
        transport.handleRemoteError(capturedRequests[0].requestId(), catastrophicError);

        listener.await();

        final Exception failure = listener.failure.get();
        assertNotNull(failure);
        assertThat(failure, instanceOf(ShardStateAction.NoLongerPrimaryShardException.class));
        assertThat(failure.getMessage(), equalTo(catastrophicError.getMessage()));
    }

    public void testCacheRemoteShardFailed() throws Exception {
        final String index = "test";
        setState(clusterService, ClusterStateCreationUtils.stateWithActivePrimary(index, true, randomInt(5)));
        ShardRouting failedShard = getRandomShardRouting(index);
        boolean markAsStale = randomBoolean();
        int numListeners = between(1, 100);
        CountDownLatch latch = new CountDownLatch(numListeners);
        long primaryTerm = randomLongBetween(1, Long.MAX_VALUE);
        for (int i = 0; i < numListeners; i++) {
            shardStateAction.remoteShardFailed(
                failedShard.shardId(),
                failedShard.allocationId().getId(),
                primaryTerm,
                markAsStale,
                "test",
                getSimulatedFailure(),
                new ActionListener<Void>() {
                    @Override
                    public void onResponse(Void aVoid) {
                        latch.countDown();
                    }

                    @Override
                    public void onFailure(Exception e) {
                        latch.countDown();
                    }
                }
            );
        }
        CapturingTransport.CapturedRequest[] capturedRequests = transport.getCapturedRequestsAndClear();
        assertThat(capturedRequests, arrayWithSize(1));
        transport.handleResponse(capturedRequests[0].requestId(), ActionResponse.Empty.INSTANCE);
        latch.await();
        assertThat(transport.capturedRequests(), arrayWithSize(0));
    }

    public void testDeduplicateRemoteShardStarted() throws InterruptedException {
        final String index = "test";
        setState(clusterService, ClusterStateCreationUtils.stateWithActivePrimary(index, true, randomInt(5)));
        ShardRouting startedShard = getRandomShardRouting(index);
        int numListeners = between(1, 100);
        CountDownLatch latch = new CountDownLatch(numListeners);
        long primaryTerm = randomLongBetween(1, Long.MAX_VALUE);
        int expectedRequests = 1;
        for (int i = 0; i < numListeners; i++) {
            if (rarely() && i > 0) {
                expectedRequests++;
                shardStateAction.clearRemoteShardRequestDeduplicator();
            }
            shardStateAction.shardStarted(
                startedShard,
                primaryTerm,
                "started",
                ShardLongFieldRange.EMPTY,
                ShardLongFieldRange.EMPTY,
                new ActionListener<>() {
                    @Override
                    public void onResponse(Void aVoid) {
                        latch.countDown();
                    }

                    @Override
                    public void onFailure(Exception e) {
                        latch.countDown();
                    }
                }
            );
        }
        CapturingTransport.CapturedRequest[] capturedRequests = transport.getCapturedRequestsAndClear();
        assertThat(capturedRequests, arrayWithSize(expectedRequests));
        for (int i = 0; i < expectedRequests; i++) {
            transport.handleResponse(capturedRequests[i].requestId(), ActionResponse.Empty.INSTANCE);
        }
        latch.await();
        assertThat(transport.capturedRequests(), arrayWithSize(0));
    }

    public void testRemoteShardFailedConcurrently() throws Exception {
        final String index = "test";
        final AtomicBoolean shutdown = new AtomicBoolean(false);
        setState(clusterService, ClusterStateCreationUtils.stateWithActivePrimary(index, true, randomInt(5)));
        ShardRouting[] failedShards = new ShardRouting[between(1, 5)];
        for (int i = 0; i < failedShards.length; i++) {
            failedShards[i] = getRandomShardRouting(index);
        }
        final int clientThreads = between(1, 6);
        int iterationsPerThread = scaledRandomIntBetween(50, 500);
        Phaser barrier = new Phaser(clientThreads + 1); // +1 for the master thread
        Thread masterThread = new Thread(() -> {
            barrier.arriveAndAwaitAdvance();
            while (shutdown.get() == false) {
                for (CapturingTransport.CapturedRequest request : transport.getCapturedRequestsAndClear()) {
                    if (randomBoolean()) {
                        transport.handleResponse(request.requestId(), ActionResponse.Empty.INSTANCE);
                    } else {
                        transport.handleRemoteError(request.requestId(), randomFrom(getSimulatedFailure()));
                    }
                }
            }
        });
        masterThread.start();

        AtomicInteger notifiedResponses = new AtomicInteger();
        runInParallel(clientThreads, t -> {
            barrier.arriveAndAwaitAdvance();
            for (int i = 0; i < iterationsPerThread; i++) {
                ShardRouting failedShard = randomFrom(failedShards);
                shardStateAction.remoteShardFailed(
                    failedShard.shardId(),
                    failedShard.allocationId().getId(),
                    randomLongBetween(1, Long.MAX_VALUE),
                    randomBoolean(),
                    "test",
                    getSimulatedFailure(),
                    new ActionListener<>() {
                        @Override
                        public void onResponse(Void aVoid) {
                            notifiedResponses.incrementAndGet();
                        }

                        @Override
                        public void onFailure(Exception e) {
                            notifiedResponses.incrementAndGet();
                        }
                    }
                );
            }
        });
        assertBusy(() -> assertThat(notifiedResponses.get(), equalTo(clientThreads * iterationsPerThread)));
        shutdown.set(true);
        masterThread.join();
    }

    public void testShardStarted() throws InterruptedException {
        final String index = "test";
        setState(clusterService, ClusterStateCreationUtils.stateWithActivePrimary(index, true, randomInt(5)));

        final ShardRouting shardRouting = getRandomShardRouting(index);
        final long primaryTerm = clusterService.state().metadata().getProject().index(shardRouting.index()).primaryTerm(shardRouting.id());
        final TestListener listener = new TestListener();
        shardStateAction.shardStarted(
            shardRouting,
            primaryTerm,
            "testShardStarted",
            ShardLongFieldRange.UNKNOWN,
            ShardLongFieldRange.UNKNOWN,
            listener
        );

        final CapturingTransport.CapturedRequest[] capturedRequests = transport.getCapturedRequestsAndClear();
        assertThat(capturedRequests[0].request(), instanceOf(ShardStateAction.StartedShardEntry.class));

        ShardStateAction.StartedShardEntry entry = (ShardStateAction.StartedShardEntry) capturedRequests[0].request();
        assertThat(entry.shardId, equalTo(shardRouting.shardId()));
        assertThat(entry.allocationId, equalTo(shardRouting.allocationId().getId()));
        assertThat(entry.primaryTerm, equalTo(primaryTerm));
        assertThat(entry.timestampRange, sameInstance(ShardLongFieldRange.UNKNOWN));

        transport.handleResponse(capturedRequests[0].requestId(), ActionResponse.Empty.INSTANCE);
        listener.await();
        assertNull(listener.failure.get());
    }

    private ShardRouting getRandomShardRouting(String index) {
        IndexRoutingTable indexRoutingTable = clusterService.state().routingTable().index(index);
        ShardsIterator shardsIterator = indexRoutingTable.randomAllActiveShardsIt();
        ShardRouting shardRouting = shardsIterator.nextOrNull();
        assert shardRouting != null;
        return shardRouting;
    }

    private void setUpMasterRetryVerification(int numberOfRetries, AtomicInteger retries, CountDownLatch latch, LongConsumer retryLoop) {
        shardStateAction.setOnBeforeWaitForNewMasterAndRetry(() -> {
            var state = clusterService.state();
            setState(
                clusterService,
                ClusterState.builder(state)
                    .nodes(state.nodes().withMasterNodeId(state.nodes().getMasterNodes().values().iterator().next().getId()))
            );
        });

        shardStateAction.setOnAfterWaitForNewMasterAndRetry(() -> verifyRetry(numberOfRetries, retries, latch, retryLoop));
    }

    private void verifyRetry(int numberOfRetries, AtomicInteger retries, CountDownLatch latch, LongConsumer retryLoop) {
        // assert a retry request was sent
        final CapturingTransport.CapturedRequest[] capturedRequests = transport.getCapturedRequestsAndClear();
        if (capturedRequests.length == 1) {
            retries.incrementAndGet();
            if (retries.get() == numberOfRetries) {
                // finish the request
                transport.handleResponse(capturedRequests[0].requestId(), ActionResponse.Empty.INSTANCE);
            } else {
                retryLoop.accept(capturedRequests[0].requestId());
            }
        } else {
            // there failed to be a retry request
            // release the driver thread to fail the test
            latch.countDown();
        }
    }

    private Exception getSimulatedFailure() {
        return new CorruptIndexException("simulated", (String) null);
    }

    public void testFailedShardEntrySerialization() throws Exception {
        final ShardId shardId = new ShardId(randomRealisticUnicodeOfLengthBetween(10, 100), UUID.randomUUID().toString(), between(0, 1000));
        final String allocationId = randomRealisticUnicodeOfCodepointLengthBetween(10, 100);
        final long primaryTerm = randomIntBetween(0, 100);
        final String message = randomRealisticUnicodeOfCodepointLengthBetween(10, 100);
        final Exception failure = randomBoolean() ? null : getSimulatedFailure();
        final boolean markAsStale = randomBoolean();

        final TransportVersion version = randomFrom(randomCompatibleVersion(random()));
        final FailedShardEntry failedShardEntry = new FailedShardEntry(shardId, allocationId, primaryTerm, message, failure, markAsStale);
        try (StreamInput in = serialize(failedShardEntry, version).streamInput()) {
            in.setTransportVersion(version);
            final FailedShardEntry deserialized = new FailedShardEntry(in);
            assertThat(deserialized.getShardId(), equalTo(shardId));
            assertThat(deserialized.getAllocationId(), equalTo(allocationId));
            assertThat(deserialized.primaryTerm, equalTo(primaryTerm));
            assertThat(deserialized.message, equalTo(message));
            if (failure != null) {
                assertThat(deserialized.failure, notNullValue());
                assertThat(deserialized.failure.getClass(), equalTo(failure.getClass()));
                assertThat(deserialized.failure.getMessage(), equalTo(failure.getMessage()));
            } else {
                assertThat(deserialized.failure, nullValue());
            }
            assertThat(deserialized.markAsStale, equalTo(markAsStale));
            assertEquals(failedShardEntry, deserialized);
        }
    }

    public void testStartedShardEntrySerialization() throws Exception {
        final ShardId shardId = new ShardId(randomRealisticUnicodeOfLengthBetween(10, 100), UUID.randomUUID().toString(), between(0, 1000));
        final String allocationId = randomRealisticUnicodeOfCodepointLengthBetween(10, 100);
        final long primaryTerm = randomIntBetween(0, 100);
        final String message = randomRealisticUnicodeOfCodepointLengthBetween(10, 100);

        final TransportVersion version = randomFrom(randomCompatibleVersion(random()));
        final ShardLongFieldRange timestampRange = ShardLongFieldRangeWireTests.randomRange();
        final ShardLongFieldRange eventIngestedRange = ShardLongFieldRangeWireTests.randomRange();
        var startedShardEntry = new StartedShardEntry(shardId, allocationId, primaryTerm, message, timestampRange, eventIngestedRange);
        try (StreamInput in = serialize(startedShardEntry, version).streamInput()) {
            in.setTransportVersion(version);
            final StartedShardEntry deserialized = new StartedShardEntry(in);
            assertThat(deserialized.shardId, equalTo(shardId));
            assertThat(deserialized.allocationId, equalTo(allocationId));
            assertThat(deserialized.primaryTerm, equalTo(primaryTerm));
            assertThat(deserialized.message, equalTo(message));
            assertThat(deserialized.timestampRange, equalTo(timestampRange));
<<<<<<< HEAD
            if (version.before(TransportVersions.V_8_15_0)) {
                assertThat(deserialized.eventIngestedRange, equalTo(ShardLongFieldRange.UNKNOWN));
            } else {
                assertThat(deserialized.eventIngestedRange, equalTo(eventIngestedRange));
            }
=======
            assertThat(deserialized.eventIngestedRange, equalTo(eventIngestedRange));
>>>>>>> 80d68666
        }
    }

    BytesReference serialize(Writeable writeable, TransportVersion version) throws IOException {
        try (BytesStreamOutput out = new BytesStreamOutput()) {
            out.setTransportVersion(version);
            writeable.writeTo(out);
            return out.bytes();
        }
    }

    private static class TestListener implements ActionListener<Void> {

        private final SetOnce<Exception> failure = new SetOnce<>();
        private final CountDownLatch latch = new CountDownLatch(1);

        @Override
        public void onResponse(Void aVoid) {
            try {
                failure.set(null);
            } finally {
                latch.countDown();
            }
        }

        @Override
        public void onFailure(final Exception e) {
            try {
                failure.set(e);
            } finally {
                latch.countDown();
            }
        }

        void await() throws InterruptedException {
            latch.await();
        }
    }
}<|MERGE_RESOLUTION|>--- conflicted
+++ resolved
@@ -12,6 +12,7 @@
 import org.apache.lucene.index.CorruptIndexException;
 import org.apache.lucene.util.SetOnce;
 import org.elasticsearch.TransportVersion;
+import org.elasticsearch.TransportVersions;
 import org.elasticsearch.action.ActionListener;
 import org.elasticsearch.action.ActionResponse;
 import org.elasticsearch.action.support.replication.ClusterStateCreationUtils;
@@ -62,6 +63,8 @@
 
 import static org.elasticsearch.test.ClusterServiceUtils.createClusterService;
 import static org.elasticsearch.test.ClusterServiceUtils.setState;
+import static org.elasticsearch.test.TransportVersionUtils.getFirstVersion;
+import static org.elasticsearch.test.TransportVersionUtils.getPreviousVersion;
 import static org.elasticsearch.test.TransportVersionUtils.randomCompatibleVersion;
 import static org.hamcrest.CoreMatchers.equalTo;
 import static org.hamcrest.CoreMatchers.instanceOf;
@@ -596,15 +599,7 @@
             assertThat(deserialized.primaryTerm, equalTo(primaryTerm));
             assertThat(deserialized.message, equalTo(message));
             assertThat(deserialized.timestampRange, equalTo(timestampRange));
-<<<<<<< HEAD
-            if (version.before(TransportVersions.V_8_15_0)) {
-                assertThat(deserialized.eventIngestedRange, equalTo(ShardLongFieldRange.UNKNOWN));
-            } else {
-                assertThat(deserialized.eventIngestedRange, equalTo(eventIngestedRange));
-            }
-=======
             assertThat(deserialized.eventIngestedRange, equalTo(eventIngestedRange));
->>>>>>> 80d68666
         }
     }
 

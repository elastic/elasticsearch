--- conflicted
+++ resolved
@@ -13,13 +13,10 @@
 import org.elasticsearch.cluster.ClusterName;
 import org.elasticsearch.cluster.NotMasterException;
 import org.elasticsearch.cluster.node.DiscoveryNode;
-<<<<<<< HEAD
 import org.elasticsearch.cluster.service.FakeThreadPoolMasterService;
 import org.elasticsearch.cluster.service.MasterService;
 import org.elasticsearch.common.io.stream.StreamOutput;
 import org.elasticsearch.common.settings.ClusterSettings;
-=======
->>>>>>> dd885e28
 import org.elasticsearch.common.settings.Settings;
 import org.elasticsearch.common.util.concurrent.DeterministicTaskQueue;
 import org.elasticsearch.core.TimeValue;
@@ -46,11 +43,8 @@
 import static org.elasticsearch.cluster.coordination.JoinHelper.PENDING_JOIN_WAITING_RESPONSE;
 import static org.elasticsearch.monitor.StatusInfo.Status.HEALTHY;
 import static org.elasticsearch.monitor.StatusInfo.Status.UNHEALTHY;
-<<<<<<< HEAD
 import static org.elasticsearch.node.Node.NODE_NAME_SETTING;
 import static org.elasticsearch.transport.AbstractSimpleTransportTestCase.IGNORE_DESERIALIZATION_ERRORS_SETTING;
-=======
->>>>>>> dd885e28
 import static org.elasticsearch.transport.TransportService.HANDSHAKE_ACTION_NAME;
 import static org.hamcrest.Matchers.equalTo;
 import static org.hamcrest.core.Is.is;
@@ -213,7 +207,6 @@
         );
     }
 
-<<<<<<< HEAD
     public void testJoinValidationRejectsMismatchedClusterUUID() {
         DeterministicTaskQueue deterministicTaskQueue = new DeterministicTaskQueue();
         MockTransport mockTransport = new MockTransport();
@@ -279,8 +272,6 @@
         );
     }
 
-=======
->>>>>>> dd885e28
     public void testJoinFailureOnUnhealthyNodes() {
         DeterministicTaskQueue deterministicTaskQueue = new DeterministicTaskQueue();
         CapturingTransport capturingTransport = new HandshakingCapturingTransport();
@@ -346,7 +337,6 @@
         assertEquals(node1, capturedRequest1a.node());
     }
 
-<<<<<<< HEAD
     public void testJoinValidationFailsOnUnreadableClusterState() {
         final List<Releasable> releasables = new ArrayList<>(3);
         try {
@@ -424,8 +414,6 @@
         }
     }
 
-=======
->>>>>>> dd885e28
     private static class HandshakingCapturingTransport extends CapturingTransport {
 
         @Override

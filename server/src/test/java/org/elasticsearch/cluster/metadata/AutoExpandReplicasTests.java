/*
 * Licensed to Elasticsearch under one or more contributor
 * license agreements. See the NOTICE file distributed with
 * this work for additional information regarding copyright
 * ownership. Elasticsearch licenses this file to you under
 * the Apache License, Version 2.0 (the "License"); you may
 * not use this file except in compliance with the License.
 * You may obtain a copy of the License at
 *
 *    http://www.apache.org/licenses/LICENSE-2.0
 *
 * Unless required by applicable law or agreed to in writing,
 * software distributed under the License is distributed on an
 * "AS IS" BASIS, WITHOUT WARRANTIES OR CONDITIONS OF ANY
 * KIND, either express or implied.  See the License for the
 * specific language governing permissions and limitations
 * under the License.
 */
package org.elasticsearch.cluster.metadata;

import org.elasticsearch.Version;
import org.elasticsearch.action.admin.cluster.reroute.ClusterRerouteRequest;
import org.elasticsearch.action.admin.indices.create.CreateIndexRequest;
import org.elasticsearch.action.support.ActiveShardCount;
import org.elasticsearch.action.support.replication.ClusterStateCreationUtils;
import org.elasticsearch.cluster.ClusterState;
import org.elasticsearch.cluster.node.DiscoveryNode;
import org.elasticsearch.cluster.node.DiscoveryNodes;
import org.elasticsearch.cluster.routing.IndexShardRoutingTable;
import org.elasticsearch.cluster.routing.ShardRoutingState;
import org.elasticsearch.common.settings.Settings;
import org.elasticsearch.common.util.set.Sets;
import org.elasticsearch.indices.cluster.ClusterStateChanges;
import org.elasticsearch.test.ESTestCase;
import org.elasticsearch.threadpool.TestThreadPool;
import org.elasticsearch.threadpool.ThreadPool;

import java.util.ArrayList;
import java.util.Collections;
import java.util.HashSet;
import java.util.List;
import java.util.Locale;
import java.util.Set;
import java.util.concurrent.atomic.AtomicInteger;
import java.util.stream.Collectors;

import static org.elasticsearch.cluster.metadata.IndexMetaData.SETTING_AUTO_EXPAND_REPLICAS;
import static org.elasticsearch.cluster.metadata.IndexMetaData.SETTING_NUMBER_OF_SHARDS;
import static org.hamcrest.Matchers.everyItem;
import static org.hamcrest.Matchers.isIn;

public class AutoExpandReplicasTests extends ESTestCase {

    public void testParseSettings() {
        AutoExpandReplicas autoExpandReplicas = AutoExpandReplicas.SETTING
            .get(Settings.builder().put("index.auto_expand_replicas", "0-5").build());
        assertEquals(0, autoExpandReplicas.getMinReplicas());
        assertEquals(5, autoExpandReplicas.getMaxReplicas(8));
        assertEquals(2, autoExpandReplicas.getMaxReplicas(3));

        autoExpandReplicas = AutoExpandReplicas.SETTING.get(Settings.builder().put("index.auto_expand_replicas", "0-all").build());
        assertEquals(0, autoExpandReplicas.getMinReplicas());
        assertEquals(5, autoExpandReplicas.getMaxReplicas(6));
        assertEquals(2, autoExpandReplicas.getMaxReplicas(3));

        autoExpandReplicas = AutoExpandReplicas.SETTING.get(Settings.builder().put("index.auto_expand_replicas", "1-all").build());
        assertEquals(1, autoExpandReplicas.getMinReplicas());
        assertEquals(5, autoExpandReplicas.getMaxReplicas(6));
        assertEquals(2, autoExpandReplicas.getMaxReplicas(3));

    }

    public void testInvalidValues() {
        try {
            AutoExpandReplicas.SETTING.get(Settings.builder().put("index.auto_expand_replicas", "boom").build());
            fail();
        } catch (IllegalArgumentException ex) {
            assertEquals("failed to parse [index.auto_expand_replicas] from value: [boom] at index -1", ex.getMessage());
        }

        try {
            AutoExpandReplicas.SETTING.get(Settings.builder().put("index.auto_expand_replicas", "1-boom").build());
            fail();
        } catch (IllegalArgumentException ex) {
            assertEquals("failed to parse [index.auto_expand_replicas] from value: [1-boom] at index 1", ex.getMessage());
            assertEquals("For input string: \"boom\"", ex.getCause().getMessage());
        }

        try {
            AutoExpandReplicas.SETTING.get(Settings.builder().put("index.auto_expand_replicas", "boom-1").build());
            fail();
        } catch (IllegalArgumentException ex) {
            assertEquals("failed to parse [index.auto_expand_replicas] from value: [boom-1] at index 4", ex.getMessage());
            assertEquals("For input string: \"boom\"", ex.getCause().getMessage());
        }

        try {
            AutoExpandReplicas.SETTING.get(Settings.builder().put("index.auto_expand_replicas", "2-1").build());
        } catch (IllegalArgumentException ex) {
            assertEquals("[index.auto_expand_replicas] minReplicas must be =< maxReplicas but wasn't 2 > 1", ex.getMessage());
        }

    }

    private static final AtomicInteger nodeIdGenerator = new AtomicInteger();

    protected DiscoveryNode createNode(DiscoveryNode.Role... mustHaveRoles) {
        Set<DiscoveryNode.Role> roles = new HashSet<>(randomSubsetOf(Sets.newHashSet(DiscoveryNode.Role.values())));
        for (DiscoveryNode.Role mustHaveRole : mustHaveRoles) {
            roles.add(mustHaveRole);
        }
        final String id = String.format(Locale.ROOT, "node_%03d", nodeIdGenerator.incrementAndGet());
        return new DiscoveryNode(id, id, buildNewFakeTransportAddress(), Collections.emptyMap(), roles,
            Version.CURRENT);
    }

    /**
     * Checks that when nodes leave the cluster that the auto-expand-replica functionality only triggers after failing the shards on
     * the removed nodes. This ensures that active shards on other live nodes are not failed if the primary resided on a now dead node.
     * Instead, one of the replicas on the live nodes first gets promoted to primary, and the auto-expansion (removing replicas) only
     * triggers in a follow-up step.
     */
    public void testAutoExpandWhenNodeLeavesAndPossiblyRejoins() throws InterruptedException {
        final ThreadPool threadPool = new TestThreadPool(getClass().getName());
        final ClusterStateChanges cluster = new ClusterStateChanges(xContentRegistry(), threadPool);

        try {
            List<DiscoveryNode> allNodes = new ArrayList<>();
            DiscoveryNode localNode = createNode(DiscoveryNode.Role.MASTER); // local node is the master
            allNodes.add(localNode);
            int numDataNodes = randomIntBetween(3, 5);
            List<DiscoveryNode> dataNodes = new ArrayList<>(numDataNodes);
            for (int i = 0; i < numDataNodes; i++) {
                dataNodes.add(createNode(DiscoveryNode.Role.DATA));
            }
            allNodes.addAll(dataNodes);
<<<<<<< HEAD
            ClusterState state = ClusterStateCreationUtils.state(localNode, localNode, allNodes.toArray(new DiscoveryNode[allNodes.size()]));
=======
            ClusterState state = ClusterStateCreationUtils.state(localNode, localNode, allNodes.toArray(new DiscoveryNode[0]));
>>>>>>> 0c7f6570

            CreateIndexRequest request = new CreateIndexRequest("index",
                Settings.builder()
                    .put(SETTING_NUMBER_OF_SHARDS, 1)
                    .put(SETTING_AUTO_EXPAND_REPLICAS, "0-all").build())
                .waitForActiveShards(ActiveShardCount.NONE);
            state = cluster.createIndex(state, request);
            assertTrue(state.metaData().hasIndex("index"));
            while (state.routingTable().index("index").shard(0).allShardsStarted() == false) {
                logger.info(state);
                state = cluster.applyStartedShards(state,
                    state.routingTable().index("index").shard(0).shardsWithState(ShardRoutingState.INITIALIZING));
                state = cluster.reroute(state, new ClusterRerouteRequest());
            }

            IndexShardRoutingTable preTable = state.routingTable().index("index").shard(0);
            final Set<String> unchangedNodeIds;
            final IndexShardRoutingTable postTable;

            if (randomBoolean()) {
                // simulate node removal
                List<DiscoveryNode> nodesToRemove = randomSubsetOf(2, dataNodes);
                unchangedNodeIds = dataNodes.stream().filter(n -> nodesToRemove.contains(n) == false)
                    .map(DiscoveryNode::getId).collect(Collectors.toSet());

                state = cluster.removeNodes(state, nodesToRemove);
                postTable = state.routingTable().index("index").shard(0);

                assertTrue("not all shards started in " + state.toString(), postTable.allShardsStarted());
                assertThat(postTable.toString(), postTable.getAllAllocationIds(), everyItem(isIn(preTable.getAllAllocationIds())));
            } else {
                // fake an election where conflicting nodes are removed and readded
                state = ClusterState.builder(state).nodes(DiscoveryNodes.builder(state.nodes()).masterNodeId(null).build()).build();

                List<DiscoveryNode> conflictingNodes = randomSubsetOf(2, dataNodes);
                unchangedNodeIds = dataNodes.stream().filter(n -> conflictingNodes.contains(n) == false)
                    .map(DiscoveryNode::getId).collect(Collectors.toSet());

                List<DiscoveryNode> nodesToAdd = conflictingNodes.stream()
<<<<<<< HEAD
                    .map(n -> new DiscoveryNode(n.getName(), n.getId(), buildNewFakeTransportAddress(), n.getAttributes(), n.getRoles(), n.getVersion()))
=======
                    .map(n -> new DiscoveryNode(n.getName(), n.getId(), buildNewFakeTransportAddress(),
                        n.getAttributes(), n.getRoles(), n.getVersion()))
>>>>>>> 0c7f6570
                    .collect(Collectors.toList());

                if (randomBoolean()) {
                    nodesToAdd.add(createNode(DiscoveryNode.Role.DATA));
                }

                state = cluster.joinNodesAndBecomeMaster(state, nodesToAdd);
                postTable = state.routingTable().index("index").shard(0);
            }

            Set<String> unchangedAllocationIds = preTable.getShards().stream().filter(shr -> unchangedNodeIds.contains(shr.currentNodeId()))
                .map(shr -> shr.allocationId().getId()).collect(Collectors.toSet());

            assertThat(postTable.toString(), unchangedAllocationIds, everyItem(isIn(postTable.getAllAllocationIds())));

            postTable.getShards().forEach(
                shardRouting -> {
                    if (shardRouting.assignedToNode() && unchangedAllocationIds.contains(shardRouting.allocationId().getId())) {
                        assertTrue("Shard should be active: " + shardRouting, shardRouting.active());
                    }
                }
            );
        } finally {
            terminate(threadPool);
        }
    }
}<|MERGE_RESOLUTION|>--- conflicted
+++ resolved
@@ -134,11 +134,7 @@
                 dataNodes.add(createNode(DiscoveryNode.Role.DATA));
             }
             allNodes.addAll(dataNodes);
-<<<<<<< HEAD
-            ClusterState state = ClusterStateCreationUtils.state(localNode, localNode, allNodes.toArray(new DiscoveryNode[allNodes.size()]));
-=======
             ClusterState state = ClusterStateCreationUtils.state(localNode, localNode, allNodes.toArray(new DiscoveryNode[0]));
->>>>>>> 0c7f6570
 
             CreateIndexRequest request = new CreateIndexRequest("index",
                 Settings.builder()
@@ -178,12 +174,8 @@
                     .map(DiscoveryNode::getId).collect(Collectors.toSet());
 
                 List<DiscoveryNode> nodesToAdd = conflictingNodes.stream()
-<<<<<<< HEAD
-                    .map(n -> new DiscoveryNode(n.getName(), n.getId(), buildNewFakeTransportAddress(), n.getAttributes(), n.getRoles(), n.getVersion()))
-=======
                     .map(n -> new DiscoveryNode(n.getName(), n.getId(), buildNewFakeTransportAddress(),
                         n.getAttributes(), n.getRoles(), n.getVersion()))
->>>>>>> 0c7f6570
                     .collect(Collectors.toList());
 
                 if (randomBoolean()) {

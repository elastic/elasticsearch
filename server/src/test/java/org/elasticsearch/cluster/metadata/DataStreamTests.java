/*
 * Copyright Elasticsearch B.V. and/or licensed to Elasticsearch B.V. under one
 * or more contributor license agreements. Licensed under the "Elastic License
 * 2.0", the "GNU Affero General Public License v3.0 only", and the "Server Side
 * Public License v 1"; you may not use this file except in compliance with, at
 * your election, the "Elastic License 2.0", the "GNU Affero General Public
 * License v3.0 only", or the "Server Side Public License, v 1".
 */
package org.elasticsearch.cluster.metadata;

import org.apache.lucene.tests.util.LuceneTestCase;
import org.elasticsearch.action.admin.indices.rollover.MaxAgeCondition;
import org.elasticsearch.action.admin.indices.rollover.RolloverConfiguration;
import org.elasticsearch.action.admin.indices.rollover.RolloverConfigurationTests;
import org.elasticsearch.action.admin.indices.rollover.RolloverInfo;
import org.elasticsearch.action.downsample.DownsampleConfig;
import org.elasticsearch.cluster.ClusterState;
import org.elasticsearch.common.Strings;
import org.elasticsearch.common.UUIDs;
import org.elasticsearch.common.io.stream.Writeable;
import org.elasticsearch.common.settings.ClusterSettings;
import org.elasticsearch.common.settings.Settings;
import org.elasticsearch.core.Nullable;
import org.elasticsearch.core.TimeValue;
import org.elasticsearch.core.Tuple;
import org.elasticsearch.index.Index;
import org.elasticsearch.index.IndexMode;
import org.elasticsearch.index.IndexSettings;
import org.elasticsearch.index.IndexVersion;
import org.elasticsearch.index.mapper.DateFieldMapper;
import org.elasticsearch.indices.SystemIndices;
import org.elasticsearch.search.aggregations.bucket.histogram.DateHistogramInterval;
import org.elasticsearch.test.AbstractXContentSerializingTestCase;
import org.elasticsearch.test.ESTestCase;
import org.elasticsearch.xcontent.ToXContent;
import org.elasticsearch.xcontent.XContentBuilder;
import org.elasticsearch.xcontent.XContentParser;
import org.elasticsearch.xcontent.XContentType;

import java.io.IOException;
import java.time.Instant;
import java.time.temporal.ChronoUnit;
import java.util.ArrayList;
import java.util.Arrays;
import java.util.HashMap;
import java.util.HashSet;
import java.util.List;
import java.util.Locale;
import java.util.Map;
import java.util.Set;
import java.util.function.Function;
import java.util.function.Supplier;
import java.util.stream.Collectors;

import static org.elasticsearch.cluster.metadata.DataStream.getDefaultBackingIndexName;
import static org.elasticsearch.cluster.metadata.DataStream.getDefaultFailureStoreName;
import static org.elasticsearch.cluster.metadata.DataStreamTestHelper.newInstance;
import static org.elasticsearch.cluster.metadata.DataStreamTestHelper.randomIndexInstances;
import static org.elasticsearch.cluster.metadata.DataStreamTestHelper.randomNonEmptyIndexInstances;
import static org.elasticsearch.index.IndexSettings.LIFECYCLE_ORIGINATION_DATE;
import static org.hamcrest.Matchers.containsString;
import static org.hamcrest.Matchers.equalTo;
import static org.hamcrest.Matchers.everyItem;
import static org.hamcrest.Matchers.hasItems;
import static org.hamcrest.Matchers.hasSize;
import static org.hamcrest.Matchers.in;
import static org.hamcrest.Matchers.is;
import static org.hamcrest.Matchers.not;
import static org.hamcrest.Matchers.notNullValue;
import static org.hamcrest.Matchers.nullValue;
import static org.mockito.Mockito.mock;
import static org.mockito.Mockito.when;

public class DataStreamTests extends AbstractXContentSerializingTestCase<DataStream> {

    @Override
    protected DataStream doParseInstance(XContentParser parser) throws IOException {
        return DataStream.fromXContent(parser);
    }

    @Override
    protected Writeable.Reader<DataStream> instanceReader() {
        return DataStream::read;
    }

    @Override
    protected DataStream createTestInstance() {
        return DataStreamTestHelper.randomInstance();
    }

    @Override
    protected DataStream mutateInstance(DataStream instance) {
        var name = instance.getName();
        var indices = instance.getIndices();
        var generation = instance.getGeneration();
        var metadata = instance.getMetadata();
        var settings = instance.getSettings();
        var isHidden = instance.isHidden();
        var isReplicated = instance.isReplicated();
        var isSystem = instance.isSystem();
        var allowsCustomRouting = instance.isAllowCustomRouting();
        var indexMode = instance.getIndexMode();
        var lifecycle = instance.getDataLifecycle();
        var dataStreamOptions = instance.getDataStreamOptions();
        var failureIndices = instance.getFailureIndices();
        var rolloverOnWrite = instance.rolloverOnWrite();
        var autoShardingEvent = instance.getAutoShardingEvent();
        var failureRolloverOnWrite = instance.getFailureComponent().isRolloverOnWrite();
        var failureAutoShardingEvent = instance.getDataComponent().getAutoShardingEvent();
        switch (between(0, 16)) {
            case 0 -> name = randomAlphaOfLength(10);
            case 1 -> indices = randomNonEmptyIndexInstances();
            case 2 -> generation = instance.getGeneration() + randomIntBetween(1, 10);
            case 3 -> metadata = randomBoolean() && metadata != null ? null : Map.of("key", randomAlphaOfLength(10));
            case 4 -> {
                if (isHidden) {
                    isHidden = false;
                    isSystem = false; // To ensure that we generate a valid combination, system indices should be always hidden
                } else {
                    isHidden = true;
                }
            }
            case 5 -> {
                isReplicated = isReplicated == false;
                // Replicated data streams cannot be marked for lazy rollover.
                rolloverOnWrite = isReplicated == false && rolloverOnWrite;
                failureRolloverOnWrite = isReplicated == false && failureRolloverOnWrite;
            }
            case 6 -> {
                if (isSystem == false) {
                    isSystem = true;
                    isHidden = true; // A system data stream must always be hidden
                } else {
                    isSystem = false;
                }
            }
            case 7 -> allowsCustomRouting = allowsCustomRouting == false;
            case 8 -> indexMode = randomBoolean() && indexMode != null
                ? null
                : randomValueOtherThan(indexMode, () -> randomFrom(IndexMode.values()));
            case 9 -> lifecycle = randomBoolean() && lifecycle != null
                ? null
                : DataStreamLifecycle.dataLifecycleBuilder().dataRetention(randomPositiveTimeValue()).build();
            case 10 -> failureIndices = randomValueOtherThan(failureIndices, DataStreamTestHelper::randomIndexInstances);
            case 11 -> dataStreamOptions = dataStreamOptions.isEmpty()
                ? new DataStreamOptions(DataStreamFailureStoreTests.randomFailureStore())
                : randomBoolean() ? DataStreamOptions.EMPTY
                : new DataStreamOptions(
                    randomValueOtherThan(dataStreamOptions.failureStore(), DataStreamFailureStoreTests::randomFailureStore)
                );
            case 12 -> {
                rolloverOnWrite = rolloverOnWrite == false;
                isReplicated = rolloverOnWrite == false && isReplicated;
            }
            case 13 -> {
                if (randomBoolean() || autoShardingEvent == null) {
                    // If we're mutating the auto sharding event of the failure store, we need to ensure there's at least one failure index.
                    if (failureIndices.isEmpty()) {
                        failureIndices = DataStreamTestHelper.randomNonEmptyIndexInstances();
                        dataStreamOptions = DataStreamOptions.FAILURE_STORE_ENABLED;
                    }
                    autoShardingEvent = new DataStreamAutoShardingEvent(
                        failureIndices.getLast().getName(),
                        randomIntBetween(1, 10),
                        randomMillisUpToYear9999()
                    );
                } else {
                    autoShardingEvent = null;
                }
            }
            case 14 -> {
                failureRolloverOnWrite = failureRolloverOnWrite == false;
                isReplicated = failureRolloverOnWrite == false && isReplicated;
            }
            case 15 -> failureAutoShardingEvent = randomBoolean() && failureAutoShardingEvent != null
                ? null
                : new DataStreamAutoShardingEvent(indices.getLast().getName(), randomIntBetween(1, 10), randomMillisUpToYear9999());
            case 16 -> settings = randomValueOtherThan(settings, DataStreamTestHelper::randomSettings);
        }

        return new DataStream(
            name,
            generation,
            metadata,
            settings,
            isHidden,
            isReplicated,
            isSystem,
            System::currentTimeMillis,
            allowsCustomRouting,
            indexMode,
            lifecycle,
            dataStreamOptions,
            new DataStream.DataStreamIndices(DataStream.BACKING_INDEX_PREFIX, indices, rolloverOnWrite, autoShardingEvent),
            new DataStream.DataStreamIndices(
                DataStream.BACKING_INDEX_PREFIX,
                failureIndices,
                failureRolloverOnWrite,
                failureAutoShardingEvent
            )
        );
    }

    public void testRollover() {
        DataStream ds = DataStreamTestHelper.randomInstance().promoteDataStream();
        final var project = ProjectMetadata.builder(randomProjectIdOrDefault()).build();
        Tuple<String, Long> newCoordinates = ds.nextWriteIndexAndGeneration(project, ds.getDataComponent());
        final DataStream rolledDs = ds.rollover(new Index(newCoordinates.v1(), UUIDs.randomBase64UUID()), newCoordinates.v2(), null, null);
        assertThat(rolledDs.getName(), equalTo(ds.getName()));
        assertThat(rolledDs.getGeneration(), equalTo(ds.getGeneration() + 1));
        assertThat(rolledDs.getIndices().size(), equalTo(ds.getIndices().size() + 1));
        assertTrue(rolledDs.getIndices().containsAll(ds.getIndices()));
        assertTrue(rolledDs.getIndices().contains(rolledDs.getWriteIndex()));
        // Irrespective of whether the rollover was performed lazily, rolloverOnWrite should always be set to false after rollover.
        assertFalse(rolledDs.rolloverOnWrite());
    }

    public void testRolloverWithConflictingBackingIndexName() {
        // used a fixed time provider to guarantee name conflicts
        DataStream ds = DataStreamTestHelper.randomInstance(() -> 0L).promoteDataStream();

        // create some indices with names that conflict with the names of the data stream's backing indices
        int numConflictingIndices = randomIntBetween(1, 10);
        ProjectMetadata.Builder builder = ProjectMetadata.builder(randomProjectIdOrDefault());
        for (int k = 1; k <= numConflictingIndices; k++) {
            IndexMetadata im = IndexMetadata.builder(DataStream.getDefaultBackingIndexName(ds.getName(), ds.getGeneration() + k, 0L))
                .settings(settings(IndexVersion.current()))
                .numberOfShards(1)
                .numberOfReplicas(1)
                .build();
            builder.put(im, false);
        }

        final Tuple<String, Long> newCoordinates = ds.nextWriteIndexAndGeneration(builder.build(), ds.getDataComponent());
        final DataStream rolledDs = ds.rollover(new Index(newCoordinates.v1(), UUIDs.randomBase64UUID()), newCoordinates.v2(), null, null);
        assertThat(rolledDs.getName(), equalTo(ds.getName()));
        assertThat(rolledDs.getGeneration(), equalTo(ds.getGeneration() + numConflictingIndices + 1));
        assertThat(rolledDs.getIndices().size(), equalTo(ds.getIndices().size() + 1));
        assertTrue(rolledDs.getIndices().containsAll(ds.getIndices()));
        assertTrue(rolledDs.getIndices().contains(rolledDs.getWriteIndex()));
        assertThat(rolledDs.getIndexMode(), equalTo(ds.getIndexMode()));
    }

    public void testRolloverUpgradeToTsdbDataStream() {
        DataStream ds = DataStreamTestHelper.randomInstance()
            .copy()
            .setReplicated(false)
            .setIndexMode(randomBoolean() ? IndexMode.STANDARD : null)
            .build();
        final var project = ProjectMetadata.builder(randomProjectIdOrDefault()).build();
        var newCoordinates = ds.nextWriteIndexAndGeneration(project, ds.getDataComponent());

        var rolledDs = ds.rollover(
            new Index(newCoordinates.v1(), UUIDs.randomBase64UUID()),
            newCoordinates.v2(),
            IndexMode.TIME_SERIES,
            null
        );
        assertThat(rolledDs.getName(), equalTo(ds.getName()));
        assertThat(rolledDs.getGeneration(), equalTo(ds.getGeneration() + 1));
        assertThat(rolledDs.getIndices().size(), equalTo(ds.getIndices().size() + 1));
        assertTrue(rolledDs.getIndices().containsAll(ds.getIndices()));
        assertTrue(rolledDs.getIndices().contains(rolledDs.getWriteIndex()));
        assertThat(rolledDs.getIndexMode(), equalTo(IndexMode.TIME_SERIES));
    }

    public void testRolloverUpgradeToLogsdbDataStream() {
        DataStream ds = DataStreamTestHelper.randomInstance()
            .copy()
            .setReplicated(false)
            .setIndexMode(randomBoolean() ? IndexMode.STANDARD : null)
            .build();
        final var project = ProjectMetadata.builder(randomProjectIdOrDefault()).build();
        var newCoordinates = ds.nextWriteIndexAndGeneration(project, ds.getDataComponent());

        var rolledDs = ds.rollover(new Index(newCoordinates.v1(), UUIDs.randomBase64UUID()), newCoordinates.v2(), IndexMode.LOGSDB, null);
        assertThat(rolledDs.getName(), equalTo(ds.getName()));
        assertThat(rolledDs.getGeneration(), equalTo(ds.getGeneration() + 1));
        assertThat(rolledDs.getIndices().size(), equalTo(ds.getIndices().size() + 1));
        assertTrue(rolledDs.getIndices().containsAll(ds.getIndices()));
        assertTrue(rolledDs.getIndices().contains(rolledDs.getWriteIndex()));
        assertThat(rolledDs.getIndexMode(), equalTo(IndexMode.LOGSDB));
    }

    public void testRolloverFromTSdbToLogsdb() {
        DataStream ds = DataStreamTestHelper.randomInstance().copy().setReplicated(false).setIndexMode(IndexMode.TIME_SERIES).build();
        final var project = ProjectMetadata.builder(randomProjectIdOrDefault()).build();
        var newCoordinates = ds.nextWriteIndexAndGeneration(project, ds.getDataComponent());

        var rolledDs = ds.rollover(new Index(newCoordinates.v1(), UUIDs.randomBase64UUID()), newCoordinates.v2(), IndexMode.LOGSDB, null);
        assertThat(rolledDs.getName(), equalTo(ds.getName()));
        assertThat(rolledDs.getGeneration(), equalTo(ds.getGeneration() + 1));
        assertThat(rolledDs.getIndices().size(), equalTo(ds.getIndices().size() + 1));
        assertTrue(rolledDs.getIndices().containsAll(ds.getIndices()));
        assertTrue(rolledDs.getIndices().contains(rolledDs.getWriteIndex()));
        assertThat(rolledDs.getIndexMode(), equalTo(IndexMode.LOGSDB));
    }

    public void testRolloverFromLogsdbToTsdb() {
        DataStream ds = DataStreamTestHelper.randomInstance().copy().setReplicated(false).setIndexMode(IndexMode.LOGSDB).build();
        final var project = ProjectMetadata.builder(randomProjectIdOrDefault()).build();
        var newCoordinates = ds.nextWriteIndexAndGeneration(project, ds.getDataComponent());

        var rolledDs = ds.rollover(
            new Index(newCoordinates.v1(), UUIDs.randomBase64UUID()),
            newCoordinates.v2(),
            IndexMode.TIME_SERIES,
            null
        );
        assertThat(rolledDs.getName(), equalTo(ds.getName()));
        assertThat(rolledDs.getGeneration(), equalTo(ds.getGeneration() + 1));
        assertThat(rolledDs.getIndices().size(), equalTo(ds.getIndices().size() + 1));
        assertTrue(rolledDs.getIndices().containsAll(ds.getIndices()));
        assertTrue(rolledDs.getIndices().contains(rolledDs.getWriteIndex()));
        assertThat(rolledDs.getIndexMode(), equalTo(IndexMode.TIME_SERIES));
    }

    public void testRolloverDowngradeFromTsdbToRegularDataStream() {
        DataStream ds = DataStreamTestHelper.randomInstance().copy().setReplicated(false).setIndexMode(IndexMode.TIME_SERIES).build();
        final var project = ProjectMetadata.builder(randomProjectIdOrDefault()).build();
        var newCoordinates = ds.nextWriteIndexAndGeneration(project, ds.getDataComponent());

        var rolledDs = ds.rollover(new Index(newCoordinates.v1(), UUIDs.randomBase64UUID()), newCoordinates.v2(), null, null);
        assertThat(rolledDs.getName(), equalTo(ds.getName()));
        assertThat(rolledDs.getGeneration(), equalTo(ds.getGeneration() + 1));
        assertThat(rolledDs.getIndices().size(), equalTo(ds.getIndices().size() + 1));
        assertTrue(rolledDs.getIndices().containsAll(ds.getIndices()));
        assertTrue(rolledDs.getIndices().contains(rolledDs.getWriteIndex()));
        assertThat(rolledDs.getIndexMode(), nullValue());
    }

    public void testRolloverDowngradeFromLogsdbToRegularDataStream() {
        DataStream ds = DataStreamTestHelper.randomInstance().copy().setReplicated(false).setIndexMode(IndexMode.LOGSDB).build();
        final var project = ProjectMetadata.builder(randomProjectIdOrDefault()).build();
        var newCoordinates = ds.nextWriteIndexAndGeneration(project, ds.getDataComponent());

        var rolledDs = ds.rollover(new Index(newCoordinates.v1(), UUIDs.randomBase64UUID()), newCoordinates.v2(), null, null);
        assertThat(rolledDs.getName(), equalTo(ds.getName()));
        assertThat(rolledDs.getGeneration(), equalTo(ds.getGeneration() + 1));
        assertThat(rolledDs.getIndices().size(), equalTo(ds.getIndices().size() + 1));
        assertTrue(rolledDs.getIndices().containsAll(ds.getIndices()));
        assertTrue(rolledDs.getIndices().contains(rolledDs.getWriteIndex()));
        assertThat(rolledDs.getIndexMode(), nullValue());
    }

    public void testRolloverFailureStore() {
        DataStream ds = DataStreamTestHelper.randomInstance(true).promoteDataStream();
        final var project = ProjectMetadata.builder(randomProjectIdOrDefault()).build();
        Tuple<String, Long> newCoordinates = ds.nextWriteIndexAndGeneration(project, ds.getFailureComponent());
        final DataStream rolledDs = ds.rolloverFailureStore(new Index(newCoordinates.v1(), UUIDs.randomBase64UUID()), newCoordinates.v2());
        assertThat(rolledDs.getName(), equalTo(ds.getName()));
        assertThat(rolledDs.getGeneration(), equalTo(ds.getGeneration() + 1));
        assertThat(rolledDs.getIndices().size(), equalTo(ds.getIndices().size()));
        // Ensure that the rolloverOnWrite flag hasn't changed when rolling over a failure store.
        assertThat(rolledDs.rolloverOnWrite(), equalTo(ds.rolloverOnWrite()));
        assertThat(rolledDs.getFailureIndices().size(), equalTo(ds.getFailureIndices().size() + 1));
        assertTrue(rolledDs.getIndices().containsAll(ds.getIndices()));
        assertTrue(rolledDs.getIndices().contains(rolledDs.getWriteIndex()));
        assertTrue(rolledDs.getFailureIndices().containsAll(ds.getFailureIndices()));
        assertTrue(rolledDs.getFailureIndices().contains(rolledDs.getWriteFailureIndex()));
    }

    public void testRemoveBackingIndex() {
        DataStream original = createRandomDataStream();
        int indexToRemove = randomIntBetween(1, original.getIndices().size() - 1);

        DataStream updated = original.removeBackingIndex(original.getIndices().get(indexToRemove - 1));
        assertThat(updated.getName(), equalTo(original.getName()));
        assertThat(updated.getGeneration(), equalTo(original.getGeneration() + 1));
        assertThat(updated.getIndices().size(), equalTo(original.getIndices().size() - 1));
        for (int k = 0; k < (original.getIndices().size() - 1); k++) {
            assertThat(updated.getIndices().get(k), equalTo(original.getIndices().get(k < (indexToRemove - 1) ? k : k + 1)));
        }
    }

    public void testRemoveBackingIndexThatDoesNotExist() {
        DataStream original = createRandomDataStream();
        final Index indexToRemove = new Index(randomAlphaOfLength(4), UUIDs.randomBase64UUID(random()));

        IllegalArgumentException e = expectThrows(IllegalArgumentException.class, () -> original.removeBackingIndex(indexToRemove));
        assertThat(
            e.getMessage(),
            equalTo(Strings.format("index [%s] is not part of data stream [%s]", indexToRemove.getName(), original.getName()))
        );
    }

    public void testRemoveBackingWriteIndex() {
        DataStream original = createRandomDataStream();

        IllegalArgumentException e = expectThrows(
            IllegalArgumentException.class,
            () -> original.removeBackingIndex(original.getIndices().get(original.getIndices().size() - 1))
        );
        assertThat(
            e.getMessage(),
            equalTo(
                String.format(
                    Locale.ROOT,
                    "cannot remove backing index [%s] of data stream [%s] because it is the write index",
                    original.getIndices().get(original.getIndices().size() - 1).getName(),
                    original.getName()
                )
            )
        );
    }

    public void testRemoveFailureStoreIndex() {
        DataStream original = createRandomDataStream();
        int indexToRemove = randomIntBetween(1, original.getFailureIndices().size() - 1);

        DataStream updated = original.removeFailureStoreIndex(original.getFailureIndices().get(indexToRemove - 1));
        assertThat(updated.getName(), equalTo(original.getName()));
        assertThat(updated.getGeneration(), equalTo(original.getGeneration() + 1));
        assertThat(updated.getIndices().size(), equalTo(original.getIndices().size()));
        assertThat(updated.getFailureIndices().size(), equalTo(original.getFailureIndices().size() - 1));
        for (int k = 0; k < (original.getFailureIndices().size() - 1); k++) {
            assertThat(updated.getFailureIndices().get(k), equalTo(original.getFailureIndices().get(k < (indexToRemove - 1) ? k : k + 1)));
        }
    }

    public void testRemoveFailureStoreIndexThatDoesNotExist() {
        DataStream original = createRandomDataStream();
        final Index indexToRemove = new Index(randomAlphaOfLength(4), UUIDs.randomBase64UUID(random()));

        IllegalArgumentException e = expectThrows(IllegalArgumentException.class, () -> original.removeFailureStoreIndex(indexToRemove));
        assertThat(
            e.getMessage(),
            equalTo(Strings.format("index [%s] is not part of data stream [%s] failure store", indexToRemove.getName(), original.getName()))
        );
    }

    public void testRemoveFailureStoreWriteIndex() {
        DataStream original = createRandomDataStream();
        int indexToRemove = original.getFailureIndices().size() - 1;

        DataStream updated = original.removeFailureStoreIndex(original.getFailureIndices().get(indexToRemove));
        assertThat(updated.getName(), equalTo(original.getName()));
        assertThat(updated.getGeneration(), equalTo(original.getGeneration() + 1));
        assertThat(updated.getIndices().size(), equalTo(original.getIndices().size()));
        assertThat(updated.getFailureIndices().size(), equalTo(original.getFailureIndices().size() - 1));
        assertThat(updated.getFailureComponent().isRolloverOnWrite(), equalTo(true));
        for (int k = 0; k < (original.getFailureIndices().size() - 1); k++) {
            assertThat(updated.getFailureIndices().get(k), equalTo(original.getFailureIndices().get(k)));
        }
    }

    public void testAddBackingIndex() {
        Metadata.Builder builder = Metadata.builder();

        DataStream original = createRandomDataStream();
        builder.put(original);

        createMetadataForIndices(builder, original.getIndices());

        Index indexToAdd = new Index(randomAlphaOfLength(4), UUIDs.randomBase64UUID(random()));
        builder.put(
            IndexMetadata.builder(indexToAdd.getName())
                .settings(settings(IndexVersion.current()))
                .numberOfShards(1)
                .numberOfReplicas(1)
                .build(),
            false
        );

        DataStream updated = original.addBackingIndex(builder.build().getProject(), indexToAdd);
        assertThat(updated.getName(), equalTo(original.getName()));
        assertThat(updated.getGeneration(), equalTo(original.getGeneration() + 1));
        assertThat(updated.getIndices().size(), equalTo(original.getIndices().size() + 1));
        for (int k = 1; k <= original.getIndices().size(); k++) {
            assertThat(updated.getIndices().get(k), equalTo(original.getIndices().get(k - 1)));
        }
        assertThat(updated.getIndices().get(0), equalTo(indexToAdd));
    }

    public void testAddBackingIndexThatIsPartOfAnotherDataStream() {
        Metadata.Builder builder = Metadata.builder();

        DataStream ds1 = createRandomDataStream();
        DataStream ds2 = createRandomDataStream();

        builder.put(ds1);
        builder.put(ds2);

        createMetadataForIndices(builder, ds1.getIndices());
        createMetadataForIndices(builder, ds1.getFailureIndices());
        createMetadataForIndices(builder, ds2.getIndices());
        createMetadataForIndices(builder, ds2.getFailureIndices());

        Index indexToAdd = randomFrom(ds2.getIndices().toArray(Index.EMPTY_ARRAY));

        IllegalArgumentException e = expectThrows(
            IllegalArgumentException.class,
            () -> ds1.addBackingIndex(builder.build().getProject(), indexToAdd)
        );
        assertThat(
            e.getMessage(),
            equalTo(
                String.format(
                    Locale.ROOT,
                    "cannot add index [%s] to data stream [%s] because it is already a backing index on data stream [%s]",
                    indexToAdd.getName(),
                    ds1.getName(),
                    ds2.getName()
                )
            )
        );
    }

    public void testAddBackingIndexThatIsPartOfDataStreamFailureStore() {
        Metadata.Builder builder = Metadata.builder();

        DataStream ds1 = createRandomDataStream();
        DataStream ds2 = createRandomDataStream();
        builder.put(ds1);
        builder.put(ds2);

        createMetadataForIndices(builder, ds1.getIndices());
        createMetadataForIndices(builder, ds1.getFailureIndices());
        createMetadataForIndices(builder, ds2.getIndices());
        createMetadataForIndices(builder, ds2.getFailureIndices());

        Index indexToAdd = randomFrom(ds2.getFailureIndices().toArray(Index.EMPTY_ARRAY));

        IllegalArgumentException e = expectThrows(
            IllegalArgumentException.class,
            () -> ds1.addBackingIndex(builder.build().getProject(), indexToAdd)
        );
        assertThat(
            e.getMessage(),
            equalTo(
                String.format(
                    Locale.ROOT,
                    "cannot add index [%s] to data stream [%s] because it is already a failure store index on data stream [%s]",
                    indexToAdd.getName(),
                    ds1.getName(),
                    ds2.getName()
                )
            )
        );
    }

    public void testAddExistingBackingIndex() {
        Metadata.Builder builder = Metadata.builder();

        DataStream original = createRandomDataStream();
        builder.put(original);

        createMetadataForIndices(builder, original.getIndices());

        Index indexToAdd = randomFrom(original.getIndices().toArray(Index.EMPTY_ARRAY));

        DataStream updated = original.addBackingIndex(builder.build().getProject(), indexToAdd);
        assertThat(updated.getName(), equalTo(original.getName()));
        assertThat(updated.getGeneration(), equalTo(original.getGeneration()));
        assertThat(updated.getIndices().size(), equalTo(original.getIndices().size()));
        for (int k = 0; k < original.getIndices().size(); k++) {
            assertThat(updated.getIndices().get(k), equalTo(original.getIndices().get(k)));
        }
    }

    public void testAddBackingIndexWithAliases() {
        Metadata.Builder builder = Metadata.builder();

        DataStream original = createRandomDataStream();
        builder.put(original);

        createMetadataForIndices(builder, original.getIndices());

        Index indexToAdd = new Index(randomAlphaOfLength(4), UUIDs.randomBase64UUID(random()));
        IndexMetadata.Builder b = IndexMetadata.builder(indexToAdd.getName())
            .settings(settings(IndexVersion.current()))
            .numberOfShards(1)
            .numberOfReplicas(1);
        final int numAliases = randomIntBetween(1, 3);
        final String[] aliasNames = new String[numAliases];
        for (int k = 0; k < numAliases; k++) {
            aliasNames[k] = randomAlphaOfLength(6);
            b.putAlias(AliasMetadata.builder(aliasNames[k]));
        }
        builder.put(b.build(), false);
        Arrays.sort(aliasNames);

        IllegalArgumentException e = expectThrows(
            IllegalArgumentException.class,
            () -> original.addBackingIndex(builder.build().getProject(), indexToAdd)
        );
        assertThat(
            e.getMessage(),
            equalTo(
                String.format(
                    Locale.ROOT,
                    "cannot add index [%s] to data stream [%s] until its %s [%s] %s removed",
                    indexToAdd.getName(),
                    original.getName(),
                    numAliases > 1 ? "aliases" : "alias",
                    Strings.arrayToCommaDelimitedString(aliasNames),
                    numAliases > 1 ? "are" : "is"
                )
            )
        );
    }

    public void testAddFailureStoreIndex() {
        Metadata.Builder builder = Metadata.builder();

        DataStream original = createRandomDataStream();
        builder.put(original);

        createMetadataForIndices(builder, original.getIndices());
        createMetadataForIndices(builder, original.getFailureIndices());

        Index indexToAdd = new Index(randomAlphaOfLength(4), UUIDs.randomBase64UUID(random()));
        builder.put(
            IndexMetadata.builder(indexToAdd.getName())
                .settings(settings(IndexVersion.current()))
                .numberOfShards(1)
                .numberOfReplicas(1)
                .build(),
            false
        );

        DataStream updated = original.addFailureStoreIndex(builder.build().getProject(), indexToAdd);
        assertThat(updated.getName(), equalTo(original.getName()));
        assertThat(updated.getGeneration(), equalTo(original.getGeneration() + 1));
        assertThat(updated.getIndices().size(), equalTo(original.getIndices().size()));
        assertThat(updated.getFailureIndices().size(), equalTo(original.getFailureIndices().size() + 1));
        for (int k = 1; k <= original.getFailureIndices().size(); k++) {
            assertThat(updated.getFailureIndices().get(k), equalTo(original.getFailureIndices().get(k - 1)));
        }
        assertThat(updated.getFailureIndices().get(0), equalTo(indexToAdd));
    }

    public void testAddFailureStoreIndexThatIsPartOfAnotherDataStream() {
        Metadata.Builder builder = Metadata.builder();

        DataStream ds1 = createRandomDataStream();
        DataStream ds2 = createRandomDataStream();
        builder.put(ds1);
        builder.put(ds2);

        createMetadataForIndices(builder, ds1.getIndices());
        createMetadataForIndices(builder, ds1.getFailureIndices());
        createMetadataForIndices(builder, ds2.getIndices());
        createMetadataForIndices(builder, ds2.getFailureIndices());

        Index indexToAdd = randomFrom(ds2.getFailureIndices().toArray(Index.EMPTY_ARRAY));

        IllegalArgumentException e = expectThrows(
            IllegalArgumentException.class,
            () -> ds1.addFailureStoreIndex(builder.build().getProject(), indexToAdd)
        );
        assertThat(
            e.getMessage(),
            equalTo(
                String.format(
                    Locale.ROOT,
                    "cannot add index [%s] to data stream [%s] because it is already a failure store index on data stream [%s]",
                    indexToAdd.getName(),
                    ds1.getName(),
                    ds2.getName()
                )
            )
        );
    }

    public void testAddFailureStoreIndexThatIsPartOfDataStreamBackingIndices() {
        Metadata.Builder builder = Metadata.builder();

        DataStream ds1 = createRandomDataStream();
        DataStream ds2 = createRandomDataStream();
        builder.put(ds1);
        builder.put(ds2);

        createMetadataForIndices(builder, ds1.getIndices());
        createMetadataForIndices(builder, ds1.getFailureIndices());
        createMetadataForIndices(builder, ds2.getIndices());
        createMetadataForIndices(builder, ds2.getFailureIndices());

        Index indexToAdd = randomFrom(ds2.getIndices().toArray(Index.EMPTY_ARRAY));

        IllegalArgumentException e = expectThrows(
            IllegalArgumentException.class,
            () -> ds1.addFailureStoreIndex(builder.build().getProject(), indexToAdd)
        );
        assertThat(
            e.getMessage(),
            equalTo(
                String.format(
                    Locale.ROOT,
                    "cannot add index [%s] to data stream [%s] because it is already a backing index on data stream [%s]",
                    indexToAdd.getName(),
                    ds1.getName(),
                    ds2.getName()
                )
            )
        );
    }

    public void testAddExistingFailureStoreIndex() {
        Metadata.Builder builder = Metadata.builder();

        DataStream original = createRandomDataStream();
        builder.put(original);

        createMetadataForIndices(builder, original.getIndices());
        createMetadataForIndices(builder, original.getFailureIndices());

        Index indexToAdd = randomFrom(original.getFailureIndices().toArray(Index.EMPTY_ARRAY));

        DataStream updated = original.addFailureStoreIndex(builder.build().getProject(), indexToAdd);
        assertThat(updated.getName(), equalTo(original.getName()));
        assertThat(updated.getGeneration(), equalTo(original.getGeneration()));
        assertThat(updated.getIndices().size(), equalTo(original.getIndices().size()));
        assertThat(updated.getFailureIndices().size(), equalTo(original.getFailureIndices().size()));
        assertThat(updated.getFailureIndices(), equalTo(original.getFailureIndices()));
    }

    public void testAddFailureStoreIndexWithAliases() {
        Metadata.Builder builder = Metadata.builder();

        DataStream original = createRandomDataStream();
        builder.put(original);

        createMetadataForIndices(builder, original.getIndices());
        createMetadataForIndices(builder, original.getFailureIndices());

        Index indexToAdd = new Index(randomAlphaOfLength(4), UUIDs.randomBase64UUID(random()));
        IndexMetadata.Builder b = IndexMetadata.builder(indexToAdd.getName())
            .settings(settings(IndexVersion.current()))
            .numberOfShards(1)
            .numberOfReplicas(1);
        final int numAliases = randomIntBetween(1, 3);
        final String[] aliasNames = new String[numAliases];
        for (int k = 0; k < numAliases; k++) {
            aliasNames[k] = randomAlphaOfLength(6);
            b.putAlias(AliasMetadata.builder(aliasNames[k]));
        }
        builder.put(b.build(), false);
        Arrays.sort(aliasNames);

        IllegalArgumentException e = expectThrows(
            IllegalArgumentException.class,
            () -> original.addFailureStoreIndex(builder.build().getProject(), indexToAdd)
        );
        assertThat(
            e.getMessage(),
            equalTo(
                String.format(
                    Locale.ROOT,
                    "cannot add index [%s] to data stream [%s] until its %s [%s] %s removed",
                    indexToAdd.getName(),
                    original.getName(),
                    numAliases > 1 ? "aliases" : "alias",
                    Strings.arrayToCommaDelimitedString(aliasNames),
                    numAliases > 1 ? "are" : "is"
                )
            )
        );
    }

    public void testDefaultBackingIndexName() {
        // this test does little more than flag that changing the default naming convention for backing indices
        // will also require changing a lot of hard-coded values in REST tests and docs
        long backingIndexNum = randomLongBetween(1, 1000001);
        String dataStreamName = randomAlphaOfLength(6);
        long epochMillis = randomLongBetween(1580536800000L, 1583042400000L);
        String dateString = DataStream.DATE_FORMATTER.formatMillis(epochMillis);
        String defaultBackingIndexName = DataStream.getDefaultBackingIndexName(dataStreamName, backingIndexNum, epochMillis);
        String expectedBackingIndexName = Strings.format(".ds-%s-%s-%06d", dataStreamName, dateString, backingIndexNum);
        assertThat(defaultBackingIndexName, equalTo(expectedBackingIndexName));
    }

    public void testDefaultFailureStoreName() {
        // this test does little more than flag that changing the default naming convention for failure store indices
        // will also require changing a lot of hard-coded values in REST tests and docs
        long failureStoreIndexNum = randomLongBetween(1, 1000001);
        String dataStreamName = randomAlphaOfLength(6);
        long epochMillis = randomLongBetween(1580536800000L, 1583042400000L);
        String dateString = DataStream.DATE_FORMATTER.formatMillis(epochMillis);
        String defaultFailureStoreName = DataStream.getDefaultFailureStoreName(dataStreamName, failureStoreIndexNum, epochMillis);
        String expectedFailureStoreName = Strings.format(".fs-%s-%s-%06d", dataStreamName, dateString, failureStoreIndexNum);
        assertThat(defaultFailureStoreName, equalTo(expectedFailureStoreName));
    }

    public void testReplaceBackingIndex() {
        DataStream original = createRandomDataStream();
        int indexToReplace = randomIntBetween(1, original.getIndices().size() - 1) - 1;

        Index newBackingIndex = new Index("replacement-index", UUIDs.randomBase64UUID(random()));
        DataStream updated = original.replaceBackingIndex(original.getIndices().get(indexToReplace), newBackingIndex);
        assertThat(updated.getName(), equalTo(original.getName()));
        assertThat(updated.getGeneration(), equalTo(original.getGeneration() + 1));
        assertThat(updated.getIndices().size(), equalTo(original.getIndices().size()));
        assertThat(updated.getIndices().get(indexToReplace), equalTo(newBackingIndex));

        for (int i = 0; i < original.getIndices().size(); i++) {
            if (i != indexToReplace) {
                assertThat(updated.getIndices().get(i), equalTo(original.getIndices().get(i)));
            }
        }
    }

    public void testReplaceBackingIndexThrowsExceptionIfIndexNotPartOfDataStream() {
        DataStream original = createRandomDataStream();

        Index standaloneIndex = new Index("index-foo", UUIDs.randomBase64UUID(random()));
        Index newBackingIndex = new Index("replacement-index", UUIDs.randomBase64UUID(random()));
        expectThrows(IllegalArgumentException.class, () -> original.replaceBackingIndex(standaloneIndex, newBackingIndex));
    }

    public void testReplaceBackingIndexThrowsExceptionIfIndexPartOfFailureStore() {
        DataStream original = createRandomDataStream();
        int indexToReplace = randomIntBetween(1, original.getFailureIndices().size() - 1) - 1;

        Index failureIndex = original.getFailureIndices().get(indexToReplace);
        Index newBackingIndex = new Index("replacement-index", UUIDs.randomBase64UUID(random()));
        expectThrows(IllegalArgumentException.class, () -> original.replaceBackingIndex(failureIndex, newBackingIndex));
    }

    public void testReplaceBackingIndexThrowsExceptionIfReplacingWriteIndex() {
        int numBackingIndices = randomIntBetween(2, 32);
        int writeIndexPosition = numBackingIndices - 1;
        String dataStreamName = randomAlphaOfLength(10).toLowerCase(Locale.ROOT);

        List<Index> indices = new ArrayList<>(numBackingIndices);
        for (int i = 1; i <= numBackingIndices; i++) {
            indices.add(new Index(DataStream.getDefaultBackingIndexName(dataStreamName, i), UUIDs.randomBase64UUID(random())));
        }
        int generation = randomBoolean() ? numBackingIndices : numBackingIndices + randomIntBetween(1, 5);
        DataStream original = newInstance(dataStreamName, indices, generation, null);

        Index newBackingIndex = new Index("replacement-index", UUIDs.randomBase64UUID(random()));
        IllegalArgumentException e = expectThrows(
            IllegalArgumentException.class,
            () -> original.replaceBackingIndex(indices.get(writeIndexPosition), newBackingIndex)
        );
        assertThat(
            e.getMessage(),
            equalTo(
                String.format(
                    Locale.ROOT,
                    "cannot replace backing index [%s] of data stream [%s] because it is the write index",
                    indices.get(writeIndexPosition).getName(),
                    dataStreamName
                )
            )
        );
    }

    public void testReplaceFailureIndex() {
        DataStream original = createRandomDataStream();
        int indexToReplace = randomIntBetween(1, original.getFailureIndices().size() - 1) - 1;

        Index newFailureIndex = new Index("replacement-index", UUIDs.randomBase64UUID(random()));
        DataStream updated = original.replaceFailureStoreIndex(original.getFailureIndices().get(indexToReplace), newFailureIndex);
        assertThat(updated.getName(), equalTo(original.getName()));
        assertThat(updated.getGeneration(), equalTo(original.getGeneration() + 1));
        assertThat(updated.getFailureIndices().size(), equalTo(original.getFailureIndices().size()));
        assertThat(updated.getFailureIndices().get(indexToReplace), equalTo(newFailureIndex));

        for (int i = 0; i < original.getFailureIndices().size(); i++) {
            if (i != indexToReplace) {
                assertThat(updated.getFailureIndices().get(i), equalTo(original.getFailureIndices().get(i)));
            }
        }
    }

    public void testReplaceFailureIndexThrowsExceptionIfIndexNotPartOfDataStream() {
        DataStream original = createRandomDataStream();

        Index standaloneIndex = new Index("index-foo", UUIDs.randomBase64UUID(random()));
        Index newFailureIndex = new Index("replacement-index", UUIDs.randomBase64UUID(random()));
        expectThrows(IllegalArgumentException.class, () -> original.replaceFailureStoreIndex(standaloneIndex, newFailureIndex));
    }

    public void testReplaceFailureIndexThrowsExceptionIfIndexPartOfBackingIndices() {
        DataStream original = createRandomDataStream();
        int indexToReplace = randomIntBetween(1, original.getIndices().size() - 1) - 1;

        Index backingIndex = original.getIndices().get(indexToReplace);
        Index newFailureIndex = new Index("replacement-index", UUIDs.randomBase64UUID(random()));
        expectThrows(IllegalArgumentException.class, () -> original.replaceFailureStoreIndex(backingIndex, newFailureIndex));
    }

    public void testReplaceFailureIndexThrowsExceptionIfReplacingWriteIndex() {
        int numFailureIndices = randomIntBetween(2, 32);
        int writeIndexPosition = numFailureIndices - 1;
        String dataStreamName = randomAlphaOfLength(10).toLowerCase(Locale.ROOT);
        long ts = System.currentTimeMillis();

        List<Index> indices = new ArrayList<>(1);
        indices.add(new Index(DataStream.getDefaultBackingIndexName(dataStreamName, 1, ts), UUIDs.randomBase64UUID(random())));

        List<Index> failureIndices = new ArrayList<>(numFailureIndices);
        for (int i = 1; i <= numFailureIndices; i++) {
            failureIndices.add(new Index(DataStream.getDefaultFailureStoreName(dataStreamName, i, ts), UUIDs.randomBase64UUID(random())));
        }
        int generation = randomBoolean() ? numFailureIndices : numFailureIndices + randomIntBetween(1, 5);
        DataStream original = newInstance(dataStreamName, indices, generation, null, false, null, failureIndices);

        Index newBackingIndex = new Index("replacement-index", UUIDs.randomBase64UUID(random()));
        IllegalArgumentException e = expectThrows(
            IllegalArgumentException.class,
            () -> original.replaceFailureStoreIndex(failureIndices.get(writeIndexPosition), newBackingIndex)
        );
        assertThat(
            e.getMessage(),
            equalTo(
                String.format(
                    Locale.ROOT,
                    "cannot replace failure index [%s] of data stream [%s] because it is the failure store write index",
                    failureIndices.get(writeIndexPosition).getName(),
                    dataStreamName
                )
            )
        );
    }

    public void testSnapshot() {
        var preSnapshotDataStream = DataStreamTestHelper.randomInstance(true);

        // Mutate backing indices
        var backingIndicesToRemove = randomSubsetOf(preSnapshotDataStream.getIndices());
        if (backingIndicesToRemove.size() == preSnapshotDataStream.getIndices().size()) {
            // never remove them all
            backingIndicesToRemove.remove(0);
        }
        var backingIndicesToAdd = randomIndexInstances();
        var postSnapshotBackingIndices = new ArrayList<>(preSnapshotDataStream.getIndices());
        postSnapshotBackingIndices.removeAll(backingIndicesToRemove);
        postSnapshotBackingIndices.addAll(backingIndicesToAdd);

        // Mutate failure indices
        var failureIndicesToRemove = randomSubsetOf(preSnapshotDataStream.getFailureIndices());
        var failureIndicesToAdd = randomIndexInstances();
        var postSnapshotFailureIndices = new ArrayList<>(preSnapshotDataStream.getFailureIndices());
        postSnapshotFailureIndices.removeAll(failureIndicesToRemove);
        postSnapshotFailureIndices.addAll(failureIndicesToAdd);

        var replicated = preSnapshotDataStream.isReplicated() && randomBoolean();
        var postSnapshotDataStream = preSnapshotDataStream.copy()
            .setBackingIndices(
                preSnapshotDataStream.getDataComponent()
                    .copy()
                    .setIndices(postSnapshotBackingIndices)
                    .setRolloverOnWrite(replicated == false && preSnapshotDataStream.rolloverOnWrite())
                    .build()
            )
            .setFailureIndices(
                preSnapshotDataStream.getFailureComponent()
                    .copy()
                    .setIndices(postSnapshotFailureIndices)
                    .setRolloverOnWrite(replicated == false && preSnapshotDataStream.rolloverOnWrite())
                    .build()
            )
            .setGeneration(preSnapshotDataStream.getGeneration() + randomIntBetween(0, 5))
            .setMetadata(preSnapshotDataStream.getMetadata() == null ? null : new HashMap<>(preSnapshotDataStream.getMetadata()))
            .setReplicated(replicated)
            .build();

        Set<String> indicesInSnapshot = new HashSet<>();
        preSnapshotDataStream.getIndices().forEach(index -> indicesInSnapshot.add(index.getName()));
        preSnapshotDataStream.getFailureIndices().forEach(index -> indicesInSnapshot.add(index.getName()));
        var reconciledDataStream = postSnapshotDataStream.snapshot(indicesInSnapshot, Metadata.builder());

        assertThat(reconciledDataStream.getName(), equalTo(postSnapshotDataStream.getName()));
        assertThat(reconciledDataStream.getGeneration(), equalTo(postSnapshotDataStream.getGeneration()));
        if (reconciledDataStream.getMetadata() != null) {
            assertThat(
                new HashSet<>(reconciledDataStream.getMetadata().entrySet()),
                hasItems(postSnapshotDataStream.getMetadata().entrySet().toArray())
            );
        } else {
            assertNull(postSnapshotDataStream.getMetadata());
        }
        assertThat(reconciledDataStream.isHidden(), equalTo(postSnapshotDataStream.isHidden()));
        assertThat(reconciledDataStream.isReplicated(), equalTo(postSnapshotDataStream.isReplicated()));
        assertThat(reconciledDataStream.getIndices(), everyItem(not(in(backingIndicesToRemove))));
        assertThat(reconciledDataStream.getIndices(), everyItem(not(in(backingIndicesToAdd))));
        assertThat(
            reconciledDataStream.getIndices().size(),
            equalTo(preSnapshotDataStream.getIndices().size() - backingIndicesToRemove.size())
        );
        var reconciledFailureIndices = reconciledDataStream.getFailureIndices();
        assertThat(reconciledFailureIndices, everyItem(not(in(failureIndicesToRemove))));
        assertThat(reconciledFailureIndices, everyItem(not(in(failureIndicesToAdd))));
        assertThat(
            reconciledFailureIndices.size(),
            equalTo(preSnapshotDataStream.getFailureIndices().size() - failureIndicesToRemove.size())
        );
    }

    public void testSnapshotWithAllBackingIndicesRemoved() {
        var preSnapshotDataStream = DataStreamTestHelper.randomInstance();
        var indicesToAdd = randomNonEmptyIndexInstances();

        var postSnapshotDataStream = preSnapshotDataStream.copy()
            .setBackingIndices(preSnapshotDataStream.getDataComponent().copy().setIndices(indicesToAdd).build())
            .build();

        assertNull(
            postSnapshotDataStream.snapshot(
                preSnapshotDataStream.getIndices().stream().map(Index::getName).collect(Collectors.toSet()),
                Metadata.builder()
            )
        );
    }

    public void testSelectTimeSeriesWriteIndex() {
        Instant currentTime = Instant.now();

        Instant start1 = currentTime.minus(6, ChronoUnit.HOURS);
        Instant end1 = currentTime.minus(2, ChronoUnit.HOURS);
        Instant start2 = currentTime.minus(2, ChronoUnit.HOURS);
        Instant end2 = currentTime.plus(2, ChronoUnit.HOURS);

        String dataStreamName = "logs_my-app_prod";
        ClusterState clusterState = DataStreamTestHelper.getClusterStateWithDataStream(
            dataStreamName,
            List.of(Tuple.tuple(start1, end1), Tuple.tuple(start2, end2))
        );
        ProjectMetadata project = clusterState.getMetadata().getProject();

        DataStream dataStream = project.dataStreams().get(dataStreamName);
        Index result = dataStream.selectTimeSeriesWriteIndex(currentTime, project);
        assertThat(result, equalTo(dataStream.getIndices().get(1)));
        assertThat(result.getName(), equalTo(DataStream.getDefaultBackingIndexName(dataStreamName, 2, start2.toEpochMilli())));

        result = dataStream.selectTimeSeriesWriteIndex(currentTime.minus(2, ChronoUnit.HOURS), project);
        assertThat(result, equalTo(dataStream.getIndices().get(1)));
        assertThat(result.getName(), equalTo(DataStream.getDefaultBackingIndexName(dataStreamName, 2, start2.toEpochMilli())));

        result = dataStream.selectTimeSeriesWriteIndex(currentTime.minus(3, ChronoUnit.HOURS), project);
        assertThat(result, equalTo(dataStream.getIndices().get(0)));
        assertThat(result.getName(), equalTo(DataStream.getDefaultBackingIndexName(dataStreamName, 1, start1.toEpochMilli())));

        result = dataStream.selectTimeSeriesWriteIndex(currentTime.minus(6, ChronoUnit.HOURS), project);
        assertThat(result, equalTo(dataStream.getIndices().get(0)));
        assertThat(result.getName(), equalTo(DataStream.getDefaultBackingIndexName(dataStreamName, 1, start1.toEpochMilli())));
    }

    public void testValidate() {
        {
            // Valid cases:
            Instant currentTime = Instant.now().truncatedTo(ChronoUnit.MILLIS);

            // These ranges are on the edge of each other temporal boundaries.
            Instant start1 = currentTime.minus(6, ChronoUnit.HOURS);
            Instant end1 = currentTime.minus(2, ChronoUnit.HOURS);
            Instant start2 = currentTime.minus(2, ChronoUnit.HOURS);
            Instant end2 = currentTime.plus(2, ChronoUnit.HOURS);

            String dataStreamName = "logs_my-app_prod";
            var clusterState = DataStreamTestHelper.getClusterStateWithDataStream(
                dataStreamName,
                List.of(Tuple.tuple(start1, end1), Tuple.tuple(start2, end2))
            );
            DataStream dataStream = clusterState.getMetadata().getProject().dataStreams().get(dataStreamName);
            assertThat(dataStream, notNullValue());
            assertThat(dataStream.getIndices(), hasSize(2));
            assertThat(
                IndexSettings.TIME_SERIES_START_TIME.get(
                    clusterState.getMetadata().getProject().index(dataStream.getIndices().get(0)).getSettings()
                ),
                equalTo(start1)
            );
            assertThat(
                IndexSettings.TIME_SERIES_END_TIME.get(
                    clusterState.getMetadata().getProject().index(dataStream.getIndices().get(0)).getSettings()
                ),
                equalTo(end1)
            );
            assertThat(
                IndexSettings.TIME_SERIES_START_TIME.get(
                    clusterState.getMetadata().getProject().index(dataStream.getIndices().get(1)).getSettings()
                ),
                equalTo(start2)
            );
            assertThat(
                IndexSettings.TIME_SERIES_END_TIME.get(
                    clusterState.getMetadata().getProject().index(dataStream.getIndices().get(1)).getSettings()
                ),
                equalTo(end2)
            );

            // Create a temporal gap between, this is valid and shouldn't fail:
            DataStreamTestHelper.getClusterStateWithDataStream(
                dataStreamName,
                List.of(Tuple.tuple(start1, end1.minus(1, ChronoUnit.MINUTES)), Tuple.tuple(start2.plus(1, ChronoUnit.MINUTES), end2))
            );
        }
        {
            // Invalid case:
            Instant currentTime = Instant.now();

            Instant start1 = currentTime.minus(6, ChronoUnit.HOURS);
            Instant end1 = currentTime.minus(2, ChronoUnit.HOURS);
            // Start2 is inside start1 and end1 range:
            Instant start2 = currentTime.minus(3, ChronoUnit.HOURS);
            Instant end2 = currentTime.plus(2, ChronoUnit.HOURS);

            String dataStreamName = "logs_my-app_prod";
            var e = expectThrows(
                IllegalArgumentException.class,
                () -> DataStreamTestHelper.getClusterStateWithDataStream(
                    dataStreamName,
                    List.of(Tuple.tuple(start1, end1), Tuple.tuple(start2, end2))
                )
            );
            var formatter = DateFieldMapper.DEFAULT_DATE_TIME_FORMATTER;
            assertThat(
                e.getMessage(),
                equalTo(
                    "backing index ["
                        + DataStream.getDefaultBackingIndexName(dataStreamName, 1, start1.toEpochMilli())
                        + "] with range ["
                        + formatter.format(start1)
                        + " TO "
                        + formatter.format(end1)
                        + "] is overlapping with backing index ["
                        + DataStream.getDefaultBackingIndexName(dataStreamName, 2, start2.toEpochMilli())
                        + "] with range ["
                        + formatter.format(start2)
                        + " TO "
                        + formatter.format(end2)
                        + "]"
                )
            );
        }
        {
            Instant currentTime = Instant.now().truncatedTo(ChronoUnit.MILLIS);

            // These ranges are on the edge of each other temporal boundaries.
            Instant start1 = currentTime.minus(6, ChronoUnit.HOURS);
            Instant end1 = currentTime.minus(2, ChronoUnit.HOURS);
            Instant start2 = currentTime.minus(2, ChronoUnit.HOURS);
            Instant end2 = currentTime.plus(2, ChronoUnit.HOURS);

            String dataStreamName = "logs_my-app_prod";
            var clusterState = DataStreamTestHelper.getClusterStateWithDataStream(
                dataStreamName,
                List.of(Tuple.tuple(start1, end1), Tuple.tuple(start2, end2))
            );
            DataStream dataStream = clusterState.getMetadata().getProject().dataStreams().get(dataStreamName);

            {
                // IndexMetadata not found case:
                var e = expectThrows(IllegalStateException.class, () -> dataStream.validate((index) -> null));
                assertThat(
                    e.getMessage(),
                    equalTo(
                        "index ["
                            + DataStream.getDefaultBackingIndexName(dataStreamName, 1, start1.toEpochMilli())
                            + "] is not found in the index metadata supplier"
                    )
                );
            }

            {
                // index is not time_series index:
                dataStream.validate(
                    (index) -> IndexMetadata.builder(index)
                        .settings(
                            indexSettings(1, 1).put(IndexMetadata.SETTING_INDEX_VERSION_CREATED.getKey(), IndexVersion.current()).build()
                        )
                        .build()
                );
            }

            {
                // invalid IndexMetadata result
                Instant start3 = currentTime.minus(6, ChronoUnit.HOURS);
                Instant end3 = currentTime.plus(2, ChronoUnit.HOURS);
                var e = expectThrows(
                    IllegalArgumentException.class,
                    () -> dataStream.validate(
                        (index) -> IndexMetadata.builder(index)
                            .settings(
                                indexSettings(1, 1).put(IndexMetadata.SETTING_INDEX_VERSION_CREATED.getKey(), IndexVersion.current())
                                    .put(IndexSettings.MODE.getKey(), IndexMode.TIME_SERIES)
                                    .put(IndexSettings.TIME_SERIES_START_TIME.getKey(), start3.toEpochMilli())
                                    .put(IndexSettings.TIME_SERIES_END_TIME.getKey(), end3.toEpochMilli())
                                    .build()
                            )
                            .build()
                    )
                );
                var formatter = DateFieldMapper.DEFAULT_DATE_TIME_FORMATTER;
                assertThat(
                    e.getMessage(),
                    equalTo(
                        "backing index ["
                            + DataStream.getDefaultBackingIndexName(dataStreamName, 1, start1.toEpochMilli())
                            + "] with range ["
                            + formatter.format(start3)
                            + " TO "
                            + formatter.format(end3)
                            + "] is overlapping with backing index ["
                            + DataStream.getDefaultBackingIndexName(dataStreamName, 2, start2.toEpochMilli())
                            + "] with range ["
                            + formatter.format(start3)
                            + " TO "
                            + formatter.format(end3)
                            + "]"
                    )
                );
            }
        }
    }

    public void testGetGenerationLifecycleDate() {
        String dataStreamName = "metrics-foo";
        long now = System.currentTimeMillis();
        long creationTimeMillis = now - 3000L;
        long rolloverTimeMills = now - 2000L;

        {
            // for the write index we get the null
            IndexMetadata.Builder indexMetaBuilder = IndexMetadata.builder(DataStream.getDefaultBackingIndexName(dataStreamName, 1))
                .settings(settings(IndexVersion.current()))
                .numberOfShards(1)
                .numberOfReplicas(1)
                .creationDate(creationTimeMillis);
            IndexMetadata indexMetadata = indexMetaBuilder.build();
            DataStream dataStream = createDataStream(dataStreamName, List.of(indexMetadata.getIndex()));
            assertNull(dataStream.getGenerationLifecycleDate(indexMetadata));
        }

        {
            // for rolled indices we get the rollover info for the specified data stream
            IndexMetadata.Builder writeIndexMetaBuilder = IndexMetadata.builder(DataStream.getDefaultBackingIndexName(dataStreamName, 2))
                .settings(settings(IndexVersion.current()))
                .numberOfShards(1)
                .numberOfReplicas(1)
                .creationDate(now - 3000L);
            IndexMetadata.Builder indexMetaBuilder = IndexMetadata.builder(DataStream.getDefaultBackingIndexName(dataStreamName, 1))
                .settings(settings(IndexVersion.current()))
                .numberOfShards(1)
                .numberOfReplicas(1)
                .creationDate(now - 3000L);

            MaxAgeCondition rolloverCondition = new MaxAgeCondition(TimeValue.timeValueMillis(rolloverTimeMills));
            indexMetaBuilder.putRolloverInfo(new RolloverInfo(dataStreamName, List.of(rolloverCondition), now - 2000L));
            IndexMetadata indexMetadata = indexMetaBuilder.build();
            DataStream dataStream = createDataStream(
                dataStreamName,
                List.of(indexMetadata.getIndex(), writeIndexMetaBuilder.build().getIndex())
            );
            assertThat(dataStream.getGenerationLifecycleDate(indexMetadata).millis(), is(rolloverTimeMills));
        }

        {
            // for rolled indices on other targets than the data stream name we get the creation date
            IndexMetadata.Builder writeIndexMetaBuilder = IndexMetadata.builder(DataStream.getDefaultBackingIndexName(dataStreamName, 2))
                .settings(settings(IndexVersion.current()))
                .numberOfShards(1)
                .numberOfReplicas(1)
                .creationDate(now - 3000L);
            IndexMetadata.Builder indexMetaBuilder = IndexMetadata.builder(DataStream.getDefaultBackingIndexName(dataStreamName, 1))
                .settings(settings(IndexVersion.current()))
                .numberOfShards(1)
                .numberOfReplicas(1)
                .creationDate(creationTimeMillis);

            MaxAgeCondition rolloverCondition = new MaxAgeCondition(TimeValue.timeValueMillis(rolloverTimeMills));
            indexMetaBuilder.putRolloverInfo(new RolloverInfo("some-alias-name", List.of(rolloverCondition), now - 2000L));
            IndexMetadata indexMetadata = indexMetaBuilder.build();
            DataStream dataStream = createDataStream(
                dataStreamName,
                List.of(indexMetadata.getIndex(), writeIndexMetaBuilder.build().getIndex())
            );
            assertThat(dataStream.getGenerationLifecycleDate(indexMetadata).millis(), is(creationTimeMillis));
        }
        {
            // for a write index that has not been rolled over yet, we get null even if the index has an origination date
            long originTimeMillis = creationTimeMillis - 3000L;
            IndexMetadata.Builder backingIndexMetadataBuilder = IndexMetadata.builder(
                DataStream.getDefaultBackingIndexName(dataStreamName, 1)
            )
                .settings(settings(IndexVersion.current()).put(LIFECYCLE_ORIGINATION_DATE, originTimeMillis))
                .numberOfShards(1)
                .numberOfReplicas(1)
                .creationDate(creationTimeMillis);
            IndexMetadata backingIndexMetadata = backingIndexMetadataBuilder.build();
            IndexMetadata.Builder failureIndexMetadataBuilder = IndexMetadata.builder(
                DataStream.getDefaultBackingIndexName(dataStreamName, 1)
            )
                .settings(settings(IndexVersion.current()).put(LIFECYCLE_ORIGINATION_DATE, originTimeMillis))
                .numberOfShards(1)
                .numberOfReplicas(1)
                .creationDate(creationTimeMillis);
            IndexMetadata failureIndexMetadata = failureIndexMetadataBuilder.build();
            DataStream dataStream = createDataStream(
                dataStreamName,
                List.of(backingIndexMetadata.getIndex()),
                List.of(failureIndexMetadata.getIndex())
            );

            assertNull(dataStream.getGenerationLifecycleDate(backingIndexMetadata));
            assertNull(dataStream.getGenerationLifecycleDate(failureIndexMetadata));
        }
        {
            // If the index is not the write index and has origination date set, we get the origination date even if it has not been
            // rolled over
            IndexMetadata.Builder writeIndexMetaBuilder = IndexMetadata.builder(DataStream.getDefaultBackingIndexName(dataStreamName, 2))
                .settings(settings(IndexVersion.current()))
                .numberOfShards(1)
                .numberOfReplicas(1)
                .creationDate(now - 3000L);
            long originTimeMillis = creationTimeMillis - 3000L;
            IndexMetadata.Builder indexMetaBuilder = IndexMetadata.builder(DataStream.getDefaultBackingIndexName(dataStreamName, 1))
                .settings(settings(IndexVersion.current()).put(LIFECYCLE_ORIGINATION_DATE, originTimeMillis))
                .numberOfShards(1)
                .numberOfReplicas(1)
                .creationDate(creationTimeMillis);
            IndexMetadata indexMetadata = indexMetaBuilder.build();
            DataStream dataStream = createDataStream(
                dataStreamName,
                List.of(indexMetadata.getIndex(), writeIndexMetaBuilder.build().getIndex())
            );
            assertThat(dataStream.getGenerationLifecycleDate(indexMetadata).millis(), is(originTimeMillis));
        }
        {
            // If the index has already rolled over and has an origination date, we always get the origination date
            IndexMetadata.Builder writeIndexMetaBuilder = IndexMetadata.builder(DataStream.getDefaultBackingIndexName(dataStreamName, 2))
                .settings(settings(IndexVersion.current()))
                .numberOfShards(1)
                .numberOfReplicas(1)
                .creationDate(now - 3000L);
            long originTimeMillis = creationTimeMillis - 3000L;
            IndexMetadata.Builder indexMetaBuilder = IndexMetadata.builder(DataStream.getDefaultBackingIndexName(dataStreamName, 1))
                .settings(settings(IndexVersion.current()).put(LIFECYCLE_ORIGINATION_DATE, originTimeMillis))
                .numberOfShards(1)
                .numberOfReplicas(1)
                .creationDate(creationTimeMillis);

            MaxAgeCondition rolloverCondition = new MaxAgeCondition(TimeValue.timeValueMillis(rolloverTimeMills));
            indexMetaBuilder.putRolloverInfo(new RolloverInfo(dataStreamName, List.of(rolloverCondition), now - 2000L));
            IndexMetadata indexMetadata = indexMetaBuilder.build();
            DataStream dataStream = createDataStream(
                dataStreamName,
                List.of(indexMetadata.getIndex(), writeIndexMetaBuilder.build().getIndex())
            );
            assertThat(dataStream.getGenerationLifecycleDate(indexMetadata).millis(), is(originTimeMillis));
        }
        {
            // for rolled indices on other targets than the data stream name we get the origin date if origin date is set
            IndexMetadata.Builder writeIndexMetaBuilder = IndexMetadata.builder(DataStream.getDefaultBackingIndexName(dataStreamName, 2))
                .settings(settings(IndexVersion.current()))
                .numberOfShards(1)
                .numberOfReplicas(1)
                .creationDate(now - 3000L);
            long originTimeMillis = creationTimeMillis - 3000L;
            IndexMetadata.Builder indexMetaBuilder = IndexMetadata.builder(DataStream.getDefaultBackingIndexName(dataStreamName, 1))
                .settings(settings(IndexVersion.current()).put(LIFECYCLE_ORIGINATION_DATE, originTimeMillis))
                .numberOfShards(1)
                .numberOfReplicas(1)
                .creationDate(creationTimeMillis);

            MaxAgeCondition rolloverCondition = new MaxAgeCondition(TimeValue.timeValueMillis(rolloverTimeMills));
            indexMetaBuilder.putRolloverInfo(new RolloverInfo("some-alias-name", List.of(rolloverCondition), now - 2000L));
            IndexMetadata indexMetadata = indexMetaBuilder.build();
            DataStream dataStream = createDataStream(
                dataStreamName,
                List.of(indexMetadata.getIndex(), writeIndexMetaBuilder.build().getIndex())
            );
            assertThat(dataStream.getGenerationLifecycleDate(indexMetadata).millis(), is(originTimeMillis));
        }
    }

    private DataStream createDataStream(String name, List<Index> indices) {
        return DataStream.builder(name, indices)
            .setMetadata(Map.of())
            .setReplicated(randomBoolean())
            .setAllowCustomRouting(randomBoolean())
            .setIndexMode(IndexMode.STANDARD)
            .build();
    }

    private DataStream createDataStream(String name, List<Index> backingIndices, List<Index> failureIndices) {
        return DataStream.builder(name, backingIndices)
            .setMetadata(Map.of())
            .setReplicated(randomBoolean())
            .setAllowCustomRouting(randomBoolean())
            .setIndexMode(IndexMode.STANDARD)
            .setFailureIndices(DataStream.DataStreamIndices.failureIndicesBuilder(failureIndices).build())
            .build();
    }

    public void testGetBackingIndicesPastRetention() {
        testIndicesPastRetention(false);
    }

    public void testGetFailureIndicesPastRetention() {
        testIndicesPastRetention(true);
    }

    private void testIndicesPastRetention(boolean failureStore) {
        String dataStreamName = "metrics-foo";
        long now = System.currentTimeMillis();

        List<DataStreamMetadata> creationAndRolloverTimes = List.of(
            DataStreamMetadata.dataStreamMetadata(now - 5000_000, now - 4000_000),
            DataStreamMetadata.dataStreamMetadata(now - 4000_000, now - 3000_000),
            DataStreamMetadata.dataStreamMetadata(now - 3000_000, now - 2000_000),
            DataStreamMetadata.dataStreamMetadata(now - 2000_000, now - 1000_000),
            DataStreamMetadata.dataStreamMetadata(now, null)
        );

        {
            {
                // No lifecycle or disabled for data and only disabled lifecycle for failures should result in empty list.
                Metadata.Builder builder = Metadata.builder();
                var disabledLifecycle = DataStreamLifecycle.failuresLifecycleBuilder().enabled(false).build();
                DataStream dataStream = createDataStream(
                    builder,
                    dataStreamName,
                    creationAndRolloverTimes,
                    settings(IndexVersion.current()),
                    randomBoolean() ? DataStreamLifecycle.dataLifecycleBuilder().enabled(false).build() : null,
                    new DataStreamOptions(new DataStreamFailureStore(randomBoolean(), disabledLifecycle))
                );
                Metadata metadata = builder.build();

                assertThat(
                    dataStream.getIndicesPastRetention(metadata.getProject()::index, () -> now, TimeValue.ZERO, failureStore).isEmpty(),
                    is(true)
                );
            }
        }

        Metadata.Builder builder = Metadata.builder();
        DataStream dataStream = createDataStream(
            builder,
            dataStreamName,
            creationAndRolloverTimes,
            settings(IndexVersion.current()),
            DataStreamLifecycle.DEFAULT_DATA_LIFECYCLE
        );
        Metadata metadata = builder.build();
        Supplier<List<Index>> indicesSupplier = () -> failureStore ? dataStream.getFailureIndices() : dataStream.getIndices();

        {
            // Mix of indices younger and older than retention
            List<Index> indicesPastRetention = dataStream.getIndicesPastRetention(
                metadata.getProject()::index,
                () -> now,
                TimeValue.timeValueSeconds(2500),
                failureStore
            );
            assertThat(indicesPastRetention.size(), is(2));
            for (int i = 0; i < indicesPastRetention.size(); i++) {
                assertThat(indicesPastRetention.get(i).getName(), is(indicesSupplier.get().get(i).getName()));
            }
        }

        {
            // All indices past retention, but we keep the write index
            List<Index> indicesPastRetention = dataStream.getIndicesPastRetention(
                metadata.getProject()::index,
                () -> now,
                TimeValue.ZERO,
                failureStore
            );
            assertThat(indicesPastRetention.size(), is(4));
            for (int i = 0; i < indicesPastRetention.size(); i++) {
                assertThat(indicesPastRetention.get(i).getName(), is(indicesSupplier.get().get(i).getName()));
            }
        }

        {
            // All indices younger than retention
            List<Index> indicesPastRetention = dataStream.getIndicesPastRetention(
                metadata.getProject()::index,
                () -> now,
                TimeValue.timeValueSeconds(6000),
                failureStore
            );
            assertThat(indicesPastRetention.isEmpty(), is(true));
        }

        {
            // Test ILM managed indices are excluded
            Function<String, IndexMetadata> indexMetadataWithSomeLifecycleSupplier = indexName -> {
                IndexMetadata indexMetadata = metadata.getProject().index(indexName);
                if (indexName.endsWith("00003") || indexName.endsWith("00005")) {
                    return indexMetadata;
                }
                return IndexMetadata.builder(indexMetadata)
                    .settings(Settings.builder().put(indexMetadata.getSettings()).put(IndexMetadata.LIFECYCLE_NAME, "some-policy").build())
                    .build();
            };
            List<Index> indicesPastRetention = dataStream.getIndicesPastRetention(
                indexMetadataWithSomeLifecycleSupplier,
                () -> now,
                TimeValue.ZERO,
                failureStore
            );
            assertThat(indicesPastRetention.size(), is(1));
            assertThat(indicesPastRetention.get(0).getName(), is(indicesSupplier.get().get(2).getName()));
        }
    }

    public void testBackingIndicesPastRetentionWithOriginationDate() {
        testIndicesPastRetentionWithOriginationDate(false);
    }

    public void testFailureIndicesPastRetentionWithOriginationDate() {
        testIndicesPastRetentionWithOriginationDate(true);
    }

    private void testIndicesPastRetentionWithOriginationDate(boolean failureStore) {
        // First, build an ordinary data stream:
        String dataStreamName = "metrics-foo";
        long now = System.currentTimeMillis();
        List<DataStreamMetadata> creationAndRolloverTimes = List.of(
            DataStreamMetadata.dataStreamMetadata(now - 5000, now - 4000),
            DataStreamMetadata.dataStreamMetadata(now - 4000, now - 3000),
            DataStreamMetadata.dataStreamMetadata(now - 3000, now - 2000),
            DataStreamMetadata.dataStreamMetadata(now - 2000, now - 1000),
            DataStreamMetadata.dataStreamMetadata(now, null, now - 8000), // origination date older than retention
            DataStreamMetadata.dataStreamMetadata(now, null, now - 1000), // origination date within retention
            DataStreamMetadata.dataStreamMetadata(now, null)
        );
        Metadata.Builder metadataBuilder = Metadata.builder();
        DataStream dataStream = createDataStream(
            metadataBuilder,
            dataStreamName,
            creationAndRolloverTimes,
            settings(IndexVersion.current()),
            DataStreamLifecycle.DEFAULT_DATA_LIFECYCLE
        );
        Metadata metadata = metadataBuilder.build();
        Supplier<List<Index>> indicesSupplier = () -> failureStore ? dataStream.getFailureIndices() : dataStream.getIndices();
        {
            // no retention configured so we expect an empty list
            assertThat(dataStream.getIndicesPastRetention(metadata.getProject()::index, () -> now, null, failureStore).isEmpty(), is(true));
        }

        {
            // retention period where first and second index is too old, and 5th has old origination date.
            List<Index> indicesPastRetention = dataStream.getIndicesPastRetention(
                metadata.getProject()::index,
                () -> now,
                TimeValue.timeValueMillis(2500),
                failureStore
            );
            assertThat(indicesPastRetention.size(), is(3));
            assertThat(indicesPastRetention.get(0).getName(), is(indicesSupplier.get().get(0).getName()));
            assertThat(indicesPastRetention.get(1).getName(), is(indicesSupplier.get().get(1).getName()));
            assertThat(indicesPastRetention.get(2).getName(), is(indicesSupplier.get().get(5).getName()));
        }

        {
            // no index matches the retention age
            List<Index> indicesPastRetention = dataStream.getIndicesPastRetention(
                metadata.getProject()::index,
                () -> now,
                TimeValue.timeValueMillis(9000),
                failureStore
            );
            assertThat(indicesPastRetention.isEmpty(), is(true));
        }
    }

    public void testGetDownsampleRounds() {
        String dataStreamName = "metrics-foo";
        long now = System.currentTimeMillis();

        List<DataStreamMetadata> creationAndRolloverTimes = List.of(
            DataStreamMetadata.dataStreamMetadata(now - 5000, now - 4000),
            DataStreamMetadata.dataStreamMetadata(now - 4000, now - 3000),
            DataStreamMetadata.dataStreamMetadata(now - 3000, now - 2000),
            DataStreamMetadata.dataStreamMetadata(now - 2000, now - 1000),
            DataStreamMetadata.dataStreamMetadata(now, null)
        );

        {
            Metadata.Builder builder = Metadata.builder();
            DataStream dataStream = createDataStream(
                builder,
                dataStreamName,
                creationAndRolloverTimes,
                settings(IndexVersion.current()).put(IndexSettings.MODE.getKey(), IndexMode.TIME_SERIES)
                    .put("index.routing_path", "@timestamp"),
                DataStreamLifecycle.dataLifecycleBuilder()
                    .downsampling(
                        List.of(
                            new DataStreamLifecycle.DownsamplingRound(
                                TimeValue.timeValueMillis(2000),
                                new DownsampleConfig(new DateHistogramInterval("10m"))
                            ),
                            new DataStreamLifecycle.DownsamplingRound(
                                TimeValue.timeValueMillis(3200),
                                new DownsampleConfig(new DateHistogramInterval("100m"))
                            ),
                            new DataStreamLifecycle.DownsamplingRound(
                                TimeValue.timeValueMillis(3500),
                                new DownsampleConfig(new DateHistogramInterval("1000m"))

                            )
                        )
                    )
                    .build()
            );
            Metadata metadata = builder.build();

            // generation time is now - 2000
            String thirdGeneration = DataStream.getDefaultBackingIndexName(dataStreamName, 3);
            Index thirdIndex = metadata.getProject().index(thirdGeneration).getIndex();
            List<DataStreamLifecycle.DownsamplingRound> roundsForThirdIndex = dataStream.getDownsamplingRoundsFor(
                thirdIndex,
                metadata.getProject()::index,
                () -> now
            );

            assertThat(roundsForThirdIndex.size(), is(1));
            assertThat(roundsForThirdIndex.get(0).after(), is(TimeValue.timeValueMillis(2000)));

            // generation time is now - 40000
            String firstGeneration = DataStream.getDefaultBackingIndexName(dataStreamName, 1);
            Index firstIndex = metadata.getProject().index(firstGeneration).getIndex();
            List<DataStreamLifecycle.DownsamplingRound> roundsForFirstIndex = dataStream.getDownsamplingRoundsFor(
                firstIndex,
                metadata.getProject()::index,
                () -> now
            );
            // expecting all rounds to match this index
            assertThat(roundsForFirstIndex.size(), is(3));
            // assert the order is maintained
            assertThat(
                roundsForFirstIndex.stream().map(DataStreamLifecycle.DownsamplingRound::after).toList(),
                is(List.of(TimeValue.timeValueMillis(2000), TimeValue.timeValueMillis(3200), TimeValue.timeValueMillis(3500)))
            );
        }

        {
            // non-timeseries indices should be skipped
            Metadata.Builder builder = Metadata.builder();
            DataStream dataStream = createDataStream(
                builder,
                dataStreamName,
                creationAndRolloverTimes,
                // no TSDB settings
                settings(IndexVersion.current()),
                DataStreamLifecycle.dataLifecycleBuilder()
                    .downsampling(
                        List.of(
                            new DataStreamLifecycle.DownsamplingRound(
                                TimeValue.timeValueMillis(2000),
                                new DownsampleConfig(new DateHistogramInterval("10m"))
                            ),
                            new DataStreamLifecycle.DownsamplingRound(
                                TimeValue.timeValueMillis(3200),
                                new DownsampleConfig(new DateHistogramInterval("100m"))
                            ),
                            new DataStreamLifecycle.DownsamplingRound(
                                TimeValue.timeValueMillis(3500),
                                new DownsampleConfig(new DateHistogramInterval("1000m"))
                            )
                        )

                    )
                    .build()
            );
            Metadata metadata = builder.build();

            // generation time is now - 40000
            String firstGeneration = DataStream.getDefaultBackingIndexName(dataStreamName, 1);
            Index firstIndex = metadata.getProject().index(firstGeneration).getIndex();
            List<DataStreamLifecycle.DownsamplingRound> roundsForFirstIndex = dataStream.getDownsamplingRoundsFor(
                firstIndex,
                metadata.getProject()::index,
                () -> now
            );
            assertThat(roundsForFirstIndex.size(), is(0));
        }

        {
            // backing indices for data streams without lifecycle don't match any rounds
            Metadata.Builder builder = Metadata.builder();
            DataStream dataStream = createDataStream(
                builder,
                dataStreamName,
                creationAndRolloverTimes,
                settings(IndexVersion.current()).put(IndexSettings.MODE.getKey(), IndexMode.TIME_SERIES)
                    .put("index.routing_path", "@timestamp"),
                null
            );
            Metadata metadata = builder.build();

            // generation time is now - 40000
            String firstGeneration = DataStream.getDefaultBackingIndexName(dataStreamName, 1);
            Index firstIndex = metadata.getProject().index(firstGeneration).getIndex();
            List<DataStreamLifecycle.DownsamplingRound> roundsForFirstIndex = dataStream.getDownsamplingRoundsFor(
                firstIndex,
                metadata.getProject()::index,
                () -> now
            );
            assertThat(roundsForFirstIndex.size(), is(0));
        }

        {
            // backing indices for data streams without downsampling configured don't match any rounds
            Metadata.Builder builder = Metadata.builder();
            DataStream dataStream = createDataStream(
                builder,
                dataStreamName,
                creationAndRolloverTimes,
                settings(IndexVersion.current()).put(IndexSettings.MODE.getKey(), IndexMode.TIME_SERIES)
                    .put("index.routing_path", "@timestamp"),
                DataStreamLifecycle.dataLifecycleBuilder().build()
            );
            Metadata metadata = builder.build();

            String firstGeneration = DataStream.getDefaultBackingIndexName(dataStreamName, 1);
            Index firstIndex = metadata.getProject().index(firstGeneration).getIndex();
            List<DataStreamLifecycle.DownsamplingRound> roundsForFirstIndex = dataStream.getDownsamplingRoundsFor(
                firstIndex,
                metadata.getProject()::index,
                () -> now
            );
            assertThat(roundsForFirstIndex.size(), is(0));
        }
    }

    public void testIsIndexManagedByDataStreamLifecycle() {
        String dataStreamName = "metrics-foo";
        long now = System.currentTimeMillis();

        List<DataStreamMetadata> creationAndRolloverTimes = List.of(
            DataStreamMetadata.dataStreamMetadata(now - 5000, now - 4000),
            DataStreamMetadata.dataStreamMetadata(now - 4000, now - 3000),
            DataStreamMetadata.dataStreamMetadata(now - 3000, now - 2000),
            DataStreamMetadata.dataStreamMetadata(now - 2000, now - 1000),
            DataStreamMetadata.dataStreamMetadata(now, null)
        );
        Metadata.Builder builder = Metadata.builder();
        DataStream dataStream = createDataStream(
            builder,
            dataStreamName,
            creationAndRolloverTimes,
            settings(IndexVersion.current()),
            DataStreamLifecycle.dataLifecycleBuilder().dataRetention(TimeValue.ZERO).build()
        );
        Metadata metadata = builder.build();

        {
            // false for indices not part of the data stream
            assertThat(
                dataStream.isIndexManagedByDataStreamLifecycle(new Index("standalone_index", "uuid"), metadata.getProject()::index),
                is(false)
            );
        }

        {
            // false for indices that were deleted
            assertThat(dataStream.isIndexManagedByDataStreamLifecycle(dataStream.getIndices().get(1), (index) -> null), is(false));
        }

        {
            // false if data stream doesn't have a lifecycle
            Metadata.Builder newBuilder = Metadata.builder();
            DataStream unmanagedDataStream = createDataStream(
                newBuilder,
                dataStreamName,
                creationAndRolloverTimes,
                settings(IndexVersion.current()),
                null
            );
            Metadata newMetadata = newBuilder.build();
            assertThat(
                unmanagedDataStream.isIndexManagedByDataStreamLifecycle(
                    unmanagedDataStream.getIndices().get(1),
                    newMetadata.getProject()::index
                ),
                is(false)
            );
        }

        {
            // false for indices that have an ILM policy configured
            Metadata.Builder builderWithIlm = Metadata.builder();
            DataStream ds = createDataStream(
                builderWithIlm,
                dataStreamName,
                creationAndRolloverTimes,
                Settings.builder()
                    .put(IndexMetadata.LIFECYCLE_NAME, "ILM_policy")
                    .put(IndexMetadata.SETTING_VERSION_CREATED, IndexVersion.current()),
                DataStreamLifecycle.DEFAULT_DATA_LIFECYCLE
            );
            Metadata metadataIlm = builderWithIlm.build();
            for (Index index : ds.getIndices()) {
                assertThat(ds.isIndexManagedByDataStreamLifecycle(index, metadataIlm.getProject()::index), is(false));
            }
        }

        {
            // true for indices that have an ILM policy configured AND the prefer_ilm setting configured to false
            {
                // false for indices that have an ILM policy configured
                Metadata.Builder builderWithIlm = Metadata.builder();
                DataStream ds = createDataStream(
                    builderWithIlm,
                    dataStreamName,
                    creationAndRolloverTimes,
                    Settings.builder()
                        .put(IndexMetadata.LIFECYCLE_NAME, "ILM_policy")
                        .put(IndexMetadata.SETTING_VERSION_CREATED, IndexVersion.current())
                        .put(IndexSettings.PREFER_ILM, false),
                    DataStreamLifecycle.DEFAULT_DATA_LIFECYCLE
                );
                Metadata metadataIlm = builderWithIlm.build();
                for (Index index : ds.getIndices()) {
                    assertThat(ds.isIndexManagedByDataStreamLifecycle(index, metadataIlm.getProject()::index), is(true));
                }
            }
        }

        {
            // true otherwise
            for (Index index : dataStream.getIndices()) {
                assertThat(dataStream.isIndexManagedByDataStreamLifecycle(index, metadata.getProject()::index), is(true));
            }
        }
    }

    public void testFailuresLifecycle() {
        DataStream noFailureStoreDs = DataStream.builder("no-fs", List.of(new Index(randomAlphaOfLength(10), randomUUID()))).build();
        assertThat(noFailureStoreDs.getFailuresLifecycle(), nullValue());

        assertThat(noFailureStoreDs.getFailuresLifecycle(true), equalTo(DataStreamLifecycle.DEFAULT_FAILURE_LIFECYCLE));
        assertThat(noFailureStoreDs.getFailuresLifecycle(randomBoolean() ? false : null), nullValue());

        DataStream withFailureIndices = DataStream.builder("with-fs-indices", List.of(new Index(randomAlphaOfLength(10), randomUUID())))
            .setFailureIndices(
                DataStream.DataStreamIndices.failureIndicesBuilder(List.of(new Index(randomAlphaOfLength(10), randomUUID()))).build()
            )
            .build();
        assertThat(withFailureIndices.getFailuresLifecycle(), equalTo(DataStreamLifecycle.DEFAULT_FAILURE_LIFECYCLE));

        DataStreamLifecycle lifecycle = DataStreamLifecycleTests.randomFailuresLifecycle();
        DataStream withFailuresLifecycle = DataStream.builder("with-fs", List.of(new Index(randomAlphaOfLength(10), randomUUID())))
            .setDataStreamOptions(new DataStreamOptions(new DataStreamFailureStore(randomBoolean(), lifecycle)))
            .build();
        assertThat(withFailuresLifecycle.getFailuresLifecycle(), equalTo(lifecycle));
    }

    private DataStream createDataStream(
        Metadata.Builder builder,
        String dataStreamName,
        List<DataStreamMetadata> creationAndRolloverTimes,
        Settings.Builder backingIndicesSettings,
        @Nullable DataStreamLifecycle lifecycle
    ) {
        return createDataStream(builder, dataStreamName, creationAndRolloverTimes, backingIndicesSettings, lifecycle, null);
    }

    private DataStream createDataStream(
        Metadata.Builder builder,
        String dataStreamName,
        List<DataStreamMetadata> creationAndRolloverTimes,
        Settings.Builder backingIndicesSettings,
        @Nullable DataStreamLifecycle lifecycle,
        @Nullable DataStreamOptions dataStreamOptions
    ) {
        int backingIndicesCount = creationAndRolloverTimes.size();
        final List<Index> backingIndices = createDataStreamIndices(
            builder,
            dataStreamName,
            creationAndRolloverTimes,
            backingIndicesSettings,
            backingIndicesCount,
            false
        );
        final List<Index> failureIndices = createDataStreamIndices(
            builder,
            dataStreamName,
            creationAndRolloverTimes,
            backingIndicesSettings,
            backingIndicesCount,
            true
        );
        return newInstance(dataStreamName, backingIndices, backingIndicesCount, null, false, lifecycle, failureIndices, dataStreamOptions);
    }

    private static List<Index> createDataStreamIndices(
        Metadata.Builder builder,
        String dataStreamName,
        List<DataStreamMetadata> creationAndRolloverTimes,
        Settings.Builder backingIndicesSettings,
        int backingIndicesCount,
        boolean isFailureStore
    ) {
        List<Index> indices = new ArrayList<>(backingIndicesCount);
        for (int k = 1; k <= backingIndicesCount; k++) {
            DataStreamMetadata creationRolloverTime = creationAndRolloverTimes.get(k - 1);
            String indexName = isFailureStore
                ? getDefaultFailureStoreName(dataStreamName, k, System.currentTimeMillis())
                : DataStream.getDefaultBackingIndexName(dataStreamName, k);
            IndexMetadata.Builder indexMetaBuilder = IndexMetadata.builder(indexName)
                .settings(backingIndicesSettings)
                .numberOfShards(1)
                .numberOfReplicas(1)
                .creationDate(creationRolloverTime.creationTimeInMillis());
            if (k < backingIndicesCount) {
                // add rollover info only for non-write indices
                Long rolloverTimeMillis = creationRolloverTime.rolloverTimeInMillis();
                if (rolloverTimeMillis != null) {
                    MaxAgeCondition rolloverCondition = new MaxAgeCondition(TimeValue.timeValueMillis(rolloverTimeMillis));
                    indexMetaBuilder.putRolloverInfo(new RolloverInfo(dataStreamName, List.of(rolloverCondition), rolloverTimeMillis));
                }
            }
            Long originationTimeInMillis = creationRolloverTime.originationTimeInMillis;
            if (originationTimeInMillis != null) {
                backingIndicesSettings.put(LIFECYCLE_ORIGINATION_DATE, originationTimeInMillis);
            } else {
                // We reuse the backingIndicesSettings, so it's important to reset it
                backingIndicesSettings.putNull(LIFECYCLE_ORIGINATION_DATE);
            }
            IndexMetadata indexMetadata = indexMetaBuilder.build();
            builder.put(indexMetadata, false);
            indices.add(indexMetadata.getIndex());
        }
        return indices;
    }

    public void testXContentSerializationWithRolloverAndEffectiveRetention() throws IOException {
        String dataStreamName = randomAlphaOfLength(10).toLowerCase(Locale.ROOT);
        List<Index> indices = randomIndexInstances();
        long generation = indices.size() + ESTestCase.randomLongBetween(1, 128);
        indices.add(new Index(getDefaultBackingIndexName(dataStreamName, generation), UUIDs.randomBase64UUID(LuceneTestCase.random())));
        Map<String, Object> metadata = null;
        if (randomBoolean()) {
            metadata = Map.of("key", "value");
        }
        boolean failureStore = randomBoolean();
        List<Index> failureIndices = List.of();
        if (failureStore) {
            failureIndices = randomNonEmptyIndexInstances();
        }
        var failuresLifecycle = randomBoolean() ? null : DataStreamLifecycleTests.randomFailuresLifecycle();

        DataStreamLifecycle lifecycle = DataStreamLifecycle.DEFAULT_DATA_LIFECYCLE;
        boolean isSystem = randomBoolean();
        DataStream dataStream = new DataStream(
            dataStreamName,
            indices,
            generation,
            metadata,
            isSystem,
            randomBoolean(),
            isSystem,
            randomBoolean(),
            randomBoolean() ? IndexMode.STANDARD : null, // IndexMode.TIME_SERIES triggers validation that many unit tests doesn't pass
            lifecycle,
            new DataStreamOptions(new DataStreamFailureStore(failureStore, failuresLifecycle)),
            failureIndices,
            false,
            null
        );

        try (XContentBuilder builder = XContentBuilder.builder(XContentType.JSON.xContent())) {
            builder.humanReadable(true);
            RolloverConfiguration rolloverConfiguration = RolloverConfigurationTests.randomRolloverConditions();
            DataStreamGlobalRetention globalRetention = DataStreamGlobalRetentionTests.randomGlobalRetention();

            ToXContent.Params withEffectiveRetention = new ToXContent.MapParams(DataStreamLifecycle.INCLUDE_EFFECTIVE_RETENTION_PARAMS);
            dataStream.toXContent(builder, withEffectiveRetention, rolloverConfiguration, globalRetention);
            String serialized = Strings.toString(builder);
            assertThat(serialized, containsString("rollover"));
            for (String label : rolloverConfiguration.resolveRolloverConditions(
                lifecycle.getEffectiveDataRetention(globalRetention, dataStream.isInternal())
            ).getConditions().keySet()) {
                assertThat(serialized, containsString(label));
            }
            if (dataStream.isInternal() == false
                && (globalRetention.defaultRetention() != null || globalRetention.maxRetention() != null)) {
                assertThat(serialized, containsString("effective_retention"));
            } else {
                assertThat(serialized, not(containsString("effective_retention")));
            }

        }
    }

    public void testGetIndicesWithinMaxAgeRange() {
        final TimeValue maxIndexAge = TimeValue.timeValueDays(7);

        final Metadata.Builder metadataBuilder = Metadata.builder();
        final int numberOfBackingIndicesOlderThanMinAge = randomIntBetween(0, 10);
        final int numberOfBackingIndicesWithinMinAnge = randomIntBetween(0, 10);
        final int numberOfShards = 1;
        final List<Index> backingIndices = new ArrayList<>();
        final String dataStreamName = "logs-es";
        final List<Index> backingIndicesOlderThanMinAge = new ArrayList<>();
        for (int i = 0; i < numberOfBackingIndicesOlderThanMinAge; i++) {
            long creationDate = System.currentTimeMillis() - maxIndexAge.millis() * 2;
            final IndexMetadata indexMetadata = createIndexMetadata(
                DataStream.getDefaultBackingIndexName(dataStreamName, backingIndices.size(), creationDate),
                randomIndexWriteLoad(numberOfShards),
                creationDate
            );
            backingIndices.add(indexMetadata.getIndex());
            backingIndicesOlderThanMinAge.add(indexMetadata.getIndex());
            metadataBuilder.put(indexMetadata, false);
        }

        final List<Index> backingIndicesWithinMinAge = new ArrayList<>();
        for (int i = 0; i < numberOfBackingIndicesWithinMinAnge; i++) {
            final long createdAt = System.currentTimeMillis() - (maxIndexAge.getMillis() / 2);
            final IndexMetadata indexMetadata = createIndexMetadata(
                DataStream.getDefaultBackingIndexName(dataStreamName, backingIndices.size(), createdAt),
                randomIndexWriteLoad(numberOfShards),
                createdAt
            );
            backingIndices.add(indexMetadata.getIndex());
            backingIndicesWithinMinAge.add(indexMetadata.getIndex());
            metadataBuilder.put(indexMetadata, false);
        }

        final String writeIndexName = DataStream.getDefaultBackingIndexName(dataStreamName, backingIndices.size());
        final IndexMetadata writeIndexMetadata = createIndexMetadata(writeIndexName, null, System.currentTimeMillis());
        backingIndices.add(writeIndexMetadata.getIndex());
        metadataBuilder.put(writeIndexMetadata, false);

        final DataStream dataStream = DataStream.builder(dataStreamName, backingIndices)
            .setGeneration(backingIndices.size())
            .setMetadata(Map.of())
            .setIndexMode(randomBoolean() ? IndexMode.STANDARD : IndexMode.TIME_SERIES)
            .build();

        metadataBuilder.put(dataStream);

        final List<Index> indicesWithinMaxAgeRange = DataStream.getIndicesWithinMaxAgeRange(
            dataStream,
            metadataBuilder::getSafe,
            maxIndexAge,
            System::currentTimeMillis
        );

        final List<Index> expectedIndicesWithinMaxAgeRange = new ArrayList<>();
        if (numberOfBackingIndicesOlderThanMinAge > 0) {
            expectedIndicesWithinMaxAgeRange.add(backingIndicesOlderThanMinAge.get(backingIndicesOlderThanMinAge.size() - 1));
        }
        expectedIndicesWithinMaxAgeRange.addAll(backingIndicesWithinMinAge);
        expectedIndicesWithinMaxAgeRange.add(writeIndexMetadata.getIndex());

        assertThat(indicesWithinMaxAgeRange, is(equalTo(expectedIndicesWithinMaxAgeRange)));
    }

    public void testGetIndicesWithinMaxAgeRangeAllIndicesOutsideRange() {
        final TimeValue maxIndexAge = TimeValue.timeValueDays(7);

        final Metadata.Builder metadataBuilder = Metadata.builder();
        final int numberOfBackingIndicesOlderThanMinAge = randomIntBetween(5, 10);
        final int numberOfShards = 1;
        final List<Index> backingIndices = new ArrayList<>();
        final String dataStreamName = "logs-es";
        final List<Index> backingIndicesOlderThanMinAge = new ArrayList<>();
        for (int i = 0; i < numberOfBackingIndicesOlderThanMinAge; i++) {
            long creationDate = System.currentTimeMillis() - maxIndexAge.millis() * 2;
            final IndexMetadata indexMetadata = createIndexMetadata(
                DataStream.getDefaultBackingIndexName(dataStreamName, backingIndices.size(), creationDate),
                randomIndexWriteLoad(numberOfShards),
                creationDate
            );
            backingIndices.add(indexMetadata.getIndex());
            backingIndicesOlderThanMinAge.add(indexMetadata.getIndex());
            metadataBuilder.put(indexMetadata, false);
        }

        final String writeIndexName = DataStream.getDefaultBackingIndexName(dataStreamName, backingIndices.size());
        final IndexMetadata writeIndexMetadata = createIndexMetadata(
            writeIndexName,
            null,
            System.currentTimeMillis() - maxIndexAge.millis() * 2
        );
        backingIndices.add(writeIndexMetadata.getIndex());
        metadataBuilder.put(writeIndexMetadata, false);

        final DataStream dataStream = DataStream.builder(dataStreamName, backingIndices)
            .setGeneration(backingIndices.size())
            .setMetadata(Map.of())
            .setIndexMode(randomBoolean() ? IndexMode.STANDARD : IndexMode.TIME_SERIES)
            .build();

        metadataBuilder.put(dataStream);

        final List<Index> indicesWithinMaxAgeRange = DataStream.getIndicesWithinMaxAgeRange(
            dataStream,
            metadataBuilder::getSafe,
            maxIndexAge,
            System::currentTimeMillis
        );

        final List<Index> expectedIndicesWithinMaxAgeRange = new ArrayList<>();
        if (numberOfBackingIndicesOlderThanMinAge > 0) {
            expectedIndicesWithinMaxAgeRange.add(backingIndicesOlderThanMinAge.get(backingIndicesOlderThanMinAge.size() - 1));
        }
        expectedIndicesWithinMaxAgeRange.add(writeIndexMetadata.getIndex());
        assertThat(indicesWithinMaxAgeRange, is(equalTo(expectedIndicesWithinMaxAgeRange)));
        assertThat(indicesWithinMaxAgeRange.get(indicesWithinMaxAgeRange.size() - 1).getName(), is(writeIndexName));
    }

    private IndexWriteLoad randomIndexWriteLoad(int numberOfShards) {
        IndexWriteLoad.Builder builder = IndexWriteLoad.builder(numberOfShards);
        for (int shardId = 0; shardId < numberOfShards; shardId++) {
            builder.withShardWriteLoad(
                shardId,
                randomDoubleBetween(0, 64, true),
                randomDoubleBetween(0, 64, true),
                randomDoubleBetween(0, 64, true),
                randomLongBetween(1, 10)
            );
        }
        return builder.build();
    }

    private IndexMetadata createIndexMetadata(String indexName, IndexWriteLoad indexWriteLoad, long createdAt) {
        return IndexMetadata.builder(indexName)
            .settings(
                Settings.builder()
                    .put(IndexMetadata.SETTING_NUMBER_OF_SHARDS, 1)
                    .put(IndexMetadata.SETTING_NUMBER_OF_REPLICAS, 0)
                    .put(IndexMetadata.SETTING_VERSION_CREATED, IndexVersion.current())
                    .build()
            )
            .stats(indexWriteLoad == null ? null : new IndexMetadataStats(indexWriteLoad, 1, 1))
            .creationDate(createdAt)
            .build();
    }

    public void testWriteFailureIndex() {
        boolean hidden = randomBoolean();
        boolean system = hidden && randomBoolean();
        boolean replicated = randomBoolean();
        DataStream noFailureStoreDataStream = new DataStream(
            randomAlphaOfLength(10),
            randomNonEmptyIndexInstances(),
            randomNonNegativeInt(),
            null,
            hidden,
            replicated,
            system,
            randomBoolean(),
            randomBoolean() ? IndexMode.STANDARD : IndexMode.TIME_SERIES,
            DataStreamLifecycleTests.randomDataLifecycle(),
            DataStreamOptions.FAILURE_STORE_DISABLED,
            List.of(),
            replicated == false && randomBoolean(),
            null
        );
        assertThat(noFailureStoreDataStream.getWriteFailureIndex(), nullValue());

        DataStream failureStoreDataStreamWithEmptyFailureIndices = new DataStream(
            randomAlphaOfLength(10),
            randomNonEmptyIndexInstances(),
            randomNonNegativeInt(),
            null,
            hidden,
            replicated,
            system,
            randomBoolean(),
            randomBoolean() ? IndexMode.STANDARD : IndexMode.TIME_SERIES,
            DataStreamLifecycleTests.randomDataLifecycle(),
            DataStreamOptions.FAILURE_STORE_ENABLED,
            List.of(),
            replicated == false && randomBoolean(),
            null
        );
        assertThat(failureStoreDataStreamWithEmptyFailureIndices.getWriteFailureIndex(), nullValue());

        List<Index> failureIndices = randomIndexInstances();
        String dataStreamName = randomAlphaOfLength(10);
        Index writeFailureIndex = new Index(
            getDefaultBackingIndexName(dataStreamName, randomNonNegativeInt()),
            UUIDs.randomBase64UUID(LuceneTestCase.random())
        );
        failureIndices.add(writeFailureIndex);
        DataStream failureStoreDataStream = new DataStream(
            dataStreamName,
            randomNonEmptyIndexInstances(),
            randomNonNegativeInt(),
            null,
            hidden,
            replicated,
            system,
            randomBoolean(),
            randomBoolean() ? IndexMode.STANDARD : IndexMode.TIME_SERIES,
            DataStreamLifecycleTests.randomDataLifecycle(),
            DataStreamOptions.FAILURE_STORE_ENABLED,
            failureIndices,
            replicated == false && randomBoolean(),
            null
        );
        assertThat(failureStoreDataStream.getWriteFailureIndex(), is(writeFailureIndex));
    }

    public void testIsFailureIndex() {
        boolean hidden = randomBoolean();
        boolean system = hidden && randomBoolean();
        List<Index> backingIndices = randomNonEmptyIndexInstances();
        boolean replicated = randomBoolean();
        DataStream noFailureStoreDataStream = new DataStream(
            randomAlphaOfLength(10),
            backingIndices,
            randomNonNegativeInt(),
            null,
            hidden,
            replicated,
            system,
            randomBoolean(),
            randomBoolean() ? IndexMode.STANDARD : IndexMode.TIME_SERIES,
            DataStreamLifecycleTests.randomDataLifecycle(),
            DataStreamOptions.FAILURE_STORE_DISABLED,
            List.of(),
            replicated == false && randomBoolean(),
            null
        );
        assertThat(
            noFailureStoreDataStream.isFailureStoreIndex(backingIndices.get(randomIntBetween(0, backingIndices.size() - 1)).getName()),
            is(false)
        );

        backingIndices = randomNonEmptyIndexInstances();
        DataStream failureStoreDataStreamWithEmptyFailureIndices = new DataStream(
            randomAlphaOfLength(10),
            backingIndices,
            randomNonNegativeInt(),
            null,
            hidden,
            replicated,
            system,
            randomBoolean(),
            randomBoolean() ? IndexMode.STANDARD : IndexMode.TIME_SERIES,
            DataStreamLifecycleTests.randomDataLifecycle(),
            DataStreamOptions.FAILURE_STORE_ENABLED,
            List.of(),
            replicated == false && randomBoolean(),
            null
        );
        assertThat(
            failureStoreDataStreamWithEmptyFailureIndices.isFailureStoreIndex(
                backingIndices.get(randomIntBetween(0, backingIndices.size() - 1)).getName()
            ),
            is(false)
        );

        backingIndices = randomNonEmptyIndexInstances();
        List<Index> failureIndices = randomIndexInstances();
        String dataStreamName = randomAlphaOfLength(10);
        Index writeFailureIndex = new Index(
            getDefaultBackingIndexName(dataStreamName, randomNonNegativeInt()),
            UUIDs.randomBase64UUID(LuceneTestCase.random())
        );
        failureIndices.add(writeFailureIndex);
        DataStream failureStoreDataStream = new DataStream(
            dataStreamName,
            backingIndices,
            randomNonNegativeInt(),
            null,
            hidden,
            replicated,
            system,
            randomBoolean(),
            randomBoolean() ? IndexMode.STANDARD : IndexMode.TIME_SERIES,
            DataStreamLifecycleTests.randomDataLifecycle(),
            DataStreamOptions.FAILURE_STORE_ENABLED,
            failureIndices,
            replicated == false && randomBoolean(),
            null
        );
        assertThat(failureStoreDataStream.isFailureStoreIndex(writeFailureIndex.getName()), is(true));
        assertThat(
            failureStoreDataStream.isFailureStoreIndex(failureIndices.get(randomIntBetween(0, failureIndices.size() - 1)).getName()),
            is(true)
        );
        assertThat(
            failureStoreDataStreamWithEmptyFailureIndices.isFailureStoreIndex(
                backingIndices.get(randomIntBetween(0, backingIndices.size() - 1)).getName()
            ),
            is(false)
        );
        assertThat(failureStoreDataStreamWithEmptyFailureIndices.isFailureStoreIndex(randomAlphaOfLength(10)), is(false));
    }

    public void testInternalDataStream() {
        var nonInternalDataStream = createTestInstance().copy().setSystem(false).setName(randomAlphaOfLength(10)).build();
        assertThat(nonInternalDataStream.isInternal(), is(false));

        var systemDataStream = nonInternalDataStream.copy().setSystem(true).setHidden(true).setName(randomAlphaOfLength(10)).build();
        assertThat(systemDataStream.isInternal(), is(true));

        var dotPrefixedDataStream = nonInternalDataStream.copy().setSystem(false).setName("." + randomAlphaOfLength(10)).build();
        assertThat(dotPrefixedDataStream.isInternal(), is(true));
    }

    public void testIsFailureStoreExplicitlyEnabled() {
        DataStream dataStreamNoFailureStoreOptions = createTestInstance().copy().setDataStreamOptions(DataStreamOptions.EMPTY).build();
        DataStream dataStreamFailureStoreDisabled = createTestInstance().copy()
            .setDataStreamOptions(DataStreamOptions.FAILURE_STORE_DISABLED)
            .build();
        DataStream dataStreamFailureStoreEnabled = createTestInstance().copy()
            .setDataStreamOptions(DataStreamOptions.FAILURE_STORE_ENABLED)
            .build();
        assertThat(dataStreamNoFailureStoreOptions.isFailureStoreExplicitlyEnabled(), is(false));
        assertThat(dataStreamFailureStoreDisabled.isFailureStoreExplicitlyEnabled(), is(false));
        assertThat(dataStreamFailureStoreEnabled.isFailureStoreExplicitlyEnabled(), is(true));
    }

    public void testIsFailureStoreEffectivelyEnabled_instanceMethod() {
        DataStream dataStreamNoFailureStoreOptions = createTestInstance().copy()
            .setName("my-data-stream-no-failure-store-options")
            .setDataStreamOptions(DataStreamOptions.EMPTY)
            .build();
        DataStream dataStreamFailureStoreExplicitlyDisabled = createTestInstance().copy()
            .setName("my-data-stream-failure-store-explicitly-disabled")
            .setDataStreamOptions(DataStreamOptions.FAILURE_STORE_DISABLED)
            .build();
        DataStream dataStreamFailureStoreExplicitlyEnabled = createTestInstance().copy()
            .setName("my-data-stream-failure-store-explicitly-enabled")
            .setDataStreamOptions(DataStreamOptions.FAILURE_STORE_ENABLED)
            .build();
        DataStream dotPrefixDataStreamNoFailureStoreOptions = createTestInstance().copy()
            .setName(".my-data-stream-no-failure-store-options")
            .setDataStreamOptions(DataStreamOptions.EMPTY)
            .build();
        DataStream systemDataStreamNoFailureStoreOptions = createTestInstance().copy()
            .setName("my-data-stream-system-no-failure-store-options")
            .setDataStreamOptions(DataStreamOptions.EMPTY)
            .setSystem(true)
            .setHidden(true) // system indices must be hidden
            .build();
        DataStreamFailureStoreSettings matchingSettings = DataStreamFailureStoreSettings.create(
            ClusterSettings.createBuiltInClusterSettings(
                Settings.builder()
                    .put(
                        DataStreamFailureStoreSettings.DATA_STREAM_FAILURE_STORED_ENABLED_SETTING.getKey(),
                        String.join(",", "my-data-stream-*", ".my-data-stream-*")
                    )
                    .build()
            )
        );
        DataStreamFailureStoreSettings nonMatchingSettings = DataStreamFailureStoreSettings.create(
            ClusterSettings.createBuiltInClusterSettings(
                Settings.builder()
                    .put(DataStreamFailureStoreSettings.DATA_STREAM_FAILURE_STORED_ENABLED_SETTING.getKey(), "not-my-data-stream-*")
                    .build()
            )
        );
        assertThat(dataStreamNoFailureStoreOptions.isFailureStoreEffectivelyEnabled(matchingSettings), is(true));
        assertThat(dataStreamNoFailureStoreOptions.isFailureStoreEffectivelyEnabled(nonMatchingSettings), is(false));
        assertThat(dataStreamFailureStoreExplicitlyDisabled.isFailureStoreEffectivelyEnabled(matchingSettings), is(false));
        assertThat(dataStreamFailureStoreExplicitlyDisabled.isFailureStoreEffectivelyEnabled(nonMatchingSettings), is(false));
        assertThat(dataStreamFailureStoreExplicitlyEnabled.isFailureStoreEffectivelyEnabled(matchingSettings), is(true));
        assertThat(dataStreamFailureStoreExplicitlyEnabled.isFailureStoreEffectivelyEnabled(nonMatchingSettings), is(true));
        assertThat(dotPrefixDataStreamNoFailureStoreOptions.isFailureStoreEffectivelyEnabled(matchingSettings), is(false));
        assertThat(dotPrefixDataStreamNoFailureStoreOptions.isFailureStoreEffectivelyEnabled(nonMatchingSettings), is(false));
        assertThat(systemDataStreamNoFailureStoreOptions.isFailureStoreEffectivelyEnabled(matchingSettings), is(false));
        assertThat(systemDataStreamNoFailureStoreOptions.isFailureStoreEffectivelyEnabled(nonMatchingSettings), is(false));
    }

    public void testIsFailureStoreEffectivelyEnabled_staticHelperMethod() {
        String regularDataStreamName = "my-data-stream";
        String dotPrefixedDataStreamName = ".my-dot-prefixed-data-stream";
        String systemDataStreamName = "my-system-data-stream-name";
        DataStreamFailureStoreSettings matchingSettings = DataStreamFailureStoreSettings.create(
            ClusterSettings.createBuiltInClusterSettings(
                Settings.builder()
                    .put(
                        DataStreamFailureStoreSettings.DATA_STREAM_FAILURE_STORED_ENABLED_SETTING.getKey(),
                        String.join(",", regularDataStreamName, dotPrefixedDataStreamName, systemDataStreamName)
                    )
                    .build()
            )
        );
        DataStreamFailureStoreSettings nonMatchingSettings = DataStreamFailureStoreSettings.create(
            ClusterSettings.createBuiltInClusterSettings(
                Settings.builder()
                    .put(DataStreamFailureStoreSettings.DATA_STREAM_FAILURE_STORED_ENABLED_SETTING.getKey(), "not-my-data-stream")
                    .build()
            )
        );
        // At time of writing, SystemDataStreamDescriptor does not allow us to declare system data streams which aren't also dot-prefixed.
        // But we code defensively to do the system data stream and dot-prefix tests independently, as implied in the requirements.
        // We use a mock SystemIndices instance for testing, so that we can make it treat a non-dot-prefixed name as a system data stream.
        SystemIndices systemIndices = mock(SystemIndices.class);
        when(systemIndices.isSystemDataStream(systemDataStreamName)).thenReturn(true);

        assertThat(
            DataStream.isFailureStoreEffectivelyEnabled(DataStreamOptions.EMPTY, matchingSettings, regularDataStreamName, systemIndices),
            is(true)
        );
        assertThat(
            DataStream.isFailureStoreEffectivelyEnabled(DataStreamOptions.EMPTY, nonMatchingSettings, regularDataStreamName, systemIndices),
            is(false)
        );
        assertThat(
            DataStream.isFailureStoreEffectivelyEnabled(
                DataStreamOptions.EMPTY,
                matchingSettings,
                dotPrefixedDataStreamName,
                systemIndices
            ),
            is(false)
        );
        assertThat(
            DataStream.isFailureStoreEffectivelyEnabled(DataStreamOptions.EMPTY, matchingSettings, systemDataStreamName, systemIndices),
            is(false)
        );
        assertThat(
            DataStream.isFailureStoreEffectivelyEnabled(
                DataStreamOptions.FAILURE_STORE_DISABLED,
                matchingSettings,
                regularDataStreamName,
                systemIndices
            ),
            is(false)
        );
        assertThat(
            DataStream.isFailureStoreEffectivelyEnabled(
                DataStreamOptions.FAILURE_STORE_DISABLED,
                nonMatchingSettings,
                regularDataStreamName,
                systemIndices
            ),
            is(false)
        );
        assertThat(
            DataStream.isFailureStoreEffectivelyEnabled(
                DataStreamOptions.FAILURE_STORE_ENABLED,
                matchingSettings,
                regularDataStreamName,
                systemIndices
            ),
            is(true)
        );
        assertThat(
            DataStream.isFailureStoreEffectivelyEnabled(
                DataStreamOptions.FAILURE_STORE_ENABLED,
                nonMatchingSettings,
                regularDataStreamName,
                systemIndices
            ),
            is(true)
        );
    }

<<<<<<< HEAD
=======
    public void testGetEffectiveSettingsNoMatchingTemplate() {
        // No matching template, so we expect an IllegalArgumentException
        DataStream dataStream = createTestInstance();
        ProjectMetadata.Builder projectMetadataBuilder = ProjectMetadata.builder(randomProjectIdOrDefault());
        assertThrows(IllegalArgumentException.class, () -> dataStream.getEffectiveSettings(projectMetadataBuilder.build()));
    }

    public void testGetEffectiveSettingsTemplateSettingsOnly() {
        // We only have settings from the template, so we expect to get those back
        DataStream dataStream = createDataStream(Settings.EMPTY);
        Settings templateSettings = randomSettings();
        Template.Builder templateBuilder = Template.builder().settings(templateSettings);
        ComposableIndexTemplate indexTemplate = ComposableIndexTemplate.builder()
            .indexPatterns(List.of(dataStream.getName()))
            .dataStreamTemplate(new ComposableIndexTemplate.DataStreamTemplate())
            .template(templateBuilder)
            .build();
        ProjectMetadata.Builder projectMetadataBuilder = ProjectMetadata.builder(randomProjectIdOrDefault())
            .indexTemplates(Map.of(dataStream.getName(), indexTemplate));
        assertThat(dataStream.getEffectiveSettings(projectMetadataBuilder.build()), equalTo(templateSettings));
    }

    public void testGetEffectiveSettingsComponentTemplateSettingsOnly() {
        // We only have settings from a component template, so we expect to get those back
        DataStream dataStream = createDataStream(Settings.EMPTY);
        Settings templateSettings = Settings.EMPTY;
        Template.Builder indexTemplateBuilder = Template.builder().settings(templateSettings);
        ComposableIndexTemplate indexTemplate = ComposableIndexTemplate.builder()
            .indexPatterns(List.of(dataStream.getName()))
            .dataStreamTemplate(new ComposableIndexTemplate.DataStreamTemplate())
            .template(indexTemplateBuilder)
            .componentTemplates(List.of("component-template-1"))
            .build();
        Settings componentSettings = randomSettings();
        Template.Builder componentTemplateBuilder = Template.builder().settings(componentSettings);
        ComponentTemplate componentTemplate1 = new ComponentTemplate(componentTemplateBuilder.build(), null, null, null);
        ProjectMetadata.Builder projectMetadataBuilder = ProjectMetadata.builder(randomProjectIdOrDefault())
            .indexTemplates(Map.of(dataStream.getName(), indexTemplate))
            .componentTemplates(Map.of("component-template-1", componentTemplate1));
        assertThat(dataStream.getEffectiveSettings(projectMetadataBuilder.build()), equalTo(componentSettings));
    }

    public void testGetEffectiveSettingsDataStreamSettingsOnly() {
        // We only have settings from the data stream, so we expect to get those back
        Settings dataStreamSettings = randomSettings();
        DataStream dataStream = createDataStream(dataStreamSettings);
        Settings templateSettings = Settings.EMPTY;
        Template.Builder templateBuilder = Template.builder().settings(templateSettings);
        ComposableIndexTemplate indexTemplate = ComposableIndexTemplate.builder()
            .indexPatterns(List.of(dataStream.getName()))
            .dataStreamTemplate(new ComposableIndexTemplate.DataStreamTemplate())
            .template(templateBuilder)
            .build();
        ProjectMetadata.Builder projectMetadataBuilder = ProjectMetadata.builder(randomProjectIdOrDefault())
            .indexTemplates(Map.of(dataStream.getName(), indexTemplate));
        assertThat(dataStream.getEffectiveSettings(projectMetadataBuilder.build()), equalTo(dataStreamSettings));
    }

    public void testGetEffectiveSettings() {
        // Here we have settings from both the template and the data stream, so we expect the data stream settings to take precedence
        Settings dataStreamSettings = Settings.builder()
            .put("index.setting1", "dataStreamValue")
            .put("index.setting2", "dataStreamValue")
            .put("index.setting3", (String) null) // This one gets removed from the effective settings
            .build();
        DataStream dataStream = createDataStream(dataStreamSettings);
        Settings templateSettings = Settings.builder()
            .put("index.setting1", "templateValue")
            .put("index.setting3", "templateValue")
            .put("index.setting4", "templateValue")
            .build();
        Template.Builder templateBuilder = Template.builder().settings(templateSettings);
        ComposableIndexTemplate indexTemplate = ComposableIndexTemplate.builder()
            .indexPatterns(List.of(dataStream.getName()))
            .dataStreamTemplate(new ComposableIndexTemplate.DataStreamTemplate())
            .template(templateBuilder)
            .build();
        ProjectMetadata.Builder projectMetadataBuilder = ProjectMetadata.builder(randomProjectIdOrDefault())
            .indexTemplates(Map.of(dataStream.getName(), indexTemplate));
        Settings mergedSettings = Settings.builder()
            .put("index.setting1", "dataStreamValue")
            .put("index.setting2", "dataStreamValue")
            .put("index.setting4", "templateValue")
            .build();
        assertThat(dataStream.getEffectiveSettings(projectMetadataBuilder.build()), equalTo(mergedSettings));
    }

    public void testGetEffectiveIndexTemplateNoMatchingTemplate() {
        // No matching template, so we expect an IllegalArgumentException
        DataStream dataStream = createTestInstance();
        ProjectMetadata.Builder projectMetadataBuilder = ProjectMetadata.builder(randomProjectIdOrDefault());
        assertThrows(IllegalArgumentException.class, () -> dataStream.getEffectiveIndexTemplate(projectMetadataBuilder.build()));
    }

    public void testGetEffectiveIndexTemplateTemplateSettingsOnly() {
        // We only have settings from the template, so the effective template will just be the original template
        DataStream dataStream = createDataStream(Settings.EMPTY);
        Settings templateSettings = randomSettings();
        Template.Builder templateBuilder = Template.builder().settings(templateSettings).mappings(randomMappings());
        ComposableIndexTemplate indexTemplate = ComposableIndexTemplate.builder()
            .indexPatterns(List.of(dataStream.getName()))
            .dataStreamTemplate(new ComposableIndexTemplate.DataStreamTemplate())
            .template(templateBuilder)
            .build();
        ProjectMetadata.Builder projectMetadataBuilder = ProjectMetadata.builder(randomProjectIdOrDefault())
            .indexTemplates(Map.of(dataStream.getName(), indexTemplate));
        assertThat(dataStream.getEffectiveIndexTemplate(projectMetadataBuilder.build()), equalTo(indexTemplate));
    }

    public void testGetEffectiveIndexTemplateDataStreamSettingsOnly() {
        // We only have settings from the data stream, so we expect to get only those back in the effective template
        Settings dataStreamSettings = randomSettings();
        DataStream dataStream = createDataStream(dataStreamSettings);
        Settings templateSettings = Settings.EMPTY;
        CompressedXContent templateMappings = randomMappings();
        Template.Builder templateBuilder = Template.builder().settings(templateSettings).mappings(templateMappings);
        ComposableIndexTemplate indexTemplate = ComposableIndexTemplate.builder()
            .indexPatterns(List.of(dataStream.getName()))
            .dataStreamTemplate(new ComposableIndexTemplate.DataStreamTemplate())
            .template(templateBuilder)
            .build();
        ProjectMetadata.Builder projectMetadataBuilder = ProjectMetadata.builder(randomProjectIdOrDefault())
            .indexTemplates(Map.of(dataStream.getName(), indexTemplate));
        Template.Builder expectedTemplateBuilder = Template.builder().settings(dataStreamSettings).mappings(templateMappings);
        ComposableIndexTemplate expectedEffectiveTemplate = ComposableIndexTemplate.builder()
            .indexPatterns(List.of(dataStream.getName()))
            .dataStreamTemplate(new ComposableIndexTemplate.DataStreamTemplate())
            .template(expectedTemplateBuilder)
            .build();
        assertThat(dataStream.getEffectiveIndexTemplate(projectMetadataBuilder.build()), equalTo(expectedEffectiveTemplate));
    }

    public void testGetEffectiveIndexTemplate() {
        // Here we have settings from both the template and the data stream, so we expect the data stream settings to take precedence
        Settings dataStreamSettings = Settings.builder()
            .put("index.setting1", "dataStreamValue")
            .put("index.setting2", "dataStreamValue")
            .put("index.setting3", (String) null) // This one gets removed from the effective settings
            .build();
        DataStream dataStream = createDataStream(dataStreamSettings);
        Settings templateSettings = Settings.builder()
            .put("index.setting1", "templateValue")
            .put("index.setting3", "templateValue")
            .put("index.setting4", "templateValue")
            .build();
        CompressedXContent templateMappings = randomMappings();
        Template.Builder templateBuilder = Template.builder().settings(templateSettings).mappings(templateMappings);
        ComposableIndexTemplate indexTemplate = ComposableIndexTemplate.builder()
            .indexPatterns(List.of(dataStream.getName()))
            .dataStreamTemplate(new ComposableIndexTemplate.DataStreamTemplate())
            .template(templateBuilder)
            .build();
        ProjectMetadata.Builder projectMetadataBuilder = ProjectMetadata.builder(randomProjectIdOrDefault())
            .indexTemplates(Map.of(dataStream.getName(), indexTemplate));
        Settings mergedSettings = Settings.builder()
            .put("index.setting1", "dataStreamValue")
            .put("index.setting2", "dataStreamValue")
            .put("index.setting4", "templateValue")
            .build();
        Template.Builder expectedTemplateBuilder = Template.builder().settings(mergedSettings).mappings(templateMappings);
        ComposableIndexTemplate expectedEffectiveTemplate = ComposableIndexTemplate.builder()
            .indexPatterns(List.of(dataStream.getName()))
            .dataStreamTemplate(new ComposableIndexTemplate.DataStreamTemplate())
            .template(expectedTemplateBuilder)
            .build();
        assertThat(dataStream.getEffectiveIndexTemplate(projectMetadataBuilder.build()), equalTo(expectedEffectiveTemplate));
    }

    private DataStream createDataStream(Settings settings) {
        DataStream dataStream = createTestInstance();
        return dataStream.copy().setSettings(settings).build();
    }

>>>>>>> 6edc76d1
    private record DataStreamMetadata(Long creationTimeInMillis, Long rolloverTimeInMillis, Long originationTimeInMillis) {
        public static DataStreamMetadata dataStreamMetadata(Long creationTimeInMillis, Long rolloverTimeInMillis) {
            return new DataStreamMetadata(creationTimeInMillis, rolloverTimeInMillis, null);
        }

        public static DataStreamMetadata dataStreamMetadata(
            Long creationTimeInMillis,
            Long rolloverTimeInMillis,
            Long originationTimeInMillis
        ) {
            return new DataStreamMetadata(creationTimeInMillis, rolloverTimeInMillis, originationTimeInMillis);
        }
    }

    private static DataStream createRandomDataStream() {
        long currentTimeMillis = System.currentTimeMillis();
        int numBackingIndices = randomIntBetween(2, 32);
        int numFailureIndices = randomIntBetween(2, 32);
        String dataStreamName = randomAlphaOfLength(10).toLowerCase(Locale.ROOT);

        List<Index> indices = new ArrayList<>(numBackingIndices);
        for (int k = 1; k <= numBackingIndices; k++) {
            indices.add(new Index(DataStream.getDefaultBackingIndexName(dataStreamName, k), UUIDs.randomBase64UUID(random())));
        }
        List<Index> failureIndices = new ArrayList<>(numFailureIndices);
        for (int k = 1; k <= numFailureIndices; k++) {
            failureIndices.add(
                new Index(DataStream.getDefaultFailureStoreName(dataStreamName, k, currentTimeMillis), UUIDs.randomBase64UUID(random()))
            );
        }
        return DataStreamTestHelper.newInstance(dataStreamName, indices, failureIndices);
    }

    private static void createMetadataForIndices(Metadata.Builder builder, List<Index> indices) {
        for (Index index : indices) {
            IndexMetadata im = IndexMetadata.builder(index.getName())
                .settings(settings(IndexVersion.current()))
                .numberOfShards(1)
                .numberOfReplicas(1)
                .build();
            builder.put(im, false);
        }
    }
}<|MERGE_RESOLUTION|>--- conflicted
+++ resolved
@@ -17,6 +17,7 @@
 import org.elasticsearch.cluster.ClusterState;
 import org.elasticsearch.common.Strings;
 import org.elasticsearch.common.UUIDs;
+import org.elasticsearch.common.compress.CompressedXContent;
 import org.elasticsearch.common.io.stream.Writeable;
 import org.elasticsearch.common.settings.ClusterSettings;
 import org.elasticsearch.common.settings.Settings;
@@ -52,11 +53,13 @@
 import java.util.function.Supplier;
 import java.util.stream.Collectors;
 
+import static org.elasticsearch.cluster.metadata.ComponentTemplateTests.randomMappings;
 import static org.elasticsearch.cluster.metadata.DataStream.getDefaultBackingIndexName;
 import static org.elasticsearch.cluster.metadata.DataStream.getDefaultFailureStoreName;
 import static org.elasticsearch.cluster.metadata.DataStreamTestHelper.newInstance;
 import static org.elasticsearch.cluster.metadata.DataStreamTestHelper.randomIndexInstances;
 import static org.elasticsearch.cluster.metadata.DataStreamTestHelper.randomNonEmptyIndexInstances;
+import static org.elasticsearch.cluster.metadata.DataStreamTestHelper.randomSettings;
 import static org.elasticsearch.index.IndexSettings.LIFECYCLE_ORIGINATION_DATE;
 import static org.hamcrest.Matchers.containsString;
 import static org.hamcrest.Matchers.equalTo;
@@ -1949,6 +1952,7 @@
             indices,
             generation,
             metadata,
+            randomSettings(),
             isSystem,
             randomBoolean(),
             isSystem,
@@ -2141,6 +2145,7 @@
             randomNonEmptyIndexInstances(),
             randomNonNegativeInt(),
             null,
+            randomSettings(),
             hidden,
             replicated,
             system,
@@ -2159,6 +2164,7 @@
             randomNonEmptyIndexInstances(),
             randomNonNegativeInt(),
             null,
+            randomSettings(),
             hidden,
             replicated,
             system,
@@ -2184,6 +2190,7 @@
             randomNonEmptyIndexInstances(),
             randomNonNegativeInt(),
             null,
+            randomSettings(),
             hidden,
             replicated,
             system,
@@ -2208,6 +2215,7 @@
             backingIndices,
             randomNonNegativeInt(),
             null,
+            randomSettings(),
             hidden,
             replicated,
             system,
@@ -2230,6 +2238,7 @@
             backingIndices,
             randomNonNegativeInt(),
             null,
+            randomSettings(),
             hidden,
             replicated,
             system,
@@ -2261,6 +2270,7 @@
             backingIndices,
             randomNonNegativeInt(),
             null,
+            randomSettings(),
             hidden,
             replicated,
             system,
@@ -2448,8 +2458,6 @@
         );
     }
 
-<<<<<<< HEAD
-=======
     public void testGetEffectiveSettingsNoMatchingTemplate() {
         // No matching template, so we expect an IllegalArgumentException
         DataStream dataStream = createTestInstance();
@@ -2623,7 +2631,6 @@
         return dataStream.copy().setSettings(settings).build();
     }
 
->>>>>>> 6edc76d1
     private record DataStreamMetadata(Long creationTimeInMillis, Long rolloverTimeInMillis, Long originationTimeInMillis) {
         public static DataStreamMetadata dataStreamMetadata(Long creationTimeInMillis, Long rolloverTimeInMillis) {
             return new DataStreamMetadata(creationTimeInMillis, rolloverTimeInMillis, null);

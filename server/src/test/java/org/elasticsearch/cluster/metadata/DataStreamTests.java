--- conflicted
+++ resolved
@@ -2576,11 +2576,7 @@
 
     public void testGetEffectiveIndexTemplateTemplateNoOverrides() throws IOException {
         // We only have settings and mappings from the template, so the effective template will just be the original template
-<<<<<<< HEAD
-        DataStream dataStream = createDataStream(Settings.EMPTY, DataStream.EMPTY_MAPPINGS);
-=======
         DataStream dataStream = createDataStream(Settings.EMPTY, ComposableIndexTemplate.EMPTY_MAPPINGS);
->>>>>>> 528bd9c2
         Settings templateSettings = randomSettings();
         Template.Builder templateBuilder = Template.builder().settings(templateSettings).mappings(randomMappings());
         ComposableIndexTemplate indexTemplate = ComposableIndexTemplate.builder()
@@ -2607,11 +2603,7 @@
     public void testGetEffectiveIndexTemplateDataStreamSettingsOnly() throws IOException {
         // We only have settings from the data stream, so we expect to get only those back in the effective template
         Settings dataStreamSettings = randomSettings();
-<<<<<<< HEAD
-        DataStream dataStream = createDataStream(dataStreamSettings, DataStream.EMPTY_MAPPINGS);
-=======
         DataStream dataStream = createDataStream(dataStreamSettings, ComposableIndexTemplate.EMPTY_MAPPINGS);
->>>>>>> 528bd9c2
         Settings templateSettings = Settings.EMPTY;
         CompressedXContent templateMappings = randomMappings();
         Template.Builder templateBuilder = Template.builder().settings(templateSettings).mappings(templateMappings);

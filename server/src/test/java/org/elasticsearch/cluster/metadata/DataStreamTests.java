/*
 * Copyright Elasticsearch B.V. and/or licensed to Elasticsearch B.V. under one
 * or more contributor license agreements. Licensed under the "Elastic License
 * 2.0", the "GNU Affero General Public License v3.0 only", and the "Server Side
 * Public License v 1"; you may not use this file except in compliance with, at
 * your election, the "Elastic License 2.0", the "GNU Affero General Public
 * License v3.0 only", or the "Server Side Public License, v 1".
 */
package org.elasticsearch.cluster.metadata;

import org.apache.lucene.tests.util.LuceneTestCase;
import org.elasticsearch.action.admin.indices.rollover.MaxAgeCondition;
import org.elasticsearch.action.admin.indices.rollover.RolloverConfiguration;
import org.elasticsearch.action.admin.indices.rollover.RolloverConfigurationTests;
import org.elasticsearch.action.admin.indices.rollover.RolloverInfo;
import org.elasticsearch.action.downsample.DownsampleConfig;
import org.elasticsearch.cluster.ClusterState;
import org.elasticsearch.common.Strings;
import org.elasticsearch.common.UUIDs;
import org.elasticsearch.common.io.stream.Writeable;
import org.elasticsearch.common.settings.ClusterSettings;
import org.elasticsearch.common.settings.Settings;
import org.elasticsearch.core.Nullable;
import org.elasticsearch.core.TimeValue;
import org.elasticsearch.core.Tuple;
import org.elasticsearch.index.Index;
import org.elasticsearch.index.IndexMode;
import org.elasticsearch.index.IndexSettings;
import org.elasticsearch.index.IndexVersion;
import org.elasticsearch.index.mapper.DateFieldMapper;
import org.elasticsearch.indices.SystemIndices;
import org.elasticsearch.search.aggregations.bucket.histogram.DateHistogramInterval;
import org.elasticsearch.test.AbstractXContentSerializingTestCase;
import org.elasticsearch.test.ESTestCase;
import org.elasticsearch.xcontent.ToXContent;
import org.elasticsearch.xcontent.XContentBuilder;
import org.elasticsearch.xcontent.XContentParser;
import org.elasticsearch.xcontent.XContentType;

import java.io.IOException;
import java.time.Instant;
import java.time.temporal.ChronoUnit;
import java.util.ArrayList;
import java.util.Arrays;
import java.util.HashMap;
import java.util.HashSet;
import java.util.List;
import java.util.Locale;
import java.util.Map;
import java.util.Set;
import java.util.concurrent.atomic.AtomicReference;
import java.util.function.Function;
import java.util.stream.Collectors;

import static org.elasticsearch.cluster.metadata.DataStream.getDefaultBackingIndexName;
import static org.elasticsearch.cluster.metadata.DataStream.getDefaultFailureStoreName;
import static org.elasticsearch.cluster.metadata.DataStreamTestHelper.newInstance;
import static org.elasticsearch.cluster.metadata.DataStreamTestHelper.randomGlobalRetention;
import static org.elasticsearch.cluster.metadata.DataStreamTestHelper.randomIndexInstances;
import static org.elasticsearch.cluster.metadata.DataStreamTestHelper.randomNonEmptyIndexInstances;
import static org.elasticsearch.index.IndexSettings.LIFECYCLE_ORIGINATION_DATE;
import static org.hamcrest.Matchers.containsString;
import static org.hamcrest.Matchers.equalTo;
import static org.hamcrest.Matchers.everyItem;
import static org.hamcrest.Matchers.hasItems;
import static org.hamcrest.Matchers.hasSize;
import static org.hamcrest.Matchers.in;
import static org.hamcrest.Matchers.is;
import static org.hamcrest.Matchers.not;
import static org.hamcrest.Matchers.notNullValue;
import static org.hamcrest.Matchers.nullValue;
import static org.mockito.Mockito.mock;
import static org.mockito.Mockito.when;

public class DataStreamTests extends AbstractXContentSerializingTestCase<DataStream> {

    @Override
    protected DataStream doParseInstance(XContentParser parser) throws IOException {
        return DataStream.fromXContent(parser);
    }

    @Override
    protected Writeable.Reader<DataStream> instanceReader() {
        return DataStream::read;
    }

    @Override
    protected DataStream createTestInstance() {
        return DataStreamTestHelper.randomInstance();
    }

    @Override
    protected DataStream mutateInstance(DataStream instance) {
        var name = instance.getName();
        var indices = instance.getIndices();
        var generation = instance.getGeneration();
        var metadata = instance.getMetadata();
        var isHidden = instance.isHidden();
        var isReplicated = instance.isReplicated();
        var isSystem = instance.isSystem();
        var allowsCustomRouting = instance.isAllowCustomRouting();
        var indexMode = instance.getIndexMode();
        var lifecycle = instance.getDataLifecycle();
        var dataStreamOptions = instance.getDataStreamOptions();
        var failureIndices = instance.getFailureIndices();
        var rolloverOnWrite = instance.rolloverOnWrite();
        var autoShardingEvent = instance.getAutoShardingEvent();
        var failureRolloverOnWrite = instance.getFailureComponent().isRolloverOnWrite();
        var failureAutoShardingEvent = instance.getDataComponent().getAutoShardingEvent();
        switch (between(0, 15)) {
            case 0 -> name = randomAlphaOfLength(10);
            case 1 -> indices = randomNonEmptyIndexInstances();
            case 2 -> generation = instance.getGeneration() + randomIntBetween(1, 10);
            case 3 -> metadata = randomBoolean() && metadata != null ? null : Map.of("key", randomAlphaOfLength(10));
            case 4 -> {
                if (isHidden) {
                    isHidden = false;
                    isSystem = false; // To ensure that we generate a valid combination, system indices should be always hidden
                } else {
                    isHidden = true;
                }
            }
            case 5 -> {
                isReplicated = isReplicated == false;
                // Replicated data streams cannot be marked for lazy rollover.
                rolloverOnWrite = isReplicated == false && rolloverOnWrite;
                failureRolloverOnWrite = isReplicated == false && failureRolloverOnWrite;
            }
            case 6 -> {
                if (isSystem == false) {
                    isSystem = true;
                    isHidden = true; // A system data stream must always be hidden
                } else {
                    isSystem = false;
                }
            }
            case 7 -> allowsCustomRouting = allowsCustomRouting == false;
            case 8 -> indexMode = randomBoolean() && indexMode != null
                ? null
                : randomValueOtherThan(indexMode, () -> randomFrom(IndexMode.values()));
            case 9 -> lifecycle = randomBoolean() && lifecycle != null
                ? null
                : DataStreamLifecycle.builder().dataRetention(randomPositiveTimeValue()).build();
            case 10 -> failureIndices = randomValueOtherThan(failureIndices, DataStreamTestHelper::randomIndexInstances);
            case 11 -> dataStreamOptions = dataStreamOptions.isEmpty() ? new DataStreamOptions(new DataStreamFailureStore(randomBoolean()))
                : randomBoolean() ? DataStreamOptions.EMPTY
                : new DataStreamOptions(new DataStreamFailureStore(dataStreamOptions.failureStore().enabled() == false));
            case 12 -> {
                rolloverOnWrite = rolloverOnWrite == false;
                isReplicated = rolloverOnWrite == false && isReplicated;
            }
            case 13 -> {
                if (randomBoolean() || autoShardingEvent == null) {
                    // If we're mutating the auto sharding event of the failure store, we need to ensure there's at least one failure index.
                    if (failureIndices.isEmpty()) {
                        failureIndices = DataStreamTestHelper.randomNonEmptyIndexInstances();
                        dataStreamOptions = DataStreamOptions.FAILURE_STORE_ENABLED;
                    }
                    autoShardingEvent = new DataStreamAutoShardingEvent(
                        failureIndices.getLast().getName(),
                        randomIntBetween(1, 10),
                        randomMillisUpToYear9999()
                    );
                } else {
                    autoShardingEvent = null;
                }
            }
            case 14 -> {
                failureRolloverOnWrite = failureRolloverOnWrite == false;
                isReplicated = failureRolloverOnWrite == false && isReplicated;
            }
            case 15 -> failureAutoShardingEvent = randomBoolean() && failureAutoShardingEvent != null
                ? null
                : new DataStreamAutoShardingEvent(indices.getLast().getName(), randomIntBetween(1, 10), randomMillisUpToYear9999());
        }

        return new DataStream(
            name,
            generation,
            metadata,
            isHidden,
            isReplicated,
            isSystem,
            System::currentTimeMillis,
            allowsCustomRouting,
            indexMode,
            lifecycle,
            dataStreamOptions,
            new DataStream.DataStreamIndices(DataStream.BACKING_INDEX_PREFIX, indices, rolloverOnWrite, autoShardingEvent),
            new DataStream.DataStreamIndices(
                DataStream.BACKING_INDEX_PREFIX,
                failureIndices,
                failureRolloverOnWrite,
                failureAutoShardingEvent
            )
        );
    }

    public void testRollover() {
        DataStream ds = DataStreamTestHelper.randomInstance().promoteDataStream();
        final var project = ProjectMetadata.builder(randomProjectIdOrDefault()).build();
        Tuple<String, Long> newCoordinates = ds.nextWriteIndexAndGeneration(project, ds.getDataComponent());
        final DataStream rolledDs = ds.rollover(new Index(newCoordinates.v1(), UUIDs.randomBase64UUID()), newCoordinates.v2(), null, null);
        assertThat(rolledDs.getName(), equalTo(ds.getName()));
        assertThat(rolledDs.getGeneration(), equalTo(ds.getGeneration() + 1));
        assertThat(rolledDs.getIndices().size(), equalTo(ds.getIndices().size() + 1));
        assertTrue(rolledDs.getIndices().containsAll(ds.getIndices()));
        assertTrue(rolledDs.getIndices().contains(rolledDs.getWriteIndex()));
        // Irrespective of whether the rollover was performed lazily, rolloverOnWrite should always be set to false after rollover.
        assertFalse(rolledDs.rolloverOnWrite());
    }

    public void testRolloverWithConflictingBackingIndexName() {
        // used a fixed time provider to guarantee name conflicts
        DataStream ds = DataStreamTestHelper.randomInstance(() -> 0L).promoteDataStream();

        // create some indices with names that conflict with the names of the data stream's backing indices
        int numConflictingIndices = randomIntBetween(1, 10);
        ProjectMetadata.Builder builder = ProjectMetadata.builder(randomProjectIdOrDefault());
        for (int k = 1; k <= numConflictingIndices; k++) {
            IndexMetadata im = IndexMetadata.builder(DataStream.getDefaultBackingIndexName(ds.getName(), ds.getGeneration() + k, 0L))
                .settings(settings(IndexVersion.current()))
                .numberOfShards(1)
                .numberOfReplicas(1)
                .build();
            builder.put(im, false);
        }

        final Tuple<String, Long> newCoordinates = ds.nextWriteIndexAndGeneration(builder.build(), ds.getDataComponent());
        final DataStream rolledDs = ds.rollover(new Index(newCoordinates.v1(), UUIDs.randomBase64UUID()), newCoordinates.v2(), null, null);
        assertThat(rolledDs.getName(), equalTo(ds.getName()));
        assertThat(rolledDs.getGeneration(), equalTo(ds.getGeneration() + numConflictingIndices + 1));
        assertThat(rolledDs.getIndices().size(), equalTo(ds.getIndices().size() + 1));
        assertTrue(rolledDs.getIndices().containsAll(ds.getIndices()));
        assertTrue(rolledDs.getIndices().contains(rolledDs.getWriteIndex()));
        assertThat(rolledDs.getIndexMode(), equalTo(ds.getIndexMode()));
    }

    public void testRolloverUpgradeToTsdbDataStream() {
        DataStream ds = DataStreamTestHelper.randomInstance()
            .copy()
            .setReplicated(false)
            .setIndexMode(randomBoolean() ? IndexMode.STANDARD : null)
            .build();
        final var project = ProjectMetadata.builder(randomProjectIdOrDefault()).build();
        var newCoordinates = ds.nextWriteIndexAndGeneration(project, ds.getDataComponent());

        var rolledDs = ds.rollover(
            new Index(newCoordinates.v1(), UUIDs.randomBase64UUID()),
            newCoordinates.v2(),
            IndexMode.TIME_SERIES,
            null
        );
        assertThat(rolledDs.getName(), equalTo(ds.getName()));
        assertThat(rolledDs.getGeneration(), equalTo(ds.getGeneration() + 1));
        assertThat(rolledDs.getIndices().size(), equalTo(ds.getIndices().size() + 1));
        assertTrue(rolledDs.getIndices().containsAll(ds.getIndices()));
        assertTrue(rolledDs.getIndices().contains(rolledDs.getWriteIndex()));
        assertThat(rolledDs.getIndexMode(), equalTo(IndexMode.TIME_SERIES));
    }

    public void testRolloverUpgradeToLogsdbDataStream() {
        DataStream ds = DataStreamTestHelper.randomInstance()
            .copy()
            .setReplicated(false)
            .setIndexMode(randomBoolean() ? IndexMode.STANDARD : null)
            .build();
        final var project = ProjectMetadata.builder(randomProjectIdOrDefault()).build();
        var newCoordinates = ds.nextWriteIndexAndGeneration(project, ds.getDataComponent());

        var rolledDs = ds.rollover(new Index(newCoordinates.v1(), UUIDs.randomBase64UUID()), newCoordinates.v2(), IndexMode.LOGSDB, null);
        assertThat(rolledDs.getName(), equalTo(ds.getName()));
        assertThat(rolledDs.getGeneration(), equalTo(ds.getGeneration() + 1));
        assertThat(rolledDs.getIndices().size(), equalTo(ds.getIndices().size() + 1));
        assertTrue(rolledDs.getIndices().containsAll(ds.getIndices()));
        assertTrue(rolledDs.getIndices().contains(rolledDs.getWriteIndex()));
        assertThat(rolledDs.getIndexMode(), equalTo(IndexMode.LOGSDB));
    }

    public void testRolloverDowngradeFromTsdbToRegularDataStream() {
        DataStream ds = DataStreamTestHelper.randomInstance().copy().setReplicated(false).setIndexMode(IndexMode.TIME_SERIES).build();
        final var project = ProjectMetadata.builder(randomProjectIdOrDefault()).build();
        var newCoordinates = ds.nextWriteIndexAndGeneration(project, ds.getDataComponent());

        var rolledDs = ds.rollover(new Index(newCoordinates.v1(), UUIDs.randomBase64UUID()), newCoordinates.v2(), null, null);
        assertThat(rolledDs.getName(), equalTo(ds.getName()));
        assertThat(rolledDs.getGeneration(), equalTo(ds.getGeneration() + 1));
        assertThat(rolledDs.getIndices().size(), equalTo(ds.getIndices().size() + 1));
        assertTrue(rolledDs.getIndices().containsAll(ds.getIndices()));
        assertTrue(rolledDs.getIndices().contains(rolledDs.getWriteIndex()));
        assertThat(rolledDs.getIndexMode(), nullValue());
    }

    public void testRolloverDowngradeFromLogsdbToRegularDataStream() {
        DataStream ds = DataStreamTestHelper.randomInstance().copy().setReplicated(false).setIndexMode(IndexMode.LOGSDB).build();
        final var project = ProjectMetadata.builder(randomProjectIdOrDefault()).build();
        var newCoordinates = ds.nextWriteIndexAndGeneration(project, ds.getDataComponent());

        var rolledDs = ds.rollover(new Index(newCoordinates.v1(), UUIDs.randomBase64UUID()), newCoordinates.v2(), null, null);
        assertThat(rolledDs.getName(), equalTo(ds.getName()));
        assertThat(rolledDs.getGeneration(), equalTo(ds.getGeneration() + 1));
        assertThat(rolledDs.getIndices().size(), equalTo(ds.getIndices().size() + 1));
        assertTrue(rolledDs.getIndices().containsAll(ds.getIndices()));
        assertTrue(rolledDs.getIndices().contains(rolledDs.getWriteIndex()));
        assertThat(rolledDs.getIndexMode(), nullValue());
    }

    public void testRolloverFailureStore() {
        DataStream ds = DataStreamTestHelper.randomInstance(true).promoteDataStream();
        final var project = ProjectMetadata.builder(randomProjectIdOrDefault()).build();
        Tuple<String, Long> newCoordinates = ds.nextWriteIndexAndGeneration(project, ds.getFailureComponent());
        final DataStream rolledDs = ds.rolloverFailureStore(new Index(newCoordinates.v1(), UUIDs.randomBase64UUID()), newCoordinates.v2());
        assertThat(rolledDs.getName(), equalTo(ds.getName()));
        assertThat(rolledDs.getGeneration(), equalTo(ds.getGeneration() + 1));
        assertThat(rolledDs.getIndices().size(), equalTo(ds.getIndices().size()));
        // Ensure that the rolloverOnWrite flag hasn't changed when rolling over a failure store.
        assertThat(rolledDs.rolloverOnWrite(), equalTo(ds.rolloverOnWrite()));
        assertThat(rolledDs.getFailureIndices().size(), equalTo(ds.getFailureIndices().size() + 1));
        assertTrue(rolledDs.getIndices().containsAll(ds.getIndices()));
        assertTrue(rolledDs.getIndices().contains(rolledDs.getWriteIndex()));
        assertTrue(rolledDs.getFailureIndices().containsAll(ds.getFailureIndices()));
        assertTrue(rolledDs.getFailureIndices().contains(rolledDs.getWriteFailureIndex()));
    }

    public void testRemoveBackingIndex() {
        DataStream original = createRandomDataStream();
        int indexToRemove = randomIntBetween(1, original.getIndices().size() - 1);

        DataStream updated = original.removeBackingIndex(original.getIndices().get(indexToRemove - 1));
        assertThat(updated.getName(), equalTo(original.getName()));
        assertThat(updated.getGeneration(), equalTo(original.getGeneration() + 1));
        assertThat(updated.getIndices().size(), equalTo(original.getIndices().size() - 1));
        for (int k = 0; k < (original.getIndices().size() - 1); k++) {
            assertThat(updated.getIndices().get(k), equalTo(original.getIndices().get(k < (indexToRemove - 1) ? k : k + 1)));
        }
    }

    public void testRemoveBackingIndexThatDoesNotExist() {
        DataStream original = createRandomDataStream();
        final Index indexToRemove = new Index(randomAlphaOfLength(4), UUIDs.randomBase64UUID(random()));

        IllegalArgumentException e = expectThrows(IllegalArgumentException.class, () -> original.removeBackingIndex(indexToRemove));
        assertThat(
            e.getMessage(),
            equalTo(Strings.format("index [%s] is not part of data stream [%s]", indexToRemove.getName(), original.getName()))
        );
    }

    public void testRemoveBackingWriteIndex() {
        DataStream original = createRandomDataStream();

        IllegalArgumentException e = expectThrows(
            IllegalArgumentException.class,
            () -> original.removeBackingIndex(original.getIndices().get(original.getIndices().size() - 1))
        );
        assertThat(
            e.getMessage(),
            equalTo(
                String.format(
                    Locale.ROOT,
                    "cannot remove backing index [%s] of data stream [%s] because it is the write index",
                    original.getIndices().get(original.getIndices().size() - 1).getName(),
                    original.getName()
                )
            )
        );
    }

    public void testRemoveFailureStoreIndex() {
        DataStream original = createRandomDataStream();
        int indexToRemove = randomIntBetween(1, original.getFailureIndices().size() - 1);

        DataStream updated = original.removeFailureStoreIndex(original.getFailureIndices().get(indexToRemove - 1));
        assertThat(updated.getName(), equalTo(original.getName()));
        assertThat(updated.getGeneration(), equalTo(original.getGeneration() + 1));
        assertThat(updated.getIndices().size(), equalTo(original.getIndices().size()));
        assertThat(updated.getFailureIndices().size(), equalTo(original.getFailureIndices().size() - 1));
        for (int k = 0; k < (original.getFailureIndices().size() - 1); k++) {
            assertThat(updated.getFailureIndices().get(k), equalTo(original.getFailureIndices().get(k < (indexToRemove - 1) ? k : k + 1)));
        }
    }

    public void testRemoveFailureStoreIndexThatDoesNotExist() {
        DataStream original = createRandomDataStream();
        final Index indexToRemove = new Index(randomAlphaOfLength(4), UUIDs.randomBase64UUID(random()));

        IllegalArgumentException e = expectThrows(IllegalArgumentException.class, () -> original.removeFailureStoreIndex(indexToRemove));
        assertThat(
            e.getMessage(),
            equalTo(Strings.format("index [%s] is not part of data stream [%s] failure store", indexToRemove.getName(), original.getName()))
        );
    }

    public void testRemoveFailureStoreWriteIndex() {
        DataStream original = createRandomDataStream();
        int indexToRemove = original.getFailureIndices().size() - 1;

        DataStream updated = original.removeFailureStoreIndex(original.getFailureIndices().get(indexToRemove));
        assertThat(updated.getName(), equalTo(original.getName()));
        assertThat(updated.getGeneration(), equalTo(original.getGeneration() + 1));
        assertThat(updated.getIndices().size(), equalTo(original.getIndices().size()));
        assertThat(updated.getFailureIndices().size(), equalTo(original.getFailureIndices().size() - 1));
        assertThat(updated.getFailureComponent().isRolloverOnWrite(), equalTo(true));
        for (int k = 0; k < (original.getFailureIndices().size() - 1); k++) {
            assertThat(updated.getFailureIndices().get(k), equalTo(original.getFailureIndices().get(k)));
        }
    }

    public void testAddBackingIndex() {
        Metadata.Builder builder = Metadata.builder();

        DataStream original = createRandomDataStream();
        builder.put(original);

        createMetadataForIndices(builder, original.getIndices());

        Index indexToAdd = new Index(randomAlphaOfLength(4), UUIDs.randomBase64UUID(random()));
        builder.put(
            IndexMetadata.builder(indexToAdd.getName())
                .settings(settings(IndexVersion.current()))
                .numberOfShards(1)
                .numberOfReplicas(1)
                .build(),
            false
        );

        DataStream updated = original.addBackingIndex(builder.build().getProject(), indexToAdd);
        assertThat(updated.getName(), equalTo(original.getName()));
        assertThat(updated.getGeneration(), equalTo(original.getGeneration() + 1));
        assertThat(updated.getIndices().size(), equalTo(original.getIndices().size() + 1));
        for (int k = 1; k <= original.getIndices().size(); k++) {
            assertThat(updated.getIndices().get(k), equalTo(original.getIndices().get(k - 1)));
        }
        assertThat(updated.getIndices().get(0), equalTo(indexToAdd));
    }

    public void testAddBackingIndexThatIsPartOfAnotherDataStream() {
        Metadata.Builder builder = Metadata.builder();

        DataStream ds1 = createRandomDataStream();
        DataStream ds2 = createRandomDataStream();

        builder.put(ds1);
        builder.put(ds2);

        createMetadataForIndices(builder, ds1.getIndices());
        createMetadataForIndices(builder, ds1.getFailureIndices());
        createMetadataForIndices(builder, ds2.getIndices());
        createMetadataForIndices(builder, ds2.getFailureIndices());

        Index indexToAdd = randomFrom(ds2.getIndices().toArray(Index.EMPTY_ARRAY));

        IllegalArgumentException e = expectThrows(
            IllegalArgumentException.class,
            () -> ds1.addBackingIndex(builder.build().getProject(), indexToAdd)
        );
        assertThat(
            e.getMessage(),
            equalTo(
                String.format(
                    Locale.ROOT,
                    "cannot add index [%s] to data stream [%s] because it is already a backing index on data stream [%s]",
                    indexToAdd.getName(),
                    ds1.getName(),
                    ds2.getName()
                )
            )
        );
    }

    public void testAddBackingIndexThatIsPartOfDataStreamFailureStore() {
        Metadata.Builder builder = Metadata.builder();

        DataStream ds1 = createRandomDataStream();
        DataStream ds2 = createRandomDataStream();
        builder.put(ds1);
        builder.put(ds2);

        createMetadataForIndices(builder, ds1.getIndices());
        createMetadataForIndices(builder, ds1.getFailureIndices());
        createMetadataForIndices(builder, ds2.getIndices());
        createMetadataForIndices(builder, ds2.getFailureIndices());

        Index indexToAdd = randomFrom(ds2.getFailureIndices().toArray(Index.EMPTY_ARRAY));

        IllegalArgumentException e = expectThrows(
            IllegalArgumentException.class,
            () -> ds1.addBackingIndex(builder.build().getProject(), indexToAdd)
        );
        assertThat(
            e.getMessage(),
            equalTo(
                String.format(
                    Locale.ROOT,
                    "cannot add index [%s] to data stream [%s] because it is already a failure store index on data stream [%s]",
                    indexToAdd.getName(),
                    ds1.getName(),
                    ds2.getName()
                )
            )
        );
    }

    public void testAddExistingBackingIndex() {
        Metadata.Builder builder = Metadata.builder();

        DataStream original = createRandomDataStream();
        builder.put(original);

        createMetadataForIndices(builder, original.getIndices());

        Index indexToAdd = randomFrom(original.getIndices().toArray(Index.EMPTY_ARRAY));

        DataStream updated = original.addBackingIndex(builder.build().getProject(), indexToAdd);
        assertThat(updated.getName(), equalTo(original.getName()));
        assertThat(updated.getGeneration(), equalTo(original.getGeneration()));
        assertThat(updated.getIndices().size(), equalTo(original.getIndices().size()));
        for (int k = 0; k < original.getIndices().size(); k++) {
            assertThat(updated.getIndices().get(k), equalTo(original.getIndices().get(k)));
        }
    }

    public void testAddBackingIndexWithAliases() {
        Metadata.Builder builder = Metadata.builder();

        DataStream original = createRandomDataStream();
        builder.put(original);

        createMetadataForIndices(builder, original.getIndices());

        Index indexToAdd = new Index(randomAlphaOfLength(4), UUIDs.randomBase64UUID(random()));
        IndexMetadata.Builder b = IndexMetadata.builder(indexToAdd.getName())
            .settings(settings(IndexVersion.current()))
            .numberOfShards(1)
            .numberOfReplicas(1);
        final int numAliases = randomIntBetween(1, 3);
        final String[] aliasNames = new String[numAliases];
        for (int k = 0; k < numAliases; k++) {
            aliasNames[k] = randomAlphaOfLength(6);
            b.putAlias(AliasMetadata.builder(aliasNames[k]));
        }
        builder.put(b.build(), false);
        Arrays.sort(aliasNames);

        IllegalArgumentException e = expectThrows(
            IllegalArgumentException.class,
            () -> original.addBackingIndex(builder.build().getProject(), indexToAdd)
        );
        assertThat(
            e.getMessage(),
            equalTo(
                String.format(
                    Locale.ROOT,
                    "cannot add index [%s] to data stream [%s] until its %s [%s] %s removed",
                    indexToAdd.getName(),
                    original.getName(),
                    numAliases > 1 ? "aliases" : "alias",
                    Strings.arrayToCommaDelimitedString(aliasNames),
                    numAliases > 1 ? "are" : "is"
                )
            )
        );
    }

    public void testAddFailureStoreIndex() {
        Metadata.Builder builder = Metadata.builder();

        DataStream original = createRandomDataStream();
        builder.put(original);

        createMetadataForIndices(builder, original.getIndices());
        createMetadataForIndices(builder, original.getFailureIndices());

        Index indexToAdd = new Index(randomAlphaOfLength(4), UUIDs.randomBase64UUID(random()));
        builder.put(
            IndexMetadata.builder(indexToAdd.getName())
                .settings(settings(IndexVersion.current()))
                .numberOfShards(1)
                .numberOfReplicas(1)
                .build(),
            false
        );

        DataStream updated = original.addFailureStoreIndex(builder.build().getProject(), indexToAdd);
        assertThat(updated.getName(), equalTo(original.getName()));
        assertThat(updated.getGeneration(), equalTo(original.getGeneration() + 1));
        assertThat(updated.getIndices().size(), equalTo(original.getIndices().size()));
        assertThat(updated.getFailureIndices().size(), equalTo(original.getFailureIndices().size() + 1));
        for (int k = 1; k <= original.getFailureIndices().size(); k++) {
            assertThat(updated.getFailureIndices().get(k), equalTo(original.getFailureIndices().get(k - 1)));
        }
        assertThat(updated.getFailureIndices().get(0), equalTo(indexToAdd));
    }

    public void testAddFailureStoreIndexThatIsPartOfAnotherDataStream() {
        Metadata.Builder builder = Metadata.builder();

        DataStream ds1 = createRandomDataStream();
        DataStream ds2 = createRandomDataStream();
        builder.put(ds1);
        builder.put(ds2);

        createMetadataForIndices(builder, ds1.getIndices());
        createMetadataForIndices(builder, ds1.getFailureIndices());
        createMetadataForIndices(builder, ds2.getIndices());
        createMetadataForIndices(builder, ds2.getFailureIndices());

        Index indexToAdd = randomFrom(ds2.getFailureIndices().toArray(Index.EMPTY_ARRAY));

        IllegalArgumentException e = expectThrows(
            IllegalArgumentException.class,
            () -> ds1.addFailureStoreIndex(builder.build().getProject(), indexToAdd)
        );
        assertThat(
            e.getMessage(),
            equalTo(
                String.format(
                    Locale.ROOT,
                    "cannot add index [%s] to data stream [%s] because it is already a failure store index on data stream [%s]",
                    indexToAdd.getName(),
                    ds1.getName(),
                    ds2.getName()
                )
            )
        );
    }

    public void testAddFailureStoreIndexThatIsPartOfDataStreamBackingIndices() {
        Metadata.Builder builder = Metadata.builder();

        DataStream ds1 = createRandomDataStream();
        DataStream ds2 = createRandomDataStream();
        builder.put(ds1);
        builder.put(ds2);

        createMetadataForIndices(builder, ds1.getIndices());
        createMetadataForIndices(builder, ds1.getFailureIndices());
        createMetadataForIndices(builder, ds2.getIndices());
        createMetadataForIndices(builder, ds2.getFailureIndices());

        Index indexToAdd = randomFrom(ds2.getIndices().toArray(Index.EMPTY_ARRAY));

        IllegalArgumentException e = expectThrows(
            IllegalArgumentException.class,
            () -> ds1.addFailureStoreIndex(builder.build().getProject(), indexToAdd)
        );
        assertThat(
            e.getMessage(),
            equalTo(
                String.format(
                    Locale.ROOT,
                    "cannot add index [%s] to data stream [%s] because it is already a backing index on data stream [%s]",
                    indexToAdd.getName(),
                    ds1.getName(),
                    ds2.getName()
                )
            )
        );
    }

    public void testAddExistingFailureStoreIndex() {
        Metadata.Builder builder = Metadata.builder();

        DataStream original = createRandomDataStream();
        builder.put(original);

        createMetadataForIndices(builder, original.getIndices());
        createMetadataForIndices(builder, original.getFailureIndices());

        Index indexToAdd = randomFrom(original.getFailureIndices().toArray(Index.EMPTY_ARRAY));

        DataStream updated = original.addFailureStoreIndex(builder.build().getProject(), indexToAdd);
        assertThat(updated.getName(), equalTo(original.getName()));
        assertThat(updated.getGeneration(), equalTo(original.getGeneration()));
        assertThat(updated.getIndices().size(), equalTo(original.getIndices().size()));
        assertThat(updated.getFailureIndices().size(), equalTo(original.getFailureIndices().size()));
        assertThat(updated.getFailureIndices(), equalTo(original.getFailureIndices()));
    }

    public void testAddFailureStoreIndexWithAliases() {
        Metadata.Builder builder = Metadata.builder();

        DataStream original = createRandomDataStream();
        builder.put(original);

        createMetadataForIndices(builder, original.getIndices());
        createMetadataForIndices(builder, original.getFailureIndices());

        Index indexToAdd = new Index(randomAlphaOfLength(4), UUIDs.randomBase64UUID(random()));
        IndexMetadata.Builder b = IndexMetadata.builder(indexToAdd.getName())
            .settings(settings(IndexVersion.current()))
            .numberOfShards(1)
            .numberOfReplicas(1);
        final int numAliases = randomIntBetween(1, 3);
        final String[] aliasNames = new String[numAliases];
        for (int k = 0; k < numAliases; k++) {
            aliasNames[k] = randomAlphaOfLength(6);
            b.putAlias(AliasMetadata.builder(aliasNames[k]));
        }
        builder.put(b.build(), false);
        Arrays.sort(aliasNames);

        IllegalArgumentException e = expectThrows(
            IllegalArgumentException.class,
            () -> original.addFailureStoreIndex(builder.build().getProject(), indexToAdd)
        );
        assertThat(
            e.getMessage(),
            equalTo(
                String.format(
                    Locale.ROOT,
                    "cannot add index [%s] to data stream [%s] until its %s [%s] %s removed",
                    indexToAdd.getName(),
                    original.getName(),
                    numAliases > 1 ? "aliases" : "alias",
                    Strings.arrayToCommaDelimitedString(aliasNames),
                    numAliases > 1 ? "are" : "is"
                )
            )
        );
    }

    public void testDefaultBackingIndexName() {
        // this test does little more than flag that changing the default naming convention for backing indices
        // will also require changing a lot of hard-coded values in REST tests and docs
        long backingIndexNum = randomLongBetween(1, 1000001);
        String dataStreamName = randomAlphaOfLength(6);
        long epochMillis = randomLongBetween(1580536800000L, 1583042400000L);
        String dateString = DataStream.DATE_FORMATTER.formatMillis(epochMillis);
        String defaultBackingIndexName = DataStream.getDefaultBackingIndexName(dataStreamName, backingIndexNum, epochMillis);
        String expectedBackingIndexName = Strings.format(".ds-%s-%s-%06d", dataStreamName, dateString, backingIndexNum);
        assertThat(defaultBackingIndexName, equalTo(expectedBackingIndexName));
    }

    public void testDefaultFailureStoreName() {
        // this test does little more than flag that changing the default naming convention for failure store indices
        // will also require changing a lot of hard-coded values in REST tests and docs
        long failureStoreIndexNum = randomLongBetween(1, 1000001);
        String dataStreamName = randomAlphaOfLength(6);
        long epochMillis = randomLongBetween(1580536800000L, 1583042400000L);
        String dateString = DataStream.DATE_FORMATTER.formatMillis(epochMillis);
        String defaultFailureStoreName = DataStream.getDefaultFailureStoreName(dataStreamName, failureStoreIndexNum, epochMillis);
        String expectedFailureStoreName = Strings.format(".fs-%s-%s-%06d", dataStreamName, dateString, failureStoreIndexNum);
        assertThat(defaultFailureStoreName, equalTo(expectedFailureStoreName));
    }

    public void testReplaceBackingIndex() {
        DataStream original = createRandomDataStream();
        int indexToReplace = randomIntBetween(1, original.getIndices().size() - 1) - 1;

        Index newBackingIndex = new Index("replacement-index", UUIDs.randomBase64UUID(random()));
        DataStream updated = original.replaceBackingIndex(original.getIndices().get(indexToReplace), newBackingIndex);
        assertThat(updated.getName(), equalTo(original.getName()));
        assertThat(updated.getGeneration(), equalTo(original.getGeneration() + 1));
        assertThat(updated.getIndices().size(), equalTo(original.getIndices().size()));
        assertThat(updated.getIndices().get(indexToReplace), equalTo(newBackingIndex));

        for (int i = 0; i < original.getIndices().size(); i++) {
            if (i != indexToReplace) {
                assertThat(updated.getIndices().get(i), equalTo(original.getIndices().get(i)));
            }
        }
    }

    public void testReplaceBackingIndexThrowsExceptionIfIndexNotPartOfDataStream() {
        DataStream original = createRandomDataStream();

        Index standaloneIndex = new Index("index-foo", UUIDs.randomBase64UUID(random()));
        Index newBackingIndex = new Index("replacement-index", UUIDs.randomBase64UUID(random()));
        expectThrows(IllegalArgumentException.class, () -> original.replaceBackingIndex(standaloneIndex, newBackingIndex));
    }

    public void testReplaceBackingIndexThrowsExceptionIfIndexPartOfFailureStore() {
        DataStream original = createRandomDataStream();
        int indexToReplace = randomIntBetween(1, original.getFailureIndices().size() - 1) - 1;

        Index failureIndex = original.getFailureIndices().get(indexToReplace);
        Index newBackingIndex = new Index("replacement-index", UUIDs.randomBase64UUID(random()));
        expectThrows(IllegalArgumentException.class, () -> original.replaceBackingIndex(failureIndex, newBackingIndex));
    }

    public void testReplaceBackingIndexThrowsExceptionIfReplacingWriteIndex() {
        int numBackingIndices = randomIntBetween(2, 32);
        int writeIndexPosition = numBackingIndices - 1;
        String dataStreamName = randomAlphaOfLength(10).toLowerCase(Locale.ROOT);

        List<Index> indices = new ArrayList<>(numBackingIndices);
        for (int i = 1; i <= numBackingIndices; i++) {
            indices.add(new Index(DataStream.getDefaultBackingIndexName(dataStreamName, i), UUIDs.randomBase64UUID(random())));
        }
        int generation = randomBoolean() ? numBackingIndices : numBackingIndices + randomIntBetween(1, 5);
        DataStream original = newInstance(dataStreamName, indices, generation, null);

        Index newBackingIndex = new Index("replacement-index", UUIDs.randomBase64UUID(random()));
        IllegalArgumentException e = expectThrows(
            IllegalArgumentException.class,
            () -> original.replaceBackingIndex(indices.get(writeIndexPosition), newBackingIndex)
        );
        assertThat(
            e.getMessage(),
            equalTo(
                String.format(
                    Locale.ROOT,
                    "cannot replace backing index [%s] of data stream [%s] because it is the write index",
                    indices.get(writeIndexPosition).getName(),
                    dataStreamName
                )
            )
        );
    }

    public void testReplaceFailureIndex() {
        DataStream original = createRandomDataStream();
        int indexToReplace = randomIntBetween(1, original.getFailureIndices().size() - 1) - 1;

        Index newFailureIndex = new Index("replacement-index", UUIDs.randomBase64UUID(random()));
        DataStream updated = original.replaceFailureStoreIndex(original.getFailureIndices().get(indexToReplace), newFailureIndex);
        assertThat(updated.getName(), equalTo(original.getName()));
        assertThat(updated.getGeneration(), equalTo(original.getGeneration() + 1));
        assertThat(updated.getFailureIndices().size(), equalTo(original.getFailureIndices().size()));
        assertThat(updated.getFailureIndices().get(indexToReplace), equalTo(newFailureIndex));

        for (int i = 0; i < original.getFailureIndices().size(); i++) {
            if (i != indexToReplace) {
                assertThat(updated.getFailureIndices().get(i), equalTo(original.getFailureIndices().get(i)));
            }
        }
    }

    public void testReplaceFailureIndexThrowsExceptionIfIndexNotPartOfDataStream() {
        DataStream original = createRandomDataStream();

        Index standaloneIndex = new Index("index-foo", UUIDs.randomBase64UUID(random()));
        Index newFailureIndex = new Index("replacement-index", UUIDs.randomBase64UUID(random()));
        expectThrows(IllegalArgumentException.class, () -> original.replaceFailureStoreIndex(standaloneIndex, newFailureIndex));
    }

    public void testReplaceFailureIndexThrowsExceptionIfIndexPartOfBackingIndices() {
        DataStream original = createRandomDataStream();
        int indexToReplace = randomIntBetween(1, original.getIndices().size() - 1) - 1;

        Index backingIndex = original.getIndices().get(indexToReplace);
        Index newFailureIndex = new Index("replacement-index", UUIDs.randomBase64UUID(random()));
        expectThrows(IllegalArgumentException.class, () -> original.replaceFailureStoreIndex(backingIndex, newFailureIndex));
    }

    public void testReplaceFailureIndexThrowsExceptionIfReplacingWriteIndex() {
        int numFailureIndices = randomIntBetween(2, 32);
        int writeIndexPosition = numFailureIndices - 1;
        String dataStreamName = randomAlphaOfLength(10).toLowerCase(Locale.ROOT);
        long ts = System.currentTimeMillis();

        List<Index> indices = new ArrayList<>(1);
        indices.add(new Index(DataStream.getDefaultBackingIndexName(dataStreamName, 1, ts), UUIDs.randomBase64UUID(random())));

        List<Index> failureIndices = new ArrayList<>(numFailureIndices);
        for (int i = 1; i <= numFailureIndices; i++) {
            failureIndices.add(new Index(DataStream.getDefaultFailureStoreName(dataStreamName, i, ts), UUIDs.randomBase64UUID(random())));
        }
        int generation = randomBoolean() ? numFailureIndices : numFailureIndices + randomIntBetween(1, 5);
        DataStream original = newInstance(dataStreamName, indices, generation, null, false, null, failureIndices);

        Index newBackingIndex = new Index("replacement-index", UUIDs.randomBase64UUID(random()));
        IllegalArgumentException e = expectThrows(
            IllegalArgumentException.class,
            () -> original.replaceFailureStoreIndex(failureIndices.get(writeIndexPosition), newBackingIndex)
        );
        assertThat(
            e.getMessage(),
            equalTo(
                String.format(
                    Locale.ROOT,
                    "cannot replace failure index [%s] of data stream [%s] because it is the failure store write index",
                    failureIndices.get(writeIndexPosition).getName(),
                    dataStreamName
                )
            )
        );
    }

    public void testSnapshot() {
        var preSnapshotDataStream = DataStreamTestHelper.randomInstance(true);

        // Mutate backing indices
        var backingIndicesToRemove = randomSubsetOf(preSnapshotDataStream.getIndices());
        if (backingIndicesToRemove.size() == preSnapshotDataStream.getIndices().size()) {
            // never remove them all
            backingIndicesToRemove.remove(0);
        }
        var backingIndicesToAdd = randomIndexInstances();
        var postSnapshotBackingIndices = new ArrayList<>(preSnapshotDataStream.getIndices());
        postSnapshotBackingIndices.removeAll(backingIndicesToRemove);
        postSnapshotBackingIndices.addAll(backingIndicesToAdd);

        // Mutate failure indices
        var failureIndicesToRemove = randomSubsetOf(preSnapshotDataStream.getFailureIndices());
        var failureIndicesToAdd = randomIndexInstances();
        var postSnapshotFailureIndices = new ArrayList<>(preSnapshotDataStream.getFailureIndices());
        postSnapshotFailureIndices.removeAll(failureIndicesToRemove);
        postSnapshotFailureIndices.addAll(failureIndicesToAdd);

        var replicated = preSnapshotDataStream.isReplicated() && randomBoolean();
        var postSnapshotDataStream = preSnapshotDataStream.copy()
            .setBackingIndices(
                preSnapshotDataStream.getDataComponent()
                    .copy()
                    .setIndices(postSnapshotBackingIndices)
                    .setRolloverOnWrite(replicated == false && preSnapshotDataStream.rolloverOnWrite())
                    .build()
            )
            .setFailureIndices(
                preSnapshotDataStream.getFailureComponent()
                    .copy()
                    .setIndices(postSnapshotFailureIndices)
                    .setRolloverOnWrite(replicated == false && preSnapshotDataStream.rolloverOnWrite())
                    .build()
            )
            .setGeneration(preSnapshotDataStream.getGeneration() + randomIntBetween(0, 5))
            .setMetadata(preSnapshotDataStream.getMetadata() == null ? null : new HashMap<>(preSnapshotDataStream.getMetadata()))
            .setReplicated(replicated)
            .build();

        Set<String> indicesInSnapshot = new HashSet<>();
        preSnapshotDataStream.getIndices().forEach(index -> indicesInSnapshot.add(index.getName()));
        preSnapshotDataStream.getFailureIndices().forEach(index -> indicesInSnapshot.add(index.getName()));
        var reconciledDataStream = postSnapshotDataStream.snapshot(indicesInSnapshot, Metadata.builder());

        assertThat(reconciledDataStream.getName(), equalTo(postSnapshotDataStream.getName()));
        assertThat(reconciledDataStream.getGeneration(), equalTo(postSnapshotDataStream.getGeneration()));
        if (reconciledDataStream.getMetadata() != null) {
            assertThat(
                new HashSet<>(reconciledDataStream.getMetadata().entrySet()),
                hasItems(postSnapshotDataStream.getMetadata().entrySet().toArray())
            );
        } else {
            assertNull(postSnapshotDataStream.getMetadata());
        }
        assertThat(reconciledDataStream.isHidden(), equalTo(postSnapshotDataStream.isHidden()));
        assertThat(reconciledDataStream.isReplicated(), equalTo(postSnapshotDataStream.isReplicated()));
        assertThat(reconciledDataStream.getIndices(), everyItem(not(in(backingIndicesToRemove))));
        assertThat(reconciledDataStream.getIndices(), everyItem(not(in(backingIndicesToAdd))));
        assertThat(
            reconciledDataStream.getIndices().size(),
            equalTo(preSnapshotDataStream.getIndices().size() - backingIndicesToRemove.size())
        );
        var reconciledFailureIndices = reconciledDataStream.getFailureIndices();
        assertThat(reconciledFailureIndices, everyItem(not(in(failureIndicesToRemove))));
        assertThat(reconciledFailureIndices, everyItem(not(in(failureIndicesToAdd))));
        assertThat(
            reconciledFailureIndices.size(),
            equalTo(preSnapshotDataStream.getFailureIndices().size() - failureIndicesToRemove.size())
        );
    }

    public void testSnapshotWithAllBackingIndicesRemoved() {
        var preSnapshotDataStream = DataStreamTestHelper.randomInstance();
        var indicesToAdd = randomNonEmptyIndexInstances();

        var postSnapshotDataStream = preSnapshotDataStream.copy()
            .setBackingIndices(preSnapshotDataStream.getDataComponent().copy().setIndices(indicesToAdd).build())
            .build();

        assertNull(
            postSnapshotDataStream.snapshot(
                preSnapshotDataStream.getIndices().stream().map(Index::getName).collect(Collectors.toSet()),
                Metadata.builder()
            )
        );
    }

    public void testSelectTimeSeriesWriteIndex() {
        Instant currentTime = Instant.now();

        Instant start1 = currentTime.minus(6, ChronoUnit.HOURS);
        Instant end1 = currentTime.minus(2, ChronoUnit.HOURS);
        Instant start2 = currentTime.minus(2, ChronoUnit.HOURS);
        Instant end2 = currentTime.plus(2, ChronoUnit.HOURS);

        String dataStreamName = "logs_my-app_prod";
        ClusterState clusterState = DataStreamTestHelper.getClusterStateWithDataStream(
            dataStreamName,
            List.of(Tuple.tuple(start1, end1), Tuple.tuple(start2, end2))
        );
        ProjectMetadata project = clusterState.getMetadata().getProject();

        DataStream dataStream = project.dataStreams().get(dataStreamName);
        Index result = dataStream.selectTimeSeriesWriteIndex(currentTime, project);
        assertThat(result, equalTo(dataStream.getIndices().get(1)));
        assertThat(result.getName(), equalTo(DataStream.getDefaultBackingIndexName(dataStreamName, 2, start2.toEpochMilli())));

        result = dataStream.selectTimeSeriesWriteIndex(currentTime.minus(2, ChronoUnit.HOURS), project);
        assertThat(result, equalTo(dataStream.getIndices().get(1)));
        assertThat(result.getName(), equalTo(DataStream.getDefaultBackingIndexName(dataStreamName, 2, start2.toEpochMilli())));

        result = dataStream.selectTimeSeriesWriteIndex(currentTime.minus(3, ChronoUnit.HOURS), project);
        assertThat(result, equalTo(dataStream.getIndices().get(0)));
        assertThat(result.getName(), equalTo(DataStream.getDefaultBackingIndexName(dataStreamName, 1, start1.toEpochMilli())));

        result = dataStream.selectTimeSeriesWriteIndex(currentTime.minus(6, ChronoUnit.HOURS), project);
        assertThat(result, equalTo(dataStream.getIndices().get(0)));
        assertThat(result.getName(), equalTo(DataStream.getDefaultBackingIndexName(dataStreamName, 1, start1.toEpochMilli())));
    }

    public void testValidate() {
        {
            // Valid cases:
            Instant currentTime = Instant.now().truncatedTo(ChronoUnit.MILLIS);

            // These ranges are on the edge of each other temporal boundaries.
            Instant start1 = currentTime.minus(6, ChronoUnit.HOURS);
            Instant end1 = currentTime.minus(2, ChronoUnit.HOURS);
            Instant start2 = currentTime.minus(2, ChronoUnit.HOURS);
            Instant end2 = currentTime.plus(2, ChronoUnit.HOURS);

            String dataStreamName = "logs_my-app_prod";
            var clusterState = DataStreamTestHelper.getClusterStateWithDataStream(
                dataStreamName,
                List.of(Tuple.tuple(start1, end1), Tuple.tuple(start2, end2))
            );
            DataStream dataStream = clusterState.getMetadata().getProject().dataStreams().get(dataStreamName);
            assertThat(dataStream, notNullValue());
            assertThat(dataStream.getIndices(), hasSize(2));
            assertThat(
                IndexSettings.TIME_SERIES_START_TIME.get(
                    clusterState.getMetadata().getProject().index(dataStream.getIndices().get(0)).getSettings()
                ),
                equalTo(start1)
            );
            assertThat(
                IndexSettings.TIME_SERIES_END_TIME.get(
                    clusterState.getMetadata().getProject().index(dataStream.getIndices().get(0)).getSettings()
                ),
                equalTo(end1)
            );
            assertThat(
                IndexSettings.TIME_SERIES_START_TIME.get(
                    clusterState.getMetadata().getProject().index(dataStream.getIndices().get(1)).getSettings()
                ),
                equalTo(start2)
            );
            assertThat(
                IndexSettings.TIME_SERIES_END_TIME.get(
                    clusterState.getMetadata().getProject().index(dataStream.getIndices().get(1)).getSettings()
                ),
                equalTo(end2)
            );

            // Create a temporal gap between, this is valid and shouldn't fail:
            DataStreamTestHelper.getClusterStateWithDataStream(
                dataStreamName,
                List.of(Tuple.tuple(start1, end1.minus(1, ChronoUnit.MINUTES)), Tuple.tuple(start2.plus(1, ChronoUnit.MINUTES), end2))
            );
        }
        {
            // Invalid case:
            Instant currentTime = Instant.now();

            Instant start1 = currentTime.minus(6, ChronoUnit.HOURS);
            Instant end1 = currentTime.minus(2, ChronoUnit.HOURS);
            // Start2 is inside start1 and end1 range:
            Instant start2 = currentTime.minus(3, ChronoUnit.HOURS);
            Instant end2 = currentTime.plus(2, ChronoUnit.HOURS);

            String dataStreamName = "logs_my-app_prod";
            var e = expectThrows(
                IllegalArgumentException.class,
                () -> DataStreamTestHelper.getClusterStateWithDataStream(
                    dataStreamName,
                    List.of(Tuple.tuple(start1, end1), Tuple.tuple(start2, end2))
                )
            );
            var formatter = DateFieldMapper.DEFAULT_DATE_TIME_FORMATTER;
            assertThat(
                e.getMessage(),
                equalTo(
                    "backing index ["
                        + DataStream.getDefaultBackingIndexName(dataStreamName, 1, start1.toEpochMilli())
                        + "] with range ["
                        + formatter.format(start1)
                        + " TO "
                        + formatter.format(end1)
                        + "] is overlapping with backing index ["
                        + DataStream.getDefaultBackingIndexName(dataStreamName, 2, start2.toEpochMilli())
                        + "] with range ["
                        + formatter.format(start2)
                        + " TO "
                        + formatter.format(end2)
                        + "]"
                )
            );
        }
        {
            Instant currentTime = Instant.now().truncatedTo(ChronoUnit.MILLIS);

            // These ranges are on the edge of each other temporal boundaries.
            Instant start1 = currentTime.minus(6, ChronoUnit.HOURS);
            Instant end1 = currentTime.minus(2, ChronoUnit.HOURS);
            Instant start2 = currentTime.minus(2, ChronoUnit.HOURS);
            Instant end2 = currentTime.plus(2, ChronoUnit.HOURS);

            String dataStreamName = "logs_my-app_prod";
            var clusterState = DataStreamTestHelper.getClusterStateWithDataStream(
                dataStreamName,
                List.of(Tuple.tuple(start1, end1), Tuple.tuple(start2, end2))
            );
            DataStream dataStream = clusterState.getMetadata().getProject().dataStreams().get(dataStreamName);

            {
                // IndexMetadata not found case:
                var e = expectThrows(IllegalStateException.class, () -> dataStream.validate((index) -> null));
                assertThat(
                    e.getMessage(),
                    equalTo(
                        "index ["
                            + DataStream.getDefaultBackingIndexName(dataStreamName, 1, start1.toEpochMilli())
                            + "] is not found in the index metadata supplier"
                    )
                );
            }

            {
                // index is not time_series index:
                dataStream.validate(
                    (index) -> IndexMetadata.builder(index)
                        .settings(
                            indexSettings(1, 1).put(IndexMetadata.SETTING_INDEX_VERSION_CREATED.getKey(), IndexVersion.current()).build()
                        )
                        .build()
                );
            }

            {
                // invalid IndexMetadata result
                Instant start3 = currentTime.minus(6, ChronoUnit.HOURS);
                Instant end3 = currentTime.plus(2, ChronoUnit.HOURS);
                var e = expectThrows(
                    IllegalArgumentException.class,
                    () -> dataStream.validate(
                        (index) -> IndexMetadata.builder(index)
                            .settings(
                                indexSettings(1, 1).put(IndexMetadata.SETTING_INDEX_VERSION_CREATED.getKey(), IndexVersion.current())
                                    .put(IndexSettings.MODE.getKey(), IndexMode.TIME_SERIES)
                                    .put(IndexSettings.TIME_SERIES_START_TIME.getKey(), start3.toEpochMilli())
                                    .put(IndexSettings.TIME_SERIES_END_TIME.getKey(), end3.toEpochMilli())
                                    .build()
                            )
                            .build()
                    )
                );
                var formatter = DateFieldMapper.DEFAULT_DATE_TIME_FORMATTER;
                assertThat(
                    e.getMessage(),
                    equalTo(
                        "backing index ["
                            + DataStream.getDefaultBackingIndexName(dataStreamName, 1, start1.toEpochMilli())
                            + "] with range ["
                            + formatter.format(start3)
                            + " TO "
                            + formatter.format(end3)
                            + "] is overlapping with backing index ["
                            + DataStream.getDefaultBackingIndexName(dataStreamName, 2, start2.toEpochMilli())
                            + "] with range ["
                            + formatter.format(start3)
                            + " TO "
                            + formatter.format(end3)
                            + "]"
                    )
                );
            }
        }
    }

    public void testGetGenerationLifecycleDate() {
        String dataStreamName = "metrics-foo";
        long now = System.currentTimeMillis();
        long creationTimeMillis = now - 3000L;
        long rolloverTimeMills = now - 2000L;

        {
            // for the write index we get the null
            IndexMetadata.Builder indexMetaBuilder = IndexMetadata.builder(DataStream.getDefaultBackingIndexName(dataStreamName, 1))
                .settings(settings(IndexVersion.current()))
                .numberOfShards(1)
                .numberOfReplicas(1)
                .creationDate(creationTimeMillis);
            IndexMetadata indexMetadata = indexMetaBuilder.build();
            DataStream dataStream = createDataStream(dataStreamName, List.of(indexMetadata.getIndex()));
            assertNull(dataStream.getGenerationLifecycleDate(indexMetadata));
        }

        {
            // for rolled indices we get the rollover info for the specified data stream
            IndexMetadata.Builder writeIndexMetaBuilder = IndexMetadata.builder(DataStream.getDefaultBackingIndexName(dataStreamName, 2))
                .settings(settings(IndexVersion.current()))
                .numberOfShards(1)
                .numberOfReplicas(1)
                .creationDate(now - 3000L);
            IndexMetadata.Builder indexMetaBuilder = IndexMetadata.builder(DataStream.getDefaultBackingIndexName(dataStreamName, 1))
                .settings(settings(IndexVersion.current()))
                .numberOfShards(1)
                .numberOfReplicas(1)
                .creationDate(now - 3000L);

            MaxAgeCondition rolloverCondition = new MaxAgeCondition(TimeValue.timeValueMillis(rolloverTimeMills));
            indexMetaBuilder.putRolloverInfo(new RolloverInfo(dataStreamName, List.of(rolloverCondition), now - 2000L));
            IndexMetadata indexMetadata = indexMetaBuilder.build();
            DataStream dataStream = createDataStream(
                dataStreamName,
                List.of(indexMetadata.getIndex(), writeIndexMetaBuilder.build().getIndex())
            );
            assertThat(dataStream.getGenerationLifecycleDate(indexMetadata).millis(), is(rolloverTimeMills));
        }

        {
            // for rolled indices on other targets than the data stream name we get the creation date
            IndexMetadata.Builder writeIndexMetaBuilder = IndexMetadata.builder(DataStream.getDefaultBackingIndexName(dataStreamName, 2))
                .settings(settings(IndexVersion.current()))
                .numberOfShards(1)
                .numberOfReplicas(1)
                .creationDate(now - 3000L);
            IndexMetadata.Builder indexMetaBuilder = IndexMetadata.builder(DataStream.getDefaultBackingIndexName(dataStreamName, 1))
                .settings(settings(IndexVersion.current()))
                .numberOfShards(1)
                .numberOfReplicas(1)
                .creationDate(creationTimeMillis);

            MaxAgeCondition rolloverCondition = new MaxAgeCondition(TimeValue.timeValueMillis(rolloverTimeMills));
            indexMetaBuilder.putRolloverInfo(new RolloverInfo("some-alias-name", List.of(rolloverCondition), now - 2000L));
            IndexMetadata indexMetadata = indexMetaBuilder.build();
            DataStream dataStream = createDataStream(
                dataStreamName,
                List.of(indexMetadata.getIndex(), writeIndexMetaBuilder.build().getIndex())
            );
            assertThat(dataStream.getGenerationLifecycleDate(indexMetadata).millis(), is(creationTimeMillis));
        }
        {
            // for a write index that has not been rolled over yet, we get null even if the index has an origination date
            long originTimeMillis = creationTimeMillis - 3000L;
            IndexMetadata.Builder backingIndexMetadataBuilder = IndexMetadata.builder(
                DataStream.getDefaultBackingIndexName(dataStreamName, 1)
            )
                .settings(settings(IndexVersion.current()).put(LIFECYCLE_ORIGINATION_DATE, originTimeMillis))
                .numberOfShards(1)
                .numberOfReplicas(1)
                .creationDate(creationTimeMillis);
            IndexMetadata backingIndexMetadata = backingIndexMetadataBuilder.build();
            IndexMetadata.Builder failureIndexMetadataBuilder = IndexMetadata.builder(
                DataStream.getDefaultBackingIndexName(dataStreamName, 1)
            )
                .settings(settings(IndexVersion.current()).put(LIFECYCLE_ORIGINATION_DATE, originTimeMillis))
                .numberOfShards(1)
                .numberOfReplicas(1)
                .creationDate(creationTimeMillis);
            IndexMetadata failureIndexMetadata = failureIndexMetadataBuilder.build();
            DataStream dataStream = createDataStream(
                dataStreamName,
                List.of(backingIndexMetadata.getIndex()),
                List.of(failureIndexMetadata.getIndex())
            );

            assertNull(dataStream.getGenerationLifecycleDate(backingIndexMetadata));
            assertNull(dataStream.getGenerationLifecycleDate(failureIndexMetadata));
        }
        {
            // If the index is not the write index and has origination date set, we get the origination date even if it has not been
            // rolled over
            IndexMetadata.Builder writeIndexMetaBuilder = IndexMetadata.builder(DataStream.getDefaultBackingIndexName(dataStreamName, 2))
                .settings(settings(IndexVersion.current()))
                .numberOfShards(1)
                .numberOfReplicas(1)
                .creationDate(now - 3000L);
            long originTimeMillis = creationTimeMillis - 3000L;
            IndexMetadata.Builder indexMetaBuilder = IndexMetadata.builder(DataStream.getDefaultBackingIndexName(dataStreamName, 1))
                .settings(settings(IndexVersion.current()).put(LIFECYCLE_ORIGINATION_DATE, originTimeMillis))
                .numberOfShards(1)
                .numberOfReplicas(1)
                .creationDate(creationTimeMillis);
            IndexMetadata indexMetadata = indexMetaBuilder.build();
            DataStream dataStream = createDataStream(
                dataStreamName,
                List.of(indexMetadata.getIndex(), writeIndexMetaBuilder.build().getIndex())
            );
            assertThat(dataStream.getGenerationLifecycleDate(indexMetadata).millis(), is(originTimeMillis));
        }
        {
            // If the index has already rolled over and has an origination date, we always get the origination date
            IndexMetadata.Builder writeIndexMetaBuilder = IndexMetadata.builder(DataStream.getDefaultBackingIndexName(dataStreamName, 2))
                .settings(settings(IndexVersion.current()))
                .numberOfShards(1)
                .numberOfReplicas(1)
                .creationDate(now - 3000L);
            long originTimeMillis = creationTimeMillis - 3000L;
            IndexMetadata.Builder indexMetaBuilder = IndexMetadata.builder(DataStream.getDefaultBackingIndexName(dataStreamName, 1))
                .settings(settings(IndexVersion.current()).put(LIFECYCLE_ORIGINATION_DATE, originTimeMillis))
                .numberOfShards(1)
                .numberOfReplicas(1)
                .creationDate(creationTimeMillis);

            MaxAgeCondition rolloverCondition = new MaxAgeCondition(TimeValue.timeValueMillis(rolloverTimeMills));
            indexMetaBuilder.putRolloverInfo(new RolloverInfo(dataStreamName, List.of(rolloverCondition), now - 2000L));
            IndexMetadata indexMetadata = indexMetaBuilder.build();
            DataStream dataStream = createDataStream(
                dataStreamName,
                List.of(indexMetadata.getIndex(), writeIndexMetaBuilder.build().getIndex())
            );
            assertThat(dataStream.getGenerationLifecycleDate(indexMetadata).millis(), is(originTimeMillis));
        }
        {
            // for rolled indices on other targets than the data stream name we get the origin date if origin date is set
            IndexMetadata.Builder writeIndexMetaBuilder = IndexMetadata.builder(DataStream.getDefaultBackingIndexName(dataStreamName, 2))
                .settings(settings(IndexVersion.current()))
                .numberOfShards(1)
                .numberOfReplicas(1)
                .creationDate(now - 3000L);
            long originTimeMillis = creationTimeMillis - 3000L;
            IndexMetadata.Builder indexMetaBuilder = IndexMetadata.builder(DataStream.getDefaultBackingIndexName(dataStreamName, 1))
                .settings(settings(IndexVersion.current()).put(LIFECYCLE_ORIGINATION_DATE, originTimeMillis))
                .numberOfShards(1)
                .numberOfReplicas(1)
                .creationDate(creationTimeMillis);

            MaxAgeCondition rolloverCondition = new MaxAgeCondition(TimeValue.timeValueMillis(rolloverTimeMills));
            indexMetaBuilder.putRolloverInfo(new RolloverInfo("some-alias-name", List.of(rolloverCondition), now - 2000L));
            IndexMetadata indexMetadata = indexMetaBuilder.build();
            DataStream dataStream = createDataStream(
                dataStreamName,
                List.of(indexMetadata.getIndex(), writeIndexMetaBuilder.build().getIndex())
            );
            assertThat(dataStream.getGenerationLifecycleDate(indexMetadata).millis(), is(originTimeMillis));
        }
    }

    private DataStream createDataStream(String name, List<Index> indices) {
        return DataStream.builder(name, indices)
            .setMetadata(Map.of())
            .setReplicated(randomBoolean())
            .setAllowCustomRouting(randomBoolean())
            .setIndexMode(IndexMode.STANDARD)
            .build();
    }

    private DataStream createDataStream(String name, List<Index> backingIndices, List<Index> failureIndices) {
        return DataStream.builder(name, backingIndices)
            .setMetadata(Map.of())
            .setReplicated(randomBoolean())
            .setAllowCustomRouting(randomBoolean())
            .setIndexMode(IndexMode.STANDARD)
            .setFailureIndices(DataStream.DataStreamIndices.failureIndicesBuilder(failureIndices).build())
            .build();
    }

    public void testGetBackingIndicesPastRetention() {
        String dataStreamName = "metrics-foo";
        long now = System.currentTimeMillis();

        List<DataStreamMetadata> creationAndRolloverTimes = List.of(
            DataStreamMetadata.dataStreamMetadata(now - 5000_000, now - 4000_000),
            DataStreamMetadata.dataStreamMetadata(now - 4000_000, now - 3000_000),
            DataStreamMetadata.dataStreamMetadata(now - 3000_000, now - 2000_000),
            DataStreamMetadata.dataStreamMetadata(now - 2000_000, now - 1000_000),
            DataStreamMetadata.dataStreamMetadata(now, null)
        );

        {
            {
                // no lifecycle configured so we expect an empty list
                Metadata.Builder builder = Metadata.builder();
                DataStream dataStream = createDataStream(
                    builder,
                    dataStreamName,
                    creationAndRolloverTimes,
                    settings(IndexVersion.current()),
                    null
                );
                Metadata metadata = builder.build();

                assertThat(
                    dataStream.getBackingIndicesPastRetention(metadata.getProject()::index, () -> now, randomGlobalRetention()).isEmpty(),
                    is(true)
                );
            }
        }

        Metadata.Builder builder = Metadata.builder();
        AtomicReference<TimeValue> retention = new AtomicReference<>();
        DataStream dataStream = createDataStream(
            builder,
            dataStreamName,
            creationAndRolloverTimes,
            settings(IndexVersion.current()),
            new DataStreamLifecycle() {
                public TimeValue dataRetention() {
                    return retention.get();
                }
            }
        );
        Metadata metadata = builder.build();

        {
            // Mix of indices younger and older than retention, data stream retention is effective retention
            retention.set(TimeValue.timeValueSeconds(2500));
            List<Index> backingIndices = dataStream.getBackingIndicesPastRetention(
                metadata.getProject()::index,
                () -> now,
                randomBoolean() ? randomGlobalRetention() : null
            );
            assertThat(backingIndices.size(), is(2));
            for (int i = 0; i < backingIndices.size(); i++) {
                assertThat(backingIndices.get(i).getName(), is(dataStream.getIndices().get(i).getName()));
            }
        }

        {
            // All indices past retention, but we keep the write index
            retention.set(TimeValue.timeValueSeconds(0));
            List<Index> backingIndices = dataStream.getBackingIndicesPastRetention(metadata.getProject()::index, () -> now, null);
            assertThat(backingIndices.size(), is(4));
            for (int i = 0; i < backingIndices.size(); i++) {
                assertThat(backingIndices.get(i).getName(), is(dataStream.getIndices().get(i).getName()));
            }
        }

        {
            // All indices younger than retention
            retention.set(TimeValue.timeValueSeconds(6000));
            List<Index> backingIndices = dataStream.getBackingIndicesPastRetention(metadata.getProject()::index, () -> now, null);
            assertThat(backingIndices.isEmpty(), is(true));
        }

        {
            // Test predicate that influences which indices are candidates for a retention check
            Function<String, IndexMetadata> indexMetadataWithSomeLifecycleSupplier = indexName -> {
                IndexMetadata indexMetadata = metadata.getProject().index(indexName);
                if (indexName.endsWith("00003") || indexName.endsWith("00005")) {
                    return indexMetadata;
                }
                return IndexMetadata.builder(indexMetadata)
                    .settings(Settings.builder().put(indexMetadata.getSettings()).put(IndexMetadata.LIFECYCLE_NAME, "some-policy").build())
                    .build();
            };
            retention.set(TimeValue.timeValueSeconds(0));
            List<Index> backingIndices = dataStream.getBackingIndicesPastRetention(indexMetadataWithSomeLifecycleSupplier, () -> now, null);
            assertThat(backingIndices.size(), is(1));
            assertThat(backingIndices.get(0).getName(), is(dataStream.getIndices().get(2).getName()));
        }

        {
            // no retention configured but we have default retention
            DataStreamGlobalRetention globalRetention = new DataStreamGlobalRetention(
                TimeValue.timeValueSeconds(2500),
                randomBoolean() ? TimeValue.timeValueSeconds(randomIntBetween(2500, 5000)) : null
            );
            retention.set(null);

            List<Index> backingIndices = dataStream.getBackingIndicesPastRetention(
                metadata.getProject()::index,
                () -> now,
                globalRetention
            );
            assertThat(backingIndices.size(), is(2));
            for (int i = 0; i < backingIndices.size(); i++) {
                assertThat(backingIndices.get(i).getName(), is(dataStream.getIndices().get(i).getName()));
            }
        }

        {
            // no retention or too large retention configured and we have max retention
            DataStreamGlobalRetention globalRetention = new DataStreamGlobalRetention(null, TimeValue.timeValueSeconds(2500));
            retention.set(randomBoolean() ? TimeValue.timeValueDays(6000) : null);
            List<Index> backingIndices = dataStream.getBackingIndicesPastRetention(
                metadata.getProject()::index,
                () -> now,
                globalRetention
            );
            assertThat(backingIndices.size(), is(2));
            for (int i = 0; i < backingIndices.size(); i++) {
                assertThat(backingIndices.get(i).getName(), is(dataStream.getIndices().get(i).getName()));
            }
        }

        {
            // no indices are returned as even though all pass retention age none are managed by data stream lifecycle
            Metadata.Builder builderWithIlm = Metadata.builder();
            DataStream dataStreamWithIlm = createDataStream(
                builderWithIlm,
                dataStreamName,
                creationAndRolloverTimes,
                Settings.builder()
                    .put(IndexMetadata.LIFECYCLE_NAME, "ILM_policy")
                    .put(IndexMetadata.SETTING_VERSION_CREATED, IndexVersion.current()),
                DataStreamLifecycle.builder().dataRetention(0).build()
            );
            Metadata metadataWithIlm = builderWithIlm.build();

            List<Index> backingIndices = dataStreamWithIlm.getBackingIndicesPastRetention(
                metadataWithIlm.getProject()::index,
                () -> now,
                randomGlobalRetention()
            );
            assertThat(backingIndices.isEmpty(), is(true));
        }
    }

    public void testGetFailureIndicesPastRetention() {
        String dataStreamName = "metrics-foo";
        long now = System.currentTimeMillis();

        List<DataStreamMetadata> creationAndRolloverTimes = List.of(
            DataStreamMetadata.dataStreamMetadata(now - 5000_000, now - 4000_000),
            DataStreamMetadata.dataStreamMetadata(now - 4000_000, now - 3000_000),
            DataStreamMetadata.dataStreamMetadata(now - 3000_000, now - 2000_000),
            DataStreamMetadata.dataStreamMetadata(now - 2000_000, now - 1000_000),
            DataStreamMetadata.dataStreamMetadata(now, null)
        );

        {
<<<<<<< HEAD
            {
                // no lifecycle configured so we expect an empty list
                Metadata.Builder builder = Metadata.builder();
                DataStream dataStream = createDataStream(
                    builder,
                    dataStreamName,
                    creationAndRolloverTimes,
                    settings(IndexVersion.current()),
                    null
                );
                Metadata metadata = builder.build();

                assertThat(
                    dataStream.getFailureIndicesPastRetention(metadata.getProject()::index, () -> now, randomGlobalRetention()).isEmpty(),
                    is(true)
                );
            }
        }

        Metadata.Builder builder = Metadata.builder();
        AtomicReference<TimeValue> retention = new AtomicReference<>();
        DataStream dataStream = createDataStream(
            builder,
            dataStreamName,
            creationAndRolloverTimes,
            settings(IndexVersion.current()),
            new DataStreamLifecycle() {
                public TimeValue dataRetention() {
                    return retention.get();
                }
            }
        );
        Metadata metadata = builder.build();
=======
            // even though all indices match the write index should not be returned
            Metadata.Builder builder = Metadata.builder();
            DataStream dataStream = createDataStream(
                builder,
                dataStreamName,
                creationAndRolloverTimes,
                settings(IndexVersion.current()),
                DataStreamLifecycle.builder().dataRetention(TimeValue.ZERO).build()
            );
            Metadata metadata = builder.build();
>>>>>>> 2c377f9c

        {
            // Mix of indices younger and older than retention, data stream retention is effective retention
            retention.set(TimeValue.timeValueSeconds(2500));
            List<Index> failureIndices = dataStream.getFailureIndicesPastRetention(
                metadata.getProject()::index,
                () -> now,
                randomBoolean() ? randomGlobalRetention() : null
            );
            assertThat(failureIndices.size(), is(2));
            for (int i = 0; i < failureIndices.size(); i++) {
                assertThat(failureIndices.get(i).getName(), is(dataStream.getFailureIndices().get(i).getName()));
            }
        }

        {
            // All indices past retention, but we keep the write index
            retention.set(TimeValue.timeValueSeconds(0));
            List<Index> failureIndices = dataStream.getFailureIndicesPastRetention(metadata.getProject()::index, () -> now, null);
            assertThat(failureIndices.size(), is(4));
            for (int i = 0; i < failureIndices.size(); i++) {
                assertThat(failureIndices.get(i).getName(), is(dataStream.getFailureIndices().get(i).getName()));
            }
        }

        {
            // All indices younger than retention
            retention.set(TimeValue.timeValueSeconds(6000));
            List<Index> failureIndices = dataStream.getFailureIndicesPastRetention(metadata.getProject()::index, () -> now, null);
            assertThat(failureIndices.isEmpty(), is(true));
        }

        {
            // Test predicate that influences which indices are candidates for a retention check
            Function<String, IndexMetadata> indexMetadataWithSomeLifecycleSupplier = indexName -> {
                IndexMetadata indexMetadata = metadata.getProject().index(indexName);
                if (indexName.endsWith("00003") || indexName.endsWith("00005")) {
                    return indexMetadata;
                }
                return IndexMetadata.builder(indexMetadata)
                    .settings(Settings.builder().put(indexMetadata.getSettings()).put(IndexMetadata.LIFECYCLE_NAME, "some-policy").build())
                    .build();
            };
            retention.set(TimeValue.timeValueSeconds(0));
            List<Index> failureIndices = dataStream.getFailureIndicesPastRetention(indexMetadataWithSomeLifecycleSupplier, () -> now, null);
            assertThat(failureIndices.size(), is(1));
            assertThat(failureIndices.get(0).getName(), is(dataStream.getFailureIndices().get(2).getName()));
        }

        {
            // no retention configured but we have default retention
            DataStreamGlobalRetention globalRetention = new DataStreamGlobalRetention(
                TimeValue.timeValueSeconds(2500),
                randomBoolean() ? TimeValue.timeValueSeconds(randomIntBetween(2500, 5000)) : null
            );
            retention.set(null);

            List<Index> failureIndices = dataStream.getFailureIndicesPastRetention(
                metadata.getProject()::index,
                () -> now,
                globalRetention
            );
            assertThat(failureIndices.size(), is(2));
            for (int i = 0; i < failureIndices.size(); i++) {
                assertThat(failureIndices.get(i).getName(), is(dataStream.getFailureIndices().get(i).getName()));
            }
        }

        {
<<<<<<< HEAD
            // no retention or too large retention configured and we have max retention
            DataStreamGlobalRetention globalRetention = new DataStreamGlobalRetention(null, TimeValue.timeValueSeconds(2500));
            retention.set(randomBoolean() ? TimeValue.timeValueDays(6000) : null);
            List<Index> failureIndices = dataStream.getFailureIndicesPastRetention(
=======
            // no indices are returned as even though all pass retention age none are managed by data stream lifecycle
            Metadata.Builder builder = Metadata.builder();
            DataStream dataStream = createDataStream(
                builder,
                dataStreamName,
                creationAndRolloverTimes,
                Settings.builder()
                    .put(IndexMetadata.LIFECYCLE_NAME, "ILM_policy")
                    .put(IndexMetadata.SETTING_VERSION_CREATED, IndexVersion.current()),
                DataStreamLifecycle.builder().dataRetention(TimeValue.ZERO).build()
            );
            Metadata metadata = builder.build();

            List<Index> backingIndices = dataStream.getIndicesPastRetention(
>>>>>>> 2c377f9c
                metadata.getProject()::index,
                () -> now,
                globalRetention
            );
            assertThat(failureIndices.size(), is(2));
            for (int i = 0; i < failureIndices.size(); i++) {
                assertThat(failureIndices.get(i).getName(), is(dataStream.getFailureIndices().get(i).getName()));
            }
        }
    }

    public void testBackingIndicesPastRetentionWithOriginationDate() {
        // First, build an ordinary data stream:
        String dataStreamName = "metrics-foo";
        long now = System.currentTimeMillis();
        List<DataStreamMetadata> creationAndRolloverTimes = List.of(
            DataStreamMetadata.dataStreamMetadata(now - 5000, now - 4000),
            DataStreamMetadata.dataStreamMetadata(now - 4000, now - 3000),
            DataStreamMetadata.dataStreamMetadata(now - 3000, now - 2000),
            DataStreamMetadata.dataStreamMetadata(now - 2000, now - 1000),
            DataStreamMetadata.dataStreamMetadata(now, null, now - 8000), // origination date older than retention
            DataStreamMetadata.dataStreamMetadata(now, null, now - 1000), // origination date within retention
            DataStreamMetadata.dataStreamMetadata(now, null)
        );
        Metadata.Builder metadataBuilder = Metadata.builder();
        AtomicReference<TimeValue> testRetentionReference = new AtomicReference<>(null);
        DataStream dataStream = createDataStream(
            metadataBuilder,
            dataStreamName,
            creationAndRolloverTimes,
            settings(IndexVersion.current()),
            new DataStreamLifecycle() {
                public TimeValue dataRetention() {
                    return testRetentionReference.get();
                }
            }
        );
        Metadata metadata = metadataBuilder.build();
        {
            // no retention configured so we expect an empty list
            testRetentionReference.set(null);
            assertThat(dataStream.getBackingIndicesPastRetention(metadata.getProject()::index, () -> now, null).isEmpty(), is(true));
        }

        {
            // retention period where first and second index is too old, and 5th has old origination date.
            testRetentionReference.set(TimeValue.timeValueMillis(2500));
            List<Index> backingIndices = dataStream.getBackingIndicesPastRetention(metadata.getProject()::index, () -> now, null);
            assertThat(backingIndices.size(), is(3));
            assertThat(backingIndices.get(0).getName(), is(dataStream.getIndices().get(0).getName()));
            assertThat(backingIndices.get(1).getName(), is(dataStream.getIndices().get(1).getName()));
            assertThat(backingIndices.get(2).getName(), is(dataStream.getIndices().get(5).getName()));
        }

        {
            // no index matches the retention age
            testRetentionReference.set(TimeValue.timeValueMillis(9000));
            List<Index> backingIndices = dataStream.getBackingIndicesPastRetention(metadata.getProject()::index, () -> now, null);
            assertThat(backingIndices.isEmpty(), is(true));
        }
    }

    public void testFailureIndicesPastRetentionWithOriginationDate() {
        // First, build an ordinary data stream:
        String dataStreamName = "metrics-foo";
        long now = System.currentTimeMillis();
        List<DataStreamMetadata> creationAndRolloverTimes = List.of(
            DataStreamMetadata.dataStreamMetadata(now - 5000, now - 4000),
            DataStreamMetadata.dataStreamMetadata(now - 4000, now - 3000),
            DataStreamMetadata.dataStreamMetadata(now - 3000, now - 2000),
            DataStreamMetadata.dataStreamMetadata(now - 2000, now - 1000),
            DataStreamMetadata.dataStreamMetadata(now, null, now - 8000), // origination date older than retention
            DataStreamMetadata.dataStreamMetadata(now, null, now - 1000), // origination date within retention
            DataStreamMetadata.dataStreamMetadata(now, null)
        );
        Metadata.Builder metadataBuilder = Metadata.builder();
        AtomicReference<TimeValue> testRetentionReference = new AtomicReference<>(null);
        DataStream dataStream = createDataStream(
            metadataBuilder,
            dataStreamName,
            creationAndRolloverTimes,
            settings(IndexVersion.current()),
            new DataStreamLifecycle() {
                public TimeValue dataRetention() {
                    return testRetentionReference.get();
                }
            }
        );
        Metadata metadata = metadataBuilder.build();
        {
            // no retention configured so we expect an empty list
            testRetentionReference.set(null);
            assertThat(dataStream.getFailureIndicesPastRetention(metadata.getProject()::index, () -> now, null).isEmpty(), is(true));
        }

        {
            // retention period where first and second index is too old, and 5th has old origination date.
            testRetentionReference.set(TimeValue.timeValueMillis(2500));
            List<Index> failureIndices = dataStream.getFailureIndicesPastRetention(metadata.getProject()::index, () -> now, null);
            assertThat(failureIndices.size(), is(3));
            assertThat(failureIndices.get(0).getName(), is(dataStream.getFailureIndices().get(0).getName()));
            assertThat(failureIndices.get(1).getName(), is(dataStream.getFailureIndices().get(1).getName()));
            assertThat(failureIndices.get(2).getName(), is(dataStream.getFailureIndices().get(5).getName()));
        }

        {
            // no index matches the retention age
            testRetentionReference.set(TimeValue.timeValueMillis(9000));
            List<Index> failureIndices = dataStream.getFailureIndicesPastRetention(metadata.getProject()::index, () -> now, null);
            assertThat(failureIndices.isEmpty(), is(true));
        }
    }

    public void testGetDownsampleRounds() {
        String dataStreamName = "metrics-foo";
        long now = System.currentTimeMillis();

        List<DataStreamMetadata> creationAndRolloverTimes = List.of(
            DataStreamMetadata.dataStreamMetadata(now - 5000, now - 4000),
            DataStreamMetadata.dataStreamMetadata(now - 4000, now - 3000),
            DataStreamMetadata.dataStreamMetadata(now - 3000, now - 2000),
            DataStreamMetadata.dataStreamMetadata(now - 2000, now - 1000),
            DataStreamMetadata.dataStreamMetadata(now, null)
        );

        {
            Metadata.Builder builder = Metadata.builder();
            DataStream dataStream = createDataStream(
                builder,
                dataStreamName,
                creationAndRolloverTimes,
                settings(IndexVersion.current()).put(IndexSettings.MODE.getKey(), IndexMode.TIME_SERIES)
                    .put("index.routing_path", "@timestamp"),
                DataStreamLifecycle.builder()
                    .downsampling(
                        List.of(
                            new DataStreamLifecycle.DownsamplingRound(
                                TimeValue.timeValueMillis(2000),
                                new DownsampleConfig(new DateHistogramInterval("10m"))
                            ),
                            new DataStreamLifecycle.DownsamplingRound(
                                TimeValue.timeValueMillis(3200),
                                new DownsampleConfig(new DateHistogramInterval("100m"))
                            ),
                            new DataStreamLifecycle.DownsamplingRound(
                                TimeValue.timeValueMillis(3500),
                                new DownsampleConfig(new DateHistogramInterval("1000m"))

                            )
                        )
                    )
                    .build()
            );
            Metadata metadata = builder.build();

            // generation time is now - 2000
            String thirdGeneration = DataStream.getDefaultBackingIndexName(dataStreamName, 3);
            Index thirdIndex = metadata.getProject().index(thirdGeneration).getIndex();
            List<DataStreamLifecycle.DownsamplingRound> roundsForThirdIndex = dataStream.getDownsamplingRoundsFor(
                thirdIndex,
                metadata.getProject()::index,
                () -> now
            );

            assertThat(roundsForThirdIndex.size(), is(1));
            assertThat(roundsForThirdIndex.get(0).after(), is(TimeValue.timeValueMillis(2000)));

            // generation time is now - 40000
            String firstGeneration = DataStream.getDefaultBackingIndexName(dataStreamName, 1);
            Index firstIndex = metadata.getProject().index(firstGeneration).getIndex();
            List<DataStreamLifecycle.DownsamplingRound> roundsForFirstIndex = dataStream.getDownsamplingRoundsFor(
                firstIndex,
                metadata.getProject()::index,
                () -> now
            );
            // expecting all rounds to match this index
            assertThat(roundsForFirstIndex.size(), is(3));
            // assert the order is maintained
            assertThat(
                roundsForFirstIndex.stream().map(DataStreamLifecycle.DownsamplingRound::after).toList(),
                is(List.of(TimeValue.timeValueMillis(2000), TimeValue.timeValueMillis(3200), TimeValue.timeValueMillis(3500)))
            );
        }

        {
            // non-timeseries indices should be skipped
            Metadata.Builder builder = Metadata.builder();
            DataStream dataStream = createDataStream(
                builder,
                dataStreamName,
                creationAndRolloverTimes,
                // no TSDB settings
                settings(IndexVersion.current()),
                DataStreamLifecycle.builder()
                    .downsampling(
                        List.of(
                            new DataStreamLifecycle.DownsamplingRound(
                                TimeValue.timeValueMillis(2000),
                                new DownsampleConfig(new DateHistogramInterval("10m"))
                            ),
                            new DataStreamLifecycle.DownsamplingRound(
                                TimeValue.timeValueMillis(3200),
                                new DownsampleConfig(new DateHistogramInterval("100m"))
                            ),
                            new DataStreamLifecycle.DownsamplingRound(
                                TimeValue.timeValueMillis(3500),
                                new DownsampleConfig(new DateHistogramInterval("1000m"))
                            )
                        )

                    )
                    .build()
            );
            Metadata metadata = builder.build();

            // generation time is now - 40000
            String firstGeneration = DataStream.getDefaultBackingIndexName(dataStreamName, 1);
            Index firstIndex = metadata.getProject().index(firstGeneration).getIndex();
            List<DataStreamLifecycle.DownsamplingRound> roundsForFirstIndex = dataStream.getDownsamplingRoundsFor(
                firstIndex,
                metadata.getProject()::index,
                () -> now
            );
            assertThat(roundsForFirstIndex.size(), is(0));
        }

        {
            // backing indices for data streams without lifecycle don't match any rounds
            Metadata.Builder builder = Metadata.builder();
            DataStream dataStream = createDataStream(
                builder,
                dataStreamName,
                creationAndRolloverTimes,
                settings(IndexVersion.current()).put(IndexSettings.MODE.getKey(), IndexMode.TIME_SERIES)
                    .put("index.routing_path", "@timestamp"),
                null
            );
            Metadata metadata = builder.build();

            // generation time is now - 40000
            String firstGeneration = DataStream.getDefaultBackingIndexName(dataStreamName, 1);
            Index firstIndex = metadata.getProject().index(firstGeneration).getIndex();
            List<DataStreamLifecycle.DownsamplingRound> roundsForFirstIndex = dataStream.getDownsamplingRoundsFor(
                firstIndex,
                metadata.getProject()::index,
                () -> now
            );
            assertThat(roundsForFirstIndex.size(), is(0));
        }

        {
            // backing indices for data streams without downsampling configured don't match any rounds
            Metadata.Builder builder = Metadata.builder();
            DataStream dataStream = createDataStream(
                builder,
                dataStreamName,
                creationAndRolloverTimes,
                settings(IndexVersion.current()).put(IndexSettings.MODE.getKey(), IndexMode.TIME_SERIES)
                    .put("index.routing_path", "@timestamp"),
                DataStreamLifecycle.builder().build()
            );
            Metadata metadata = builder.build();

            String firstGeneration = DataStream.getDefaultBackingIndexName(dataStreamName, 1);
            Index firstIndex = metadata.getProject().index(firstGeneration).getIndex();
            List<DataStreamLifecycle.DownsamplingRound> roundsForFirstIndex = dataStream.getDownsamplingRoundsFor(
                firstIndex,
                metadata.getProject()::index,
                () -> now
            );
            assertThat(roundsForFirstIndex.size(), is(0));
        }
    }

    public void testIsIndexManagedByDataStreamLifecycle() {
        String dataStreamName = "metrics-foo";
        long now = System.currentTimeMillis();

        List<DataStreamMetadata> creationAndRolloverTimes = List.of(
            DataStreamMetadata.dataStreamMetadata(now - 5000, now - 4000),
            DataStreamMetadata.dataStreamMetadata(now - 4000, now - 3000),
            DataStreamMetadata.dataStreamMetadata(now - 3000, now - 2000),
            DataStreamMetadata.dataStreamMetadata(now - 2000, now - 1000),
            DataStreamMetadata.dataStreamMetadata(now, null)
        );
        Metadata.Builder builder = Metadata.builder();
        DataStream dataStream = createDataStream(
            builder,
            dataStreamName,
            creationAndRolloverTimes,
            settings(IndexVersion.current()),
            DataStreamLifecycle.builder().dataRetention(TimeValue.ZERO).build()
        );
        Metadata metadata = builder.build();

        {
            // false for indices not part of the data stream
            assertThat(
                dataStream.isIndexManagedByDataStreamLifecycle(new Index("standalone_index", "uuid"), metadata.getProject()::index),
                is(false)
            );
        }

        {
            // false for indices that were deleted
            assertThat(dataStream.isIndexManagedByDataStreamLifecycle(dataStream.getIndices().get(1), (index) -> null), is(false));
        }

        {
            // false if data stream doesn't have a lifecycle
            Metadata.Builder newBuilder = Metadata.builder();
            DataStream unmanagedDataStream = createDataStream(
                newBuilder,
                dataStreamName,
                creationAndRolloverTimes,
                settings(IndexVersion.current()),
                null
            );
            Metadata newMetadata = newBuilder.build();
            assertThat(
                unmanagedDataStream.isIndexManagedByDataStreamLifecycle(
                    unmanagedDataStream.getIndices().get(1),
                    newMetadata.getProject()::index
                ),
                is(false)
            );
        }

        {
            // false for indices that have an ILM policy configured
            Metadata.Builder builderWithIlm = Metadata.builder();
            DataStream ds = createDataStream(
                builderWithIlm,
                dataStreamName,
                creationAndRolloverTimes,
                Settings.builder()
                    .put(IndexMetadata.LIFECYCLE_NAME, "ILM_policy")
                    .put(IndexMetadata.SETTING_VERSION_CREATED, IndexVersion.current()),
                new DataStreamLifecycle()
            );
            Metadata metadataIlm = builderWithIlm.build();
            for (Index index : ds.getIndices()) {
                assertThat(ds.isIndexManagedByDataStreamLifecycle(index, metadataIlm.getProject()::index), is(false));
            }
        }

        {
            // true for indices that have an ILM policy configured AND the prefer_ilm setting configured to false
            {
                // false for indices that have an ILM policy configured
                Metadata.Builder builderWithIlm = Metadata.builder();
                DataStream ds = createDataStream(
                    builderWithIlm,
                    dataStreamName,
                    creationAndRolloverTimes,
                    Settings.builder()
                        .put(IndexMetadata.LIFECYCLE_NAME, "ILM_policy")
                        .put(IndexMetadata.SETTING_VERSION_CREATED, IndexVersion.current())
                        .put(IndexSettings.PREFER_ILM, false),
                    new DataStreamLifecycle()
                );
                Metadata metadataIlm = builderWithIlm.build();
                for (Index index : ds.getIndices()) {
                    assertThat(ds.isIndexManagedByDataStreamLifecycle(index, metadataIlm.getProject()::index), is(true));
                }
            }
        }

        {
            // true otherwise
            for (Index index : dataStream.getIndices()) {
                assertThat(dataStream.isIndexManagedByDataStreamLifecycle(index, metadata.getProject()::index), is(true));
            }
        }
    }

    private DataStream createDataStream(
        Metadata.Builder builder,
        String dataStreamName,
        List<DataStreamMetadata> creationAndRolloverTimes,
        Settings.Builder backingIndicesSettings,
        @Nullable DataStreamLifecycle lifecycle
    ) {
        int backingIndicesCount = creationAndRolloverTimes.size();
        final List<Index> backingIndices = createDataStreamIndices(
            builder,
            dataStreamName,
            creationAndRolloverTimes,
            backingIndicesSettings,
            backingIndicesCount,
            false
        );
        final List<Index> failureIndices = createDataStreamIndices(
            builder,
            dataStreamName,
            creationAndRolloverTimes,
            backingIndicesSettings,
            backingIndicesCount,
            true
        );
        return newInstance(dataStreamName, backingIndices, backingIndicesCount, null, false, lifecycle, failureIndices);
    }

    private static List<Index> createDataStreamIndices(
        Metadata.Builder builder,
        String dataStreamName,
        List<DataStreamMetadata> creationAndRolloverTimes,
        Settings.Builder backingIndicesSettings,
        int backingIndicesCount,
        boolean isFailureStore
    ) {
        List<Index> indices = new ArrayList<>(backingIndicesCount);
        for (int k = 1; k <= backingIndicesCount; k++) {
            DataStreamMetadata creationRolloverTime = creationAndRolloverTimes.get(k - 1);
            String indexName = isFailureStore
                ? getDefaultFailureStoreName(dataStreamName, k, System.currentTimeMillis())
                : DataStream.getDefaultBackingIndexName(dataStreamName, k);
            IndexMetadata.Builder indexMetaBuilder = IndexMetadata.builder(indexName)
                .settings(backingIndicesSettings)
                .numberOfShards(1)
                .numberOfReplicas(1)
                .creationDate(creationRolloverTime.creationTimeInMillis());
            if (k < backingIndicesCount) {
                // add rollover info only for non-write indices
                Long rolloverTimeMillis = creationRolloverTime.rolloverTimeInMillis();
                if (rolloverTimeMillis != null) {
                    MaxAgeCondition rolloverCondition = new MaxAgeCondition(TimeValue.timeValueMillis(rolloverTimeMillis));
                    indexMetaBuilder.putRolloverInfo(new RolloverInfo(dataStreamName, List.of(rolloverCondition), rolloverTimeMillis));
                }
            }
            Long originationTimeInMillis = creationRolloverTime.originationTimeInMillis;
            if (originationTimeInMillis != null) {
                backingIndicesSettings.put(LIFECYCLE_ORIGINATION_DATE, originationTimeInMillis);
            } else {
                // We reuse the backingIndicesSettings, so it's important to reset it
                backingIndicesSettings.putNull(LIFECYCLE_ORIGINATION_DATE);
            }
            IndexMetadata indexMetadata = indexMetaBuilder.build();
            builder.put(indexMetadata, false);
            indices.add(indexMetadata.getIndex());
        }
        return indices;
    }

    public void testXContentSerializationWithRolloverAndEffectiveRetention() throws IOException {
        String dataStreamName = randomAlphaOfLength(10).toLowerCase(Locale.ROOT);
        List<Index> indices = randomIndexInstances();
        long generation = indices.size() + ESTestCase.randomLongBetween(1, 128);
        indices.add(new Index(getDefaultBackingIndexName(dataStreamName, generation), UUIDs.randomBase64UUID(LuceneTestCase.random())));
        Map<String, Object> metadata = null;
        if (randomBoolean()) {
            metadata = Map.of("key", "value");
        }
        boolean failureStore = randomBoolean();
        List<Index> failureIndices = List.of();
        if (failureStore) {
            failureIndices = randomNonEmptyIndexInstances();
        }

        DataStreamLifecycle lifecycle = new DataStreamLifecycle();
        boolean isSystem = randomBoolean();
        DataStream dataStream = new DataStream(
            dataStreamName,
            indices,
            generation,
            metadata,
            isSystem,
            randomBoolean(),
            isSystem,
            randomBoolean(),
            randomBoolean() ? IndexMode.STANDARD : null, // IndexMode.TIME_SERIES triggers validation that many unit tests doesn't pass
            lifecycle,
            new DataStreamOptions(new DataStreamFailureStore(failureStore)),
            failureIndices,
            false,
            null
        );

        try (XContentBuilder builder = XContentBuilder.builder(XContentType.JSON.xContent())) {
            builder.humanReadable(true);
            RolloverConfiguration rolloverConfiguration = RolloverConfigurationTests.randomRolloverConditions();
            DataStreamGlobalRetention globalRetention = DataStreamGlobalRetentionTests.randomGlobalRetention();

            ToXContent.Params withEffectiveRetention = new ToXContent.MapParams(DataStreamLifecycle.INCLUDE_EFFECTIVE_RETENTION_PARAMS);
            dataStream.toXContent(builder, withEffectiveRetention, rolloverConfiguration, globalRetention);
            String serialized = Strings.toString(builder);
            assertThat(serialized, containsString("rollover"));
            for (String label : rolloverConfiguration.resolveRolloverConditions(
                lifecycle.getEffectiveDataRetention(globalRetention, dataStream.isInternal())
            ).getConditions().keySet()) {
                assertThat(serialized, containsString(label));
            }
            // We check that even if there was no retention provided by the user, the global retention applies
            assertThat(serialized, not(containsString("data_retention")));
            if (dataStream.isInternal() == false
                && (globalRetention.defaultRetention() != null || globalRetention.maxRetention() != null)) {
                assertThat(serialized, containsString("effective_retention"));
            } else {
                assertThat(serialized, not(containsString("effective_retention")));
            }

        }
    }

    public void testGetIndicesWithinMaxAgeRange() {
        final TimeValue maxIndexAge = TimeValue.timeValueDays(7);

        final Metadata.Builder metadataBuilder = Metadata.builder();
        final int numberOfBackingIndicesOlderThanMinAge = randomIntBetween(0, 10);
        final int numberOfBackingIndicesWithinMinAnge = randomIntBetween(0, 10);
        final int numberOfShards = 1;
        final List<Index> backingIndices = new ArrayList<>();
        final String dataStreamName = "logs-es";
        final List<Index> backingIndicesOlderThanMinAge = new ArrayList<>();
        for (int i = 0; i < numberOfBackingIndicesOlderThanMinAge; i++) {
            long creationDate = System.currentTimeMillis() - maxIndexAge.millis() * 2;
            final IndexMetadata indexMetadata = createIndexMetadata(
                DataStream.getDefaultBackingIndexName(dataStreamName, backingIndices.size(), creationDate),
                randomIndexWriteLoad(numberOfShards),
                creationDate
            );
            backingIndices.add(indexMetadata.getIndex());
            backingIndicesOlderThanMinAge.add(indexMetadata.getIndex());
            metadataBuilder.put(indexMetadata, false);
        }

        final List<Index> backingIndicesWithinMinAge = new ArrayList<>();
        for (int i = 0; i < numberOfBackingIndicesWithinMinAnge; i++) {
            final long createdAt = System.currentTimeMillis() - (maxIndexAge.getMillis() / 2);
            final IndexMetadata indexMetadata = createIndexMetadata(
                DataStream.getDefaultBackingIndexName(dataStreamName, backingIndices.size(), createdAt),
                randomIndexWriteLoad(numberOfShards),
                createdAt
            );
            backingIndices.add(indexMetadata.getIndex());
            backingIndicesWithinMinAge.add(indexMetadata.getIndex());
            metadataBuilder.put(indexMetadata, false);
        }

        final String writeIndexName = DataStream.getDefaultBackingIndexName(dataStreamName, backingIndices.size());
        final IndexMetadata writeIndexMetadata = createIndexMetadata(writeIndexName, null, System.currentTimeMillis());
        backingIndices.add(writeIndexMetadata.getIndex());
        metadataBuilder.put(writeIndexMetadata, false);

        final DataStream dataStream = DataStream.builder(dataStreamName, backingIndices)
            .setGeneration(backingIndices.size())
            .setMetadata(Map.of())
            .setIndexMode(randomBoolean() ? IndexMode.STANDARD : IndexMode.TIME_SERIES)
            .build();

        metadataBuilder.put(dataStream);

        final List<Index> indicesWithinMaxAgeRange = DataStream.getIndicesWithinMaxAgeRange(
            dataStream,
            metadataBuilder::getSafe,
            maxIndexAge,
            System::currentTimeMillis
        );

        final List<Index> expectedIndicesWithinMaxAgeRange = new ArrayList<>();
        if (numberOfBackingIndicesOlderThanMinAge > 0) {
            expectedIndicesWithinMaxAgeRange.add(backingIndicesOlderThanMinAge.get(backingIndicesOlderThanMinAge.size() - 1));
        }
        expectedIndicesWithinMaxAgeRange.addAll(backingIndicesWithinMinAge);
        expectedIndicesWithinMaxAgeRange.add(writeIndexMetadata.getIndex());

        assertThat(indicesWithinMaxAgeRange, is(equalTo(expectedIndicesWithinMaxAgeRange)));
    }

    public void testGetIndicesWithinMaxAgeRangeAllIndicesOutsideRange() {
        final TimeValue maxIndexAge = TimeValue.timeValueDays(7);

        final Metadata.Builder metadataBuilder = Metadata.builder();
        final int numberOfBackingIndicesOlderThanMinAge = randomIntBetween(5, 10);
        final int numberOfShards = 1;
        final List<Index> backingIndices = new ArrayList<>();
        final String dataStreamName = "logs-es";
        final List<Index> backingIndicesOlderThanMinAge = new ArrayList<>();
        for (int i = 0; i < numberOfBackingIndicesOlderThanMinAge; i++) {
            long creationDate = System.currentTimeMillis() - maxIndexAge.millis() * 2;
            final IndexMetadata indexMetadata = createIndexMetadata(
                DataStream.getDefaultBackingIndexName(dataStreamName, backingIndices.size(), creationDate),
                randomIndexWriteLoad(numberOfShards),
                creationDate
            );
            backingIndices.add(indexMetadata.getIndex());
            backingIndicesOlderThanMinAge.add(indexMetadata.getIndex());
            metadataBuilder.put(indexMetadata, false);
        }

        final String writeIndexName = DataStream.getDefaultBackingIndexName(dataStreamName, backingIndices.size());
        final IndexMetadata writeIndexMetadata = createIndexMetadata(
            writeIndexName,
            null,
            System.currentTimeMillis() - maxIndexAge.millis() * 2
        );
        backingIndices.add(writeIndexMetadata.getIndex());
        metadataBuilder.put(writeIndexMetadata, false);

        final DataStream dataStream = DataStream.builder(dataStreamName, backingIndices)
            .setGeneration(backingIndices.size())
            .setMetadata(Map.of())
            .setIndexMode(randomBoolean() ? IndexMode.STANDARD : IndexMode.TIME_SERIES)
            .build();

        metadataBuilder.put(dataStream);

        final List<Index> indicesWithinMaxAgeRange = DataStream.getIndicesWithinMaxAgeRange(
            dataStream,
            metadataBuilder::getSafe,
            maxIndexAge,
            System::currentTimeMillis
        );

        final List<Index> expectedIndicesWithinMaxAgeRange = new ArrayList<>();
        if (numberOfBackingIndicesOlderThanMinAge > 0) {
            expectedIndicesWithinMaxAgeRange.add(backingIndicesOlderThanMinAge.get(backingIndicesOlderThanMinAge.size() - 1));
        }
        expectedIndicesWithinMaxAgeRange.add(writeIndexMetadata.getIndex());
        assertThat(indicesWithinMaxAgeRange, is(equalTo(expectedIndicesWithinMaxAgeRange)));
        assertThat(indicesWithinMaxAgeRange.get(indicesWithinMaxAgeRange.size() - 1).getName(), is(writeIndexName));
    }

    private IndexWriteLoad randomIndexWriteLoad(int numberOfShards) {
        IndexWriteLoad.Builder builder = IndexWriteLoad.builder(numberOfShards);
        for (int shardId = 0; shardId < numberOfShards; shardId++) {
            builder.withShardWriteLoad(
                shardId,
                randomDoubleBetween(0, 64, true),
                randomDoubleBetween(0, 64, true),
                randomLongBetween(1, 10)
            );
        }
        return builder.build();
    }

    private IndexMetadata createIndexMetadata(String indexName, IndexWriteLoad indexWriteLoad, long createdAt) {
        return IndexMetadata.builder(indexName)
            .settings(
                Settings.builder()
                    .put(IndexMetadata.SETTING_NUMBER_OF_SHARDS, 1)
                    .put(IndexMetadata.SETTING_NUMBER_OF_REPLICAS, 0)
                    .put(IndexMetadata.SETTING_VERSION_CREATED, IndexVersion.current())
                    .build()
            )
            .stats(indexWriteLoad == null ? null : new IndexMetadataStats(indexWriteLoad, 1, 1))
            .creationDate(createdAt)
            .build();
    }

    public void testWriteFailureIndex() {
        boolean hidden = randomBoolean();
        boolean system = hidden && randomBoolean();
        boolean replicated = randomBoolean();
        DataStream noFailureStoreDataStream = new DataStream(
            randomAlphaOfLength(10),
            randomNonEmptyIndexInstances(),
            randomNonNegativeInt(),
            null,
            hidden,
            replicated,
            system,
            randomBoolean(),
            randomBoolean() ? IndexMode.STANDARD : IndexMode.TIME_SERIES,
            DataStreamLifecycleTests.randomLifecycle(),
            DataStreamOptions.FAILURE_STORE_DISABLED,
            List.of(),
            replicated == false && randomBoolean(),
            null
        );
        assertThat(noFailureStoreDataStream.getWriteFailureIndex(), nullValue());

        DataStream failureStoreDataStreamWithEmptyFailureIndices = new DataStream(
            randomAlphaOfLength(10),
            randomNonEmptyIndexInstances(),
            randomNonNegativeInt(),
            null,
            hidden,
            replicated,
            system,
            randomBoolean(),
            randomBoolean() ? IndexMode.STANDARD : IndexMode.TIME_SERIES,
            DataStreamLifecycleTests.randomLifecycle(),
            DataStreamOptions.FAILURE_STORE_ENABLED,
            List.of(),
            replicated == false && randomBoolean(),
            null
        );
        assertThat(failureStoreDataStreamWithEmptyFailureIndices.getWriteFailureIndex(), nullValue());

        List<Index> failureIndices = randomIndexInstances();
        String dataStreamName = randomAlphaOfLength(10);
        Index writeFailureIndex = new Index(
            getDefaultBackingIndexName(dataStreamName, randomNonNegativeInt()),
            UUIDs.randomBase64UUID(LuceneTestCase.random())
        );
        failureIndices.add(writeFailureIndex);
        DataStream failureStoreDataStream = new DataStream(
            dataStreamName,
            randomNonEmptyIndexInstances(),
            randomNonNegativeInt(),
            null,
            hidden,
            replicated,
            system,
            randomBoolean(),
            randomBoolean() ? IndexMode.STANDARD : IndexMode.TIME_SERIES,
            DataStreamLifecycleTests.randomLifecycle(),
            DataStreamOptions.FAILURE_STORE_ENABLED,
            failureIndices,
            replicated == false && randomBoolean(),
            null
        );
        assertThat(failureStoreDataStream.getWriteFailureIndex(), is(writeFailureIndex));
    }

    public void testIsFailureIndex() {
        boolean hidden = randomBoolean();
        boolean system = hidden && randomBoolean();
        List<Index> backingIndices = randomNonEmptyIndexInstances();
        boolean replicated = randomBoolean();
        DataStream noFailureStoreDataStream = new DataStream(
            randomAlphaOfLength(10),
            backingIndices,
            randomNonNegativeInt(),
            null,
            hidden,
            replicated,
            system,
            randomBoolean(),
            randomBoolean() ? IndexMode.STANDARD : IndexMode.TIME_SERIES,
            DataStreamLifecycleTests.randomLifecycle(),
            DataStreamOptions.FAILURE_STORE_DISABLED,
            List.of(),
            replicated == false && randomBoolean(),
            null
        );
        assertThat(
            noFailureStoreDataStream.isFailureStoreIndex(backingIndices.get(randomIntBetween(0, backingIndices.size() - 1)).getName()),
            is(false)
        );

        backingIndices = randomNonEmptyIndexInstances();
        DataStream failureStoreDataStreamWithEmptyFailureIndices = new DataStream(
            randomAlphaOfLength(10),
            backingIndices,
            randomNonNegativeInt(),
            null,
            hidden,
            replicated,
            system,
            randomBoolean(),
            randomBoolean() ? IndexMode.STANDARD : IndexMode.TIME_SERIES,
            DataStreamLifecycleTests.randomLifecycle(),
            DataStreamOptions.FAILURE_STORE_ENABLED,
            List.of(),
            replicated == false && randomBoolean(),
            null
        );
        assertThat(
            failureStoreDataStreamWithEmptyFailureIndices.isFailureStoreIndex(
                backingIndices.get(randomIntBetween(0, backingIndices.size() - 1)).getName()
            ),
            is(false)
        );

        backingIndices = randomNonEmptyIndexInstances();
        List<Index> failureIndices = randomIndexInstances();
        String dataStreamName = randomAlphaOfLength(10);
        Index writeFailureIndex = new Index(
            getDefaultBackingIndexName(dataStreamName, randomNonNegativeInt()),
            UUIDs.randomBase64UUID(LuceneTestCase.random())
        );
        failureIndices.add(writeFailureIndex);
        DataStream failureStoreDataStream = new DataStream(
            dataStreamName,
            backingIndices,
            randomNonNegativeInt(),
            null,
            hidden,
            replicated,
            system,
            randomBoolean(),
            randomBoolean() ? IndexMode.STANDARD : IndexMode.TIME_SERIES,
            DataStreamLifecycleTests.randomLifecycle(),
            DataStreamOptions.FAILURE_STORE_ENABLED,
            failureIndices,
            replicated == false && randomBoolean(),
            null
        );
        assertThat(failureStoreDataStream.isFailureStoreIndex(writeFailureIndex.getName()), is(true));
        assertThat(
            failureStoreDataStream.isFailureStoreIndex(failureIndices.get(randomIntBetween(0, failureIndices.size() - 1)).getName()),
            is(true)
        );
        assertThat(
            failureStoreDataStreamWithEmptyFailureIndices.isFailureStoreIndex(
                backingIndices.get(randomIntBetween(0, backingIndices.size() - 1)).getName()
            ),
            is(false)
        );
        assertThat(failureStoreDataStreamWithEmptyFailureIndices.isFailureStoreIndex(randomAlphaOfLength(10)), is(false));
    }

    public void testInternalDataStream() {
        var nonInternalDataStream = createTestInstance().copy().setSystem(false).setName(randomAlphaOfLength(10)).build();
        assertThat(nonInternalDataStream.isInternal(), is(false));

        var systemDataStream = nonInternalDataStream.copy().setSystem(true).setHidden(true).setName(randomAlphaOfLength(10)).build();
        assertThat(systemDataStream.isInternal(), is(true));

        var dotPrefixedDataStream = nonInternalDataStream.copy().setSystem(false).setName("." + randomAlphaOfLength(10)).build();
        assertThat(dotPrefixedDataStream.isInternal(), is(true));
    }

    public void testIsFailureStoreExplicitlyEnabled() {
        DataStream dataStreamNoFailureStoreOptions = createTestInstance().copy().setDataStreamOptions(DataStreamOptions.EMPTY).build();
        DataStream dataStreamFailureStoreDisabled = createTestInstance().copy()
            .setDataStreamOptions(DataStreamOptions.FAILURE_STORE_DISABLED)
            .build();
        DataStream dataStreamFailureStoreEnabled = createTestInstance().copy()
            .setDataStreamOptions(DataStreamOptions.FAILURE_STORE_ENABLED)
            .build();
        assertThat(dataStreamNoFailureStoreOptions.isFailureStoreExplicitlyEnabled(), is(false));
        assertThat(dataStreamFailureStoreDisabled.isFailureStoreExplicitlyEnabled(), is(false));
        assertThat(dataStreamFailureStoreEnabled.isFailureStoreExplicitlyEnabled(), is(true));
    }

    public void testIsFailureStoreEffectivelyEnabled_instanceMethod() {
        DataStream dataStreamNoFailureStoreOptions = createTestInstance().copy()
            .setName("my-data-stream-no-failure-store-options")
            .setDataStreamOptions(DataStreamOptions.EMPTY)
            .build();
        DataStream dataStreamFailureStoreExplicitlyDisabled = createTestInstance().copy()
            .setName("my-data-stream-failure-store-explicitly-disabled")
            .setDataStreamOptions(DataStreamOptions.FAILURE_STORE_DISABLED)
            .build();
        DataStream dataStreamFailureStoreExplicitlyEnabled = createTestInstance().copy()
            .setName("my-data-stream-failure-store-explicitly-enabled")
            .setDataStreamOptions(DataStreamOptions.FAILURE_STORE_ENABLED)
            .build();
        DataStream dotPrefixDataStreamNoFailureStoreOptions = createTestInstance().copy()
            .setName(".my-data-stream-no-failure-store-options")
            .setDataStreamOptions(DataStreamOptions.EMPTY)
            .build();
        DataStream systemDataStreamNoFailureStoreOptions = createTestInstance().copy()
            .setName("my-data-stream-system-no-failure-store-options")
            .setDataStreamOptions(DataStreamOptions.EMPTY)
            .setSystem(true)
            .setHidden(true) // system indices must be hidden
            .build();
        DataStreamFailureStoreSettings matchingSettings = DataStreamFailureStoreSettings.create(
            ClusterSettings.createBuiltInClusterSettings(
                Settings.builder()
                    .put(
                        DataStreamFailureStoreSettings.DATA_STREAM_FAILURE_STORED_ENABLED_SETTING.getKey(),
                        String.join(",", "my-data-stream-*", ".my-data-stream-*")
                    )
                    .build()
            )
        );
        DataStreamFailureStoreSettings nonMatchingSettings = DataStreamFailureStoreSettings.create(
            ClusterSettings.createBuiltInClusterSettings(
                Settings.builder()
                    .put(DataStreamFailureStoreSettings.DATA_STREAM_FAILURE_STORED_ENABLED_SETTING.getKey(), "not-my-data-stream-*")
                    .build()
            )
        );
        assertThat(dataStreamNoFailureStoreOptions.isFailureStoreEffectivelyEnabled(matchingSettings), is(true));
        assertThat(dataStreamNoFailureStoreOptions.isFailureStoreEffectivelyEnabled(nonMatchingSettings), is(false));
        assertThat(dataStreamFailureStoreExplicitlyDisabled.isFailureStoreEffectivelyEnabled(matchingSettings), is(false));
        assertThat(dataStreamFailureStoreExplicitlyDisabled.isFailureStoreEffectivelyEnabled(nonMatchingSettings), is(false));
        assertThat(dataStreamFailureStoreExplicitlyEnabled.isFailureStoreEffectivelyEnabled(matchingSettings), is(true));
        assertThat(dataStreamFailureStoreExplicitlyEnabled.isFailureStoreEffectivelyEnabled(nonMatchingSettings), is(true));
        assertThat(dotPrefixDataStreamNoFailureStoreOptions.isFailureStoreEffectivelyEnabled(matchingSettings), is(false));
        assertThat(dotPrefixDataStreamNoFailureStoreOptions.isFailureStoreEffectivelyEnabled(nonMatchingSettings), is(false));
        assertThat(systemDataStreamNoFailureStoreOptions.isFailureStoreEffectivelyEnabled(matchingSettings), is(false));
        assertThat(systemDataStreamNoFailureStoreOptions.isFailureStoreEffectivelyEnabled(nonMatchingSettings), is(false));
    }

    public void testIsFailureStoreEffectivelyEnabled_staticHelperMethod() {
        String regularDataStreamName = "my-data-stream";
        String dotPrefixedDataStreamName = ".my-dot-prefixed-data-stream";
        String systemDataStreamName = "my-system-data-stream-name";
        DataStreamFailureStoreSettings matchingSettings = DataStreamFailureStoreSettings.create(
            ClusterSettings.createBuiltInClusterSettings(
                Settings.builder()
                    .put(
                        DataStreamFailureStoreSettings.DATA_STREAM_FAILURE_STORED_ENABLED_SETTING.getKey(),
                        String.join(",", regularDataStreamName, dotPrefixedDataStreamName, systemDataStreamName)
                    )
                    .build()
            )
        );
        DataStreamFailureStoreSettings nonMatchingSettings = DataStreamFailureStoreSettings.create(
            ClusterSettings.createBuiltInClusterSettings(
                Settings.builder()
                    .put(DataStreamFailureStoreSettings.DATA_STREAM_FAILURE_STORED_ENABLED_SETTING.getKey(), "not-my-data-stream")
                    .build()
            )
        );
        // At time of writing, SystemDataStreamDescriptor does not allow us to declare system data streams which aren't also dot-prefixed.
        // But we code defensively to do the system data stream and dot-prefix tests independently, as implied in the requirements.
        // We use a mock SystemIndices instance for testing, so that we can make it treat a non-dot-prefixed name as a system data stream.
        SystemIndices systemIndices = mock(SystemIndices.class);
        when(systemIndices.isSystemDataStream(systemDataStreamName)).thenReturn(true);

        assertThat(
            DataStream.isFailureStoreEffectivelyEnabled(DataStreamOptions.EMPTY, matchingSettings, regularDataStreamName, systemIndices),
            is(true)
        );
        assertThat(
            DataStream.isFailureStoreEffectivelyEnabled(DataStreamOptions.EMPTY, nonMatchingSettings, regularDataStreamName, systemIndices),
            is(false)
        );
        assertThat(
            DataStream.isFailureStoreEffectivelyEnabled(
                DataStreamOptions.EMPTY,
                matchingSettings,
                dotPrefixedDataStreamName,
                systemIndices
            ),
            is(false)
        );
        assertThat(
            DataStream.isFailureStoreEffectivelyEnabled(DataStreamOptions.EMPTY, matchingSettings, systemDataStreamName, systemIndices),
            is(false)
        );
        assertThat(
            DataStream.isFailureStoreEffectivelyEnabled(
                DataStreamOptions.FAILURE_STORE_DISABLED,
                matchingSettings,
                regularDataStreamName,
                systemIndices
            ),
            is(false)
        );
        assertThat(
            DataStream.isFailureStoreEffectivelyEnabled(
                DataStreamOptions.FAILURE_STORE_DISABLED,
                nonMatchingSettings,
                regularDataStreamName,
                systemIndices
            ),
            is(false)
        );
        assertThat(
            DataStream.isFailureStoreEffectivelyEnabled(
                DataStreamOptions.FAILURE_STORE_ENABLED,
                matchingSettings,
                regularDataStreamName,
                systemIndices
            ),
            is(true)
        );
        assertThat(
            DataStream.isFailureStoreEffectivelyEnabled(
                DataStreamOptions.FAILURE_STORE_ENABLED,
                nonMatchingSettings,
                regularDataStreamName,
                systemIndices
            ),
            is(true)
        );
    }

    private record DataStreamMetadata(Long creationTimeInMillis, Long rolloverTimeInMillis, Long originationTimeInMillis) {
        public static DataStreamMetadata dataStreamMetadata(Long creationTimeInMillis, Long rolloverTimeInMillis) {
            return new DataStreamMetadata(creationTimeInMillis, rolloverTimeInMillis, null);
        }

        public static DataStreamMetadata dataStreamMetadata(
            Long creationTimeInMillis,
            Long rolloverTimeInMillis,
            Long originationTimeInMillis
        ) {
            return new DataStreamMetadata(creationTimeInMillis, rolloverTimeInMillis, originationTimeInMillis);
        }
    }

    private static DataStream createRandomDataStream() {
        long currentTimeMillis = System.currentTimeMillis();
        int numBackingIndices = randomIntBetween(2, 32);
        int numFailureIndices = randomIntBetween(2, 32);
        String dataStreamName = randomAlphaOfLength(10).toLowerCase(Locale.ROOT);

        List<Index> indices = new ArrayList<>(numBackingIndices);
        for (int k = 1; k <= numBackingIndices; k++) {
            indices.add(new Index(DataStream.getDefaultBackingIndexName(dataStreamName, k), UUIDs.randomBase64UUID(random())));
        }
        List<Index> failureIndices = new ArrayList<>(numFailureIndices);
        for (int k = 1; k <= numFailureIndices; k++) {
            failureIndices.add(
                new Index(DataStream.getDefaultFailureStoreName(dataStreamName, k, currentTimeMillis), UUIDs.randomBase64UUID(random()))
            );
        }
        return DataStreamTestHelper.newInstance(dataStreamName, indices, failureIndices);
    }

    private static void createMetadataForIndices(Metadata.Builder builder, List<Index> indices) {
        for (Index index : indices) {
            IndexMetadata im = IndexMetadata.builder(index.getName())
                .settings(settings(IndexVersion.current()))
                .numberOfShards(1)
                .numberOfReplicas(1)
                .build();
            builder.put(im, false);
        }
    }
}<|MERGE_RESOLUTION|>--- conflicted
+++ resolved
@@ -1485,10 +1485,8 @@
                 builderWithIlm,
                 dataStreamName,
                 creationAndRolloverTimes,
-                Settings.builder()
-                    .put(IndexMetadata.LIFECYCLE_NAME, "ILM_policy")
-                    .put(IndexMetadata.SETTING_VERSION_CREATED, IndexVersion.current()),
-                DataStreamLifecycle.builder().dataRetention(0).build()
+                settings(IndexVersion.current()).put(IndexMetadata.LIFECYCLE_NAME, "ILM_policy"),
+                DataStreamLifecycle.builder().dataRetention(TimeValue.ZERO).build()
             );
             Metadata metadataWithIlm = builderWithIlm.build();
 
@@ -1514,7 +1512,6 @@
         );
 
         {
-<<<<<<< HEAD
             {
                 // no lifecycle configured so we expect an empty list
                 Metadata.Builder builder = Metadata.builder();
@@ -1548,18 +1545,6 @@
             }
         );
         Metadata metadata = builder.build();
-=======
-            // even though all indices match the write index should not be returned
-            Metadata.Builder builder = Metadata.builder();
-            DataStream dataStream = createDataStream(
-                builder,
-                dataStreamName,
-                creationAndRolloverTimes,
-                settings(IndexVersion.current()),
-                DataStreamLifecycle.builder().dataRetention(TimeValue.ZERO).build()
-            );
-            Metadata metadata = builder.build();
->>>>>>> 2c377f9c
 
         {
             // Mix of indices younger and older than retention, data stream retention is effective retention
@@ -1629,27 +1614,10 @@
         }
 
         {
-<<<<<<< HEAD
             // no retention or too large retention configured and we have max retention
             DataStreamGlobalRetention globalRetention = new DataStreamGlobalRetention(null, TimeValue.timeValueSeconds(2500));
             retention.set(randomBoolean() ? TimeValue.timeValueDays(6000) : null);
             List<Index> failureIndices = dataStream.getFailureIndicesPastRetention(
-=======
-            // no indices are returned as even though all pass retention age none are managed by data stream lifecycle
-            Metadata.Builder builder = Metadata.builder();
-            DataStream dataStream = createDataStream(
-                builder,
-                dataStreamName,
-                creationAndRolloverTimes,
-                Settings.builder()
-                    .put(IndexMetadata.LIFECYCLE_NAME, "ILM_policy")
-                    .put(IndexMetadata.SETTING_VERSION_CREATED, IndexVersion.current()),
-                DataStreamLifecycle.builder().dataRetention(TimeValue.ZERO).build()
-            );
-            Metadata metadata = builder.build();
-
-            List<Index> backingIndices = dataStream.getIndicesPastRetention(
->>>>>>> 2c377f9c
                 metadata.getProject()::index,
                 () -> now,
                 globalRetention

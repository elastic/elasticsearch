/*
 * Copyright Elasticsearch B.V. and/or licensed to Elasticsearch B.V. under one
 * or more contributor license agreements. Licensed under the "Elastic License
 * 2.0", the "GNU Affero General Public License v3.0 only", and the "Server Side
 * Public License v 1"; you may not use this file except in compliance with, at
 * your election, the "Elastic License 2.0", the "GNU Affero General Public
 * License v3.0 only", or the "Server Side Public License, v 1".
 */
package org.elasticsearch.cluster.metadata;

import org.elasticsearch.Build;
import org.elasticsearch.Version;
import org.elasticsearch.common.UUIDs;
import org.elasticsearch.common.settings.IndexScopedSettings;
import org.elasticsearch.common.settings.Settings;
import org.elasticsearch.index.IndexVersion;
import org.elasticsearch.index.IndexVersions;
import org.elasticsearch.index.mapper.MapperMetrics;
import org.elasticsearch.index.mapper.MapperRegistry;
import org.elasticsearch.plugins.MapperPlugin;
import org.elasticsearch.snapshots.SearchableSnapshotsSettings;
import org.elasticsearch.test.ESTestCase;
import org.elasticsearch.test.index.IndexVersionUtils;

import java.util.Collections;

import static org.elasticsearch.index.IndexModule.INDEX_STORE_TYPE_SETTING;
import static org.hamcrest.Matchers.equalTo;

public class IndexMetadataVerifierTests extends ESTestCase {

    public void testArchiveBrokenIndexSettings() {
        IndexMetadataVerifier service = getIndexMetadataVerifier();
        IndexMetadata src = newIndexMeta("foo", Settings.EMPTY);
        IndexMetadata indexMetadata = service.archiveOrDeleteBrokenIndexSettings(src);
        assertSame(indexMetadata, src);

        src = newIndexMeta("foo", Settings.builder().put("index.refresh_interval", "-200").build());
        indexMetadata = service.archiveOrDeleteBrokenIndexSettings(src);
        assertNotSame(indexMetadata, src);
        assertEquals("-200", indexMetadata.getSettings().get("archived.index.refresh_interval"));

        src = newIndexMeta("foo", Settings.builder().put("index.codec", "best_compression1").build());
        indexMetadata = service.archiveOrDeleteBrokenIndexSettings(src);
        assertNotSame(indexMetadata, src);
        assertEquals("best_compression1", indexMetadata.getSettings().get("archived.index.codec"));

        src = newIndexMeta("foo", Settings.builder().put("index.refresh.interval", "-1").build());
        indexMetadata = service.archiveOrDeleteBrokenIndexSettings(src);
        assertNotSame(indexMetadata, src);
        assertEquals("-1", indexMetadata.getSettings().get("archived.index.refresh.interval"));

        src = newIndexMeta("foo", indexMetadata.getSettings()); // double archive?
        indexMetadata = service.archiveOrDeleteBrokenIndexSettings(src);
        assertSame(indexMetadata, src);
    }

    public void testDeleteBrokenSystemIndexSettings() {
        IndexMetadataVerifier service = getIndexMetadataVerifier();
        IndexMetadata src = newSystemIndexMeta("foo", Settings.EMPTY);
        IndexMetadata indexMetadata = service.archiveOrDeleteBrokenIndexSettings(src);
        assertSame(indexMetadata, src);

        src = newSystemIndexMeta("foo", Settings.builder().put("index.refresh_interval", "-200").build());
        indexMetadata = service.archiveOrDeleteBrokenIndexSettings(src);
        assertNotSame(indexMetadata, src);
        assertNull(indexMetadata.getSettings().get("archived.index.refresh_interval"));
        assertNull(indexMetadata.getSettings().get("index.refresh_interval"));

        // previously archived settings are removed
        src = newSystemIndexMeta("foo", Settings.builder().put("archived.index.refresh_interval", "200").build());
        indexMetadata = service.archiveOrDeleteBrokenIndexSettings(src);
        assertNotSame(indexMetadata, src);
        assertNull(indexMetadata.getSettings().get("archived.index.refresh_interval"));

        src = newSystemIndexMeta("foo", Settings.builder().put("index.codec", "best_compression1").build());
        indexMetadata = service.archiveOrDeleteBrokenIndexSettings(src);
        assertNotSame(indexMetadata, src);
        assertNull(indexMetadata.getSettings().get("archived.index.codec"));
        assertNull(indexMetadata.getSettings().get("index.codec"));

        src = newSystemIndexMeta("foo", Settings.builder().put("index.refresh.interval", "-1").build());
        indexMetadata = service.archiveOrDeleteBrokenIndexSettings(src);
        assertNotSame(indexMetadata, src);
        assertNull(indexMetadata.getSettings().get("archived.index.refresh.interval"));
        assertNull(indexMetadata.getSettings().get("index.refresh.interval"));

        src = newSystemIndexMeta("foo", indexMetadata.getSettings()); // double archive?
        indexMetadata = service.archiveOrDeleteBrokenIndexSettings(src);
        assertSame(indexMetadata, src);
    }

    public void testCustomSimilarity() {
        IndexMetadataVerifier service = getIndexMetadataVerifier();
        IndexMetadata src = newIndexMeta(
            "foo",
            Settings.builder()
                .put("index.similarity.my_similarity.type", "DFR")
                .put("index.similarity.my_similarity.after_effect", "l")
                .build()
        );
<<<<<<< HEAD
        service.verifyIndexMetadata(src, IndexVersions.MINIMUM_COMPATIBLE, IndexVersions.MINIMUM_READONLY_COMPATIBLE);
=======
        service.verifyIndexMetadata(src, IndexVersions.MINIMUM_READONLY_COMPATIBLE);
>>>>>>> e15b9b99
    }

    public void testIncompatibleVersion() {
        IndexMetadataVerifier service = getIndexMetadataVerifier();
        IndexVersion minCompat = IndexVersions.MINIMUM_COMPATIBLE;
        IndexVersion indexCreated = IndexVersion.fromId(randomIntBetween(1000099, minCompat.id() - 1));
        final IndexMetadata metadata = newIndexMeta(
            "foo",
            Settings.builder().put(IndexMetadata.SETTING_VERSION_CREATED, indexCreated).build()
        );
        String message = expectThrows(
            IllegalStateException.class,
            () -> service.verifyIndexMetadata(metadata, IndexVersions.MINIMUM_COMPATIBLE, IndexVersions.MINIMUM_READONLY_COMPATIBLE)
        ).getMessage();
        assertThat(
            message,
            equalTo(
                "The index [foo/"
                    + metadata.getIndexUUID()
                    + "] has current compatibility version ["
                    + indexCreated.toReleaseVersion()
                    + "] "
                    + "but the minimum compatible version is ["
                    + minCompat.toReleaseVersion()
                    + "]. It should be re-indexed in Elasticsearch "
                    + (Version.CURRENT.major - 1)
                    + ".x before upgrading to "
                    + Build.current().version()
                    + "."
            )
        );

        indexCreated = IndexVersionUtils.randomVersionBetween(random(), minCompat, IndexVersion.current());
        IndexMetadata goodMeta = newIndexMeta("foo", Settings.builder().put(IndexMetadata.SETTING_VERSION_CREATED, indexCreated).build());
        service.verifyIndexMetadata(goodMeta, IndexVersions.MINIMUM_COMPATIBLE, IndexVersions.MINIMUM_READONLY_COMPATIBLE);
    }

    public void testReadOnlyVersionCompatibility() {
        var service = getIndexMetadataVerifier();
        var indexCreated = IndexVersions.MINIMUM_READONLY_COMPATIBLE;
        {
            var idxMetadata = newIndexMeta(
                "not-searchable-snapshot",
                Settings.builder()
                    .put(IndexMetadata.SETTING_BLOCKS_WRITE, randomBoolean())
                    .put(IndexMetadata.SETTING_VERSION_CREATED, indexCreated)
                    .build()
            );
            String message = expectThrows(
                IllegalStateException.class,
                () -> service.verifyIndexMetadata(idxMetadata, IndexVersions.MINIMUM_COMPATIBLE, IndexVersions.MINIMUM_READONLY_COMPATIBLE)
            ).getMessage();
            assertThat(
                message,
                equalTo(
                    "The index [not-searchable-snapshot/"
                        + idxMetadata.getIndexUUID()
                        + "] has current compatibility version ["
                        + indexCreated.toReleaseVersion()
                        + "] "
                        + "but the minimum compatible version is ["
                        + IndexVersions.MINIMUM_COMPATIBLE.toReleaseVersion()
                        + "]. It should be re-indexed in Elasticsearch "
                        + (Version.CURRENT.major - 1)
                        + ".x before upgrading to "
                        + Build.current().version()
                        + "."
                )
            );
        }
        {
            var idxMetadata = newIndexMeta(
                "not-read-only",
                Settings.builder()
                    .put(IndexMetadata.SETTING_VERSION_CREATED, indexCreated)
                    .put(INDEX_STORE_TYPE_SETTING.getKey(), SearchableSnapshotsSettings.SEARCHABLE_SNAPSHOT_STORE_TYPE)
                    .build()
            );
            String message = expectThrows(
                IllegalStateException.class,
                () -> service.verifyIndexMetadata(idxMetadata, IndexVersions.MINIMUM_COMPATIBLE, IndexVersions.MINIMUM_READONLY_COMPATIBLE)
            ).getMessage();
            assertThat(
                message,
                equalTo(
                    "The index [not-read-only/"
                        + idxMetadata.getIndexUUID()
                        + "] created in version ["
                        + indexCreated
                        + "] with current compatibility version ["
                        + indexCreated.toReleaseVersion()
                        + "] must be marked as read-only using the setting [index.blocks.write] set to [true] before upgrading to "
                        + Build.current().version()
                        + "."
                )
            );
        }
        {
            var idxMetadata = newIndexMeta(
                "good",
                Settings.builder()
                    .put(IndexMetadata.SETTING_BLOCKS_WRITE, true)
                    .put(IndexMetadata.SETTING_VERSION_CREATED, indexCreated)
                    .put(INDEX_STORE_TYPE_SETTING.getKey(), SearchableSnapshotsSettings.SEARCHABLE_SNAPSHOT_STORE_TYPE)
                    .build()
            );
            service.verifyIndexMetadata(idxMetadata, IndexVersions.MINIMUM_COMPATIBLE, IndexVersions.MINIMUM_READONLY_COMPATIBLE);
        }
    }

    private IndexMetadataVerifier getIndexMetadataVerifier() {
        return new IndexMetadataVerifier(
            Settings.EMPTY,
            null,
            xContentRegistry(),
            new MapperRegistry(Collections.emptyMap(), Collections.emptyMap(), Collections.emptyMap(), MapperPlugin.NOOP_FIELD_FILTER),
            IndexScopedSettings.DEFAULT_SCOPED_SETTINGS,
            null,
            MapperMetrics.NOOP
        );
    }

    public static IndexMetadata newIndexMeta(String name, Settings indexSettings) {
        return newIndexMetaBuilder(name, indexSettings).build();
    }

    public static IndexMetadata newSystemIndexMeta(String name, Settings indexSettings) {
        return newIndexMetaBuilder(name, indexSettings).system(true).build();
    }

    private static IndexMetadata.Builder newIndexMetaBuilder(String name, Settings indexSettings) {
        final Settings settings = indexSettings(IndexVersionUtils.randomCompatibleVersion(random()), between(1, 5), between(0, 5)).put(
            IndexMetadata.SETTING_CREATION_DATE,
            randomNonNegativeLong()
        ).put(IndexMetadata.SETTING_INDEX_UUID, UUIDs.randomBase64UUID(random())).put(indexSettings).build();
        final IndexMetadata.Builder indexMetadataBuilder = IndexMetadata.builder(name).settings(settings);
        if (randomBoolean()) {
            indexMetadataBuilder.state(IndexMetadata.State.CLOSE);
        }
        return indexMetadataBuilder;
    }

}<|MERGE_RESOLUTION|>--- conflicted
+++ resolved
@@ -99,11 +99,7 @@
                 .put("index.similarity.my_similarity.after_effect", "l")
                 .build()
         );
-<<<<<<< HEAD
-        service.verifyIndexMetadata(src, IndexVersions.MINIMUM_COMPATIBLE, IndexVersions.MINIMUM_READONLY_COMPATIBLE);
-=======
-        service.verifyIndexMetadata(src, IndexVersions.MINIMUM_READONLY_COMPATIBLE);
->>>>>>> e15b9b99
+        service.verifyIndexMetadata(src, IndexVersions.MINIMUM_READONLY_COMPATIBLE, IndexVersions.MINIMUM_READONLY_COMPATIBLE);
     }
 
     public void testIncompatibleVersion() {

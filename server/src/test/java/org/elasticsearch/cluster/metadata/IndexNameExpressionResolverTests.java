/*
 * Copyright Elasticsearch B.V. and/or licensed to Elasticsearch B.V. under one
 * or more contributor license agreements. Licensed under the "Elastic License
 * 2.0", the "GNU Affero General Public License v3.0 only", and the "Server Side
 * Public License v 1"; you may not use this file except in compliance with, at
 * your election, the "Elastic License 2.0", the "GNU Affero General Public
 * License v3.0 only", or the "Server Side Public License, v 1".
 */

package org.elasticsearch.cluster.metadata;

import org.apache.logging.log4j.Level;
import org.elasticsearch.action.DocWriteRequest;
import org.elasticsearch.action.IndicesRequest;
import org.elasticsearch.action.admin.indices.alias.IndicesAliasesRequest;
import org.elasticsearch.action.admin.indices.delete.DeleteIndexRequest;
import org.elasticsearch.action.delete.DeleteRequest;
import org.elasticsearch.action.index.IndexRequest;
import org.elasticsearch.action.search.SearchRequest;
import org.elasticsearch.action.support.IndicesOptions;
import org.elasticsearch.action.update.UpdateRequest;
import org.elasticsearch.cluster.ClusterName;
import org.elasticsearch.cluster.ClusterState;
import org.elasticsearch.cluster.metadata.IndexMetadata.State;
import org.elasticsearch.common.Strings;
import org.elasticsearch.common.settings.Settings;
import org.elasticsearch.common.util.concurrent.ThreadContext;
import org.elasticsearch.core.Predicates;
import org.elasticsearch.core.Tuple;
import org.elasticsearch.index.Index;
import org.elasticsearch.index.IndexNotFoundException;
import org.elasticsearch.index.IndexSettings;
import org.elasticsearch.index.IndexVersion;
import org.elasticsearch.indices.FailureIndexNotSupportedException;
import org.elasticsearch.indices.IndexClosedException;
import org.elasticsearch.indices.InvalidIndexNameException;
import org.elasticsearch.indices.SystemIndexDescriptor;
import org.elasticsearch.indices.SystemIndexDescriptor.Type;
import org.elasticsearch.indices.SystemIndexDescriptorUtils;
import org.elasticsearch.indices.SystemIndices;
import org.elasticsearch.indices.SystemIndices.Feature;
import org.elasticsearch.indices.SystemIndices.SystemIndexAccessLevel;
import org.elasticsearch.indices.TestIndexNameExpressionResolver;
import org.elasticsearch.test.ESTestCase;
import org.hamcrest.Matcher;

import java.time.Instant;
import java.time.LocalDate;
import java.time.ZoneOffset;
import java.util.Arrays;
import java.util.Collection;
import java.util.Collections;
import java.util.HashSet;
import java.util.List;
import java.util.Map;
import java.util.Set;
import java.util.function.Function;

import static org.elasticsearch.cluster.metadata.DataStreamTestHelper.backingIndexEqualTo;
import static org.elasticsearch.cluster.metadata.DataStreamTestHelper.createBackingIndex;
import static org.elasticsearch.cluster.metadata.DataStreamTestHelper.createFailureStore;
import static org.elasticsearch.cluster.metadata.DataStreamTestHelper.newInstance;
import static org.elasticsearch.cluster.metadata.DateMathExpressionResolverTests.dateFromMillis;
import static org.elasticsearch.cluster.metadata.DateMathExpressionResolverTests.formatDate;
import static org.elasticsearch.cluster.metadata.IndexMetadata.INDEX_HIDDEN_SETTING;
import static org.elasticsearch.common.util.set.Sets.newHashSet;
import static org.elasticsearch.indices.SystemIndices.EXTERNAL_SYSTEM_INDEX_ACCESS_CONTROL_HEADER_KEY;
import static org.elasticsearch.indices.SystemIndices.SYSTEM_INDEX_ACCESS_CONTROL_HEADER_KEY;
import static org.hamcrest.Matchers.arrayContaining;
import static org.hamcrest.Matchers.arrayContainingInAnyOrder;
import static org.hamcrest.Matchers.arrayWithSize;
import static org.hamcrest.Matchers.contains;
import static org.hamcrest.Matchers.containsInAnyOrder;
import static org.hamcrest.Matchers.containsString;
import static org.hamcrest.Matchers.empty;
import static org.hamcrest.Matchers.emptyArray;
import static org.hamcrest.Matchers.endsWith;
import static org.hamcrest.Matchers.equalTo;
import static org.hamcrest.Matchers.is;
import static org.hamcrest.Matchers.notNullValue;
import static org.hamcrest.Matchers.nullValue;
import static org.mockito.Mockito.mock;
import static org.mockito.Mockito.when;

public class IndexNameExpressionResolverTests extends ESTestCase {

    private IndexNameExpressionResolver indexNameExpressionResolver;
    private ThreadContext threadContext;
    private long epochMillis;

    private ThreadContext createThreadContext() {
        return new ThreadContext(Settings.EMPTY);
    }

    protected IndexNameExpressionResolver createIndexNameExpressionResolver(ThreadContext threadContext) {
        return TestIndexNameExpressionResolver.newInstance(threadContext);
    }

    @Override
    public void setUp() throws Exception {
        super.setUp();
        threadContext = createThreadContext();
        indexNameExpressionResolver = createIndexNameExpressionResolver(threadContext);
        epochMillis = randomLongBetween(1580536800000L, 1583042400000L);
    }

    public void testConcreteIndexNamesStrictExpand() {
        final ProjectMetadata project = ProjectMetadata.builder(new ProjectId(randomUUID()))
            .put(indexBuilder("foo").putAlias(AliasMetadata.builder("foofoobar")))
            .put(indexBuilder("foobar").putAlias(AliasMetadata.builder("foofoobar")))
            .put(indexBuilder("foofoo-closed").state(State.CLOSE))
            .put(indexBuilder("foofoo").putAlias(AliasMetadata.builder("barbaz")))
            .build();

        for (IndicesOptions options : List.of(IndicesOptions.strictExpandOpen(), IndicesOptions.strictExpand())) {
            IndexNameExpressionResolver.Context context = new IndexNameExpressionResolver.Context(
                project,
                options,
                randomFrom(SystemIndexAccessLevel.values())
            );
            String[] results = indexNameExpressionResolver.concreteIndexNames(context, "foo");
            assertEquals(1, results.length);
            assertEquals("foo", results[0]);

            {
                IndexNotFoundException infe = expectThrows(
                    IndexNotFoundException.class,
                    () -> indexNameExpressionResolver.concreteIndexNames(context, "bar")
                );
                assertThat(infe.getIndex().getName(), equalTo("bar"));
            }

            results = indexNameExpressionResolver.concreteIndexNames(context, "foofoo", "foobar");
            assertEquals(2, results.length);
            assertThat(results, arrayContainingInAnyOrder("foofoo", "foobar"));

            results = indexNameExpressionResolver.concreteIndexNames(context, "foofoobar");
            assertEquals(new HashSet<>(Arrays.asList("foo", "foobar")), new HashSet<>(Arrays.asList(results)));

            {
                IndexNotFoundException infe = expectThrows(
                    IndexNotFoundException.class,
                    () -> indexNameExpressionResolver.concreteIndexNames(context, "foo", "bar")
                );
                assertThat(infe.getIndex().getName(), equalTo("bar"));
            }

            results = indexNameExpressionResolver.concreteIndexNames(context, "barbaz", "foobar");
            assertEquals(2, results.length);
            assertThat(results, arrayContainingInAnyOrder("foofoo", "foobar"));

            {
                IndexNotFoundException infe = expectThrows(
                    IndexNotFoundException.class,
                    () -> indexNameExpressionResolver.concreteIndexNames(context, "barbaz", "bar")
                );
                assertThat(infe.getIndex().getName(), equalTo("bar"));
            }

            results = indexNameExpressionResolver.concreteIndexNames(context, "baz*");
            assertThat(results, emptyArray());

            results = indexNameExpressionResolver.concreteIndexNames(context, "foo", "baz*");
            assertEquals(1, results.length);
            assertEquals("foo", results[0]);

            results = indexNameExpressionResolver.concreteIndexNames(context, Strings.EMPTY_ARRAY);
            Matcher<String[]> expectedResults = options == IndicesOptions.strictExpandOpen()
                ? arrayContainingInAnyOrder("foo", "foobar", "foofoo")
                : arrayContainingInAnyOrder("foo", "foobar", "foofoo", "foofoo-closed");
            assertThat(results, expectedResults);

            results = indexNameExpressionResolver.concreteIndexNames(context, (String[]) null);
            assertThat(results, expectedResults);

            results = indexNameExpressionResolver.concreteIndexNames(context, "foofoo*");
            assertThat(results, expectedResults);
        }
    }

    public void testConcreteIndexNamesLenientExpand() {
        final ProjectMetadata project = ProjectMetadata.builder(new ProjectId(randomUUID()))
            .put(indexBuilder("foo").putAlias(AliasMetadata.builder("foofoobar")))
            .put(indexBuilder("foobar").putAlias(AliasMetadata.builder("foofoobar")))
            .put(indexBuilder("foofoo-closed").state(State.CLOSE))
            .put(indexBuilder("foofoo").putAlias(AliasMetadata.builder("barbaz")))
            .build();

        for (IndicesOptions options : List.of(IndicesOptions.lenientExpandOpen(), IndicesOptions.lenientExpand())) {
            IndexNameExpressionResolver.Context context = new IndexNameExpressionResolver.Context(
                project,
                options,
                randomFrom(SystemIndexAccessLevel.values())
            );
            String[] results = indexNameExpressionResolver.concreteIndexNames(context, "foo");
            assertEquals(1, results.length);
            assertEquals("foo", results[0]);

            results = indexNameExpressionResolver.concreteIndexNames(context, "bar");
            assertThat(results, emptyArray());

            results = indexNameExpressionResolver.concreteIndexNames(context, "foofoo", "foobar");
            assertEquals(2, results.length);
            assertThat(results, arrayContainingInAnyOrder("foofoo", "foobar"));

            results = indexNameExpressionResolver.concreteIndexNames(context, "foofoobar");
            assertEquals(2, results.length);
            assertEquals(new HashSet<>(Arrays.asList("foo", "foobar")), new HashSet<>(Arrays.asList(results)));

            results = indexNameExpressionResolver.concreteIndexNames(context, "foo", "bar");
            assertEquals(1, results.length);
            assertThat(results, arrayContainingInAnyOrder("foo"));

            results = indexNameExpressionResolver.concreteIndexNames(context, "barbaz", "foobar");
            assertEquals(2, results.length);
            assertThat(results, arrayContainingInAnyOrder("foofoo", "foobar"));

            results = indexNameExpressionResolver.concreteIndexNames(context, "barbaz", "bar");
            assertEquals(1, results.length);
            assertThat(results, arrayContainingInAnyOrder("foofoo"));

            results = indexNameExpressionResolver.concreteIndexNames(context, "baz*");
            assertThat(results, emptyArray());

            results = indexNameExpressionResolver.concreteIndexNames(context, "foo", "baz*");
            assertEquals(1, results.length);
            assertEquals("foo", results[0]);

            Matcher<String[]> expectedResults = options == IndicesOptions.lenientExpandOpen()
                ? arrayContainingInAnyOrder("foo", "foobar", "foofoo")
                : arrayContainingInAnyOrder("foo", "foobar", "foofoo", "foofoo-closed");

            results = indexNameExpressionResolver.concreteIndexNames(context, Strings.EMPTY_ARRAY);
            assertThat(results, expectedResults);

            results = indexNameExpressionResolver.concreteIndexNames(context, "foofoo*");
            assertThat(results, expectedResults);
        }
    }

    public void testConcreteIndexNamesIgnoreUnavailableDisallowEmpty() {
        ProjectMetadata project = ProjectMetadata.builder(new ProjectId(randomUUID()))
            .put(indexBuilder("foo"))
            .put(indexBuilder("foobar"))
            .put(indexBuilder("foofoo-closed").state(IndexMetadata.State.CLOSE))
            .put(indexBuilder("foofoo").putAlias(AliasMetadata.builder("barbaz")))
            .build();

        IndicesOptions expandOpen = IndicesOptions.fromOptions(true, false, true, false);
        IndicesOptions expand = IndicesOptions.fromOptions(true, false, true, true);

        for (IndicesOptions options : List.of(expandOpen, expand)) {
            IndexNameExpressionResolver.Context context = new IndexNameExpressionResolver.Context(
                project,
                options,
                randomFrom(SystemIndexAccessLevel.values())
            );
            String[] results = indexNameExpressionResolver.concreteIndexNames(context, "foo");
            assertEquals(1, results.length);
            assertEquals("foo", results[0]);

            {
                IndexNotFoundException infe = expectThrows(
                    IndexNotFoundException.class,
                    () -> indexNameExpressionResolver.concreteIndexNames(context, "bar")
                );
                assertThat(infe.getIndex().getName(), equalTo("bar"));
            }
            {
                IndexNotFoundException infe = expectThrows(
                    IndexNotFoundException.class,
                    () -> indexNameExpressionResolver.concreteIndexNames(context, "baz*")
                );
                assertThat(infe.getIndex().getName(), equalTo("baz*"));
            }
            {
                IndexNotFoundException infe = expectThrows(
                    IndexNotFoundException.class,
                    () -> indexNameExpressionResolver.concreteIndexNames(context, "foo", "baz*")
                );
                assertThat(infe.getIndex().getName(), equalTo("baz*"));
            }

            Matcher<String[]> expectedResults = options == expandOpen
                ? arrayContainingInAnyOrder("foo", "foobar", "foofoo")
                : arrayContainingInAnyOrder("foo", "foobar", "foofoo", "foofoo-closed");
            results = indexNameExpressionResolver.concreteIndexNames(context, Strings.EMPTY_ARRAY);
            assertThat(results, expectedResults);

            results = indexNameExpressionResolver.concreteIndexNames(context, Strings.EMPTY_ARRAY);
            assertThat(results, expectedResults);
        }
    }

    public void testConcreteIndexNamesExpandWildcards() {
        ProjectMetadata project = ProjectMetadata.builder(new ProjectId(randomUUID()))
            .put(indexBuilder("foo").state(IndexMetadata.State.CLOSE))
            .put(indexBuilder("bar"))
            .put(indexBuilder("foobar").putAlias(AliasMetadata.builder("barbaz")))
            .put(indexBuilder("hidden", Settings.builder().put("index.hidden", true).build()))
            .put(indexBuilder(".hidden", Settings.builder().put("index.hidden", true).build()))
            .put(indexBuilder(".hidden-closed", Settings.builder().put("index.hidden", true).build()).state(IndexMetadata.State.CLOSE))
            .put(indexBuilder("hidden-closed", Settings.builder().put("index.hidden", true).build()).state(IndexMetadata.State.CLOSE))
            .build();

        // Only closed
        IndicesOptions options = IndicesOptions.fromOptions(false, true, false, true, false);
        IndexNameExpressionResolver.Context context = new IndexNameExpressionResolver.Context(
            project,
            options,
            SystemIndexAccessLevel.NONE
        );
        String[] results = indexNameExpressionResolver.concreteIndexNames(context, Strings.EMPTY_ARRAY);
        assertEquals(1, results.length);
        assertEquals("foo", results[0]);

        results = indexNameExpressionResolver.concreteIndexNames(context, "foo*");
        assertEquals(1, results.length);
        assertEquals("foo", results[0]);

        // no wildcards, so wildcard expansion don't apply
        results = indexNameExpressionResolver.concreteIndexNames(context, "bar");
        assertEquals(1, results.length);
        assertEquals("bar", results[0]);

        // implicit hidden for dot indices based on wildcard starting with .
        results = indexNameExpressionResolver.concreteIndexNames(context, ".*");
        assertEquals(1, results.length);
        assertThat(results, arrayContainingInAnyOrder(".hidden-closed"));

        results = indexNameExpressionResolver.concreteIndexNames(context, ".hidd*");
        assertEquals(1, results.length);
        assertThat(results, arrayContainingInAnyOrder(".hidden-closed"));

        // Only open
        options = IndicesOptions.fromOptions(false, true, true, false, false);
        context = new IndexNameExpressionResolver.Context(project, options, SystemIndexAccessLevel.NONE);
        results = indexNameExpressionResolver.concreteIndexNames(context, Strings.EMPTY_ARRAY);
        assertEquals(2, results.length);
        assertThat(results, arrayContainingInAnyOrder("bar", "foobar"));

        results = indexNameExpressionResolver.concreteIndexNames(context, "foo*");
        assertEquals(1, results.length);
        assertEquals("foobar", results[0]);

        results = indexNameExpressionResolver.concreteIndexNames(context, "bar");
        assertEquals(1, results.length);
        assertEquals("bar", results[0]);

        // implicit hidden for dot indices based on wildcard starting with .
        results = indexNameExpressionResolver.concreteIndexNames(context, ".*");
        assertEquals(1, results.length);
        assertThat(results, arrayContainingInAnyOrder(".hidden"));

        results = indexNameExpressionResolver.concreteIndexNames(context, ".hidd*");
        assertEquals(1, results.length);
        assertThat(results, arrayContainingInAnyOrder(".hidden"));

        // Open and closed
        options = IndicesOptions.fromOptions(false, true, true, true, false);
        context = new IndexNameExpressionResolver.Context(project, options, SystemIndexAccessLevel.NONE);
        results = indexNameExpressionResolver.concreteIndexNames(context, Strings.EMPTY_ARRAY);
        assertEquals(3, results.length);
        assertThat(results, arrayContainingInAnyOrder("bar", "foobar", "foo"));

        results = indexNameExpressionResolver.concreteIndexNames(context, "foo*");
        assertEquals(2, results.length);
        assertThat(results, arrayContainingInAnyOrder("foobar", "foo"));

        results = indexNameExpressionResolver.concreteIndexNames(context, "bar");
        assertEquals(1, results.length);
        assertEquals("bar", results[0]);

        results = indexNameExpressionResolver.concreteIndexNames(context, "*", "-foo*");
        assertEquals(1, results.length);
        assertEquals("bar", results[0]);

        results = indexNameExpressionResolver.concreteIndexNames(context, "*", "-foo", "-foobar");
        assertEquals(1, results.length);
        assertEquals("bar", results[0]);

        results = indexNameExpressionResolver.concreteIndexNames(context, "*", "-foo", "*");
        assertEquals(3, results.length);
        assertThat(results, arrayContainingInAnyOrder("bar", "foobar", "foo"));

        results = indexNameExpressionResolver.concreteIndexNames(context, "-*");
        assertEquals(0, results.length);

        // implicit hidden for dot indices based on wildcard starting with .
        results = indexNameExpressionResolver.concreteIndexNames(context, ".*");
        assertEquals(2, results.length);
        assertThat(results, arrayContainingInAnyOrder(".hidden", ".hidden-closed"));

        results = indexNameExpressionResolver.concreteIndexNames(context, ".hidd*");
        assertEquals(2, results.length);
        assertThat(results, arrayContainingInAnyOrder(".hidden", ".hidden-closed"));

        // open closed and hidden
        options = IndicesOptions.fromOptions(false, true, true, true, true);
        context = new IndexNameExpressionResolver.Context(project, options, SystemIndexAccessLevel.NONE);
        results = indexNameExpressionResolver.concreteIndexNames(context, Strings.EMPTY_ARRAY);
        assertEquals(7, results.length);
        assertThat(results, arrayContainingInAnyOrder("bar", "foobar", "foo", "hidden", "hidden-closed", ".hidden", ".hidden-closed"));

        results = indexNameExpressionResolver.concreteIndexNames(context, "foo*");
        assertEquals(2, results.length);
        assertThat(results, arrayContainingInAnyOrder("foobar", "foo"));

        results = indexNameExpressionResolver.concreteIndexNames(context, "bar");
        assertEquals(1, results.length);
        assertEquals("bar", results[0]);

        results = indexNameExpressionResolver.concreteIndexNames(context, "*", "-foo*");
        assertEquals(5, results.length);
        assertThat(results, arrayContainingInAnyOrder("bar", "hidden", "hidden-closed", ".hidden", ".hidden-closed"));

        results = indexNameExpressionResolver.concreteIndexNames(context, "*", "-foo", "-foobar");
        assertEquals(5, results.length);
        assertThat(results, arrayContainingInAnyOrder("bar", "hidden", "hidden-closed", ".hidden", ".hidden-closed"));

        results = indexNameExpressionResolver.concreteIndexNames(context, "*", "-foo", "-foobar", "-hidden*");
        assertEquals(3, results.length);
        assertThat(results, arrayContainingInAnyOrder("bar", ".hidden", ".hidden-closed"));

        results = indexNameExpressionResolver.concreteIndexNames(context, "hidden*");
        assertEquals(2, results.length);
        assertThat(results, arrayContainingInAnyOrder("hidden", "hidden-closed"));

        results = indexNameExpressionResolver.concreteIndexNames(context, "hidden");
        assertEquals(1, results.length);
        assertThat(results, arrayContainingInAnyOrder("hidden"));

        results = indexNameExpressionResolver.concreteIndexNames(context, "hidden-closed");
        assertEquals(1, results.length);
        assertThat(results, arrayContainingInAnyOrder("hidden-closed"));

        results = indexNameExpressionResolver.concreteIndexNames(context, "-*");
        assertEquals(0, results.length);

        options = IndicesOptions.fromOptions(false, false, true, true, true);
        IndexNameExpressionResolver.Context context2 = new IndexNameExpressionResolver.Context(
            project,
            options,
            SystemIndexAccessLevel.NONE
        );
        IndexNotFoundException infe = expectThrows(
            IndexNotFoundException.class,
            () -> indexNameExpressionResolver.concreteIndexNames(context2, "-*")
        );
        assertThat(infe.getResourceId().toString(), equalTo("[-*]"));

        infe = expectThrows(
            IndexNotFoundException.class,
            // throws error because "-foobar" was not covered by a wildcard that included it
            () -> indexNameExpressionResolver.concreteIndexNames(context2, "bar", "hidden", "-foobar")
        );
        assertThat(
            infe.getMessage(),
            containsString(
                "if you intended to exclude this index, ensure that you use wildcards that include it " + "before explicitly excluding it"
            )
        );
        assertThat(infe.getResourceId().toString(), equalTo("[-foobar]"));

        // open and hidden
        options = IndicesOptions.fromOptions(false, true, true, false, true);
        context = new IndexNameExpressionResolver.Context(project, options, SystemIndexAccessLevel.NONE);
        results = indexNameExpressionResolver.concreteIndexNames(context, Strings.EMPTY_ARRAY);
        assertEquals(4, results.length);
        assertThat(results, arrayContainingInAnyOrder("bar", "foobar", "hidden", ".hidden"));

        results = indexNameExpressionResolver.concreteIndexNames(context, "foo*");
        assertEquals(1, results.length);
        assertEquals("foobar", results[0]);

        results = indexNameExpressionResolver.concreteIndexNames(context, "bar");
        assertEquals(1, results.length);
        assertEquals("bar", results[0]);

        results = indexNameExpressionResolver.concreteIndexNames(context, "h*");
        assertEquals(1, results.length);
        assertEquals("hidden", results[0]);

        // closed and hidden
        options = IndicesOptions.fromOptions(false, true, false, true, true);
        context = new IndexNameExpressionResolver.Context(project, options, SystemIndexAccessLevel.NONE);
        results = indexNameExpressionResolver.concreteIndexNames(context, Strings.EMPTY_ARRAY);
        assertEquals(3, results.length);
        assertThat(results, arrayContainingInAnyOrder("foo", "hidden-closed", ".hidden-closed"));

        results = indexNameExpressionResolver.concreteIndexNames(context, "foo*");
        assertEquals(1, results.length);
        assertEquals("foo", results[0]);

        results = indexNameExpressionResolver.concreteIndexNames(context, "bar");
        assertEquals(1, results.length);
        assertEquals("bar", results[0]);

        results = indexNameExpressionResolver.concreteIndexNames(context, "h*");
        assertEquals(1, results.length);
        assertEquals("hidden-closed", results[0]);

        // only hidden
        options = IndicesOptions.fromOptions(false, true, false, false, true);
        context = new IndexNameExpressionResolver.Context(project, options, SystemIndexAccessLevel.NONE);
        results = indexNameExpressionResolver.concreteIndexNames(context, Strings.EMPTY_ARRAY);
        assertThat(results, emptyArray());

        IndexNameExpressionResolver.Context context3 = context;
        infe = expectThrows(IndexNotFoundException.class, () -> indexNameExpressionResolver.concreteIndexNames(context3, "h*"));
        assertThat(infe.getResourceId().toString(), equalTo("[h*]"));

        results = indexNameExpressionResolver.concreteIndexNames(context, "hidden");
        assertThat(results, arrayContainingInAnyOrder("hidden"));

        results = indexNameExpressionResolver.concreteIndexNames(context, "hidden-closed");
        assertThat(results, arrayContainingInAnyOrder("hidden-closed"));
    }

    public void testConcreteIndexNamesNoExpandWildcards() {
        ProjectMetadata project = ProjectMetadata.builder(new ProjectId(randomUUID()))
            .put(indexBuilder("foo").putAlias(AliasMetadata.builder("foofoobar")))
            .put(indexBuilder("foobar").putAlias(AliasMetadata.builder("foofoobar")))
            .put(indexBuilder("foofoo-closed").state(IndexMetadata.State.CLOSE))
            .put(indexBuilder("foofoo").putAlias(AliasMetadata.builder("barbaz")))
            .build();

        // ignore unavailable and allow no indices
        {
            IndicesOptions noExpandLenient = IndicesOptions.fromOptions(true, true, false, false, randomBoolean());
            IndexNameExpressionResolver.Context context = new IndexNameExpressionResolver.Context(
                project,
                noExpandLenient,
                SystemIndexAccessLevel.NONE
            );
            String[] results = indexNameExpressionResolver.concreteIndexNames(context, "baz*");
            assertThat(results, emptyArray());

            results = indexNameExpressionResolver.concreteIndexNames(context, "foo", "baz*");
            assertEquals(1, results.length);
            assertEquals("foo", results[0]);

            results = indexNameExpressionResolver.concreteIndexNames(context, "foofoobar");
            assertEquals(2, results.length);
            assertThat(results, arrayContainingInAnyOrder("foo", "foobar"));

            results = indexNameExpressionResolver.concreteIndexNames(context, (String[]) null);
            assertEquals(0, results.length);

            results = indexNameExpressionResolver.concreteIndexNames(context, Strings.EMPTY_ARRAY);
            assertEquals(0, results.length);
        }

        // ignore unavailable but don't allow no indices
        {
            IndicesOptions noExpandDisallowEmpty = IndicesOptions.fromOptions(true, false, false, false, randomBoolean());
            IndexNameExpressionResolver.Context context = new IndexNameExpressionResolver.Context(
                project,
                noExpandDisallowEmpty,
                SystemIndexAccessLevel.NONE
            );

            {
                IndexNotFoundException infe = expectThrows(
                    IndexNotFoundException.class,
                    () -> indexNameExpressionResolver.concreteIndexNames(context, "baz*")
                );
                assertThat(infe.getIndex().getName(), equalTo("baz*"));
            }

            String[] results = indexNameExpressionResolver.concreteIndexNames(context, "foo", "baz*");
            assertEquals(1, results.length);
            assertEquals("foo", results[0]);

            results = indexNameExpressionResolver.concreteIndexNames(context, "foofoobar");
            assertEquals(2, results.length);
            assertThat(results, arrayContainingInAnyOrder("foo", "foobar"));

            {
                // unavailable indices are ignored but no indices are disallowed
                expectThrows(IndexNotFoundException.class, () -> indexNameExpressionResolver.concreteIndexNames(context, "bar", "baz"));
            }
        }

        // error on unavailable but allow no indices
        {
            IndicesOptions noExpandErrorUnavailable = IndicesOptions.fromOptions(false, true, false, false, randomBoolean());
            IndexNameExpressionResolver.Context context = new IndexNameExpressionResolver.Context(
                project,
                noExpandErrorUnavailable,
                SystemIndexAccessLevel.NONE
            );
            {
                IndexNotFoundException infe = expectThrows(
                    IndexNotFoundException.class,
                    () -> indexNameExpressionResolver.concreteIndexNames(context, "baz*")
                );
                assertThat(infe.getIndex().getName(), equalTo("baz*"));
            }
            {
                IndexNotFoundException infe = expectThrows(
                    IndexNotFoundException.class,
                    () -> indexNameExpressionResolver.concreteIndexNames(context, "foo", "baz*")
                );
                assertThat(infe.getIndex().getName(), equalTo("baz*"));
            }
            {
                // unavailable indices are not ignored, hence the error on the first unavailable indices encountered
                IndexNotFoundException infe = expectThrows(
                    IndexNotFoundException.class,
                    () -> indexNameExpressionResolver.concreteIndexNames(context, "bar", "baz")
                );
                assertThat(infe.getIndex().getName(), equalTo("bar"));
            }
            {
                String[] results = indexNameExpressionResolver.concreteIndexNames(context, "foofoobar");
                assertEquals(2, results.length);
                assertThat(results, arrayContainingInAnyOrder("foo", "foobar"));
            }
        }

        // error on both unavailable and no indices
        {
            IndicesOptions noExpandStrict = IndicesOptions.fromOptions(false, false, false, false, randomBoolean());
            IndexNameExpressionResolver.Context context = new IndexNameExpressionResolver.Context(
                project,
                noExpandStrict,
                SystemIndexAccessLevel.NONE
            );
            IndexNotFoundException infe = expectThrows(
                IndexNotFoundException.class,
                () -> indexNameExpressionResolver.concreteIndexNames(context, "baz*")
            );
            assertThat(infe.getIndex().getName(), equalTo("baz*"));

            IndexNotFoundException infe2 = expectThrows(
                IndexNotFoundException.class,
                () -> indexNameExpressionResolver.concreteIndexNames(context, "foo", "baz*")
            );
            assertThat(infe2.getIndex().getName(), equalTo("baz*"));

            String[] results = indexNameExpressionResolver.concreteIndexNames(context, "foofoobar");
            assertEquals(2, results.length);
            assertThat(results, arrayContainingInAnyOrder("foo", "foobar"));
        }
    }

    public void testIndexOptionsSingleIndexNoExpandWildcards() {
        ProjectMetadata project = ProjectMetadata.builder(new ProjectId(randomUUID()))
            .put(indexBuilder("foo").putAlias(AliasMetadata.builder("foofoobar")))
            .put(indexBuilder("foobar").putAlias(AliasMetadata.builder("foofoobar")))
            .put(indexBuilder("foofoo-closed").state(IndexMetadata.State.CLOSE))
            .put(indexBuilder("foofoo").putAlias(AliasMetadata.builder("barbaz")))
            .build();

        // error on both unavailable and no indices + every alias needs to expand to a single index

        {
            IndexNameExpressionResolver.Context context = new IndexNameExpressionResolver.Context(
                project,
                IndicesOptions.strictSingleIndexNoExpandForbidClosed(),
                SystemIndexAccessLevel.NONE
            );
            IndexNotFoundException infe = expectThrows(
                IndexNotFoundException.class,
                () -> indexNameExpressionResolver.concreteIndexNames(context, "baz*")
            );
            assertThat(infe.getIndex().getName(), equalTo("baz*"));
        }

        {
            IndexNameExpressionResolver.Context context = new IndexNameExpressionResolver.Context(
                project,
                IndicesOptions.strictSingleIndexNoExpandForbidClosed(),
                SystemIndexAccessLevel.NONE
            );
            IndexNotFoundException infe = expectThrows(
                IndexNotFoundException.class,
                () -> indexNameExpressionResolver.concreteIndexNames(context, "foo", "baz*")
            );
            assertThat(infe.getIndex().getName(), equalTo("baz*"));
        }

        {
            IndexNameExpressionResolver.Context context = new IndexNameExpressionResolver.Context(
                project,
                IndicesOptions.strictSingleIndexNoExpandForbidClosed(),
                SystemIndexAccessLevel.NONE
            );
            IllegalArgumentException e = expectThrows(
                IllegalArgumentException.class,
                () -> indexNameExpressionResolver.concreteIndexNames(context, "foofoobar")
            );
            assertThat(e.getMessage(), containsString("alias [foofoobar] has more than one index associated with it"));
        }

        {
            IndexNameExpressionResolver.Context context = new IndexNameExpressionResolver.Context(
                project,
                IndicesOptions.strictSingleIndexNoExpandForbidClosed(),
                SystemIndexAccessLevel.NONE
            );
            IllegalArgumentException e = expectThrows(
                IllegalArgumentException.class,
                () -> indexNameExpressionResolver.concreteIndexNames(context, "foo", "foofoobar")
            );
            assertThat(e.getMessage(), containsString("alias [foofoobar] has more than one index associated with it"));
        }

        {
            IndexNameExpressionResolver.Context context = new IndexNameExpressionResolver.Context(
                project,
                IndicesOptions.strictSingleIndexNoExpandForbidClosed(),
                SystemIndexAccessLevel.NONE
            );
            IndexClosedException ince = expectThrows(
                IndexClosedException.class,
                () -> indexNameExpressionResolver.concreteIndexNames(context, "foofoo-closed", "foofoobar")
            );
            assertThat(ince.getMessage(), equalTo("closed"));
            assertEquals(ince.getIndex().getName(), "foofoo-closed");
        }

        IndexNameExpressionResolver.Context context = new IndexNameExpressionResolver.Context(
            project,
            IndicesOptions.strictSingleIndexNoExpandForbidClosed(),
            SystemIndexAccessLevel.NONE
        );
        String[] results = indexNameExpressionResolver.concreteIndexNames(context, "foo", "barbaz");
        assertEquals(2, results.length);
        assertThat(results, arrayContainingInAnyOrder("foo", "foofoo"));
    }

    public void testIndexOptionsEmptyCluster() {
        ProjectMetadata project = ProjectMetadata.builder(new ProjectId(randomUUID())).build();

        IndicesOptions options = IndicesOptions.strictExpandOpen();
        final IndexNameExpressionResolver.Context context = new IndexNameExpressionResolver.Context(
            project,
            options,
            SystemIndexAccessLevel.NONE
        );
        String[] results = indexNameExpressionResolver.concreteIndexNames(context, Strings.EMPTY_ARRAY);
        assertThat(results, emptyArray());

        {
            IndexNotFoundException infe = expectThrows(
                IndexNotFoundException.class,
                () -> indexNameExpressionResolver.concreteIndexNames(context, "foo")
            );
            assertThat(infe.getIndex().getName(), equalTo("foo"));
        }

        results = indexNameExpressionResolver.concreteIndexNames(context, "foo*");
        assertThat(results, emptyArray());

        {
            IndexNotFoundException infe = expectThrows(
                IndexNotFoundException.class,
                () -> indexNameExpressionResolver.concreteIndexNames(context, "foo*", "bar")
            );
            assertThat(infe.getIndex().getName(), equalTo("bar"));
        }

        final IndexNameExpressionResolver.Context context2 = new IndexNameExpressionResolver.Context(
            project,
            IndicesOptions.lenientExpandOpen(),
            SystemIndexAccessLevel.NONE
        );
        results = indexNameExpressionResolver.concreteIndexNames(context2, Strings.EMPTY_ARRAY);
        assertThat(results, emptyArray());
        results = indexNameExpressionResolver.concreteIndexNames(context2, "foo");
        assertThat(results, emptyArray());
        results = indexNameExpressionResolver.concreteIndexNames(context2, "foo*");
        assertThat(results, emptyArray());
        results = indexNameExpressionResolver.concreteIndexNames(context2, "foo*", "bar");
        assertThat(results, emptyArray());

        final IndexNameExpressionResolver.Context context3 = new IndexNameExpressionResolver.Context(
            project,
            IndicesOptions.fromOptions(true, false, true, false),
            SystemIndexAccessLevel.NONE
        );
        {
            IndexNotFoundException infe = expectThrows(
                IndexNotFoundException.class,
                () -> indexNameExpressionResolver.concreteIndexNames(context3, Strings.EMPTY_ARRAY)
            );
            assertThat(infe.getResourceId().toString(), equalTo("[_all]"));
        }

        // no wildcard expand
        final IndexNameExpressionResolver.Context context4 = new IndexNameExpressionResolver.Context(
            project,
            IndicesOptions.fromOptions(false, true, false, false),
            randomFrom(SystemIndexAccessLevel.values())
        );
        results = indexNameExpressionResolver.concreteIndexNames(context4, Strings.EMPTY_ARRAY);
        assertThat(results, emptyArray());
        {
            IndexNotFoundException infe = expectThrows(
                IndexNotFoundException.class,
                () -> indexNameExpressionResolver.concreteIndexNames(context4, "foo")
            );
            assertThat(infe.getIndex().getName(), equalTo("foo"));
        }
        {
            IndexNotFoundException infe = expectThrows(
                IndexNotFoundException.class,
                () -> indexNameExpressionResolver.concreteIndexNames(context4, "foo*")
            );
            assertThat(infe.getIndex().getName(), equalTo("foo*"));
        }
        {
            IndexNotFoundException infe = expectThrows(
                IndexNotFoundException.class,
                () -> indexNameExpressionResolver.concreteIndexNames(context4, "bar", "foo*")
            );
            assertThat(infe.getIndex().getName(), equalTo("bar"));
        }
    }

    public void testConcreteIndicesIgnoreIndicesOneMissingIndex() {
        ProjectMetadata project = ProjectMetadata.builder(new ProjectId(randomUUID()))
            .put(indexBuilder("testXXX"))
            .put(indexBuilder("kuku"))
            .build();
        IndexNameExpressionResolver.Context context = new IndexNameExpressionResolver.Context(
            project,
            IndicesOptions.strictExpandOpen(),
            SystemIndexAccessLevel.NONE
        );
        IndexNotFoundException infe = expectThrows(
            IndexNotFoundException.class,
            () -> indexNameExpressionResolver.concreteIndexNames(context, "testZZZ")
        );
        assertThat(infe.getMessage(), is("no such index [testZZZ]"));
        // same as above, but DO NOT expand wildcards
        IndexNameExpressionResolver.Context context_no_expand = new IndexNameExpressionResolver.Context(
            project,
            IndicesOptions.builder().wildcardOptions(doNotExpandWildcards()).build(),
            randomFrom(SystemIndexAccessLevel.values())
        );
        IndexNotFoundException infe_no_expand = expectThrows(
            IndexNotFoundException.class,
            () -> indexNameExpressionResolver.concreteIndexNames(context_no_expand, "testZZZ")
        );
        assertThat(infe_no_expand.getMessage(), is("no such index [testZZZ]"));
    }

    public void testConcreteIndicesIgnoreIndicesOneMissingIndexOtherFound() {
        ProjectMetadata project = ProjectMetadata.builder(new ProjectId(randomUUID()))
            .put(indexBuilder("testXXX"))
            .put(indexBuilder("kuku"))
            .build();
        IndexNameExpressionResolver.Context context = new IndexNameExpressionResolver.Context(
            project,
            IndicesOptions.lenientExpandOpen(),
            SystemIndexAccessLevel.NONE
        );

        assertThat(
            newHashSet(indexNameExpressionResolver.concreteIndexNames(context, "testXXX", "testZZZ")),
            equalTo(newHashSet("testXXX"))
        );
    }

    public void testConcreteIndicesIgnoreIndicesAllMissing() {
        ProjectMetadata project = ProjectMetadata.builder(new ProjectId(randomUUID()))
            .put(indexBuilder("testXXX"))
            .put(indexBuilder("kuku"))
            .build();
        IndexNameExpressionResolver.Context context = new IndexNameExpressionResolver.Context(
            project,
            IndicesOptions.strictExpandOpen(),
            SystemIndexAccessLevel.NONE
        );

        IndexNotFoundException infe = expectThrows(
            IndexNotFoundException.class,
            () -> indexNameExpressionResolver.concreteIndexNames(context, "testMo", "testMahdy")
        );
        assertThat(infe.getMessage(), is("no such index [testMo]"));
        // same as above, but DO NOT expand wildcards
        IndexNameExpressionResolver.Context context_no_expand = new IndexNameExpressionResolver.Context(
            project,
            IndicesOptions.builder().wildcardOptions(doNotExpandWildcards()).build(),
            randomFrom(SystemIndexAccessLevel.values())
        );
        IndexNotFoundException infe_no_expand = expectThrows(
            IndexNotFoundException.class,
            () -> indexNameExpressionResolver.concreteIndexNames(context_no_expand, "testMo", "testMahdy")
        );
        assertThat(infe_no_expand.getMessage(), is("no such index [testMo]"));
    }

    public void testConcreteIndicesIgnoreIndicesEmptyRequest() {
        ProjectMetadata project = ProjectMetadata.builder(new ProjectId(randomUUID()))
            .put(indexBuilder("testXXX"))
            .put(indexBuilder("kuku"))
            .build();
        IndexNameExpressionResolver.Context context = new IndexNameExpressionResolver.Context(
            project,
            IndicesOptions.lenientExpandOpen(),
            SystemIndexAccessLevel.NONE
        );
        assertThat(newHashSet(indexNameExpressionResolver.concreteIndexNames(context)), equalTo(newHashSet("kuku", "testXXX")));
    }

    public void testConcreteIndicesNoIndicesErrorMessage() {
        ProjectMetadata project = ProjectMetadata.builder(new ProjectId(randomUUID())).build();
        IndexNameExpressionResolver.Context context = new IndexNameExpressionResolver.Context(
            project,
            IndicesOptions.fromOptions(false, false, true, true),
            SystemIndexAccessLevel.NONE
        );
        IndexNotFoundException infe = expectThrows(
            IndexNotFoundException.class,
            () -> indexNameExpressionResolver.concreteIndices(context, new String[] {})
        );
        assertThat(infe.getMessage(), is("no such index [_all] and no indices exist"));
    }

    public void testConcreteIndicesNoIndicesErrorMessageNoExpand() {
        ProjectMetadata project = ProjectMetadata.builder(new ProjectId(randomUUID())).build();
        IndexNameExpressionResolver.Context context = new IndexNameExpressionResolver.Context(
            project,
            IndicesOptions.fromOptions(false, false, false, false),
            SystemIndexAccessLevel.NONE
        );
        IndexNotFoundException infe = expectThrows(
            IndexNotFoundException.class,
            () -> indexNameExpressionResolver.concreteIndices(context, new String[] {})
        );
        assertThat(infe.getMessage(), is("no such index [_all] and no indices exist"));
    }

    public void testConcreteIndicesWildcardExpansion() {
        ProjectMetadata project = ProjectMetadata.builder(new ProjectId(randomUUID()))
            .put(indexBuilder("testXXX").state(State.OPEN))
            .put(indexBuilder("testXXY").state(State.OPEN))
            .put(indexBuilder("testXYY").state(State.CLOSE))
            .put(indexBuilder("testYYY").state(State.OPEN))
            .put(indexBuilder("testYYX").state(State.OPEN))
            .build();

        IndexNameExpressionResolver.Context context = new IndexNameExpressionResolver.Context(
            project,
            IndicesOptions.fromOptions(true, true, false, false),
            SystemIndexAccessLevel.NONE
        );
        assertThat(newHashSet(indexNameExpressionResolver.concreteIndexNames(context, "testX*")), equalTo(new HashSet<String>()));
        context = new IndexNameExpressionResolver.Context(
            project,
            IndicesOptions.fromOptions(true, true, true, false),
            SystemIndexAccessLevel.NONE
        );
        assertThat(
            newHashSet(indexNameExpressionResolver.concreteIndexNames(context, "testX*")),
            equalTo(newHashSet("testXXX", "testXXY"))
        );
        context = new IndexNameExpressionResolver.Context(
            project,
            IndicesOptions.fromOptions(true, true, false, true),
            SystemIndexAccessLevel.NONE
        );
        assertThat(newHashSet(indexNameExpressionResolver.concreteIndexNames(context, "testX*")), equalTo(newHashSet("testXYY")));
        context = new IndexNameExpressionResolver.Context(
            project,
            IndicesOptions.fromOptions(true, true, true, true),
            SystemIndexAccessLevel.NONE
        );
        assertThat(
            newHashSet(indexNameExpressionResolver.concreteIndexNames(context, "testX*")),
            equalTo(newHashSet("testXXX", "testXXY", "testXYY"))
        );
    }

    public void testConcreteIndicesWildcardWithNegation() {
        ProjectMetadata project = ProjectMetadata.builder(new ProjectId(randomUUID()))
            .put(indexBuilder("testXXX").state(State.OPEN))
            .put(indexBuilder("testXXY").state(State.OPEN))
            .put(indexBuilder("testXYY").state(State.OPEN))
            .put(indexBuilder("-testXYZ").state(State.OPEN))
            .put(indexBuilder("-testXZZ").state(State.OPEN))
            .put(indexBuilder("-testYYY").state(State.OPEN))
            .put(indexBuilder("testYYY").state(State.OPEN))
            .put(indexBuilder("testYYX").state(State.OPEN))
            .build();

        IndexNameExpressionResolver.Context context = new IndexNameExpressionResolver.Context(
            project,
            IndicesOptions.fromOptions(true, true, true, true),
            SystemIndexAccessLevel.NONE
        );
        assertThat(
            newHashSet(indexNameExpressionResolver.concreteIndexNames(context, "testX*")),
            equalTo(newHashSet("testXXX", "testXXY", "testXYY"))
        );

        assertThat(
            newHashSet(indexNameExpressionResolver.concreteIndexNames(context, "test*", "-testX*")),
            equalTo(newHashSet("testYYY", "testYYX"))
        );

        assertThat(
            newHashSet(indexNameExpressionResolver.concreteIndexNames(context, "-testX*")),
            equalTo(newHashSet("-testXYZ", "-testXZZ"))
        );

        assertThat(
            newHashSet(indexNameExpressionResolver.concreteIndexNames(context, "testXXY", "-testX*")),
            equalTo(newHashSet("testXXY", "-testXYZ", "-testXZZ"))
        );

        assertThat(
            newHashSet(indexNameExpressionResolver.concreteIndexNames(context, "*", "--testX*")),
            equalTo(newHashSet("testXXX", "testXXY", "testXYY", "testYYX", "testYYY", "-testYYY"))
        );

        assertThat(
            newHashSet(indexNameExpressionResolver.concreteIndexNames(context, "-testXXX", "test*")),
            equalTo(newHashSet("testYYX", "testXXX", "testXYY", "testYYY", "testXXY"))
        );

        assertThat(
            newHashSet(indexNameExpressionResolver.concreteIndexNames(context, "test*", "-testXXX")),
            equalTo(newHashSet("testYYX", "testXYY", "testYYY", "testXXY"))
        );

        assertThat(
            newHashSet(indexNameExpressionResolver.concreteIndexNames(context, "testXXX", "testXXY", "testYYY", "-testYYY")),
            equalTo(newHashSet("testXXX", "testXXY", "testYYY", "-testYYY"))
        );

        assertThat(
            newHashSet(indexNameExpressionResolver.concreteIndexNames(context, "testYYY", "testYYX", "testX*", "-testXXX")),
            equalTo(newHashSet("testYYY", "testYYX", "testXXY", "testXYY"))
        );

        assertThat(
            newHashSet(indexNameExpressionResolver.concreteIndexNames(context, "-testXXX", "*testY*", "-testYYY")),
            equalTo(newHashSet("testYYX", "-testYYY"))
        );

        String[] indexNames = indexNameExpressionResolver.concreteIndexNames(project, IndicesOptions.lenientExpandOpen(), "-doesnotexist");
        assertEquals(0, indexNames.length);

        assertThat(
            newHashSet(indexNameExpressionResolver.concreteIndexNames(project, IndicesOptions.lenientExpandOpen(), "-*")),
            equalTo(newHashSet("-testXYZ", "-testXZZ", "-testYYY"))
        );

        assertThat(
            newHashSet(
                indexNameExpressionResolver.concreteIndexNames(
                    project,
                    IndicesOptions.lenientExpandOpen(),
                    "testXXX",
                    "testXXY",
                    "testXYY",
                    "-testXXY"
                )
            ),
            equalTo(newHashSet("testXXX", "testXYY", "testXXY"))
        );

        indexNames = indexNameExpressionResolver.concreteIndexNames(project, IndicesOptions.lenientExpandOpen(), "*", "-*");
        assertEquals(0, indexNames.length);
    }

    public void testConcreteIndicesWildcardAndAliases() {
        ProjectMetadata project = ProjectMetadata.builder(new ProjectId(randomUUID()))
            .put(indexBuilder("foo_foo").state(State.OPEN).putAlias(AliasMetadata.builder("foo")))
            .put(indexBuilder("bar_bar").state(State.OPEN).putAlias(AliasMetadata.builder("foo")))
            .build();

        // when ignoreAliases option is set, concreteIndexNames resolves the provided expressions
        // only against the defined indices
        IndicesOptions ignoreAliasesOptions = IndicesOptions.fromOptions(false, randomBoolean(), true, false, true, false, true, false);

        String[] indexNamesIndexWildcard = indexNameExpressionResolver.concreteIndexNames(project, ignoreAliasesOptions, "foo*");

        assertEquals(1, indexNamesIndexWildcard.length);
        assertEquals("foo_foo", indexNamesIndexWildcard[0]);

        indexNamesIndexWildcard = indexNameExpressionResolver.concreteIndexNames(project, ignoreAliasesOptions, "*o");

        assertEquals(1, indexNamesIndexWildcard.length);
        assertEquals("foo_foo", indexNamesIndexWildcard[0]);

        indexNamesIndexWildcard = indexNameExpressionResolver.concreteIndexNames(project, ignoreAliasesOptions, "f*o");

        assertEquals(1, indexNamesIndexWildcard.length);
        assertEquals("foo_foo", indexNamesIndexWildcard[0]);

        IllegalArgumentException iae = expectThrows(
            IllegalArgumentException.class,
            () -> indexNameExpressionResolver.concreteIndexNames(project, ignoreAliasesOptions, "foo")
        );
        assertEquals(
            "The provided expression [foo] matches an alias, specify the corresponding concrete indices instead.",
            iae.getMessage()
        );

        // same as above, but DO NOT expand wildcards
        iae = expectThrows(
            IllegalArgumentException.class,
            () -> indexNameExpressionResolver.concreteIndexNames(
                project,
                IndicesOptions.fromOptions(false, randomBoolean(), false, false, true, false, true, false),
                "foo"
            )
        );
        assertEquals(
            "The provided expression [foo] matches an alias, specify the corresponding concrete indices instead.",
            iae.getMessage()
        );

        // when ignoreAliases option is not set, concreteIndexNames resolves the provided
        // expressions against the defined indices and aliases
        IndicesOptions indicesAndAliasesOptions = IndicesOptions.fromOptions(
            false,
            randomBoolean(),
            true,
            false,
            true,
            false,
            false,
            false
        );

        List<String> indexNames = Arrays.asList(indexNameExpressionResolver.concreteIndexNames(project, indicesAndAliasesOptions, "foo*"));
        assertEquals(2, indexNames.size());
        assertTrue(indexNames.contains("foo_foo"));
        assertTrue(indexNames.contains("bar_bar"));

        indexNames = Arrays.asList(indexNameExpressionResolver.concreteIndexNames(project, indicesAndAliasesOptions, "*o"));
        assertEquals(2, indexNames.size());
        assertTrue(indexNames.contains("foo_foo"));
        assertTrue(indexNames.contains("bar_bar"));

        indexNames = Arrays.asList(indexNameExpressionResolver.concreteIndexNames(project, indicesAndAliasesOptions, "f*o"));
        assertEquals(2, indexNames.size());
        assertTrue(indexNames.contains("foo_foo"));
        assertTrue(indexNames.contains("bar_bar"));

        indexNames = Arrays.asList(indexNameExpressionResolver.concreteIndexNames(project, indicesAndAliasesOptions, "foo"));
        assertEquals(2, indexNames.size());
        assertTrue(indexNames.contains("foo_foo"));
        assertTrue(indexNames.contains("bar_bar"));

        // same as above, but DO NOT expand wildcards
        indicesAndAliasesOptions = IndicesOptions.fromOptions(false, randomBoolean(), false, false, true, false, false, false);
        indexNames = Arrays.asList(indexNameExpressionResolver.concreteIndexNames(project, indicesAndAliasesOptions, "foo"));
        assertEquals(2, indexNames.size());
        assertTrue(indexNames.contains("foo_foo"));
        assertTrue(indexNames.contains("bar_bar"));
    }

    public void testHiddenAliasAndHiddenIndexResolution() {
        final String visibleIndex = "visible_index";
        final String hiddenIndex = "hidden_index";
        final String visibleAlias = "visible_alias";
        final String hiddenAlias = "hidden_alias";
        final String dottedHiddenAlias = ".hidden_alias";
        final String dottedHiddenIndex = ".hidden_index";

        IndicesOptions excludeHiddenOptions = IndicesOptions.fromOptions(false, true, true, false, false, true, false, false, false);
        IndicesOptions includeHiddenOptions = IndicesOptions.fromOptions(false, true, true, false, true, true, false, false, false);

        {
            // A visible index with a visible alias and a hidden index with a hidden alias
            ProjectMetadata project = ProjectMetadata.builder(new ProjectId(randomUUID()))
                .put(indexBuilder(visibleIndex).state(State.OPEN).putAlias(AliasMetadata.builder(visibleAlias)))
                .put(
                    indexBuilder(hiddenIndex, Settings.builder().put(INDEX_HIDDEN_SETTING.getKey(), true).build()).state(State.OPEN)
                        .putAlias(AliasMetadata.builder(hiddenAlias).isHidden(true))
                )
                .build();

            // A total wildcard should only be resolved to visible indices
            String[] indexNames;
            indexNames = indexNameExpressionResolver.concreteIndexNames(project, excludeHiddenOptions, "*");
            assertThat(Arrays.asList(indexNames), containsInAnyOrder(visibleIndex));

            // Unless hidden is specified in the options
            indexNames = indexNameExpressionResolver.concreteIndexNames(project, includeHiddenOptions, "*");
            assertThat(Arrays.asList(indexNames), containsInAnyOrder(visibleIndex, hiddenIndex));

            // Both hidden indices and hidden aliases should not be included in wildcard resolution
            indexNames = indexNameExpressionResolver.concreteIndexNames(project, excludeHiddenOptions, "hidden*", "visible*");
            assertThat(Arrays.asList(indexNames), containsInAnyOrder(visibleIndex));

            // unless it's specified in the options
            indexNames = indexNameExpressionResolver.concreteIndexNames(project, includeHiddenOptions, "hidden*", "visible*");
            assertThat(Arrays.asList(indexNames), containsInAnyOrder(visibleIndex, hiddenIndex));

            // Only visible aliases should be included in wildcard resolution
            indexNames = indexNameExpressionResolver.concreteIndexNames(project, excludeHiddenOptions, "*_alias");
            assertThat(Arrays.asList(indexNames), containsInAnyOrder(visibleIndex));

            // unless, again, it's specified in the options
            indexNames = indexNameExpressionResolver.concreteIndexNames(project, includeHiddenOptions, "*_alias");
            assertThat(Arrays.asList(indexNames), containsInAnyOrder(visibleIndex, hiddenIndex));

            // If we specify a hidden alias by name, the options shouldn't matter.
            indexNames = indexNameExpressionResolver.concreteIndexNames(project, includeHiddenOptions, hiddenAlias);
            assertThat(Arrays.asList(indexNames), containsInAnyOrder(hiddenIndex));

            indexNames = indexNameExpressionResolver.concreteIndexNames(project, excludeHiddenOptions, hiddenAlias);
            assertThat(Arrays.asList(indexNames), containsInAnyOrder(hiddenIndex));
        }

        {
            // A visible alias that points to one hidden and one visible index
            ProjectMetadata project = ProjectMetadata.builder(new ProjectId(randomUUID()))
                .put(indexBuilder(visibleIndex).state(State.OPEN).putAlias(AliasMetadata.builder(visibleAlias)))
                .put(
                    indexBuilder(hiddenIndex, Settings.builder().put(INDEX_HIDDEN_SETTING.getKey(), true).build()).state(State.OPEN)
                        .putAlias(AliasMetadata.builder(visibleAlias))
                )
                .build();

            // If the alias is resolved to concrete indices, it should resolve to all the indices it points to, hidden or not.
            String[] indexNames;
            indexNames = indexNameExpressionResolver.concreteIndexNames(project, excludeHiddenOptions, "*_alias");
            assertThat(Arrays.asList(indexNames), containsInAnyOrder(visibleIndex, hiddenIndex));
            indexNames = indexNameExpressionResolver.concreteIndexNames(project, includeHiddenOptions, "*_alias");
            assertThat(Arrays.asList(indexNames), containsInAnyOrder(visibleIndex, hiddenIndex));
            indexNames = indexNameExpressionResolver.concreteIndexNames(project, includeHiddenOptions, visibleAlias);
            assertThat(Arrays.asList(indexNames), containsInAnyOrder(visibleIndex, hiddenIndex));
            indexNames = indexNameExpressionResolver.concreteIndexNames(project, includeHiddenOptions, visibleAlias);
            assertThat(Arrays.asList(indexNames), containsInAnyOrder(visibleIndex, hiddenIndex));

            // total wildcards should also resolve both visible and hidden indices if there is a visible alias
            indexNames = indexNameExpressionResolver.concreteIndexNames(project, excludeHiddenOptions, "*");
            assertThat(Arrays.asList(indexNames), containsInAnyOrder(visibleIndex, hiddenIndex));
        }

        {
            // A hidden alias that points to one hidden and one visible index
            ProjectMetadata project = ProjectMetadata.builder(new ProjectId(randomUUID()))
                .put(indexBuilder(visibleIndex).state(State.OPEN).putAlias(AliasMetadata.builder(hiddenAlias).isHidden(true)))
                .put(
                    indexBuilder(hiddenIndex, Settings.builder().put(INDEX_HIDDEN_SETTING.getKey(), true).build()).state(State.OPEN)
                        .putAlias(AliasMetadata.builder(hiddenAlias).isHidden(true))
                )
                .build();

            String[] indexNames;
            indexNames = indexNameExpressionResolver.concreteIndexNames(project, excludeHiddenOptions, "*");
            assertThat(Arrays.asList(indexNames), containsInAnyOrder(visibleIndex));
            indexNames = indexNameExpressionResolver.concreteIndexNames(project, includeHiddenOptions, "*");
            assertThat(Arrays.asList(indexNames), containsInAnyOrder(visibleIndex, hiddenIndex));

            // A query that only matches the hidden resolves to no indices
            indexNames = indexNameExpressionResolver.concreteIndexNames(project, excludeHiddenOptions, "*_alias");
            assertThat(Arrays.asList(indexNames), empty());

            // But if we include hidden it should be resolved to both indices
            indexNames = indexNameExpressionResolver.concreteIndexNames(project, includeHiddenOptions, "*_alias");
            assertThat(Arrays.asList(indexNames), containsInAnyOrder(visibleIndex, hiddenIndex));

            // If we specify the alias by name it should resolve to both indices, regardless of if the options specify hidden
            indexNames = indexNameExpressionResolver.concreteIndexNames(project, excludeHiddenOptions, hiddenAlias);
            assertThat(Arrays.asList(indexNames), containsInAnyOrder(visibleIndex, hiddenIndex));
            indexNames = indexNameExpressionResolver.concreteIndexNames(project, includeHiddenOptions, hiddenAlias);
            assertThat(Arrays.asList(indexNames), containsInAnyOrder(visibleIndex, hiddenIndex));
        }

        {
            // A hidden alias with a dot-prefixed name that points to one hidden index with a dot prefix, and one hidden index without
            ProjectMetadata project = ProjectMetadata.builder(new ProjectId(randomUUID()))
                .put(
                    indexBuilder(dottedHiddenIndex, Settings.builder().put(INDEX_HIDDEN_SETTING.getKey(), true).build()).state(State.OPEN)
                        .putAlias(AliasMetadata.builder(dottedHiddenAlias).isHidden(true))
                )
                .put(
                    indexBuilder(hiddenIndex, Settings.builder().put(INDEX_HIDDEN_SETTING.getKey(), true).build()).state(State.OPEN)
                        .putAlias(AliasMetadata.builder(dottedHiddenAlias).isHidden(true))
                )
                .build();

            String[] indexNames;
            // A dot-prefixed pattern that includes only the hidden alias should resolve to both, regardless of the options
            indexNames = indexNameExpressionResolver.concreteIndexNames(project, includeHiddenOptions, ".hidden_a*");
            assertThat(Arrays.asList(indexNames), containsInAnyOrder(dottedHiddenIndex, hiddenIndex));
            indexNames = indexNameExpressionResolver.concreteIndexNames(project, excludeHiddenOptions, ".hidden_a*");
            assertThat(Arrays.asList(indexNames), containsInAnyOrder(dottedHiddenIndex, hiddenIndex));

            // A query that doesn't include the dot resolves to no indices
            indexNames = indexNameExpressionResolver.concreteIndexNames(project, excludeHiddenOptions, "*_alias");
            assertThat(Arrays.asList(indexNames), empty());

            // But should include both indices if the options do include hidden
            indexNames = indexNameExpressionResolver.concreteIndexNames(project, includeHiddenOptions, "*_alias");
            assertThat(Arrays.asList(indexNames), containsInAnyOrder(dottedHiddenIndex, hiddenIndex));
        }
    }

    public void testHiddenIndexWithVisibleAliasOverlappingNameResolution() {
        final String hiddenIndex = "my-hidden-index";
        final String hiddenAlias = "my-hidden-alias";
        final String visibleAlias = "my-visible-alias";

        IndicesOptions excludeHiddenOptions = IndicesOptions.fromOptions(false, true, true, false, false, true, false, false, false);
        IndicesOptions includeHiddenOptions = IndicesOptions.fromOptions(false, true, true, false, true, true, false, false, false);

        ProjectMetadata project = ProjectMetadata.builder(new ProjectId(randomUUID()))
            .put(
                indexBuilder(hiddenIndex, Settings.builder().put(INDEX_HIDDEN_SETTING.getKey(), true).build()).state(State.OPEN)
                    .putAlias(AliasMetadata.builder(hiddenAlias).isHidden(true))
                    .putAlias(AliasMetadata.builder(visibleAlias).build())
            )
            .build();

        String[] indexNames;
        indexNames = indexNameExpressionResolver.concreteIndexNames(project, excludeHiddenOptions, "my-*");
        assertThat(Arrays.asList(indexNames), containsInAnyOrder(hiddenIndex));

        indexNames = indexNameExpressionResolver.concreteIndexNames(project, excludeHiddenOptions, "my-hidden*");
        assertThat(Arrays.asList(indexNames), empty());
        indexNames = indexNameExpressionResolver.concreteIndexNames(project, excludeHiddenOptions, "my-*", "-my-visible*");
        assertThat(Arrays.asList(indexNames), empty());
        indexNames = indexNameExpressionResolver.concreteIndexNames(project, includeHiddenOptions, "my-hidden*", "-my-hidden-a*");
        assertThat(Arrays.asList(indexNames), empty());
    }

    /**
     * test resolving _all pattern (null, empty array or "_all") for random IndicesOptions
     */
    public void testConcreteIndicesAllPatternRandom() {
        for (int i = 0; i < 10; i++) {
            final String[] allIndices = switch (randomIntBetween(0, 2)) {
                case 0 -> null;
                case 1 -> new String[0];
                case 2 -> new String[] { Metadata.ALL };
                default -> throw new UnsupportedOperationException();
            };
            final IndicesOptions indicesOptions = IndicesOptions.fromOptions(
                randomBoolean(),
                randomBoolean(),
                randomBoolean(),
                randomBoolean()
            );

            {
                final ProjectMetadata project = ProjectMetadata.builder(new ProjectId(randomUUID())).build();
                IndexNameExpressionResolver.Context context = new IndexNameExpressionResolver.Context(
                    project,
                    indicesOptions,
                    SystemIndexAccessLevel.NONE
                );

                // with no indices, asking for all indices should return empty list or exception, depending on indices options
                if (indicesOptions.allowNoIndices()) {
                    String[] concreteIndices = indexNameExpressionResolver.concreteIndexNames(context, allIndices);
                    assertThat(concreteIndices, notNullValue());
                    assertThat(concreteIndices.length, equalTo(0));
                } else {
                    expectThrows(IndexNotFoundException.class, () -> indexNameExpressionResolver.concreteIndexNames(context, allIndices));
                }
            }

            {
                // with existing indices, asking for all indices should return all open/closed indices depending on options
                ProjectMetadata project = ProjectMetadata.builder(new ProjectId(randomUUID()))
                    .put(indexBuilder("aaa").state(State.OPEN).putAlias(AliasMetadata.builder("aaa_alias1")))
                    .put(indexBuilder("bbb").state(State.OPEN).putAlias(AliasMetadata.builder("bbb_alias1")))
                    .put(indexBuilder("ccc").state(State.CLOSE).putAlias(AliasMetadata.builder("ccc_alias1")))
                    .build();
                IndexNameExpressionResolver.Context context = new IndexNameExpressionResolver.Context(
                    project,
                    indicesOptions,
                    SystemIndexAccessLevel.NONE
                );
                if (indicesOptions.expandWildcardsOpen() || indicesOptions.expandWildcardsClosed() || indicesOptions.allowNoIndices()) {
                    String[] concreteIndices = indexNameExpressionResolver.concreteIndexNames(context, allIndices);
                    assertThat(concreteIndices, notNullValue());
                    int expectedNumberOfIndices = 0;
                    if (indicesOptions.expandWildcardsOpen()) {
                        expectedNumberOfIndices += 2;
                    }
                    if (indicesOptions.expandWildcardsClosed()) {
                        expectedNumberOfIndices += 1;
                    }
                    assertThat(concreteIndices.length, equalTo(expectedNumberOfIndices));
                } else {
                    expectThrows(IndexNotFoundException.class, () -> indexNameExpressionResolver.concreteIndexNames(context, allIndices));
                }
            }
        }
    }

    /**
     * test resolving wildcard pattern that matches no index of alias for random IndicesOptions
     */
    public void testConcreteIndicesWildcardNoMatch() {
        for (int i = 0; i < 10; i++) {
            IndicesOptions indicesOptions = IndicesOptions.fromOptions(randomBoolean(), randomBoolean(), randomBoolean(), randomBoolean());
            ProjectMetadata project = ProjectMetadata.builder(new ProjectId(randomUUID()))
                .put(indexBuilder("aaa").state(State.OPEN).putAlias(AliasMetadata.builder("aaa_alias1")))
                .put(indexBuilder("bbb").state(State.OPEN).putAlias(AliasMetadata.builder("bbb_alias1")))
                .put(indexBuilder("ccc").state(State.CLOSE).putAlias(AliasMetadata.builder("ccc_alias1")))
                .build();
            IndexNameExpressionResolver.Context context = new IndexNameExpressionResolver.Context(
                project,
                indicesOptions,
                SystemIndexAccessLevel.NONE
            );

            if (indicesOptions.allowNoIndices() == false
                || indicesOptions.expandWildcardExpressions() == false && indicesOptions.ignoreUnavailable() == false) {
                expectThrows(IndexNotFoundException.class, () -> indexNameExpressionResolver.concreteIndexNames(context, "Foo*"));
            } else {
                // asking for non existing wildcard pattern should return empty list or exception
                String[] concreteIndices = indexNameExpressionResolver.concreteIndexNames(context, "Foo*");
                assertThat(concreteIndices, notNullValue());
                assertThat(concreteIndices.length, equalTo(0));
            }
        }
    }

    public void testIsAllIndicesNull() {
        assertThat(IndexNameExpressionResolver.isAllIndices(null), equalTo(true));
    }

    public void testIsAllIndicesEmpty() {
        assertThat(IndexNameExpressionResolver.isAllIndices(List.of()), equalTo(true));
    }

    public void testIsAllIndicesExplicitAll() {
        assertThat(IndexNameExpressionResolver.isAllIndices(List.of("_all")), equalTo(true));
    }

    public void testIsAllIndicesExplicitAllPlusOther() {
        assertThat(IndexNameExpressionResolver.isAllIndices(List.of("_all", "other")), equalTo(false));
    }

    public void testIsNoneIndices() {
        assertThat(IndexNameExpressionResolver.isNoneExpression(new String[] { "*", "-*" }), equalTo(true));
    }

    public void testIsAllIndicesNormalIndexes() {
        assertThat(IndexNameExpressionResolver.isAllIndices(List.of("index1", "index2", "index3")), equalTo(false));
    }

    public void testIsAllIndicesWildcard() {
        assertThat(IndexNameExpressionResolver.isAllIndices(List.of("*")), equalTo(false));
    }

    public void testIsExplicitAllIndicesNull() {
        assertThat(IndexNameExpressionResolver.isExplicitAllPattern(null), equalTo(false));
    }

    public void testIsExplicitAllIndicesEmpty() {
        assertThat(IndexNameExpressionResolver.isExplicitAllPattern(List.of()), equalTo(false));
    }

    public void testIsExplicitAllIndicesExplicitAll() {
        assertThat(IndexNameExpressionResolver.isExplicitAllPattern(List.of("_all")), equalTo(true));
    }

    public void testIsExplicitAllIndicesExplicitAllPlusOther() {
        assertThat(IndexNameExpressionResolver.isExplicitAllPattern(List.of("_all", "other")), equalTo(false));
    }

    public void testIsExplicitAllIndicesNormalIndexes() {
        assertThat(IndexNameExpressionResolver.isExplicitAllPattern(List.of("index1", "index2", "index3")), equalTo(false));
    }

    public void testIsExplicitAllIndicesWildcard() {
        assertThat(IndexNameExpressionResolver.isExplicitAllPattern(List.of("*")), equalTo(false));
    }

    public void testIndexOptionsFailClosedIndicesAndAliases() {
        ProjectMetadata project = ProjectMetadata.builder(new ProjectId(randomUUID()))
            .put(
                indexBuilder("foo1-closed").state(IndexMetadata.State.CLOSE)
                    .putAlias(AliasMetadata.builder("foobar1-closed"))
                    .putAlias(AliasMetadata.builder("foobar2-closed"))
            )
            .put(indexBuilder("foo2-closed").state(IndexMetadata.State.CLOSE).putAlias(AliasMetadata.builder("foobar2-closed")))
            .put(indexBuilder("foo3").putAlias(AliasMetadata.builder("foobar2-closed")))
            .build();

        IndexNameExpressionResolver.Context contextICE = new IndexNameExpressionResolver.Context(
            project,
            IndicesOptions.strictExpandOpenAndForbidClosed(),
            SystemIndexAccessLevel.NONE
        );
        expectThrows(IndexClosedException.class, () -> indexNameExpressionResolver.concreteIndexNames(contextICE, "foo1-closed"));
        expectThrows(IndexClosedException.class, () -> indexNameExpressionResolver.concreteIndexNames(contextICE, "foobar1-closed"));

        IndexNameExpressionResolver.Context context = new IndexNameExpressionResolver.Context(
            project,
            IndicesOptions.fromOptions(
                true,
                contextICE.getOptions().allowNoIndices(),
                contextICE.getOptions().expandWildcardsOpen(),
                contextICE.getOptions().expandWildcardsClosed(),
                contextICE.getOptions()
            ),
            SystemIndexAccessLevel.NONE
        );
        String[] results = indexNameExpressionResolver.concreteIndexNames(context, "foo1-closed");
        assertThat(results, emptyArray());

        results = indexNameExpressionResolver.concreteIndexNames(context, "foobar1-closed");
        assertThat(results, emptyArray());

        context = new IndexNameExpressionResolver.Context(project, IndicesOptions.lenientExpandOpen(), SystemIndexAccessLevel.NONE);
        results = indexNameExpressionResolver.concreteIndexNames(context, "foo1-closed");
        assertThat(results, arrayWithSize(1));
        assertThat(results, arrayContaining("foo1-closed"));

        results = indexNameExpressionResolver.concreteIndexNames(context, "foobar1-closed");
        assertThat(results, arrayWithSize(1));
        assertThat(results, arrayContaining("foo1-closed"));

        // testing an alias pointing to three indices:
        context = new IndexNameExpressionResolver.Context(
            project,
            IndicesOptions.strictExpandOpenAndForbidClosed(),
            SystemIndexAccessLevel.NONE
        );
        try {
            indexNameExpressionResolver.concreteIndexNames(context, "foobar2-closed");
            fail("foo2-closed should be closed, but it is open");
        } catch (IndexClosedException e) {
            // expected
        }

        context = new IndexNameExpressionResolver.Context(
            project,
            IndicesOptions.fromOptions(
                true,
                context.getOptions().allowNoIndices(),
                context.getOptions().expandWildcardsOpen(),
                context.getOptions().expandWildcardsClosed(),
                context.getOptions()
            ),
            SystemIndexAccessLevel.NONE
        );
        results = indexNameExpressionResolver.concreteIndexNames(context, "foobar2-closed");
        assertThat(results, arrayWithSize(1));
        assertThat(results, arrayContaining("foo3"));

        context = new IndexNameExpressionResolver.Context(project, IndicesOptions.lenientExpandOpen(), SystemIndexAccessLevel.NONE);
        results = indexNameExpressionResolver.concreteIndexNames(context, "foobar2-closed");
        assertThat(results, arrayWithSize(3));
        assertThat(results, arrayContainingInAnyOrder("foo1-closed", "foo2-closed", "foo3"));
    }

    public void testDedupConcreteIndices() {
        ProjectMetadata project = ProjectMetadata.builder(new ProjectId(randomUUID()))
            .put(indexBuilder("index1").putAlias(AliasMetadata.builder("alias1")))
            .build();
        IndicesOptions[] indicesOptions = new IndicesOptions[] {
            IndicesOptions.strictExpandOpen(),
            IndicesOptions.strictExpand(),
            IndicesOptions.lenientExpandOpen(),
            IndicesOptions.strictExpandOpenAndForbidClosed() };
        for (IndicesOptions options : indicesOptions) {
            IndexNameExpressionResolver.Context context = new IndexNameExpressionResolver.Context(
                project,
                options,
                SystemIndexAccessLevel.NONE
            );
            String[] results = indexNameExpressionResolver.concreteIndexNames(context, "index1", "index1", "alias1");
            assertThat(results, equalTo(new String[] { "index1" }));
        }
    }

    public void testFilterClosedIndicesOnAliases() {
        ProjectMetadata project = ProjectMetadata.builder(new ProjectId(randomUUID()))
            .put(indexBuilder("test-0").state(State.OPEN).putAlias(AliasMetadata.builder("alias-0")))
            .put(indexBuilder("test-1").state(IndexMetadata.State.CLOSE).putAlias(AliasMetadata.builder("alias-1")))
            .build();

        IndexNameExpressionResolver.Context context = new IndexNameExpressionResolver.Context(
            project,
            IndicesOptions.lenientExpandOpen(),
            SystemIndexAccessLevel.NONE
        );
        String[] strings = indexNameExpressionResolver.concreteIndexNames(context, "alias-*");
        assertArrayEquals(new String[] { "test-0" }, strings);

        context = new IndexNameExpressionResolver.Context(project, IndicesOptions.strictExpandOpen(), SystemIndexAccessLevel.NONE);
        strings = indexNameExpressionResolver.concreteIndexNames(context, "alias-*");

        assertArrayEquals(new String[] { "test-0" }, strings);
    }

    public void testResolveExpressions() {
        ProjectMetadata project = ProjectMetadata.builder(Metadata.DEFAULT_PROJECT_ID)
            .put(indexBuilder("test-0").state(State.OPEN).putAlias(AliasMetadata.builder("alias-0").filter("{ \"term\": \"foo\"}")))
            .put(indexBuilder("test-1").state(State.OPEN).putAlias(AliasMetadata.builder("alias-1")))
            .build();

<<<<<<< HEAD
        assertEquals(
            new HashSet<>(Arrays.asList("alias-0", "alias-1")),
            indexNameExpressionResolver.resolveExpressions(project, "alias-*")
        );
        assertEquals(
            new HashSet<>(Arrays.asList("test-0", "alias-0", "alias-1")),
            indexNameExpressionResolver.resolveExpressions(project, "test-0", "alias-*")
        );
        assertEquals(
            new HashSet<>(Arrays.asList("test-0", "test-1", "alias-0", "alias-1")),
            indexNameExpressionResolver.resolveExpressions(project, "test-*", "alias-*")
        );
        assertEquals(new HashSet<>(Arrays.asList("test-1", "alias-1")), indexNameExpressionResolver.resolveExpressions(project, "*-1"));
=======
        assertEquals(Set.of("alias-0", "alias-1"), indexNameExpressionResolver.resolveExpressions(state, "alias-*"));
        assertEquals(Set.of("test-0", "alias-0", "alias-1"), indexNameExpressionResolver.resolveExpressions(state, "test-0", "alias-*"));
        assertEquals(
            Set.of("test-0", "test-1", "alias-0", "alias-1"),
            indexNameExpressionResolver.resolveExpressions(state, "test-*", "alias-*")
        );
        assertEquals(Set.of("test-1", "alias-1"), indexNameExpressionResolver.resolveExpressions(state, "*-1"));
>>>>>>> de73397a
    }

    public void testFilteringAliases() {
        ProjectMetadata project = ProjectMetadata.builder(Metadata.DEFAULT_PROJECT_ID)
            .put(indexBuilder("test-0").state(State.OPEN).putAlias(AliasMetadata.builder("alias-0").filter("{ \"term\": \"foo\"}")))
            .put(indexBuilder("test-1").state(State.OPEN).putAlias(AliasMetadata.builder("alias-1")))
            .build();

<<<<<<< HEAD
        Set<String> resolvedExpressions = new HashSet<>(Arrays.asList("alias-0", "alias-1"));
        String[] strings = indexNameExpressionResolver.filteringAliases(project, "test-0", resolvedExpressions);
        assertArrayEquals(new String[] { "alias-0" }, strings);

        // concrete index supersedes filtering alias
        resolvedExpressions = new HashSet<>(Arrays.asList("test-0", "alias-0", "alias-1"));
        strings = indexNameExpressionResolver.filteringAliases(project, "test-0", resolvedExpressions);
        assertNull(strings);

        resolvedExpressions = new HashSet<>(Arrays.asList("test-0", "test-1", "alias-0", "alias-1"));
        strings = indexNameExpressionResolver.filteringAliases(project, "test-0", resolvedExpressions);
=======
        Set<String> resolvedExpressions = Set.of("alias-0", "alias-1");
        String[] strings = indexNameExpressionResolver.filteringAliases(state, "test-0", resolvedExpressions);
        assertArrayEquals(new String[] { "alias-0" }, strings);

        // concrete index supersedes filtering alias
        resolvedExpressions = Set.of("test-0", "alias-0", "alias-1");
        strings = indexNameExpressionResolver.filteringAliases(state, "test-0", resolvedExpressions);
        assertNull(strings);

        resolvedExpressions = Set.of("test-0", "test-1", "alias-0", "alias-1");
        strings = indexNameExpressionResolver.filteringAliases(state, "test-0", resolvedExpressions);
>>>>>>> de73397a
        assertNull(strings);
    }

    public void testIndexAliases() {
        ProjectMetadata project = ProjectMetadata.builder(Metadata.DEFAULT_PROJECT_ID)
            .put(
                indexBuilder("test-0").state(State.OPEN)
                    .putAlias(AliasMetadata.builder("test-alias-0").filter("{ \"term\": \"foo\"}"))
                    .putAlias(AliasMetadata.builder("test-alias-1").filter("{ \"term\": \"foo\"}"))
                    .putAlias(AliasMetadata.builder("test-alias-non-filtering"))
            )
            .build();
        Set<String> resolvedExpressions = indexNameExpressionResolver.resolveExpressions(project, "test-*");

        String[] strings = indexNameExpressionResolver.indexAliases(project, "test-0", x -> true, x -> true, true, resolvedExpressions);
        Arrays.sort(strings);
        assertArrayEquals(new String[] { "test-alias-0", "test-alias-1", "test-alias-non-filtering" }, strings);

        strings = indexNameExpressionResolver.indexAliases(
            project,
            "test-0",
            x -> x.alias().equals("test-alias-1"),
            x -> false,
            true,
            resolvedExpressions
        );
        assertArrayEquals(null, strings);
    }

    public void testIndexAliasesDataStreamAliases() {
        final String dataStreamName1 = "logs-foobar";
        final String dataStreamName2 = "logs-barbaz";
        IndexMetadata backingIndex1 = createBackingIndex(dataStreamName1, 1).build();
        IndexMetadata backingIndex2 = createBackingIndex(dataStreamName2, 1).build();
        ProjectMetadata.Builder projectBuilder = ProjectMetadata.builder(Metadata.DEFAULT_PROJECT_ID)
            .put(backingIndex1, false)
            .put(backingIndex2, false)
            .put(newInstance(dataStreamName1, List.of(backingIndex1.getIndex())))
            .put(newInstance(dataStreamName2, List.of(backingIndex2.getIndex())));
        projectBuilder.put("logs_foo", dataStreamName1, null, "{ \"term\": \"foo\"}");
        projectBuilder.put("logs", dataStreamName1, null, "{ \"term\": \"logs\"}");
        projectBuilder.put("logs_bar", dataStreamName1, null, null);
        projectBuilder.put("logs_baz", dataStreamName2, null, "{ \"term\": \"logs\"}");
        projectBuilder.put("logs_baz2", dataStreamName2, null, null);
        ProjectMetadata project = projectBuilder.build();
        {
            // Only resolve aliases with with that refer to dataStreamName1
            Set<String> resolvedExpressions = indexNameExpressionResolver.resolveExpressions(project, "l*");
            String index = backingIndex1.getIndex().getName();
            String[] result = indexNameExpressionResolver.indexAliases(project, index, x -> true, x -> true, true, resolvedExpressions);
            assertThat(result, arrayContainingInAnyOrder("logs_foo", "logs", "logs_bar"));
        }
        {
            // Only resolve aliases with with that refer to dataStreamName2
            Set<String> resolvedExpressions = indexNameExpressionResolver.resolveExpressions(project, "l*");
            String index = backingIndex2.getIndex().getName();
            String[] result = indexNameExpressionResolver.indexAliases(project, index, x -> true, x -> true, true, resolvedExpressions);
            assertThat(result, arrayContainingInAnyOrder("logs_baz", "logs_baz2"));
        }
        {
            // Null is returned, because skipping identity check and resolvedExpressions contains the backing index name
            Set<String> resolvedExpressions = indexNameExpressionResolver.resolveExpressions(project, "l*");
            String index = backingIndex2.getIndex().getName();
            String[] result = indexNameExpressionResolver.indexAliases(project, index, x -> true, x -> true, false, resolvedExpressions);
            assertThat(result, nullValue());
        }
        {
            // Null is returned, because the wildcard expands to a list of aliases containing an unfiltered alias for dataStreamName1
            Set<String> resolvedExpressions = indexNameExpressionResolver.resolveExpressions(project, "l*");
            String index = backingIndex1.getIndex().getName();
            String[] result = indexNameExpressionResolver.indexAliases(
                project,
                index,
                x -> true,
                DataStreamAlias::filteringRequired,
                true,
                resolvedExpressions
            );
            assertThat(result, nullValue());
        }
        {
            // Null is returned, because an unfiltered alias is targeting the same data stream
            Set<String> resolvedExpressions = indexNameExpressionResolver.resolveExpressions(project, "logs_bar", "logs");
            String index = backingIndex1.getIndex().getName();
            String[] result = indexNameExpressionResolver.indexAliases(
                project,
                index,
                x -> true,
                DataStreamAlias::filteringRequired,
                true,
                resolvedExpressions
            );
            assertThat(result, nullValue());
        }
        {
            // The filtered alias is returned because although we target the data stream name, skipIdentity is true
            Set<String> resolvedExpressions = indexNameExpressionResolver.resolveExpressions(project, dataStreamName1, "logs");
            String index = backingIndex1.getIndex().getName();
            String[] result = indexNameExpressionResolver.indexAliases(
                project,
                index,
                x -> true,
                DataStreamAlias::filteringRequired,
                true,
                resolvedExpressions
            );
            assertThat(result, arrayContainingInAnyOrder("logs"));
        }
        {
            // Null is returned because we target the data stream name and skipIdentity is false
            Set<String> resolvedExpressions = indexNameExpressionResolver.resolveExpressions(project, dataStreamName1, "logs");
            String index = backingIndex1.getIndex().getName();
            String[] result = indexNameExpressionResolver.indexAliases(
                project,
                index,
                x -> true,
                DataStreamAlias::filteringRequired,
                false,
                resolvedExpressions
            );
            assertThat(result, nullValue());
        }
    }

    public void testIndexAliasesSkipIdentity() {
        ProjectMetadata project = ProjectMetadata.builder(Metadata.DEFAULT_PROJECT_ID)
            .put(
                indexBuilder("test-0").state(State.OPEN)
                    .putAlias(AliasMetadata.builder("test-alias"))
                    .putAlias(AliasMetadata.builder("other-alias"))
            )
            .build();

<<<<<<< HEAD
        Set<String> resolvedExpressions = new HashSet<>(Arrays.asList("test-0", "test-alias"));
        String[] aliases = indexNameExpressionResolver.indexAliases(project, "test-0", x -> true, x -> true, false, resolvedExpressions);
=======
        Set<String> resolvedExpressions = Set.of("test-0", "test-alias");
        String[] aliases = indexNameExpressionResolver.indexAliases(state, "test-0", x -> true, x -> true, false, resolvedExpressions);
>>>>>>> de73397a
        assertNull(aliases);
        aliases = indexNameExpressionResolver.indexAliases(project, "test-0", x -> true, x -> true, true, resolvedExpressions);
        assertArrayEquals(new String[] { "test-alias" }, aliases);

        resolvedExpressions = Collections.singleton("other-alias");
        aliases = indexNameExpressionResolver.indexAliases(project, "test-0", x -> true, x -> true, false, resolvedExpressions);
        assertArrayEquals(new String[] { "other-alias" }, aliases);
        aliases = indexNameExpressionResolver.indexAliases(project, "test-0", x -> true, x -> true, true, resolvedExpressions);
        assertArrayEquals(new String[] { "other-alias" }, aliases);
    }

    public void testConcreteWriteIndexSuccessful() {
        boolean testZeroWriteIndex = randomBoolean();
        ProjectMetadata project = ProjectMetadata.builder(Metadata.DEFAULT_PROJECT_ID)
            .put(
                indexBuilder("test-0").state(State.OPEN)
                    .putAlias(AliasMetadata.builder("test-alias").writeIndex(testZeroWriteIndex ? true : null))
            )
            .build();

        String[] strings = indexNameExpressionResolver.indexAliases(
            project,
            "test-0",
            x -> true,
            x -> true,
            true,
            Set.of("test-0", "test-alias")
        );
        Arrays.sort(strings);
        assertArrayEquals(new String[] { "test-alias" }, strings);
        IndicesRequest request = new IndicesRequest() {

            @Override
            public String[] indices() {
                return new String[] { "test-alias" };
            }

            @Override
            public IndicesOptions indicesOptions() {
                return IndicesOptions.strictSingleIndexNoExpandForbidClosed();
            }

        };
        Index writeIndex = indexNameExpressionResolver.concreteWriteIndex(project, request);
        assertThat(writeIndex.getName(), equalTo("test-0"));

        project = ProjectMetadata.builder(project)
            .put(
                indexBuilder("test-1").putAlias(
                    AliasMetadata.builder("test-alias").writeIndex(testZeroWriteIndex ? randomFrom(false, null) : true)
                )
            )
            .build();
        writeIndex = indexNameExpressionResolver.concreteWriteIndex(project, request);
        assertThat(writeIndex.getName(), equalTo(testZeroWriteIndex ? "test-0" : "test-1"));
    }

    public void testConcreteWriteIndexWithInvalidIndicesRequest() {
        ProjectMetadata project = ProjectMetadata.builder(new ProjectId(randomUUID()))
            .put(indexBuilder("test-0").state(State.OPEN).putAlias(AliasMetadata.builder("test-alias")))
            .build();
        Function<String[], IndicesRequest> requestGen = (indices) -> new IndicesRequest() {

            @Override
            public String[] indices() {
                return indices;
            }

            @Override
            public IndicesOptions indicesOptions() {
                return IndicesOptions.strictSingleIndexNoExpandForbidClosed();
            }

        };
        IllegalArgumentException exception = expectThrows(
            IllegalArgumentException.class,
            () -> indexNameExpressionResolver.concreteWriteIndex(project, requestGen.apply(null))
        );
        assertThat(exception.getMessage(), equalTo("indices request must specify a single index expression"));
        exception = expectThrows(
            IllegalArgumentException.class,
            () -> indexNameExpressionResolver.concreteWriteIndex(project, requestGen.apply(new String[] { "too", "many" }))
        );
        assertThat(exception.getMessage(), equalTo("indices request must specify a single index expression"));

    }

    public void testConcreteWriteIndexWithWildcardExpansion() {
        boolean testZeroWriteIndex = randomBoolean();
        ProjectMetadata project = ProjectMetadata.builder(Metadata.DEFAULT_PROJECT_ID)
            .put(
                indexBuilder("test-1").state(State.OPEN)
                    .putAlias(AliasMetadata.builder("test-alias").writeIndex(testZeroWriteIndex ? true : null))
            )
            .put(
                indexBuilder("test-0").state(State.OPEN)
                    .putAlias(AliasMetadata.builder("test-alias").writeIndex(testZeroWriteIndex ? randomFrom(false, null) : true))
            )
            .build();
        String[] strings = indexNameExpressionResolver.indexAliases(
            project,
            "test-0",
            x -> true,
            x -> true,
            true,
            Set.of("test-0", "test-1", "test-alias")
        );
        Arrays.sort(strings);
        assertArrayEquals(new String[] { "test-alias" }, strings);
        IndicesRequest request = new IndicesRequest() {

            @Override
            public String[] indices() {
                return new String[] { "test-*" };
            }

            @Override
            public IndicesOptions indicesOptions() {
                return IndicesOptions.strictExpandOpenAndForbidClosed();
            }

        };

        IllegalArgumentException exception = expectThrows(
            IllegalArgumentException.class,
            () -> indexNameExpressionResolver.concreteWriteIndex(project, request)
        );
        assertThat(
            exception.getMessage(),
            equalTo("The index expression [test-*] and options provided did not point to a single write-index")
        );
    }

    public void testConcreteWriteIndexWithNoWriteIndexWithSingleIndex() {
        ProjectMetadata project = ProjectMetadata.builder(Metadata.DEFAULT_PROJECT_ID)
            .put(indexBuilder("test-0").state(State.OPEN).putAlias(AliasMetadata.builder("test-alias").writeIndex(false)))
            .build();
        String[] strings = indexNameExpressionResolver.indexAliases(
            project,
            "test-0",
            x -> true,
            x -> true,
            true,
            Set.of("test-0", "test-alias")
        );
        Arrays.sort(strings);
        assertArrayEquals(new String[] { "test-alias" }, strings);
        DocWriteRequest<?> request = randomFrom(
            new IndexRequest("test-alias"),
            new UpdateRequest("test-alias", "_id"),
            new DeleteRequest("test-alias")
        );
        IllegalArgumentException exception = expectThrows(
            IllegalArgumentException.class,
            () -> indexNameExpressionResolver.concreteWriteIndex(project, request.indicesOptions(), request.indices()[0], false, false)
        );
        assertThat(
            exception.getMessage(),
            equalTo(
                "no write index is defined for alias [test-alias]."
                    + " The write index may be explicitly disabled using is_write_index=false or the alias points to multiple"
                    + " indices without one being designated as a write index"
            )
        );
    }

    public void testConcreteWriteIndexWithNoWriteIndexWithMultipleIndices() {
        ProjectMetadata project = ProjectMetadata.builder(Metadata.DEFAULT_PROJECT_ID)
            .put(indexBuilder("test-0").state(State.OPEN).putAlias(AliasMetadata.builder("test-alias").writeIndex(randomFrom(false, null))))
            .put(indexBuilder("test-1").state(State.OPEN).putAlias(AliasMetadata.builder("test-alias").writeIndex(randomFrom(false, null))))
            .build();
        String[] strings = indexNameExpressionResolver.indexAliases(
            project,
            "test-0",
            x -> true,
            x -> true,
            true,
            Set.of("test-0", "test-1", "test-alias")
        );
        Arrays.sort(strings);
        assertArrayEquals(new String[] { "test-alias" }, strings);
        DocWriteRequest<?> request = randomFrom(
            new IndexRequest("test-alias"),
            new UpdateRequest("test-alias", "_id"),
            new DeleteRequest("test-alias")
        );
        IllegalArgumentException exception = expectThrows(
            IllegalArgumentException.class,
            () -> indexNameExpressionResolver.concreteWriteIndex(project, request.indicesOptions(), request.indices()[0], false, false)
        );
        assertThat(
            exception.getMessage(),
            equalTo(
                "no write index is defined for alias [test-alias]."
                    + " The write index may be explicitly disabled using is_write_index=false or the alias points to multiple"
                    + " indices without one being designated as a write index"
            )
        );
    }

    public void testAliasResolutionNotAllowingMultipleIndices() {
        boolean test0WriteIndex = randomBoolean();
        ProjectMetadata project = ProjectMetadata.builder(Metadata.DEFAULT_PROJECT_ID)
            .put(
                indexBuilder("test-0").state(State.OPEN)
                    .putAlias(AliasMetadata.builder("test-alias").writeIndex(randomFrom(test0WriteIndex, null)))
            )
            .put(
                indexBuilder("test-1").state(State.OPEN)
                    .putAlias(AliasMetadata.builder("test-alias").writeIndex(randomFrom(test0WriteIndex == false, null)))
            )
            .build();
        String[] strings = indexNameExpressionResolver.indexAliases(
            project,
            "test-0",
            x -> true,
            x -> true,
            true,
            Set.of("test-0", "test-1", "test-alias")
        );
        Arrays.sort(strings);
        assertArrayEquals(new String[] { "test-alias" }, strings);
        IllegalArgumentException exception = expectThrows(
            IllegalArgumentException.class,
            () -> indexNameExpressionResolver.concreteIndexNames(
                project,
                IndicesOptions.strictSingleIndexNoExpandForbidClosed(),
                "test-alias"
            )
        );
        assertThat(exception.getMessage(), endsWith(", can't execute a single index op"));
    }

    public void testDeleteIndexIgnoresAliases() {
        ProjectMetadata project = ProjectMetadata.builder(Metadata.DEFAULT_PROJECT_ID)
            .put(indexBuilder("test-index").state(State.OPEN).putAlias(AliasMetadata.builder("test-alias")))
            .put(indexBuilder("index").state(State.OPEN).putAlias(AliasMetadata.builder("test-alias2")))
            .build();
        ClusterState state = ClusterState.builder(ClusterName.DEFAULT).putProjectMetadata(project).build();
        {
            IndexNotFoundException infe = expectThrows(
                IndexNotFoundException.class,
                () -> indexNameExpressionResolver.concreteIndexNames(project, new DeleteIndexRequest("does_not_exist"))
            );
            assertEquals("does_not_exist", infe.getIndex().getName());
            assertEquals("no such index [does_not_exist]", infe.getMessage());
        }
        {
            // same delete request but with request options that DO NOT expand wildcards
            DeleteIndexRequest request = new DeleteIndexRequest("does_not_exist").indicesOptions(
                IndicesOptions.builder().wildcardOptions(doNotExpandWildcards()).build()
            );
            IndexNotFoundException infe = expectThrows(
                IndexNotFoundException.class,
                () -> indexNameExpressionResolver.concreteIndexNames(project, request)
            );
            assertEquals("does_not_exist", infe.getIndex().getName());
            assertEquals("no such index [does_not_exist]", infe.getMessage());
        }
        {
            IllegalArgumentException iae = expectThrows(
                IllegalArgumentException.class,
                () -> indexNameExpressionResolver.concreteIndexNames(project, new DeleteIndexRequest("test-alias"))
            );
            assertEquals(
                "The provided expression [test-alias] matches an alias, specify the corresponding concrete indices instead.",
                iae.getMessage()
            );
        }
        {
            // same delete request but with request options that DO NOT expand wildcards
            DeleteIndexRequest request = new DeleteIndexRequest("test-alias").indicesOptions(
                IndicesOptions.fromOptions(false, true, false, false, false, false, true, false)
            );
            IllegalArgumentException iae = expectThrows(
                IllegalArgumentException.class,
                () -> indexNameExpressionResolver.concreteIndexNames(project, request)
            );
            assertEquals(
                "The provided expression [test-alias] matches an alias, specify the corresponding concrete indices instead.",
                iae.getMessage()
            );
        }
        {
            DeleteIndexRequest deleteIndexRequest = new DeleteIndexRequest("test-alias");
            deleteIndexRequest.indicesOptions(IndicesOptions.fromOptions(true, true, true, true, false, false, true, false));
            String[] indices = indexNameExpressionResolver.concreteIndexNames(project, deleteIndexRequest);
            assertEquals(0, indices.length);
        }
        {
            // same request as above but with request options that DO NOT expand wildcards
            DeleteIndexRequest deleteIndexRequest = new DeleteIndexRequest("test-alias");
            deleteIndexRequest.indicesOptions(IndicesOptions.fromOptions(true, true, false, false, false, false, true, false));
            String[] indices = indexNameExpressionResolver.concreteIndexNames(project, deleteIndexRequest);
            assertEquals(0, indices.length);
        }
        {
            DeleteIndexRequest deleteIndexRequest = new DeleteIndexRequest("test-a*");
            deleteIndexRequest.indicesOptions(IndicesOptions.fromOptions(randomBoolean(), false, true, true, false, false, true, false));
            IndexNotFoundException infe = expectThrows(
                IndexNotFoundException.class,
                () -> indexNameExpressionResolver.concreteIndexNames(project, deleteIndexRequest)
            );
            assertEquals(infe.getIndex().getName(), "test-a*");
        }
        {
            String[] indices = indexNameExpressionResolver.concreteIndexNames(project, new DeleteIndexRequest("test-a*"));
            assertEquals(0, indices.length);
        }
        {
            String[] indices = indexNameExpressionResolver.concreteIndexNames(project, new DeleteIndexRequest("test-index"));
            assertEquals(1, indices.length);
            assertEquals("test-index", indices[0]);
        }
        {
            String[] indices = indexNameExpressionResolver.concreteIndexNames(
                project,
                new DeleteIndexRequest("test-index").indicesOptions(
                    IndicesOptions.fromOptions(false, true, false, false, false, false, false, false)
                )
            );
            assertEquals(1, indices.length);
            assertEquals("test-index", indices[0]);
        }
        {
            String[] indices = indexNameExpressionResolver.concreteIndexNames(project, new DeleteIndexRequest("test-*"));
            assertEquals(1, indices.length);
            assertEquals("test-index", indices[0]);
        }
    }

    public void testIndicesAliasesRequestIgnoresAliases() {
        ProjectMetadata project = ProjectMetadata.builder(new ProjectId(randomUUID()))
            .put(indexBuilder("test-index").state(State.OPEN).putAlias(AliasMetadata.builder("test-alias")))
            .put(indexBuilder("index").state(State.OPEN).putAlias(AliasMetadata.builder("test-alias2")))
            .build();
        {
            IndicesAliasesRequest.AliasActions aliasActions = IndicesAliasesRequest.AliasActions.add().index("test-alias");
            IllegalArgumentException iae = expectThrows(
                IllegalArgumentException.class,
                () -> indexNameExpressionResolver.concreteIndexNames(project, aliasActions)
            );
            assertEquals(
                "The provided expression [test-alias] matches an alias, " + "specify the corresponding concrete indices instead.",
                iae.getMessage()
            );
        }
        {
            IndicesAliasesRequest.AliasActions aliasActions = IndicesAliasesRequest.AliasActions.add().index("test-a*");
            IndexNotFoundException infe = expectThrows(
                IndexNotFoundException.class,
                () -> indexNameExpressionResolver.concreteIndexNames(project, aliasActions)
            );
            assertEquals("test-a*", infe.getIndex().getName());
        }
        {
            IndicesAliasesRequest.AliasActions aliasActions = IndicesAliasesRequest.AliasActions.add().index("test-index");
            String[] indices = indexNameExpressionResolver.concreteIndexNames(project, aliasActions);
            assertEquals(1, indices.length);
            assertEquals("test-index", indices[0]);
        }
        {
            IndicesAliasesRequest.AliasActions aliasActions = IndicesAliasesRequest.AliasActions.add().index("test-*");
            String[] indices = indexNameExpressionResolver.concreteIndexNames(project, aliasActions);
            assertEquals(1, indices.length);
            assertEquals("test-index", indices[0]);
        }
        {
            IndicesAliasesRequest.AliasActions aliasActions = IndicesAliasesRequest.AliasActions.remove().index("test-alias");
            IllegalArgumentException iae = expectThrows(
                IllegalArgumentException.class,
                () -> indexNameExpressionResolver.concreteIndexNames(project, aliasActions)
            );
            assertEquals(
                "The provided expression [test-alias] matches an alias, " + "specify the corresponding concrete indices instead.",
                iae.getMessage()
            );
        }
        {
            IndicesAliasesRequest.AliasActions aliasActions = IndicesAliasesRequest.AliasActions.remove().index("test-a*");
            IndexNotFoundException infe = expectThrows(
                IndexNotFoundException.class,
                () -> indexNameExpressionResolver.concreteIndexNames(project, aliasActions)
            );
            assertEquals("test-a*", infe.getIndex().getName());
        }
        {
            IndicesAliasesRequest.AliasActions aliasActions = IndicesAliasesRequest.AliasActions.remove().index("test-index");
            String[] indices = indexNameExpressionResolver.concreteIndexNames(project, aliasActions);
            assertEquals(1, indices.length);
            assertEquals("test-index", indices[0]);
        }
        {
            IndicesAliasesRequest.AliasActions aliasActions = IndicesAliasesRequest.AliasActions.remove().index("test-*");
            String[] indices = indexNameExpressionResolver.concreteIndexNames(project, aliasActions);
            assertEquals(1, indices.length);
            assertEquals("test-index", indices[0]);
        }
        {
            IndicesAliasesRequest.AliasActions aliasActions = IndicesAliasesRequest.AliasActions.removeIndex().index("test-alias");
            IllegalArgumentException iae = expectThrows(
                IllegalArgumentException.class,
                () -> indexNameExpressionResolver.concreteIndexNames(project, aliasActions)
            );
            assertEquals(
                "The provided expression [test-alias] matches an alias, " + "specify the corresponding concrete indices instead.",
                iae.getMessage()
            );
        }
        {
            IndicesAliasesRequest.AliasActions aliasActions = IndicesAliasesRequest.AliasActions.removeIndex().index("test-a*");
            IndexNotFoundException infe = expectThrows(
                IndexNotFoundException.class,
                () -> indexNameExpressionResolver.concreteIndexNames(project, aliasActions)
            );
            assertEquals("test-a*", infe.getIndex().getName());
        }
        {
            IndicesAliasesRequest.AliasActions aliasActions = IndicesAliasesRequest.AliasActions.removeIndex().index("test-index");
            String[] indices = indexNameExpressionResolver.concreteIndexNames(project, aliasActions);
            assertEquals(1, indices.length);
            assertEquals("test-index", indices[0]);
        }
        {
            IndicesAliasesRequest.AliasActions aliasActions = IndicesAliasesRequest.AliasActions.removeIndex().index("test-*");
            String[] indices = indexNameExpressionResolver.concreteIndexNames(project, aliasActions);
            assertEquals(1, indices.length);
            assertEquals("test-index", indices[0]);
        }
    }

    public void testIndicesAliasesRequestTargetDataStreams() {
        final String dataStreamName = "my-data-stream";
        IndexMetadata backingIndex = createBackingIndex(dataStreamName, 1).build();

        ProjectMetadata project = ProjectMetadata.builder(new ProjectId(randomUUID()))
            .put(backingIndex, false)
            .put(newInstance(dataStreamName, List.of(backingIndex.getIndex())))
            .build();

        {
            IndicesAliasesRequest.AliasActions aliasActions = IndicesAliasesRequest.AliasActions.add().index(dataStreamName);
            assertThat(
                indexNameExpressionResolver.concreteIndexNames(project, aliasActions),
                arrayContaining(backingIndexEqualTo(dataStreamName, 1))
            );
        }

        {
            IndicesAliasesRequest.AliasActions aliasActions = IndicesAliasesRequest.AliasActions.add().index("my-data-*").alias("my-data");
            assertThat(
                indexNameExpressionResolver.concreteIndexNames(project, aliasActions),
                arrayContaining(backingIndexEqualTo(dataStreamName, 1))
            );
        }

        {
            IndicesAliasesRequest.AliasActions aliasActions = IndicesAliasesRequest.AliasActions.add()
                .index(dataStreamName)
                .alias("my-data");
            assertThat(
                indexNameExpressionResolver.concreteIndexNames(project, aliasActions),
                arrayContaining(backingIndexEqualTo(dataStreamName, 1))
            );
        }
    }

    public void testInvalidIndex() {
        ProjectMetadata project = ProjectMetadata.builder(new ProjectId(randomUUID())).put(indexBuilder("test")).build();
        IndexNameExpressionResolver.Context context = new IndexNameExpressionResolver.Context(
            project,
            IndicesOptions.lenientExpandOpen(),
            SystemIndexAccessLevel.NONE
        );

        InvalidIndexNameException iine = expectThrows(
            InvalidIndexNameException.class,
            () -> indexNameExpressionResolver.concreteIndexNames(context, "_foo")
        );
        assertEquals("Invalid index name [_foo], must not start with '_'.", iine.getMessage());
    }

    public void testIgnoreThrottled() {
        ProjectMetadata project = ProjectMetadata.builder(Metadata.DEFAULT_PROJECT_ID)
            .put(
                indexBuilder("test-index", Settings.builder().put("index.frozen", true).build()).state(State.OPEN)
                    .putAlias(AliasMetadata.builder("test-alias"))
            )
            .put(
                indexBuilder("index", Settings.builder().put(IndexSettings.INDEX_SEARCH_THROTTLED.getKey(), true).build()).state(State.OPEN)
                    .putAlias(AliasMetadata.builder("test-alias2"))
            )
            .put(
                indexBuilder("index-closed", Settings.builder().put("index.frozen", true).build()).state(State.CLOSE)
                    .putAlias(AliasMetadata.builder("test-alias-closed"))
            )
            .build();
        {
            Index[] indices = indexNameExpressionResolver.concreteIndices(
                project,
                IndicesOptions.STRICT_EXPAND_OPEN_FORBID_CLOSED_IGNORE_THROTTLED,
                "*"
            );
            assertEquals(1, indices.length);
            assertEquals("index", indices[0].getName());
        }
        {
            Index[] indices = indexNameExpressionResolver.concreteIndices(
                project,
                IndicesOptions.STRICT_EXPAND_OPEN_FORBID_CLOSED,
                "test-alias"
            );
            assertEquals(1, indices.length);
            assertEquals("test-index", indices[0].getName());
        }
        {
            Index[] indices = indexNameExpressionResolver.concreteIndices(
                project,
                IndicesOptions.STRICT_EXPAND_OPEN_FORBID_CLOSED_IGNORE_THROTTLED,
                "test-alias"
            );
            assertEquals(0, indices.length);
        }
        {
            Index[] indices = indexNameExpressionResolver.concreteIndices(
                project,
                IndicesOptions.STRICT_EXPAND_OPEN_FORBID_CLOSED_IGNORE_THROTTLED,
                "test-*"
            );
            assertEquals(1, indices.length);
            assertEquals("index", indices[0].getName());
        }
        {
            Index[] indices = indexNameExpressionResolver.concreteIndices(
                project,
                IndicesOptions.STRICT_EXPAND_OPEN_FORBID_CLOSED_IGNORE_THROTTLED,
                "ind*",
                "test-index"
            );
            assertEquals(1, indices.length);
            Arrays.sort(indices, Index.COMPARE_BY_NAME);
            assertEquals("index", indices[0].getName());
        }

        {
            Index[] indices = indexNameExpressionResolver.concreteIndices(
                project,
                new IndicesOptions(
                    IndicesOptions.ConcreteTargetOptions.ERROR_WHEN_UNAVAILABLE_TARGETS,
                    IndicesOptions.WildcardOptions.DEFAULT,
                    IndicesOptions.GatekeeperOptions.builder().ignoreThrottled(true).build(),
                    IndicesOptions.SelectorOptions.DEFAULT
                ),
                "ind*",
                "test-index"
            );
            assertEquals(1, indices.length);
            Arrays.sort(indices, Index.COMPARE_BY_NAME);
            assertEquals("index", indices[0].getName());
        }
        {
            Index[] indices = indexNameExpressionResolver.concreteIndices(
                project,
                IndicesOptions.builder().wildcardOptions(IndicesOptions.WildcardOptions.builder().matchClosed(true)).build(),
                "ind*",
                "test-index"
            );
            assertEquals(3, indices.length);
            Arrays.sort(indices, Index.COMPARE_BY_NAME);
            assertEquals("index", indices[0].getName());
            assertEquals("index-closed", indices[1].getName());
            assertEquals("test-index", indices[2].getName());
        }
    }

    public void testFullWildcardSystemIndexResolutionWithExpandHiddenAllowed() {
        ProjectMetadata state = systemIndexTestClusterState();
        SearchRequest request = new SearchRequest(randomFrom("*", "_all"));
        request.indicesOptions(IndicesOptions.strictExpandHidden());

        String[] indexNames = indexNameExpressionResolver.concreteIndexNames(state, request);
        assertThat(indexNames, arrayContainingInAnyOrder("some-other-index", ".ml-stuff", ".ml-meta", ".watches"));
    }

    public void testWildcardSystemIndexResolutionMultipleMatchesAllowed() {
        ProjectMetadata state = systemIndexTestClusterState();
        SearchRequest request = new SearchRequest(".w*");

        String[] indexNames = indexNameExpressionResolver.concreteIndexNames(state, request);
        assertThat(indexNames, arrayContainingInAnyOrder(".watches"));
    }

    public void testWildcardSystemIndexResolutionSingleMatchAllowed() {
        ProjectMetadata state = systemIndexTestClusterState();
        SearchRequest request = new SearchRequest(".ml-*");

        String[] indexNames = indexNameExpressionResolver.concreteIndexNames(state, request);
        assertThat(indexNames, arrayContainingInAnyOrder(".ml-meta", ".ml-stuff"));
    }

    public void testSingleSystemIndexResolutionAllowed() {
        ProjectMetadata state = systemIndexTestClusterState();
        SearchRequest request = new SearchRequest(".ml-meta");

        String[] indexNames = indexNameExpressionResolver.concreteIndexNames(state, request);
        assertThat(indexNames, arrayContainingInAnyOrder(".ml-meta"));
    }

    public void testFullWildcardSystemIndicesAreHidden() {
        ProjectMetadata state = systemIndexTestClusterState();
        SearchRequest request = new SearchRequest(randomFrom("*", "_all"));

        String[] indexNames = indexNameExpressionResolver.concreteIndexNames(state, request);
        assertThat(indexNames, arrayContaining("some-other-index"));
    }

    public void testFullWildcardSystemIndexResolutionDeprecated() {
        threadContext.putHeader(SYSTEM_INDEX_ACCESS_CONTROL_HEADER_KEY, Boolean.FALSE.toString());
        ProjectMetadata state = systemIndexTestClusterState();
        SearchRequest request = new SearchRequest(randomFrom("*", "_all"));
        request.indicesOptions(IndicesOptions.strictExpandHidden());

        String[] indexNames = indexNameExpressionResolver.concreteIndexNames(state, request);
        assertThat(indexNames, arrayContainingInAnyOrder("some-other-index", ".ml-stuff", ".ml-meta", ".watches"));
        assertWarnings(
            true,
            new DeprecationWarning(
                Level.WARN,
                "this request accesses system indices: [.ml-meta, .ml-stuff, .watches], "
                    + "but in a future major version, direct access to system indices will be prevented by default"
            )
        );

    }

    public void testSingleSystemIndexResolutionDeprecated() {
        threadContext.putHeader(SYSTEM_INDEX_ACCESS_CONTROL_HEADER_KEY, Boolean.FALSE.toString());
        ProjectMetadata state = systemIndexTestClusterState();
        SearchRequest request = new SearchRequest(".ml-meta");

        String[] indexNames = indexNameExpressionResolver.concreteIndexNames(state, request);
        assertThat(indexNames, arrayContaining(".ml-meta"));
        assertWarnings(
            true,
            new DeprecationWarning(
                Level.WARN,
                "this request accesses system indices: [.ml-meta], "
                    + "but in a future major version, direct access to system indices will be prevented by default"
            )
        );
    }

    public void testWildcardSystemIndexResolutionSingleMatchDeprecated() {
        threadContext.putHeader(SYSTEM_INDEX_ACCESS_CONTROL_HEADER_KEY, Boolean.FALSE.toString());
        ProjectMetadata state = systemIndexTestClusterState();
        SearchRequest request = new SearchRequest(".w*");

        String[] indexNames = indexNameExpressionResolver.concreteIndexNames(state, request);
        assertThat(indexNames, arrayContainingInAnyOrder(".watches"));
        assertWarnings(
            true,
            new DeprecationWarning(
                Level.WARN,
                "this request accesses system indices: [.watches], "
                    + "but in a future major version, direct access to system indices will be prevented by default"
            )
        );

    }

    public void testWildcardSystemIndexResolutionMultipleMatchesDeprecated() {
        threadContext.putHeader(SYSTEM_INDEX_ACCESS_CONTROL_HEADER_KEY, Boolean.FALSE.toString());
        ProjectMetadata state = systemIndexTestClusterState();
        SearchRequest request = new SearchRequest(".ml-*");

        String[] indexNames = indexNameExpressionResolver.concreteIndexNames(state, request);
        assertThat(indexNames, arrayContainingInAnyOrder(".ml-meta", ".ml-stuff"));
        assertWarnings(
            true,
            new DeprecationWarning(
                Level.WARN,
                "this request accesses system indices: [.ml-meta, .ml-stuff], "
                    + "but in a future major version, direct access to system indices will be prevented by default"
            )
        );

    }

    public void testExternalSystemIndexAccess() {
        final ProjectMetadata prev = systemIndexTestClusterState();
        ProjectMetadata state = ProjectMetadata.builder(prev)
            .put(indexBuilder(".external-sys-idx", Settings.EMPTY).state(State.OPEN).system(true))
            .build();
        SystemIndices systemIndices = new SystemIndices(
            List.of(
                new Feature(
                    "ml",
                    "ml indices",
                    List.of(
                        SystemIndexDescriptorUtils.createUnmanaged(".ml-meta*", "ml meta"),
                        SystemIndexDescriptorUtils.createUnmanaged(".ml-stuff*", "other ml")
                    )
                ),
                new Feature(
                    "watcher",
                    "watcher indices",
                    List.of(SystemIndexDescriptorUtils.createUnmanaged(".watches*", "watches index"))
                ),
                new Feature(
                    "stack-component",
                    "stack component",
                    List.of(
                        SystemIndexDescriptor.builder()
                            .setIndexPattern(".external-sys-idx*")
                            .setDescription("external")
                            .setType(Type.EXTERNAL_UNMANAGED)
                            .setAllowedElasticProductOrigins(List.of("stack-component", "other"))
                            .build()
                    )
                )
            )
        );
        indexNameExpressionResolver = TestIndexNameExpressionResolver.newInstance(threadContext, systemIndices);

        {
            try (ThreadContext.StoredContext ignore = threadContext.stashContext()) {
                threadContext.putHeader(SYSTEM_INDEX_ACCESS_CONTROL_HEADER_KEY, Boolean.FALSE.toString());
                SearchRequest request = new SearchRequest(".external-*");

                String[] indexNames = indexNameExpressionResolver.concreteIndexNames(state, request);
                assertThat(indexNames, arrayContaining(".external-sys-idx"));
                assertWarnings(
                    true,
                    new DeprecationWarning(
                        Level.WARN,
                        "this request accesses system indices: [.external-sys-idx], "
                            + "but in a future major version, direct access to system indices will be prevented by default"
                    )
                );
            }
        }
        {
            try (ThreadContext.StoredContext ignore = threadContext.stashContext()) {
                threadContext.putHeader(SYSTEM_INDEX_ACCESS_CONTROL_HEADER_KEY, Boolean.FALSE.toString());
                SearchRequest request = new SearchRequest(".external-sys-idx");

                String[] indexNames = indexNameExpressionResolver.concreteIndexNames(state, request);
                assertThat(indexNames, arrayContaining(".external-sys-idx"));
                assertWarnings(
                    true,
                    new DeprecationWarning(
                        Level.WARN,
                        "this request accesses system indices: [.external-sys-idx], "
                            + "but in a future major version, direct access to system indices will be prevented by default"
                    )
                );
            }
        }
        // product origin = stack-component
        {
            try (ThreadContext.StoredContext ignore = threadContext.stashContext()) {
                threadContext.putHeader(SYSTEM_INDEX_ACCESS_CONTROL_HEADER_KEY, Boolean.TRUE.toString());
                threadContext.putHeader(EXTERNAL_SYSTEM_INDEX_ACCESS_CONTROL_HEADER_KEY, "stack-component");
                SearchRequest request = new SearchRequest(".external-*");

                String[] indexNames = indexNameExpressionResolver.concreteIndexNames(state, request);
                assertThat(indexNames, arrayContaining(".external-sys-idx"));
                assertWarnings();
            }
        }
        {
            try (ThreadContext.StoredContext ignore = threadContext.stashContext()) {
                threadContext.putHeader(SYSTEM_INDEX_ACCESS_CONTROL_HEADER_KEY, Boolean.TRUE.toString());
                threadContext.putHeader(EXTERNAL_SYSTEM_INDEX_ACCESS_CONTROL_HEADER_KEY, "stack-component");
                SearchRequest request = new SearchRequest(".external-sys-idx");

                String[] indexNames = indexNameExpressionResolver.concreteIndexNames(state, request);
                assertThat(indexNames, arrayContaining(".external-sys-idx"));
                assertWarnings();
            }
        }
        // product origin = other
        {
            try (ThreadContext.StoredContext ignore = threadContext.stashContext()) {
                threadContext.putHeader(SYSTEM_INDEX_ACCESS_CONTROL_HEADER_KEY, Boolean.TRUE.toString());
                threadContext.putHeader(EXTERNAL_SYSTEM_INDEX_ACCESS_CONTROL_HEADER_KEY, "other");
                SearchRequest request = new SearchRequest(".external-*");

                String[] indexNames = indexNameExpressionResolver.concreteIndexNames(state, request);
                assertThat(indexNames, arrayContaining(".external-sys-idx"));
                assertWarnings();
            }
        }
        {
            try (ThreadContext.StoredContext ignore = threadContext.stashContext()) {
                threadContext.putHeader(SYSTEM_INDEX_ACCESS_CONTROL_HEADER_KEY, Boolean.TRUE.toString());
                threadContext.putHeader(EXTERNAL_SYSTEM_INDEX_ACCESS_CONTROL_HEADER_KEY, "other");
                SearchRequest request = new SearchRequest(".external-sys-idx");

                String[] indexNames = indexNameExpressionResolver.concreteIndexNames(state, request);
                assertThat(indexNames, arrayContaining(".external-sys-idx"));
                assertWarnings();
            }
        }
    }

    public void testConcreteIndicesPreservesOrdering() {
        epochMillis = 1582761600L; // set to a date known to fail without #65027
        final String dataStreamName = "my-data-stream";
        IndexMetadata index1 = createBackingIndex(dataStreamName, 1, epochMillis).build();
        IndexMetadata index2 = createBackingIndex(dataStreamName, 2, epochMillis).build();

        ProjectMetadata project = ProjectMetadata.builder(Metadata.DEFAULT_PROJECT_ID)
            .put(index1, false)
            .put(index2, false)
            .put(newInstance(dataStreamName, List.of(index1.getIndex(), index2.getIndex())))
            .build();

        {
            IndicesOptions indicesOptions = IndicesOptions.STRICT_EXPAND_OPEN;
            Index[] result = indexNameExpressionResolver.concreteIndices(project, indicesOptions, true, dataStreamName);
            assertThat(result.length, equalTo(2));
            assertThat(result[0].getName(), equalTo(DataStream.getDefaultBackingIndexName(dataStreamName, 1, epochMillis)));
            assertThat(result[1].getName(), equalTo(DataStream.getDefaultBackingIndexName(dataStreamName, 2, epochMillis)));
        }
    }

    public void testDataStreams() {
        final String dataStreamName = "my-data-stream";
        IndexMetadata index1 = createBackingIndex(dataStreamName, 1, epochMillis).build();
        IndexMetadata index2 = createBackingIndex(dataStreamName, 2, epochMillis).build();

        ProjectMetadata project = ProjectMetadata.builder(Metadata.DEFAULT_PROJECT_ID)
            .put(index1, false)
            .put(index2, false)
            .put(newInstance(dataStreamName, List.of(index1.getIndex(), index2.getIndex())))
            .build();

        {
            IndicesOptions indicesOptions = IndicesOptions.STRICT_EXPAND_OPEN;
            Index[] result = indexNameExpressionResolver.concreteIndices(project, indicesOptions, true, "my-data-stream");
            assertThat(result.length, equalTo(2));
            assertThat(result[0].getName(), equalTo(DataStream.getDefaultBackingIndexName(dataStreamName, 1, epochMillis)));
            assertThat(result[1].getName(), equalTo(DataStream.getDefaultBackingIndexName(dataStreamName, 2, epochMillis)));
        }
        {
            // Ignore data streams,allow no indices and expand wildcards
            IndicesOptions indicesOptions = IndicesOptions.STRICT_EXPAND_OPEN;
            Exception e = expectThrows(
                IndexNotFoundException.class,
                () -> indexNameExpressionResolver.concreteIndices(project, indicesOptions, false, "my-data-stream")
            );
            assertThat(e.getMessage(), equalTo("no such index [my-data-stream]"));
        }
        {
            // Ignore data streams and DO NOT expand wildcards
            IndicesOptions indicesOptions = IndicesOptions.builder().wildcardOptions(doNotExpandWildcards()).build();
            Exception e = expectThrows(
                IndexNotFoundException.class,
                () -> indexNameExpressionResolver.concreteIndices(project, indicesOptions, false, "my-data-stream")
            );
            assertThat(e.getMessage(), equalTo("no such index [my-data-stream]"));
        }
        {
            // Ignore data streams, allow no indices and ignore unavailable
            IndicesOptions indicesOptions = IndicesOptions.LENIENT_EXPAND_OPEN;
            Index[] result = indexNameExpressionResolver.concreteIndices(project, indicesOptions, false, "my-data-stream");
            assertThat(result.length, equalTo(0));
        }
        {
            // Ignore data streams, allow no indices, ignore unavailable and DO NOT expand wildcards
            IndicesOptions indicesOptions = IndicesOptions.builder()
                .concreteTargetOptions(IndicesOptions.ConcreteTargetOptions.ALLOW_UNAVAILABLE_TARGETS)
                .wildcardOptions(doNotExpandWildcards())
                .build();
            Index[] result = indexNameExpressionResolver.concreteIndices(project, indicesOptions, false, "my-data-stream");
            assertThat(result.length, equalTo(0));
        }
        {
            IndicesOptions indicesOptions = IndicesOptions.STRICT_EXPAND_OPEN;
            Index result = indexNameExpressionResolver.concreteWriteIndex(project, indicesOptions, "my-data-stream", false, true);
            assertThat(result.getName(), equalTo(DataStream.getDefaultBackingIndexName(dataStreamName, 2, epochMillis)));
        }
        {
            // same as above but don't expand wildcards
            IndicesOptions indicesOptions = IndicesOptions.builder().wildcardOptions(doNotExpandWildcards()).build();
            Index result = indexNameExpressionResolver.concreteWriteIndex(project, indicesOptions, "my-data-stream", false, true);
            assertThat(result.getName(), equalTo(DataStream.getDefaultBackingIndexName(dataStreamName, 2, epochMillis)));
        }
        {
            // Ignore data streams
            IndicesOptions indicesOptions = IndicesOptions.builder()
                .wildcardOptions(IndicesOptions.WildcardOptions.builder().allowEmptyExpressions(false).build())
                .build();
            Exception e = expectThrows(
                IndexNotFoundException.class,
                () -> indexNameExpressionResolver.concreteWriteIndex(project, indicesOptions, "my-data-stream", true, false)
            );
            assertThat(e.getMessage(), equalTo("no such index [my-data-stream]"));
        }
        {
            // same as above but don't expand wildcards
            IndicesOptions indicesOptions = IndicesOptions.builder().wildcardOptions(doNotExpandWildcards(false)).build();
            Exception e = expectThrows(
                IndexNotFoundException.class,
                () -> indexNameExpressionResolver.concreteWriteIndex(project, indicesOptions, "my-data-stream", true, false)
            );
            assertThat(e.getMessage(), equalTo("no such index [my-data-stream]"));
        }
        {
            // Ignore data streams and allow no indices
            IndicesOptions indicesOptions = IndicesOptions.STRICT_EXPAND_OPEN;
            Exception e = expectThrows(
                IndexNotFoundException.class,
                () -> indexNameExpressionResolver.concreteWriteIndex(project, indicesOptions, "my-data-stream", false, false)
            );
            assertThat(e.getMessage(), equalTo("no such index [my-data-stream]"));
        }
        {
            // same as above but don't expand wildcards
            IndicesOptions indicesOptions = IndicesOptions.builder().wildcardOptions(doNotExpandWildcards()).build();
            Exception e = expectThrows(
                IndexNotFoundException.class,
                () -> indexNameExpressionResolver.concreteWriteIndex(project, indicesOptions, "my-data-stream", false, false)
            );
            assertThat(e.getMessage(), equalTo("no such index [my-data-stream]"));
        }
        {
            // Ignore data streams, allow no indices and ignore unavailable
            IndicesOptions indicesOptions = IndicesOptions.builder()
                .concreteTargetOptions(IndicesOptions.ConcreteTargetOptions.ALLOW_UNAVAILABLE_TARGETS)
                .build();
            Exception e = expectThrows(
                IndexNotFoundException.class,
                () -> indexNameExpressionResolver.concreteWriteIndex(project, indicesOptions, "my-data-stream", false, false)
            );
            assertThat(e.getMessage(), equalTo("no such index [my-data-stream]"));
        }
        {
            // same as above but don't expand wildcards
            IndicesOptions indicesOptions = IndicesOptions.builder()
                .concreteTargetOptions(IndicesOptions.ConcreteTargetOptions.ALLOW_UNAVAILABLE_TARGETS)
                .wildcardOptions(doNotExpandWildcards())
                .build();
            Exception e = expectThrows(
                IndexNotFoundException.class,
                () -> indexNameExpressionResolver.concreteWriteIndex(project, indicesOptions, "my-data-stream", false, false)
            );
            assertThat(e.getMessage(), equalTo("no such index [my-data-stream]"));
        }
    }

    public void testDataStreamsWithFailureStore() {
        final String dataStreamName = "my-data-stream";
        IndexMetadata index1 = createBackingIndex(dataStreamName, 1, epochMillis).build();
        IndexMetadata index2 = createBackingIndex(dataStreamName, 2, epochMillis).build();
        IndexMetadata failureIndex1 = createFailureStore(dataStreamName, 1, epochMillis).build();
        IndexMetadata failureIndex2 = createFailureStore(dataStreamName, 2, epochMillis).build();
        IndexMetadata otherIndex = indexBuilder("my-other-index", Settings.EMPTY).state(State.OPEN).build();

        ProjectMetadata project = ProjectMetadata.builder(Metadata.DEFAULT_PROJECT_ID)
            .put(index1, false)
            .put(index2, false)
            .put(failureIndex1, false)
            .put(failureIndex2, false)
            .put(otherIndex, false)
            .put(
                newInstance(
                    dataStreamName,
                    List.of(index1.getIndex(), index2.getIndex()),
                    List.of(failureIndex1.getIndex(), failureIndex2.getIndex())
                )
            )
            .build();

        // Test default with an exact data stream name
        {
            IndicesOptions indicesOptions = IndicesOptions.STRICT_EXPAND_OPEN;
            Index[] result = indexNameExpressionResolver.concreteIndices(project, indicesOptions, true, "my-data-stream");
            assertThat(result.length, equalTo(2));
            assertThat(result[0].getName(), equalTo(DataStream.getDefaultBackingIndexName(dataStreamName, 1, epochMillis)));
            assertThat(result[1].getName(), equalTo(DataStream.getDefaultBackingIndexName(dataStreamName, 2, epochMillis)));
        }

        // Test include failure store with an exact data stream name
        {
            IndicesOptions indicesOptions = IndicesOptions.builder(IndicesOptions.STRICT_EXPAND_OPEN)
                .selectorOptions(IndicesOptions.SelectorOptions.ALL_APPLICABLE)
                .build();
            Index[] result = indexNameExpressionResolver.concreteIndices(project, indicesOptions, true, "my-data-stream");
            assertThat(result.length, equalTo(4));
            assertThat(result[0].getName(), equalTo(DataStream.getDefaultBackingIndexName(dataStreamName, 1, epochMillis)));
            assertThat(result[1].getName(), equalTo(DataStream.getDefaultBackingIndexName(dataStreamName, 2, epochMillis)));
            assertThat(result[2].getName(), equalTo(DataStream.getDefaultFailureStoreName(dataStreamName, 1, epochMillis)));
            assertThat(result[3].getName(), equalTo(DataStream.getDefaultFailureStoreName(dataStreamName, 2, epochMillis)));
        }

        // Test include failure store while we do not allow failure indices and ignore unavailable
        // We expect that they will be skipped
        {
            IndicesOptions indicesOptions = IndicesOptions.builder(IndicesOptions.STRICT_EXPAND_OPEN)
                .selectorOptions(IndicesOptions.SelectorOptions.ALL_APPLICABLE)
                .gatekeeperOptions(IndicesOptions.GatekeeperOptions.builder().allowFailureIndices(false).build())
                .concreteTargetOptions(IndicesOptions.ConcreteTargetOptions.ALLOW_UNAVAILABLE_TARGETS)
                .build();
            Index[] result = indexNameExpressionResolver.concreteIndices(project, indicesOptions, true, "my-data-stream");
            assertThat(result.length, equalTo(2));
            assertThat(result[0].getName(), equalTo(DataStream.getDefaultBackingIndexName(dataStreamName, 1, epochMillis)));
            assertThat(result[1].getName(), equalTo(DataStream.getDefaultBackingIndexName(dataStreamName, 2, epochMillis)));
        }

        // Test include failure store while we do not allow failure indices
        // We expect an error
        {
            IndicesOptions indicesOptions = IndicesOptions.builder(IndicesOptions.STRICT_EXPAND_OPEN)
                .selectorOptions(IndicesOptions.SelectorOptions.ALL_APPLICABLE)
                .gatekeeperOptions(IndicesOptions.GatekeeperOptions.builder().allowFailureIndices(false).build())
                .build();
            FailureIndexNotSupportedException failureIndexNotSupportedException = expectThrows(
                FailureIndexNotSupportedException.class,
                () -> indexNameExpressionResolver.concreteIndices(project, indicesOptions, true, "my-data-stream")
            );
            assertThat(
                failureIndexNotSupportedException.getIndex().getName(),
                equalTo(DataStream.getDefaultFailureStoreName(dataStreamName, 1, epochMillis))
            );
        }

        // Test only failure store with an exact data stream name
        {
            IndicesOptions indicesOptions = IndicesOptions.builder(IndicesOptions.STRICT_EXPAND_OPEN)
                .selectorOptions(IndicesOptions.SelectorOptions.FAILURES)
                .build();
            Index[] result = indexNameExpressionResolver.concreteIndices(project, indicesOptions, true, "my-data-stream");
            assertThat(result.length, equalTo(2));
            assertThat(result[0].getName(), equalTo(DataStream.getDefaultFailureStoreName(dataStreamName, 1, epochMillis)));
            assertThat(result[1].getName(), equalTo(DataStream.getDefaultFailureStoreName(dataStreamName, 2, epochMillis)));
        }

        // Test default without any expressions
        {
            IndicesOptions indicesOptions = IndicesOptions.STRICT_EXPAND_OPEN;
            Index[] result = indexNameExpressionResolver.concreteIndices(project, indicesOptions, true);
            assertThat(result.length, equalTo(3));
            List<String> indexNames = Arrays.stream(result).map(Index::getName).toList();
            assertThat(
                indexNames,
                containsInAnyOrder(
                    DataStream.getDefaultBackingIndexName(dataStreamName, 2, epochMillis),
                    DataStream.getDefaultBackingIndexName(dataStreamName, 1, epochMillis),
                    otherIndex.getIndex().getName()
                )
            );
        }

        // Test include failure store without any expressions
        {
            IndicesOptions indicesOptions = IndicesOptions.builder(IndicesOptions.STRICT_EXPAND_OPEN)
                .selectorOptions(IndicesOptions.SelectorOptions.ALL_APPLICABLE)
                .build();
            Index[] result = indexNameExpressionResolver.concreteIndices(project, indicesOptions, true);
            assertThat(result.length, equalTo(5));
            List<String> indexNames = Arrays.stream(result).map(Index::getName).toList();
            assertThat(
                indexNames,
                containsInAnyOrder(
                    DataStream.getDefaultBackingIndexName(dataStreamName, 2, epochMillis),
                    DataStream.getDefaultBackingIndexName(dataStreamName, 1, epochMillis),
                    DataStream.getDefaultFailureStoreName(dataStreamName, 2, epochMillis),
                    DataStream.getDefaultFailureStoreName(dataStreamName, 1, epochMillis),
                    otherIndex.getIndex().getName()
                )
            );
        }

        // Test only failure store without any expressions
        {
            IndicesOptions indicesOptions = IndicesOptions.builder(IndicesOptions.STRICT_EXPAND_OPEN)
                .selectorOptions(IndicesOptions.SelectorOptions.FAILURES)
                .build();
            Index[] result = indexNameExpressionResolver.concreteIndices(project, indicesOptions, true);
            assertThat(result.length, equalTo(2));
            List<String> indexNames = Arrays.stream(result).map(Index::getName).toList();
            assertThat(
                indexNames,
                containsInAnyOrder(
                    DataStream.getDefaultFailureStoreName(dataStreamName, 2, epochMillis),
                    DataStream.getDefaultFailureStoreName(dataStreamName, 1, epochMillis)
                )
            );
        }

        // Test default with wildcard expression
        {
            IndicesOptions indicesOptions = IndicesOptions.STRICT_EXPAND_OPEN;
            Index[] result = indexNameExpressionResolver.concreteIndices(project, indicesOptions, true, "my-*");
            assertThat(result.length, equalTo(3));
            List<String> indexNames = Arrays.stream(result).map(Index::getName).toList();
            assertThat(
                indexNames,
                containsInAnyOrder(
                    DataStream.getDefaultBackingIndexName(dataStreamName, 2, epochMillis),
                    DataStream.getDefaultBackingIndexName(dataStreamName, 1, epochMillis),
                    otherIndex.getIndex().getName()
                )
            );
        }

        // Test include failure store with wildcard expression
        {
            IndicesOptions indicesOptions = IndicesOptions.builder(IndicesOptions.STRICT_EXPAND_OPEN)
                .selectorOptions(IndicesOptions.SelectorOptions.ALL_APPLICABLE)
                .build();
            Index[] result = indexNameExpressionResolver.concreteIndices(project, indicesOptions, true, "my-*");
            assertThat(result.length, equalTo(5));
            List<String> indexNames = Arrays.stream(result).map(Index::getName).toList();
            assertThat(
                indexNames,
                containsInAnyOrder(
                    DataStream.getDefaultBackingIndexName(dataStreamName, 2, epochMillis),
                    DataStream.getDefaultBackingIndexName(dataStreamName, 1, epochMillis),
                    DataStream.getDefaultFailureStoreName(dataStreamName, 2, epochMillis),
                    DataStream.getDefaultFailureStoreName(dataStreamName, 1, epochMillis),
                    otherIndex.getIndex().getName()
                )
            );
        }

        // Test only failure store with wildcard expression
        {
            IndicesOptions indicesOptions = IndicesOptions.builder(IndicesOptions.STRICT_EXPAND_OPEN)
                .selectorOptions(IndicesOptions.SelectorOptions.FAILURES)
                .build();
            Index[] result = indexNameExpressionResolver.concreteIndices(project, indicesOptions, true, "my-*");
            assertThat(result.length, equalTo(2));
            List<String> indexNames = Arrays.stream(result).map(Index::getName).toList();
            assertThat(
                indexNames,
                containsInAnyOrder(
                    DataStream.getDefaultFailureStoreName(dataStreamName, 2, epochMillis),
                    DataStream.getDefaultFailureStoreName(dataStreamName, 1, epochMillis)
                )
            );
        }
    }

    public void testDataStreamAliases() {
        String dataStream1 = "my-data-stream-1";
        IndexMetadata index1 = createBackingIndex(dataStream1, 1, epochMillis).build();
        IndexMetadata index2 = createBackingIndex(dataStream1, 2, epochMillis).build();
        String dataStream2 = "my-data-stream-2";
        IndexMetadata index3 = createBackingIndex(dataStream2, 1, epochMillis).build();
        IndexMetadata index4 = createBackingIndex(dataStream2, 2, epochMillis).build();
        String dataStream3 = "my-data-stream-3";
        IndexMetadata index5 = createBackingIndex(dataStream3, 1, epochMillis).build();
        IndexMetadata index6 = createBackingIndex(dataStream3, 2, epochMillis).build();

        String dataStreamAlias1 = "my-alias1";
        String dataStreamAlias2 = "my-alias2";
        String dataStreamAlias3 = "my-alias3";
        ProjectMetadata.Builder projectBuilder = ProjectMetadata.builder(Metadata.DEFAULT_PROJECT_ID)
            .put(index1, false)
            .put(index2, false)
            .put(index3, false)
            .put(index4, false)
            .put(index5, false)
            .put(index6, false)
            .put(newInstance(dataStream1, List.of(index1.getIndex(), index2.getIndex())))
            .put(newInstance(dataStream2, List.of(index3.getIndex(), index4.getIndex())))
            .put(newInstance(dataStream3, List.of(index5.getIndex(), index6.getIndex())));
        projectBuilder.put(dataStreamAlias1, dataStream1, null, null);
        projectBuilder.put(dataStreamAlias1, dataStream2, true, null);
        projectBuilder.put(dataStreamAlias2, dataStream2, null, null);
        projectBuilder.put(dataStreamAlias3, dataStream3, null, "{\"term\":{\"year\":2021}}");
        ProjectMetadata project = projectBuilder.build();

        {
            IndicesOptions indicesOptions = IndicesOptions.builder()
                .wildcardOptions(IndicesOptions.WildcardOptions.builder().matchOpen(randomBoolean()))
                .build();
            Index[] result = indexNameExpressionResolver.concreteIndices(project, indicesOptions, true, dataStreamAlias1);
            assertThat(result, arrayContainingInAnyOrder(index1.getIndex(), index2.getIndex(), index3.getIndex(), index4.getIndex()));
        }
        {
            IndicesOptions indicesOptions = IndicesOptions.builder()
                .wildcardOptions(IndicesOptions.WildcardOptions.builder().matchOpen(randomBoolean()))
                .build();
            Index[] result = indexNameExpressionResolver.concreteIndices(project, indicesOptions, true, dataStreamAlias2);
            assertThat(result, arrayContainingInAnyOrder(index3.getIndex(), index4.getIndex()));
        }
        {
            IndicesOptions indicesOptions = IndicesOptions.builder()
                .wildcardOptions(IndicesOptions.WildcardOptions.builder().matchOpen(randomBoolean()))
                .build();
            Index[] result = indexNameExpressionResolver.concreteIndices(project, indicesOptions, true, dataStreamAlias3);
            assertThat(result, arrayContainingInAnyOrder(index5.getIndex(), index6.getIndex()));
        }
        {
            IndicesOptions indicesOptions = IndicesOptions.STRICT_EXPAND_OPEN;
            Exception e = expectThrows(
                IndexNotFoundException.class,
                () -> indexNameExpressionResolver.concreteIndices(project, indicesOptions, false, dataStreamAlias1)
            );
            assertThat(e.getMessage(), equalTo("no such index [" + dataStreamAlias1 + "]"));
        }
        {
            // same as above but DO NOT expand wildcards
            IndicesOptions indicesOptions = IndicesOptions.builder().wildcardOptions(doNotExpandWildcards()).build();
            Exception e = expectThrows(
                IndexNotFoundException.class,
                () -> indexNameExpressionResolver.concreteIndices(project, indicesOptions, false, dataStreamAlias1)
            );
            assertThat(e.getMessage(), equalTo("no such index [" + dataStreamAlias1 + "]"));
        }
        {
            IndicesOptions indicesOptions = IndicesOptions.STRICT_EXPAND_OPEN;
            Exception e = expectThrows(
                IndexNotFoundException.class,
                () -> indexNameExpressionResolver.concreteIndices(project, indicesOptions, false, dataStreamAlias2)
            );
            assertThat(e.getMessage(), equalTo("no such index [" + dataStreamAlias2 + "]"));
        }
        {
            // same as above but DO NOT expand wildcards
            IndicesOptions indicesOptions = IndicesOptions.builder().wildcardOptions(doNotExpandWildcards()).build();
            Exception e = expectThrows(
                IndexNotFoundException.class,
                () -> indexNameExpressionResolver.concreteIndices(project, indicesOptions, false, dataStreamAlias2)
            );
            assertThat(e.getMessage(), equalTo("no such index [" + dataStreamAlias2 + "]"));
        }
        {
            IndicesOptions indicesOptions = IndicesOptions.STRICT_EXPAND_OPEN;
            Exception e = expectThrows(
                IndexNotFoundException.class,
                () -> indexNameExpressionResolver.concreteIndices(project, indicesOptions, false, dataStreamAlias3)
            );
            assertThat(e.getMessage(), equalTo("no such index [" + dataStreamAlias3 + "]"));
        }
        {
            // same as above but DO NOT expand wildcards
            IndicesOptions indicesOptions = IndicesOptions.builder().wildcardOptions(doNotExpandWildcards()).build();
            Exception e = expectThrows(
                IndexNotFoundException.class,
                () -> indexNameExpressionResolver.concreteIndices(project, indicesOptions, false, dataStreamAlias3)
            );
            assertThat(e.getMessage(), equalTo("no such index [" + dataStreamAlias3 + "]"));
        }
        {
            IndicesOptions indicesOptions = IndicesOptions.STRICT_EXPAND_OPEN;
            Index[] result = indexNameExpressionResolver.concreteIndices(project, indicesOptions, true, "my-alias*");
            assertThat(
                result,
                arrayContainingInAnyOrder(
                    index1.getIndex(),
                    index2.getIndex(),
                    index3.getIndex(),
                    index4.getIndex(),
                    index5.getIndex(),
                    index6.getIndex()
                )
            );
        }
        {
            IndicesOptions indicesOptions = IndicesOptions.STRICT_EXPAND_OPEN;
            Index[] result = indexNameExpressionResolver.concreteIndices(project, indicesOptions, false, "my-alias*");
            assertThat(result, arrayWithSize(0));
        }
        {
            IndicesOptions indicesOptions = IndicesOptions.STRICT_EXPAND_OPEN;
            Index result = indexNameExpressionResolver.concreteWriteIndex(project, indicesOptions, dataStreamAlias1, false, true);
            assertThat(result, notNullValue());
            assertThat(result.getName(), backingIndexEqualTo(dataStream2, 2));
        }
        {
            // same as above but DO NOT expand wildcards
            IndicesOptions indicesOptions = IndicesOptions.builder().wildcardOptions(doNotExpandWildcards()).build();
            Index result = indexNameExpressionResolver.concreteWriteIndex(project, indicesOptions, dataStreamAlias1, false, true);
            assertThat(result, notNullValue());
            assertThat(result.getName(), backingIndexEqualTo(dataStream2, 2));
        }
    }

    public void testDataStreamsWithWildcardExpression() {
        final String dataStream1 = "logs-mysql";
        final String dataStream2 = "logs-redis";
        IndexMetadata index1 = createBackingIndex(dataStream1, 1, epochMillis).build();
        IndexMetadata index2 = createBackingIndex(dataStream1, 2, epochMillis).build();
        IndexMetadata index3 = createBackingIndex(dataStream2, 1, epochMillis).build();
        IndexMetadata index4 = createBackingIndex(dataStream2, 2, epochMillis).build();
        ProjectMetadata project = ProjectMetadata.builder(Metadata.DEFAULT_PROJECT_ID)
            .put(index1, false)
            .put(index2, false)
            .put(index3, false)
            .put(index4, false)
            .put(newInstance(dataStream1, List.of(index1.getIndex(), index2.getIndex())))
            .put(newInstance(dataStream2, List.of(index3.getIndex(), index4.getIndex())))
            .build();

        {
            IndicesOptions indicesOptions = IndicesOptions.STRICT_EXPAND_OPEN;
            Index[] result = indexNameExpressionResolver.concreteIndices(project, indicesOptions, true, "logs-*");
            Arrays.sort(result, Index.COMPARE_BY_NAME);
            assertThat(result.length, equalTo(4));
            assertThat(result[0].getName(), equalTo(DataStream.getDefaultBackingIndexName(dataStream1, 1, epochMillis)));
            assertThat(result[1].getName(), equalTo(DataStream.getDefaultBackingIndexName(dataStream1, 2, epochMillis)));
            assertThat(result[2].getName(), equalTo(DataStream.getDefaultBackingIndexName(dataStream2, 1, epochMillis)));
            assertThat(result[3].getName(), equalTo(DataStream.getDefaultBackingIndexName(dataStream2, 2, epochMillis)));
        }
        {
            IndicesOptions indicesOptions = IndicesOptions.STRICT_EXPAND_OPEN;
            Index[] result = indexNameExpressionResolver.concreteIndices(
                project,
                indicesOptions,
                true,
                randomFrom(new String[] { "*" }, new String[] { "_all" }, new String[0])
            );
            Arrays.sort(result, Index.COMPARE_BY_NAME);
            assertThat(result.length, equalTo(4));
            assertThat(result[0].getName(), equalTo(DataStream.getDefaultBackingIndexName(dataStream1, 1, epochMillis)));
            assertThat(result[1].getName(), equalTo(DataStream.getDefaultBackingIndexName(dataStream1, 2, epochMillis)));
            assertThat(result[2].getName(), equalTo(DataStream.getDefaultBackingIndexName(dataStream2, 1, epochMillis)));
            assertThat(result[3].getName(), equalTo(DataStream.getDefaultBackingIndexName(dataStream2, 2, epochMillis)));
        }
        {
            IndicesOptions indicesOptions = IndicesOptions.STRICT_EXPAND_OPEN;
            Index[] result = indexNameExpressionResolver.concreteIndices(project, indicesOptions, true, "logs-m*");
            Arrays.sort(result, Index.COMPARE_BY_NAME);
            assertThat(result.length, equalTo(2));
            assertThat(result[0].getName(), equalTo(DataStream.getDefaultBackingIndexName(dataStream1, 1, epochMillis)));
            assertThat(result[1].getName(), equalTo(DataStream.getDefaultBackingIndexName(dataStream1, 2, epochMillis)));
        }
        {
            IndicesOptions indicesOptions = IndicesOptions.STRICT_EXPAND_OPEN; // without include data streams
            Index[] result = indexNameExpressionResolver.concreteIndices(project, indicesOptions, "logs-*");
            assertThat(result.length, equalTo(0));
        }
    }

    public void testDataStreamsWithClosedBackingIndicesAndWildcardExpressions() {
        final String dataStream1 = "logs-mysql";
        final String dataStream2 = "logs-redis";
        IndexMetadata index1 = createBackingIndex(dataStream1, 1, epochMillis).state(State.CLOSE).build();
        IndexMetadata index2 = createBackingIndex(dataStream1, 2, epochMillis).build();
        IndexMetadata index3 = createBackingIndex(dataStream2, 1, epochMillis).state(State.CLOSE).build();
        IndexMetadata index4 = createBackingIndex(dataStream2, 2, epochMillis).build();
        ProjectMetadata project = ProjectMetadata.builder(Metadata.DEFAULT_PROJECT_ID)
            .put(index1, false)
            .put(index2, false)
            .put(index3, false)
            .put(index4, false)
            .put(newInstance(dataStream1, List.of(index1.getIndex(), index2.getIndex())))
            .put(newInstance(dataStream2, List.of(index3.getIndex(), index4.getIndex())))
            .build();

        IndicesOptions indicesOptions = IndicesOptions.STRICT_EXPAND_OPEN;
        {
            Index[] result = indexNameExpressionResolver.concreteIndices(project, indicesOptions, true, "logs-*");
            Arrays.sort(result, Index.COMPARE_BY_NAME);
            assertThat(result.length, equalTo(2));
            assertThat(result[0].getName(), equalTo(DataStream.getDefaultBackingIndexName(dataStream1, 2, epochMillis)));
            assertThat(result[1].getName(), equalTo(DataStream.getDefaultBackingIndexName(dataStream2, 2, epochMillis)));
        }
        {
            Index[] result = indexNameExpressionResolver.concreteIndices(project, indicesOptions, true, "*");
            Arrays.sort(result, Index.COMPARE_BY_NAME);
            assertThat(result.length, equalTo(2));
            assertThat(result[0].getName(), equalTo(DataStream.getDefaultBackingIndexName(dataStream1, 2, epochMillis)));
            assertThat(result[1].getName(), equalTo(DataStream.getDefaultBackingIndexName(dataStream2, 2, epochMillis)));
        }
    }

    public void testDataStreamsWithRegularIndexAndAlias() {
        final String dataStream1 = "logs-foobar";
        IndexMetadata index1 = createBackingIndex(dataStream1, 1, epochMillis).build();
        IndexMetadata index2 = createBackingIndex(dataStream1, 2, epochMillis).build();
        IndexMetadata justAnIndex = IndexMetadata.builder("logs-foobarbaz-0")
            .settings(settings(IndexVersion.current()))
            .numberOfShards(1)
            .numberOfReplicas(1)
            .putAlias(new AliasMetadata.Builder("logs-foobarbaz"))
            .build();

        ProjectMetadata project = ProjectMetadata.builder(Metadata.DEFAULT_PROJECT_ID)
            .put(index1, false)
            .put(index2, false)
            .put(justAnIndex, false)
            .put(newInstance(dataStream1, List.of(index1.getIndex(), index2.getIndex())))
            .build();

        IndicesOptions indicesOptions = IndicesOptions.strictExpandOpenAndForbidClosedIgnoreThrottled();
        Index[] result = indexNameExpressionResolver.concreteIndices(project, indicesOptions, true, "logs-*");
        Arrays.sort(result, Index.COMPARE_BY_NAME);
        assertThat(result.length, equalTo(3));
        assertThat(result[0].getName(), equalTo(DataStream.getDefaultBackingIndexName(dataStream1, 1, epochMillis)));
        assertThat(result[1].getName(), equalTo(DataStream.getDefaultBackingIndexName(dataStream1, 2, epochMillis)));
        assertThat(result[2].getName(), equalTo("logs-foobarbaz-0"));
    }

    public void testHiddenDataStreams() {
        final String dataStream1 = "logs-foobar";
        IndexMetadata index1 = createBackingIndex(dataStream1, 1, epochMillis).build();
        IndexMetadata index2 = createBackingIndex(dataStream1, 2, epochMillis).build();
        IndexMetadata justAnIndex = IndexMetadata.builder("logs-foobarbaz-0")
            .settings(settings(IndexVersion.current()))
            .numberOfShards(1)
            .numberOfReplicas(1)
            .build();

        ProjectMetadata project = ProjectMetadata.builder(Metadata.DEFAULT_PROJECT_ID)
            .put(index1, false)
            .put(index2, false)
            .put(justAnIndex, false)
            .put(
                DataStream.builder(dataStream1, List.of(index1.getIndex(), index2.getIndex()))
                    .setGeneration(2)
                    .setMetadata(Map.of())
                    .setHidden(true)
                    .build()
            )
            .build();

        Index[] result = indexNameExpressionResolver.concreteIndices(project, IndicesOptions.strictExpandHidden(), true, "logs-*");
        assertThat(result, arrayContainingInAnyOrder(index1.getIndex(), index2.getIndex(), justAnIndex.getIndex()));

        result = indexNameExpressionResolver.concreteIndices(project, IndicesOptions.strictExpandOpen(), true, "logs-*");
        assertThat(result, arrayContaining(justAnIndex.getIndex()));
    }

    public void testDataStreamsNames() {
        final String dataStream1 = "logs-foobar";
        final String dataStream2 = "other-foobar";
        IndexMetadata index1 = createBackingIndex(dataStream1, 1).build();
        IndexMetadata index2 = createBackingIndex(dataStream1, 2).build();
        IndexMetadata justAnIndex = IndexMetadata.builder("logs-foobarbaz-0")
            .settings(settings(IndexVersion.current()))
            .numberOfShards(1)
            .numberOfReplicas(1)
            .putAlias(new AliasMetadata.Builder("logs-foobarbaz"))
            .build();

        IndexMetadata index3 = createBackingIndex(dataStream2, 1).build();
        IndexMetadata index4 = createBackingIndex(dataStream2, 2).build();

        ProjectMetadata project = ProjectMetadata.builder(Metadata.DEFAULT_PROJECT_ID)
            .put(index1, false)
            .put(index2, false)
            .put(index3, false)
            .put(index4, false)
            .put(justAnIndex, false)
            .put(newInstance(dataStream1, List.of(index1.getIndex(), index2.getIndex())))
            .put(newInstance(dataStream2, List.of(index3.getIndex(), index4.getIndex())))
            .build();

        List<String> names = indexNameExpressionResolver.dataStreamNames(project, IndicesOptions.lenientExpand(), "log*");
        assertEquals(Collections.singletonList(dataStream1), names);

        names = indexNameExpressionResolver.dataStreamNames(project, IndicesOptions.lenientExpand(), dataStream1);
        assertEquals(Collections.singletonList(dataStream1), names);

        names = indexNameExpressionResolver.dataStreamNames(project, IndicesOptions.lenientExpand(), "other*");
        assertEquals(Collections.singletonList(dataStream2), names);

        names = indexNameExpressionResolver.dataStreamNames(project, IndicesOptions.lenientExpand(), "*foobar");
        assertThat(names, containsInAnyOrder(dataStream1, dataStream2));

        names = indexNameExpressionResolver.dataStreamNames(project, IndicesOptions.lenientExpand(), "notmatched");
        assertThat(names, empty());

        names = indexNameExpressionResolver.dataStreamNames(project, IndicesOptions.lenientExpand(), index3.getIndex().getName());
        assertThat(names, empty());

        names = indexNameExpressionResolver.dataStreamNames(project, IndicesOptions.lenientExpand(), "*", "-logs-foobar");
        assertThat(names, containsInAnyOrder(dataStream2));

        names = indexNameExpressionResolver.dataStreamNames(project, IndicesOptions.lenientExpand(), "*", "-*");
        assertThat(names, empty());
    }

    public void testDateMathMixedArray() {
        long now = System.currentTimeMillis();
        String dataMathIndex1 = ".marvel-" + formatDate("uuuu.MM.dd", dateFromMillis(now));
        String dateMathIndex2 = ".logstash-" + formatDate("uuuu.MM", dateFromMillis(now).withDayOfMonth(1));
        IndexNameExpressionResolver.Context context = new IndexNameExpressionResolver.Context(
            ClusterState.builder(new ClusterName("_name"))
                .metadata(
                    Metadata.builder()
                        .put(indexBuilder("name1"))
                        .put(indexBuilder("name2"))
                        .put(indexBuilder(dataMathIndex1))
                        .put(indexBuilder(dateMathIndex2))
                )
                .build(),
            IndicesOptions.strictExpand(),
            now,
            SystemIndexAccessLevel.NONE,
            Predicates.never(),
            Predicates.never()
        );
        Collection<String> result = IndexNameExpressionResolver.resolveExpressionsToResources(
            context,
            "name1",
            "<.marvel-{now/d}>",
            "name2",
            "<.logstash-{now/M{uuuu.MM}}>"
        );
        assertThat(result.size(), equalTo(4));
        assertThat(result, contains("name1", dataMathIndex1, "name2", dateMathIndex2));
    }

    public void testMathExpressionSupport() {
        Instant instant = LocalDate.of(2021, 01, 11).atStartOfDay().toInstant(ZoneOffset.UTC);
        String resolved = IndexNameExpressionResolver.resolveDateMathExpression("<a-name-{now/M{yyyy-MM}}>", instant.toEpochMilli());

        assertEquals(resolved, "a-name-2021-01");
    }

    public void testMathExpressionSupportWithOlderDate() {

        Instant instant = LocalDate.of(2020, 12, 2).atStartOfDay().toInstant(ZoneOffset.UTC);
        final String indexName = "<older-date-{now/M{yyyy-MM}}>";
        String resolved = IndexNameExpressionResolver.resolveDateMathExpression(indexName, instant.toEpochMilli());

        assertEquals(resolved, "older-date-2020-12");
    }

    public void testRemoteIndex() {
        ProjectMetadata project = ProjectMetadata.builder(new ProjectId(randomUUID())).build();

        {
            IndicesOptions options = IndicesOptions.fromOptions(false, randomBoolean(), randomBoolean(), randomBoolean(), randomBoolean());
            IndexNameExpressionResolver.Context context = new IndexNameExpressionResolver.Context(
                project,
                options,
                SystemIndexAccessLevel.NONE
            );
            IllegalArgumentException iae = expectThrows(
                IllegalArgumentException.class,
                () -> indexNameExpressionResolver.concreteIndexNames(context, "cluster:index", "local")
            );
            assertEquals(
                "Cross-cluster calls are not supported in this context but remote indices were requested: [cluster:index]",
                iae.getMessage()
            );
            // but datemath with colon doesn't trip cross-cluster check
            IndexNotFoundException e = expectThrows(
                IndexNotFoundException.class,
                () -> indexNameExpressionResolver.concreteIndexNames(context, "<datemath-{2001-01-01-13||+1h/h{yyyy-MM-dd-HH|-07:00}}>")
            );
            assertThat(e.getMessage(), containsString("no such index [datemath-2001-01-01-14"));
        }
        {
            IndicesOptions options = IndicesOptions.fromOptions(true, true, randomBoolean(), randomBoolean(), randomBoolean());
            IndexNameExpressionResolver.Context context = new IndexNameExpressionResolver.Context(
                project,
                options,
                SystemIndexAccessLevel.NONE
            );
            String[] indexNames = indexNameExpressionResolver.concreteIndexNames(context, "cluster:index", "local");
            assertEquals(0, indexNames.length);
        }
    }

    public void testResolveWriteIndexAbstraction() {
        ClusterState state = DataStreamTestHelper.getClusterStateWithDataStreams(
            List.of(new Tuple<>("logs-foobar", 1)),
            List.of("my-index")
        );
        ProjectMetadata finalState = ProjectMetadata.builder(state.metadata().getProject())
            .put(IndexMetadata.builder(state.getMetadata().getProject().index("my-index")).putAlias(new AliasMetadata.Builder("my-alias")))
            .build();
        Function<String, List<DocWriteRequest<?>>> docWriteRequestsForName = (name) -> List.of(
            new IndexRequest(name).opType(DocWriteRequest.OpType.INDEX),
            new IndexRequest(name).opType(DocWriteRequest.OpType.CREATE),
            new DeleteRequest(name),
            new UpdateRequest(name, randomAlphaOfLength(8))
        );
        for (DocWriteRequest<?> request : docWriteRequestsForName.apply("logs-foobar")) {
            if (request.opType() == DocWriteRequest.OpType.CREATE) {
                IndexAbstraction result = indexNameExpressionResolver.resolveWriteIndexAbstraction(finalState, request);
                assertThat(result.getType(), equalTo(IndexAbstraction.Type.DATA_STREAM));
                assertThat(result.getName(), equalTo("logs-foobar"));
            } else {
                IndexNotFoundException infe = expectThrows(
                    IndexNotFoundException.class,
                    () -> indexNameExpressionResolver.resolveWriteIndexAbstraction(finalState, request)
                );
                assertThat(infe.toString(), containsString("logs-foobar"));
                assertThat(infe.getMetadataKeys().contains(IndexNameExpressionResolver.EXCLUDED_DATA_STREAMS_KEY), is(true));
            }
        }
        for (DocWriteRequest<?> request : docWriteRequestsForName.apply("my-index")) {
            IndexAbstraction result = indexNameExpressionResolver.resolveWriteIndexAbstraction(finalState, request);
            assertThat(result.getName(), equalTo("my-index"));
            assertThat(result.getType(), equalTo(IndexAbstraction.Type.CONCRETE_INDEX));
        }
        for (DocWriteRequest<?> request : docWriteRequestsForName.apply("my-alias")) {
            IndexAbstraction result = indexNameExpressionResolver.resolveWriteIndexAbstraction(finalState, request);
            assertThat(result.getName(), equalTo("my-alias"));
            assertThat(result.getType(), equalTo(IndexAbstraction.Type.ALIAS));
        }
    }

    public void testResolveWriteIndexAbstractionNoWriteIndexForAlias() {
        ClusterState state1 = DataStreamTestHelper.getClusterStateWithDataStreams(
            List.of(new Tuple<>("logs-foobar", 1)),
            List.of("my-index", "my-index2")
        );
        ProjectMetadata project2 = ProjectMetadata.builder(state1.getMetadata().getProject())
            .put(IndexMetadata.builder(state1.getMetadata().getProject().index("my-index")).putAlias(new AliasMetadata.Builder("my-alias")))
            .put(
                IndexMetadata.builder(state1.getMetadata().getProject().index("my-index2")).putAlias(new AliasMetadata.Builder("my-alias"))
            )
            .build();

        DocWriteRequest<?> request = new IndexRequest("my-alias");
        var e = expectThrows(
            IllegalArgumentException.class,
            () -> indexNameExpressionResolver.resolveWriteIndexAbstraction(project2, request)
        );
        assertThat(
            e.getMessage(),
            equalTo(
                "no write index is defined for alias [my-alias]. The write index may be explicitly disabled using is_write_index=false"
                    + " or the alias points to multiple indices without one being designated as a write index"
            )
        );
    }

    public void testResolveWriteIndexAbstractionMissing() {
        ProjectMetadata project = DataStreamTestHelper.getClusterStateWithDataStreams(
            List.of(new Tuple<>("logs-foobar", 1)),
            List.of("my-index")
        ).getMetadata().getProject();
        DocWriteRequest<?> request = new IndexRequest("logs-my-index");
        expectThrows(IndexNotFoundException.class, () -> indexNameExpressionResolver.resolveWriteIndexAbstraction(project, request));
    }

    public void testResolveWriteIndexAbstractionMultipleMatches() {
        ProjectMetadata project = DataStreamTestHelper.getClusterStateWithDataStreams(List.of(), List.of("logs-foo", "logs-bar"))
            .getMetadata()
            .getProject();
        DocWriteRequest<?> request = mock(DocWriteRequest.class);
        when(request.index()).thenReturn("logs-*");
        when(request.indicesOptions()).thenReturn(IndicesOptions.lenientExpandOpen());
        when(request.opType()).thenReturn(DocWriteRequest.OpType.INDEX);
        when(request.includeDataStreams()).thenReturn(true);
        var e = expectThrows(
            IllegalArgumentException.class,
            () -> indexNameExpressionResolver.resolveWriteIndexAbstraction(project, request)
        );
        assertThat(
            e.getMessage(),
            equalTo("unable to return a single target as the provided expression and options got resolved to multiple targets")
        );
    }

    public static IndexMetadata.Builder indexBuilder(String index) {
        return indexBuilder(index, Settings.EMPTY);
    }

    private ProjectMetadata systemIndexTestClusterState() {
        ProjectMetadata project = ProjectMetadata.builder(Metadata.DEFAULT_PROJECT_ID)
            .put(indexBuilder(".ml-meta", SystemIndexDescriptor.DEFAULT_SETTINGS).state(State.OPEN).system(true))
            .put(indexBuilder(".watches", SystemIndexDescriptor.DEFAULT_SETTINGS).state(State.OPEN).system(true))
            .put(indexBuilder(".ml-stuff", SystemIndexDescriptor.DEFAULT_SETTINGS).state(State.OPEN).system(true))
            .put(indexBuilder("some-other-index").state(State.OPEN))
            .build();
        SystemIndices systemIndices = new SystemIndices(
            List.of(
                new Feature(
                    "ml",
                    "ml indices",
                    List.of(
                        SystemIndexDescriptorUtils.createUnmanaged(".ml-meta*", "ml meta"),
                        SystemIndexDescriptorUtils.createUnmanaged(".ml-stuff*", "other ml")
                    )
                ),
                new Feature("watcher", "watcher indices", List.of(SystemIndexDescriptorUtils.createUnmanaged(".watches*", "watches index")))
            )
        );
        indexNameExpressionResolver = TestIndexNameExpressionResolver.newInstance(threadContext, systemIndices);
        return project;
    }

<<<<<<< HEAD
    private List<String> resolveConcreteIndexNameList(ProjectMetadata project, SearchRequest request) {
        return Arrays.stream(indexNameExpressionResolver.concreteIndices(project, request)).map(Index::getName).toList();
    }

=======
>>>>>>> de73397a
    private static IndexMetadata.Builder indexBuilder(String index, Settings additionalSettings) {
        return IndexMetadata.builder(index).settings(indexSettings(IndexVersion.current(), 1, 0).put(additionalSettings));
    }

    private static IndicesOptions.WildcardOptions doNotExpandWildcards() {
        return doNotExpandWildcards(true);
    }

    private static IndicesOptions.WildcardOptions doNotExpandWildcards(boolean lenient) {
        return IndicesOptions.WildcardOptions.builder()
            .matchOpen(false)
            .matchClosed(false)
            .includeHidden(randomBoolean())
            .allowEmptyExpressions(lenient)
            .build();
    }
}<|MERGE_RESOLUTION|>--- conflicted
+++ resolved
@@ -1599,29 +1599,13 @@
             .put(indexBuilder("test-1").state(State.OPEN).putAlias(AliasMetadata.builder("alias-1")))
             .build();
 
-<<<<<<< HEAD
-        assertEquals(
-            new HashSet<>(Arrays.asList("alias-0", "alias-1")),
-            indexNameExpressionResolver.resolveExpressions(project, "alias-*")
-        );
-        assertEquals(
-            new HashSet<>(Arrays.asList("test-0", "alias-0", "alias-1")),
-            indexNameExpressionResolver.resolveExpressions(project, "test-0", "alias-*")
-        );
-        assertEquals(
-            new HashSet<>(Arrays.asList("test-0", "test-1", "alias-0", "alias-1")),
-            indexNameExpressionResolver.resolveExpressions(project, "test-*", "alias-*")
-        );
-        assertEquals(new HashSet<>(Arrays.asList("test-1", "alias-1")), indexNameExpressionResolver.resolveExpressions(project, "*-1"));
-=======
-        assertEquals(Set.of("alias-0", "alias-1"), indexNameExpressionResolver.resolveExpressions(state, "alias-*"));
-        assertEquals(Set.of("test-0", "alias-0", "alias-1"), indexNameExpressionResolver.resolveExpressions(state, "test-0", "alias-*"));
+        assertEquals(Set.of("alias-0", "alias-1"), indexNameExpressionResolver.resolveExpressions(project, "alias-*"));
+        assertEquals(Set.of("test-0", "alias-0", "alias-1"), indexNameExpressionResolver.resolveExpressions(project, "test-0", "alias-*"));
         assertEquals(
             Set.of("test-0", "test-1", "alias-0", "alias-1"),
-            indexNameExpressionResolver.resolveExpressions(state, "test-*", "alias-*")
-        );
-        assertEquals(Set.of("test-1", "alias-1"), indexNameExpressionResolver.resolveExpressions(state, "*-1"));
->>>>>>> de73397a
+            indexNameExpressionResolver.resolveExpressions(project, "test-*", "alias-*")
+        );
+        assertEquals(Set.of("test-1", "alias-1"), indexNameExpressionResolver.resolveExpressions(project, "*-1"));
     }
 
     public void testFilteringAliases() {
@@ -1630,31 +1614,17 @@
             .put(indexBuilder("test-1").state(State.OPEN).putAlias(AliasMetadata.builder("alias-1")))
             .build();
 
-<<<<<<< HEAD
-        Set<String> resolvedExpressions = new HashSet<>(Arrays.asList("alias-0", "alias-1"));
+        Set<String> resolvedExpressions = Set.of("alias-0", "alias-1");
         String[] strings = indexNameExpressionResolver.filteringAliases(project, "test-0", resolvedExpressions);
         assertArrayEquals(new String[] { "alias-0" }, strings);
 
         // concrete index supersedes filtering alias
-        resolvedExpressions = new HashSet<>(Arrays.asList("test-0", "alias-0", "alias-1"));
+        resolvedExpressions = Set.of("test-0", "alias-0", "alias-1");
         strings = indexNameExpressionResolver.filteringAliases(project, "test-0", resolvedExpressions);
         assertNull(strings);
 
-        resolvedExpressions = new HashSet<>(Arrays.asList("test-0", "test-1", "alias-0", "alias-1"));
+        resolvedExpressions = Set.of("test-0", "test-1", "alias-0", "alias-1");
         strings = indexNameExpressionResolver.filteringAliases(project, "test-0", resolvedExpressions);
-=======
-        Set<String> resolvedExpressions = Set.of("alias-0", "alias-1");
-        String[] strings = indexNameExpressionResolver.filteringAliases(state, "test-0", resolvedExpressions);
-        assertArrayEquals(new String[] { "alias-0" }, strings);
-
-        // concrete index supersedes filtering alias
-        resolvedExpressions = Set.of("test-0", "alias-0", "alias-1");
-        strings = indexNameExpressionResolver.filteringAliases(state, "test-0", resolvedExpressions);
-        assertNull(strings);
-
-        resolvedExpressions = Set.of("test-0", "test-1", "alias-0", "alias-1");
-        strings = indexNameExpressionResolver.filteringAliases(state, "test-0", resolvedExpressions);
->>>>>>> de73397a
         assertNull(strings);
     }
 
@@ -1788,13 +1758,8 @@
             )
             .build();
 
-<<<<<<< HEAD
-        Set<String> resolvedExpressions = new HashSet<>(Arrays.asList("test-0", "test-alias"));
+        Set<String> resolvedExpressions = Set.of("test-0", "test-alias");
         String[] aliases = indexNameExpressionResolver.indexAliases(project, "test-0", x -> true, x -> true, false, resolvedExpressions);
-=======
-        Set<String> resolvedExpressions = Set.of("test-0", "test-alias");
-        String[] aliases = indexNameExpressionResolver.indexAliases(state, "test-0", x -> true, x -> true, false, resolvedExpressions);
->>>>>>> de73397a
         assertNull(aliases);
         aliases = indexNameExpressionResolver.indexAliases(project, "test-0", x -> true, x -> true, true, resolvedExpressions);
         assertArrayEquals(new String[] { "test-alias" }, aliases);
@@ -3279,14 +3244,11 @@
         String dataMathIndex1 = ".marvel-" + formatDate("uuuu.MM.dd", dateFromMillis(now));
         String dateMathIndex2 = ".logstash-" + formatDate("uuuu.MM", dateFromMillis(now).withDayOfMonth(1));
         IndexNameExpressionResolver.Context context = new IndexNameExpressionResolver.Context(
-            ClusterState.builder(new ClusterName("_name"))
-                .metadata(
-                    Metadata.builder()
-                        .put(indexBuilder("name1"))
-                        .put(indexBuilder("name2"))
-                        .put(indexBuilder(dataMathIndex1))
-                        .put(indexBuilder(dateMathIndex2))
-                )
+            ProjectMetadata.builder(randomProjectId())
+                .put(indexBuilder("name1"))
+                .put(indexBuilder("name2"))
+                .put(indexBuilder(dataMathIndex1))
+                .put(indexBuilder(dateMathIndex2))
                 .build(),
             IndicesOptions.strictExpand(),
             now,
@@ -3480,13 +3442,6 @@
         return project;
     }
 
-<<<<<<< HEAD
-    private List<String> resolveConcreteIndexNameList(ProjectMetadata project, SearchRequest request) {
-        return Arrays.stream(indexNameExpressionResolver.concreteIndices(project, request)).map(Index::getName).toList();
-    }
-
-=======
->>>>>>> de73397a
     private static IndexMetadata.Builder indexBuilder(String index, Settings additionalSettings) {
         return IndexMetadata.builder(index).settings(indexSettings(IndexVersion.current(), 1, 0).put(additionalSettings));
     }

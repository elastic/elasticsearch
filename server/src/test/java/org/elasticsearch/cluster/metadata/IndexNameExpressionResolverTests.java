/*
 * Copyright Elasticsearch B.V. and/or licensed to Elasticsearch B.V. under one
 * or more contributor license agreements. Licensed under the "Elastic License
 * 2.0", the "GNU Affero General Public License v3.0 only", and the "Server Side
 * Public License v 1"; you may not use this file except in compliance with, at
 * your election, the "Elastic License 2.0", the "GNU Affero General Public
 * License v3.0 only", or the "Server Side Public License, v 1".
 */

package org.elasticsearch.cluster.metadata;

import org.apache.logging.log4j.Level;
import org.elasticsearch.action.DocWriteRequest;
import org.elasticsearch.action.IndicesRequest;
import org.elasticsearch.action.admin.indices.alias.IndicesAliasesRequest;
import org.elasticsearch.action.admin.indices.delete.DeleteIndexRequest;
import org.elasticsearch.action.delete.DeleteRequest;
import org.elasticsearch.action.index.IndexRequest;
import org.elasticsearch.action.search.SearchRequest;
import org.elasticsearch.action.support.IndicesOptions;
import org.elasticsearch.action.update.UpdateRequest;
import org.elasticsearch.cluster.ClusterName;
import org.elasticsearch.cluster.ClusterState;
import org.elasticsearch.cluster.metadata.IndexMetadata.State;
import org.elasticsearch.common.Strings;
import org.elasticsearch.common.settings.Settings;
import org.elasticsearch.common.util.concurrent.ThreadContext;
import org.elasticsearch.core.Predicates;
import org.elasticsearch.core.Tuple;
import org.elasticsearch.index.Index;
import org.elasticsearch.index.IndexNotFoundException;
import org.elasticsearch.index.IndexSettings;
import org.elasticsearch.index.IndexVersion;
import org.elasticsearch.indices.FailureIndexNotSupportedException;
import org.elasticsearch.indices.IndexClosedException;
import org.elasticsearch.indices.InvalidIndexNameException;
import org.elasticsearch.indices.SystemIndexDescriptor;
import org.elasticsearch.indices.SystemIndexDescriptor.Type;
import org.elasticsearch.indices.SystemIndexDescriptorUtils;
import org.elasticsearch.indices.SystemIndices;
import org.elasticsearch.indices.SystemIndices.Feature;
import org.elasticsearch.indices.SystemIndices.SystemIndexAccessLevel;
import org.elasticsearch.indices.TestIndexNameExpressionResolver;
import org.elasticsearch.test.ESTestCase;
import org.hamcrest.Matcher;

import java.time.Instant;
import java.time.LocalDate;
import java.time.ZoneOffset;
import java.util.Arrays;
import java.util.Collection;
import java.util.Collections;
import java.util.HashSet;
import java.util.List;
import java.util.Map;
import java.util.Set;
import java.util.function.Function;

import static org.elasticsearch.action.support.IndexComponentSelector.DATA;
import static org.elasticsearch.action.support.IndexComponentSelector.FAILURES;
import static org.elasticsearch.cluster.metadata.DataStreamTestHelper.backingIndexEqualTo;
import static org.elasticsearch.cluster.metadata.DataStreamTestHelper.createBackingIndex;
import static org.elasticsearch.cluster.metadata.DataStreamTestHelper.createFailureStore;
import static org.elasticsearch.cluster.metadata.DataStreamTestHelper.newInstance;
import static org.elasticsearch.cluster.metadata.DateMathExpressionResolverTests.dateFromMillis;
import static org.elasticsearch.cluster.metadata.DateMathExpressionResolverTests.formatDate;
import static org.elasticsearch.cluster.metadata.IndexMetadata.INDEX_HIDDEN_SETTING;
import static org.elasticsearch.common.util.set.Sets.newHashSet;
import static org.elasticsearch.indices.SystemIndices.EXTERNAL_SYSTEM_INDEX_ACCESS_CONTROL_HEADER_KEY;
import static org.elasticsearch.indices.SystemIndices.SYSTEM_INDEX_ACCESS_CONTROL_HEADER_KEY;
import static org.hamcrest.Matchers.arrayContaining;
import static org.hamcrest.Matchers.arrayContainingInAnyOrder;
import static org.hamcrest.Matchers.arrayWithSize;
import static org.hamcrest.Matchers.contains;
import static org.hamcrest.Matchers.containsInAnyOrder;
import static org.hamcrest.Matchers.containsString;
import static org.hamcrest.Matchers.empty;
import static org.hamcrest.Matchers.emptyArray;
import static org.hamcrest.Matchers.endsWith;
import static org.hamcrest.Matchers.equalTo;
import static org.hamcrest.Matchers.is;
import static org.hamcrest.Matchers.notNullValue;
import static org.hamcrest.Matchers.nullValue;
import static org.mockito.Mockito.mock;
import static org.mockito.Mockito.when;

public class IndexNameExpressionResolverTests extends ESTestCase {

    private IndexNameExpressionResolver indexNameExpressionResolver;
    private ThreadContext threadContext;
    private long epochMillis;

    private ThreadContext createThreadContext() {
        return new ThreadContext(Settings.EMPTY);
    }

    protected IndexNameExpressionResolver createIndexNameExpressionResolver(ThreadContext threadContext) {
        return TestIndexNameExpressionResolver.newInstance(threadContext);
    }

    @Override
    public void setUp() throws Exception {
        super.setUp();
        threadContext = createThreadContext();
        indexNameExpressionResolver = createIndexNameExpressionResolver(threadContext);
        epochMillis = randomLongBetween(1580536800000L, 1583042400000L);
    }

    public void testConcreteIndexNamesStrictExpand() {
        Metadata.Builder mdBuilder = Metadata.builder()
            .put(indexBuilder("foo").putAlias(AliasMetadata.builder("foofoobar")))
            .put(indexBuilder("foobar").putAlias(AliasMetadata.builder("foofoobar")))
            .put(indexBuilder("foofoo-closed").state(IndexMetadata.State.CLOSE))
            .put(indexBuilder("foofoo").putAlias(AliasMetadata.builder("barbaz")));

        ClusterState state = ClusterState.builder(new ClusterName("_name")).metadata(mdBuilder).build();

        for (IndicesOptions options : List.of(IndicesOptions.strictExpandOpen(), IndicesOptions.strictExpand())) {
            IndexNameExpressionResolver.Context context = new IndexNameExpressionResolver.Context(
                state,
                options,
                randomFrom(SystemIndexAccessLevel.values())
            );
            String[] results = indexNameExpressionResolver.concreteIndexNames(context, "foo");
            assertEquals(1, results.length);
            assertEquals("foo", results[0]);

            {
                IndexNotFoundException infe = expectThrows(
                    IndexNotFoundException.class,
                    () -> indexNameExpressionResolver.concreteIndexNames(context, "bar")
                );
                assertThat(infe.getIndex().getName(), equalTo("bar"));
            }

            results = indexNameExpressionResolver.concreteIndexNames(context, "foofoo", "foobar");
            assertEquals(2, results.length);
            assertThat(results, arrayContainingInAnyOrder("foofoo", "foobar"));

            results = indexNameExpressionResolver.concreteIndexNames(context, "foofoobar");
            assertEquals(new HashSet<>(Arrays.asList("foo", "foobar")), new HashSet<>(Arrays.asList(results)));

            {
                IndexNotFoundException infe = expectThrows(
                    IndexNotFoundException.class,
                    () -> indexNameExpressionResolver.concreteIndexNames(context, "foo", "bar")
                );
                assertThat(infe.getIndex().getName(), equalTo("bar"));
            }

            results = indexNameExpressionResolver.concreteIndexNames(context, "barbaz", "foobar");
            assertEquals(2, results.length);
            assertThat(results, arrayContainingInAnyOrder("foofoo", "foobar"));

            {
                IndexNotFoundException infe = expectThrows(
                    IndexNotFoundException.class,
                    () -> indexNameExpressionResolver.concreteIndexNames(context, "barbaz", "bar")
                );
                assertThat(infe.getIndex().getName(), equalTo("bar"));
            }

            results = indexNameExpressionResolver.concreteIndexNames(context, "baz*");
            assertThat(results, emptyArray());

            results = indexNameExpressionResolver.concreteIndexNames(context, "foo", "baz*");
            assertEquals(1, results.length);
            assertEquals("foo", results[0]);

            results = indexNameExpressionResolver.concreteIndexNames(context, Strings.EMPTY_ARRAY);
            Matcher<String[]> expectedResults = options == IndicesOptions.strictExpandOpen()
                ? arrayContainingInAnyOrder("foo", "foobar", "foofoo")
                : arrayContainingInAnyOrder("foo", "foobar", "foofoo", "foofoo-closed");
            assertThat(results, expectedResults);

            results = indexNameExpressionResolver.concreteIndexNames(context, (String[]) null);
            assertThat(results, expectedResults);

            results = indexNameExpressionResolver.concreteIndexNames(context, "foofoo*");
            assertThat(results, expectedResults);
        }
    }

    public void testConcreteIndexNamesLenientExpand() {
        Metadata.Builder mdBuilder = Metadata.builder()
            .put(indexBuilder("foo").putAlias(AliasMetadata.builder("foofoobar")))
            .put(indexBuilder("foobar").putAlias(AliasMetadata.builder("foofoobar")))
            .put(indexBuilder("foofoo-closed").state(IndexMetadata.State.CLOSE))
            .put(indexBuilder("foofoo").putAlias(AliasMetadata.builder("barbaz")));
        ClusterState state = ClusterState.builder(new ClusterName("_name")).metadata(mdBuilder).build();

        for (IndicesOptions options : List.of(IndicesOptions.lenientExpandOpen(), IndicesOptions.lenientExpand())) {
            IndexNameExpressionResolver.Context context = new IndexNameExpressionResolver.Context(
                state,
                options,
                randomFrom(SystemIndexAccessLevel.values())
            );
            String[] results = indexNameExpressionResolver.concreteIndexNames(context, "foo");
            assertEquals(1, results.length);
            assertEquals("foo", results[0]);

            results = indexNameExpressionResolver.concreteIndexNames(context, "bar");
            assertThat(results, emptyArray());

            results = indexNameExpressionResolver.concreteIndexNames(context, "foofoo", "foobar");
            assertEquals(2, results.length);
            assertThat(results, arrayContainingInAnyOrder("foofoo", "foobar"));

            results = indexNameExpressionResolver.concreteIndexNames(context, "foofoobar");
            assertEquals(2, results.length);
            assertEquals(new HashSet<>(Arrays.asList("foo", "foobar")), new HashSet<>(Arrays.asList(results)));

            results = indexNameExpressionResolver.concreteIndexNames(context, "foo", "bar");
            assertEquals(1, results.length);
            assertThat(results, arrayContainingInAnyOrder("foo"));

            results = indexNameExpressionResolver.concreteIndexNames(context, "barbaz", "foobar");
            assertEquals(2, results.length);
            assertThat(results, arrayContainingInAnyOrder("foofoo", "foobar"));

            results = indexNameExpressionResolver.concreteIndexNames(context, "barbaz", "bar");
            assertEquals(1, results.length);
            assertThat(results, arrayContainingInAnyOrder("foofoo"));

            results = indexNameExpressionResolver.concreteIndexNames(context, "baz*");
            assertThat(results, emptyArray());

            results = indexNameExpressionResolver.concreteIndexNames(context, "foo", "baz*");
            assertEquals(1, results.length);
            assertEquals("foo", results[0]);

            Matcher<String[]> expectedResults = options == IndicesOptions.lenientExpandOpen()
                ? arrayContainingInAnyOrder("foo", "foobar", "foofoo")
                : arrayContainingInAnyOrder("foo", "foobar", "foofoo", "foofoo-closed");

            results = indexNameExpressionResolver.concreteIndexNames(context, Strings.EMPTY_ARRAY);
            assertThat(results, expectedResults);

            results = indexNameExpressionResolver.concreteIndexNames(context, "foofoo*");
            assertThat(results, expectedResults);
        }
    }

    public void testConcreteIndexNamesIgnoreUnavailableDisallowEmpty() {
        Metadata.Builder mdBuilder = Metadata.builder()
            .put(indexBuilder("foo"))
            .put(indexBuilder("foobar"))
            .put(indexBuilder("foofoo-closed").state(IndexMetadata.State.CLOSE))
            .put(indexBuilder("foofoo").putAlias(AliasMetadata.builder("barbaz")));
        ClusterState state = ClusterState.builder(new ClusterName("_name")).metadata(mdBuilder).build();

        IndicesOptions expandOpen = IndicesOptions.fromOptions(true, false, true, false);
        IndicesOptions expand = IndicesOptions.fromOptions(true, false, true, true);

        for (IndicesOptions options : List.of(expandOpen, expand)) {
            IndexNameExpressionResolver.Context context = new IndexNameExpressionResolver.Context(
                state,
                options,
                randomFrom(SystemIndexAccessLevel.values())
            );
            String[] results = indexNameExpressionResolver.concreteIndexNames(context, "foo");
            assertEquals(1, results.length);
            assertEquals("foo", results[0]);

            {
                IndexNotFoundException infe = expectThrows(
                    IndexNotFoundException.class,
                    () -> indexNameExpressionResolver.concreteIndexNames(context, "bar")
                );
                assertThat(infe.getIndex().getName(), equalTo("bar"));
            }
            {
                IndexNotFoundException infe = expectThrows(
                    IndexNotFoundException.class,
                    () -> indexNameExpressionResolver.concreteIndexNames(context, "baz*")
                );
                assertThat(infe.getIndex().getName(), equalTo("baz*"));
            }
            {
                IndexNotFoundException infe = expectThrows(
                    IndexNotFoundException.class,
                    () -> indexNameExpressionResolver.concreteIndexNames(context, "foo", "baz*")
                );
                assertThat(infe.getIndex().getName(), equalTo("baz*"));
            }

            Matcher<String[]> expectedResults = options == expandOpen
                ? arrayContainingInAnyOrder("foo", "foobar", "foofoo")
                : arrayContainingInAnyOrder("foo", "foobar", "foofoo", "foofoo-closed");
            results = indexNameExpressionResolver.concreteIndexNames(context, Strings.EMPTY_ARRAY);
            assertThat(results, expectedResults);

            results = indexNameExpressionResolver.concreteIndexNames(context, Strings.EMPTY_ARRAY);
            assertThat(results, expectedResults);
        }
    }

    public void testConcreteIndexNamesExpandWildcards() {
        Metadata.Builder mdBuilder = Metadata.builder()
            .put(indexBuilder("foo").state(IndexMetadata.State.CLOSE))
            .put(indexBuilder("bar"))
            .put(indexBuilder("foobar").putAlias(AliasMetadata.builder("barbaz")))
            .put(indexBuilder("hidden", Settings.builder().put("index.hidden", true).build()))
            .put(indexBuilder(".hidden", Settings.builder().put("index.hidden", true).build()))
            .put(indexBuilder(".hidden-closed", Settings.builder().put("index.hidden", true).build()).state(IndexMetadata.State.CLOSE))
            .put(indexBuilder("hidden-closed", Settings.builder().put("index.hidden", true).build()).state(IndexMetadata.State.CLOSE));
        ClusterState state = ClusterState.builder(new ClusterName("_name")).metadata(mdBuilder).build();

        // Only closed
        IndicesOptions options = IndicesOptions.fromOptions(false, true, false, true, false);
        IndexNameExpressionResolver.Context context = new IndexNameExpressionResolver.Context(state, options, SystemIndexAccessLevel.NONE);
        String[] results = indexNameExpressionResolver.concreteIndexNames(context, Strings.EMPTY_ARRAY);
        assertEquals(1, results.length);
        assertEquals("foo", results[0]);

        results = indexNameExpressionResolver.concreteIndexNames(context, "foo*");
        assertEquals(1, results.length);
        assertEquals("foo", results[0]);

        // no wildcards, so wildcard expansion don't apply
        results = indexNameExpressionResolver.concreteIndexNames(context, "bar");
        assertEquals(1, results.length);
        assertEquals("bar", results[0]);

        // implicit hidden for dot indices based on wildcard starting with .
        results = indexNameExpressionResolver.concreteIndexNames(context, ".*");
        assertEquals(1, results.length);
        assertThat(results, arrayContainingInAnyOrder(".hidden-closed"));

        results = indexNameExpressionResolver.concreteIndexNames(context, ".hidd*");
        assertEquals(1, results.length);
        assertThat(results, arrayContainingInAnyOrder(".hidden-closed"));

        // Only open
        options = IndicesOptions.fromOptions(false, true, true, false, false);
        context = new IndexNameExpressionResolver.Context(state, options, SystemIndexAccessLevel.NONE);
        results = indexNameExpressionResolver.concreteIndexNames(context, Strings.EMPTY_ARRAY);
        assertEquals(2, results.length);
        assertThat(results, arrayContainingInAnyOrder("bar", "foobar"));

        results = indexNameExpressionResolver.concreteIndexNames(context, "foo*");
        assertEquals(1, results.length);
        assertEquals("foobar", results[0]);

        results = indexNameExpressionResolver.concreteIndexNames(context, "bar");
        assertEquals(1, results.length);
        assertEquals("bar", results[0]);

        // implicit hidden for dot indices based on wildcard starting with .
        results = indexNameExpressionResolver.concreteIndexNames(context, ".*");
        assertEquals(1, results.length);
        assertThat(results, arrayContainingInAnyOrder(".hidden"));

        results = indexNameExpressionResolver.concreteIndexNames(context, ".hidd*");
        assertEquals(1, results.length);
        assertThat(results, arrayContainingInAnyOrder(".hidden"));

        // Open and closed
        options = IndicesOptions.fromOptions(false, true, true, true, false);
        context = new IndexNameExpressionResolver.Context(state, options, SystemIndexAccessLevel.NONE);
        results = indexNameExpressionResolver.concreteIndexNames(context, Strings.EMPTY_ARRAY);
        assertEquals(3, results.length);
        assertThat(results, arrayContainingInAnyOrder("bar", "foobar", "foo"));

        results = indexNameExpressionResolver.concreteIndexNames(context, "foo*");
        assertEquals(2, results.length);
        assertThat(results, arrayContainingInAnyOrder("foobar", "foo"));

        results = indexNameExpressionResolver.concreteIndexNames(context, "bar");
        assertEquals(1, results.length);
        assertEquals("bar", results[0]);

        results = indexNameExpressionResolver.concreteIndexNames(context, "*", "-foo*");
        assertEquals(1, results.length);
        assertEquals("bar", results[0]);

        results = indexNameExpressionResolver.concreteIndexNames(context, "*", "-foo", "-foobar");
        assertEquals(1, results.length);
        assertEquals("bar", results[0]);

        results = indexNameExpressionResolver.concreteIndexNames(context, "*", "-foo", "*");
        assertEquals(3, results.length);
        assertThat(results, arrayContainingInAnyOrder("bar", "foobar", "foo"));

        results = indexNameExpressionResolver.concreteIndexNames(context, "-*");
        assertEquals(0, results.length);

        // implicit hidden for dot indices based on wildcard starting with .
        results = indexNameExpressionResolver.concreteIndexNames(context, ".*");
        assertEquals(2, results.length);
        assertThat(results, arrayContainingInAnyOrder(".hidden", ".hidden-closed"));

        results = indexNameExpressionResolver.concreteIndexNames(context, ".hidd*");
        assertEquals(2, results.length);
        assertThat(results, arrayContainingInAnyOrder(".hidden", ".hidden-closed"));

        // open closed and hidden
        options = IndicesOptions.fromOptions(false, true, true, true, true);
        context = new IndexNameExpressionResolver.Context(state, options, SystemIndexAccessLevel.NONE);
        results = indexNameExpressionResolver.concreteIndexNames(context, Strings.EMPTY_ARRAY);
        assertEquals(7, results.length);
        assertThat(results, arrayContainingInAnyOrder("bar", "foobar", "foo", "hidden", "hidden-closed", ".hidden", ".hidden-closed"));

        results = indexNameExpressionResolver.concreteIndexNames(context, "foo*");
        assertEquals(2, results.length);
        assertThat(results, arrayContainingInAnyOrder("foobar", "foo"));

        results = indexNameExpressionResolver.concreteIndexNames(context, "bar");
        assertEquals(1, results.length);
        assertEquals("bar", results[0]);

        results = indexNameExpressionResolver.concreteIndexNames(context, "*", "-foo*");
        assertEquals(5, results.length);
        assertThat(results, arrayContainingInAnyOrder("bar", "hidden", "hidden-closed", ".hidden", ".hidden-closed"));

        results = indexNameExpressionResolver.concreteIndexNames(context, "*", "-foo", "-foobar");
        assertEquals(5, results.length);
        assertThat(results, arrayContainingInAnyOrder("bar", "hidden", "hidden-closed", ".hidden", ".hidden-closed"));

        results = indexNameExpressionResolver.concreteIndexNames(context, "*", "-foo", "-foobar", "-hidden*");
        assertEquals(3, results.length);
        assertThat(results, arrayContainingInAnyOrder("bar", ".hidden", ".hidden-closed"));

        results = indexNameExpressionResolver.concreteIndexNames(context, "hidden*");
        assertEquals(2, results.length);
        assertThat(results, arrayContainingInAnyOrder("hidden", "hidden-closed"));

        results = indexNameExpressionResolver.concreteIndexNames(context, "hidden");
        assertEquals(1, results.length);
        assertThat(results, arrayContainingInAnyOrder("hidden"));

        results = indexNameExpressionResolver.concreteIndexNames(context, "hidden-closed");
        assertEquals(1, results.length);
        assertThat(results, arrayContainingInAnyOrder("hidden-closed"));

        results = indexNameExpressionResolver.concreteIndexNames(context, "-*");
        assertEquals(0, results.length);

        options = IndicesOptions.fromOptions(false, false, true, true, true);
        IndexNameExpressionResolver.Context context2 = new IndexNameExpressionResolver.Context(state, options, SystemIndexAccessLevel.NONE);
        IndexNotFoundException infe = expectThrows(
            IndexNotFoundException.class,
            () -> indexNameExpressionResolver.concreteIndexNames(context2, "-*")
        );
        assertThat(infe.getResourceId().toString(), equalTo("[-*]"));

        infe = expectThrows(
            IndexNotFoundException.class,
            // throws error because "-foobar" was not covered by a wildcard that included it
            () -> indexNameExpressionResolver.concreteIndexNames(context2, "bar", "hidden", "-foobar")
        );
        assertThat(
            infe.getMessage(),
            containsString(
                "if you intended to exclude this index, ensure that you use wildcards that include it " + "before explicitly excluding it"
            )
        );
        assertThat(infe.getResourceId().toString(), equalTo("[-foobar]"));

        // open and hidden
        options = IndicesOptions.fromOptions(false, true, true, false, true);
        context = new IndexNameExpressionResolver.Context(state, options, SystemIndexAccessLevel.NONE);
        results = indexNameExpressionResolver.concreteIndexNames(context, Strings.EMPTY_ARRAY);
        assertEquals(4, results.length);
        assertThat(results, arrayContainingInAnyOrder("bar", "foobar", "hidden", ".hidden"));

        results = indexNameExpressionResolver.concreteIndexNames(context, "foo*");
        assertEquals(1, results.length);
        assertEquals("foobar", results[0]);

        results = indexNameExpressionResolver.concreteIndexNames(context, "bar");
        assertEquals(1, results.length);
        assertEquals("bar", results[0]);

        results = indexNameExpressionResolver.concreteIndexNames(context, "h*");
        assertEquals(1, results.length);
        assertEquals("hidden", results[0]);

        // closed and hidden
        options = IndicesOptions.fromOptions(false, true, false, true, true);
        context = new IndexNameExpressionResolver.Context(state, options, SystemIndexAccessLevel.NONE);
        results = indexNameExpressionResolver.concreteIndexNames(context, Strings.EMPTY_ARRAY);
        assertEquals(3, results.length);
        assertThat(results, arrayContainingInAnyOrder("foo", "hidden-closed", ".hidden-closed"));

        results = indexNameExpressionResolver.concreteIndexNames(context, "foo*");
        assertEquals(1, results.length);
        assertEquals("foo", results[0]);

        results = indexNameExpressionResolver.concreteIndexNames(context, "bar");
        assertEquals(1, results.length);
        assertEquals("bar", results[0]);

        results = indexNameExpressionResolver.concreteIndexNames(context, "h*");
        assertEquals(1, results.length);
        assertEquals("hidden-closed", results[0]);

        // only hidden
        options = IndicesOptions.fromOptions(false, true, false, false, true);
        context = new IndexNameExpressionResolver.Context(state, options, SystemIndexAccessLevel.NONE);
        results = indexNameExpressionResolver.concreteIndexNames(context, Strings.EMPTY_ARRAY);
        assertThat(results, emptyArray());

        IndexNameExpressionResolver.Context context3 = context;
        infe = expectThrows(IndexNotFoundException.class, () -> indexNameExpressionResolver.concreteIndexNames(context3, "h*"));
        assertThat(infe.getResourceId().toString(), equalTo("[h*]"));

        results = indexNameExpressionResolver.concreteIndexNames(context, "hidden");
        assertThat(results, arrayContainingInAnyOrder("hidden"));

        results = indexNameExpressionResolver.concreteIndexNames(context, "hidden-closed");
        assertThat(results, arrayContainingInAnyOrder("hidden-closed"));
    }

    public void testConcreteIndexNamesNoExpandWildcards() {
        Metadata.Builder mdBuilder = Metadata.builder()
            .put(indexBuilder("foo").putAlias(AliasMetadata.builder("foofoobar")))
            .put(indexBuilder("foobar").putAlias(AliasMetadata.builder("foofoobar")))
            .put(indexBuilder("foofoo-closed").state(IndexMetadata.State.CLOSE))
            .put(indexBuilder("foofoo").putAlias(AliasMetadata.builder("barbaz")));
        ClusterState state = ClusterState.builder(new ClusterName("_name")).metadata(mdBuilder).build();

        // ignore unavailable and allow no indices
        {
            IndicesOptions noExpandLenient = IndicesOptions.fromOptions(true, true, false, false, randomBoolean());
            IndexNameExpressionResolver.Context context = new IndexNameExpressionResolver.Context(
                state,
                noExpandLenient,
                SystemIndexAccessLevel.NONE
            );
            String[] results = indexNameExpressionResolver.concreteIndexNames(context, "baz*");
            assertThat(results, emptyArray());

            results = indexNameExpressionResolver.concreteIndexNames(context, "foo", "baz*");
            assertEquals(1, results.length);
            assertEquals("foo", results[0]);

            results = indexNameExpressionResolver.concreteIndexNames(context, "foofoobar");
            assertEquals(2, results.length);
            assertThat(results, arrayContainingInAnyOrder("foo", "foobar"));

            results = indexNameExpressionResolver.concreteIndexNames(context, (String[]) null);
            assertEquals(0, results.length);

            results = indexNameExpressionResolver.concreteIndexNames(context, Strings.EMPTY_ARRAY);
            assertEquals(0, results.length);
        }

        // ignore unavailable but don't allow no indices
        {
            IndicesOptions noExpandDisallowEmpty = IndicesOptions.fromOptions(true, false, false, false, randomBoolean());
            IndexNameExpressionResolver.Context context = new IndexNameExpressionResolver.Context(
                state,
                noExpandDisallowEmpty,
                SystemIndexAccessLevel.NONE
            );

            {
                IndexNotFoundException infe = expectThrows(
                    IndexNotFoundException.class,
                    () -> indexNameExpressionResolver.concreteIndexNames(context, "baz*")
                );
                assertThat(infe.getIndex().getName(), equalTo("baz*"));
            }

            String[] results = indexNameExpressionResolver.concreteIndexNames(context, "foo", "baz*");
            assertEquals(1, results.length);
            assertEquals("foo", results[0]);

            results = indexNameExpressionResolver.concreteIndexNames(context, "foofoobar");
            assertEquals(2, results.length);
            assertThat(results, arrayContainingInAnyOrder("foo", "foobar"));

            {
                // unavailable indices are ignored but no indices are disallowed
                expectThrows(IndexNotFoundException.class, () -> indexNameExpressionResolver.concreteIndexNames(context, "bar", "baz"));
            }
        }

        // error on unavailable but allow no indices
        {
            IndicesOptions noExpandErrorUnavailable = IndicesOptions.fromOptions(false, true, false, false, randomBoolean());
            IndexNameExpressionResolver.Context context = new IndexNameExpressionResolver.Context(
                state,
                noExpandErrorUnavailable,
                SystemIndexAccessLevel.NONE
            );
            {
                IndexNotFoundException infe = expectThrows(
                    IndexNotFoundException.class,
                    () -> indexNameExpressionResolver.concreteIndexNames(context, "baz*")
                );
                assertThat(infe.getIndex().getName(), equalTo("baz*"));
            }
            {
                IndexNotFoundException infe = expectThrows(
                    IndexNotFoundException.class,
                    () -> indexNameExpressionResolver.concreteIndexNames(context, "foo", "baz*")
                );
                assertThat(infe.getIndex().getName(), equalTo("baz*"));
            }
            {
                // unavailable indices are not ignored, hence the error on the first unavailable indices encountered
                IndexNotFoundException infe = expectThrows(
                    IndexNotFoundException.class,
                    () -> indexNameExpressionResolver.concreteIndexNames(context, "bar", "baz")
                );
                assertThat(infe.getIndex().getName(), equalTo("bar"));
            }
            {
                String[] results = indexNameExpressionResolver.concreteIndexNames(context, "foofoobar");
                assertEquals(2, results.length);
                assertThat(results, arrayContainingInAnyOrder("foo", "foobar"));
            }
        }

        // error on both unavailable and no indices
        {
            IndicesOptions noExpandStrict = IndicesOptions.fromOptions(false, false, false, false, randomBoolean());
            IndexNameExpressionResolver.Context context = new IndexNameExpressionResolver.Context(
                state,
                noExpandStrict,
                SystemIndexAccessLevel.NONE
            );
            IndexNotFoundException infe = expectThrows(
                IndexNotFoundException.class,
                () -> indexNameExpressionResolver.concreteIndexNames(context, "baz*")
            );
            assertThat(infe.getIndex().getName(), equalTo("baz*"));

            IndexNotFoundException infe2 = expectThrows(
                IndexNotFoundException.class,
                () -> indexNameExpressionResolver.concreteIndexNames(context, "foo", "baz*")
            );
            assertThat(infe2.getIndex().getName(), equalTo("baz*"));

            String[] results = indexNameExpressionResolver.concreteIndexNames(context, "foofoobar");
            assertEquals(2, results.length);
            assertThat(results, arrayContainingInAnyOrder("foo", "foobar"));
        }
    }

    public void testIndexOptionsSingleIndexNoExpandWildcards() {
        Metadata.Builder mdBuilder = Metadata.builder()
            .put(indexBuilder("foo").putAlias(AliasMetadata.builder("foofoobar")))
            .put(indexBuilder("foobar").putAlias(AliasMetadata.builder("foofoobar")))
            .put(indexBuilder("foofoo-closed").state(IndexMetadata.State.CLOSE))
            .put(indexBuilder("foofoo").putAlias(AliasMetadata.builder("barbaz")));
        ClusterState state = ClusterState.builder(new ClusterName("_name")).metadata(mdBuilder).build();

        // error on both unavailable and no indices + every alias needs to expand to a single index

        {
            IndexNameExpressionResolver.Context context = new IndexNameExpressionResolver.Context(
                state,
                IndicesOptions.strictSingleIndexNoExpandForbidClosed(),
                SystemIndexAccessLevel.NONE
            );
            IndexNotFoundException infe = expectThrows(
                IndexNotFoundException.class,
                () -> indexNameExpressionResolver.concreteIndexNames(context, "baz*")
            );
            assertThat(infe.getIndex().getName(), equalTo("baz*"));
        }

        {
            IndexNameExpressionResolver.Context context = new IndexNameExpressionResolver.Context(
                state,
                IndicesOptions.strictSingleIndexNoExpandForbidClosed(),
                SystemIndexAccessLevel.NONE
            );
            IndexNotFoundException infe = expectThrows(
                IndexNotFoundException.class,
                () -> indexNameExpressionResolver.concreteIndexNames(context, "foo", "baz*")
            );
            assertThat(infe.getIndex().getName(), equalTo("baz*"));
        }

        {
            IndexNameExpressionResolver.Context context = new IndexNameExpressionResolver.Context(
                state,
                IndicesOptions.strictSingleIndexNoExpandForbidClosed(),
                SystemIndexAccessLevel.NONE
            );
            IllegalArgumentException e = expectThrows(
                IllegalArgumentException.class,
                () -> indexNameExpressionResolver.concreteIndexNames(context, "foofoobar")
            );
            assertThat(e.getMessage(), containsString("alias [foofoobar] has more than one index associated with it"));
        }

        {
            IndexNameExpressionResolver.Context context = new IndexNameExpressionResolver.Context(
                state,
                IndicesOptions.strictSingleIndexNoExpandForbidClosed(),
                SystemIndexAccessLevel.NONE
            );
            IllegalArgumentException e = expectThrows(
                IllegalArgumentException.class,
                () -> indexNameExpressionResolver.concreteIndexNames(context, "foo", "foofoobar")
            );
            assertThat(e.getMessage(), containsString("alias [foofoobar] has more than one index associated with it"));
        }

        {
            IndexNameExpressionResolver.Context context = new IndexNameExpressionResolver.Context(
                state,
                IndicesOptions.strictSingleIndexNoExpandForbidClosed(),
                SystemIndexAccessLevel.NONE
            );
            IndexClosedException ince = expectThrows(
                IndexClosedException.class,
                () -> indexNameExpressionResolver.concreteIndexNames(context, "foofoo-closed", "foofoobar")
            );
            assertThat(ince.getMessage(), equalTo("closed"));
            assertEquals(ince.getIndex().getName(), "foofoo-closed");
        }

        IndexNameExpressionResolver.Context context = new IndexNameExpressionResolver.Context(
            state,
            IndicesOptions.strictSingleIndexNoExpandForbidClosed(),
            SystemIndexAccessLevel.NONE
        );
        String[] results = indexNameExpressionResolver.concreteIndexNames(context, "foo", "barbaz");
        assertEquals(2, results.length);
        assertThat(results, arrayContainingInAnyOrder("foo", "foofoo"));
    }

    public void testIndexOptionsEmptyCluster() {
        ClusterState state = ClusterState.builder(new ClusterName("_name")).metadata(Metadata.builder().build()).build();

        IndicesOptions options = IndicesOptions.strictExpandOpen();
        final IndexNameExpressionResolver.Context context = new IndexNameExpressionResolver.Context(
            state,
            options,
            SystemIndexAccessLevel.NONE
        );
        String[] results = indexNameExpressionResolver.concreteIndexNames(context, Strings.EMPTY_ARRAY);
        assertThat(results, emptyArray());

        {
            IndexNotFoundException infe = expectThrows(
                IndexNotFoundException.class,
                () -> indexNameExpressionResolver.concreteIndexNames(context, "foo")
            );
            assertThat(infe.getIndex().getName(), equalTo("foo"));
        }

        results = indexNameExpressionResolver.concreteIndexNames(context, "foo*");
        assertThat(results, emptyArray());

        {
            IndexNotFoundException infe = expectThrows(
                IndexNotFoundException.class,
                () -> indexNameExpressionResolver.concreteIndexNames(context, "foo*", "bar")
            );
            assertThat(infe.getIndex().getName(), equalTo("bar"));
        }

        final IndexNameExpressionResolver.Context context2 = new IndexNameExpressionResolver.Context(
            state,
            IndicesOptions.lenientExpandOpen(),
            SystemIndexAccessLevel.NONE
        );
        results = indexNameExpressionResolver.concreteIndexNames(context2, Strings.EMPTY_ARRAY);
        assertThat(results, emptyArray());
        results = indexNameExpressionResolver.concreteIndexNames(context2, "foo");
        assertThat(results, emptyArray());
        results = indexNameExpressionResolver.concreteIndexNames(context2, "foo*");
        assertThat(results, emptyArray());
        results = indexNameExpressionResolver.concreteIndexNames(context2, "foo*", "bar");
        assertThat(results, emptyArray());

        final IndexNameExpressionResolver.Context context3 = new IndexNameExpressionResolver.Context(
            state,
            IndicesOptions.fromOptions(true, false, true, false),
            SystemIndexAccessLevel.NONE
        );
        {
            IndexNotFoundException infe = expectThrows(
                IndexNotFoundException.class,
                () -> indexNameExpressionResolver.concreteIndexNames(context3, Strings.EMPTY_ARRAY)
            );
            assertThat(infe.getResourceId().toString(), equalTo("[_all]"));
        }

        // no wildcard expand
        final IndexNameExpressionResolver.Context context4 = new IndexNameExpressionResolver.Context(
            state,
            IndicesOptions.fromOptions(false, true, false, false),
            randomFrom(SystemIndexAccessLevel.values())
        );
        results = indexNameExpressionResolver.concreteIndexNames(context4, Strings.EMPTY_ARRAY);
        assertThat(results, emptyArray());
        {
            IndexNotFoundException infe = expectThrows(
                IndexNotFoundException.class,
                () -> indexNameExpressionResolver.concreteIndexNames(context4, "foo")
            );
            assertThat(infe.getIndex().getName(), equalTo("foo"));
        }
        {
            IndexNotFoundException infe = expectThrows(
                IndexNotFoundException.class,
                () -> indexNameExpressionResolver.concreteIndexNames(context4, "foo*")
            );
            assertThat(infe.getIndex().getName(), equalTo("foo*"));
        }
        {
            IndexNotFoundException infe = expectThrows(
                IndexNotFoundException.class,
                () -> indexNameExpressionResolver.concreteIndexNames(context4, "bar", "foo*")
            );
            assertThat(infe.getIndex().getName(), equalTo("bar"));
        }
    }

    public void testConcreteIndicesIgnoreIndicesOneMissingIndex() {
        Metadata.Builder mdBuilder = Metadata.builder().put(indexBuilder("testXXX")).put(indexBuilder("kuku"));
        ClusterState state = ClusterState.builder(new ClusterName("_name")).metadata(mdBuilder).build();
        IndexNameExpressionResolver.Context context = new IndexNameExpressionResolver.Context(
            state,
            IndicesOptions.strictExpandOpen(),
            SystemIndexAccessLevel.NONE
        );
        IndexNotFoundException infe = expectThrows(
            IndexNotFoundException.class,
            () -> indexNameExpressionResolver.concreteIndexNames(context, "testZZZ")
        );
        assertThat(infe.getMessage(), is("no such index [testZZZ]"));
        // same as above, but DO NOT expand wildcards
        IndexNameExpressionResolver.Context context_no_expand = new IndexNameExpressionResolver.Context(
            state,
            IndicesOptions.builder().wildcardOptions(doNotExpandWildcards()).build(),
            randomFrom(SystemIndexAccessLevel.values())
        );
        IndexNotFoundException infe_no_expand = expectThrows(
            IndexNotFoundException.class,
            () -> indexNameExpressionResolver.concreteIndexNames(context_no_expand, "testZZZ")
        );
        assertThat(infe_no_expand.getMessage(), is("no such index [testZZZ]"));
    }

    public void testConcreteIndicesIgnoreIndicesOneMissingIndexOtherFound() {
        Metadata.Builder mdBuilder = Metadata.builder().put(indexBuilder("testXXX")).put(indexBuilder("kuku"));
        ClusterState state = ClusterState.builder(new ClusterName("_name")).metadata(mdBuilder).build();
        IndexNameExpressionResolver.Context context = new IndexNameExpressionResolver.Context(
            state,
            IndicesOptions.lenientExpandOpen(),
            SystemIndexAccessLevel.NONE
        );

        assertThat(
            newHashSet(indexNameExpressionResolver.concreteIndexNames(context, "testXXX", "testZZZ")),
            equalTo(newHashSet("testXXX"))
        );
    }

    public void testConcreteIndicesIgnoreIndicesAllMissing() {
        Metadata.Builder mdBuilder = Metadata.builder().put(indexBuilder("testXXX")).put(indexBuilder("kuku"));
        ClusterState state = ClusterState.builder(new ClusterName("_name")).metadata(mdBuilder).build();
        IndexNameExpressionResolver.Context context = new IndexNameExpressionResolver.Context(
            state,
            IndicesOptions.strictExpandOpen(),
            SystemIndexAccessLevel.NONE
        );

        IndexNotFoundException infe = expectThrows(
            IndexNotFoundException.class,
            () -> indexNameExpressionResolver.concreteIndexNames(context, "testMo", "testMahdy")
        );
        assertThat(infe.getMessage(), is("no such index [testMo]"));
        // same as above, but DO NOT expand wildcards
        IndexNameExpressionResolver.Context context_no_expand = new IndexNameExpressionResolver.Context(
            state,
            IndicesOptions.builder().wildcardOptions(doNotExpandWildcards()).build(),
            randomFrom(SystemIndexAccessLevel.values())
        );
        IndexNotFoundException infe_no_expand = expectThrows(
            IndexNotFoundException.class,
            () -> indexNameExpressionResolver.concreteIndexNames(context_no_expand, "testMo", "testMahdy")
        );
        assertThat(infe_no_expand.getMessage(), is("no such index [testMo]"));
    }

    public void testConcreteIndicesIgnoreIndicesEmptyRequest() {
        Metadata.Builder mdBuilder = Metadata.builder().put(indexBuilder("testXXX")).put(indexBuilder("kuku"));
        ClusterState state = ClusterState.builder(new ClusterName("_name")).metadata(mdBuilder).build();
        IndexNameExpressionResolver.Context context = new IndexNameExpressionResolver.Context(
            state,
            IndicesOptions.lenientExpandOpen(),
            SystemIndexAccessLevel.NONE
        );
        assertThat(newHashSet(indexNameExpressionResolver.concreteIndexNames(context)), equalTo(newHashSet("kuku", "testXXX")));
    }

    public void testConcreteIndicesNoIndicesErrorMessage() {
        Metadata.Builder mdBuilder = Metadata.builder();
        ClusterState state = ClusterState.builder(new ClusterName("_name")).metadata(mdBuilder).build();
        IndexNameExpressionResolver.Context context = new IndexNameExpressionResolver.Context(
            state,
            IndicesOptions.fromOptions(false, false, true, true),
            SystemIndexAccessLevel.NONE
        );
        IndexNotFoundException infe = expectThrows(
            IndexNotFoundException.class,
            () -> indexNameExpressionResolver.concreteIndices(context, new String[] {})
        );
        assertThat(infe.getMessage(), is("no such index [_all] and no indices exist"));
    }

    public void testConcreteIndicesNoIndicesErrorMessageNoExpand() {
        Metadata.Builder mdBuilder = Metadata.builder();
        ClusterState state = ClusterState.builder(new ClusterName("_name")).metadata(mdBuilder).build();
        IndexNameExpressionResolver.Context context = new IndexNameExpressionResolver.Context(
            state,
            IndicesOptions.fromOptions(false, false, false, false),
            SystemIndexAccessLevel.NONE
        );
        IndexNotFoundException infe = expectThrows(
            IndexNotFoundException.class,
            () -> indexNameExpressionResolver.concreteIndices(context, new String[] {})
        );
        assertThat(infe.getMessage(), is("no such index [_all] and no indices exist"));
    }

    public void testConcreteIndicesWildcardExpansion() {
        Metadata.Builder mdBuilder = Metadata.builder()
            .put(indexBuilder("testXXX").state(State.OPEN))
            .put(indexBuilder("testXXY").state(State.OPEN))
            .put(indexBuilder("testXYY").state(State.CLOSE))
            .put(indexBuilder("testYYY").state(State.OPEN))
            .put(indexBuilder("testYYX").state(State.OPEN));
        ClusterState state = ClusterState.builder(new ClusterName("_name")).metadata(mdBuilder).build();

        IndexNameExpressionResolver.Context context = new IndexNameExpressionResolver.Context(
            state,
            IndicesOptions.fromOptions(true, true, false, false),
            SystemIndexAccessLevel.NONE
        );
        assertThat(newHashSet(indexNameExpressionResolver.concreteIndexNames(context, "testX*")), equalTo(new HashSet<String>()));
        context = new IndexNameExpressionResolver.Context(
            state,
            IndicesOptions.fromOptions(true, true, true, false),
            SystemIndexAccessLevel.NONE
        );
        assertThat(
            newHashSet(indexNameExpressionResolver.concreteIndexNames(context, "testX*")),
            equalTo(newHashSet("testXXX", "testXXY"))
        );
        context = new IndexNameExpressionResolver.Context(
            state,
            IndicesOptions.fromOptions(true, true, false, true),
            SystemIndexAccessLevel.NONE
        );
        assertThat(newHashSet(indexNameExpressionResolver.concreteIndexNames(context, "testX*")), equalTo(newHashSet("testXYY")));
        context = new IndexNameExpressionResolver.Context(
            state,
            IndicesOptions.fromOptions(true, true, true, true),
            SystemIndexAccessLevel.NONE
        );
        assertThat(
            newHashSet(indexNameExpressionResolver.concreteIndexNames(context, "testX*")),
            equalTo(newHashSet("testXXX", "testXXY", "testXYY"))
        );
    }

    public void testConcreteIndicesWildcardWithNegation() {
        Metadata.Builder mdBuilder = Metadata.builder()
            .put(indexBuilder("testXXX").state(State.OPEN))
            .put(indexBuilder("testXXY").state(State.OPEN))
            .put(indexBuilder("testXYY").state(State.OPEN))
            .put(indexBuilder("-testXYZ").state(State.OPEN))
            .put(indexBuilder("-testXZZ").state(State.OPEN))
            .put(indexBuilder("-testYYY").state(State.OPEN))
            .put(indexBuilder("testYYY").state(State.OPEN))
            .put(indexBuilder("testYYX").state(State.OPEN));
        ClusterState state = ClusterState.builder(new ClusterName("_name")).metadata(mdBuilder).build();

        IndexNameExpressionResolver.Context context = new IndexNameExpressionResolver.Context(
            state,
            IndicesOptions.fromOptions(true, true, true, true),
            SystemIndexAccessLevel.NONE
        );
        assertThat(
            newHashSet(indexNameExpressionResolver.concreteIndexNames(context, "testX*")),
            equalTo(newHashSet("testXXX", "testXXY", "testXYY"))
        );

        assertThat(
            newHashSet(indexNameExpressionResolver.concreteIndexNames(context, "test*", "-testX*")),
            equalTo(newHashSet("testYYY", "testYYX"))
        );

        assertThat(
            newHashSet(indexNameExpressionResolver.concreteIndexNames(context, "-testX*")),
            equalTo(newHashSet("-testXYZ", "-testXZZ"))
        );

        assertThat(
            newHashSet(indexNameExpressionResolver.concreteIndexNames(context, "testXXY", "-testX*")),
            equalTo(newHashSet("testXXY", "-testXYZ", "-testXZZ"))
        );

        assertThat(
            newHashSet(indexNameExpressionResolver.concreteIndexNames(context, "*", "--testX*")),
            equalTo(newHashSet("testXXX", "testXXY", "testXYY", "testYYX", "testYYY", "-testYYY"))
        );

        assertThat(
            newHashSet(indexNameExpressionResolver.concreteIndexNames(context, "-testXXX", "test*")),
            equalTo(newHashSet("testYYX", "testXXX", "testXYY", "testYYY", "testXXY"))
        );

        assertThat(
            newHashSet(indexNameExpressionResolver.concreteIndexNames(context, "test*", "-testXXX")),
            equalTo(newHashSet("testYYX", "testXYY", "testYYY", "testXXY"))
        );

        assertThat(
            newHashSet(indexNameExpressionResolver.concreteIndexNames(context, "testXXX", "testXXY", "testYYY", "-testYYY")),
            equalTo(newHashSet("testXXX", "testXXY", "testYYY", "-testYYY"))
        );

        assertThat(
            newHashSet(indexNameExpressionResolver.concreteIndexNames(context, "testYYY", "testYYX", "testX*", "-testXXX")),
            equalTo(newHashSet("testYYY", "testYYX", "testXXY", "testXYY"))
        );

        assertThat(
            newHashSet(indexNameExpressionResolver.concreteIndexNames(context, "-testXXX", "*testY*", "-testYYY")),
            equalTo(newHashSet("testYYX", "-testYYY"))
        );

        String[] indexNames = indexNameExpressionResolver.concreteIndexNames(state, IndicesOptions.lenientExpandOpen(), "-doesnotexist");
        assertEquals(0, indexNames.length);

        assertThat(
            newHashSet(indexNameExpressionResolver.concreteIndexNames(state, IndicesOptions.lenientExpandOpen(), "-*")),
            equalTo(newHashSet("-testXYZ", "-testXZZ", "-testYYY"))
        );

        assertThat(
            newHashSet(
                indexNameExpressionResolver.concreteIndexNames(
                    state,
                    IndicesOptions.lenientExpandOpen(),
                    "testXXX",
                    "testXXY",
                    "testXYY",
                    "-testXXY"
                )
            ),
            equalTo(newHashSet("testXXX", "testXYY", "testXXY"))
        );

        indexNames = indexNameExpressionResolver.concreteIndexNames(state, IndicesOptions.lenientExpandOpen(), "*", "-*");
        assertEquals(0, indexNames.length);
    }

    public void testConcreteIndicesWildcardAndAliases() {
        Metadata.Builder mdBuilder = Metadata.builder()
            .put(indexBuilder("foo_foo").state(State.OPEN).putAlias(AliasMetadata.builder("foo")))
            .put(indexBuilder("bar_bar").state(State.OPEN).putAlias(AliasMetadata.builder("foo")));
        ClusterState state = ClusterState.builder(new ClusterName("_name")).metadata(mdBuilder).build();

        // when ignoreAliases option is set, concreteIndexNames resolves the provided expressions
        // only against the defined indices
        IndicesOptions ignoreAliasesOptions = IndicesOptions.fromOptions(false, randomBoolean(), true, false, true, false, true, false);

        String[] indexNamesIndexWildcard = indexNameExpressionResolver.concreteIndexNames(state, ignoreAliasesOptions, "foo*");

        assertEquals(1, indexNamesIndexWildcard.length);
        assertEquals("foo_foo", indexNamesIndexWildcard[0]);

        indexNamesIndexWildcard = indexNameExpressionResolver.concreteIndexNames(state, ignoreAliasesOptions, "*o");

        assertEquals(1, indexNamesIndexWildcard.length);
        assertEquals("foo_foo", indexNamesIndexWildcard[0]);

        indexNamesIndexWildcard = indexNameExpressionResolver.concreteIndexNames(state, ignoreAliasesOptions, "f*o");

        assertEquals(1, indexNamesIndexWildcard.length);
        assertEquals("foo_foo", indexNamesIndexWildcard[0]);

        IllegalArgumentException iae = expectThrows(
            IllegalArgumentException.class,
            () -> indexNameExpressionResolver.concreteIndexNames(state, ignoreAliasesOptions, "foo")
        );
        assertEquals(
            "The provided expression [foo] matches an alias, specify the corresponding concrete indices instead.",
            iae.getMessage()
        );

        // same as above, but DO NOT expand wildcards
        iae = expectThrows(
            IllegalArgumentException.class,
            () -> indexNameExpressionResolver.concreteIndexNames(
                state,
                IndicesOptions.fromOptions(false, randomBoolean(), false, false, true, false, true, false),
                "foo"
            )
        );
        assertEquals(
            "The provided expression [foo] matches an alias, specify the corresponding concrete indices instead.",
            iae.getMessage()
        );

        // when ignoreAliases option is not set, concreteIndexNames resolves the provided
        // expressions against the defined indices and aliases
        IndicesOptions indicesAndAliasesOptions = IndicesOptions.fromOptions(
            false,
            randomBoolean(),
            true,
            false,
            true,
            false,
            false,
            false
        );

        List<String> indexNames = Arrays.asList(indexNameExpressionResolver.concreteIndexNames(state, indicesAndAliasesOptions, "foo*"));
        assertEquals(2, indexNames.size());
        assertTrue(indexNames.contains("foo_foo"));
        assertTrue(indexNames.contains("bar_bar"));

        indexNames = Arrays.asList(indexNameExpressionResolver.concreteIndexNames(state, indicesAndAliasesOptions, "*o"));
        assertEquals(2, indexNames.size());
        assertTrue(indexNames.contains("foo_foo"));
        assertTrue(indexNames.contains("bar_bar"));

        indexNames = Arrays.asList(indexNameExpressionResolver.concreteIndexNames(state, indicesAndAliasesOptions, "f*o"));
        assertEquals(2, indexNames.size());
        assertTrue(indexNames.contains("foo_foo"));
        assertTrue(indexNames.contains("bar_bar"));

        indexNames = Arrays.asList(indexNameExpressionResolver.concreteIndexNames(state, indicesAndAliasesOptions, "foo"));
        assertEquals(2, indexNames.size());
        assertTrue(indexNames.contains("foo_foo"));
        assertTrue(indexNames.contains("bar_bar"));

        // same as above, but DO NOT expand wildcards
        indicesAndAliasesOptions = IndicesOptions.fromOptions(false, randomBoolean(), false, false, true, false, false, false);
        indexNames = Arrays.asList(indexNameExpressionResolver.concreteIndexNames(state, indicesAndAliasesOptions, "foo"));
        assertEquals(2, indexNames.size());
        assertTrue(indexNames.contains("foo_foo"));
        assertTrue(indexNames.contains("bar_bar"));
    }

    public void testHiddenAliasAndHiddenIndexResolution() {
        final String visibleIndex = "visible_index";
        final String hiddenIndex = "hidden_index";
        final String visibleAlias = "visible_alias";
        final String hiddenAlias = "hidden_alias";
        final String dottedHiddenAlias = ".hidden_alias";
        final String dottedHiddenIndex = ".hidden_index";

        IndicesOptions excludeHiddenOptions = IndicesOptions.fromOptions(false, true, true, false, false, true, false, false, false);
        IndicesOptions includeHiddenOptions = IndicesOptions.fromOptions(false, true, true, false, true, true, false, false, false);

        {
            // A visible index with a visible alias and a hidden index with a hidden alias
            Metadata.Builder mdBuilder = Metadata.builder()
                .put(indexBuilder(visibleIndex).state(State.OPEN).putAlias(AliasMetadata.builder(visibleAlias)))
                .put(
                    indexBuilder(hiddenIndex, Settings.builder().put(INDEX_HIDDEN_SETTING.getKey(), true).build()).state(State.OPEN)
                        .putAlias(AliasMetadata.builder(hiddenAlias).isHidden(true))
                );
            ClusterState state = ClusterState.builder(new ClusterName("_name")).metadata(mdBuilder).build();

            // A total wildcard should only be resolved to visible indices
            String[] indexNames;
            indexNames = indexNameExpressionResolver.concreteIndexNames(state, excludeHiddenOptions, "*");
            assertThat(Arrays.asList(indexNames), containsInAnyOrder(visibleIndex));

            // Unless hidden is specified in the options
            indexNames = indexNameExpressionResolver.concreteIndexNames(state, includeHiddenOptions, "*");
            assertThat(Arrays.asList(indexNames), containsInAnyOrder(visibleIndex, hiddenIndex));

            // Both hidden indices and hidden aliases should not be included in wildcard resolution
            indexNames = indexNameExpressionResolver.concreteIndexNames(state, excludeHiddenOptions, "hidden*", "visible*");
            assertThat(Arrays.asList(indexNames), containsInAnyOrder(visibleIndex));

            // unless it's specified in the options
            indexNames = indexNameExpressionResolver.concreteIndexNames(state, includeHiddenOptions, "hidden*", "visible*");
            assertThat(Arrays.asList(indexNames), containsInAnyOrder(visibleIndex, hiddenIndex));

            // Only visible aliases should be included in wildcard resolution
            indexNames = indexNameExpressionResolver.concreteIndexNames(state, excludeHiddenOptions, "*_alias");
            assertThat(Arrays.asList(indexNames), containsInAnyOrder(visibleIndex));

            // unless, again, it's specified in the options
            indexNames = indexNameExpressionResolver.concreteIndexNames(state, includeHiddenOptions, "*_alias");
            assertThat(Arrays.asList(indexNames), containsInAnyOrder(visibleIndex, hiddenIndex));

            // If we specify a hidden alias by name, the options shouldn't matter.
            indexNames = indexNameExpressionResolver.concreteIndexNames(state, includeHiddenOptions, hiddenAlias);
            assertThat(Arrays.asList(indexNames), containsInAnyOrder(hiddenIndex));

            indexNames = indexNameExpressionResolver.concreteIndexNames(state, excludeHiddenOptions, hiddenAlias);
            assertThat(Arrays.asList(indexNames), containsInAnyOrder(hiddenIndex));
        }

        {
            // A visible alias that points to one hidden and one visible index
            Metadata.Builder mdBuilder = Metadata.builder()
                .put(indexBuilder(visibleIndex).state(State.OPEN).putAlias(AliasMetadata.builder(visibleAlias)))
                .put(
                    indexBuilder(hiddenIndex, Settings.builder().put(INDEX_HIDDEN_SETTING.getKey(), true).build()).state(State.OPEN)
                        .putAlias(AliasMetadata.builder(visibleAlias))
                );
            ClusterState state = ClusterState.builder(new ClusterName("_name")).metadata(mdBuilder).build();

            // If the alias is resolved to concrete indices, it should resolve to all the indices it points to, hidden or not.
            String[] indexNames;
            indexNames = indexNameExpressionResolver.concreteIndexNames(state, excludeHiddenOptions, "*_alias");
            assertThat(Arrays.asList(indexNames), containsInAnyOrder(visibleIndex, hiddenIndex));
            indexNames = indexNameExpressionResolver.concreteIndexNames(state, includeHiddenOptions, "*_alias");
            assertThat(Arrays.asList(indexNames), containsInAnyOrder(visibleIndex, hiddenIndex));
            indexNames = indexNameExpressionResolver.concreteIndexNames(state, includeHiddenOptions, visibleAlias);
            assertThat(Arrays.asList(indexNames), containsInAnyOrder(visibleIndex, hiddenIndex));
            indexNames = indexNameExpressionResolver.concreteIndexNames(state, includeHiddenOptions, visibleAlias);
            assertThat(Arrays.asList(indexNames), containsInAnyOrder(visibleIndex, hiddenIndex));

            // total wildcards should also resolve both visible and hidden indices if there is a visible alias
            indexNames = indexNameExpressionResolver.concreteIndexNames(state, excludeHiddenOptions, "*");
            assertThat(Arrays.asList(indexNames), containsInAnyOrder(visibleIndex, hiddenIndex));
        }

        {
            // A hidden alias that points to one hidden and one visible index
            Metadata.Builder mdBuilder = Metadata.builder()
                .put(indexBuilder(visibleIndex).state(State.OPEN).putAlias(AliasMetadata.builder(hiddenAlias).isHidden(true)))
                .put(
                    indexBuilder(hiddenIndex, Settings.builder().put(INDEX_HIDDEN_SETTING.getKey(), true).build()).state(State.OPEN)
                        .putAlias(AliasMetadata.builder(hiddenAlias).isHidden(true))
                );
            ClusterState state = ClusterState.builder(new ClusterName("_name")).metadata(mdBuilder).build();

            String[] indexNames;
            indexNames = indexNameExpressionResolver.concreteIndexNames(state, excludeHiddenOptions, "*");
            assertThat(Arrays.asList(indexNames), containsInAnyOrder(visibleIndex));
            indexNames = indexNameExpressionResolver.concreteIndexNames(state, includeHiddenOptions, "*");
            assertThat(Arrays.asList(indexNames), containsInAnyOrder(visibleIndex, hiddenIndex));

            // A query that only matches the hidden resolves to no indices
            indexNames = indexNameExpressionResolver.concreteIndexNames(state, excludeHiddenOptions, "*_alias");
            assertThat(Arrays.asList(indexNames), empty());

            // But if we include hidden it should be resolved to both indices
            indexNames = indexNameExpressionResolver.concreteIndexNames(state, includeHiddenOptions, "*_alias");
            assertThat(Arrays.asList(indexNames), containsInAnyOrder(visibleIndex, hiddenIndex));

            // If we specify the alias by name it should resolve to both indices, regardless of if the options specify hidden
            indexNames = indexNameExpressionResolver.concreteIndexNames(state, excludeHiddenOptions, hiddenAlias);
            assertThat(Arrays.asList(indexNames), containsInAnyOrder(visibleIndex, hiddenIndex));
            indexNames = indexNameExpressionResolver.concreteIndexNames(state, includeHiddenOptions, hiddenAlias);
            assertThat(Arrays.asList(indexNames), containsInAnyOrder(visibleIndex, hiddenIndex));
        }

        {
            // A hidden alias with a dot-prefixed name that points to one hidden index with a dot prefix, and one hidden index without
            Metadata.Builder mdBuilder = Metadata.builder()
                .put(
                    indexBuilder(dottedHiddenIndex, Settings.builder().put(INDEX_HIDDEN_SETTING.getKey(), true).build()).state(State.OPEN)
                        .putAlias(AliasMetadata.builder(dottedHiddenAlias).isHidden(true))
                )
                .put(
                    indexBuilder(hiddenIndex, Settings.builder().put(INDEX_HIDDEN_SETTING.getKey(), true).build()).state(State.OPEN)
                        .putAlias(AliasMetadata.builder(dottedHiddenAlias).isHidden(true))
                );
            ClusterState state = ClusterState.builder(new ClusterName("_name")).metadata(mdBuilder).build();

            String[] indexNames;
            // A dot-prefixed pattern that includes only the hidden alias should resolve to both, regardless of the options
            indexNames = indexNameExpressionResolver.concreteIndexNames(state, includeHiddenOptions, ".hidden_a*");
            assertThat(Arrays.asList(indexNames), containsInAnyOrder(dottedHiddenIndex, hiddenIndex));
            indexNames = indexNameExpressionResolver.concreteIndexNames(state, excludeHiddenOptions, ".hidden_a*");
            assertThat(Arrays.asList(indexNames), containsInAnyOrder(dottedHiddenIndex, hiddenIndex));

            // A query that doesn't include the dot resolves to no indices
            indexNames = indexNameExpressionResolver.concreteIndexNames(state, excludeHiddenOptions, "*_alias");
            assertThat(Arrays.asList(indexNames), empty());

            // But should include both indices if the options do include hidden
            indexNames = indexNameExpressionResolver.concreteIndexNames(state, includeHiddenOptions, "*_alias");
            assertThat(Arrays.asList(indexNames), containsInAnyOrder(dottedHiddenIndex, hiddenIndex));
        }
    }

    public void testHiddenIndexWithVisibleAliasOverlappingNameResolution() {
        final String hiddenIndex = "my-hidden-index";
        final String hiddenAlias = "my-hidden-alias";
        final String visibleAlias = "my-visible-alias";

        IndicesOptions excludeHiddenOptions = IndicesOptions.fromOptions(false, true, true, false, false, true, false, false, false);
        IndicesOptions includeHiddenOptions = IndicesOptions.fromOptions(false, true, true, false, true, true, false, false, false);

        Metadata.Builder mdBuilder = Metadata.builder()
            .put(
                indexBuilder(hiddenIndex, Settings.builder().put(INDEX_HIDDEN_SETTING.getKey(), true).build()).state(State.OPEN)
                    .putAlias(AliasMetadata.builder(hiddenAlias).isHidden(true))
                    .putAlias(AliasMetadata.builder(visibleAlias).build())
            );
        ClusterState state = ClusterState.builder(new ClusterName("_name")).metadata(mdBuilder).build();

        String[] indexNames;
        indexNames = indexNameExpressionResolver.concreteIndexNames(state, excludeHiddenOptions, "my-*");
        assertThat(Arrays.asList(indexNames), containsInAnyOrder(hiddenIndex));

        indexNames = indexNameExpressionResolver.concreteIndexNames(state, excludeHiddenOptions, "my-hidden*");
        assertThat(Arrays.asList(indexNames), empty());
        indexNames = indexNameExpressionResolver.concreteIndexNames(state, excludeHiddenOptions, "my-*", "-my-visible*");
        assertThat(Arrays.asList(indexNames), empty());
        indexNames = indexNameExpressionResolver.concreteIndexNames(state, includeHiddenOptions, "my-hidden*", "-my-hidden-a*");
        assertThat(Arrays.asList(indexNames), empty());
    }

    /**
     * test resolving _all pattern (null, empty array or "_all") for random IndicesOptions
     */
    public void testConcreteIndicesAllPatternRandom() {
        for (int i = 0; i < 10; i++) {
            final String[] allIndices = switch (randomIntBetween(0, 2)) {
                case 0 -> null;
                case 1 -> new String[0];
                case 2 -> new String[] { Metadata.ALL };
                default -> throw new UnsupportedOperationException();
            };
            final IndicesOptions indicesOptions = IndicesOptions.fromOptions(
                randomBoolean(),
                randomBoolean(),
                randomBoolean(),
                randomBoolean()
            );

            {
                ClusterState state = ClusterState.builder(new ClusterName("_name")).metadata(Metadata.builder().build()).build();
                IndexNameExpressionResolver.Context context = new IndexNameExpressionResolver.Context(
                    state,
                    indicesOptions,
                    SystemIndexAccessLevel.NONE
                );

                // with no indices, asking for all indices should return empty list or exception, depending on indices options
                if (indicesOptions.allowNoIndices()) {
                    String[] concreteIndices = indexNameExpressionResolver.concreteIndexNames(context, allIndices);
                    assertThat(concreteIndices, notNullValue());
                    assertThat(concreteIndices.length, equalTo(0));
                } else {
                    expectThrows(IndexNotFoundException.class, () -> indexNameExpressionResolver.concreteIndexNames(context, allIndices));
                }
            }

            {
                // with existing indices, asking for all indices should return all open/closed indices depending on options
                Metadata.Builder mdBuilder = Metadata.builder()
                    .put(indexBuilder("aaa").state(State.OPEN).putAlias(AliasMetadata.builder("aaa_alias1")))
                    .put(indexBuilder("bbb").state(State.OPEN).putAlias(AliasMetadata.builder("bbb_alias1")))
                    .put(indexBuilder("ccc").state(State.CLOSE).putAlias(AliasMetadata.builder("ccc_alias1")));
                ClusterState state = ClusterState.builder(new ClusterName("_name")).metadata(mdBuilder).build();
                IndexNameExpressionResolver.Context context = new IndexNameExpressionResolver.Context(
                    state,
                    indicesOptions,
                    SystemIndexAccessLevel.NONE
                );
                if (indicesOptions.expandWildcardsOpen() || indicesOptions.expandWildcardsClosed() || indicesOptions.allowNoIndices()) {
                    String[] concreteIndices = indexNameExpressionResolver.concreteIndexNames(context, allIndices);
                    assertThat(concreteIndices, notNullValue());
                    int expectedNumberOfIndices = 0;
                    if (indicesOptions.expandWildcardsOpen()) {
                        expectedNumberOfIndices += 2;
                    }
                    if (indicesOptions.expandWildcardsClosed()) {
                        expectedNumberOfIndices += 1;
                    }
                    assertThat(concreteIndices.length, equalTo(expectedNumberOfIndices));
                } else {
                    expectThrows(IndexNotFoundException.class, () -> indexNameExpressionResolver.concreteIndexNames(context, allIndices));
                }
            }
        }
    }

    /**
     * test resolving wildcard pattern that matches no index of alias for random IndicesOptions
     */
    public void testConcreteIndicesWildcardNoMatch() {
        for (int i = 0; i < 10; i++) {
            IndicesOptions indicesOptions = IndicesOptions.fromOptions(randomBoolean(), randomBoolean(), randomBoolean(), randomBoolean());
            Metadata.Builder mdBuilder = Metadata.builder()
                .put(indexBuilder("aaa").state(State.OPEN).putAlias(AliasMetadata.builder("aaa_alias1")))
                .put(indexBuilder("bbb").state(State.OPEN).putAlias(AliasMetadata.builder("bbb_alias1")))
                .put(indexBuilder("ccc").state(State.CLOSE).putAlias(AliasMetadata.builder("ccc_alias1")));
            ClusterState state = ClusterState.builder(new ClusterName("_name")).metadata(mdBuilder).build();
            IndexNameExpressionResolver.Context context = new IndexNameExpressionResolver.Context(
                state,
                indicesOptions,
                SystemIndexAccessLevel.NONE
            );

            if (indicesOptions.allowNoIndices() == false
                || indicesOptions.expandWildcardExpressions() == false && indicesOptions.ignoreUnavailable() == false) {
                expectThrows(IndexNotFoundException.class, () -> indexNameExpressionResolver.concreteIndexNames(context, "Foo*"));
            } else {
                // asking for non existing wildcard pattern should return empty list or exception
                String[] concreteIndices = indexNameExpressionResolver.concreteIndexNames(context, "Foo*");
                assertThat(concreteIndices, notNullValue());
                assertThat(concreteIndices.length, equalTo(0));
            }
        }
    }

    public void testIsAllIndicesNull() {
        assertThat(IndexNameExpressionResolver.isAllIndices(null), equalTo(true));
    }

<<<<<<< HEAD
    public void testIsAllIndicesEmpty() throws Exception {
        assertThat(IndexNameExpressionResolver.isAllIndices(List.of()), equalTo(true));
    }

    public void testIsAllIndicesExplicitAll() throws Exception {
        assertThat(IndexNameExpressionResolver.isAllIndices(List.of("_all")), equalTo(true));
    }

    public void testIsAllIndicesExplicitAllPlusOther() throws Exception {
        assertThat(IndexNameExpressionResolver.isAllIndices(List.of("_all", "other")), equalTo(false));
    }

    public void testIsAllIndicesNormalIndexes() throws Exception {
        assertThat(IndexNameExpressionResolver.isAllIndices(List.of("index1", "index2", "index3")), equalTo(false));
    }

    public void testIsAllIndicesWildcard() throws Exception {
=======
    public void testIsAllIndicesEmpty() {
        assertThat(IndexNameExpressionResolver.isAllIndices(List.of()), equalTo(true));
    }

    public void testIsAllIndicesExplicitAll() {
        assertThat(IndexNameExpressionResolver.isAllIndices(List.of("_all")), equalTo(true));
    }

    public void testIsAllIndicesExplicitAllPlusOther() {
        assertThat(IndexNameExpressionResolver.isAllIndices(List.of("_all", "other")), equalTo(false));
    }

    public void testIsNoneIndices() {
        assertThat(IndexNameExpressionResolver.isNoneExpression(new String[] { "*", "-*" }), equalTo(true));
    }

    public void testIsAllIndicesNormalIndexes() {
        assertThat(IndexNameExpressionResolver.isAllIndices(List.of("index1", "index2", "index3")), equalTo(false));
    }

    public void testIsAllIndicesWildcard() {
>>>>>>> 930a99cc
        assertThat(IndexNameExpressionResolver.isAllIndices(List.of("*")), equalTo(false));
    }

    public void testIsExplicitAllIndicesNull() {
        assertThat(IndexNameExpressionResolver.isExplicitAllPattern(null), equalTo(false));
    }

<<<<<<< HEAD
    public void testIsExplicitAllIndicesEmpty() throws Exception {
        assertThat(IndexNameExpressionResolver.isExplicitAllPattern(List.of()), equalTo(false));
    }

    public void testIsExplicitAllIndicesExplicitAll() throws Exception {
        assertThat(IndexNameExpressionResolver.isExplicitAllPattern(List.of("_all")), equalTo(true));
    }

    public void testIsExplicitAllIndicesExplicitAllPlusOther() throws Exception {
        assertThat(IndexNameExpressionResolver.isExplicitAllPattern(List.of("_all", "other")), equalTo(false));
    }

    public void testIsExplicitAllIndicesNormalIndexes() throws Exception {
        assertThat(IndexNameExpressionResolver.isExplicitAllPattern(List.of("index1", "index2", "index3")), equalTo(false));
    }

    public void testIsExplicitAllIndicesWildcard() throws Exception {
=======
    public void testIsExplicitAllIndicesEmpty() {
        assertThat(IndexNameExpressionResolver.isExplicitAllPattern(List.of()), equalTo(false));
    }

    public void testIsExplicitAllIndicesExplicitAll() {
        assertThat(IndexNameExpressionResolver.isExplicitAllPattern(List.of("_all")), equalTo(true));
    }

    public void testIsExplicitAllIndicesExplicitAllPlusOther() {
        assertThat(IndexNameExpressionResolver.isExplicitAllPattern(List.of("_all", "other")), equalTo(false));
    }

    public void testIsExplicitAllIndicesNormalIndexes() {
        assertThat(IndexNameExpressionResolver.isExplicitAllPattern(List.of("index1", "index2", "index3")), equalTo(false));
    }

    public void testIsExplicitAllIndicesWildcard() {
>>>>>>> 930a99cc
        assertThat(IndexNameExpressionResolver.isExplicitAllPattern(List.of("*")), equalTo(false));
    }

    public void testIndexOptionsFailClosedIndicesAndAliases() {
        Metadata.Builder mdBuilder = Metadata.builder()
            .put(
                indexBuilder("foo1-closed").state(IndexMetadata.State.CLOSE)
                    .putAlias(AliasMetadata.builder("foobar1-closed"))
                    .putAlias(AliasMetadata.builder("foobar2-closed"))
            )
            .put(indexBuilder("foo2-closed").state(IndexMetadata.State.CLOSE).putAlias(AliasMetadata.builder("foobar2-closed")))
            .put(indexBuilder("foo3").putAlias(AliasMetadata.builder("foobar2-closed")));
        ClusterState state = ClusterState.builder(new ClusterName("_name")).metadata(mdBuilder).build();

        IndexNameExpressionResolver.Context contextICE = new IndexNameExpressionResolver.Context(
            state,
            IndicesOptions.strictExpandOpenAndForbidClosed(),
            SystemIndexAccessLevel.NONE
        );
        expectThrows(IndexClosedException.class, () -> indexNameExpressionResolver.concreteIndexNames(contextICE, "foo1-closed"));
        expectThrows(IndexClosedException.class, () -> indexNameExpressionResolver.concreteIndexNames(contextICE, "foobar1-closed"));

        IndexNameExpressionResolver.Context context = new IndexNameExpressionResolver.Context(
            state,
            IndicesOptions.fromOptions(
                true,
                contextICE.getOptions().allowNoIndices(),
                contextICE.getOptions().expandWildcardsOpen(),
                contextICE.getOptions().expandWildcardsClosed(),
                contextICE.getOptions()
            ),
            SystemIndexAccessLevel.NONE
        );
        String[] results = indexNameExpressionResolver.concreteIndexNames(context, "foo1-closed");
        assertThat(results, emptyArray());

        results = indexNameExpressionResolver.concreteIndexNames(context, "foobar1-closed");
        assertThat(results, emptyArray());

        context = new IndexNameExpressionResolver.Context(state, IndicesOptions.lenientExpandOpen(), SystemIndexAccessLevel.NONE);
        results = indexNameExpressionResolver.concreteIndexNames(context, "foo1-closed");
        assertThat(results, arrayWithSize(1));
        assertThat(results, arrayContaining("foo1-closed"));

        results = indexNameExpressionResolver.concreteIndexNames(context, "foobar1-closed");
        assertThat(results, arrayWithSize(1));
        assertThat(results, arrayContaining("foo1-closed"));

        // testing an alias pointing to three indices:
        context = new IndexNameExpressionResolver.Context(
            state,
            IndicesOptions.strictExpandOpenAndForbidClosed(),
            SystemIndexAccessLevel.NONE
        );
        try {
            indexNameExpressionResolver.concreteIndexNames(context, "foobar2-closed");
            fail("foo2-closed should be closed, but it is open");
        } catch (IndexClosedException e) {
            // expected
        }

        context = new IndexNameExpressionResolver.Context(
            state,
            IndicesOptions.fromOptions(
                true,
                context.getOptions().allowNoIndices(),
                context.getOptions().expandWildcardsOpen(),
                context.getOptions().expandWildcardsClosed(),
                context.getOptions()
            ),
            SystemIndexAccessLevel.NONE
        );
        results = indexNameExpressionResolver.concreteIndexNames(context, "foobar2-closed");
        assertThat(results, arrayWithSize(1));
        assertThat(results, arrayContaining("foo3"));

        context = new IndexNameExpressionResolver.Context(state, IndicesOptions.lenientExpandOpen(), SystemIndexAccessLevel.NONE);
        results = indexNameExpressionResolver.concreteIndexNames(context, "foobar2-closed");
        assertThat(results, arrayWithSize(3));
        assertThat(results, arrayContainingInAnyOrder("foo1-closed", "foo2-closed", "foo3"));
    }

    public void testDedupConcreteIndices() {
        Metadata.Builder mdBuilder = Metadata.builder().put(indexBuilder("index1").putAlias(AliasMetadata.builder("alias1")));
        ClusterState state = ClusterState.builder(new ClusterName("_name")).metadata(mdBuilder).build();
        IndicesOptions[] indicesOptions = new IndicesOptions[] {
            IndicesOptions.strictExpandOpen(),
            IndicesOptions.strictExpand(),
            IndicesOptions.lenientExpandOpen(),
            IndicesOptions.strictExpandOpenAndForbidClosed() };
        for (IndicesOptions options : indicesOptions) {
            IndexNameExpressionResolver.Context context = new IndexNameExpressionResolver.Context(
                state,
                options,
                SystemIndexAccessLevel.NONE
            );
            String[] results = indexNameExpressionResolver.concreteIndexNames(context, "index1", "index1", "alias1");
            assertThat(results, equalTo(new String[] { "index1" }));
        }
    }

    public void testFilterClosedIndicesOnAliases() {
        Metadata.Builder mdBuilder = Metadata.builder()
            .put(indexBuilder("test-0").state(State.OPEN).putAlias(AliasMetadata.builder("alias-0")))
            .put(indexBuilder("test-1").state(IndexMetadata.State.CLOSE).putAlias(AliasMetadata.builder("alias-1")));
        ClusterState state = ClusterState.builder(new ClusterName("_name")).metadata(mdBuilder).build();

        IndexNameExpressionResolver.Context context = new IndexNameExpressionResolver.Context(
            state,
            IndicesOptions.lenientExpandOpen(),
            SystemIndexAccessLevel.NONE
        );
        String[] strings = indexNameExpressionResolver.concreteIndexNames(context, "alias-*");
        assertArrayEquals(new String[] { "test-0" }, strings);

        context = new IndexNameExpressionResolver.Context(state, IndicesOptions.strictExpandOpen(), SystemIndexAccessLevel.NONE);
        strings = indexNameExpressionResolver.concreteIndexNames(context, "alias-*");

        assertArrayEquals(new String[] { "test-0" }, strings);
    }

    public void testResolveExpressions() {
        Metadata.Builder mdBuilder = Metadata.builder()
            .put(indexBuilder("test-0").state(State.OPEN).putAlias(AliasMetadata.builder("alias-0").filter("{ \"term\": \"foo\"}")))
            .put(indexBuilder("test-1").state(State.OPEN).putAlias(AliasMetadata.builder("alias-1")));
        ClusterState state = ClusterState.builder(new ClusterName("_name")).metadata(mdBuilder).build();

        assertEquals(Set.of("alias-0", "alias-1"), indexNameExpressionResolver.resolveExpressions(state, "alias-*"));
        assertEquals(Set.of("test-0", "alias-0", "alias-1"), indexNameExpressionResolver.resolveExpressions(state, "test-0", "alias-*"));
        assertEquals(
            Set.of("test-0", "test-1", "alias-0", "alias-1"),
            indexNameExpressionResolver.resolveExpressions(state, "test-*", "alias-*")
        );
        assertEquals(Set.of("test-1", "alias-1"), indexNameExpressionResolver.resolveExpressions(state, "*-1"));
    }

    public void testFilteringAliases() {
        Metadata.Builder mdBuilder = Metadata.builder()
            .put(indexBuilder("test-0").state(State.OPEN).putAlias(AliasMetadata.builder("alias-0").filter("{ \"term\": \"foo\"}")))
            .put(indexBuilder("test-1").state(State.OPEN).putAlias(AliasMetadata.builder("alias-1")));
        ClusterState state = ClusterState.builder(new ClusterName("_name")).metadata(mdBuilder).build();

        Set<String> resolvedExpressions = Set.of("alias-0", "alias-1");
        String[] strings = indexNameExpressionResolver.filteringAliases(state, "test-0", resolvedExpressions);
        assertArrayEquals(new String[] { "alias-0" }, strings);

        // concrete index supersedes filtering alias
        resolvedExpressions = Set.of("test-0", "alias-0", "alias-1");
        strings = indexNameExpressionResolver.filteringAliases(state, "test-0", resolvedExpressions);
        assertNull(strings);

        resolvedExpressions = Set.of("test-0", "test-1", "alias-0", "alias-1");
        strings = indexNameExpressionResolver.filteringAliases(state, "test-0", resolvedExpressions);
        assertNull(strings);
    }

    public void testIndexAliases() {
        Metadata.Builder mdBuilder = Metadata.builder()
            .put(
                indexBuilder("test-0").state(State.OPEN)
                    .putAlias(AliasMetadata.builder("test-alias-0").filter("{ \"term\": \"foo\"}"))
                    .putAlias(AliasMetadata.builder("test-alias-1").filter("{ \"term\": \"foo\"}"))
                    .putAlias(AliasMetadata.builder("test-alias-non-filtering"))
            );
        ClusterState state = ClusterState.builder(new ClusterName("_name")).metadata(mdBuilder).build();
        Set<String> resolvedExpressions = indexNameExpressionResolver.resolveExpressions(state, "test-*");

        String[] strings = indexNameExpressionResolver.indexAliases(state, "test-0", x -> true, x -> true, true, resolvedExpressions);
        Arrays.sort(strings);
        assertArrayEquals(new String[] { "test-alias-0", "test-alias-1", "test-alias-non-filtering" }, strings);

        strings = indexNameExpressionResolver.indexAliases(
            state,
            "test-0",
            x -> x.alias().equals("test-alias-1"),
            x -> false,
            true,
            resolvedExpressions
        );
        assertArrayEquals(null, strings);
    }

    public void testIndexAliasesDataStreamAliases() {
        final String dataStreamName1 = "logs-foobar";
        final String dataStreamName2 = "logs-barbaz";
        IndexMetadata backingIndex1 = createBackingIndex(dataStreamName1, 1).build();
        IndexMetadata backingIndex2 = createBackingIndex(dataStreamName2, 1).build();
        Metadata.Builder mdBuilder = Metadata.builder()
            .put(backingIndex1, false)
            .put(backingIndex2, false)
            .put(newInstance(dataStreamName1, List.of(backingIndex1.getIndex())))
            .put(newInstance(dataStreamName2, List.of(backingIndex2.getIndex())));
        mdBuilder.put("logs_foo", dataStreamName1, null, "{ \"term\": \"foo\"}");
        mdBuilder.put("logs", dataStreamName1, null, "{ \"term\": \"logs\"}");
        mdBuilder.put("logs_bar", dataStreamName1, null, null);
        mdBuilder.put("logs_baz", dataStreamName2, null, "{ \"term\": \"logs\"}");
        mdBuilder.put("logs_baz2", dataStreamName2, null, null);
        ClusterState state = ClusterState.builder(new ClusterName("_name")).metadata(mdBuilder).build();
        {
            // Only resolve aliases with with that refer to dataStreamName1
            Set<String> resolvedExpressions = indexNameExpressionResolver.resolveExpressions(state, "l*");
            String index = backingIndex1.getIndex().getName();
            String[] result = indexNameExpressionResolver.indexAliases(state, index, x -> true, x -> true, true, resolvedExpressions);
            assertThat(result, arrayContainingInAnyOrder("logs_foo", "logs", "logs_bar"));
        }
        {
            // Only resolve aliases with with that refer to dataStreamName2
            Set<String> resolvedExpressions = indexNameExpressionResolver.resolveExpressions(state, "l*");
            String index = backingIndex2.getIndex().getName();
            String[] result = indexNameExpressionResolver.indexAliases(state, index, x -> true, x -> true, true, resolvedExpressions);
            assertThat(result, arrayContainingInAnyOrder("logs_baz", "logs_baz2"));
        }
        {
            // Null is returned, because skipping identity check and resolvedExpressions contains the backing index name
            Set<String> resolvedExpressions = indexNameExpressionResolver.resolveExpressions(state, "l*");
            String index = backingIndex2.getIndex().getName();
            String[] result = indexNameExpressionResolver.indexAliases(state, index, x -> true, x -> true, false, resolvedExpressions);
            assertThat(result, nullValue());
        }
        {
            // Null is returned, because the wildcard expands to a list of aliases containing an unfiltered alias for dataStreamName1
            Set<String> resolvedExpressions = indexNameExpressionResolver.resolveExpressions(state, "l*");
            String index = backingIndex1.getIndex().getName();
            String[] result = indexNameExpressionResolver.indexAliases(
                state,
                index,
                x -> true,
                DataStreamAlias::filteringRequired,
                true,
                resolvedExpressions
            );
            assertThat(result, nullValue());
        }
        {
            // Null is returned, because an unfiltered alias is targeting the same data stream
            Set<String> resolvedExpressions = indexNameExpressionResolver.resolveExpressions(state, "logs_bar", "logs");
            String index = backingIndex1.getIndex().getName();
            String[] result = indexNameExpressionResolver.indexAliases(
                state,
                index,
                x -> true,
                DataStreamAlias::filteringRequired,
                true,
                resolvedExpressions
            );
            assertThat(result, nullValue());
        }
        {
            // The filtered alias is returned because although we target the data stream name, skipIdentity is true
            Set<String> resolvedExpressions = indexNameExpressionResolver.resolveExpressions(state, dataStreamName1, "logs");
            String index = backingIndex1.getIndex().getName();
            String[] result = indexNameExpressionResolver.indexAliases(
                state,
                index,
                x -> true,
                DataStreamAlias::filteringRequired,
                true,
                resolvedExpressions
            );
            assertThat(result, arrayContainingInAnyOrder("logs"));
        }
        {
            // Null is returned because we target the data stream name and skipIdentity is false
            Set<String> resolvedExpressions = indexNameExpressionResolver.resolveExpressions(state, dataStreamName1, "logs");
            String index = backingIndex1.getIndex().getName();
            String[] result = indexNameExpressionResolver.indexAliases(
                state,
                index,
                x -> true,
                DataStreamAlias::filteringRequired,
                false,
                resolvedExpressions
            );
            assertThat(result, nullValue());
        }
    }

    public void testIndexAliasesSkipIdentity() {
        Metadata.Builder mdBuilder = Metadata.builder()
            .put(
                indexBuilder("test-0").state(State.OPEN)
                    .putAlias(AliasMetadata.builder("test-alias"))
                    .putAlias(AliasMetadata.builder("other-alias"))
            );
        ClusterState state = ClusterState.builder(new ClusterName("_name")).metadata(mdBuilder).build();

        Set<String> resolvedExpressions = Set.of("test-0", "test-alias");
        String[] aliases = indexNameExpressionResolver.indexAliases(state, "test-0", x -> true, x -> true, false, resolvedExpressions);
        assertNull(aliases);
        aliases = indexNameExpressionResolver.indexAliases(state, "test-0", x -> true, x -> true, true, resolvedExpressions);
        assertArrayEquals(new String[] { "test-alias" }, aliases);

        resolvedExpressions = Collections.singleton("other-alias");
        aliases = indexNameExpressionResolver.indexAliases(state, "test-0", x -> true, x -> true, false, resolvedExpressions);
        assertArrayEquals(new String[] { "other-alias" }, aliases);
        aliases = indexNameExpressionResolver.indexAliases(state, "test-0", x -> true, x -> true, true, resolvedExpressions);
        assertArrayEquals(new String[] { "other-alias" }, aliases);
    }

    public void testConcreteWriteIndexSuccessful() {
        boolean testZeroWriteIndex = randomBoolean();
        Metadata.Builder mdBuilder = Metadata.builder()
            .put(
                indexBuilder("test-0").state(State.OPEN)
                    .putAlias(AliasMetadata.builder("test-alias").writeIndex(testZeroWriteIndex ? true : null))
            );
        ClusterState state = ClusterState.builder(new ClusterName("_name")).metadata(mdBuilder).build();
        String[] strings = indexNameExpressionResolver.indexAliases(
            state,
            "test-0",
            x -> true,
            x -> true,
            true,
            Set.of("test-0", "test-alias")
        );
        Arrays.sort(strings);
        assertArrayEquals(new String[] { "test-alias" }, strings);
        IndicesRequest request = new IndicesRequest() {

            @Override
            public String[] indices() {
                return new String[] { "test-alias" };
            }

            @Override
            public IndicesOptions indicesOptions() {
                return IndicesOptions.strictSingleIndexNoExpandForbidClosed();
            }

        };
        Index writeIndex = indexNameExpressionResolver.concreteWriteIndex(state, request);
        assertThat(writeIndex.getName(), equalTo("test-0"));

        state = ClusterState.builder(state)
            .metadata(
                Metadata.builder(state.metadata())
                    .put(
                        indexBuilder("test-1").putAlias(
                            AliasMetadata.builder("test-alias").writeIndex(testZeroWriteIndex ? randomFrom(false, null) : true)
                        )
                    )
            )
            .build();
        writeIndex = indexNameExpressionResolver.concreteWriteIndex(state, request);
        assertThat(writeIndex.getName(), equalTo(testZeroWriteIndex ? "test-0" : "test-1"));
    }

    public void testConcreteWriteIndexWithInvalidIndicesRequest() {
        Metadata.Builder mdBuilder = Metadata.builder()
            .put(indexBuilder("test-0").state(State.OPEN).putAlias(AliasMetadata.builder("test-alias")));
        ClusterState state = ClusterState.builder(new ClusterName("_name")).metadata(mdBuilder).build();
        Function<String[], IndicesRequest> requestGen = (indices) -> new IndicesRequest() {

            @Override
            public String[] indices() {
                return indices;
            }

            @Override
            public IndicesOptions indicesOptions() {
                return IndicesOptions.strictSingleIndexNoExpandForbidClosed();
            }

        };
        IllegalArgumentException exception = expectThrows(
            IllegalArgumentException.class,
            () -> indexNameExpressionResolver.concreteWriteIndex(state, requestGen.apply(null))
        );
        assertThat(exception.getMessage(), equalTo("indices request must specify a single index expression"));
        exception = expectThrows(
            IllegalArgumentException.class,
            () -> indexNameExpressionResolver.concreteWriteIndex(state, requestGen.apply(new String[] { "too", "many" }))
        );
        assertThat(exception.getMessage(), equalTo("indices request must specify a single index expression"));

    }

    public void testConcreteWriteIndexWithWildcardExpansion() {
        boolean testZeroWriteIndex = randomBoolean();
        Metadata.Builder mdBuilder = Metadata.builder()
            .put(
                indexBuilder("test-1").state(State.OPEN)
                    .putAlias(AliasMetadata.builder("test-alias").writeIndex(testZeroWriteIndex ? true : null))
            )
            .put(
                indexBuilder("test-0").state(State.OPEN)
                    .putAlias(AliasMetadata.builder("test-alias").writeIndex(testZeroWriteIndex ? randomFrom(false, null) : true))
            );
        ClusterState state = ClusterState.builder(new ClusterName("_name")).metadata(mdBuilder).build();
        String[] strings = indexNameExpressionResolver.indexAliases(
            state,
            "test-0",
            x -> true,
            x -> true,
            true,
            Set.of("test-0", "test-1", "test-alias")
        );
        Arrays.sort(strings);
        assertArrayEquals(new String[] { "test-alias" }, strings);
        IndicesRequest request = new IndicesRequest() {

            @Override
            public String[] indices() {
                return new String[] { "test-*" };
            }

            @Override
            public IndicesOptions indicesOptions() {
                return IndicesOptions.strictExpandOpenAndForbidClosed();
            }

        };

        IllegalArgumentException exception = expectThrows(
            IllegalArgumentException.class,
            () -> indexNameExpressionResolver.concreteWriteIndex(state, request)
        );
        assertThat(
            exception.getMessage(),
            equalTo("The index expression [test-*] and options provided did not point to a single write-index")
        );
    }

    public void testConcreteWriteIndexWithNoWriteIndexWithSingleIndex() {
        Metadata.Builder mdBuilder = Metadata.builder()
            .put(indexBuilder("test-0").state(State.OPEN).putAlias(AliasMetadata.builder("test-alias").writeIndex(false)));
        ClusterState state = ClusterState.builder(new ClusterName("_name")).metadata(mdBuilder).build();
        String[] strings = indexNameExpressionResolver.indexAliases(
            state,
            "test-0",
            x -> true,
            x -> true,
            true,
            Set.of("test-0", "test-alias")
        );
        Arrays.sort(strings);
        assertArrayEquals(new String[] { "test-alias" }, strings);
        DocWriteRequest<?> request = randomFrom(
            new IndexRequest("test-alias"),
            new UpdateRequest("test-alias", "_id"),
            new DeleteRequest("test-alias")
        );
        IllegalArgumentException exception = expectThrows(
            IllegalArgumentException.class,
            () -> indexNameExpressionResolver.concreteWriteIndex(state, request.indicesOptions(), request.indices()[0], false, false)
        );
        assertThat(
            exception.getMessage(),
            equalTo(
                "no write index is defined for alias [test-alias]."
                    + " The write index may be explicitly disabled using is_write_index=false or the alias points to multiple"
                    + " indices without one being designated as a write index"
            )
        );
    }

    public void testConcreteWriteIndexWithNoWriteIndexWithMultipleIndices() {
        Metadata.Builder mdBuilder = Metadata.builder()
            .put(indexBuilder("test-0").state(State.OPEN).putAlias(AliasMetadata.builder("test-alias").writeIndex(randomFrom(false, null))))
            .put(
                indexBuilder("test-1").state(State.OPEN).putAlias(AliasMetadata.builder("test-alias").writeIndex(randomFrom(false, null)))
            );
        ClusterState state = ClusterState.builder(new ClusterName("_name")).metadata(mdBuilder).build();
        String[] strings = indexNameExpressionResolver.indexAliases(
            state,
            "test-0",
            x -> true,
            x -> true,
            true,
            Set.of("test-0", "test-1", "test-alias")
        );
        Arrays.sort(strings);
        assertArrayEquals(new String[] { "test-alias" }, strings);
        DocWriteRequest<?> request = randomFrom(
            new IndexRequest("test-alias"),
            new UpdateRequest("test-alias", "_id"),
            new DeleteRequest("test-alias")
        );
        IllegalArgumentException exception = expectThrows(
            IllegalArgumentException.class,
            () -> indexNameExpressionResolver.concreteWriteIndex(state, request.indicesOptions(), request.indices()[0], false, false)
        );
        assertThat(
            exception.getMessage(),
            equalTo(
                "no write index is defined for alias [test-alias]."
                    + " The write index may be explicitly disabled using is_write_index=false or the alias points to multiple"
                    + " indices without one being designated as a write index"
            )
        );
    }

    public void testAliasResolutionNotAllowingMultipleIndices() {
        boolean test0WriteIndex = randomBoolean();
        Metadata.Builder mdBuilder = Metadata.builder()
            .put(
                indexBuilder("test-0").state(State.OPEN)
                    .putAlias(AliasMetadata.builder("test-alias").writeIndex(randomFrom(test0WriteIndex, null)))
            )
            .put(
                indexBuilder("test-1").state(State.OPEN)
                    .putAlias(AliasMetadata.builder("test-alias").writeIndex(randomFrom(test0WriteIndex == false, null)))
            );
        ClusterState state = ClusterState.builder(new ClusterName("_name")).metadata(mdBuilder).build();
        String[] strings = indexNameExpressionResolver.indexAliases(
            state,
            "test-0",
            x -> true,
            x -> true,
            true,
            Set.of("test-0", "test-1", "test-alias")
        );
        Arrays.sort(strings);
        assertArrayEquals(new String[] { "test-alias" }, strings);
        IllegalArgumentException exception = expectThrows(
            IllegalArgumentException.class,
            () -> indexNameExpressionResolver.concreteIndexNames(
                state,
                IndicesOptions.strictSingleIndexNoExpandForbidClosed(),
                "test-alias"
            )
        );
        assertThat(exception.getMessage(), endsWith(", can't execute a single index op"));
    }

    public void testDeleteIndexIgnoresAliases() {
        Metadata.Builder mdBuilder = Metadata.builder()
            .put(indexBuilder("test-index").state(State.OPEN).putAlias(AliasMetadata.builder("test-alias")))
            .put(indexBuilder("index").state(State.OPEN).putAlias(AliasMetadata.builder("test-alias2")));
        ClusterState state = ClusterState.builder(new ClusterName("_name")).metadata(mdBuilder).build();
        {
            IndexNotFoundException infe = expectThrows(
                IndexNotFoundException.class,
                () -> indexNameExpressionResolver.concreteIndexNames(state, new DeleteIndexRequest("does_not_exist"))
            );
            assertEquals("does_not_exist", infe.getIndex().getName());
            assertEquals("no such index [does_not_exist]", infe.getMessage());
        }
        {
            // same delete request but with request options that DO NOT expand wildcards
            DeleteIndexRequest request = new DeleteIndexRequest("does_not_exist").indicesOptions(
                IndicesOptions.builder().wildcardOptions(doNotExpandWildcards()).build()
            );
            IndexNotFoundException infe = expectThrows(
                IndexNotFoundException.class,
                () -> indexNameExpressionResolver.concreteIndexNames(state, request)
            );
            assertEquals("does_not_exist", infe.getIndex().getName());
            assertEquals("no such index [does_not_exist]", infe.getMessage());
        }
        {
            IllegalArgumentException iae = expectThrows(
                IllegalArgumentException.class,
                () -> indexNameExpressionResolver.concreteIndexNames(state, new DeleteIndexRequest("test-alias"))
            );
            assertEquals(
                "The provided expression [test-alias] matches an alias, specify the corresponding concrete indices instead.",
                iae.getMessage()
            );
        }
        {
            // same delete request but with request options that DO NOT expand wildcards
            DeleteIndexRequest request = new DeleteIndexRequest("test-alias").indicesOptions(
                IndicesOptions.fromOptions(false, true, false, false, false, false, true, false)
            );
            IllegalArgumentException iae = expectThrows(
                IllegalArgumentException.class,
                () -> indexNameExpressionResolver.concreteIndexNames(state, request)
            );
            assertEquals(
                "The provided expression [test-alias] matches an alias, specify the corresponding concrete indices instead.",
                iae.getMessage()
            );
        }
        {
            DeleteIndexRequest deleteIndexRequest = new DeleteIndexRequest("test-alias");
            deleteIndexRequest.indicesOptions(IndicesOptions.fromOptions(true, true, true, true, false, false, true, false));
            String[] indices = indexNameExpressionResolver.concreteIndexNames(state, deleteIndexRequest);
            assertEquals(0, indices.length);
        }
        {
            // same request as above but with request options that DO NOT expand wildcards
            DeleteIndexRequest deleteIndexRequest = new DeleteIndexRequest("test-alias");
            deleteIndexRequest.indicesOptions(IndicesOptions.fromOptions(true, true, false, false, false, false, true, false));
            String[] indices = indexNameExpressionResolver.concreteIndexNames(state, deleteIndexRequest);
            assertEquals(0, indices.length);
        }
        {
            DeleteIndexRequest deleteIndexRequest = new DeleteIndexRequest("test-a*");
            deleteIndexRequest.indicesOptions(IndicesOptions.fromOptions(randomBoolean(), false, true, true, false, false, true, false));
            IndexNotFoundException infe = expectThrows(
                IndexNotFoundException.class,
                () -> indexNameExpressionResolver.concreteIndexNames(state, deleteIndexRequest)
            );
            assertEquals(infe.getIndex().getName(), "test-a*");
        }
        {
            String[] indices = indexNameExpressionResolver.concreteIndexNames(state, new DeleteIndexRequest("test-a*"));
            assertEquals(0, indices.length);
        }
        {
            String[] indices = indexNameExpressionResolver.concreteIndexNames(state, new DeleteIndexRequest("test-index"));
            assertEquals(1, indices.length);
            assertEquals("test-index", indices[0]);
        }
        {
            String[] indices = indexNameExpressionResolver.concreteIndexNames(
                state,
                new DeleteIndexRequest("test-index").indicesOptions(
                    IndicesOptions.fromOptions(false, true, false, false, false, false, false, false)
                )
            );
            assertEquals(1, indices.length);
            assertEquals("test-index", indices[0]);
        }
        {
            String[] indices = indexNameExpressionResolver.concreteIndexNames(state, new DeleteIndexRequest("test-*"));
            assertEquals(1, indices.length);
            assertEquals("test-index", indices[0]);
        }
    }

    public void testIndicesAliasesRequestIgnoresAliases() {
        Metadata.Builder mdBuilder = Metadata.builder()
            .put(indexBuilder("test-index").state(State.OPEN).putAlias(AliasMetadata.builder("test-alias")))
            .put(indexBuilder("index").state(State.OPEN).putAlias(AliasMetadata.builder("test-alias2")));
        ClusterState state = ClusterState.builder(new ClusterName("_name")).metadata(mdBuilder).build();
        {
            IndicesAliasesRequest.AliasActions aliasActions = IndicesAliasesRequest.AliasActions.add().index("test-alias");
            IllegalArgumentException iae = expectThrows(
                IllegalArgumentException.class,
                () -> indexNameExpressionResolver.concreteIndexNames(state, aliasActions)
            );
            assertEquals(
                "The provided expression [test-alias] matches an alias, " + "specify the corresponding concrete indices instead.",
                iae.getMessage()
            );
        }
        {
            IndicesAliasesRequest.AliasActions aliasActions = IndicesAliasesRequest.AliasActions.add().index("test-a*");
            IndexNotFoundException infe = expectThrows(
                IndexNotFoundException.class,
                () -> indexNameExpressionResolver.concreteIndexNames(state, aliasActions)
            );
            assertEquals("test-a*", infe.getIndex().getName());
        }
        {
            IndicesAliasesRequest.AliasActions aliasActions = IndicesAliasesRequest.AliasActions.add().index("test-index");
            String[] indices = indexNameExpressionResolver.concreteIndexNames(state, aliasActions);
            assertEquals(1, indices.length);
            assertEquals("test-index", indices[0]);
        }
        {
            IndicesAliasesRequest.AliasActions aliasActions = IndicesAliasesRequest.AliasActions.add().index("test-*");
            String[] indices = indexNameExpressionResolver.concreteIndexNames(state, aliasActions);
            assertEquals(1, indices.length);
            assertEquals("test-index", indices[0]);
        }
        {
            IndicesAliasesRequest.AliasActions aliasActions = IndicesAliasesRequest.AliasActions.remove().index("test-alias");
            IllegalArgumentException iae = expectThrows(
                IllegalArgumentException.class,
                () -> indexNameExpressionResolver.concreteIndexNames(state, aliasActions)
            );
            assertEquals(
                "The provided expression [test-alias] matches an alias, " + "specify the corresponding concrete indices instead.",
                iae.getMessage()
            );
        }
        {
            IndicesAliasesRequest.AliasActions aliasActions = IndicesAliasesRequest.AliasActions.remove().index("test-a*");
            IndexNotFoundException infe = expectThrows(
                IndexNotFoundException.class,
                () -> indexNameExpressionResolver.concreteIndexNames(state, aliasActions)
            );
            assertEquals("test-a*", infe.getIndex().getName());
        }
        {
            IndicesAliasesRequest.AliasActions aliasActions = IndicesAliasesRequest.AliasActions.remove().index("test-index");
            String[] indices = indexNameExpressionResolver.concreteIndexNames(state, aliasActions);
            assertEquals(1, indices.length);
            assertEquals("test-index", indices[0]);
        }
        {
            IndicesAliasesRequest.AliasActions aliasActions = IndicesAliasesRequest.AliasActions.remove().index("test-*");
            String[] indices = indexNameExpressionResolver.concreteIndexNames(state, aliasActions);
            assertEquals(1, indices.length);
            assertEquals("test-index", indices[0]);
        }
        {
            IndicesAliasesRequest.AliasActions aliasActions = IndicesAliasesRequest.AliasActions.removeIndex().index("test-alias");
            IllegalArgumentException iae = expectThrows(
                IllegalArgumentException.class,
                () -> indexNameExpressionResolver.concreteIndexNames(state, aliasActions)
            );
            assertEquals(
                "The provided expression [test-alias] matches an alias, " + "specify the corresponding concrete indices instead.",
                iae.getMessage()
            );
        }
        {
            IndicesAliasesRequest.AliasActions aliasActions = IndicesAliasesRequest.AliasActions.removeIndex().index("test-a*");
            IndexNotFoundException infe = expectThrows(
                IndexNotFoundException.class,
                () -> indexNameExpressionResolver.concreteIndexNames(state, aliasActions)
            );
            assertEquals("test-a*", infe.getIndex().getName());
        }
        {
            IndicesAliasesRequest.AliasActions aliasActions = IndicesAliasesRequest.AliasActions.removeIndex().index("test-index");
            String[] indices = indexNameExpressionResolver.concreteIndexNames(state, aliasActions);
            assertEquals(1, indices.length);
            assertEquals("test-index", indices[0]);
        }
        {
            IndicesAliasesRequest.AliasActions aliasActions = IndicesAliasesRequest.AliasActions.removeIndex().index("test-*");
            String[] indices = indexNameExpressionResolver.concreteIndexNames(state, aliasActions);
            assertEquals(1, indices.length);
            assertEquals("test-index", indices[0]);
        }
    }

    public void testIndicesAliasesRequestTargetDataStreams() {
        final String dataStreamName = "my-data-stream";
        IndexMetadata backingIndex = createBackingIndex(dataStreamName, 1).build();

        Metadata.Builder mdBuilder = Metadata.builder()
            .put(backingIndex, false)
            .put(newInstance(dataStreamName, List.of(backingIndex.getIndex())));
        ClusterState state = ClusterState.builder(new ClusterName("_name")).metadata(mdBuilder).build();

        {
            IndicesAliasesRequest.AliasActions aliasActions = IndicesAliasesRequest.AliasActions.add().index(dataStreamName);
            assertThat(
                indexNameExpressionResolver.concreteIndexNames(state, aliasActions),
                arrayContaining(backingIndexEqualTo(dataStreamName, 1))
            );
        }

        {
            IndicesAliasesRequest.AliasActions aliasActions = IndicesAliasesRequest.AliasActions.add().index("my-data-*").alias("my-data");
            assertThat(
                indexNameExpressionResolver.concreteIndexNames(state, aliasActions),
                arrayContaining(backingIndexEqualTo(dataStreamName, 1))
            );
        }

        {
            IndicesAliasesRequest.AliasActions aliasActions = IndicesAliasesRequest.AliasActions.add()
                .index(dataStreamName)
                .alias("my-data");
            assertThat(
                indexNameExpressionResolver.concreteIndexNames(state, aliasActions),
                arrayContaining(backingIndexEqualTo(dataStreamName, 1))
            );
        }
    }

    public void testInvalidIndex() {
        Metadata.Builder mdBuilder = Metadata.builder().put(indexBuilder("test"));
        ClusterState state = ClusterState.builder(new ClusterName("_name")).metadata(mdBuilder).build();
        IndexNameExpressionResolver.Context context = new IndexNameExpressionResolver.Context(
            state,
            IndicesOptions.lenientExpandOpen(),
            SystemIndexAccessLevel.NONE
        );

        InvalidIndexNameException iine = expectThrows(
            InvalidIndexNameException.class,
            () -> indexNameExpressionResolver.concreteIndexNames(context, "_foo")
        );
        assertEquals("Invalid index name [_foo], must not start with '_'.", iine.getMessage());
    }

    public void testIgnoreThrottled() {
        Metadata.Builder mdBuilder = Metadata.builder()
            .put(
                indexBuilder("test-index", Settings.builder().put("index.frozen", true).build()).state(State.OPEN)
                    .putAlias(AliasMetadata.builder("test-alias"))
            )
            .put(
                indexBuilder("index", Settings.builder().put(IndexSettings.INDEX_SEARCH_THROTTLED.getKey(), true).build()).state(State.OPEN)
                    .putAlias(AliasMetadata.builder("test-alias2"))
            )
            .put(
                indexBuilder("index-closed", Settings.builder().put("index.frozen", true).build()).state(State.CLOSE)
                    .putAlias(AliasMetadata.builder("test-alias-closed"))
            );
        ClusterState state = ClusterState.builder(new ClusterName("_name")).metadata(mdBuilder).build();
        {
            Index[] indices = indexNameExpressionResolver.concreteIndices(
                state,
                IndicesOptions.STRICT_EXPAND_OPEN_FORBID_CLOSED_IGNORE_THROTTLED,
                "*"
            );
            assertEquals(1, indices.length);
            assertEquals("index", indices[0].getName());
        }
        {
            Index[] indices = indexNameExpressionResolver.concreteIndices(
                state,
                IndicesOptions.STRICT_EXPAND_OPEN_FORBID_CLOSED,
                "test-alias"
            );
            assertEquals(1, indices.length);
            assertEquals("test-index", indices[0].getName());
        }
        {
            Index[] indices = indexNameExpressionResolver.concreteIndices(
                state,
                IndicesOptions.STRICT_EXPAND_OPEN_FORBID_CLOSED_IGNORE_THROTTLED,
                "test-alias"
            );
            assertEquals(0, indices.length);
        }
        {
            Index[] indices = indexNameExpressionResolver.concreteIndices(
                state,
                IndicesOptions.STRICT_EXPAND_OPEN_FORBID_CLOSED_IGNORE_THROTTLED,
                "test-*"
            );
            assertEquals(1, indices.length);
            assertEquals("index", indices[0].getName());
        }
        {
            Index[] indices = indexNameExpressionResolver.concreteIndices(
                state,
                IndicesOptions.STRICT_EXPAND_OPEN_FORBID_CLOSED_IGNORE_THROTTLED,
                "ind*",
                "test-index"
            );
            assertEquals(1, indices.length);
            Arrays.sort(indices, Index.COMPARE_BY_NAME);
            assertEquals("index", indices[0].getName());
        }

        {
            Index[] indices = indexNameExpressionResolver.concreteIndices(
                state,
                new IndicesOptions(
                    IndicesOptions.ConcreteTargetOptions.ERROR_WHEN_UNAVAILABLE_TARGETS,
                    IndicesOptions.WildcardOptions.DEFAULT,
                    IndicesOptions.GatekeeperOptions.builder().ignoreThrottled(true).build(),
                    IndicesOptions.SelectorOptions.DEFAULT
                ),
                "ind*",
                "test-index"
            );
            assertEquals(1, indices.length);
            Arrays.sort(indices, Index.COMPARE_BY_NAME);
            assertEquals("index", indices[0].getName());
        }
        {
            Index[] indices = indexNameExpressionResolver.concreteIndices(
                state,
                IndicesOptions.builder().wildcardOptions(IndicesOptions.WildcardOptions.builder().matchClosed(true)).build(),
                "ind*",
                "test-index"
            );
            assertEquals(3, indices.length);
            Arrays.sort(indices, Index.COMPARE_BY_NAME);
            assertEquals("index", indices[0].getName());
            assertEquals("index-closed", indices[1].getName());
            assertEquals("test-index", indices[2].getName());
        }
    }

    public void testFullWildcardSystemIndexResolutionWithExpandHiddenAllowed() {
        ClusterState state = systemIndexTestClusterState();
        SearchRequest request = new SearchRequest(randomFrom("*", "_all"));
        request.indicesOptions(IndicesOptions.strictExpandHidden());

        String[] indexNames = indexNameExpressionResolver.concreteIndexNames(state, request);
        assertThat(indexNames, arrayContainingInAnyOrder("some-other-index", ".ml-stuff", ".ml-meta", ".watches"));
    }

    public void testWildcardSystemIndexResolutionMultipleMatchesAllowed() {
        ClusterState state = systemIndexTestClusterState();
        SearchRequest request = new SearchRequest(".w*");

        String[] indexNames = indexNameExpressionResolver.concreteIndexNames(state, request);
        assertThat(indexNames, arrayContainingInAnyOrder(".watches"));
    }

    public void testWildcardSystemIndexResolutionSingleMatchAllowed() {
        ClusterState state = systemIndexTestClusterState();
        SearchRequest request = new SearchRequest(".ml-*");

        String[] indexNames = indexNameExpressionResolver.concreteIndexNames(state, request);
        assertThat(indexNames, arrayContainingInAnyOrder(".ml-meta", ".ml-stuff"));
    }

    public void testSingleSystemIndexResolutionAllowed() {
        ClusterState state = systemIndexTestClusterState();
        SearchRequest request = new SearchRequest(".ml-meta");

        String[] indexNames = indexNameExpressionResolver.concreteIndexNames(state, request);
        assertThat(indexNames, arrayContainingInAnyOrder(".ml-meta"));
    }

    public void testFullWildcardSystemIndicesAreHidden() {
        ClusterState state = systemIndexTestClusterState();
        SearchRequest request = new SearchRequest(randomFrom("*", "_all"));

        String[] indexNames = indexNameExpressionResolver.concreteIndexNames(state, request);
        assertThat(indexNames, arrayContaining("some-other-index"));
    }

    public void testFullWildcardSystemIndexResolutionDeprecated() {
        threadContext.putHeader(SYSTEM_INDEX_ACCESS_CONTROL_HEADER_KEY, Boolean.FALSE.toString());
        ClusterState state = systemIndexTestClusterState();
        SearchRequest request = new SearchRequest(randomFrom("*", "_all"));
        request.indicesOptions(IndicesOptions.strictExpandHidden());

        String[] indexNames = indexNameExpressionResolver.concreteIndexNames(state, request);
        assertThat(indexNames, arrayContainingInAnyOrder("some-other-index", ".ml-stuff", ".ml-meta", ".watches"));
        assertWarnings(
            true,
            new DeprecationWarning(
                Level.WARN,
                "this request accesses system indices: [.ml-meta, .ml-stuff, .watches], "
                    + "but in a future major version, direct access to system indices will be prevented by default"
            )
        );

    }

    public void testSingleSystemIndexResolutionDeprecated() {
        threadContext.putHeader(SYSTEM_INDEX_ACCESS_CONTROL_HEADER_KEY, Boolean.FALSE.toString());
        ClusterState state = systemIndexTestClusterState();
        SearchRequest request = new SearchRequest(".ml-meta");

        String[] indexNames = indexNameExpressionResolver.concreteIndexNames(state, request);
        assertThat(indexNames, arrayContaining(".ml-meta"));
        assertWarnings(
            true,
            new DeprecationWarning(
                Level.WARN,
                "this request accesses system indices: [.ml-meta], "
                    + "but in a future major version, direct access to system indices will be prevented by default"
            )
        );
    }

    public void testWildcardSystemIndexResolutionSingleMatchDeprecated() {
        threadContext.putHeader(SYSTEM_INDEX_ACCESS_CONTROL_HEADER_KEY, Boolean.FALSE.toString());
        ClusterState state = systemIndexTestClusterState();
        SearchRequest request = new SearchRequest(".w*");

        String[] indexNames = indexNameExpressionResolver.concreteIndexNames(state, request);
        assertThat(indexNames, arrayContainingInAnyOrder(".watches"));
        assertWarnings(
            true,
            new DeprecationWarning(
                Level.WARN,
                "this request accesses system indices: [.watches], "
                    + "but in a future major version, direct access to system indices will be prevented by default"
            )
        );

    }

    public void testWildcardSystemIndexResolutionMultipleMatchesDeprecated() {
        threadContext.putHeader(SYSTEM_INDEX_ACCESS_CONTROL_HEADER_KEY, Boolean.FALSE.toString());
        ClusterState state = systemIndexTestClusterState();
        SearchRequest request = new SearchRequest(".ml-*");

        String[] indexNames = indexNameExpressionResolver.concreteIndexNames(state, request);
        assertThat(indexNames, arrayContainingInAnyOrder(".ml-meta", ".ml-stuff"));
        assertWarnings(
            true,
            new DeprecationWarning(
                Level.WARN,
                "this request accesses system indices: [.ml-meta, .ml-stuff], "
                    + "but in a future major version, direct access to system indices will be prevented by default"
            )
        );

    }

    public void testExternalSystemIndexAccess() {
        final ClusterState prev = systemIndexTestClusterState();
        ClusterState state = ClusterState.builder(prev)
            .metadata(
                Metadata.builder(prev.metadata()).put(indexBuilder(".external-sys-idx", Settings.EMPTY).state(State.OPEN).system(true))
            )
            .build();
        SystemIndices systemIndices = new SystemIndices(
            List.of(
                new Feature(
                    "ml",
                    "ml indices",
                    List.of(
                        SystemIndexDescriptorUtils.createUnmanaged(".ml-meta*", "ml meta"),
                        SystemIndexDescriptorUtils.createUnmanaged(".ml-stuff*", "other ml")
                    )
                ),
                new Feature(
                    "watcher",
                    "watcher indices",
                    List.of(SystemIndexDescriptorUtils.createUnmanaged(".watches*", "watches index"))
                ),
                new Feature(
                    "stack-component",
                    "stack component",
                    List.of(
                        SystemIndexDescriptor.builder()
                            .setIndexPattern(".external-sys-idx*")
                            .setDescription("external")
                            .setType(Type.EXTERNAL_UNMANAGED)
                            .setAllowedElasticProductOrigins(List.of("stack-component", "other"))
                            .build()
                    )
                )
            )
        );
        indexNameExpressionResolver = new IndexNameExpressionResolver(threadContext, systemIndices);

        {
            try (ThreadContext.StoredContext ignore = threadContext.stashContext()) {
                threadContext.putHeader(SYSTEM_INDEX_ACCESS_CONTROL_HEADER_KEY, Boolean.FALSE.toString());
                SearchRequest request = new SearchRequest(".external-*");

                String[] indexNames = indexNameExpressionResolver.concreteIndexNames(state, request);
                assertThat(indexNames, arrayContaining(".external-sys-idx"));
                assertWarnings(
                    true,
                    new DeprecationWarning(
                        Level.WARN,
                        "this request accesses system indices: [.external-sys-idx], "
                            + "but in a future major version, direct access to system indices will be prevented by default"
                    )
                );
            }
        }
        {
            try (ThreadContext.StoredContext ignore = threadContext.stashContext()) {
                threadContext.putHeader(SYSTEM_INDEX_ACCESS_CONTROL_HEADER_KEY, Boolean.FALSE.toString());
                SearchRequest request = new SearchRequest(".external-sys-idx");

                String[] indexNames = indexNameExpressionResolver.concreteIndexNames(state, request);
                assertThat(indexNames, arrayContaining(".external-sys-idx"));
                assertWarnings(
                    true,
                    new DeprecationWarning(
                        Level.WARN,
                        "this request accesses system indices: [.external-sys-idx], "
                            + "but in a future major version, direct access to system indices will be prevented by default"
                    )
                );
            }
        }
        // product origin = stack-component
        {
            try (ThreadContext.StoredContext ignore = threadContext.stashContext()) {
                threadContext.putHeader(SYSTEM_INDEX_ACCESS_CONTROL_HEADER_KEY, Boolean.TRUE.toString());
                threadContext.putHeader(EXTERNAL_SYSTEM_INDEX_ACCESS_CONTROL_HEADER_KEY, "stack-component");
                SearchRequest request = new SearchRequest(".external-*");

                String[] indexNames = indexNameExpressionResolver.concreteIndexNames(state, request);
                assertThat(indexNames, arrayContaining(".external-sys-idx"));
                assertWarnings();
            }
        }
        {
            try (ThreadContext.StoredContext ignore = threadContext.stashContext()) {
                threadContext.putHeader(SYSTEM_INDEX_ACCESS_CONTROL_HEADER_KEY, Boolean.TRUE.toString());
                threadContext.putHeader(EXTERNAL_SYSTEM_INDEX_ACCESS_CONTROL_HEADER_KEY, "stack-component");
                SearchRequest request = new SearchRequest(".external-sys-idx");

                String[] indexNames = indexNameExpressionResolver.concreteIndexNames(state, request);
                assertThat(indexNames, arrayContaining(".external-sys-idx"));
                assertWarnings();
            }
        }
        // product origin = other
        {
            try (ThreadContext.StoredContext ignore = threadContext.stashContext()) {
                threadContext.putHeader(SYSTEM_INDEX_ACCESS_CONTROL_HEADER_KEY, Boolean.TRUE.toString());
                threadContext.putHeader(EXTERNAL_SYSTEM_INDEX_ACCESS_CONTROL_HEADER_KEY, "other");
                SearchRequest request = new SearchRequest(".external-*");

                String[] indexNames = indexNameExpressionResolver.concreteIndexNames(state, request);
                assertThat(indexNames, arrayContaining(".external-sys-idx"));
                assertWarnings();
            }
        }
        {
            try (ThreadContext.StoredContext ignore = threadContext.stashContext()) {
                threadContext.putHeader(SYSTEM_INDEX_ACCESS_CONTROL_HEADER_KEY, Boolean.TRUE.toString());
                threadContext.putHeader(EXTERNAL_SYSTEM_INDEX_ACCESS_CONTROL_HEADER_KEY, "other");
                SearchRequest request = new SearchRequest(".external-sys-idx");

                String[] indexNames = indexNameExpressionResolver.concreteIndexNames(state, request);
                assertThat(indexNames, arrayContaining(".external-sys-idx"));
                assertWarnings();
            }
        }
    }

    public void testConcreteIndicesPreservesOrdering() {
        epochMillis = 1582761600L; // set to a date known to fail without #65027
        final String dataStreamName = "my-data-stream";
        IndexMetadata index1 = createBackingIndex(dataStreamName, 1, epochMillis).build();
        IndexMetadata index2 = createBackingIndex(dataStreamName, 2, epochMillis).build();

        Metadata.Builder mdBuilder = Metadata.builder()
            .put(index1, false)
            .put(index2, false)
            .put(newInstance(dataStreamName, List.of(index1.getIndex(), index2.getIndex())));
        ClusterState state = ClusterState.builder(new ClusterName("_name")).metadata(mdBuilder).build();

        {
            IndicesOptions indicesOptions = IndicesOptions.STRICT_EXPAND_OPEN;
            Index[] result = indexNameExpressionResolver.concreteIndices(state, indicesOptions, true, dataStreamName);
            assertThat(result.length, equalTo(2));
            assertThat(result[0].getName(), equalTo(DataStream.getDefaultBackingIndexName(dataStreamName, 1, epochMillis)));
            assertThat(result[1].getName(), equalTo(DataStream.getDefaultBackingIndexName(dataStreamName, 2, epochMillis)));
        }
    }

    public void testDataStreams() {
        final String dataStreamName = "my-data-stream";
        IndexMetadata index1 = createBackingIndex(dataStreamName, 1, epochMillis).build();
        IndexMetadata index2 = createBackingIndex(dataStreamName, 2, epochMillis).build();

        Metadata.Builder mdBuilder = Metadata.builder()
            .put(index1, false)
            .put(index2, false)
            .put(newInstance(dataStreamName, List.of(index1.getIndex(), index2.getIndex())));
        ClusterState state = ClusterState.builder(new ClusterName("_name")).metadata(mdBuilder).build();

        {
            IndicesOptions indicesOptions = IndicesOptions.STRICT_EXPAND_OPEN;
            Index[] result = indexNameExpressionResolver.concreteIndices(state, indicesOptions, true, "my-data-stream");
            assertThat(result.length, equalTo(2));
            assertThat(result[0].getName(), equalTo(DataStream.getDefaultBackingIndexName(dataStreamName, 1, epochMillis)));
            assertThat(result[1].getName(), equalTo(DataStream.getDefaultBackingIndexName(dataStreamName, 2, epochMillis)));
        }
        {
            // Ignore data streams,allow no indices and expand wildcards
            IndicesOptions indicesOptions = IndicesOptions.STRICT_EXPAND_OPEN;
            Exception e = expectThrows(
                IndexNotFoundException.class,
                () -> indexNameExpressionResolver.concreteIndices(state, indicesOptions, false, "my-data-stream")
            );
            assertThat(e.getMessage(), equalTo("no such index [my-data-stream]"));
        }
        {
            // Ignore data streams and DO NOT expand wildcards
            IndicesOptions indicesOptions = IndicesOptions.builder().wildcardOptions(doNotExpandWildcards()).build();
            Exception e = expectThrows(
                IndexNotFoundException.class,
                () -> indexNameExpressionResolver.concreteIndices(state, indicesOptions, false, "my-data-stream")
            );
            assertThat(e.getMessage(), equalTo("no such index [my-data-stream]"));
        }
        {
            // Ignore data streams, allow no indices and ignore unavailable
            IndicesOptions indicesOptions = IndicesOptions.LENIENT_EXPAND_OPEN;
            Index[] result = indexNameExpressionResolver.concreteIndices(state, indicesOptions, false, "my-data-stream");
            assertThat(result.length, equalTo(0));
        }
        {
            // Ignore data streams, allow no indices, ignore unavailable and DO NOT expand wildcards
            IndicesOptions indicesOptions = IndicesOptions.builder()
                .concreteTargetOptions(IndicesOptions.ConcreteTargetOptions.ALLOW_UNAVAILABLE_TARGETS)
                .wildcardOptions(doNotExpandWildcards())
                .build();
            Index[] result = indexNameExpressionResolver.concreteIndices(state, indicesOptions, false, "my-data-stream");
            assertThat(result.length, equalTo(0));
        }
        {
            IndicesOptions indicesOptions = IndicesOptions.STRICT_EXPAND_OPEN;
            Index result = indexNameExpressionResolver.concreteWriteIndex(state, indicesOptions, "my-data-stream", false, true);
            assertThat(result.getName(), equalTo(DataStream.getDefaultBackingIndexName(dataStreamName, 2, epochMillis)));
        }
        {
            // same as above but don't expand wildcards
            IndicesOptions indicesOptions = IndicesOptions.builder().wildcardOptions(doNotExpandWildcards()).build();
            Index result = indexNameExpressionResolver.concreteWriteIndex(state, indicesOptions, "my-data-stream", false, true);
            assertThat(result.getName(), equalTo(DataStream.getDefaultBackingIndexName(dataStreamName, 2, epochMillis)));
        }
        {
            // Ignore data streams
            IndicesOptions indicesOptions = IndicesOptions.builder()
                .wildcardOptions(IndicesOptions.WildcardOptions.builder().allowEmptyExpressions(false).build())
                .build();
            Exception e = expectThrows(
                IndexNotFoundException.class,
                () -> indexNameExpressionResolver.concreteWriteIndex(state, indicesOptions, "my-data-stream", true, false)
            );
            assertThat(e.getMessage(), equalTo("no such index [my-data-stream]"));
        }
        {
            // same as above but don't expand wildcards
            IndicesOptions indicesOptions = IndicesOptions.builder().wildcardOptions(doNotExpandWildcards(false)).build();
            Exception e = expectThrows(
                IndexNotFoundException.class,
                () -> indexNameExpressionResolver.concreteWriteIndex(state, indicesOptions, "my-data-stream", true, false)
            );
            assertThat(e.getMessage(), equalTo("no such index [my-data-stream]"));
        }
        {
            // Ignore data streams and allow no indices
            IndicesOptions indicesOptions = IndicesOptions.STRICT_EXPAND_OPEN;
            Exception e = expectThrows(
                IndexNotFoundException.class,
                () -> indexNameExpressionResolver.concreteWriteIndex(state, indicesOptions, "my-data-stream", false, false)
            );
            assertThat(e.getMessage(), equalTo("no such index [my-data-stream]"));
        }
        {
            // same as above but don't expand wildcards
            IndicesOptions indicesOptions = IndicesOptions.builder().wildcardOptions(doNotExpandWildcards()).build();
            Exception e = expectThrows(
                IndexNotFoundException.class,
                () -> indexNameExpressionResolver.concreteWriteIndex(state, indicesOptions, "my-data-stream", false, false)
            );
            assertThat(e.getMessage(), equalTo("no such index [my-data-stream]"));
        }
        {
            // Ignore data streams, allow no indices and ignore unavailable
            IndicesOptions indicesOptions = IndicesOptions.builder()
                .concreteTargetOptions(IndicesOptions.ConcreteTargetOptions.ALLOW_UNAVAILABLE_TARGETS)
                .build();
            Exception e = expectThrows(
                IndexNotFoundException.class,
                () -> indexNameExpressionResolver.concreteWriteIndex(state, indicesOptions, "my-data-stream", false, false)
            );
            assertThat(e.getMessage(), equalTo("no such index [my-data-stream]"));
        }
        {
            // same as above but don't expand wildcards
            IndicesOptions indicesOptions = IndicesOptions.builder()
                .concreteTargetOptions(IndicesOptions.ConcreteTargetOptions.ALLOW_UNAVAILABLE_TARGETS)
                .wildcardOptions(doNotExpandWildcards())
                .build();
            Exception e = expectThrows(
                IndexNotFoundException.class,
                () -> indexNameExpressionResolver.concreteWriteIndex(state, indicesOptions, "my-data-stream", false, false)
            );
            assertThat(e.getMessage(), equalTo("no such index [my-data-stream]"));
        }
    }

    @AwaitsFix(bugUrl = "this PR")
    public void testDataStreamsWithFailureStore() {
        final String dataStreamName = "my-data-stream";
        IndexMetadata index1 = createBackingIndex(dataStreamName, 1, epochMillis).build();
        IndexMetadata index2 = createBackingIndex(dataStreamName, 2, epochMillis).build();
        IndexMetadata failureIndex1 = createFailureStore(dataStreamName, 1, epochMillis).build();
        IndexMetadata failureIndex2 = createFailureStore(dataStreamName, 2, epochMillis).build();
        IndexMetadata otherIndex = indexBuilder("my-other-index", Settings.EMPTY).state(State.OPEN).build();

        Metadata.Builder mdBuilder = Metadata.builder()
            .put(index1, false)
            .put(index2, false)
            .put(failureIndex1, false)
            .put(failureIndex2, false)
            .put(otherIndex, false)
            .put(
                newInstance(
                    dataStreamName,
                    List.of(index1.getIndex(), index2.getIndex()),
                    List.of(failureIndex1.getIndex(), failureIndex2.getIndex())
                )
            );
        ClusterState state = ClusterState.builder(new ClusterName("_name")).metadata(mdBuilder).build();

        // Test default with an exact data stream name
        {
            IndicesOptions indicesOptions = IndicesOptions.STRICT_EXPAND_OPEN;
            Index[] result = indexNameExpressionResolver.concreteIndices(state, indicesOptions, true, "my-data-stream");
            assertThat(result.length, equalTo(2));
            assertThat(result[0].getName(), equalTo(DataStream.getDefaultBackingIndexName(dataStreamName, 1, epochMillis)));
            assertThat(result[1].getName(), equalTo(DataStream.getDefaultBackingIndexName(dataStreamName, 2, epochMillis)));
        }

        // Test include failure store with an exact data stream name
        {
<<<<<<< HEAD
            IndicesOptions indicesOptions = IndicesOptions.builder(IndicesOptions.STRICT_EXPAND_OPEN).build();
=======
            IndicesOptions indicesOptions = IndicesOptions.builder(IndicesOptions.STRICT_EXPAND_OPEN)
                .selectorOptions(IndicesOptions.SelectorOptions.ALL_APPLICABLE)
                .build();
>>>>>>> 930a99cc
            Index[] result = indexNameExpressionResolver.concreteIndices(state, indicesOptions, true, "my-data-stream");
            assertThat(result.length, equalTo(4));
            assertThat(result[0].getName(), equalTo(DataStream.getDefaultBackingIndexName(dataStreamName, 1, epochMillis)));
            assertThat(result[1].getName(), equalTo(DataStream.getDefaultBackingIndexName(dataStreamName, 2, epochMillis)));
            assertThat(result[2].getName(), equalTo(DataStream.getDefaultFailureStoreName(dataStreamName, 1, epochMillis)));
            assertThat(result[3].getName(), equalTo(DataStream.getDefaultFailureStoreName(dataStreamName, 2, epochMillis)));
        }

        // Test include failure store while we do not allow failure indices and ignore unavailable
        // We expect that they will be skipped
        // TODO: Logic removed
        {
            IndicesOptions indicesOptions = IndicesOptions.builder(IndicesOptions.STRICT_EXPAND_OPEN)
<<<<<<< HEAD
                .gatekeeperOptions(IndicesOptions.GatekeeperOptions.builder().allowSelectors(false).build())
=======
                .selectorOptions(IndicesOptions.SelectorOptions.ALL_APPLICABLE)
                .gatekeeperOptions(IndicesOptions.GatekeeperOptions.builder().allowFailureIndices(false).build())
>>>>>>> 930a99cc
                .concreteTargetOptions(IndicesOptions.ConcreteTargetOptions.ALLOW_UNAVAILABLE_TARGETS)
                .build();
            Index[] result = indexNameExpressionResolver.concreteIndices(state, indicesOptions, true, "my-data-stream");
            assertThat(result.length, equalTo(2));
            assertThat(result[0].getName(), equalTo(DataStream.getDefaultBackingIndexName(dataStreamName, 1, epochMillis)));
            assertThat(result[1].getName(), equalTo(DataStream.getDefaultBackingIndexName(dataStreamName, 2, epochMillis)));
        }

        // Test include failure store while we do not allow failure indices
        // We expect an error
        // TODO: Logic removed
        {
            IndicesOptions indicesOptions = IndicesOptions.builder(IndicesOptions.STRICT_EXPAND_OPEN)
<<<<<<< HEAD
                .gatekeeperOptions(IndicesOptions.GatekeeperOptions.builder().allowSelectors(false).build())
=======
                .selectorOptions(IndicesOptions.SelectorOptions.ALL_APPLICABLE)
                .gatekeeperOptions(IndicesOptions.GatekeeperOptions.builder().allowFailureIndices(false).build())
>>>>>>> 930a99cc
                .build();
            FailureIndexNotSupportedException failureIndexNotSupportedException = expectThrows(
                FailureIndexNotSupportedException.class,
                () -> indexNameExpressionResolver.concreteIndices(state, indicesOptions, true, "my-data-stream")
            );
            assertThat(
                failureIndexNotSupportedException.getIndex().getName(),
                equalTo(DataStream.getDefaultFailureStoreName(dataStreamName, 1, epochMillis))
            );
        }

        // Test only failure store with an exact data stream name
        {
<<<<<<< HEAD
            IndicesOptions indicesOptions = IndicesOptions.builder(IndicesOptions.STRICT_EXPAND_OPEN).build();
=======
            IndicesOptions indicesOptions = IndicesOptions.builder(IndicesOptions.STRICT_EXPAND_OPEN)
                .selectorOptions(IndicesOptions.SelectorOptions.FAILURES)
                .build();
>>>>>>> 930a99cc
            Index[] result = indexNameExpressionResolver.concreteIndices(state, indicesOptions, true, "my-data-stream");
            assertThat(result.length, equalTo(2));
            assertThat(result[0].getName(), equalTo(DataStream.getDefaultFailureStoreName(dataStreamName, 1, epochMillis)));
            assertThat(result[1].getName(), equalTo(DataStream.getDefaultFailureStoreName(dataStreamName, 2, epochMillis)));
        }

        // Test default without any expressions
        {
            IndicesOptions indicesOptions = IndicesOptions.STRICT_EXPAND_OPEN;
            Index[] result = indexNameExpressionResolver.concreteIndices(state, indicesOptions, true);
            assertThat(result.length, equalTo(3));
            List<String> indexNames = Arrays.stream(result).map(Index::getName).toList();
            assertThat(
                indexNames,
                containsInAnyOrder(
                    DataStream.getDefaultBackingIndexName(dataStreamName, 2, epochMillis),
                    DataStream.getDefaultBackingIndexName(dataStreamName, 1, epochMillis),
                    otherIndex.getIndex().getName()
                )
            );
        }

        // Test include failure store without any expressions
        {
<<<<<<< HEAD
            IndicesOptions indicesOptions = IndicesOptions.builder(IndicesOptions.STRICT_EXPAND_OPEN).build();
=======
            IndicesOptions indicesOptions = IndicesOptions.builder(IndicesOptions.STRICT_EXPAND_OPEN)
                .selectorOptions(IndicesOptions.SelectorOptions.ALL_APPLICABLE)
                .build();
>>>>>>> 930a99cc
            Index[] result = indexNameExpressionResolver.concreteIndices(state, indicesOptions, true);
            assertThat(result.length, equalTo(5));
            List<String> indexNames = Arrays.stream(result).map(Index::getName).toList();
            assertThat(
                indexNames,
                containsInAnyOrder(
                    DataStream.getDefaultBackingIndexName(dataStreamName, 2, epochMillis),
                    DataStream.getDefaultBackingIndexName(dataStreamName, 1, epochMillis),
                    DataStream.getDefaultFailureStoreName(dataStreamName, 2, epochMillis),
                    DataStream.getDefaultFailureStoreName(dataStreamName, 1, epochMillis),
                    otherIndex.getIndex().getName()
                )
            );
        }

        // Test only failure store without any expressions
        {
<<<<<<< HEAD
            IndicesOptions indicesOptions = IndicesOptions.builder(IndicesOptions.STRICT_EXPAND_OPEN).build();
=======
            IndicesOptions indicesOptions = IndicesOptions.builder(IndicesOptions.STRICT_EXPAND_OPEN)
                .selectorOptions(IndicesOptions.SelectorOptions.FAILURES)
                .build();
>>>>>>> 930a99cc
            Index[] result = indexNameExpressionResolver.concreteIndices(state, indicesOptions, true);
            assertThat(result.length, equalTo(2));
            List<String> indexNames = Arrays.stream(result).map(Index::getName).toList();
            assertThat(
                indexNames,
                containsInAnyOrder(
                    DataStream.getDefaultFailureStoreName(dataStreamName, 2, epochMillis),
                    DataStream.getDefaultFailureStoreName(dataStreamName, 1, epochMillis)
                )
            );
        }

        // Test default with wildcard expression
        {
            IndicesOptions indicesOptions = IndicesOptions.STRICT_EXPAND_OPEN;
            Index[] result = indexNameExpressionResolver.concreteIndices(state, indicesOptions, true, "my-*");
            assertThat(result.length, equalTo(3));
            List<String> indexNames = Arrays.stream(result).map(Index::getName).toList();
            assertThat(
                indexNames,
                containsInAnyOrder(
                    DataStream.getDefaultBackingIndexName(dataStreamName, 2, epochMillis),
                    DataStream.getDefaultBackingIndexName(dataStreamName, 1, epochMillis),
                    otherIndex.getIndex().getName()
                )
            );
        }

        // Test include failure store with wildcard expression
        {
<<<<<<< HEAD
            IndicesOptions indicesOptions = IndicesOptions.builder(IndicesOptions.STRICT_EXPAND_OPEN).build();
=======
            IndicesOptions indicesOptions = IndicesOptions.builder(IndicesOptions.STRICT_EXPAND_OPEN)
                .selectorOptions(IndicesOptions.SelectorOptions.ALL_APPLICABLE)
                .build();
>>>>>>> 930a99cc
            Index[] result = indexNameExpressionResolver.concreteIndices(state, indicesOptions, true, "my-*");
            assertThat(result.length, equalTo(5));
            List<String> indexNames = Arrays.stream(result).map(Index::getName).toList();
            assertThat(
                indexNames,
                containsInAnyOrder(
                    DataStream.getDefaultBackingIndexName(dataStreamName, 2, epochMillis),
                    DataStream.getDefaultBackingIndexName(dataStreamName, 1, epochMillis),
                    DataStream.getDefaultFailureStoreName(dataStreamName, 2, epochMillis),
                    DataStream.getDefaultFailureStoreName(dataStreamName, 1, epochMillis),
                    otherIndex.getIndex().getName()
                )
            );
        }

        // Test only failure store with wildcard expression
        {
<<<<<<< HEAD
            IndicesOptions indicesOptions = IndicesOptions.builder(IndicesOptions.STRICT_EXPAND_OPEN).build();
=======
            IndicesOptions indicesOptions = IndicesOptions.builder(IndicesOptions.STRICT_EXPAND_OPEN)
                .selectorOptions(IndicesOptions.SelectorOptions.FAILURES)
                .build();
>>>>>>> 930a99cc
            Index[] result = indexNameExpressionResolver.concreteIndices(state, indicesOptions, true, "my-*");
            assertThat(result.length, equalTo(2));
            List<String> indexNames = Arrays.stream(result).map(Index::getName).toList();
            assertThat(
                indexNames,
                containsInAnyOrder(
                    DataStream.getDefaultFailureStoreName(dataStreamName, 2, epochMillis),
                    DataStream.getDefaultFailureStoreName(dataStreamName, 1, epochMillis)
                )
            );
        }
    }

    public void testDataStreamAliases() {
        String dataStream1 = "my-data-stream-1";
        IndexMetadata index1 = createBackingIndex(dataStream1, 1, epochMillis).build();
        IndexMetadata index2 = createBackingIndex(dataStream1, 2, epochMillis).build();
        String dataStream2 = "my-data-stream-2";
        IndexMetadata index3 = createBackingIndex(dataStream2, 1, epochMillis).build();
        IndexMetadata index4 = createBackingIndex(dataStream2, 2, epochMillis).build();
        String dataStream3 = "my-data-stream-3";
        IndexMetadata index5 = createBackingIndex(dataStream3, 1, epochMillis).build();
        IndexMetadata index6 = createBackingIndex(dataStream3, 2, epochMillis).build();

        String dataStreamAlias1 = "my-alias1";
        String dataStreamAlias2 = "my-alias2";
        String dataStreamAlias3 = "my-alias3";
        Metadata.Builder mdBuilder = Metadata.builder()
            .put(index1, false)
            .put(index2, false)
            .put(index3, false)
            .put(index4, false)
            .put(index5, false)
            .put(index6, false)
            .put(newInstance(dataStream1, List.of(index1.getIndex(), index2.getIndex())))
            .put(newInstance(dataStream2, List.of(index3.getIndex(), index4.getIndex())))
            .put(newInstance(dataStream3, List.of(index5.getIndex(), index6.getIndex())));
        mdBuilder.put(dataStreamAlias1, dataStream1, null, null);
        mdBuilder.put(dataStreamAlias1, dataStream2, true, null);
        mdBuilder.put(dataStreamAlias2, dataStream2, null, null);
        mdBuilder.put(dataStreamAlias3, dataStream3, null, "{\"term\":{\"year\":2021}}");
        ClusterState state = ClusterState.builder(new ClusterName("_name")).metadata(mdBuilder).build();

        {
            IndicesOptions indicesOptions = IndicesOptions.builder()
                .wildcardOptions(IndicesOptions.WildcardOptions.builder().matchOpen(randomBoolean()))
                .build();
            Index[] result = indexNameExpressionResolver.concreteIndices(state, indicesOptions, true, dataStreamAlias1);
            assertThat(result, arrayContainingInAnyOrder(index1.getIndex(), index2.getIndex(), index3.getIndex(), index4.getIndex()));
        }
        {
            IndicesOptions indicesOptions = IndicesOptions.builder()
                .wildcardOptions(IndicesOptions.WildcardOptions.builder().matchOpen(randomBoolean()))
                .build();
            Index[] result = indexNameExpressionResolver.concreteIndices(state, indicesOptions, true, dataStreamAlias2);
            assertThat(result, arrayContainingInAnyOrder(index3.getIndex(), index4.getIndex()));
        }
        {
            IndicesOptions indicesOptions = IndicesOptions.builder()
                .wildcardOptions(IndicesOptions.WildcardOptions.builder().matchOpen(randomBoolean()))
                .build();
            Index[] result = indexNameExpressionResolver.concreteIndices(state, indicesOptions, true, dataStreamAlias3);
            assertThat(result, arrayContainingInAnyOrder(index5.getIndex(), index6.getIndex()));
        }
        {
            IndicesOptions indicesOptions = IndicesOptions.STRICT_EXPAND_OPEN;
            Exception e = expectThrows(
                IndexNotFoundException.class,
                () -> indexNameExpressionResolver.concreteIndices(state, indicesOptions, false, dataStreamAlias1)
            );
            assertThat(e.getMessage(), equalTo("no such index [" + dataStreamAlias1 + "]"));
        }
        {
            // same as above but DO NOT expand wildcards
            IndicesOptions indicesOptions = IndicesOptions.builder().wildcardOptions(doNotExpandWildcards()).build();
            Exception e = expectThrows(
                IndexNotFoundException.class,
                () -> indexNameExpressionResolver.concreteIndices(state, indicesOptions, false, dataStreamAlias1)
            );
            assertThat(e.getMessage(), equalTo("no such index [" + dataStreamAlias1 + "]"));
        }
        {
            IndicesOptions indicesOptions = IndicesOptions.STRICT_EXPAND_OPEN;
            Exception e = expectThrows(
                IndexNotFoundException.class,
                () -> indexNameExpressionResolver.concreteIndices(state, indicesOptions, false, dataStreamAlias2)
            );
            assertThat(e.getMessage(), equalTo("no such index [" + dataStreamAlias2 + "]"));
        }
        {
            // same as above but DO NOT expand wildcards
            IndicesOptions indicesOptions = IndicesOptions.builder().wildcardOptions(doNotExpandWildcards()).build();
            Exception e = expectThrows(
                IndexNotFoundException.class,
                () -> indexNameExpressionResolver.concreteIndices(state, indicesOptions, false, dataStreamAlias2)
            );
            assertThat(e.getMessage(), equalTo("no such index [" + dataStreamAlias2 + "]"));
        }
        {
            IndicesOptions indicesOptions = IndicesOptions.STRICT_EXPAND_OPEN;
            Exception e = expectThrows(
                IndexNotFoundException.class,
                () -> indexNameExpressionResolver.concreteIndices(state, indicesOptions, false, dataStreamAlias3)
            );
            assertThat(e.getMessage(), equalTo("no such index [" + dataStreamAlias3 + "]"));
        }
        {
            // same as above but DO NOT expand wildcards
            IndicesOptions indicesOptions = IndicesOptions.builder().wildcardOptions(doNotExpandWildcards()).build();
            Exception e = expectThrows(
                IndexNotFoundException.class,
                () -> indexNameExpressionResolver.concreteIndices(state, indicesOptions, false, dataStreamAlias3)
            );
            assertThat(e.getMessage(), equalTo("no such index [" + dataStreamAlias3 + "]"));
        }
        {
            IndicesOptions indicesOptions = IndicesOptions.STRICT_EXPAND_OPEN;
            Index[] result = indexNameExpressionResolver.concreteIndices(state, indicesOptions, true, "my-alias*");
            assertThat(
                result,
                arrayContainingInAnyOrder(
                    index1.getIndex(),
                    index2.getIndex(),
                    index3.getIndex(),
                    index4.getIndex(),
                    index5.getIndex(),
                    index6.getIndex()
                )
            );
        }
        {
            IndicesOptions indicesOptions = IndicesOptions.STRICT_EXPAND_OPEN;
            Index[] result = indexNameExpressionResolver.concreteIndices(state, indicesOptions, false, "my-alias*");
            assertThat(result, arrayWithSize(0));
        }
        {
            IndicesOptions indicesOptions = IndicesOptions.STRICT_EXPAND_OPEN;
            Index result = indexNameExpressionResolver.concreteWriteIndex(state, indicesOptions, dataStreamAlias1, false, true);
            assertThat(result, notNullValue());
            assertThat(result.getName(), backingIndexEqualTo(dataStream2, 2));
        }
        {
            // same as above but DO NOT expand wildcards
            IndicesOptions indicesOptions = IndicesOptions.builder().wildcardOptions(doNotExpandWildcards()).build();
            Index result = indexNameExpressionResolver.concreteWriteIndex(state, indicesOptions, dataStreamAlias1, false, true);
            assertThat(result, notNullValue());
            assertThat(result.getName(), backingIndexEqualTo(dataStream2, 2));
        }
    }

    public void testDataStreamsWithWildcardExpression() {
        final String dataStream1 = "logs-mysql";
        final String dataStream2 = "logs-redis";
        IndexMetadata index1 = createBackingIndex(dataStream1, 1, epochMillis).build();
        IndexMetadata index2 = createBackingIndex(dataStream1, 2, epochMillis).build();
        IndexMetadata index3 = createBackingIndex(dataStream2, 1, epochMillis).build();
        IndexMetadata index4 = createBackingIndex(dataStream2, 2, epochMillis).build();
        Metadata.Builder mdBuilder = Metadata.builder()
            .put(index1, false)
            .put(index2, false)
            .put(index3, false)
            .put(index4, false)
            .put(newInstance(dataStream1, List.of(index1.getIndex(), index2.getIndex())))
            .put(newInstance(dataStream2, List.of(index3.getIndex(), index4.getIndex())));

        ClusterState state = ClusterState.builder(new ClusterName("_name")).metadata(mdBuilder).build();
        {
            IndicesOptions indicesOptions = IndicesOptions.STRICT_EXPAND_OPEN;
            Index[] result = indexNameExpressionResolver.concreteIndices(state, indicesOptions, true, "logs-*");
            Arrays.sort(result, Index.COMPARE_BY_NAME);
            assertThat(result.length, equalTo(4));
            assertThat(result[0].getName(), equalTo(DataStream.getDefaultBackingIndexName(dataStream1, 1, epochMillis)));
            assertThat(result[1].getName(), equalTo(DataStream.getDefaultBackingIndexName(dataStream1, 2, epochMillis)));
            assertThat(result[2].getName(), equalTo(DataStream.getDefaultBackingIndexName(dataStream2, 1, epochMillis)));
            assertThat(result[3].getName(), equalTo(DataStream.getDefaultBackingIndexName(dataStream2, 2, epochMillis)));
        }
        {
            IndicesOptions indicesOptions = IndicesOptions.STRICT_EXPAND_OPEN;
            Index[] result = indexNameExpressionResolver.concreteIndices(
                state,
                indicesOptions,
                true,
                randomFrom(new String[] { "*" }, new String[] { "_all" }, new String[0])
            );
            Arrays.sort(result, Index.COMPARE_BY_NAME);
            assertThat(result.length, equalTo(4));
            assertThat(result[0].getName(), equalTo(DataStream.getDefaultBackingIndexName(dataStream1, 1, epochMillis)));
            assertThat(result[1].getName(), equalTo(DataStream.getDefaultBackingIndexName(dataStream1, 2, epochMillis)));
            assertThat(result[2].getName(), equalTo(DataStream.getDefaultBackingIndexName(dataStream2, 1, epochMillis)));
            assertThat(result[3].getName(), equalTo(DataStream.getDefaultBackingIndexName(dataStream2, 2, epochMillis)));
        }
        {
            IndicesOptions indicesOptions = IndicesOptions.STRICT_EXPAND_OPEN;
            Index[] result = indexNameExpressionResolver.concreteIndices(state, indicesOptions, true, "logs-m*");
            Arrays.sort(result, Index.COMPARE_BY_NAME);
            assertThat(result.length, equalTo(2));
            assertThat(result[0].getName(), equalTo(DataStream.getDefaultBackingIndexName(dataStream1, 1, epochMillis)));
            assertThat(result[1].getName(), equalTo(DataStream.getDefaultBackingIndexName(dataStream1, 2, epochMillis)));
        }
        {
            IndicesOptions indicesOptions = IndicesOptions.STRICT_EXPAND_OPEN; // without include data streams
            Index[] result = indexNameExpressionResolver.concreteIndices(state, indicesOptions, "logs-*");
            assertThat(result.length, equalTo(0));
        }
    }

    public void testDataStreamsWithClosedBackingIndicesAndWildcardExpressions() {
        final String dataStream1 = "logs-mysql";
        final String dataStream2 = "logs-redis";
        IndexMetadata index1 = createBackingIndex(dataStream1, 1, epochMillis).state(State.CLOSE).build();
        IndexMetadata index2 = createBackingIndex(dataStream1, 2, epochMillis).build();
        IndexMetadata index3 = createBackingIndex(dataStream2, 1, epochMillis).state(State.CLOSE).build();
        IndexMetadata index4 = createBackingIndex(dataStream2, 2, epochMillis).build();
        Metadata.Builder mdBuilder = Metadata.builder()
            .put(index1, false)
            .put(index2, false)
            .put(index3, false)
            .put(index4, false)
            .put(newInstance(dataStream1, List.of(index1.getIndex(), index2.getIndex())))
            .put(newInstance(dataStream2, List.of(index3.getIndex(), index4.getIndex())));

        ClusterState state = ClusterState.builder(new ClusterName("_name")).metadata(mdBuilder).build();
        IndicesOptions indicesOptions = IndicesOptions.STRICT_EXPAND_OPEN;
        {
            Index[] result = indexNameExpressionResolver.concreteIndices(state, indicesOptions, true, "logs-*");
            Arrays.sort(result, Index.COMPARE_BY_NAME);
            assertThat(result.length, equalTo(2));
            assertThat(result[0].getName(), equalTo(DataStream.getDefaultBackingIndexName(dataStream1, 2, epochMillis)));
            assertThat(result[1].getName(), equalTo(DataStream.getDefaultBackingIndexName(dataStream2, 2, epochMillis)));
        }
        {
            Index[] result = indexNameExpressionResolver.concreteIndices(state, indicesOptions, true, "*");
            Arrays.sort(result, Index.COMPARE_BY_NAME);
            assertThat(result.length, equalTo(2));
            assertThat(result[0].getName(), equalTo(DataStream.getDefaultBackingIndexName(dataStream1, 2, epochMillis)));
            assertThat(result[1].getName(), equalTo(DataStream.getDefaultBackingIndexName(dataStream2, 2, epochMillis)));
        }
    }

    public void testDataStreamsWithRegularIndexAndAlias() {
        final String dataStream1 = "logs-foobar";
        IndexMetadata index1 = createBackingIndex(dataStream1, 1, epochMillis).build();
        IndexMetadata index2 = createBackingIndex(dataStream1, 2, epochMillis).build();
        IndexMetadata justAnIndex = IndexMetadata.builder("logs-foobarbaz-0")
            .settings(settings(IndexVersion.current()))
            .numberOfShards(1)
            .numberOfReplicas(1)
            .putAlias(new AliasMetadata.Builder("logs-foobarbaz"))
            .build();

        ClusterState state = ClusterState.builder(new ClusterName("_name"))
            .metadata(
                Metadata.builder()
                    .put(index1, false)
                    .put(index2, false)
                    .put(justAnIndex, false)
                    .put(newInstance(dataStream1, List.of(index1.getIndex(), index2.getIndex())))
            )
            .build();

        IndicesOptions indicesOptions = IndicesOptions.strictExpandOpenAndForbidClosedIgnoreThrottled();
        Index[] result = indexNameExpressionResolver.concreteIndices(state, indicesOptions, true, "logs-*");
        Arrays.sort(result, Index.COMPARE_BY_NAME);
        assertThat(result.length, equalTo(3));
        assertThat(result[0].getName(), equalTo(DataStream.getDefaultBackingIndexName(dataStream1, 1, epochMillis)));
        assertThat(result[1].getName(), equalTo(DataStream.getDefaultBackingIndexName(dataStream1, 2, epochMillis)));
        assertThat(result[2].getName(), equalTo("logs-foobarbaz-0"));
    }

    public void testHiddenDataStreams() {
        final String dataStream1 = "logs-foobar";
        IndexMetadata index1 = createBackingIndex(dataStream1, 1, epochMillis).build();
        IndexMetadata index2 = createBackingIndex(dataStream1, 2, epochMillis).build();
        IndexMetadata justAnIndex = IndexMetadata.builder("logs-foobarbaz-0")
            .settings(settings(IndexVersion.current()))
            .numberOfShards(1)
            .numberOfReplicas(1)
            .build();

        ClusterState state = ClusterState.builder(new ClusterName("_name"))
            .metadata(
                Metadata.builder()
                    .put(index1, false)
                    .put(index2, false)
                    .put(justAnIndex, false)
                    .put(
                        DataStream.builder(dataStream1, List.of(index1.getIndex(), index2.getIndex()))
                            .setGeneration(2)
                            .setMetadata(Map.of())
                            .setHidden(true)
                            .build()
                    )
            )
            .build();

        Index[] result = indexNameExpressionResolver.concreteIndices(state, IndicesOptions.strictExpandHidden(), true, "logs-*");
        assertThat(result, arrayContainingInAnyOrder(index1.getIndex(), index2.getIndex(), justAnIndex.getIndex()));

        result = indexNameExpressionResolver.concreteIndices(state, IndicesOptions.strictExpandOpen(), true, "logs-*");
        assertThat(result, arrayContaining(justAnIndex.getIndex()));
    }

    public void testDataStreamsNames() {
        final String dataStream1 = "logs-foobar";
        final String dataStream2 = "other-foobar";
        IndexMetadata index1 = createBackingIndex(dataStream1, 1).build();
        IndexMetadata index2 = createBackingIndex(dataStream1, 2).build();
        IndexMetadata justAnIndex = IndexMetadata.builder("logs-foobarbaz-0")
            .settings(settings(IndexVersion.current()))
            .numberOfShards(1)
            .numberOfReplicas(1)
            .putAlias(new AliasMetadata.Builder("logs-foobarbaz"))
            .build();

        IndexMetadata index3 = createBackingIndex(dataStream2, 1).build();
        IndexMetadata index4 = createBackingIndex(dataStream2, 2).build();

        ClusterState state = ClusterState.builder(new ClusterName("_name"))
            .metadata(
                Metadata.builder()
                    .put(index1, false)
                    .put(index2, false)
                    .put(index3, false)
                    .put(index4, false)
                    .put(justAnIndex, false)
                    .put(newInstance(dataStream1, List.of(index1.getIndex(), index2.getIndex())))
                    .put(newInstance(dataStream2, List.of(index3.getIndex(), index4.getIndex())))
            )
            .build();

        List<ResolvedExpression> streams = indexNameExpressionResolver.dataStreams(state, IndicesOptions.lenientExpand(), "log*");
        List<String> names = indexNameExpressionResolver.dataStreamNames(state, IndicesOptions.lenientExpand(), "log*");
        assertEquals(Collections.singletonList(new ResolvedExpression(dataStream1, DATA)), streams);
        assertEquals(Collections.singletonList(dataStream1), names);

        streams = indexNameExpressionResolver.dataStreams(state, IndicesOptions.lenientExpand(), dataStream1);
        names = indexNameExpressionResolver.dataStreamNames(state, IndicesOptions.lenientExpand(), dataStream1);
        assertEquals(Collections.singletonList(new ResolvedExpression(dataStream1, DATA)), streams);
        assertEquals(Collections.singletonList(dataStream1), names);

        streams = indexNameExpressionResolver.dataStreams(state, IndicesOptions.lenientExpand(), "other*");
        names = indexNameExpressionResolver.dataStreamNames(state, IndicesOptions.lenientExpand(), "other*");
        assertEquals(Collections.singletonList(new ResolvedExpression(dataStream2, DATA)), streams);
        assertEquals(Collections.singletonList(dataStream2), names);

        streams = indexNameExpressionResolver.dataStreams(state, IndicesOptions.lenientExpand(), "*foobar");
        names = indexNameExpressionResolver.dataStreamNames(state, IndicesOptions.lenientExpand(), "*foobar");
        assertThat(streams, containsInAnyOrder(new ResolvedExpression(dataStream1, DATA), new ResolvedExpression(dataStream2, DATA)));
        assertThat(names, containsInAnyOrder(dataStream1, dataStream2));

        streams = indexNameExpressionResolver.dataStreams(state, IndicesOptions.lenientExpand(), "notmatched");
        names = indexNameExpressionResolver.dataStreamNames(state, IndicesOptions.lenientExpand(), "notmatched");
        assertThat(streams, empty());
        assertThat(names, empty());

        streams = indexNameExpressionResolver.dataStreams(state, IndicesOptions.lenientExpand(), index3.getIndex().getName());
        names = indexNameExpressionResolver.dataStreamNames(state, IndicesOptions.lenientExpand(), index3.getIndex().getName());
        assertThat(streams, empty());
        assertThat(names, empty());

        streams = indexNameExpressionResolver.dataStreams(state, IndicesOptions.lenientExpand(), "*", "-logs-foobar");
        names = indexNameExpressionResolver.dataStreamNames(state, IndicesOptions.lenientExpand(), "*", "-logs-foobar");
        assertThat(streams, containsInAnyOrder(new ResolvedExpression(dataStream2, DATA)));
        assertThat(names, containsInAnyOrder(dataStream2));

        streams = indexNameExpressionResolver.dataStreams(state, IndicesOptions.lenientExpand(), "*", "-*");
        names = indexNameExpressionResolver.dataStreamNames(state, IndicesOptions.lenientExpand(), "*", "-*");
        assertThat(streams, empty());
        assertThat(names, empty());

        streams = indexNameExpressionResolver.dataStreams(state, IndicesOptions.strictExpandOpenAndForbidClosed(), "*foobar");
        names = indexNameExpressionResolver.dataStreamNames(state, IndicesOptions.strictExpandOpenAndForbidClosed(), "*foobar");
        assertThat(
            streams,
            containsInAnyOrder(
                new ResolvedExpression(dataStream1, DATA),
                new ResolvedExpression(dataStream1, FAILURES),
                new ResolvedExpression(dataStream2, DATA),
                new ResolvedExpression(dataStream2, FAILURES)
            )
        );
        assertThat(names, containsInAnyOrder(dataStream1, dataStream2));

        streams = indexNameExpressionResolver.dataStreams(state, IndicesOptions.lenientExpand(), "*foobar:*");
        names = indexNameExpressionResolver.dataStreamNames(state, IndicesOptions.lenientExpand(), "*foobar:*");
        assertThat(
            streams,
            containsInAnyOrder(
                new ResolvedExpression(dataStream1, DATA),
                new ResolvedExpression(dataStream1, FAILURES),
                new ResolvedExpression(dataStream2, DATA),
                new ResolvedExpression(dataStream2, FAILURES)
            )
        );
        assertThat(names, containsInAnyOrder(dataStream1, dataStream2));
    }

    public void testDateMathMixedArray() {
        long now = System.currentTimeMillis();
        String dataMathIndex1 = ".marvel-" + formatDate("uuuu.MM.dd", dateFromMillis(now));
        String dateMathIndex2 = ".logstash-" + formatDate("uuuu.MM", dateFromMillis(now).withDayOfMonth(1));
        IndexNameExpressionResolver.Context context = new IndexNameExpressionResolver.Context(
            ClusterState.builder(new ClusterName("_name"))
                .metadata(
                    Metadata.builder()
                        .put(indexBuilder("name1"))
                        .put(indexBuilder("name2"))
                        .put(indexBuilder(dataMathIndex1))
                        .put(indexBuilder(dateMathIndex2))
                )
                .build(),
            IndicesOptions.strictExpand(),
            now,
            SystemIndexAccessLevel.NONE,
            Predicates.never(),
            Predicates.never()
        );
        Collection<String> result = IndexNameExpressionResolver.resolveExpressionsToResources(
            context,
            "name1",
            "<.marvel-{now/d}>",
            "name2",
            "<.logstash-{now/M{uuuu.MM}}>"
        );
        assertThat(result.size(), equalTo(4));
        assertThat(result, contains("name1", dataMathIndex1, "name2", dateMathIndex2));
    }

    public void testMathExpressionSupport() {
        Instant instant = LocalDate.of(2021, 01, 11).atStartOfDay().toInstant(ZoneOffset.UTC);
        String resolved = IndexNameExpressionResolver.resolveDateMathExpression("<a-name-{now/M{yyyy-MM}}>", instant.toEpochMilli());

        assertEquals(resolved, "a-name-2021-01");
    }

    public void testMathExpressionSupportWithOlderDate() {

        Instant instant = LocalDate.of(2020, 12, 2).atStartOfDay().toInstant(ZoneOffset.UTC);
        final String indexName = "<older-date-{now/M{yyyy-MM}}>";
        String resolved = IndexNameExpressionResolver.resolveDateMathExpression(indexName, instant.toEpochMilli());

        assertEquals(resolved, "older-date-2020-12");
    }

    public void testRemoteIndex() {
        Metadata.Builder mdBuilder = Metadata.builder();
        ClusterState state = ClusterState.builder(new ClusterName("_name")).metadata(mdBuilder).build();

        {
            IndicesOptions options = IndicesOptions.fromOptions(false, randomBoolean(), randomBoolean(), randomBoolean(), randomBoolean());
            IndexNameExpressionResolver.Context context = new IndexNameExpressionResolver.Context(
                state,
                options,
                SystemIndexAccessLevel.NONE
            );
            IllegalArgumentException iae = expectThrows(
                IllegalArgumentException.class,
                () -> indexNameExpressionResolver.concreteIndexNames(context, "cluster:index", "local")
            );
            assertEquals(
                "Cross-cluster calls are not supported in this context but remote indices were requested: [cluster:index]",
                iae.getMessage()
            );
            // but datemath with colon doesn't trip cross-cluster check
            IndexNotFoundException e = expectThrows(
                IndexNotFoundException.class,
                () -> indexNameExpressionResolver.concreteIndexNames(context, "<datemath-{2001-01-01-13||+1h/h{yyyy-MM-dd-HH|-07:00}}>")
            );
            assertThat(e.getMessage(), containsString("no such index [datemath-2001-01-01-14"));
        }
        {
            IndicesOptions options = IndicesOptions.fromOptions(true, true, randomBoolean(), randomBoolean(), randomBoolean());
            IndexNameExpressionResolver.Context context = new IndexNameExpressionResolver.Context(
                state,
                options,
                SystemIndexAccessLevel.NONE
            );
            String[] indexNames = indexNameExpressionResolver.concreteIndexNames(context, "cluster:index", "local");
            assertEquals(0, indexNames.length);
        }
    }

    public void testResolveWriteIndexAbstraction() {
        ClusterState state = DataStreamTestHelper.getClusterStateWithDataStreams(
            List.of(new Tuple<>("logs-foobar", 1)),
            List.of("my-index")
        );
        final ClusterState finalState = ClusterState.builder(state)
            .metadata(
                Metadata.builder(state.getMetadata())
                    .put(IndexMetadata.builder(state.getMetadata().index("my-index")).putAlias(new AliasMetadata.Builder("my-alias")))
                    .build()
            )
            .build();
        Function<String, List<DocWriteRequest<?>>> docWriteRequestsForName = (name) -> List.of(
            new IndexRequest(name).opType(DocWriteRequest.OpType.INDEX),
            new IndexRequest(name).opType(DocWriteRequest.OpType.CREATE),
            new DeleteRequest(name),
            new UpdateRequest(name, randomAlphaOfLength(8))
        );
        for (DocWriteRequest<?> request : docWriteRequestsForName.apply("logs-foobar")) {
            if (request.opType() == DocWriteRequest.OpType.CREATE) {
                IndexAbstraction result = indexNameExpressionResolver.resolveWriteIndexAbstraction(finalState, request);
                assertThat(result.getType(), equalTo(IndexAbstraction.Type.DATA_STREAM));
                assertThat(result.getName(), equalTo("logs-foobar"));
            } else {
                IndexNotFoundException infe = expectThrows(
                    IndexNotFoundException.class,
                    () -> indexNameExpressionResolver.resolveWriteIndexAbstraction(finalState, request)
                );
                assertThat(infe.toString(), containsString("logs-foobar"));
                assertThat(infe.getMetadataKeys().contains(IndexNameExpressionResolver.EXCLUDED_DATA_STREAMS_KEY), is(true));
            }
        }
        for (DocWriteRequest<?> request : docWriteRequestsForName.apply("my-index")) {
            IndexAbstraction result = indexNameExpressionResolver.resolveWriteIndexAbstraction(finalState, request);
            assertThat(result.getName(), equalTo("my-index"));
            assertThat(result.getType(), equalTo(IndexAbstraction.Type.CONCRETE_INDEX));
        }
        for (DocWriteRequest<?> request : docWriteRequestsForName.apply("my-alias")) {
            IndexAbstraction result = indexNameExpressionResolver.resolveWriteIndexAbstraction(finalState, request);
            assertThat(result.getName(), equalTo("my-alias"));
            assertThat(result.getType(), equalTo(IndexAbstraction.Type.ALIAS));
        }
    }

    public void testResolveWriteIndexAbstractionNoWriteIndexForAlias() {
        ClusterState state1 = DataStreamTestHelper.getClusterStateWithDataStreams(
            List.of(new Tuple<>("logs-foobar", 1)),
            List.of("my-index", "my-index2")
        );
        ClusterState state2 = ClusterState.builder(state1)
            .metadata(
                Metadata.builder(state1.getMetadata())
                    .put(IndexMetadata.builder(state1.getMetadata().index("my-index")).putAlias(new AliasMetadata.Builder("my-alias")))
                    .put(IndexMetadata.builder(state1.getMetadata().index("my-index2")).putAlias(new AliasMetadata.Builder("my-alias")))
                    .build()
            )
            .build();

        DocWriteRequest<?> request = new IndexRequest("my-alias");
        var e = expectThrows(
            IllegalArgumentException.class,
            () -> indexNameExpressionResolver.resolveWriteIndexAbstraction(state2, request)
        );
        assertThat(
            e.getMessage(),
            equalTo(
                "no write index is defined for alias [my-alias]. The write index may be explicitly disabled using is_write_index=false"
                    + " or the alias points to multiple indices without one being designated as a write index"
            )
        );
    }

    public void testResolveWriteIndexAbstractionMissing() {
        ClusterState state = DataStreamTestHelper.getClusterStateWithDataStreams(
            List.of(new Tuple<>("logs-foobar", 1)),
            List.of("my-index")
        );
        DocWriteRequest<?> request = new IndexRequest("logs-my-index");
        expectThrows(IndexNotFoundException.class, () -> indexNameExpressionResolver.resolveWriteIndexAbstraction(state, request));
    }

    public void testResolveWriteIndexAbstractionMultipleMatches() {
        ClusterState state = DataStreamTestHelper.getClusterStateWithDataStreams(List.of(), List.of("logs-foo", "logs-bar"));
        DocWriteRequest<?> request = mock(DocWriteRequest.class);
        when(request.index()).thenReturn("logs-*");
        when(request.indicesOptions()).thenReturn(IndicesOptions.lenientExpandOpen());
        when(request.opType()).thenReturn(DocWriteRequest.OpType.INDEX);
        when(request.includeDataStreams()).thenReturn(true);
        var e = expectThrows(
            IllegalArgumentException.class,
            () -> indexNameExpressionResolver.resolveWriteIndexAbstraction(state, request)
        );
        assertThat(
            e.getMessage(),
            equalTo("unable to return a single target as the provided expression and options got resolved to multiple targets")
        );
    }

    public static IndexMetadata.Builder indexBuilder(String index) {
        return indexBuilder(index, Settings.EMPTY);
    }

    private ClusterState systemIndexTestClusterState() {
        Metadata.Builder mdBuilder = Metadata.builder()
            .put(indexBuilder(".ml-meta", SystemIndexDescriptor.DEFAULT_SETTINGS).state(State.OPEN).system(true))
            .put(indexBuilder(".watches", SystemIndexDescriptor.DEFAULT_SETTINGS).state(State.OPEN).system(true))
            .put(indexBuilder(".ml-stuff", SystemIndexDescriptor.DEFAULT_SETTINGS).state(State.OPEN).system(true))
            .put(indexBuilder("some-other-index").state(State.OPEN));
        SystemIndices systemIndices = new SystemIndices(
            List.of(
                new Feature(
                    "ml",
                    "ml indices",
                    List.of(
                        SystemIndexDescriptorUtils.createUnmanaged(".ml-meta*", "ml meta"),
                        SystemIndexDescriptorUtils.createUnmanaged(".ml-stuff*", "other ml")
                    )
                ),
                new Feature("watcher", "watcher indices", List.of(SystemIndexDescriptorUtils.createUnmanaged(".watches*", "watches index")))
            )
        );
        indexNameExpressionResolver = new IndexNameExpressionResolver(threadContext, systemIndices);
        return ClusterState.builder(new ClusterName("_name")).metadata(mdBuilder).build();
    }

    private static IndexMetadata.Builder indexBuilder(String index, Settings additionalSettings) {
        return IndexMetadata.builder(index).settings(indexSettings(IndexVersion.current(), 1, 0).put(additionalSettings));
    }

    private static IndicesOptions.WildcardOptions doNotExpandWildcards() {
        return doNotExpandWildcards(true);
    }

    private static IndicesOptions.WildcardOptions doNotExpandWildcards(boolean lenient) {
        return IndicesOptions.WildcardOptions.builder()
            .matchOpen(false)
            .matchClosed(false)
            .includeHidden(randomBoolean())
            .allowEmptyExpressions(lenient)
            .build();
    }
}<|MERGE_RESOLUTION|>--- conflicted
+++ resolved
@@ -1415,25 +1415,6 @@
         assertThat(IndexNameExpressionResolver.isAllIndices(null), equalTo(true));
     }
 
-<<<<<<< HEAD
-    public void testIsAllIndicesEmpty() throws Exception {
-        assertThat(IndexNameExpressionResolver.isAllIndices(List.of()), equalTo(true));
-    }
-
-    public void testIsAllIndicesExplicitAll() throws Exception {
-        assertThat(IndexNameExpressionResolver.isAllIndices(List.of("_all")), equalTo(true));
-    }
-
-    public void testIsAllIndicesExplicitAllPlusOther() throws Exception {
-        assertThat(IndexNameExpressionResolver.isAllIndices(List.of("_all", "other")), equalTo(false));
-    }
-
-    public void testIsAllIndicesNormalIndexes() throws Exception {
-        assertThat(IndexNameExpressionResolver.isAllIndices(List.of("index1", "index2", "index3")), equalTo(false));
-    }
-
-    public void testIsAllIndicesWildcard() throws Exception {
-=======
     public void testIsAllIndicesEmpty() {
         assertThat(IndexNameExpressionResolver.isAllIndices(List.of()), equalTo(true));
     }
@@ -1455,7 +1436,6 @@
     }
 
     public void testIsAllIndicesWildcard() {
->>>>>>> 930a99cc
         assertThat(IndexNameExpressionResolver.isAllIndices(List.of("*")), equalTo(false));
     }
 
@@ -1463,25 +1443,6 @@
         assertThat(IndexNameExpressionResolver.isExplicitAllPattern(null), equalTo(false));
     }
 
-<<<<<<< HEAD
-    public void testIsExplicitAllIndicesEmpty() throws Exception {
-        assertThat(IndexNameExpressionResolver.isExplicitAllPattern(List.of()), equalTo(false));
-    }
-
-    public void testIsExplicitAllIndicesExplicitAll() throws Exception {
-        assertThat(IndexNameExpressionResolver.isExplicitAllPattern(List.of("_all")), equalTo(true));
-    }
-
-    public void testIsExplicitAllIndicesExplicitAllPlusOther() throws Exception {
-        assertThat(IndexNameExpressionResolver.isExplicitAllPattern(List.of("_all", "other")), equalTo(false));
-    }
-
-    public void testIsExplicitAllIndicesNormalIndexes() throws Exception {
-        assertThat(IndexNameExpressionResolver.isExplicitAllPattern(List.of("index1", "index2", "index3")), equalTo(false));
-    }
-
-    public void testIsExplicitAllIndicesWildcard() throws Exception {
-=======
     public void testIsExplicitAllIndicesEmpty() {
         assertThat(IndexNameExpressionResolver.isExplicitAllPattern(List.of()), equalTo(false));
     }
@@ -1499,7 +1460,6 @@
     }
 
     public void testIsExplicitAllIndicesWildcard() {
->>>>>>> 930a99cc
         assertThat(IndexNameExpressionResolver.isExplicitAllPattern(List.of("*")), equalTo(false));
     }
 
@@ -2781,13 +2741,9 @@
 
         // Test include failure store with an exact data stream name
         {
-<<<<<<< HEAD
-            IndicesOptions indicesOptions = IndicesOptions.builder(IndicesOptions.STRICT_EXPAND_OPEN).build();
-=======
             IndicesOptions indicesOptions = IndicesOptions.builder(IndicesOptions.STRICT_EXPAND_OPEN)
                 .selectorOptions(IndicesOptions.SelectorOptions.ALL_APPLICABLE)
                 .build();
->>>>>>> 930a99cc
             Index[] result = indexNameExpressionResolver.concreteIndices(state, indicesOptions, true, "my-data-stream");
             assertThat(result.length, equalTo(4));
             assertThat(result[0].getName(), equalTo(DataStream.getDefaultBackingIndexName(dataStreamName, 1, epochMillis)));
@@ -2798,15 +2754,11 @@
 
         // Test include failure store while we do not allow failure indices and ignore unavailable
         // We expect that they will be skipped
-        // TODO: Logic removed
+        // PRTODO: Logic removed
         {
             IndicesOptions indicesOptions = IndicesOptions.builder(IndicesOptions.STRICT_EXPAND_OPEN)
-<<<<<<< HEAD
-                .gatekeeperOptions(IndicesOptions.GatekeeperOptions.builder().allowSelectors(false).build())
-=======
                 .selectorOptions(IndicesOptions.SelectorOptions.ALL_APPLICABLE)
                 .gatekeeperOptions(IndicesOptions.GatekeeperOptions.builder().allowFailureIndices(false).build())
->>>>>>> 930a99cc
                 .concreteTargetOptions(IndicesOptions.ConcreteTargetOptions.ALLOW_UNAVAILABLE_TARGETS)
                 .build();
             Index[] result = indexNameExpressionResolver.concreteIndices(state, indicesOptions, true, "my-data-stream");
@@ -2817,15 +2769,11 @@
 
         // Test include failure store while we do not allow failure indices
         // We expect an error
-        // TODO: Logic removed
+        // PRTODO: Logic removed
         {
             IndicesOptions indicesOptions = IndicesOptions.builder(IndicesOptions.STRICT_EXPAND_OPEN)
-<<<<<<< HEAD
-                .gatekeeperOptions(IndicesOptions.GatekeeperOptions.builder().allowSelectors(false).build())
-=======
                 .selectorOptions(IndicesOptions.SelectorOptions.ALL_APPLICABLE)
                 .gatekeeperOptions(IndicesOptions.GatekeeperOptions.builder().allowFailureIndices(false).build())
->>>>>>> 930a99cc
                 .build();
             FailureIndexNotSupportedException failureIndexNotSupportedException = expectThrows(
                 FailureIndexNotSupportedException.class,
@@ -2839,13 +2787,9 @@
 
         // Test only failure store with an exact data stream name
         {
-<<<<<<< HEAD
-            IndicesOptions indicesOptions = IndicesOptions.builder(IndicesOptions.STRICT_EXPAND_OPEN).build();
-=======
             IndicesOptions indicesOptions = IndicesOptions.builder(IndicesOptions.STRICT_EXPAND_OPEN)
                 .selectorOptions(IndicesOptions.SelectorOptions.FAILURES)
                 .build();
->>>>>>> 930a99cc
             Index[] result = indexNameExpressionResolver.concreteIndices(state, indicesOptions, true, "my-data-stream");
             assertThat(result.length, equalTo(2));
             assertThat(result[0].getName(), equalTo(DataStream.getDefaultFailureStoreName(dataStreamName, 1, epochMillis)));
@@ -2870,13 +2814,9 @@
 
         // Test include failure store without any expressions
         {
-<<<<<<< HEAD
-            IndicesOptions indicesOptions = IndicesOptions.builder(IndicesOptions.STRICT_EXPAND_OPEN).build();
-=======
             IndicesOptions indicesOptions = IndicesOptions.builder(IndicesOptions.STRICT_EXPAND_OPEN)
                 .selectorOptions(IndicesOptions.SelectorOptions.ALL_APPLICABLE)
                 .build();
->>>>>>> 930a99cc
             Index[] result = indexNameExpressionResolver.concreteIndices(state, indicesOptions, true);
             assertThat(result.length, equalTo(5));
             List<String> indexNames = Arrays.stream(result).map(Index::getName).toList();
@@ -2894,13 +2834,9 @@
 
         // Test only failure store without any expressions
         {
-<<<<<<< HEAD
-            IndicesOptions indicesOptions = IndicesOptions.builder(IndicesOptions.STRICT_EXPAND_OPEN).build();
-=======
             IndicesOptions indicesOptions = IndicesOptions.builder(IndicesOptions.STRICT_EXPAND_OPEN)
                 .selectorOptions(IndicesOptions.SelectorOptions.FAILURES)
                 .build();
->>>>>>> 930a99cc
             Index[] result = indexNameExpressionResolver.concreteIndices(state, indicesOptions, true);
             assertThat(result.length, equalTo(2));
             List<String> indexNames = Arrays.stream(result).map(Index::getName).toList();
@@ -2931,13 +2867,9 @@
 
         // Test include failure store with wildcard expression
         {
-<<<<<<< HEAD
-            IndicesOptions indicesOptions = IndicesOptions.builder(IndicesOptions.STRICT_EXPAND_OPEN).build();
-=======
             IndicesOptions indicesOptions = IndicesOptions.builder(IndicesOptions.STRICT_EXPAND_OPEN)
                 .selectorOptions(IndicesOptions.SelectorOptions.ALL_APPLICABLE)
                 .build();
->>>>>>> 930a99cc
             Index[] result = indexNameExpressionResolver.concreteIndices(state, indicesOptions, true, "my-*");
             assertThat(result.length, equalTo(5));
             List<String> indexNames = Arrays.stream(result).map(Index::getName).toList();
@@ -2955,13 +2887,9 @@
 
         // Test only failure store with wildcard expression
         {
-<<<<<<< HEAD
-            IndicesOptions indicesOptions = IndicesOptions.builder(IndicesOptions.STRICT_EXPAND_OPEN).build();
-=======
             IndicesOptions indicesOptions = IndicesOptions.builder(IndicesOptions.STRICT_EXPAND_OPEN)
                 .selectorOptions(IndicesOptions.SelectorOptions.FAILURES)
                 .build();
->>>>>>> 930a99cc
             Index[] result = indexNameExpressionResolver.concreteIndices(state, indicesOptions, true, "my-*");
             assertThat(result.length, equalTo(2));
             List<String> indexNames = Arrays.stream(result).map(Index::getName).toList();

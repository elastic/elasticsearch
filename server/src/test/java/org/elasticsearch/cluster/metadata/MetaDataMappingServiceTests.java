/*
 * Licensed to Elasticsearch under one or more contributor
 * license agreements. See the NOTICE file distributed with
 * this work for additional information regarding copyright
 * ownership. Elasticsearch licenses this file to you under
 * the Apache License, Version 2.0 (the "License"); you may
 * not use this file except in compliance with the License.
 * You may obtain a copy of the License at
 *
 *    http://www.apache.org/licenses/LICENSE-2.0
 *
 * Unless required by applicable law or agreed to in writing,
 * software distributed under the License is distributed on an
 * "AS IS" BASIS, WITHOUT WARRANTIES OR CONDITIONS OF ANY
 * KIND, either express or implied.  See the License for the
 * specific language governing permissions and limitations
 * under the License.
 */

package org.elasticsearch.cluster.metadata;

import org.elasticsearch.action.admin.indices.mapping.put.PutMappingClusterStateUpdateRequest;
import org.elasticsearch.cluster.ClusterState;
import org.elasticsearch.cluster.ClusterStateTaskExecutor;
import org.elasticsearch.cluster.service.ClusterService;
import org.elasticsearch.common.compress.CompressedXContent;
import org.elasticsearch.index.Index;
import org.elasticsearch.index.IndexService;
import org.elasticsearch.plugins.Plugin;
import org.elasticsearch.test.ESSingleNodeTestCase;
import org.elasticsearch.test.InternalSettingsPlugin;

import java.util.Collection;
import java.util.Collections;

import static org.hamcrest.Matchers.equalTo;
import static org.hamcrest.Matchers.not;

public class MetaDataMappingServiceTests extends ESSingleNodeTestCase {

    @Override
    protected Collection<Class<? extends Plugin>> getPlugins() {
        return Collections.singleton(InternalSettingsPlugin.class);
    }

    public void testMappingClusterStateUpdateDoesntChangeExistingIndices() throws Exception {
        final IndexService indexService = createIndex("test", client().admin().indices().prepareCreate("test").addMapping("type"));
        final CompressedXContent currentMapping = indexService.mapperService().documentMapper().mappingSource();

        final MetaDataMappingService mappingService = getInstanceFromNode(MetaDataMappingService.class);
        final ClusterService clusterService = getInstanceFromNode(ClusterService.class);
        // TODO - it will be nice to get a random mapping generator
        final PutMappingClusterStateUpdateRequest request
            = new PutMappingClusterStateUpdateRequest("{ \"properties\": { \"field\": { \"type\": \"text\" }}}");
        request.indices(new Index[] {indexService.index()});
        final ClusterStateTaskExecutor.ClusterTasksResult<PutMappingClusterStateUpdateRequest> result =
                mappingService.putMappingExecutor.execute(clusterService.state(), Collections.singletonList(request));
        // the task completed successfully
        assertThat(result.executionResults.size(), equalTo(1));
        assertTrue(result.executionResults.values().iterator().next().isSuccess());
        // the task really was a mapping update
        assertThat(
                indexService.mapperService().documentMapper().mappingSource(),
                not(equalTo(result.resultingState.metaData().index("test").mapping().source())));
        // since we never committed the cluster state update, the in-memory state is unchanged
        assertThat(indexService.mapperService().documentMapper().mappingSource(), equalTo(currentMapping));
    }

    public void testClusterStateIsNotChangedWithIdenticalMappings() throws Exception {
        createIndex("test", client().admin().indices().prepareCreate("test").addMapping("type"));

        final MetaDataMappingService mappingService = getInstanceFromNode(MetaDataMappingService.class);
        final ClusterService clusterService = getInstanceFromNode(ClusterService.class);
        final PutMappingClusterStateUpdateRequest request
            = new PutMappingClusterStateUpdateRequest("{ \"properties\" { \"field\": { \"type\": \"text\" }}}");
        ClusterState result = mappingService.putMappingExecutor.execute(clusterService.state(), Collections.singletonList(request))
            .resultingState;

        assertFalse(result != clusterService.state());

        ClusterState result2 = mappingService.putMappingExecutor.execute(result, Collections.singletonList(request))
            .resultingState;

        assertSame(result, result2);
    }

    public void testMappingVersion() throws Exception {
        final IndexService indexService = createIndex("test", client().admin().indices().prepareCreate("test").addMapping("type"));
        final long previousVersion = indexService.getMetaData().getMappingVersion();
        final MetaDataMappingService mappingService = getInstanceFromNode(MetaDataMappingService.class);
        final ClusterService clusterService = getInstanceFromNode(ClusterService.class);
        final PutMappingClusterStateUpdateRequest request
            = new PutMappingClusterStateUpdateRequest("{ \"properties\": { \"field\": { \"type\": \"text\" }}}");
        request.indices(new Index[] {indexService.index()});
        final ClusterStateTaskExecutor.ClusterTasksResult<PutMappingClusterStateUpdateRequest> result =
                mappingService.putMappingExecutor.execute(clusterService.state(), Collections.singletonList(request));
        assertThat(result.executionResults.size(), equalTo(1));
        assertTrue(result.executionResults.values().iterator().next().isSuccess());
        assertThat(result.resultingState.metaData().index("test").getMappingVersion(), equalTo(1 + previousVersion));
    }

    public void testMappingVersionUnchanged() throws Exception {
        final IndexService indexService = createIndex("test", client().admin().indices().prepareCreate("test").addMapping("type"));
        final long previousVersion = indexService.getMetaData().getMappingVersion();
        final MetaDataMappingService mappingService = getInstanceFromNode(MetaDataMappingService.class);
        final ClusterService clusterService = getInstanceFromNode(ClusterService.class);
        final PutMappingClusterStateUpdateRequest request = new PutMappingClusterStateUpdateRequest("{ \"properties\": {}}");
        request.indices(new Index[] {indexService.index()});
        final ClusterStateTaskExecutor.ClusterTasksResult<PutMappingClusterStateUpdateRequest> result =
                mappingService.putMappingExecutor.execute(clusterService.state(), Collections.singletonList(request));
        assertThat(result.executionResults.size(), equalTo(1));
        assertTrue(result.executionResults.values().iterator().next().isSuccess());
        assertThat(result.resultingState.metaData().index("test").getMappingVersion(), equalTo(previousVersion));
    }

<<<<<<< HEAD
    public void testMappingUpdateAccepts_docAsType() throws Exception {
        final IndexService indexService = createIndex("test",
                client().admin().indices().prepareCreate("test").addMapping("my_type"));
        final MetaDataMappingService mappingService = getInstanceFromNode(MetaDataMappingService.class);
        final ClusterService clusterService = getInstanceFromNode(ClusterService.class);
        final PutMappingClusterStateUpdateRequest request = new PutMappingClusterStateUpdateRequest()
                .type(MapperService.SINGLE_MAPPING_NAME);
        request.indices(new Index[] {indexService.index()});
        request.source("{ \"properties\": { \"foo\": { \"type\": \"keyword\" } }}");
        final ClusterStateTaskExecutor.ClusterTasksResult<PutMappingClusterStateUpdateRequest> result =
                mappingService.putMappingExecutor.execute(clusterService.state(), Collections.singletonList(request));
        assertThat(result.executionResults.size(), equalTo(1));
        assertTrue(result.executionResults.values().iterator().next().isSuccess());
        MappingMetaData mappingMetaData = result.resultingState.metaData().index("test").mapping();
        assertEquals("_doc", mappingMetaData.type());
        assertEquals(Collections.singletonMap("properties",
                Collections.singletonMap("foo",
                        Collections.singletonMap("type", "keyword"))), mappingMetaData.sourceAsMap());
    }

=======
>>>>>>> 5cf112e4
}<|MERGE_RESOLUTION|>--- conflicted
+++ resolved
@@ -112,28 +112,5 @@
         assertTrue(result.executionResults.values().iterator().next().isSuccess());
         assertThat(result.resultingState.metaData().index("test").getMappingVersion(), equalTo(previousVersion));
     }
-
-<<<<<<< HEAD
-    public void testMappingUpdateAccepts_docAsType() throws Exception {
-        final IndexService indexService = createIndex("test",
-                client().admin().indices().prepareCreate("test").addMapping("my_type"));
-        final MetaDataMappingService mappingService = getInstanceFromNode(MetaDataMappingService.class);
-        final ClusterService clusterService = getInstanceFromNode(ClusterService.class);
-        final PutMappingClusterStateUpdateRequest request = new PutMappingClusterStateUpdateRequest()
-                .type(MapperService.SINGLE_MAPPING_NAME);
-        request.indices(new Index[] {indexService.index()});
-        request.source("{ \"properties\": { \"foo\": { \"type\": \"keyword\" } }}");
-        final ClusterStateTaskExecutor.ClusterTasksResult<PutMappingClusterStateUpdateRequest> result =
-                mappingService.putMappingExecutor.execute(clusterService.state(), Collections.singletonList(request));
-        assertThat(result.executionResults.size(), equalTo(1));
-        assertTrue(result.executionResults.values().iterator().next().isSuccess());
-        MappingMetaData mappingMetaData = result.resultingState.metaData().index("test").mapping();
-        assertEquals("_doc", mappingMetaData.type());
-        assertEquals(Collections.singletonMap("properties",
-                Collections.singletonMap("foo",
-                        Collections.singletonMap("type", "keyword"))), mappingMetaData.sourceAsMap());
-    }
-
-=======
->>>>>>> 5cf112e4
+    
 }
--- conflicted
+++ resolved
@@ -131,15 +131,10 @@
             before,
             service.executor,
             List.of(
-<<<<<<< HEAD
-                new DeleteIndexClusterStateUpdateRequest(ActionListener.noop()).indices(
-                    new Index[] { before.metadata().getProject().indices().get(index).getIndex() }
-=======
                 new MetadataDeleteIndexService.DeleteIndicesClusterStateUpdateTask(
-                    Set.of(before.metadata().getIndices().get(index).getIndex()),
+                    Set.of(before.metadata().getProject().indices().get(index).getIndex()),
                     TEST_REQUEST_TIMEOUT,
                     ActionListener.noop()
->>>>>>> 3bd235d9
                 )
             )
         );

/*
 * Copyright Elasticsearch B.V. and/or licensed to Elasticsearch B.V. under one
 * or more contributor license agreements. Licensed under the Elastic License
 * 2.0 and the Server Side Public License, v 1; you may not use this file except
 * in compliance with, at your election, the Elastic License 2.0 or the Server
 * Side Public License, v 1.
 */

package org.elasticsearch.cluster.metadata;

import org.elasticsearch.cluster.ClusterStateListener;
import org.elasticsearch.cluster.ClusterStateTaskListener;
import org.elasticsearch.cluster.metadata.IndexMetadata.APIBlock;
import org.elasticsearch.cluster.metadata.IndexMetadata.State;
import org.elasticsearch.cluster.service.ClusterService;
import org.elasticsearch.cluster.service.MasterService;
import org.elasticsearch.common.Priority;
import org.elasticsearch.common.Strings;
import org.elasticsearch.core.CheckedRunnable;
import org.elasticsearch.test.ESSingleNodeTestCase;

import java.util.List;
import java.util.concurrent.CyclicBarrier;
import java.util.concurrent.TimeUnit;

import static org.elasticsearch.cluster.metadata.IndexMetadata.INDEX_BLOCKS_WRITE_SETTING;
import static org.elasticsearch.test.hamcrest.ElasticsearchAssertions.assertAcked;
import static org.hamcrest.Matchers.containsInAnyOrder;
import static org.hamcrest.Matchers.hasSize;
import static org.hamcrest.Matchers.is;
import static org.hamcrest.Matchers.oneOf;

public class MetadataIndexStateServiceBatchingTests extends ESSingleNodeTestCase {

    /*
     * This class is painfully clever and knows all sorts of implementation details about MetadataIndexStateService. It's hard to get
     * around that, as we want to make sure that *batching* of opens and closes and adding index blocks will work as expected.
     *
     * In the case of opens that's easy enough, we just need to get hands-on enough to make sure that the open tasks are executed in a
     * single batch -- we do that by blocking up the master service's tasks queue, then running the opens (so they are added to the queue),
     * and then unblocking the master service again so everything processes in a single batch.
     *
     * But closing and adding blocks are both two-step processes where the second step is itself another cluster state update task, and we
     * want to make sure that those batch up correctly, too. So there we run the same trick as with opens, but twice: we block the
     * master service in order to batch up the initial tasks, then block it again, so that when the first tasks enqueue the second tasks
     * they're doing so into a blocked master service, finally the master service is unblocked once more so that the second tasks process
     * together in a batch.
     */

    public void testBatchOpenIndices() throws Exception {
        final var clusterService = getInstanceFromNode(ClusterService.class);
        final var masterService = clusterService.getMasterService();

        // create some indices, and randomly close some of them
        createIndex("test-1", client().admin().indices().prepareCreate("test-1"));
        createIndex("test-2", client().admin().indices().prepareCreate("test-2"));
        createIndex("test-3", client().admin().indices().prepareCreate("test-3"));
        String[] closedIndices = randomSubsetOf(between(1, 3), "test-1", "test-2", "test-3").toArray(Strings.EMPTY_ARRAY);
        assertAcked(client().admin().indices().prepareClose(closedIndices));
        ensureGreen("test-1", "test-2", "test-3");

        final var assertingListener = closedIndexCountListener(closedIndices.length);
        clusterService.addListener(assertingListener);

        final var block1 = blockMasterService(masterService);
        block1.run(); // wait for block

        // fire off some opens
        final var future1 = client().admin().indices().prepareOpen("test-1").execute();
        final var future2 = client().admin().indices().prepareOpen("test-2", "test-3").execute();

        // check the queue for the open-indices tasks
        assertThat(masterService.pendingTasks(), hasSize(3)); // two plus the blocking task itself

        block1.run(); // release block

        // assert that the requests were acknowledged
        assertAcked(future1.get());
        assertAcked(future2.get());

        // and assert that all the indices are open
        for (String index : List.of("test-1", "test-2", "test-3")) {
            final var indexMetadata = clusterService.state().metadata().indices().get(index);
            assertThat(indexMetadata.getState(), is(State.OPEN));
        }

        clusterService.removeListener(assertingListener);
    }

    public void testBatchCloseIndices() throws Exception {
        final var clusterService = getInstanceFromNode(ClusterService.class);
        final var masterService = clusterService.getMasterService();

        // create some indices
        createIndex("test-1", client().admin().indices().prepareCreate("test-1"));
        createIndex("test-2", client().admin().indices().prepareCreate("test-2"));
        createIndex("test-3", client().admin().indices().prepareCreate("test-3"));
        ensureGreen("test-1", "test-2", "test-3");

        final var assertingListener = closedIndexCountListener(3);
        clusterService.addListener(assertingListener);

        final var block1 = blockMasterService(masterService);
        block1.run(); // wait for block

        // fire off some closes
        final var future1 = client().admin().indices().prepareClose("test-1").execute();
        final var future2 = client().admin().indices().prepareClose("test-2", "test-3").execute();

        // check the queue for the first close tasks (the add-block-index-to-close tasks)
        assertThat(masterService.pendingTasks(), hasSize(3)); // two plus the blocking task itself

        // add *another* block to the end of the pending tasks, then unblock the current block so we can progress,
        // then immediately block again on that new block
        final var block2 = blockMasterService(masterService);
        block1.run(); // release block
        block2.run(); // wait for block

        // wait for the queue to have the second close tasks (the close-indices tasks)
        assertBusy(() -> assertThat(masterService.pendingTasks(), hasSize(3))); // two plus the blocking task itself

        block2.run(); // release block

        // assert that the requests were acknowledged
        final var resp1 = future1.get();
        assertAcked(resp1);
        assertThat(resp1.getIndices(), hasSize(1));
        assertThat(resp1.getIndices().get(0).getIndex().getName(), is("test-1"));

        final var resp2 = future2.get();
        assertAcked(resp2);
        assertThat(resp2.getIndices(), hasSize(2));
        assertThat(resp2.getIndices().stream().map(r -> r.getIndex().getName()).toList(), containsInAnyOrder("test-2", "test-3"));

        // and assert that all the indices are closed
        for (String index : List.of("test-1", "test-2", "test-3")) {
            final var indexMetadata = clusterService.state().metadata().indices().get(index);
            assertThat(indexMetadata.getState(), is(State.CLOSE));
        }

        clusterService.removeListener(assertingListener);
    }

    public void testBatchBlockIndices() throws Exception {
        final var clusterService = getInstanceFromNode(ClusterService.class);
        final var masterService = clusterService.getMasterService();

        // create some indices
        createIndex("test-1", client().admin().indices().prepareCreate("test-1"));
        createIndex("test-2", client().admin().indices().prepareCreate("test-2"));
        createIndex("test-3", client().admin().indices().prepareCreate("test-3"));
        ensureGreen("test-1", "test-2", "test-3");

        final var assertingListener = blockedIndexCountListener();
        clusterService.addListener(assertingListener);

        final var block1 = blockMasterService(masterService);
        block1.run(); // wait for block

        // fire off some closes
        final var future1 = client().admin().indices().prepareAddBlock(APIBlock.WRITE, "test-1").execute();
        final var future2 = client().admin().indices().prepareAddBlock(APIBlock.WRITE, "test-2", "test-3").execute();

        // check the queue for the first add-block tasks (the add-index-block tasks)
        assertThat(masterService.pendingTasks(), hasSize(3)); // two plus the blocking task itself

        // add *another* block to the end of the pending tasks, then unblock the current block so we can progress,
        // then immediately block again on that new block
        final var block2 = blockMasterService(masterService);
        block1.run(); // release block
        block2.run(); // wait for block

        // wait for the queue to have the second add-block tasks (the finalize-index-block tasks)
        assertBusy(() -> assertThat(masterService.pendingTasks(), hasSize(3))); // two plus the blocking task itself

        block2.run(); // release block

        // assert that the requests were acknowledged
        final var resp1 = future1.get();
        assertAcked(resp1);
        assertThat(resp1.getIndices(), hasSize(1));
        assertThat(resp1.getIndices().get(0).getIndex().getName(), is("test-1"));

        final var resp2 = future2.get();
        assertAcked(resp2);
        assertThat(resp2.getIndices(), hasSize(2));
        assertThat(resp2.getIndices().stream().map(r -> r.getIndex().getName()).toList(), containsInAnyOrder("test-2", "test-3"));

        // and assert that all the indices are blocked
        for (String index : List.of("test-1", "test-2", "test-3")) {
            final var indexMetadata = clusterService.state().metadata().indices().get(index);
            assertThat(INDEX_BLOCKS_WRITE_SETTING.get(indexMetadata.getSettings()), is(true));
        }

        clusterService.removeListener(assertingListener);
    }

    private static CheckedRunnable<Exception> blockMasterService(MasterService masterService) {
        final var executionBarrier = new CyclicBarrier(2);
<<<<<<< HEAD
        masterService.getTaskQueue("block", Priority.URGENT, (currentState, taskContexts) -> {
            executionBarrier.await(10, TimeUnit.SECONDS); // notify test thread that the master service is blocked
            executionBarrier.await(10, TimeUnit.SECONDS); // wait for test thread to release us
            for (final var taskContext : taskContexts) {
                taskContext.success(EXPECT_SUCCESS_LISTENER);
=======
        masterService.submitStateUpdateTask(
            "block",
            new ExpectSuccessTask(),
            ClusterStateTaskConfig.build(Priority.URGENT),
            batchExecutionContext -> {
                executionBarrier.await(10, TimeUnit.SECONDS); // notify test thread that the master service is blocked
                executionBarrier.await(10, TimeUnit.SECONDS); // wait for test thread to release us
                for (final var taskContext : batchExecutionContext.taskContexts()) {
                    taskContext.success(() -> {});
                }
                return batchExecutionContext.initialState();
>>>>>>> dd82fe4f
            }
            return currentState;
        }).submitTask("block", new ExpectSuccessTask(), null);
        return () -> executionBarrier.await(10, TimeUnit.SECONDS);
    }

    private static ClusterStateListener closedIndexCountListener(int closedIndices) {
        return event -> assertThat(event.state().metadata().getConcreteAllClosedIndices().length, oneOf(0, closedIndices));
    }

    private static ClusterStateListener blockedIndexCountListener() {
        return event -> assertThat(
            event.state().metadata().stream().filter(indexMetadata -> INDEX_BLOCKS_WRITE_SETTING.get(indexMetadata.getSettings())).count(),
            oneOf(0L, 3L)
        );
    }

    /**
     * Task that asserts it does not fail.
     */
    private static class ExpectSuccessTask implements ClusterStateTaskListener {
        @Override
        public void onFailure(Exception e) {
            throw new AssertionError("should not be called", e);
        }
    }
}<|MERGE_RESOLUTION|>--- conflicted
+++ resolved
@@ -197,28 +197,15 @@
 
     private static CheckedRunnable<Exception> blockMasterService(MasterService masterService) {
         final var executionBarrier = new CyclicBarrier(2);
-<<<<<<< HEAD
-        masterService.getTaskQueue("block", Priority.URGENT, (currentState, taskContexts) -> {
-            executionBarrier.await(10, TimeUnit.SECONDS); // notify test thread that the master service is blocked
-            executionBarrier.await(10, TimeUnit.SECONDS); // wait for test thread to release us
-            for (final var taskContext : taskContexts) {
-                taskContext.success(EXPECT_SUCCESS_LISTENER);
-=======
-        masterService.submitStateUpdateTask(
-            "block",
-            new ExpectSuccessTask(),
-            ClusterStateTaskConfig.build(Priority.URGENT),
-            batchExecutionContext -> {
+        masterService.getTaskQueue("block", Priority.URGENT,             batchExecutionContext -> {
                 executionBarrier.await(10, TimeUnit.SECONDS); // notify test thread that the master service is blocked
                 executionBarrier.await(10, TimeUnit.SECONDS); // wait for test thread to release us
                 for (final var taskContext : batchExecutionContext.taskContexts()) {
                     taskContext.success(() -> {});
                 }
                 return batchExecutionContext.initialState();
->>>>>>> dd82fe4f
             }
-            return currentState;
-        }).submitTask("block", new ExpectSuccessTask(), null);
+        ).submitTask("block", new ExpectSuccessTask(), null);
         return () -> executionBarrier.await(10, TimeUnit.SECONDS);
     }
 

/*
 * Licensed to Elasticsearch under one or more contributor
 * license agreements. See the NOTICE file distributed with
 * this work for additional information regarding copyright
 * ownership. Elasticsearch licenses this file to you under
 * the Apache License, Version 2.0 (the "License"); you may
 * not use this file except in compliance with the License.
 * You may obtain a copy of the License at
 *
 *    http://www.apache.org/licenses/LICENSE-2.0
 *
 * Unless required by applicable law or agreed to in writing,
 * software distributed under the License is distributed on an
 * "AS IS" BASIS, WITHOUT WARRANTIES OR CONDITIONS OF ANY
 * KIND, either express or implied.  See the License for the
 * specific language governing permissions and limitations
 * under the License.
 */
package org.elasticsearch.cluster.metadata;

import org.elasticsearch.Version;
import org.elasticsearch.common.UUIDs;
import org.elasticsearch.common.settings.IndexScopedSettings;
import org.elasticsearch.common.settings.Settings;
import org.elasticsearch.indices.mapper.MapperRegistry;
import org.elasticsearch.plugins.MapperPlugin;
import org.elasticsearch.test.ESTestCase;
import org.elasticsearch.test.VersionUtils;

import java.util.Collections;

import static org.hamcrest.Matchers.equalTo;

public class MetadataIndexUpgradeServiceTests extends ESTestCase {

    public void testArchiveBrokenIndexSettings() {
        MetadataIndexUpgradeService service = getMetadataIndexUpgradeService();
        IndexMetadata src = newIndexMeta("foo", Settings.EMPTY);
        IndexMetadata indexMetadata = service.archiveBrokenIndexSettings(src);
        assertSame(indexMetadata, src);

        src = newIndexMeta("foo", Settings.builder().put("index.refresh_interval", "-200").build());
        indexMetadata = service.archiveBrokenIndexSettings(src);
        assertNotSame(indexMetadata, src);
        assertEquals("-200", indexMetadata.getSettings().get("archived.index.refresh_interval"));

        src = newIndexMeta("foo", Settings.builder().put("index.codec", "best_compression1").build());
        indexMetadata = service.archiveBrokenIndexSettings(src);
        assertNotSame(indexMetadata, src);
        assertEquals("best_compression1", indexMetadata.getSettings().get("archived.index.codec"));

        src = newIndexMeta("foo", Settings.builder().put("index.refresh.interval", "-1").build());
        indexMetadata = service.archiveBrokenIndexSettings(src);
        assertNotSame(indexMetadata, src);
        assertEquals("-1", indexMetadata.getSettings().get("archived.index.refresh.interval"));

        src = newIndexMeta("foo", indexMetadata.getSettings()); // double archive?
        indexMetadata = service.archiveBrokenIndexSettings(src);
        assertSame(indexMetadata, src);
    }

    public void testAlreadyUpgradedIndexArchivesBrokenIndexSettings() {
        final MetadataIndexUpgradeService service = getMetadataIndexUpgradeService();
        final IndexMetadata initial = newIndexMeta(
            "foo",
            Settings.builder().put(IndexMetadata.SETTING_VERSION_UPGRADED, Version.CURRENT).put("index.refresh_interval", "-200").build());
        assertTrue(service.isUpgraded(initial));
        final IndexMetadata after = service.upgradeIndexMetadata(initial, Version.CURRENT.minimumIndexCompatibilityVersion());
        // the index does not need to be upgraded, but checking that it does should archive any broken settings
        assertThat(after.getSettings().get("archived.index.refresh_interval"), equalTo("-200"));
        assertNull(after.getSettings().get("index.refresh_interval"));
    }

    public void testUpgrade() {
        MetadataIndexUpgradeService service = getMetadataIndexUpgradeService();
        IndexMetadata src = newIndexMeta("foo", Settings.builder().put("index.refresh_interval", "-200").build());
        assertFalse(service.isUpgraded(src));
        src = service.upgradeIndexMetadata(src, Version.CURRENT.minimumIndexCompatibilityVersion());
        assertTrue(service.isUpgraded(src));
        assertEquals("-200", src.getSettings().get("archived.index.refresh_interval"));
        assertNull(src.getSettings().get("index.refresh_interval"));
        assertSame(src, service.upgradeIndexMetadata(src, Version.CURRENT.minimumIndexCompatibilityVersion())); // no double upgrade
    }

    public void testUpgradeCustomSimilarity() {
        MetadataIndexUpgradeService service = getMetadataIndexUpgradeService();
        IndexMetadata src = newIndexMeta("foo",
            Settings.builder()
                .put("index.similarity.my_similarity.type", "DFR")
                .put("index.similarity.my_similarity.after_effect", "l")
                .build());
        assertFalse(service.isUpgraded(src));
        src = service.upgradeIndexMetadata(src, Version.CURRENT.minimumIndexCompatibilityVersion());
        assertTrue(service.isUpgraded(src));
    }

    public void testIsUpgraded() {
        MetadataIndexUpgradeService service = getMetadataIndexUpgradeService();
        IndexMetadata src = newIndexMeta("foo", Settings.builder().put("index.refresh_interval", "-200").build());
        assertFalse(service.isUpgraded(src));
        Version version = VersionUtils.randomVersionBetween(random(), VersionUtils.getFirstVersion(), VersionUtils.getPreviousVersion());
        src = newIndexMeta("foo", Settings.builder().put(IndexMetadata.SETTING_VERSION_UPGRADED, version).build());
        assertFalse(service.isUpgraded(src));
        src = newIndexMeta("foo", Settings.builder().put(IndexMetadata.SETTING_VERSION_UPGRADED, Version.CURRENT).build());
        assertTrue(service.isUpgraded(src));
    }

    public void testFailUpgrade() {
        MetadataIndexUpgradeService service = getMetadataIndexUpgradeService();
        Version minCompat = Version.CURRENT.minimumIndexCompatibilityVersion();
        Version indexUpgraded = VersionUtils.randomVersionBetween(random(),
            minCompat,
            Version.max(minCompat, VersionUtils.getPreviousVersion(Version.CURRENT))
        );
        Version indexCreated = Version.fromString((minCompat.major - 1) + "." + randomInt(5) + "." + randomInt(5));
        final IndexMetadata metadata = newIndexMeta("foo", Settings.builder()
            .put(IndexMetadata.SETTING_VERSION_UPGRADED, indexUpgraded)
            .put(IndexMetadata.SETTING_VERSION_CREATED, indexCreated)
            .build());
        String message = expectThrows(IllegalStateException.class, () -> service.upgradeIndexMetadata(metadata,
            Version.CURRENT.minimumIndexCompatibilityVersion())).getMessage();
        assertThat(message, equalTo("The index [foo/" + metadata.getIndexUUID() + "] was created with version [" + indexCreated + "] " +
             "but the minimum compatible version is [" + minCompat + "]." +
            " It should be re-indexed in Elasticsearch " + minCompat.major + ".x before upgrading to " + Version.CURRENT.toString() + "."));

        indexCreated = VersionUtils.randomVersionBetween(random(), minCompat, Version.CURRENT);
        indexUpgraded = VersionUtils.randomVersionBetween(random(), indexCreated, Version.CURRENT);
        IndexMetadata goodMeta = newIndexMeta("foo", Settings.builder()
            .put(IndexMetadata.SETTING_VERSION_UPGRADED, indexUpgraded)
            .put(IndexMetadata.SETTING_VERSION_CREATED, indexCreated)
            .build());
        service.upgradeIndexMetadata(goodMeta, Version.CURRENT.minimumIndexCompatibilityVersion());
    }

    private MetadataIndexUpgradeService getMetadataIndexUpgradeService() {
        return new MetadataIndexUpgradeService(
            Settings.EMPTY,
            xContentRegistry(),
            new MapperRegistry(Collections.emptyMap(), Collections.emptyMap(), null, Collections.emptyMap(),
                MapperPlugin.NOOP_FIELD_FILTER), IndexScopedSettings.DEFAULT_SCOPED_SETTINGS,
<<<<<<< HEAD
            new SystemIndices(Map.of("system-plugin",
                new SystemIndices.Feature("test feature", List.of(new SystemIndexDescriptor(".system", "a system index"))))),
=======
>>>>>>> a448639d
            null
        );
    }

    public static IndexMetadata newIndexMeta(String name, Settings indexSettings) {
        final Settings settings = Settings.builder()
            .put(IndexMetadata.SETTING_VERSION_CREATED, randomEarlierCompatibleVersion())
            .put(IndexMetadata.SETTING_NUMBER_OF_REPLICAS, between(0, 5))
            .put(IndexMetadata.SETTING_NUMBER_OF_SHARDS, between(1, 5))
            .put(IndexMetadata.SETTING_CREATION_DATE, randomNonNegativeLong())
            .put(IndexMetadata.SETTING_INDEX_UUID, UUIDs.randomBase64UUID(random()))
            .put(IndexMetadata.SETTING_VERSION_UPGRADED, randomEarlierCompatibleVersion())
            .put(indexSettings)
            .build();
        final IndexMetadata.Builder indexMetadataBuilder = IndexMetadata.builder(name).settings(settings);
        if (randomBoolean()) {
            indexMetadataBuilder.state(IndexMetadata.State.CLOSE);
        }
        return indexMetadataBuilder.build();
    }

    private static Version randomEarlierCompatibleVersion() {
        return randomValueOtherThan(Version.CURRENT, () -> VersionUtils.randomVersionBetween(random(),
            Version.CURRENT.minimumIndexCompatibilityVersion(), Version.CURRENT));
    }

}<|MERGE_RESOLUTION|>--- conflicted
+++ resolved
@@ -138,11 +138,6 @@
             xContentRegistry(),
             new MapperRegistry(Collections.emptyMap(), Collections.emptyMap(), null, Collections.emptyMap(),
                 MapperPlugin.NOOP_FIELD_FILTER), IndexScopedSettings.DEFAULT_SCOPED_SETTINGS,
-<<<<<<< HEAD
-            new SystemIndices(Map.of("system-plugin",
-                new SystemIndices.Feature("test feature", List.of(new SystemIndexDescriptor(".system", "a system index"))))),
-=======
->>>>>>> a448639d
             null
         );
     }

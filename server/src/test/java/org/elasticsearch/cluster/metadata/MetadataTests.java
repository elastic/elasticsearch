/*
 * Copyright Elasticsearch B.V. and/or licensed to Elasticsearch B.V. under one
 * or more contributor license agreements. Licensed under the Elastic License
 * 2.0 and the Server Side Public License, v 1; you may not use this file except
 * in compliance with, at your election, the Elastic License 2.0 or the Server
 * Side Public License, v 1.
 */

package org.elasticsearch.cluster.metadata;

import org.elasticsearch.ResourceNotFoundException;
import org.elasticsearch.TransportVersion;
import org.elasticsearch.TransportVersions;
import org.elasticsearch.action.admin.indices.alias.get.GetAliasesRequest;
import org.elasticsearch.cluster.ClusterModule;
import org.elasticsearch.cluster.ClusterState;
import org.elasticsearch.cluster.Diff;
import org.elasticsearch.cluster.coordination.CoordinationMetadata;
import org.elasticsearch.cluster.coordination.CoordinationMetadata.VotingConfigExclusion;
import org.elasticsearch.common.Strings;
import org.elasticsearch.common.UUIDs;
import org.elasticsearch.common.bytes.BytesReference;
import org.elasticsearch.common.collect.Iterators;
import org.elasticsearch.common.compress.CompressedXContent;
import org.elasticsearch.common.io.stream.BytesStreamOutput;
import org.elasticsearch.common.io.stream.NamedWriteableAwareStreamInput;
import org.elasticsearch.common.io.stream.NamedWriteableRegistry;
import org.elasticsearch.common.io.stream.StreamInput;
import org.elasticsearch.common.io.stream.StreamOutput;
import org.elasticsearch.common.settings.Setting;
import org.elasticsearch.common.settings.Settings;
import org.elasticsearch.common.util.iterable.Iterables;
import org.elasticsearch.common.util.set.Sets;
import org.elasticsearch.common.xcontent.ChunkedToXContent;
import org.elasticsearch.common.xcontent.XContentHelper;
import org.elasticsearch.core.Nullable;
import org.elasticsearch.core.Predicates;
import org.elasticsearch.core.SuppressForbidden;
<<<<<<< HEAD
import org.elasticsearch.core.UpdateForV9;
=======
import org.elasticsearch.health.node.selection.HealthNodeTaskExecutor;
>>>>>>> 6df71d3f
import org.elasticsearch.index.Index;
import org.elasticsearch.index.IndexNotFoundException;
import org.elasticsearch.index.IndexSettings;
import org.elasticsearch.index.IndexVersion;
import org.elasticsearch.index.IndexVersions;
import org.elasticsearch.index.alias.RandomAliasActionsGenerator;
import org.elasticsearch.index.mapper.MapperService;
import org.elasticsearch.indices.IndicesModule;
import org.elasticsearch.ingest.IngestMetadata;
import org.elasticsearch.plugins.FieldPredicate;
import org.elasticsearch.plugins.MapperPlugin;
import org.elasticsearch.test.AbstractChunkedSerializingTestCase;
import org.elasticsearch.test.ESTestCase;
import org.elasticsearch.test.TransportVersionUtils;
import org.elasticsearch.test.index.IndexVersionUtils;
import org.elasticsearch.xcontent.NamedXContentRegistry;
import org.elasticsearch.xcontent.ToXContent;
import org.elasticsearch.xcontent.XContentBuilder;
import org.elasticsearch.xcontent.XContentParser;
import org.elasticsearch.xcontent.XContentParserConfiguration;
import org.elasticsearch.xcontent.json.JsonXContent;

import java.io.IOException;
import java.lang.reflect.Field;
import java.lang.reflect.Modifier;
import java.util.ArrayList;
import java.util.Arrays;
import java.util.Collection;
import java.util.Collections;
import java.util.EnumSet;
import java.util.HashMap;
import java.util.HashSet;
import java.util.Iterator;
import java.util.List;
import java.util.Map;
import java.util.Objects;
import java.util.Set;
import java.util.SortedMap;
import java.util.concurrent.atomic.AtomicInteger;
import java.util.function.Function;
import java.util.stream.Collectors;
import java.util.stream.IntStream;

import static org.elasticsearch.cluster.metadata.DataStreamTestHelper.createBackingIndex;
import static org.elasticsearch.cluster.metadata.DataStreamTestHelper.createFirstBackingIndex;
import static org.elasticsearch.cluster.metadata.DataStreamTestHelper.newInstance;
import static org.elasticsearch.cluster.metadata.Metadata.CONTEXT_MODE_API;
import static org.elasticsearch.cluster.metadata.Metadata.CONTEXT_MODE_PARAM;
import static org.elasticsearch.cluster.metadata.ProjectMetadata.Builder.assertDataStreams;
import static org.elasticsearch.test.LambdaMatchers.transformedItemsMatch;
import static org.hamcrest.Matchers.aMapWithSize;
import static org.hamcrest.Matchers.allOf;
import static org.hamcrest.Matchers.anEmptyMap;
import static org.hamcrest.Matchers.contains;
import static org.hamcrest.Matchers.containsInAnyOrder;
import static org.hamcrest.Matchers.containsString;
import static org.hamcrest.Matchers.empty;
import static org.hamcrest.Matchers.equalTo;
import static org.hamcrest.Matchers.hasItems;
import static org.hamcrest.Matchers.hasKey;
import static org.hamcrest.Matchers.hasSize;
import static org.hamcrest.Matchers.is;
import static org.hamcrest.Matchers.not;
import static org.hamcrest.Matchers.notNullValue;
import static org.hamcrest.Matchers.nullValue;
import static org.hamcrest.Matchers.sameInstance;
import static org.hamcrest.Matchers.startsWith;

public class MetadataTests extends ESTestCase {

    public void testFindAliases() {
        Metadata metadata = Metadata.builder()
            .put(
                IndexMetadata.builder("index")
                    .settings(Settings.builder().put(IndexMetadata.SETTING_VERSION_CREATED, IndexVersion.current()))
                    .numberOfShards(1)
                    .numberOfReplicas(0)
                    .putAlias(AliasMetadata.builder("alias1").build())
                    .putAlias(AliasMetadata.builder("alias2").build())
            )
            .build();

        {
            GetAliasesRequest request = new GetAliasesRequest();
            Map<String, List<AliasMetadata>> aliases = metadata.getProject().findAliases(request.aliases(), Strings.EMPTY_ARRAY);
            assertThat(aliases, anEmptyMap());
        }
        {
            final GetAliasesRequest request;
            if (randomBoolean()) {
                request = new GetAliasesRequest();
            } else {
                request = new GetAliasesRequest(randomFrom("alias1", "alias2"));
                // replacing with empty aliases behaves as if aliases were unspecified at request building
                request.replaceAliases(Strings.EMPTY_ARRAY);
            }
            Map<String, List<AliasMetadata>> aliases = metadata.getProject().findAliases(request.aliases(), new String[] { "index" });
            assertThat(aliases, aMapWithSize(1));
            List<AliasMetadata> aliasMetadataList = aliases.get("index");
            assertThat(aliasMetadataList, transformedItemsMatch(AliasMetadata::alias, contains("alias1", "alias2")));
        }
        {
            GetAliasesRequest request = new GetAliasesRequest("alias*");
            Map<String, List<AliasMetadata>> aliases = metadata.getProject().findAliases(request.aliases(), new String[] { "index" });
            assertThat(aliases, aMapWithSize(1));
            List<AliasMetadata> aliasMetadataList = aliases.get("index");
            assertThat(aliasMetadataList, transformedItemsMatch(AliasMetadata::alias, contains("alias1", "alias2")));
        }
        {
            GetAliasesRequest request = new GetAliasesRequest("alias1");
            Map<String, List<AliasMetadata>> aliases = metadata.getProject().findAliases(request.aliases(), new String[] { "index" });
            assertThat(aliases, aMapWithSize(1));
            List<AliasMetadata> aliasMetadataList = aliases.get("index");
            assertThat(aliasMetadataList, transformedItemsMatch(AliasMetadata::alias, contains("alias1")));
        }
        {
            Map<String, List<AliasMetadata>> aliases = metadata.getProject().findAllAliases(new String[] { "index" });
            assertThat(aliases, aMapWithSize(1));
            List<AliasMetadata> aliasMetadataList = aliases.get("index");
            assertThat(aliasMetadataList, transformedItemsMatch(AliasMetadata::alias, contains("alias1", "alias2")));
        }
        {
            Map<String, List<AliasMetadata>> aliases = metadata.getProject().findAllAliases(Strings.EMPTY_ARRAY);
            assertThat(aliases, anEmptyMap());
        }
    }

    public void testFindDataStreamAliases() {
        Metadata.Builder builder = Metadata.builder();

        addDataStream("d1", builder);
        addDataStream("d2", builder);
        addDataStream("d3", builder);
        addDataStream("d4", builder);

        builder.put("alias1", "d1", null, null);
        builder.put("alias2", "d2", null, null);
        builder.put("alias2-part2", "d2", null, null);

        Metadata metadata = builder.build();

        {
            GetAliasesRequest request = new GetAliasesRequest();
            Map<String, List<DataStreamAlias>> aliases = metadata.getProject()
                .findDataStreamAliases(request.aliases(), Strings.EMPTY_ARRAY);
            assertThat(aliases, anEmptyMap());
        }

        {
            GetAliasesRequest request = new GetAliasesRequest().aliases("alias1");
            Map<String, List<DataStreamAlias>> aliases = metadata.getProject()
                .findDataStreamAliases(request.aliases(), new String[] { "index" });
            assertThat(aliases, anEmptyMap());
        }

        {
            GetAliasesRequest request = new GetAliasesRequest().aliases("alias1");
            Map<String, List<DataStreamAlias>> aliases = metadata.getProject()
                .findDataStreamAliases(request.aliases(), new String[] { "index", "d1", "d2" });
            assertEquals(1, aliases.size());
            List<DataStreamAlias> found = aliases.get("d1");
            assertThat(found, transformedItemsMatch(DataStreamAlias::getAlias, contains("alias1")));
        }

        {
            GetAliasesRequest request = new GetAliasesRequest().aliases("ali*");
            Map<String, List<DataStreamAlias>> aliases = metadata.getProject()
                .findDataStreamAliases(request.aliases(), new String[] { "index", "d2" });
            assertEquals(1, aliases.size());
            List<DataStreamAlias> found = aliases.get("d2");
            assertThat(found, transformedItemsMatch(DataStreamAlias::getAlias, containsInAnyOrder("alias2", "alias2-part2")));
        }

        // test exclusion
        {
            GetAliasesRequest request = new GetAliasesRequest().aliases("*");
            Map<String, List<DataStreamAlias>> aliases = metadata.getProject()
                .findDataStreamAliases(request.aliases(), new String[] { "index", "d1", "d2", "d3", "d4" });
            assertThat(aliases.get("d2"), transformedItemsMatch(DataStreamAlias::getAlias, containsInAnyOrder("alias2", "alias2-part2")));
            assertThat(aliases.get("d1"), transformedItemsMatch(DataStreamAlias::getAlias, contains("alias1")));

            request.aliases("*", "-alias1");
            aliases = metadata.getProject().findDataStreamAliases(request.aliases(), new String[] { "index", "d1", "d2", "d3", "d4" });
            assertThat(aliases.get("d2"), transformedItemsMatch(DataStreamAlias::getAlias, containsInAnyOrder("alias2", "alias2-part2")));
            assertNull(aliases.get("d1"));
        }
    }

    public void testDataStreamAliasesByDataStream() {
        Metadata.Builder builder = Metadata.builder();

        addDataStream("d1", builder);
        addDataStream("d2", builder);
        addDataStream("d3", builder);
        addDataStream("d4", builder);

        builder.put("alias1", "d1", null, null);
        builder.put("alias2", "d2", null, null);
        builder.put("alias2-part2", "d2", null, null);

        Metadata metadata = builder.build();

        var aliases = metadata.getProject().dataStreamAliasesByDataStream();

        assertTrue(aliases.containsKey("d1"));
        assertTrue(aliases.containsKey("d2"));
        assertFalse(aliases.containsKey("d3"));
        assertFalse(aliases.containsKey("d4"));

        assertEquals(1, aliases.get("d1").size());
        assertEquals(2, aliases.get("d2").size());

        assertThat(aliases.get("d2"), transformedItemsMatch(DataStreamAlias::getAlias, containsInAnyOrder("alias2", "alias2-part2")));
    }

    public void testFindAliasWithExclusion() {
        Metadata metadata = Metadata.builder()
            .put(
                IndexMetadata.builder("index")
                    .settings(Settings.builder().put(IndexMetadata.SETTING_VERSION_CREATED, IndexVersion.current()))
                    .numberOfShards(1)
                    .numberOfReplicas(0)
                    .putAlias(AliasMetadata.builder("alias1").build())
                    .putAlias(AliasMetadata.builder("alias2").build())
            )
            .build();
        GetAliasesRequest request = new GetAliasesRequest().aliases("*", "-alias1");
        List<AliasMetadata> aliases = metadata.getProject().findAliases(request.aliases(), new String[] { "index" }).get("index");
        assertThat(aliases, transformedItemsMatch(AliasMetadata::alias, contains("alias2")));
    }

    public void testFindDataStreams() {
        final int numIndices = randomIntBetween(2, 5);
        final int numBackingIndices = randomIntBetween(2, 5);
        final String dataStreamName = "my-data-stream";
        CreateIndexResult result = createIndices(numIndices, numBackingIndices, dataStreamName);

        List<Index> allIndices = new ArrayList<>(result.indices);
        allIndices.addAll(result.backingIndices);
        String[] concreteIndices = allIndices.stream().map(Index::getName).toArray(String[]::new);
        Map<String, DataStream> dataStreams = result.metadata.getProject().findDataStreams(concreteIndices);
        assertThat(dataStreams, aMapWithSize(numBackingIndices));
        for (Index backingIndex : result.backingIndices) {
            assertThat(dataStreams, hasKey(backingIndex.getName()));
            assertThat(dataStreams.get(backingIndex.getName()).getName(), equalTo(dataStreamName));
        }
    }

    public void testFindAliasWithExclusionAndOverride() {
        Metadata metadata = Metadata.builder()
            .put(
                IndexMetadata.builder("index")
                    .settings(Settings.builder().put(IndexMetadata.SETTING_VERSION_CREATED, IndexVersion.current()))
                    .numberOfShards(1)
                    .numberOfReplicas(0)
                    .putAlias(AliasMetadata.builder("aa").build())
                    .putAlias(AliasMetadata.builder("ab").build())
                    .putAlias(AliasMetadata.builder("bb").build())
            )
            .build();
        GetAliasesRequest request = new GetAliasesRequest().aliases("a*", "-*b", "b*");
        List<AliasMetadata> aliases = metadata.getProject().findAliases(request.aliases(), new String[] { "index" }).get("index");
        assertThat(aliases, transformedItemsMatch(AliasMetadata::alias, contains("aa", "bb")));
    }

    public void testAliasCollidingWithAnExistingIndex() {
        int indexCount = randomIntBetween(10, 100);
        Set<String> indices = Sets.newHashSetWithExpectedSize(indexCount);
        for (int i = 0; i < indexCount; i++) {
            indices.add(randomAlphaOfLength(10));
        }
        Map<String, Set<String>> aliasToIndices = new HashMap<>();
        for (String alias : randomSubsetOf(randomIntBetween(1, 10), indices)) {
            Set<String> indicesInAlias;
            do {
                indicesInAlias = new HashSet<>(randomSubsetOf(randomIntBetween(1, 3), indices));
                indicesInAlias.remove(alias);
            } while (indicesInAlias.isEmpty());
            aliasToIndices.put(alias, indicesInAlias);
        }
        int properAliases = randomIntBetween(0, 3);
        for (int i = 0; i < properAliases; i++) {
            aliasToIndices.put(randomAlphaOfLength(5), new HashSet<>(randomSubsetOf(randomIntBetween(1, 3), indices)));
        }
        Metadata.Builder metadataBuilder = Metadata.builder();
        for (String index : indices) {
            IndexMetadata.Builder indexBuilder = IndexMetadata.builder(index)
                .settings(Settings.builder().put(IndexMetadata.SETTING_VERSION_CREATED, IndexVersion.current()))
                .numberOfShards(1)
                .numberOfReplicas(0);
            aliasToIndices.forEach((key, value) -> {
                if (value.contains(index)) {
                    indexBuilder.putAlias(AliasMetadata.builder(key).build());
                }
            });
            metadataBuilder.put(indexBuilder);
        }

        Exception e = expectThrows(IllegalStateException.class, metadataBuilder::build);
        assertThat(e.getMessage(), startsWith("index, alias, and data stream names need to be unique"));
    }

    public void testValidateAliasWriteOnly() {
        String alias = randomAlphaOfLength(5);
        String indexA = randomAlphaOfLength(6);
        String indexB = randomAlphaOfLength(7);
        Boolean aWriteIndex = randomBoolean() ? null : randomBoolean();
        Boolean bWriteIndex;
        if (Boolean.TRUE.equals(aWriteIndex)) {
            bWriteIndex = randomFrom(Boolean.FALSE, null);
        } else {
            bWriteIndex = randomFrom(Boolean.TRUE, Boolean.FALSE, null);
        }
        // when only one index/alias pair exist
        Metadata metadata = Metadata.builder().put(buildIndexMetadata(indexA, alias, aWriteIndex)).build();

        // when alias points to two indices, but valid
        // one of the following combinations: [(null, null), (null, true), (null, false), (false, false)]
        Metadata.builder(metadata).put(buildIndexMetadata(indexB, alias, bWriteIndex)).build();

        // when too many write indices
        Exception exception = expectThrows(IllegalStateException.class, () -> {
            IndexMetadata.Builder metaA = buildIndexMetadata(indexA, alias, true);
            IndexMetadata.Builder metaB = buildIndexMetadata(indexB, alias, true);
            Metadata.builder().put(metaA).put(metaB).build();
        });
        assertThat(exception.getMessage(), startsWith("alias [" + alias + "] has more than one write index ["));
    }

    public void testValidateHiddenAliasConsistency() {
        String alias = randomAlphaOfLength(5);
        String indexA = randomAlphaOfLength(6);
        String indexB = randomAlphaOfLength(7);

        {
            Exception ex = expectThrows(
                IllegalStateException.class,
                () -> buildMetadataWithHiddenIndexMix(alias, indexA, true, indexB, randomFrom(false, null)).build()
            );
            assertThat(ex.getMessage(), containsString("has is_hidden set to true on indices"));
        }

        {
            Exception ex = expectThrows(
                IllegalStateException.class,
                () -> buildMetadataWithHiddenIndexMix(alias, indexA, randomFrom(false, null), indexB, true).build()
            );
            assertThat(ex.getMessage(), containsString("has is_hidden set to true on indices"));
        }
    }

    private Metadata.Builder buildMetadataWithHiddenIndexMix(
        String aliasName,
        String indexAName,
        Boolean indexAHidden,
        String indexBName,
        Boolean indexBHidden
    ) {
        IndexMetadata.Builder indexAMeta = IndexMetadata.builder(indexAName)
            .settings(Settings.builder().put(IndexMetadata.SETTING_VERSION_CREATED, IndexVersion.current()))
            .numberOfShards(1)
            .numberOfReplicas(0)
            .putAlias(AliasMetadata.builder(aliasName).isHidden(indexAHidden).build());
        IndexMetadata.Builder indexBMeta = IndexMetadata.builder(indexBName)
            .settings(Settings.builder().put(IndexMetadata.SETTING_VERSION_CREATED, IndexVersion.current()))
            .numberOfShards(1)
            .numberOfReplicas(0)
            .putAlias(AliasMetadata.builder(aliasName).isHidden(indexBHidden).build());
        return Metadata.builder().put(indexAMeta).put(indexBMeta);
    }

    public void testResolveIndexRouting() {
        IndexMetadata.Builder builder = IndexMetadata.builder("index")
            .settings(Settings.builder().put(IndexMetadata.SETTING_VERSION_CREATED, IndexVersion.current()))
            .numberOfShards(1)
            .numberOfReplicas(0)
            .putAlias(AliasMetadata.builder("alias0").build())
            .putAlias(AliasMetadata.builder("alias1").routing("1").build())
            .putAlias(AliasMetadata.builder("alias2").routing("1,2").build());
        Metadata metadata = Metadata.builder().put(builder).build();

        // no alias, no index
        assertNull(metadata.getProject().resolveIndexRouting(null, null));
        assertEquals(metadata.getProject().resolveIndexRouting("0", null), "0");

        // index, no alias
        assertNull(metadata.getProject().resolveIndexRouting(null, "index"));
        assertEquals(metadata.getProject().resolveIndexRouting("0", "index"), "0");

        // alias with no index routing
        assertNull(metadata.getProject().resolveIndexRouting(null, "alias0"));
        assertEquals(metadata.getProject().resolveIndexRouting("0", "alias0"), "0");

        // alias with index routing.
        assertEquals(metadata.getProject().resolveIndexRouting(null, "alias1"), "1");
        Exception ex = expectThrows(IllegalArgumentException.class, () -> metadata.getProject().resolveIndexRouting("0", "alias1"));
        assertThat(
            ex.getMessage(),
            is("Alias [alias1] has index routing associated with it [1], and was provided with routing value [0], rejecting operation")
        );

        // alias with invalid index routing.
        ex = expectThrows(IllegalArgumentException.class, () -> metadata.getProject().resolveIndexRouting(null, "alias2"));
        assertThat(
            ex.getMessage(),
            is("index/alias [alias2] provided with routing value [1,2] that resolved to several routing values, rejecting operation")
        );

        ex = expectThrows(IllegalArgumentException.class, () -> metadata.getProject().resolveIndexRouting("1", "alias2"));
        assertThat(
            ex.getMessage(),
            is("index/alias [alias2] provided with routing value [1,2] that resolved to several routing values, rejecting operation")
        );

        IndexMetadata.Builder builder2 = IndexMetadata.builder("index2")
            .settings(Settings.builder().put(IndexMetadata.SETTING_VERSION_CREATED, IndexVersion.current()))
            .numberOfShards(1)
            .numberOfReplicas(0)
            .putAlias(AliasMetadata.builder("alias0").build());
        Metadata metadataTwoIndices = Metadata.builder(metadata).put(builder2).build();

        // alias with multiple indices
        IllegalArgumentException exception = expectThrows(
            IllegalArgumentException.class,
            () -> metadataTwoIndices.getProject().resolveIndexRouting("1", "alias0")
        );
        assertThat(exception.getMessage(), startsWith("Alias [alias0] has more than one index associated with it"));
    }

    public void testResolveWriteIndexRouting() {
        AliasMetadata.Builder aliasZeroBuilder = AliasMetadata.builder("alias0");
        if (randomBoolean()) {
            aliasZeroBuilder.writeIndex(true);
        }
        IndexMetadata.Builder builder = IndexMetadata.builder("index")
            .settings(Settings.builder().put(IndexMetadata.SETTING_VERSION_CREATED, IndexVersion.current()))
            .numberOfShards(1)
            .numberOfReplicas(0)
            .putAlias(aliasZeroBuilder.build())
            .putAlias(AliasMetadata.builder("alias1").routing("1").build())
            .putAlias(AliasMetadata.builder("alias2").routing("1,2").build())
            .putAlias(AliasMetadata.builder("alias3").writeIndex(false).build())
            .putAlias(AliasMetadata.builder("alias4").routing("1,2").writeIndex(true).build());
        Metadata metadata = Metadata.builder().put(builder).build();

        // no alias, no index
        assertNull(metadata.getProject().resolveWriteIndexRouting(null, null));
        assertEquals(metadata.getProject().resolveWriteIndexRouting("0", null), "0");

        // index, no alias
        assertNull(metadata.getProject().resolveWriteIndexRouting(null, "index"));
        assertEquals(metadata.getProject().resolveWriteIndexRouting("0", "index"), "0");

        // alias with no index routing
        assertNull(metadata.getProject().resolveWriteIndexRouting(null, "alias0"));
        assertEquals(metadata.getProject().resolveWriteIndexRouting("0", "alias0"), "0");

        // alias with index routing.
        assertEquals(metadata.getProject().resolveWriteIndexRouting(null, "alias1"), "1");
        Exception exception = expectThrows(
            IllegalArgumentException.class,
            () -> metadata.getProject().resolveWriteIndexRouting("0", "alias1")
        );
        assertThat(
            exception.getMessage(),
            is("Alias [alias1] has index routing associated with it [1], and was provided with routing value [0], rejecting operation")
        );

        // alias with invalid index routing.
        exception = expectThrows(IllegalArgumentException.class, () -> metadata.getProject().resolveWriteIndexRouting(null, "alias2"));
        assertThat(
            exception.getMessage(),
            is("index/alias [alias2] provided with routing value [1,2] that resolved to several routing values, rejecting operation")
        );
        exception = expectThrows(IllegalArgumentException.class, () -> metadata.getProject().resolveWriteIndexRouting("1", "alias2"));
        assertThat(
            exception.getMessage(),
            is("index/alias [alias2] provided with routing value [1,2] that resolved to several routing values, rejecting operation")
        );
        exception = expectThrows(
            IllegalArgumentException.class,
            () -> metadata.getProject().resolveWriteIndexRouting(randomFrom("1", null), "alias4")
        );
        assertThat(
            exception.getMessage(),
            is("index/alias [alias4] provided with routing value [1,2] that resolved to several routing values, rejecting operation")
        );

        // alias with no write index
        exception = expectThrows(IllegalArgumentException.class, () -> metadata.getProject().resolveWriteIndexRouting("1", "alias3"));
        assertThat(exception.getMessage(), is("alias [alias3] does not have a write index"));

        // aliases with multiple indices
        AliasMetadata.Builder aliasZeroBuilderTwo = AliasMetadata.builder("alias0");
        if (randomBoolean()) {
            aliasZeroBuilder.writeIndex(false);
        }
        IndexMetadata.Builder builder2 = IndexMetadata.builder("index2")
            .settings(Settings.builder().put(IndexMetadata.SETTING_VERSION_CREATED, IndexVersion.current()))
            .numberOfShards(1)
            .numberOfReplicas(0)
            .putAlias(aliasZeroBuilderTwo.build())
            .putAlias(AliasMetadata.builder("alias1").routing("0").writeIndex(true).build())
            .putAlias(AliasMetadata.builder("alias2").writeIndex(true).build());
        Metadata metadataTwoIndices = Metadata.builder(metadata).put(builder2).build();

        // verify that new write index is used
        assertThat("0", equalTo(metadataTwoIndices.getProject().resolveWriteIndexRouting("0", "alias1")));
    }

    public void testUnknownFieldClusterMetadata() throws IOException {
        BytesReference metadata = BytesReference.bytes(
            JsonXContent.contentBuilder().startObject().startObject("meta-data").field("random", "value").endObject().endObject()
        );
        try (XContentParser parser = createParser(JsonXContent.jsonXContent, metadata)) {
            Exception e = expectThrows(IllegalArgumentException.class, () -> Metadata.Builder.fromXContent(parser));
            assertEquals("Unexpected field [random]", e.getMessage());
        }
    }

    public void testUnknownFieldIndexMetadata() throws IOException {
        BytesReference metadata = BytesReference.bytes(
            JsonXContent.contentBuilder().startObject().startObject("index_name").field("random", "value").endObject().endObject()
        );
        try (XContentParser parser = createParser(JsonXContent.jsonXContent, metadata)) {
            Exception e = expectThrows(IllegalArgumentException.class, () -> IndexMetadata.Builder.fromXContent(parser));
            assertEquals("Unexpected field [random]", e.getMessage());
        }
    }

    public void testMetadataGlobalStateChangesOnIndexDeletions() {
        IndexGraveyard.Builder builder = IndexGraveyard.builder();
        builder.addTombstone(new Index("idx1", UUIDs.randomBase64UUID()));
        final Metadata metadata1 = Metadata.builder().indexGraveyard(builder.build()).build();
        builder = IndexGraveyard.builder(metadata1.getProject().indexGraveyard());
        builder.addTombstone(new Index("idx2", UUIDs.randomBase64UUID()));
        final Metadata metadata2 = Metadata.builder(metadata1).indexGraveyard(builder.build()).build();
        assertFalse("metadata not equal after adding index deletions", Metadata.isGlobalStateEquals(metadata1, metadata2));
        final Metadata metadata3 = Metadata.builder(metadata2).build();
        assertTrue("metadata equal when not adding index deletions", Metadata.isGlobalStateEquals(metadata2, metadata3));
    }

    public void testXContentWithIndexGraveyard() throws IOException {
        final IndexGraveyard graveyard = IndexGraveyardTests.createRandom();
        final Metadata originalMeta = Metadata.builder().indexGraveyard(graveyard).build();
        final XContentBuilder builder = JsonXContent.contentBuilder();
        builder.startObject();
        Metadata.FORMAT.toXContent(builder, originalMeta);
        builder.endObject();
        try (XContentParser parser = createParser(JsonXContent.jsonXContent, BytesReference.bytes(builder))) {
            final Metadata fromXContentMeta = Metadata.fromXContent(parser);
            assertThat(fromXContentMeta.getProject().indexGraveyard(), equalTo(originalMeta.getProject().indexGraveyard()));
        }
    }

    public void testXContentClusterUUID() throws IOException {
        final Metadata originalMeta = Metadata.builder()
            .clusterUUID(UUIDs.randomBase64UUID())
            .clusterUUIDCommitted(randomBoolean())
            .build();
        final XContentBuilder builder = JsonXContent.contentBuilder();
        builder.startObject();
        Metadata.FORMAT.toXContent(builder, originalMeta);
        builder.endObject();
        try (XContentParser parser = createParser(JsonXContent.jsonXContent, BytesReference.bytes(builder))) {
            final Metadata fromXContentMeta = Metadata.fromXContent(parser);
            assertThat(fromXContentMeta.clusterUUID(), equalTo(originalMeta.clusterUUID()));
            assertThat(fromXContentMeta.clusterUUIDCommitted(), equalTo(originalMeta.clusterUUIDCommitted()));
        }
    }

    public void testSerializationClusterUUID() throws IOException {
        final Metadata originalMeta = Metadata.builder()
            .clusterUUID(UUIDs.randomBase64UUID())
            .clusterUUIDCommitted(randomBoolean())
            .build();
        final BytesStreamOutput out = new BytesStreamOutput();
        originalMeta.writeTo(out);
        NamedWriteableRegistry namedWriteableRegistry = new NamedWriteableRegistry(ClusterModule.getNamedWriteables());
        final Metadata fromStreamMeta = Metadata.readFrom(
            new NamedWriteableAwareStreamInput(out.bytes().streamInput(), namedWriteableRegistry)
        );
        assertThat(fromStreamMeta.clusterUUID(), equalTo(originalMeta.clusterUUID()));
        assertThat(fromStreamMeta.clusterUUIDCommitted(), equalTo(originalMeta.clusterUUIDCommitted()));
    }

    public void testMetadataGlobalStateChangesOnClusterUUIDChanges() {
        final Metadata metadata1 = Metadata.builder().clusterUUID(UUIDs.randomBase64UUID()).clusterUUIDCommitted(randomBoolean()).build();
        final Metadata metadata2 = Metadata.builder(metadata1).clusterUUID(UUIDs.randomBase64UUID()).build();
        final Metadata metadata3 = Metadata.builder(metadata1).clusterUUIDCommitted(metadata1.clusterUUIDCommitted() == false).build();
        assertFalse(Metadata.isGlobalStateEquals(metadata1, metadata2));
        assertFalse(Metadata.isGlobalStateEquals(metadata1, metadata3));
        final Metadata metadata4 = Metadata.builder(metadata2).clusterUUID(metadata1.clusterUUID()).build();
        assertTrue(Metadata.isGlobalStateEquals(metadata1, metadata4));
    }

    public void testMetadataGlobalStateChangesOnProjectChanges() {
        final Metadata metadata1 = Metadata.builder().build();
        final Metadata metadata2 = Metadata.builder(metadata1).put(ProjectMetadata.builder(new ProjectId(randomUUID())).build()).build();
        final Metadata metadata3 = Metadata.builder(metadata1)
            .put(
                ProjectMetadata.builder(new ProjectId(randomUUID()))
                    .put(IndexMetadata.builder("some-index").settings(indexSettings(IndexVersion.current(), 1, 1)))
                    .build()
            )
            .build();
        // A project with a ProjectCustom.
        final Metadata metadata4 = Metadata.builder(metadata1)
            .put(
                ProjectMetadata.builder(new ProjectId(randomUUID()))
                    .put("template", new ComponentTemplate(new Template(null, null, null), null, null))
                    .build()
            )
            .build();
        assertFalse(Metadata.isGlobalStateEquals(metadata1, metadata2));
        assertTrue(Metadata.isGlobalStateEquals(metadata2, Metadata.builder(metadata1).projectMetadata(metadata2.projects()).build()));
        assertFalse(Metadata.isGlobalStateEquals(metadata1, metadata3));
        assertTrue(Metadata.isGlobalStateEquals(metadata3, Metadata.builder(metadata1).projectMetadata(metadata3.projects()).build()));
        assertFalse(Metadata.isGlobalStateEquals(metadata1, metadata4));
        assertTrue(Metadata.isGlobalStateEquals(metadata4, Metadata.builder(metadata1).projectMetadata(metadata4.projects()).build()));
    }

    private static CoordinationMetadata.VotingConfiguration randomVotingConfig() {
        return new CoordinationMetadata.VotingConfiguration(Sets.newHashSet(generateRandomStringArray(randomInt(10), 20, false)));
    }

    private Set<VotingConfigExclusion> randomVotingConfigExclusions() {
        final int size = randomIntBetween(0, 10);
        final Set<VotingConfigExclusion> nodes = Sets.newHashSetWithExpectedSize(size);
        while (nodes.size() < size) {
            assertTrue(nodes.add(new VotingConfigExclusion(randomAlphaOfLength(10), randomAlphaOfLength(10))));
        }
        return nodes;
    }

    public void testXContentWithCoordinationMetadata() throws IOException {
        CoordinationMetadata originalMeta = new CoordinationMetadata(
            randomNonNegativeLong(),
            randomVotingConfig(),
            randomVotingConfig(),
            randomVotingConfigExclusions()
        );

        Metadata metadata = Metadata.builder().coordinationMetadata(originalMeta).build();

        final XContentBuilder builder = JsonXContent.contentBuilder();
        builder.startObject();
        Metadata.FORMAT.toXContent(builder, metadata);
        builder.endObject();

        try (XContentParser parser = createParser(JsonXContent.jsonXContent, BytesReference.bytes(builder))) {
            final CoordinationMetadata fromXContentMeta = Metadata.fromXContent(parser).coordinationMetadata();
            assertThat(fromXContentMeta, equalTo(originalMeta));
        }
    }

    public void testParseXContentFormatBeforeMultiProject() throws IOException {
        final String json = org.elasticsearch.core.Strings.format("""
            {
              "meta-data": {
                "version": 54321,
                "cluster_uuid":"aba1aa1ababbbaabaabaab",
                "cluster_uuid_committed":false,
                "cluster_coordination":{
                  "term":1,
                  "last_committed_config":[],
                  "last_accepted_config":[],
                  "voting_config_exclusions":[]
                },
                "templates":{
                  "template":{
                    "order":0,
                    "index_patterns":["index-*"],
                    "settings":{
                      "something":true
                    },
                    "mappings":{ },
                    "aliases":{ }
                  }
                },
                "persistent_tasks": {
                  "last_allocation_id": 1,
                  "tasks": [
                    {
                      "id": "health-node",
                      "task":{ "health-node": {"params":{}} }
                    }
                  ]
                },
                "index-graveyard":{
                  "tombstones":[{
                    "index":{
                      "index_name":"old-index",
                      "index_uuid":"index_index_index_1234"
                    },
                    "delete_date_in_millis":1717170000000
                  }]
                },
                "desired_nodes":{
                  "latest": {
                    "history_id": "test",
                    "version": 1,
                    "nodes": [{
                      "settings":{ "node":{"name":"node-dn1"} },
                      "processors": 3.5,
                      "memory": "32gb",
                      "storage": "256gb",
                      "status": 0
                    }]
                  }
                },
                "component_template":{
                  "component_template":{
                    "sample-template":{
                      "template":{
                        "mappings":"REZMAKtWKijKL0gtKslMLVayqlaKCndxiwAxSioLUpWslLJTK8vzi1KUamtrAQ=="
                      },
                      "_meta":{
                        "awesome":true
                      },
                      "deprecated":false
                    }
                  }
                },
                "reserved_state":{ }
              }
            }
            """, IndexVersion.current(), IndexVersion.current());

        List<NamedXContentRegistry.Entry> registry = new ArrayList<>();
        registry.addAll(ClusterModule.getNamedXWriteables());
        registry.addAll(IndicesModule.getNamedXContents());
        registry.addAll(HealthNodeTaskExecutor.getNamedXContentParsers());

        XContentParserConfiguration config = XContentParserConfiguration.EMPTY.withRegistry(new NamedXContentRegistry(registry));
        try (XContentParser parser = JsonXContent.jsonXContent.createParser(config, json)) {
            final var metatdata = Metadata.fromXContent(parser);
            assertThat(metatdata, notNullValue());
            assertThat(metatdata.clusterUUID(), is("aba1aa1ababbbaabaabaab"));
            assertThat(metatdata.customs().keySet(), containsInAnyOrder("desired_nodes"));
            assertThat(
                metatdata.getProject().customs().keySet(),
                containsInAnyOrder("persistent_tasks", "index-graveyard", "component_template")
            );
        }
    }

    public void testGlobalStateEqualsCoordinationMetadata() {
        CoordinationMetadata coordinationMetadata1 = new CoordinationMetadata(
            randomNonNegativeLong(),
            randomVotingConfig(),
            randomVotingConfig(),
            randomVotingConfigExclusions()
        );
        Metadata metadata1 = Metadata.builder().coordinationMetadata(coordinationMetadata1).build();
        CoordinationMetadata coordinationMetadata2 = new CoordinationMetadata(
            randomNonNegativeLong(),
            randomVotingConfig(),
            randomVotingConfig(),
            randomVotingConfigExclusions()
        );
        Metadata metadata2 = Metadata.builder().coordinationMetadata(coordinationMetadata2).build();

        assertTrue(Metadata.isGlobalStateEquals(metadata1, metadata1));
        assertFalse(Metadata.isGlobalStateEquals(metadata1, metadata2));
    }

    public void testSerializationWithIndexGraveyard() throws IOException {
        final IndexGraveyard graveyard = IndexGraveyardTests.createRandom();
        final Metadata originalMeta = Metadata.builder().indexGraveyard(graveyard).build();
        final BytesStreamOutput out = new BytesStreamOutput();
        originalMeta.writeTo(out);
        NamedWriteableRegistry namedWriteableRegistry = new NamedWriteableRegistry(ClusterModule.getNamedWriteables());
        final Metadata fromStreamMeta = Metadata.readFrom(
            new NamedWriteableAwareStreamInput(out.bytes().streamInput(), namedWriteableRegistry)
        );
        assertThat(fromStreamMeta.getProject().indexGraveyard(), equalTo(fromStreamMeta.getProject().indexGraveyard()));
    }

    public void testFindMappings() throws IOException {
        Metadata metadata = Metadata.builder()
            .put(IndexMetadata.builder("index1").settings(indexSettings(IndexVersion.current(), 1, 0)).putMapping(FIND_MAPPINGS_TEST_ITEM))
            .put(IndexMetadata.builder("index2").settings(indexSettings(IndexVersion.current(), 1, 0)).putMapping(FIND_MAPPINGS_TEST_ITEM))
            .build();

        {
            AtomicInteger onNextIndexCalls = new AtomicInteger(0);
            Map<String, MappingMetadata> mappings = metadata.getProject()
                .findMappings(Strings.EMPTY_ARRAY, MapperPlugin.NOOP_FIELD_FILTER, onNextIndexCalls::incrementAndGet);
            assertThat(mappings, anEmptyMap());
            assertThat(onNextIndexCalls.get(), equalTo(0));
        }
        {
            AtomicInteger onNextIndexCalls = new AtomicInteger(0);
            Map<String, MappingMetadata> mappings = metadata.getProject()
                .findMappings(new String[] { "index1" }, MapperPlugin.NOOP_FIELD_FILTER, onNextIndexCalls::incrementAndGet);
            assertThat(mappings, aMapWithSize(1));
            assertIndexMappingsNotFiltered(mappings, "index1");
            assertThat(onNextIndexCalls.get(), equalTo(1));
        }
        {
            AtomicInteger onNextIndexCalls = new AtomicInteger(0);
            Map<String, MappingMetadata> mappings = metadata.getProject()
                .findMappings(new String[] { "index1", "index2" }, MapperPlugin.NOOP_FIELD_FILTER, onNextIndexCalls::incrementAndGet);
            assertThat(mappings, aMapWithSize(2));
            assertIndexMappingsNotFiltered(mappings, "index1");
            assertIndexMappingsNotFiltered(mappings, "index2");
            assertThat(onNextIndexCalls.get(), equalTo(2));
        }
    }

    public void testFindMappingsNoOpFilters() throws IOException {
        MappingMetadata originalMappingMetadata = new MappingMetadata(
            "_doc",
            XContentHelper.convertToMap(JsonXContent.jsonXContent, FIND_MAPPINGS_TEST_ITEM, true)
        );

        Metadata metadata = Metadata.builder()
            .put(IndexMetadata.builder("index1").settings(indexSettings(IndexVersion.current(), 1, 0)).putMapping(originalMappingMetadata))
            .build();

        {
            Map<String, MappingMetadata> mappings = metadata.getProject()
                .findMappings(new String[] { "index1" }, MapperPlugin.NOOP_FIELD_FILTER, Metadata.ON_NEXT_INDEX_FIND_MAPPINGS_NOOP);
            MappingMetadata mappingMetadata = mappings.get("index1");
            assertSame(originalMappingMetadata, mappingMetadata);
        }
        {
            Map<String, MappingMetadata> mappings = metadata.getProject()
                .findMappings(new String[] { "index1" }, index -> field -> randomBoolean(), Metadata.ON_NEXT_INDEX_FIND_MAPPINGS_NOOP);
            MappingMetadata mappingMetadata = mappings.get("index1");
            assertNotSame(originalMappingMetadata, mappingMetadata);
        }
    }

    @SuppressWarnings("unchecked")
    public void testFindMappingsWithFilters() throws IOException {
        String mapping = FIND_MAPPINGS_TEST_ITEM;
        if (randomBoolean()) {
            Map<String, Object> stringObjectMap = XContentHelper.convertToMap(JsonXContent.jsonXContent, FIND_MAPPINGS_TEST_ITEM, false);
            Map<String, Object> doc = (Map<String, Object>) stringObjectMap.get("_doc");
            try (XContentBuilder builder = JsonXContent.contentBuilder()) {
                builder.map(doc);
                mapping = Strings.toString(builder);
            }
        }

        Metadata metadata = Metadata.builder()
            .put(IndexMetadata.builder("index1").settings(indexSettings(IndexVersion.current(), 1, 0)).putMapping(mapping))
            .put(IndexMetadata.builder("index2").settings(indexSettings(IndexVersion.current(), 1, 0)).putMapping(mapping))
            .put(IndexMetadata.builder("index3").settings(indexSettings(IndexVersion.current(), 1, 0)).putMapping(mapping))
            .build();

        {
            Map<String, MappingMetadata> mappings = metadata.getProject()
                .findMappings(new String[] { "index1", "index2", "index3" }, index -> {
                    if (index.equals("index1")) {
                        return field -> field.startsWith("name.") == false
                            && field.startsWith("properties.key.") == false
                            && field.equals("age") == false
                            && field.equals("address.location") == false;
                    }
                    if (index.equals("index2")) {
                        return Predicates.never();
                    }
                    return FieldPredicate.ACCEPT_ALL;
                }, Metadata.ON_NEXT_INDEX_FIND_MAPPINGS_NOOP);

            assertIndexMappingsNoFields(mappings, "index2");
            assertIndexMappingsNotFiltered(mappings, "index3");

            MappingMetadata docMapping = mappings.get("index1");
            assertNotNull(docMapping);

            Map<String, Object> sourceAsMap = docMapping.getSourceAsMap();
            assertThat(sourceAsMap.keySet(), containsInAnyOrder("properties", "_routing", "_source"));

            Map<String, Object> typeProperties = (Map<String, Object>) sourceAsMap.get("properties");
            assertThat(typeProperties.keySet(), containsInAnyOrder("name", "address", "birth", "ip", "suggest", "properties"));

            Map<String, Object> name = (Map<String, Object>) typeProperties.get("name");
            assertThat(name.keySet(), containsInAnyOrder("properties"));
            Map<String, Object> nameProperties = (Map<String, Object>) name.get("properties");
            assertThat(nameProperties, anEmptyMap());

            Map<String, Object> address = (Map<String, Object>) typeProperties.get("address");
            assertThat(address.keySet(), containsInAnyOrder("type", "properties"));
            Map<String, Object> addressProperties = (Map<String, Object>) address.get("properties");
            assertThat(addressProperties.keySet(), containsInAnyOrder("street", "area"));
            assertLeafs(addressProperties, "street", "area");

            Map<String, Object> properties = (Map<String, Object>) typeProperties.get("properties");
            assertThat(properties.keySet(), containsInAnyOrder("type", "properties"));
            Map<String, Object> propertiesProperties = (Map<String, Object>) properties.get("properties");
            assertThat(propertiesProperties.keySet(), containsInAnyOrder("key", "value"));
            assertLeafs(propertiesProperties, "key");
            assertMultiField(propertiesProperties, "value", "keyword");
        }

        {
            Map<String, MappingMetadata> mappings = metadata.getProject()
                .findMappings(
                    new String[] { "index1", "index2", "index3" },
                    index -> field -> (index.equals("index3") && field.endsWith("keyword")),
                    Metadata.ON_NEXT_INDEX_FIND_MAPPINGS_NOOP
                );

            assertIndexMappingsNoFields(mappings, "index1");
            assertIndexMappingsNoFields(mappings, "index2");
            MappingMetadata mappingMetadata = mappings.get("index3");
            Map<String, Object> sourceAsMap = mappingMetadata.getSourceAsMap();
            assertThat(sourceAsMap.keySet(), containsInAnyOrder("_routing", "_source", "properties"));
            Map<String, Object> typeProperties = (Map<String, Object>) sourceAsMap.get("properties");
            assertThat(typeProperties.keySet(), containsInAnyOrder("properties"));
            Map<String, Object> properties = (Map<String, Object>) typeProperties.get("properties");
            assertThat(properties.keySet(), containsInAnyOrder("type", "properties"));
            Map<String, Object> propertiesProperties = (Map<String, Object>) properties.get("properties");
            assertThat(propertiesProperties.keySet(), containsInAnyOrder("key", "value"));
            Map<String, Object> key = (Map<String, Object>) propertiesProperties.get("key");
            assertThat(key.keySet(), containsInAnyOrder("properties"));
            Map<String, Object> keyProperties = (Map<String, Object>) key.get("properties");
            assertThat(keyProperties.keySet(), containsInAnyOrder("keyword"));
            assertLeafs(keyProperties, "keyword");
            Map<String, Object> value = (Map<String, Object>) propertiesProperties.get("value");
            assertThat(value.keySet(), containsInAnyOrder("properties"));
            Map<String, Object> valueProperties = (Map<String, Object>) value.get("properties");
            assertThat(valueProperties.keySet(), containsInAnyOrder("keyword"));
            assertLeafs(valueProperties, "keyword");
        }

        {
            Map<String, MappingMetadata> mappings = metadata.getProject()
                .findMappings(
                    new String[] { "index1", "index2", "index3" },
                    index -> field -> (index.equals("index2")),
                    Metadata.ON_NEXT_INDEX_FIND_MAPPINGS_NOOP
                );

            assertIndexMappingsNoFields(mappings, "index1");
            assertIndexMappingsNoFields(mappings, "index3");
            assertIndexMappingsNotFiltered(mappings, "index2");
        }
    }

    public void testOldestIndexComputation() {
        Metadata metadata = buildIndicesWithVersions(
            IndexVersions.MINIMUM_COMPATIBLE,
            IndexVersion.current(),
            IndexVersion.fromId(IndexVersion.current().id() + 1)
        ).build();

<<<<<<< HEAD
        assertEquals(IndexVersions.MINIMUM_COMPATIBLE, metadata.oldestIndexVersion());
=======
        assertEquals(IndexVersions.V_7_0_0, metadata.getProject().oldestIndexVersion());
>>>>>>> 6df71d3f

        Metadata.Builder b = Metadata.builder();
        assertEquals(IndexVersion.current(), b.build().getProject().oldestIndexVersion());

        Throwable ex = expectThrows(
            IllegalArgumentException.class,
            () -> buildIndicesWithVersions(
                IndexVersions.MINIMUM_COMPATIBLE,
                IndexVersions.ZERO,
                IndexVersion.fromId(IndexVersion.current().id() + 1)
            ).build()
        );

        assertEquals("[index.version.created] is not present in the index settings for index with UUID [null]", ex.getMessage());
    }

    private Metadata.Builder buildIndicesWithVersions(IndexVersion... indexVersions) {
        int lastIndexNum = randomIntBetween(9, 50);
        Metadata.Builder b = Metadata.builder();
        for (IndexVersion indexVersion : indexVersions) {
            IndexMetadata im = IndexMetadata.builder(DataStream.getDefaultBackingIndexName("index", lastIndexNum))
                .settings(settings(indexVersion))
                .numberOfShards(1)
                .numberOfReplicas(1)
                .build();
            b.put(im, false);
            lastIndexNum = randomIntBetween(lastIndexNum + 1, lastIndexNum + 50);
        }

        return b;
    }

    private static IndexMetadata.Builder buildIndexMetadata(String name, String alias, Boolean writeIndex) {
        return IndexMetadata.builder(name)
            .settings(settings(IndexVersion.current()))
            .creationDate(randomNonNegativeLong())
            .putAlias(AliasMetadata.builder(alias).writeIndex(writeIndex))
            .numberOfShards(1)
            .numberOfReplicas(0);
    }

    @SuppressWarnings("unchecked")
    private static void assertIndexMappingsNoFields(Map<String, MappingMetadata> mappings, String index) {
        MappingMetadata docMapping = mappings.get(index);
        assertNotNull(docMapping);
        Map<String, Object> sourceAsMap = docMapping.getSourceAsMap();
        assertThat(sourceAsMap.keySet(), containsInAnyOrder("_routing", "_source", "properties"));
        Map<String, Object> typeProperties = (Map<String, Object>) sourceAsMap.get("properties");
        assertThat(typeProperties, anEmptyMap());
    }

    @SuppressWarnings("unchecked")
    private static void assertIndexMappingsNotFiltered(Map<String, MappingMetadata> mappings, String index) {
        MappingMetadata docMapping = mappings.get(index);
        assertNotNull(docMapping);

        Map<String, Object> sourceAsMap = docMapping.getSourceAsMap();
        assertThat(sourceAsMap.keySet(), containsInAnyOrder("_routing", "_source", "properties"));

        Map<String, Object> typeProperties = (Map<String, Object>) sourceAsMap.get("properties");
        assertThat(typeProperties.keySet(), containsInAnyOrder("name", "address", "birth", "age", "ip", "suggest", "properties"));

        Map<String, Object> name = (Map<String, Object>) typeProperties.get("name");
        assertThat(name.keySet(), containsInAnyOrder("properties"));
        Map<String, Object> nameProperties = (Map<String, Object>) name.get("properties");
        assertThat(nameProperties.keySet(), containsInAnyOrder("first", "last"));
        assertLeafs(nameProperties, "first", "last");

        Map<String, Object> address = (Map<String, Object>) typeProperties.get("address");
        assertThat(address.keySet(), containsInAnyOrder("type", "properties"));
        Map<String, Object> addressProperties = (Map<String, Object>) address.get("properties");
        assertThat(addressProperties.keySet(), containsInAnyOrder("street", "location", "area"));
        assertLeafs(addressProperties, "street", "location", "area");

        Map<String, Object> properties = (Map<String, Object>) typeProperties.get("properties");
        assertThat(properties.keySet(), containsInAnyOrder("type", "properties"));
        Map<String, Object> propertiesProperties = (Map<String, Object>) properties.get("properties");
        assertThat(propertiesProperties.keySet(), containsInAnyOrder("key", "value"));
        assertMultiField(propertiesProperties, "key", "keyword");
        assertMultiField(propertiesProperties, "value", "keyword");
    }

    @SuppressWarnings("unchecked")
    public static void assertLeafs(Map<String, Object> properties, String... fields) {
        assertThat(properties.keySet(), hasItems(fields));
        for (String field : fields) {
            Map<String, Object> fieldProp = (Map<String, Object>) properties.get(field);
            assertThat(fieldProp, not(hasKey("properties")));
            assertThat(fieldProp, not(hasKey("fields")));
        }
    }

    public static void assertMultiField(Map<String, Object> properties, String field, String... subFields) {
        assertThat(properties, hasKey(field));
        @SuppressWarnings("unchecked")
        Map<String, Object> fieldProp = (Map<String, Object>) properties.get(field);
        assertThat(fieldProp, hasKey("fields"));
        @SuppressWarnings("unchecked")
        Map<String, Object> subFieldsDef = (Map<String, Object>) fieldProp.get("fields");
        assertLeafs(subFieldsDef, subFields);
    }

    private static final String FIND_MAPPINGS_TEST_ITEM = """
        {
          "_doc": {
              "_routing": {
                "required":true
              },      "_source": {
                "enabled":false
              },      "properties": {
                "name": {
                  "properties": {
                    "first": {
                      "type": "keyword"
                    },
                    "last": {
                      "type": "keyword"
                    }
                  }
                },
                "birth": {
                  "type": "date"
                },
                "age": {
                  "type": "integer"
                },
                "ip": {
                  "type": "ip"
                },
                "suggest" : {
                  "type": "completion"
                },
                "address": {
                  "type": "object",
                  "properties": {
                    "street": {
                      "type": "keyword"
                    },
                    "location": {
                      "type": "geo_point"
                    },
                    "area": {
                      "type": "geo_shape", \s
                      "tree": "quadtree",
                      "precision": "1m"
                    }
                  }
                },
                "properties": {
                  "type": "nested",
                  "properties": {
                    "key" : {
                      "type": "text",
                      "fields": {
                        "keyword" : {
                          "type" : "keyword"
                        }
                      }
                    },
                    "value" : {
                      "type": "text",
                      "fields": {
                        "keyword" : {
                          "type" : "keyword"
                        }
                      }
                    }
                  }
                }
              }
            }
          }
        }""";

    public void testTransientSettingsOverridePersistentSettings() {
        final Setting<String> setting = Setting.simpleString("key");
        final Metadata metadata = Metadata.builder()
            .persistentSettings(Settings.builder().put(setting.getKey(), "persistent-value").build())
            .transientSettings(Settings.builder().put(setting.getKey(), "transient-value").build())
            .build();
        assertThat(setting.get(metadata.settings()), equalTo("transient-value"));
    }

    public void testBuilderRejectsNullCustom() {
        final Metadata.Builder builder = Metadata.builder();
        final String key = randomAlphaOfLength(10);
        assertThat(
            expectThrows(NullPointerException.class, () -> builder.putCustom(key, (Metadata.ClusterCustom) null)).getMessage(),
            containsString(key)
        );
        assertThat(expectThrows(NullPointerException.class, () -> builder.putProjectCustom(key, null)).getMessage(), containsString(key));
    }

    public void testBuilderRejectsNullInCustoms() {
        final Metadata.Builder builder = Metadata.builder();
        final String key = randomAlphaOfLength(10);
        {
            final Map<String, Metadata.ClusterCustom> map = new HashMap<>();
            map.put(key, null);
            assertThat(expectThrows(NullPointerException.class, () -> builder.customs(map)).getMessage(), containsString(key));
        }
        {
            final Map<String, Metadata.ProjectCustom> map = new HashMap<>();
            map.put(key, null);
            assertThat(expectThrows(NullPointerException.class, () -> builder.projectCustoms(map)).getMessage(), containsString(key));
        }
    }

    public void testCopyAndUpdate() throws IOException {
        var metadata = Metadata.builder().clusterUUID(UUIDs.base64UUID()).build();
        var newClusterUuid = UUIDs.base64UUID();

        var copy = metadata.copyAndUpdate(builder -> builder.clusterUUID(newClusterUuid));

        assertThat(copy, not(sameInstance(metadata)));
        assertThat(copy.clusterUUID(), equalTo(newClusterUuid));
    }

    public void testBuilderRemoveClusterCustomIf() {
        var custom1 = new TestClusterCustomMetadata();
        var custom2 = new TestClusterCustomMetadata();
        var builder = Metadata.builder();
        builder.putCustom("custom1", custom1);
        builder.putCustom("custom2", custom2);

        builder.removeCustomIf((key, value) -> Objects.equals(key, "custom1"));

        var metadata = builder.build();
        assertThat(metadata.custom("custom1"), nullValue());
        assertThat(metadata.custom("custom2"), sameInstance(custom2));
    }

    public void testBuilderRemoveProjectCustomIf() {
        var custom1 = new TestProjectCustomMetadata();
        var custom2 = new TestProjectCustomMetadata();
        var builder = Metadata.builder();
        builder.putCustom("custom1", custom1);
        builder.putCustom("custom2", custom2);

        builder.removeProjectCustomIf((key, value) -> Objects.equals(key, "custom1"));

        var metadata = builder.build();
        assertThat(metadata.getProject().custom("custom1"), nullValue());
        assertThat(metadata.getProject().custom("custom2"), sameInstance(custom2));
    }

    public void testBuilderRejectsDataStreamThatConflictsWithIndex() {
        final String dataStreamName = "my-data-stream";
        IndexMetadata idx = createFirstBackingIndex(dataStreamName).build();
        Metadata.Builder b = Metadata.builder()
            .put(idx, false)
            .put(
                IndexMetadata.builder(dataStreamName)
                    .settings(settings(IndexVersion.current()))
                    .numberOfShards(1)
                    .numberOfReplicas(1)
                    .build(),
                false
            )
            .put(newInstance(dataStreamName, List.of(idx.getIndex())));

        IllegalStateException e = expectThrows(IllegalStateException.class, b::build);
        assertThat(
            e.getMessage(),
            containsString(
                "index, alias, and data stream names need to be unique, but the following duplicates were found [data "
                    + "stream ["
                    + dataStreamName
                    + "] conflicts with index]"
            )
        );
    }

    public void testBuilderRejectsDataStreamThatConflictsWithAlias() {
        final String dataStreamName = "my-data-stream";
        IndexMetadata idx = createFirstBackingIndex(dataStreamName).putAlias(AliasMetadata.builder(dataStreamName).build()).build();
        Metadata.Builder b = Metadata.builder().put(idx, false).put(newInstance(dataStreamName, List.of(idx.getIndex())));

        IllegalStateException e = expectThrows(IllegalStateException.class, b::build);
        assertThat(
            e.getMessage(),
            containsString(
                "index, alias, and data stream names need to be unique, but the following duplicates were found ["
                    + dataStreamName
                    + " (alias of ["
                    + DataStream.getDefaultBackingIndexName(dataStreamName, 1)
                    + "]) conflicts with data stream]"
            )
        );
    }

    public void testBuilderRejectsAliasThatRefersToDataStreamBackingIndex() {
        final String dataStreamName = "my-data-stream";
        final String conflictingName = DataStream.getDefaultBackingIndexName(dataStreamName, 2);
        IndexMetadata idx = createFirstBackingIndex(dataStreamName).putAlias(new AliasMetadata.Builder(conflictingName)).build();
        Metadata.Builder b = Metadata.builder().put(idx, false).put(newInstance(dataStreamName, List.of(idx.getIndex())));

        AssertionError e = expectThrows(AssertionError.class, b::build);
        assertThat(e.getMessage(), containsString("aliases [" + conflictingName + "] cannot refer to backing indices of data streams"));
    }

    public void testBuilderForDataStreamWithRandomlyNumberedBackingIndices() {
        final String dataStreamName = "my-data-stream";
        final List<Index> backingIndices = new ArrayList<>();
        final int numBackingIndices = randomIntBetween(2, 5);
        int lastBackingIndexNum = 0;
        Metadata.Builder b = Metadata.builder();
        for (int k = 1; k <= numBackingIndices; k++) {
            lastBackingIndexNum = randomIntBetween(lastBackingIndexNum + 1, lastBackingIndexNum + 50);
            IndexMetadata im = IndexMetadata.builder(DataStream.getDefaultBackingIndexName(dataStreamName, lastBackingIndexNum))
                .settings(settings(IndexVersion.current()))
                .numberOfShards(1)
                .numberOfReplicas(1)
                .build();
            b.put(im, false);
            backingIndices.add(im.getIndex());
        }

        b.put(newInstance(dataStreamName, backingIndices, lastBackingIndexNum, null));
        Metadata metadata = b.build();
        assertThat(metadata.getProject().dataStreams().keySet(), containsInAnyOrder(dataStreamName));
        assertThat(metadata.getProject().dataStreams().get(dataStreamName).getName(), equalTo(dataStreamName));
    }

    public void testBuildIndicesLookupForDataStreams() {
        Metadata.Builder b = Metadata.builder();
        int numDataStreams = randomIntBetween(2, 8);
        for (int i = 0; i < numDataStreams; i++) {
            String name = "data-stream-" + i;
            addDataStream(name, b);
        }

        Metadata metadata = b.build();
        assertThat(metadata.getProject().dataStreams().size(), equalTo(numDataStreams));
        for (int i = 0; i < numDataStreams; i++) {
            String name = "data-stream-" + i;
            IndexAbstraction value = metadata.getProject().getIndicesLookup().get(name);
            assertThat(value, notNullValue());
            DataStream ds = metadata.getProject().dataStreams().get(name);
            assertThat(ds, notNullValue());

            assertThat(value.isHidden(), is(false));
            assertThat(value.getType(), equalTo(IndexAbstraction.Type.DATA_STREAM));
            assertThat(value.getIndices(), hasSize(ds.getIndices().size()));
            assertThat(value.getWriteIndex().getName(), equalTo(DataStream.getDefaultBackingIndexName(name, ds.getGeneration())));
        }
    }

    public void testBuildIndicesLookupForDataStreamAliases() {
        Metadata.Builder b = Metadata.builder();

        addDataStream("d1", b);
        addDataStream("d2", b);
        addDataStream("d3", b);
        addDataStream("d4", b);

        b.put("a1", "d1", null, null);
        b.put("a1", "d2", null, null);
        b.put("a2", "d3", null, null);
        b.put("a3", "d1", null, null);

        Metadata metadata = b.build();
        assertThat(metadata.getProject().dataStreams(), aMapWithSize(4));
        IndexAbstraction value = metadata.getProject().getIndicesLookup().get("d1");
        assertThat(value, notNullValue());
        assertThat(value.getType(), equalTo(IndexAbstraction.Type.DATA_STREAM));

        value = metadata.getProject().getIndicesLookup().get("d2");
        assertThat(value, notNullValue());
        assertThat(value.getType(), equalTo(IndexAbstraction.Type.DATA_STREAM));

        value = metadata.getProject().getIndicesLookup().get("d3");
        assertThat(value, notNullValue());
        assertThat(value.getType(), equalTo(IndexAbstraction.Type.DATA_STREAM));

        value = metadata.getProject().getIndicesLookup().get("d4");
        assertThat(value, notNullValue());
        assertThat(value.getType(), equalTo(IndexAbstraction.Type.DATA_STREAM));

        value = metadata.getProject().getIndicesLookup().get("a1");
        assertThat(value, notNullValue());
        assertThat(value.getType(), equalTo(IndexAbstraction.Type.ALIAS));

        value = metadata.getProject().getIndicesLookup().get("a2");
        assertThat(value, notNullValue());
        assertThat(value.getType(), equalTo(IndexAbstraction.Type.ALIAS));

        value = metadata.getProject().getIndicesLookup().get("a3");
        assertThat(value, notNullValue());
        assertThat(value.getType(), equalTo(IndexAbstraction.Type.ALIAS));
    }

    public void testDataStreamAliasValidation() {
        Metadata.Builder b = Metadata.builder();
        addDataStream("my-alias", b);
        b.put("my-alias", "my-alias", null, null);
        var e = expectThrows(IllegalStateException.class, b::build);
        assertThat(e.getMessage(), containsString("data stream alias and data stream have the same name (my-alias)"));

        b = Metadata.builder();
        addDataStream("d1", b);
        addDataStream("my-alias", b);
        b.put("my-alias", "d1", null, null);
        e = expectThrows(IllegalStateException.class, b::build);
        assertThat(e.getMessage(), containsString("data stream alias and data stream have the same name (my-alias)"));

        b = Metadata.builder();
        b.put(
            IndexMetadata.builder("index1")
                .settings(indexSettings(IndexVersion.current(), 1, 0))
                .putAlias(new AliasMetadata.Builder("my-alias"))
        );

        addDataStream("d1", b);
        b.put("my-alias", "d1", null, null);
        e = expectThrows(IllegalStateException.class, b::build);
        assertThat(e.getMessage(), containsString("data stream alias and indices alias have the same name (my-alias)"));
    }

    public void testDataStreamAliasValidationRestoreScenario() {
        Metadata.Builder b = Metadata.builder();
        b.dataStreams(
            Map.of("my-alias", createDataStream("my-alias")),
            Map.of("my-alias", new DataStreamAlias("my-alias", List.of("my-alias"), null, null))
        );
        var e = expectThrows(IllegalStateException.class, b::build);
        assertThat(e.getMessage(), containsString("data stream alias and data stream have the same name (my-alias)"));

        b = Metadata.builder();
        b.dataStreams(
            Map.of("d1", createDataStream("d1"), "my-alias", createDataStream("my-alias")),
            Map.of("my-alias", new DataStreamAlias("my-alias", List.of("d1"), null, null))
        );
        e = expectThrows(IllegalStateException.class, b::build);
        assertThat(e.getMessage(), containsString("data stream alias and data stream have the same name (my-alias)"));

        b = Metadata.builder();
        b.put(
            IndexMetadata.builder("index1")
                .settings(indexSettings(IndexVersion.current(), 1, 0))
                .putAlias(new AliasMetadata.Builder("my-alias"))
        );
        b.dataStreams(Map.of("d1", createDataStream("d1")), Map.of("my-alias", new DataStreamAlias("my-alias", List.of("d1"), null, null)));
        e = expectThrows(IllegalStateException.class, b::build);
        assertThat(e.getMessage(), containsString("data stream alias and indices alias have the same name (my-alias)"));
    }

    private void addDataStream(String name, Metadata.Builder b) {
        int numBackingIndices = randomIntBetween(1, 4);
        List<Index> indices = new ArrayList<>(numBackingIndices);
        for (int j = 1; j <= numBackingIndices; j++) {
            IndexMetadata idx = createBackingIndex(name, j).build();
            indices.add(idx.getIndex());
            b.put(idx, true);
        }
        b.put(newInstance(name, indices));
    }

    private DataStream createDataStream(String name) {
        int numBackingIndices = randomIntBetween(1, 4);
        List<Index> indices = new ArrayList<>(numBackingIndices);
        for (int j = 1; j <= numBackingIndices; j++) {
            IndexMetadata idx = createBackingIndex(name, j).build();
            indices.add(idx.getIndex());
        }
        return newInstance(name, indices);
    }

    public void testIndicesLookupRecordsDataStreamForBackingIndices() {
        final int numIndices = randomIntBetween(2, 5);
        final int numBackingIndices = randomIntBetween(2, 5);
        final String dataStreamName = "my-data-stream";
        CreateIndexResult result = createIndices(numIndices, numBackingIndices, dataStreamName);

        SortedMap<String, IndexAbstraction> indicesLookup = result.metadata.getProject().getIndicesLookup();
        assertThat(indicesLookup, aMapWithSize(result.indices.size() + result.backingIndices.size() + 1));
        for (Index index : result.indices) {
            assertThat(indicesLookup, hasKey(index.getName()));
            assertNull(indicesLookup.get(index.getName()).getParentDataStream());
        }
        for (Index index : result.backingIndices) {
            assertThat(indicesLookup, hasKey(index.getName()));
            assertNotNull(indicesLookup.get(index.getName()).getParentDataStream());
            assertThat(indicesLookup.get(index.getName()).getParentDataStream().getName(), equalTo(dataStreamName));
        }
    }

    public void testSerialization() throws IOException {
        final Metadata orig = randomMetadata();
        final BytesStreamOutput out = new BytesStreamOutput();
        orig.writeTo(out);
        NamedWriteableRegistry namedWriteableRegistry = new NamedWriteableRegistry(ClusterModule.getNamedWriteables());
        final Metadata fromStreamMeta = Metadata.readFrom(
            new NamedWriteableAwareStreamInput(out.bytes().streamInput(), namedWriteableRegistry)
        );
        assertTrue(Metadata.isGlobalStateEquals(orig, fromStreamMeta));
    }

    public void testMultiProjectSerialization() throws IOException {
        // TODO: this whole suite needs to be updated for multiple projects
        ProjectMetadata project1 = randomProject(new ProjectId("1"), 1);
        ProjectMetadata project2 = randomProject(new ProjectId("2"), randomIntBetween(2, 10));
        Metadata metadata = randomMetadata(List.of(project1, project2));
        BytesStreamOutput out = new BytesStreamOutput();
        metadata.writeTo(out);

        // check it deserializes ok
        NamedWriteableRegistry namedWriteableRegistry = new NamedWriteableRegistry(ClusterModule.getNamedWriteables());
        Metadata fromStreamMeta = Metadata.readFrom(new NamedWriteableAwareStreamInput(out.bytes().streamInput(), namedWriteableRegistry));

        // check it matches the original object
        assertThat(fromStreamMeta.projects(), aMapWithSize(2));
        for (var original : List.of(project1, project2)) {
            assertThat(fromStreamMeta.projects(), hasKey(original.id()));
            final ProjectMetadata fromStreamProject = fromStreamMeta.getProject(original.id());
            assertThat("For project " + original.id(), fromStreamProject.indices().size(), equalTo(original.indices().size()));
            assertThat("For project " + original.id(), fromStreamProject.dataStreams().size(), equalTo(original.dataStreams().size()));
            assertThat("For project " + original.id(), fromStreamProject.templates().size(), equalTo(original.templates().size()));
            assertThat("For project " + original.id(), fromStreamProject.templatesV2().size(), equalTo(original.templatesV2().size()));
            original.indices().forEach((name, value) -> {
                assertThat(fromStreamProject.indices(), hasKey(name));
                assertThat(fromStreamProject.index(name), equalTo(value));
            });
            original.dataStreams().forEach((name, value) -> {
                assertThat(fromStreamProject.dataStreams(), hasKey(name));
                assertThat(fromStreamProject.dataStreams().get(name), equalTo(value));
            });
        }
    }

    public void testMetadataSerializationPreMultiProject() throws IOException {
        final Metadata orig = randomMetadata();
        TransportVersion version = TransportVersionUtils.getPreviousVersion(TransportVersions.MULTI_PROJECT);
        final BytesStreamOutput out = new BytesStreamOutput();
        out.setTransportVersion(version);
        orig.writeTo(out);
        NamedWriteableRegistry namedWriteableRegistry = new NamedWriteableRegistry(ClusterModule.getNamedWriteables());
        final StreamInput input = out.bytes().streamInput();
        input.setTransportVersion(version);
        final Metadata fromStreamMeta = Metadata.readFrom(new NamedWriteableAwareStreamInput(input, namedWriteableRegistry));
        assertTrue(Metadata.isGlobalStateEquals(orig, fromStreamMeta));
    }

    public void testDiffSerializationPreMultiProject() throws IOException {
        final Metadata meta1 = randomMetadata(1);
        final Metadata meta2 = randomMetadata(2);
        TransportVersion version = TransportVersionUtils.getPreviousVersion(TransportVersions.MULTI_PROJECT);
        final Diff<Metadata> diff = meta2.diff(meta1);

        final BytesStreamOutput out = new BytesStreamOutput();
        out.setTransportVersion(version);
        diff.writeTo(out);

        NamedWriteableRegistry namedWriteableRegistry = new NamedWriteableRegistry(ClusterModule.getNamedWriteables());
        final StreamInput input = out.bytes().streamInput();
        input.setTransportVersion(version);
        final Diff<Metadata> read = Metadata.readDiffFrom(new NamedWriteableAwareStreamInput(input, namedWriteableRegistry));

        final Metadata applied = read.apply(meta1);
        assertTrue(Metadata.isGlobalStateEquals(meta2, applied));
    }

    public void testValidateDataStreamsNoConflicts() {
        Metadata metadata = createIndices(5, 10, "foo-datastream").metadata;
        // don't expect any exception when validating a system without indices that would conflict with future backing indices
        assertDataStreams(
            metadata.getProject().indices(),
            (DataStreamMetadata) metadata.getProject().customs().get(DataStreamMetadata.TYPE)
        );
    }

    public void testValidateDataStreamsIgnoresIndicesWithoutCounter() {
        String dataStreamName = "foo-datastream";
        Metadata metadata = Metadata.builder(createIndices(10, 10, dataStreamName).metadata)
            .put(
                new IndexMetadata.Builder(dataStreamName + "-index-without-counter").settings(settings(IndexVersion.current()))
                    .numberOfShards(1)
                    .numberOfReplicas(1)
            )
            .put(
                new IndexMetadata.Builder(dataStreamName + randomAlphaOfLength(10)).settings(settings(IndexVersion.current()))
                    .numberOfShards(1)
                    .numberOfReplicas(1)

            )
            .put(
                new IndexMetadata.Builder(randomAlphaOfLength(10)).settings(settings(IndexVersion.current()))
                    .numberOfShards(1)
                    .numberOfReplicas(1)

            )
            .build();
        // don't expect any exception when validating against non-backing indices that don't conform to the backing indices naming
        // convention
        assertDataStreams(
            metadata.getProject().indices(),
            (DataStreamMetadata) metadata.getProject().customs().get(DataStreamMetadata.TYPE)
        );
    }

    public void testValidateDataStreamsAllowsNamesThatStartsWithPrefix() {
        String dataStreamName = "foo-datastream";
        Metadata metadata = Metadata.builder(createIndices(10, 10, dataStreamName).metadata)
            .put(
                new IndexMetadata.Builder(DataStream.BACKING_INDEX_PREFIX + dataStreamName + "-something-100012").settings(
                    settings(IndexVersion.current())
                ).numberOfShards(1).numberOfReplicas(1)
            )
            .build();
        // don't expect any exception when validating against (potentially backing) indices that can't create conflict because of
        // additional text before number
        assertDataStreams(
            metadata.getProject().indices(),
            (DataStreamMetadata) metadata.getProject().customs().get(DataStreamMetadata.TYPE)
        );
    }

    public void testValidateDataStreamsForNullDataStreamMetadata() {
        Metadata metadata = Metadata.builder()
            .put(IndexMetadata.builder("foo-index").settings(settings(IndexVersion.current())).numberOfShards(1).numberOfReplicas(1))
            .build();

        try {
            assertDataStreams(metadata.getProject().indices(), DataStreamMetadata.EMPTY);
        } catch (Exception e) {
            fail("did not expect exception when validating a system without any data streams but got " + e.getMessage());
        }
    }

    public void testDataStreamAliases() {
        Metadata.Builder mdBuilder = Metadata.builder();

        mdBuilder.put(DataStreamTestHelper.randomInstance("logs-postgres-eu"));
        assertThat(mdBuilder.put("logs-postgres", "logs-postgres-eu", null, null), is(true));
        mdBuilder.put(DataStreamTestHelper.randomInstance("logs-postgres-us"));
        assertThat(mdBuilder.put("logs-postgres", "logs-postgres-us", null, null), is(true));
        mdBuilder.put(DataStreamTestHelper.randomInstance("logs-postgres-au"));
        assertThat(mdBuilder.put("logs-postgres", "logs-postgres-au", null, null), is(true));
        assertThat(mdBuilder.put("logs-postgres", "logs-postgres-au", null, null), is(false));

        Metadata metadata = mdBuilder.build();
        assertThat(metadata.getProject().dataStreamAliases().get("logs-postgres"), notNullValue());
        assertThat(
            metadata.getProject().dataStreamAliases().get("logs-postgres").getDataStreams(),
            containsInAnyOrder("logs-postgres-eu", "logs-postgres-us", "logs-postgres-au")
        );
    }

    public void testDataStreamReferToNonExistingDataStream() {
        Metadata.Builder mdBuilder = Metadata.builder();

        Exception e = expectThrows(IllegalArgumentException.class, () -> mdBuilder.put("logs-postgres", "logs-postgres-eu", null, null));
        assertThat(e.getMessage(), equalTo("alias [logs-postgres] refers to a non existing data stream [logs-postgres-eu]"));

        mdBuilder.put(DataStreamTestHelper.randomInstance("logs-postgres-eu"));
        mdBuilder.put("logs-postgres", "logs-postgres-eu", null, null);
        Metadata metadata = mdBuilder.build();
        assertThat(metadata.getProject().dataStreamAliases().get("logs-postgres"), notNullValue());
        assertThat(metadata.getProject().dataStreamAliases().get("logs-postgres").getDataStreams(), containsInAnyOrder("logs-postgres-eu"));
    }

    public void testDeleteDataStreamShouldUpdateAlias() {
        Metadata.Builder mdBuilder = Metadata.builder();
        mdBuilder.put(DataStreamTestHelper.randomInstance("logs-postgres-eu"));
        mdBuilder.put("logs-postgres", "logs-postgres-eu", null, null);
        mdBuilder.put(DataStreamTestHelper.randomInstance("logs-postgres-us"));
        mdBuilder.put("logs-postgres", "logs-postgres-us", null, null);
        mdBuilder.put(DataStreamTestHelper.randomInstance("logs-postgres-au"));
        mdBuilder.put("logs-postgres", "logs-postgres-au", null, null);
        Metadata metadata = mdBuilder.build();
        assertThat(metadata.getProject().dataStreamAliases().get("logs-postgres"), notNullValue());
        assertThat(
            metadata.getProject().dataStreamAliases().get("logs-postgres").getDataStreams(),
            containsInAnyOrder("logs-postgres-eu", "logs-postgres-us", "logs-postgres-au")
        );

        mdBuilder = Metadata.builder(metadata);
        mdBuilder.removeDataStream("logs-postgres-us");
        metadata = mdBuilder.build();
        assertThat(metadata.getProject().dataStreamAliases().get("logs-postgres"), notNullValue());
        assertThat(
            metadata.getProject().dataStreamAliases().get("logs-postgres").getDataStreams(),
            containsInAnyOrder("logs-postgres-eu", "logs-postgres-au")
        );

        mdBuilder = Metadata.builder(metadata);
        mdBuilder.removeDataStream("logs-postgres-au");
        metadata = mdBuilder.build();
        assertThat(metadata.getProject().dataStreamAliases().get("logs-postgres"), notNullValue());
        assertThat(metadata.getProject().dataStreamAliases().get("logs-postgres").getDataStreams(), containsInAnyOrder("logs-postgres-eu"));

        mdBuilder = Metadata.builder(metadata);
        mdBuilder.removeDataStream("logs-postgres-eu");
        metadata = mdBuilder.build();
        assertThat(metadata.getProject().dataStreamAliases().get("logs-postgres"), nullValue());
    }

    public void testDeleteDataStreamAlias() {
        Metadata.Builder mdBuilder = Metadata.builder();
        mdBuilder.put(DataStreamTestHelper.randomInstance("logs-postgres-eu"));
        mdBuilder.put("logs-postgres", "logs-postgres-eu", null, null);
        mdBuilder.put(DataStreamTestHelper.randomInstance("logs-postgres-us"));
        mdBuilder.put("logs-postgres", "logs-postgres-us", null, null);
        mdBuilder.put(DataStreamTestHelper.randomInstance("logs-postgres-au"));
        mdBuilder.put("logs-postgres", "logs-postgres-au", null, null);
        Metadata metadata = mdBuilder.build();
        assertThat(metadata.getProject().dataStreamAliases().get("logs-postgres"), notNullValue());
        assertThat(
            metadata.getProject().dataStreamAliases().get("logs-postgres").getDataStreams(),
            containsInAnyOrder("logs-postgres-eu", "logs-postgres-us", "logs-postgres-au")
        );

        mdBuilder = Metadata.builder(metadata);
        assertThat(mdBuilder.removeDataStreamAlias("logs-postgres", "logs-postgres-us", true), is(true));
        metadata = mdBuilder.build();
        assertThat(metadata.getProject().dataStreamAliases().get("logs-postgres"), notNullValue());
        assertThat(
            metadata.getProject().dataStreamAliases().get("logs-postgres").getDataStreams(),
            containsInAnyOrder("logs-postgres-eu", "logs-postgres-au")
        );

        mdBuilder = Metadata.builder(metadata);
        assertThat(mdBuilder.removeDataStreamAlias("logs-postgres", "logs-postgres-au", true), is(true));
        metadata = mdBuilder.build();
        assertThat(metadata.getProject().dataStreamAliases().get("logs-postgres"), notNullValue());
        assertThat(metadata.getProject().dataStreamAliases().get("logs-postgres").getDataStreams(), containsInAnyOrder("logs-postgres-eu"));

        mdBuilder = Metadata.builder(metadata);
        assertThat(mdBuilder.removeDataStreamAlias("logs-postgres", "logs-postgres-eu", true), is(true));
        metadata = mdBuilder.build();
        assertThat(metadata.getProject().dataStreamAliases().get("logs-postgres"), nullValue());
    }

    public void testDeleteDataStreamAliasMustExists() {
        Metadata.Builder mdBuilder = Metadata.builder();
        mdBuilder.put(DataStreamTestHelper.randomInstance("logs-postgres-eu"));
        mdBuilder.put("logs-postgres", "logs-postgres-eu", null, null);
        mdBuilder.put(DataStreamTestHelper.randomInstance("logs-postgres-us"));
        mdBuilder.put("logs-postgres", "logs-postgres-us", null, null);
        mdBuilder.put(DataStreamTestHelper.randomInstance("logs-postgres-au"));
        mdBuilder.put("logs-postgres", "logs-postgres-au", null, null);
        Metadata metadata = mdBuilder.build();
        assertThat(metadata.getProject().dataStreamAliases().get("logs-postgres"), notNullValue());
        assertThat(
            metadata.getProject().dataStreamAliases().get("logs-postgres").getDataStreams(),
            containsInAnyOrder("logs-postgres-eu", "logs-postgres-us", "logs-postgres-au")
        );

        Metadata.Builder mdBuilder2 = Metadata.builder(metadata);
        expectThrows(ResourceNotFoundException.class, () -> mdBuilder2.removeDataStreamAlias("logs-mysql", "logs-postgres-us", true));
        assertThat(mdBuilder2.removeDataStreamAlias("logs-mysql", "logs-postgres-us", false), is(false));
    }

    public void testDataStreamWriteAlias() {
        Metadata.Builder mdBuilder = Metadata.builder();
        mdBuilder.put(DataStreamTestHelper.randomInstance("logs-postgres-replicated"));
        mdBuilder.put("logs-postgres", "logs-postgres-replicated", null, null);

        Metadata metadata = mdBuilder.build();
        assertThat(metadata.getProject().dataStreamAliases().get("logs-postgres"), notNullValue());
        assertThat(metadata.getProject().dataStreamAliases().get("logs-postgres").getWriteDataStream(), nullValue());
        assertThat(
            metadata.getProject().dataStreamAliases().get("logs-postgres").getDataStreams(),
            containsInAnyOrder("logs-postgres-replicated")
        );

        mdBuilder = Metadata.builder(metadata);
        assertThat(mdBuilder.put("logs-postgres", "logs-postgres-replicated", true, null), is(true));

        metadata = mdBuilder.build();
        assertThat(metadata.getProject().dataStreamAliases().get("logs-postgres"), notNullValue());
        assertThat(
            metadata.getProject().dataStreamAliases().get("logs-postgres").getWriteDataStream(),
            equalTo("logs-postgres-replicated")
        );
        assertThat(
            metadata.getProject().dataStreamAliases().get("logs-postgres").getDataStreams(),
            containsInAnyOrder("logs-postgres-replicated")
        );
    }

    public void testDataStreamMultipleWriteAlias() {
        Metadata.Builder mdBuilder = Metadata.builder();
        mdBuilder.put(DataStreamTestHelper.randomInstance("logs-foobar"));
        mdBuilder.put(DataStreamTestHelper.randomInstance("logs-barbaz"));
        mdBuilder.put("logs", "logs-foobar", true, null);
        mdBuilder.put("logs", "logs-barbaz", true, null);

        Metadata metadata = mdBuilder.build();
        assertThat(metadata.getProject().dataStreamAliases().get("logs"), notNullValue());
        assertThat(metadata.getProject().dataStreamAliases().get("logs").getWriteDataStream(), equalTo("logs-barbaz"));
        assertThat(
            metadata.getProject().dataStreamAliases().get("logs").getDataStreams(),
            containsInAnyOrder("logs-foobar", "logs-barbaz")
        );
    }

    public void testDataStreamWriteAliasUnset() {
        Metadata.Builder mdBuilder = Metadata.builder();
        mdBuilder.put(DataStreamTestHelper.randomInstance("logs-postgres-replicated"));
        mdBuilder.put("logs-postgres", "logs-postgres-replicated", true, null);

        Metadata metadata = mdBuilder.build();
        assertThat(metadata.getProject().dataStreamAliases().get("logs-postgres"), notNullValue());
        assertThat(
            metadata.getProject().dataStreamAliases().get("logs-postgres").getWriteDataStream(),
            equalTo("logs-postgres-replicated")
        );
        assertThat(
            metadata.getProject().dataStreamAliases().get("logs-postgres").getDataStreams(),
            containsInAnyOrder("logs-postgres-replicated")
        );

        mdBuilder = Metadata.builder(metadata);
        // Side check: null value isn't changing anything:
        assertThat(mdBuilder.put("logs-postgres", "logs-postgres-replicated", null, null), is(false));
        // Unset write flag
        assertThat(mdBuilder.put("logs-postgres", "logs-postgres-replicated", false, null), is(true));
        metadata = mdBuilder.build();
        assertThat(metadata.getProject().dataStreamAliases().get("logs-postgres"), notNullValue());
        assertThat(metadata.getProject().dataStreamAliases().get("logs-postgres").getWriteDataStream(), nullValue());
        assertThat(
            metadata.getProject().dataStreamAliases().get("logs-postgres").getDataStreams(),
            containsInAnyOrder("logs-postgres-replicated")
        );
    }

    public void testDataStreamWriteAliasChange() {
        Metadata.Builder mdBuilder = Metadata.builder();
        mdBuilder.put(DataStreamTestHelper.randomInstance("logs-postgres-primary"));
        mdBuilder.put(DataStreamTestHelper.randomInstance("logs-postgres-replicated"));
        assertThat(mdBuilder.put("logs-postgres", "logs-postgres-primary", true, null), is(true));
        assertThat(mdBuilder.put("logs-postgres", "logs-postgres-replicated", null, null), is(true));

        Metadata metadata = mdBuilder.build();
        assertThat(metadata.getProject().dataStreamAliases().get("logs-postgres"), notNullValue());
        assertThat(metadata.getProject().dataStreamAliases().get("logs-postgres").getWriteDataStream(), equalTo("logs-postgres-primary"));
        assertThat(
            metadata.getProject().dataStreamAliases().get("logs-postgres").getDataStreams(),
            containsInAnyOrder("logs-postgres-primary", "logs-postgres-replicated")
        );

        // change write flag:
        mdBuilder = Metadata.builder(metadata);
        assertThat(mdBuilder.put("logs-postgres", "logs-postgres-primary", false, null), is(true));
        assertThat(mdBuilder.put("logs-postgres", "logs-postgres-replicated", true, null), is(true));
        metadata = mdBuilder.build();
        assertThat(metadata.getProject().dataStreamAliases().get("logs-postgres"), notNullValue());
        assertThat(
            metadata.getProject().dataStreamAliases().get("logs-postgres").getWriteDataStream(),
            equalTo("logs-postgres-replicated")
        );
        assertThat(
            metadata.getProject().dataStreamAliases().get("logs-postgres").getDataStreams(),
            containsInAnyOrder("logs-postgres-primary", "logs-postgres-replicated")
        );
    }

    public void testDataStreamWriteRemoveAlias() {
        Metadata.Builder mdBuilder = Metadata.builder();
        mdBuilder.put(DataStreamTestHelper.randomInstance("logs-postgres-primary"));
        mdBuilder.put(DataStreamTestHelper.randomInstance("logs-postgres-replicated"));
        assertThat(mdBuilder.put("logs-postgres", "logs-postgres-primary", true, null), is(true));
        assertThat(mdBuilder.put("logs-postgres", "logs-postgres-replicated", null, null), is(true));

        Metadata metadata = mdBuilder.build();
        assertThat(metadata.getProject().dataStreamAliases().get("logs-postgres"), notNullValue());
        assertThat(metadata.getProject().dataStreamAliases().get("logs-postgres").getWriteDataStream(), equalTo("logs-postgres-primary"));
        assertThat(
            metadata.getProject().dataStreamAliases().get("logs-postgres").getDataStreams(),
            containsInAnyOrder("logs-postgres-primary", "logs-postgres-replicated")
        );

        mdBuilder = Metadata.builder(metadata);
        assertThat(mdBuilder.removeDataStreamAlias("logs-postgres", "logs-postgres-primary", randomBoolean()), is(true));
        metadata = mdBuilder.build();
        assertThat(metadata.getProject().dataStreamAliases().get("logs-postgres"), notNullValue());
        assertThat(metadata.getProject().dataStreamAliases().get("logs-postgres").getWriteDataStream(), nullValue());
        assertThat(
            metadata.getProject().dataStreamAliases().get("logs-postgres").getDataStreams(),
            containsInAnyOrder("logs-postgres-replicated")
        );
    }

    public void testDataStreamWriteRemoveDataStream() {
        Metadata.Builder mdBuilder = Metadata.builder();
        mdBuilder.put(DataStreamTestHelper.randomInstance("logs-postgres-primary"));
        mdBuilder.put(DataStreamTestHelper.randomInstance("logs-postgres-replicated"));
        assertThat(mdBuilder.put("logs-postgres", "logs-postgres-primary", true, null), is(true));
        assertThat(mdBuilder.put("logs-postgres", "logs-postgres-replicated", null, null), is(true));

        Metadata metadata = mdBuilder.build();
        assertThat(metadata.getProject().dataStreamAliases().get("logs-postgres"), notNullValue());
        assertThat(metadata.getProject().dataStreamAliases().get("logs-postgres").getWriteDataStream(), equalTo("logs-postgres-primary"));
        assertThat(
            metadata.getProject().dataStreamAliases().get("logs-postgres").getDataStreams(),
            containsInAnyOrder("logs-postgres-primary", "logs-postgres-replicated")
        );

        mdBuilder = Metadata.builder(metadata);
        mdBuilder.removeDataStream("logs-postgres-primary");
        metadata = mdBuilder.build();
        assertThat(metadata.getProject().dataStreams().keySet(), contains("logs-postgres-replicated"));
        assertThat(metadata.getProject().dataStreamAliases().get("logs-postgres"), notNullValue());
        assertThat(metadata.getProject().dataStreamAliases().get("logs-postgres").getWriteDataStream(), nullValue());
        assertThat(
            metadata.getProject().dataStreamAliases().get("logs-postgres").getDataStreams(),
            containsInAnyOrder("logs-postgres-replicated")
        );
    }

    public void testReuseIndicesLookup() {
        String indexName = "my-index";
        String aliasName = "my-alias";
        String dataStreamName = "logs-mysql-prod";
        String dataStreamAliasName = "logs-mysql";
        Metadata previous = Metadata.builder().build();

        // Things that should change indices lookup
        {
            Metadata.Builder builder = Metadata.builder(previous);
            IndexMetadata idx = DataStreamTestHelper.createFirstBackingIndex(dataStreamName).build();
            builder.put(idx, true);
            DataStream dataStream = newInstance(dataStreamName, List.of(idx.getIndex()));
            builder.put(dataStream);
            Metadata metadata = builder.build();
            assertThat(previous.getProject().getIndicesLookup(), not(sameInstance(metadata.getProject().getIndicesLookup())));
            previous = metadata;
        }
        {
            Metadata.Builder builder = Metadata.builder(previous);
            builder.put(dataStreamAliasName, dataStreamName, false, null);
            Metadata metadata = builder.build();
            assertThat(previous.getProject().getIndicesLookup(), not(sameInstance(metadata.getProject().getIndicesLookup())));
            previous = metadata;
        }
        {
            Metadata.Builder builder = Metadata.builder(previous);
            builder.put(dataStreamAliasName, dataStreamName, true, null);
            Metadata metadata = builder.build();
            assertThat(previous.getProject().getIndicesLookup(), not(sameInstance(metadata.getProject().getIndicesLookup())));
            previous = metadata;
        }
        {
            Metadata.Builder builder = Metadata.builder(previous);
            builder.put(
                IndexMetadata.builder(indexName)
                    .settings(settings(IndexVersion.current()))
                    .creationDate(randomNonNegativeLong())
                    .numberOfShards(1)
                    .numberOfReplicas(0)
            );
            Metadata metadata = builder.build();
            assertThat(previous.getProject().getIndicesLookup(), not(sameInstance(metadata.getProject().getIndicesLookup())));
            previous = metadata;
        }
        {
            Metadata.Builder builder = Metadata.builder(previous);
            IndexMetadata.Builder imBuilder = IndexMetadata.builder(builder.get(indexName));
            imBuilder.putAlias(AliasMetadata.builder(aliasName).build());
            builder.put(imBuilder);
            Metadata metadata = builder.build();
            assertThat(previous.getProject().getIndicesLookup(), not(sameInstance(metadata.getProject().getIndicesLookup())));
            previous = metadata;
        }
        {
            Metadata.Builder builder = Metadata.builder(previous);
            IndexMetadata.Builder imBuilder = IndexMetadata.builder(builder.get(indexName));
            imBuilder.putAlias(AliasMetadata.builder(aliasName).writeIndex(true).build());
            builder.put(imBuilder);
            Metadata metadata = builder.build();
            assertThat(previous.getProject().getIndicesLookup(), not(sameInstance(metadata.getProject().getIndicesLookup())));
            previous = metadata;
        }
        {
            Metadata.Builder builder = Metadata.builder(previous);
            IndexMetadata.Builder imBuilder = IndexMetadata.builder(builder.get(indexName));
            Settings.Builder sBuilder = Settings.builder()
                .put(builder.get(indexName).getSettings())
                .put(IndexMetadata.INDEX_HIDDEN_SETTING.getKey(), true);
            imBuilder.settings(sBuilder.build());
            builder.put(imBuilder);
            Metadata metadata = builder.build();
            assertThat(previous.getProject().getIndicesLookup(), not(sameInstance(metadata.getProject().getIndicesLookup())));
            previous = metadata;
        }

        // Things that shouldn't change indices lookup
        {
            Metadata.Builder builder = Metadata.builder(previous);
            IndexMetadata.Builder imBuilder = IndexMetadata.builder(builder.get(indexName));
            imBuilder.numberOfReplicas(2);
            builder.put(imBuilder);
            Metadata metadata = builder.build();
            assertThat(previous.getProject().getIndicesLookup(), sameInstance(metadata.getProject().getIndicesLookup()));
            previous = metadata;
        }
        {
            Metadata.Builder builder = Metadata.builder(previous);
            IndexMetadata.Builder imBuilder = IndexMetadata.builder(builder.get(indexName));
            Settings.Builder sBuilder = Settings.builder()
                .put(builder.get(indexName).getSettings())
                .put(IndexSettings.DEFAULT_FIELD_SETTING.getKey(), "val");
            imBuilder.settings(sBuilder.build());
            builder.put(imBuilder);
            Metadata metadata = builder.build();
            assertThat(previous.getProject().getIndicesLookup(), sameInstance(metadata.getProject().getIndicesLookup()));
            previous = metadata;
        }
    }

    public void testAliasedIndices() {
        int numAliases = randomIntBetween(32, 64);
        int numIndicesPerAlias = randomIntBetween(8, 16);

        Metadata.Builder builder = Metadata.builder();
        for (int i = 0; i < numAliases; i++) {
            String aliasName = "alias-" + i;
            for (int j = 0; j < numIndicesPerAlias; j++) {
                AliasMetadata.Builder alias = new AliasMetadata.Builder(aliasName);
                if (j == 0) {
                    alias.writeIndex(true);
                }

                String indexName = aliasName + "-" + j;
                builder.put(
                    IndexMetadata.builder(indexName)
                        .settings(settings(IndexVersion.current()))
                        .creationDate(randomNonNegativeLong())
                        .numberOfShards(1)
                        .numberOfReplicas(0)
                        .putAlias(alias)
                );
            }
        }

        Metadata metadata = builder.build();
        for (int i = 0; i < numAliases; i++) {
            String aliasName = "alias-" + i;
            Set<Index> result = metadata.getProject().aliasedIndices(aliasName);
            Index[] expected = IntStream.range(0, numIndicesPerAlias)
                .mapToObj(j -> aliasName + "-" + j)
                .map(name -> new Index(name, ClusterState.UNKNOWN_UUID))
                .toArray(Index[]::new);
            assertThat(result, containsInAnyOrder(expected));
        }

        // Add a new alias and index
        builder = Metadata.builder(metadata);
        String newAliasName = "alias-new";
        {
            builder.put(
                IndexMetadata.builder(newAliasName + "-1")
                    .settings(settings(IndexVersion.current()))
                    .creationDate(randomNonNegativeLong())
                    .numberOfShards(1)
                    .numberOfReplicas(0)
                    .putAlias(new AliasMetadata.Builder(newAliasName).writeIndex(true))
            );
        }
        metadata = builder.build();
        assertThat(metadata.getProject().aliasedIndices(), hasSize(numAliases + 1));
        assertThat(metadata.getProject().aliasedIndices(newAliasName), contains(new Index(newAliasName + "-1", ClusterState.UNKNOWN_UUID)));

        // Remove the new alias/index
        builder = Metadata.builder(metadata);
        {
            builder.remove(newAliasName + "-1");
        }
        metadata = builder.build();
        assertThat(metadata.getProject().aliasedIndices(), hasSize(numAliases));
        assertThat(metadata.getProject().aliasedIndices(newAliasName), empty());

        // Add a new alias that points to existing indices
        builder = Metadata.builder(metadata);
        {
            IndexMetadata.Builder imBuilder = new IndexMetadata.Builder(metadata.getProject().index("alias-1-0"));
            imBuilder.putAlias(new AliasMetadata.Builder(newAliasName));
            builder.put(imBuilder);

            imBuilder = new IndexMetadata.Builder(metadata.getProject().index("alias-2-1"));
            imBuilder.putAlias(new AliasMetadata.Builder(newAliasName));
            builder.put(imBuilder);

            imBuilder = new IndexMetadata.Builder(metadata.getProject().index("alias-3-2"));
            imBuilder.putAlias(new AliasMetadata.Builder(newAliasName));
            builder.put(imBuilder);
        }
        metadata = builder.build();
        assertThat(metadata.getProject().aliasedIndices(), hasSize(numAliases + 1));
        assertThat(
            metadata.getProject().aliasedIndices(newAliasName),
            containsInAnyOrder(
                new Index("alias-1-0", ClusterState.UNKNOWN_UUID),
                new Index("alias-2-1", ClusterState.UNKNOWN_UUID),
                new Index("alias-3-2", ClusterState.UNKNOWN_UUID)
            )
        );

        // Remove the new alias that points to existing indices
        builder = Metadata.builder(metadata);
        {
            IndexMetadata.Builder imBuilder = new IndexMetadata.Builder(metadata.getProject().index("alias-1-0"));
            imBuilder.removeAlias(newAliasName);
            builder.put(imBuilder);

            imBuilder = new IndexMetadata.Builder(metadata.getProject().index("alias-2-1"));
            imBuilder.removeAlias(newAliasName);
            builder.put(imBuilder);

            imBuilder = new IndexMetadata.Builder(metadata.getProject().index("alias-3-2"));
            imBuilder.removeAlias(newAliasName);
            builder.put(imBuilder);
        }
        metadata = builder.build();
        assertThat(metadata.getProject().aliasedIndices(), hasSize(numAliases));
        assertThat(metadata.getProject().aliasedIndices(newAliasName), empty());
    }

    public static final String SYSTEM_ALIAS_NAME = "system_alias";

    public void testHiddenAliasValidation() {
        final String hiddenAliasName = "hidden_alias";

        IndexMetadata hidden1 = buildIndexWithAlias("hidden1", hiddenAliasName, true, IndexVersion.current(), false);
        IndexMetadata hidden2 = buildIndexWithAlias("hidden2", hiddenAliasName, true, IndexVersion.current(), false);
        IndexMetadata hidden3 = buildIndexWithAlias("hidden3", hiddenAliasName, true, IndexVersion.current(), false);

        IndexMetadata nonHidden = buildIndexWithAlias("nonhidden1", hiddenAliasName, false, IndexVersion.current(), false);
        IndexMetadata unspecified = buildIndexWithAlias("nonhidden2", hiddenAliasName, null, IndexVersion.current(), false);

        {
            // Should be ok:
            metadataWithIndices(hidden1, hidden2, hidden3);
        }

        {
            // Should be ok:
            if (randomBoolean()) {
                metadataWithIndices(nonHidden, unspecified);
            } else {
                metadataWithIndices(unspecified, nonHidden);
            }
        }

        {
            IllegalStateException exception = expectThrows(
                IllegalStateException.class,
                () -> metadataWithIndices(hidden1, hidden2, hidden3, nonHidden)
            );
            assertThat(exception.getMessage(), containsString("alias [" + hiddenAliasName + "] has is_hidden set to true on indices ["));
            assertThat(
                exception.getMessage(),
                allOf(
                    containsString(hidden1.getIndex().getName()),
                    containsString(hidden2.getIndex().getName()),
                    containsString(hidden3.getIndex().getName())
                )
            );
            assertThat(
                exception.getMessage(),
                containsString(
                    "but does not have is_hidden set to true on indices ["
                        + nonHidden.getIndex().getName()
                        + "]; alias must have the same is_hidden setting on all indices"
                )
            );
        }

        {
            IllegalStateException exception = expectThrows(
                IllegalStateException.class,
                () -> metadataWithIndices(hidden1, hidden2, hidden3, unspecified)
            );
            assertThat(exception.getMessage(), containsString("alias [" + hiddenAliasName + "] has is_hidden set to true on indices ["));
            assertThat(
                exception.getMessage(),
                allOf(
                    containsString(hidden1.getIndex().getName()),
                    containsString(hidden2.getIndex().getName()),
                    containsString(hidden3.getIndex().getName())
                )
            );
            assertThat(
                exception.getMessage(),
                containsString(
                    "but does not have is_hidden set to true on indices ["
                        + unspecified.getIndex().getName()
                        + "]; alias must have the same is_hidden setting on all indices"
                )
            );
        }

        {
            final IndexMetadata hiddenIndex = randomFrom(hidden1, hidden2, hidden3);
            IllegalStateException exception = expectThrows(IllegalStateException.class, () -> {
                if (randomBoolean()) {
                    metadataWithIndices(nonHidden, unspecified, hiddenIndex);
                } else {
                    metadataWithIndices(unspecified, nonHidden, hiddenIndex);
                }
            });
            assertThat(
                exception.getMessage(),
                containsString(
                    "alias ["
                        + hiddenAliasName
                        + "] has is_hidden set to true on "
                        + "indices ["
                        + hiddenIndex.getIndex().getName()
                        + "] but does not have is_hidden set to true on indices ["
                )
            );
            assertThat(
                exception.getMessage(),
                allOf(containsString(unspecified.getIndex().getName()), containsString(nonHidden.getIndex().getName()))
            );
            assertThat(exception.getMessage(), containsString("but does not have is_hidden set to true on indices ["));
        }
    }

    @UpdateForV9
    @AwaitsFix(bugUrl = "this test needs to be updated or removed after the version 9.0 bump")
    public void testSystemAliasValidationMixedVersionSystemAndRegularFails() {
        final IndexVersion random7xVersion = IndexVersionUtils.randomVersionBetween(
            random(),
            IndexVersions.V_7_0_0,
            IndexVersionUtils.getPreviousVersion(IndexVersions.V_8_0_0)
        );
        final IndexMetadata currentVersionSystem = buildIndexWithAlias(".system1", SYSTEM_ALIAS_NAME, null, IndexVersion.current(), true);
        final IndexMetadata oldVersionSystem = buildIndexWithAlias(".oldVersionSystem", SYSTEM_ALIAS_NAME, null, random7xVersion, true);
        final IndexMetadata regularIndex = buildIndexWithAlias("regular1", SYSTEM_ALIAS_NAME, false, IndexVersion.current(), false);

        IllegalStateException exception = expectThrows(
            IllegalStateException.class,
            () -> metadataWithIndices(currentVersionSystem, oldVersionSystem, regularIndex)
        );
        assertThat(
            exception.getMessage(),
            containsString(
                "alias ["
                    + SYSTEM_ALIAS_NAME
                    + "] refers to both system indices ["
                    + currentVersionSystem.getIndex().getName()
                    + "] and non-system indices: ["
                    + regularIndex.getIndex().getName()
                    + "], but aliases must refer to either system or non-system indices, not both"
            )
        );
    }

    public void testSystemAliasValidationNewSystemAndRegularFails() {
        final IndexMetadata currentVersionSystem = buildIndexWithAlias(".system1", SYSTEM_ALIAS_NAME, null, IndexVersion.current(), true);
        final IndexMetadata regularIndex = buildIndexWithAlias("regular1", SYSTEM_ALIAS_NAME, false, IndexVersion.current(), false);

        IllegalStateException exception = expectThrows(
            IllegalStateException.class,
            () -> metadataWithIndices(currentVersionSystem, regularIndex)
        );
        assertThat(
            exception.getMessage(),
            containsString(
                "alias ["
                    + SYSTEM_ALIAS_NAME
                    + "] refers to both system indices ["
                    + currentVersionSystem.getIndex().getName()
                    + "] and non-system indices: ["
                    + regularIndex.getIndex().getName()
                    + "], but aliases must refer to either system or non-system indices, not both"
            )
        );
    }

    @UpdateForV9
    @AwaitsFix(bugUrl = "this test needs to be updated or removed after the version 9.0 bump")
    public void testSystemAliasOldSystemAndNewRegular() {
        final IndexVersion random7xVersion = IndexVersionUtils.randomVersionBetween(
            random(),
            IndexVersions.V_7_0_0,
            IndexVersionUtils.getPreviousVersion(IndexVersions.V_8_0_0)
        );
        final IndexMetadata oldVersionSystem = buildIndexWithAlias(".oldVersionSystem", SYSTEM_ALIAS_NAME, null, random7xVersion, true);
        final IndexMetadata regularIndex = buildIndexWithAlias("regular1", SYSTEM_ALIAS_NAME, false, IndexVersion.current(), false);

        // Should be ok:
        metadataWithIndices(oldVersionSystem, regularIndex);
    }

    @UpdateForV9
    @AwaitsFix(bugUrl = "this test needs to be updated or removed after the version 9.0 bump")
    public void testSystemIndexValidationAllRegular() {
        final IndexVersion random7xVersion = IndexVersionUtils.randomVersionBetween(
            random(),
            IndexVersions.V_7_0_0,
            IndexVersionUtils.getPreviousVersion(IndexVersions.V_8_0_0)
        );
        final IndexMetadata currentVersionSystem = buildIndexWithAlias(".system1", SYSTEM_ALIAS_NAME, null, IndexVersion.current(), true);
        final IndexMetadata currentVersionSystem2 = buildIndexWithAlias(".system2", SYSTEM_ALIAS_NAME, null, IndexVersion.current(), true);
        final IndexMetadata oldVersionSystem = buildIndexWithAlias(".oldVersionSystem", SYSTEM_ALIAS_NAME, null, random7xVersion, true);

        // Should be ok
        metadataWithIndices(currentVersionSystem, currentVersionSystem2, oldVersionSystem);
    }

    @UpdateForV9
    @AwaitsFix(bugUrl = "this test needs to be updated or removed after the version 9.0 bump")
    public void testSystemAliasValidationAllSystemSomeOld() {
        final IndexVersion random7xVersion = IndexVersionUtils.randomVersionBetween(
            random(),
            IndexVersions.V_7_0_0,
            IndexVersionUtils.getPreviousVersion(IndexVersions.V_8_0_0)
        );
        final IndexMetadata currentVersionSystem = buildIndexWithAlias(".system1", SYSTEM_ALIAS_NAME, null, IndexVersion.current(), true);
        final IndexMetadata currentVersionSystem2 = buildIndexWithAlias(".system2", SYSTEM_ALIAS_NAME, null, IndexVersion.current(), true);
        final IndexMetadata oldVersionSystem = buildIndexWithAlias(".oldVersionSystem", SYSTEM_ALIAS_NAME, null, random7xVersion, true);

        // Should be ok:
        metadataWithIndices(currentVersionSystem, currentVersionSystem2, oldVersionSystem);
    }

    public void testSystemAliasValidationAll8x() {
        final IndexMetadata currentVersionSystem = buildIndexWithAlias(".system1", SYSTEM_ALIAS_NAME, null, IndexVersion.current(), true);
        final IndexMetadata currentVersionSystem2 = buildIndexWithAlias(".system2", SYSTEM_ALIAS_NAME, null, IndexVersion.current(), true);

        // Should be ok
        metadataWithIndices(currentVersionSystem, currentVersionSystem2);
    }

    private void metadataWithIndices(IndexMetadata... indices) {
        Metadata.Builder builder = Metadata.builder();
        for (var cursor : indices) {
            builder.put(cursor, false);
        }
        builder.build();
    }

    private IndexMetadata buildIndexWithAlias(
        String indexName,
        String aliasName,
        @Nullable Boolean aliasIsHidden,
        IndexVersion indexCreationVersion,
        boolean isSystem
    ) {
        final AliasMetadata.Builder aliasMetadata = new AliasMetadata.Builder(aliasName);
        if (aliasIsHidden != null || randomBoolean()) {
            aliasMetadata.isHidden(aliasIsHidden);
        }
        return new IndexMetadata.Builder(indexName).settings(settings(indexCreationVersion))
            .system(isSystem)
            .numberOfShards(1)
            .numberOfReplicas(0)
            .putAlias(aliasMetadata)
            .build();
    }

    public void testMappingDuplication() {
        final Set<String> randomMappingDefinitions;
        {
            int numEntries = randomIntBetween(4, 8);
            randomMappingDefinitions = Sets.newHashSetWithExpectedSize(numEntries);
            for (int i = 0; i < numEntries; i++) {
                Map<String, Object> mapping = RandomAliasActionsGenerator.randomMap(2);
                String mappingAsString = Strings.toString((builder, params) -> builder.mapContents(mapping));
                randomMappingDefinitions.add(mappingAsString);
            }
        }

        Metadata metadata;
        int numIndices = randomIntBetween(16, 32);
        {
            String[] definitions = randomMappingDefinitions.toArray(String[]::new);
            Metadata.Builder mb = new Metadata.Builder();
            for (int i = 0; i < numIndices; i++) {
                IndexMetadata.Builder indexBuilder = IndexMetadata.builder("index-" + i)
                    .settings(Settings.builder().put(IndexMetadata.SETTING_VERSION_CREATED, IndexVersion.current()))
                    .putMapping(definitions[i % randomMappingDefinitions.size()])
                    .numberOfShards(1)
                    .numberOfReplicas(0);
                if (randomBoolean()) {
                    mb.put(indexBuilder);
                } else {
                    mb.put(indexBuilder.build(), true);
                }
            }
            metadata = mb.build();
        }
        assertThat(metadata.getProject().getMappingsByHash(), aMapWithSize(randomMappingDefinitions.size()));
        assertThat(
            metadata.getProject().indices().values().stream().map(IndexMetadata::mapping).collect(Collectors.toSet()),
            hasSize(metadata.getProject().getMappingsByHash().size())
        );

        // Add a new index with a new index with known mapping:
        MappingMetadata mapping = metadata.getProject().indices().get("index-" + randomInt(numIndices - 1)).mapping();
        MappingMetadata entry = metadata.getProject().getMappingsByHash().get(mapping.getSha256());
        {
            Metadata.Builder mb = new Metadata.Builder(metadata);
            mb.put(
                IndexMetadata.builder("index-" + numIndices)
                    .settings(Settings.builder().put(IndexMetadata.SETTING_VERSION_CREATED, IndexVersion.current()))
                    .putMapping(mapping)
                    .numberOfShards(1)
                    .numberOfReplicas(0)
            );
            metadata = mb.build();
        }
        assertThat(metadata.getProject().getMappingsByHash(), aMapWithSize(randomMappingDefinitions.size()));
        assertThat(metadata.getProject().getMappingsByHash().get(mapping.getSha256()), equalTo(entry));

        // Remove index and ensure mapping cache stays the same
        {
            Metadata.Builder mb = new Metadata.Builder(metadata);
            mb.remove("index-" + numIndices);
            metadata = mb.build();
        }
        assertThat(metadata.getProject().getMappingsByHash(), aMapWithSize(randomMappingDefinitions.size()));
        assertThat(metadata.getProject().getMappingsByHash().get(mapping.getSha256()), equalTo(entry));

        // Update a mapping of an index:
        IndexMetadata luckyIndex = metadata.getProject().index("index-" + randomInt(numIndices - 1));
        entry = metadata.getProject().getMappingsByHash().get(luckyIndex.mapping().getSha256());
        MappingMetadata updatedMapping = new MappingMetadata(MapperService.SINGLE_MAPPING_NAME, Map.of("mapping", "updated"));
        {
            Metadata.Builder mb = new Metadata.Builder(metadata);
            mb.put(IndexMetadata.builder(luckyIndex).putMapping(updatedMapping));
            metadata = mb.build();
        }
        assertThat(metadata.getProject().getMappingsByHash(), aMapWithSize(randomMappingDefinitions.size() + 1));
        assertThat(metadata.getProject().getMappingsByHash().get(luckyIndex.mapping().getSha256()), equalTo(entry));
        assertThat(metadata.getProject().getMappingsByHash().get(updatedMapping.getSha256()), equalTo(updatedMapping));

        // Remove the index with updated mapping
        {
            Metadata.Builder mb = new Metadata.Builder(metadata);
            mb.remove(luckyIndex.getIndex().getName());
            metadata = mb.build();
        }
        assertThat(metadata.getProject().getMappingsByHash(), aMapWithSize(randomMappingDefinitions.size()));
        assertThat(metadata.getProject().getMappingsByHash().get(updatedMapping.getSha256()), nullValue());

        // Add an index with new mapping and then later remove it:
        MappingMetadata newMapping = new MappingMetadata(MapperService.SINGLE_MAPPING_NAME, Map.of("new", "mapping"));
        {
            Metadata.Builder mb = new Metadata.Builder(metadata);
            mb.put(
                IndexMetadata.builder("index-" + numIndices)
                    .settings(Settings.builder().put(IndexMetadata.SETTING_VERSION_CREATED, IndexVersion.current()))
                    .putMapping(newMapping)
                    .numberOfShards(1)
                    .numberOfReplicas(0)
            );
            metadata = mb.build();
        }
        assertThat(metadata.getProject().getMappingsByHash(), aMapWithSize(randomMappingDefinitions.size() + 1));
        assertThat(metadata.getProject().getMappingsByHash().get(newMapping.getSha256()), equalTo(newMapping));

        {
            Metadata.Builder mb = new Metadata.Builder(metadata);
            mb.remove("index-" + numIndices);
            metadata = mb.build();
        }
        assertThat(metadata.getProject().getMappingsByHash(), aMapWithSize(randomMappingDefinitions.size()));
        assertThat(metadata.getProject().getMappingsByHash().get(newMapping.getSha256()), nullValue());
    }

    public void testWithLifecycleState() {
        String indexName = "my-index";
        String indexUUID = randomAlphaOfLength(10);
        Metadata metadata1 = Metadata.builder(randomMetadata())
            .put(
                IndexMetadata.builder(indexName)
                    .settings(settings(IndexVersion.current()).put(IndexMetadata.SETTING_INDEX_UUID, indexUUID))
                    .creationDate(randomNonNegativeLong())
                    .numberOfShards(1)
                    .numberOfReplicas(0)
            )
            .build();
        IndexMetadata index1 = metadata1.getProject().index(indexName);
        assertThat(metadata1.getProject().getIndicesLookup(), notNullValue());
        assertThat(index1.getLifecycleExecutionState(), sameInstance(LifecycleExecutionState.EMPTY_STATE));

        LifecycleExecutionState state = LifecycleExecutionState.builder().setPhase("phase").setAction("action").setStep("step").build();
        Metadata metadata2 = metadata1.withLifecycleState(index1.getIndex(), state);
        IndexMetadata index2 = metadata2.getProject().index(indexName);

        // the indices lookups are the same object
        assertThat(metadata2.getProject().getIndicesLookup(), sameInstance(metadata1.getProject().getIndicesLookup()));

        // the lifecycle state and version were changed
        assertThat(index2.getLifecycleExecutionState().asMap(), is(state.asMap()));
        assertThat(index2.getVersion(), is(index1.getVersion() + 1));

        // but those are the only differences between the two
        IndexMetadata.Builder builder = IndexMetadata.builder(index2);
        builder.version(builder.version() - 1);
        builder.removeCustom(LifecycleExecutionState.ILM_CUSTOM_METADATA_KEY);
        assertThat(index1, equalTo(builder.build()));

        // withLifecycleState returns the same reference if nothing changed
        Metadata metadata3 = metadata2.withLifecycleState(index2.getIndex(), state);
        assertThat(metadata3, sameInstance(metadata2));

        // withLifecycleState rejects a nonsense Index
        String randomUUID = randomValueOtherThan(indexUUID, () -> randomAlphaOfLength(10));
        expectThrows(IndexNotFoundException.class, () -> metadata1.withLifecycleState(new Index(indexName, randomUUID), state));
    }

    public void testEmptyDiffReturnsSameInstance() throws IOException {
        final Metadata instance = randomMetadata();
        Diff<Metadata> diff = instance.diff(instance);
        assertSame(instance, diff.apply(instance));
        final BytesStreamOutput out = new BytesStreamOutput();
        diff.writeTo(out);
        final Diff<Metadata> deserializedDiff = Metadata.readDiffFrom(out.bytes().streamInput());
        assertSame(instance, deserializedDiff.apply(instance));
    }

    public void testMultiProjectXContent() throws IOException {
        Metadata originalMeta = randomMetadata();
        ToXContent.Params p = new ToXContent.MapParams(
            Map.of("multi-project", "true", Metadata.CONTEXT_MODE_PARAM, Metadata.CONTEXT_MODE_GATEWAY)
        );

        XContentBuilder builder = JsonXContent.contentBuilder();
        builder.startObject();
        ChunkedToXContent.wrapAsToXContent(originalMeta).toXContent(builder, p);
        builder.endObject();
        try (XContentParser parser = createParser(JsonXContent.jsonXContent, BytesReference.bytes(builder))) {
            Metadata fromXContentMeta = Metadata.fromXContent(parser);
            assertEquals(originalMeta.projects().size(), fromXContentMeta.projects().size());
        }
    }

    public void testChunkedToXContent() {
        AbstractChunkedSerializingTestCase.assertChunkCount(randomMetadata(randomInt(10)), MetadataTests::expectedChunkCount);
    }

    private static int expectedChunkCount(Metadata metadata) {
        return expectedChunkCount(ToXContent.EMPTY_PARAMS, metadata);
    }

    public static int expectedChunkCount(ToXContent.Params params, Metadata metadata) {
        final var context = Metadata.XContentContext.valueOf(params.param(CONTEXT_MODE_PARAM, CONTEXT_MODE_API));

        // 2 chunks at the beginning
        long chunkCount = 2;
        // 1 optional chunk for persistent settings
        if (context != Metadata.XContentContext.API && metadata.persistentSettings().isEmpty() == false) {
            chunkCount += 1;
        }

        for (Metadata.ClusterCustom custom : metadata.customs().values()) {
            chunkCount += 2;
            if (custom instanceof DesiredNodesMetadata) {
                chunkCount += 1;
            } else if (custom instanceof NodesShutdownMetadata nodesShutdownMetadata) {
                chunkCount += 2 + nodesShutdownMetadata.getAll().size();
            } else if (custom instanceof RepositoriesMetadata repositoriesMetadata) {
                chunkCount += repositoriesMetadata.repositories().size();
            } else {
                // could be anything, we have to just try it
                chunkCount += Iterables.size(
                    (Iterable<ToXContent>) (() -> Iterators.map(custom.toXContentChunked(params), Function.identity()))
                );
            }
        }
        if (context != Metadata.XContentContext.API || params.paramAsBoolean("multi-project", false)) {
            chunkCount += 2; // start/end "projects":[]
            chunkCount += 3L * metadata.projects().size(); // open/close + id-field
        }

        chunkCount += metadata.projects()
            .values()
            .stream()
            .mapToInt(project -> ProjectMetadataTests.expectedChunkCount(params, project))
            .sum();

        // 2 chunks for wrapping reserved state + 1 chunk for each item
        chunkCount += 2 + metadata.reservedStateMetadata().size();
        // 1 chunk to close metadata
        chunkCount += 1;

        return Math.toIntExact(chunkCount);
    }

    /**
     * With this test we ensure that we consider whether a new field added to Metadata should be checked
     * in Metadata.isGlobalStateEquals. We force the instance fields to be either in the checked list
     * or in the excluded list.
     * <p>
     * This prevents from accidentally forgetting that a new field should be checked in isGlobalStateEquals.
     */
    @SuppressForbidden(reason = "need access to all fields, they are mostly private")
    public void testEnsureMetadataFieldCheckedForGlobalStateChanges() {
        Set<String> checkedForGlobalStateChanges = Set.of(
            "coordinationMetadata",
            "persistentSettings",
            "hashesOfConsistentSettings",
            "templates",
            "clusterUUID",
            "clusterUUIDCommitted",
            "customs",
            "reservedStateMetadata"
        );
        Set<String> excludedFromGlobalStateCheck = Set.of(
            "projectMetadata",
            "version",
            "transientSettings",
            "settings",
            "indices",
            "aliasedIndices",
            "totalNumberOfShards",
            "totalOpenIndexShards",
            "allIndices",
            "visibleIndices",
            "allOpenIndices",
            "visibleOpenIndices",
            "allClosedIndices",
            "visibleClosedIndices",
            "indicesLookup",
            "mappingsByHash",
            "oldestIndexVersion"
        );

        var diff = new HashSet<>(checkedForGlobalStateChanges);
        diff.removeAll(excludedFromGlobalStateCheck);

        // sanity check that the two field sets are mutually exclusive
        assertEquals(checkedForGlobalStateChanges, diff);

        // any declared non-static field in metadata must be either in the list of fields
        // we check for global state changes, or in the fields excluded from the global state check.
        var unclassifiedFields = Arrays.stream(Metadata.class.getDeclaredFields())
            .filter(f -> Modifier.isStatic(f.getModifiers()) == false)
            .map(Field::getName)
            .filter(n -> (checkedForGlobalStateChanges.contains(n) || excludedFromGlobalStateCheck.contains(n)) == false)
            .collect(Collectors.toSet());
        assertThat(unclassifiedFields, empty());
    }

    public void testIsTimeSeriesTemplate() throws IOException {
        var template = new Template(Settings.builder().put("index.mode", "time_series").build(), new CompressedXContent("{}"), null);
        // Settings in component template:
        {
            var componentTemplate = new ComponentTemplate(template, null, null);
            var indexTemplate = ComposableIndexTemplate.builder()
                .indexPatterns(List.of("test-*"))
                .componentTemplates(List.of("component_template_1"))
                .dataStreamTemplate(new ComposableIndexTemplate.DataStreamTemplate())
                .build();
            Metadata m = Metadata.builder().put("component_template_1", componentTemplate).put("index_template_1", indexTemplate).build();
            assertThat(m.getProject().isTimeSeriesTemplate(indexTemplate), is(true));
        }
        // Settings in composable index template:
        {
            var componentTemplate = new ComponentTemplate(new Template(null, null, null), null, null);
            var indexTemplate = ComposableIndexTemplate.builder()
                .indexPatterns(List.of("test-*"))
                .template(template)
                .componentTemplates(List.of("component_template_1"))
                .dataStreamTemplate(new ComposableIndexTemplate.DataStreamTemplate())
                .build();
            Metadata m = Metadata.builder().put("component_template_1", componentTemplate).put("index_template_1", indexTemplate).build();
            assertThat(m.getProject().isTimeSeriesTemplate(indexTemplate), is(true));
        }
    }

    public void testGetSingleProjectWithCustom() {
        var type = IngestMetadata.TYPE;
        {
            Metadata metadata = Metadata.builder().build();
            assertNull(metadata.getSingleProjectCustom(type));
            assertNull(metadata.getSingleProjectWithCustom(type));
        }
        {
            Metadata metadata = Metadata.builder().put(ProjectMetadata.builder(new ProjectId(randomUUID())).build()).build();
            assertNull(metadata.getSingleProjectCustom(type));
            assertNull(metadata.getSingleProjectWithCustom(type));
        }
        {
            var ingestMetadata = new IngestMetadata(Map.of());
            Metadata metadata = Metadata.builder()
                .put(ProjectMetadata.builder(new ProjectId(randomUUID())).putCustom(type, ingestMetadata))
                .build();
            assertEquals(ingestMetadata, metadata.getSingleProjectCustom(type));
            assertEquals(ingestMetadata, metadata.getSingleProjectWithCustom(type).custom(type));
        }
        {
            var ingestMetadata = new IngestMetadata(Map.of());
            Metadata metadata = Metadata.builder()
                .put(ProjectMetadata.builder(new ProjectId(randomUUID())))
                .put(ProjectMetadata.builder(new ProjectId(randomUUID())).putCustom(type, ingestMetadata))
                .build();
            assertEquals(ingestMetadata, metadata.getSingleProjectCustom(type));
            assertEquals(ingestMetadata, metadata.getSingleProjectWithCustom(type).custom(type));
        }
        {
            var ingestMetadata = new IngestMetadata(Map.of());
            Metadata metadata = Metadata.builder()
                .put(ProjectMetadata.builder(new ProjectId(randomUUID())).putCustom(type, new IngestMetadata(Map.of())))
                .put(ProjectMetadata.builder(new ProjectId(randomUUID())).putCustom(type, ingestMetadata))
                .build();
            assertThrows(UnsupportedOperationException.class, () -> metadata.getSingleProjectCustom(type));
            assertThrows(UnsupportedOperationException.class, () -> metadata.getSingleProjectWithCustom(type));
        }
    }

    public static Metadata randomMetadata() {
        return randomMetadata(1);
    }

    public static Metadata randomMetadata(int numDataStreams) {
        final ProjectMetadata project = randomProject(Metadata.DEFAULT_PROJECT_ID, numDataStreams);
        return randomMetadata(List.of(project));
    }

    private static Metadata randomMetadata(Collection<ProjectMetadata> projects) {
        final Metadata.Builder md = Metadata.builder()
            .persistentSettings(Settings.builder().put("setting" + randomAlphaOfLength(3), randomAlphaOfLength(4)).build())
            .transientSettings(Settings.builder().put("other_setting" + randomAlphaOfLength(3), randomAlphaOfLength(4)).build())
            .clusterUUID("uuid" + randomAlphaOfLength(3))
            .clusterUUIDCommitted(randomBoolean())
            .version(randomNonNegativeLong());
        for (var project : projects) {
            md.put(project);
        }
        return md.build();
    }

    private static ProjectMetadata randomProject(ProjectId id, int numDataStreams) {
        ProjectMetadata.Builder project = ProjectMetadata.builder(id)
            .put(buildIndexMetadata("index", "alias", randomBoolean() ? null : randomBoolean()).build(), randomBoolean())
            .put(
                IndexTemplateMetadata.builder("template" + randomAlphaOfLength(3))
                    .patterns(Arrays.asList("bar-*", "foo-*"))
                    .settings(Settings.builder().put("random_index_setting_" + randomAlphaOfLength(3), randomAlphaOfLength(5)).build())
                    .build()
            )
            .indexGraveyard(IndexGraveyardTests.createRandom())
            .put("component_template_" + randomAlphaOfLength(3), ComponentTemplateTests.randomInstance())
            .put("index_template_v2_" + randomAlphaOfLength(3), ComposableIndexTemplateTests.randomInstance());

        for (int k = 0; k < numDataStreams; k++) {
            DataStream randomDataStream = DataStreamTestHelper.randomInstance();
            for (Index index : randomDataStream.getIndices()) {
                project.put(DataStreamTestHelper.getIndexMetadataBuilderForIndex(index));
            }
            project.put(randomDataStream);
        }
        return project.build();
    }

    private static CreateIndexResult createIndices(int numIndices, int numBackingIndices, String dataStreamName) {
        // create some indices that do not back a data stream
        final List<Index> indices = new ArrayList<>();
        int lastIndexNum = randomIntBetween(9, 50);
        Metadata.Builder b = Metadata.builder();
        for (int k = 1; k <= numIndices; k++) {
            IndexMetadata im = IndexMetadata.builder(DataStream.getDefaultBackingIndexName("index", lastIndexNum))
                .settings(settings(IndexVersion.current()))
                .numberOfShards(1)
                .numberOfReplicas(1)
                .build();
            b.put(im, false);
            indices.add(im.getIndex());
            lastIndexNum = randomIntBetween(lastIndexNum + 1, lastIndexNum + 50);
        }

        // create some backing indices for a data stream
        final List<Index> backingIndices = new ArrayList<>();
        int lastBackingIndexNum = 0;
        for (int k = 1; k <= numBackingIndices; k++) {
            lastBackingIndexNum = randomIntBetween(lastBackingIndexNum + 1, lastBackingIndexNum + 50);
            IndexMetadata im = IndexMetadata.builder(DataStream.getDefaultBackingIndexName(dataStreamName, lastBackingIndexNum))
                .settings(settings(IndexVersion.current()))
                .numberOfShards(1)
                .numberOfReplicas(1)
                .build();
            b.put(im, false);
            backingIndices.add(im.getIndex());
        }
        b.put(newInstance(dataStreamName, backingIndices, lastBackingIndexNum, null));
        return new CreateIndexResult(indices, backingIndices, b.build());
    }

    private static class CreateIndexResult {
        final List<Index> indices;
        final List<Index> backingIndices;
        final Metadata metadata;

        CreateIndexResult(List<Index> indices, List<Index> backingIndices, Metadata metadata) {
            this.indices = indices;
            this.backingIndices = backingIndices;
            this.metadata = metadata;
        }
    }

    private abstract static class AbstractCustomMetadata<C extends Metadata.MetadataCustom<C>> implements Metadata.MetadataCustom<C> {

        @Override
        public Iterator<? extends ToXContent> toXContentChunked(ToXContent.Params params) {
            return Collections.emptyIterator();
        }

        @Override
        public Diff<C> diff(C previousState) {
            return null;
        }

        @Override
        public EnumSet<Metadata.XContentContext> context() {
            return null;
        }

        @Override
        public String getWriteableName() {
            return null;
        }

        @Override
        public TransportVersion getMinimalSupportedVersion() {
            return null;
        }

        @Override
        public void writeTo(StreamOutput out) throws IOException {

        }
    }

    private static class TestClusterCustomMetadata extends AbstractCustomMetadata<Metadata.ClusterCustom>
        implements
            Metadata.ClusterCustom {}

    private static class TestProjectCustomMetadata extends AbstractCustomMetadata<Metadata.ProjectCustom>
        implements
            Metadata.ProjectCustom {}
}<|MERGE_RESOLUTION|>--- conflicted
+++ resolved
@@ -36,11 +36,8 @@
 import org.elasticsearch.core.Nullable;
 import org.elasticsearch.core.Predicates;
 import org.elasticsearch.core.SuppressForbidden;
-<<<<<<< HEAD
 import org.elasticsearch.core.UpdateForV9;
-=======
 import org.elasticsearch.health.node.selection.HealthNodeTaskExecutor;
->>>>>>> 6df71d3f
 import org.elasticsearch.index.Index;
 import org.elasticsearch.index.IndexNotFoundException;
 import org.elasticsearch.index.IndexSettings;
@@ -992,11 +989,7 @@
             IndexVersion.fromId(IndexVersion.current().id() + 1)
         ).build();
 
-<<<<<<< HEAD
-        assertEquals(IndexVersions.MINIMUM_COMPATIBLE, metadata.oldestIndexVersion());
-=======
-        assertEquals(IndexVersions.V_7_0_0, metadata.getProject().oldestIndexVersion());
->>>>>>> 6df71d3f
+        assertEquals(IndexVersions.MINIMUM_COMPATIBLE, metadata.getProject().oldestIndexVersion());
 
         Metadata.Builder b = Metadata.builder();
         assertEquals(IndexVersion.current(), b.build().getProject().oldestIndexVersion());

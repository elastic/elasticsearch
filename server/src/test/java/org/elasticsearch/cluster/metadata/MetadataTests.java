--- conflicted
+++ resolved
@@ -1067,7 +1067,16 @@
         assertThat(expectThrows(NullPointerException.class, () -> builder.customs(map)).getMessage(), containsString(key));
     }
 
-<<<<<<< HEAD
+    public void testCopyAndUpdate() throws IOException {
+        var metadata = Metadata.builder().clusterUUID(UUIDs.base64UUID()).build();
+        var newClusterUuid = UUIDs.base64UUID();
+
+        var copy = metadata.copyAndUpdate(builder -> builder.clusterUUID(newClusterUuid));
+
+        assertThat(copy, not(sameInstance(metadata)));
+        assertThat(copy.clusterUUID(), equalTo(newClusterUuid));
+    }
+
     public void testBuilderRemoveCustomIf() {
         var custom1 = new TestCustomMetadata();
         var custom2 = new TestCustomMetadata();
@@ -1080,16 +1089,6 @@
         var metadata =builder.build();
         assertThat(metadata.custom("custom1"), nullValue());
         assertThat(metadata.custom("custom2"), sameInstance(custom2));
-=======
-    public void testCopyAndUpdate() throws IOException {
-        var metadata = Metadata.builder().clusterUUID(UUIDs.base64UUID()).build();
-        var newClusterUuid = UUIDs.base64UUID();
-
-        var copy = metadata.copyAndUpdate(builder -> builder.clusterUUID(newClusterUuid));
-
-        assertThat(copy, not(sameInstance(metadata)));
-        assertThat(copy.clusterUUID(), equalTo(newClusterUuid));
->>>>>>> 8cddea04
     }
 
     public void testBuilderRejectsDataStreamThatConflictsWithIndex() {

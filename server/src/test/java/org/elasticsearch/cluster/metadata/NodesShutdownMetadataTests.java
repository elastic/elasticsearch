--- conflicted
+++ resolved
@@ -9,19 +9,12 @@
 package org.elasticsearch.cluster.metadata;
 
 import org.elasticsearch.TransportVersion;
-<<<<<<< HEAD
-import org.elasticsearch.Version;
-=======
->>>>>>> 7d243a44
 import org.elasticsearch.cluster.ClusterName;
 import org.elasticsearch.cluster.ClusterState;
 import org.elasticsearch.cluster.Diff;
 import org.elasticsearch.cluster.node.DiscoveryNode;
 import org.elasticsearch.cluster.node.DiscoveryNodes;
-<<<<<<< HEAD
-=======
 import org.elasticsearch.cluster.node.TestDiscoveryNode;
->>>>>>> 7d243a44
 import org.elasticsearch.common.io.stream.BytesStreamOutput;
 import org.elasticsearch.common.io.stream.Writeable;
 import org.elasticsearch.common.settings.Settings;
@@ -99,15 +92,7 @@
 
             state = ClusterState.builder(state)
                 .metadata(Metadata.builder(state.metadata()).putCustom(NodesShutdownMetadata.TYPE, nodesShutdownMetadata).build())
-<<<<<<< HEAD
-                .nodes(
-                    DiscoveryNodes.builder(state.nodes())
-                        .add(new DiscoveryNode("_node_1", buildNewFakeTransportAddress(), Version.CURRENT))
-                        .build()
-                )
-=======
                 .nodes(DiscoveryNodes.builder(state.nodes()).add(TestDiscoveryNode.create("_node_1")).build())
->>>>>>> 7d243a44
                 .build();
 
             assertThat(NodesShutdownMetadata.isNodeShuttingDown(state, "this_node"), equalTo(true));

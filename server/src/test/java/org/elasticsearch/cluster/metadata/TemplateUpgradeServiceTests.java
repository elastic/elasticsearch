--- conflicted
+++ resolved
@@ -36,11 +36,6 @@
 import org.elasticsearch.common.bytes.BytesReference;
 import org.elasticsearch.common.collect.ImmutableOpenMap;
 import org.elasticsearch.common.collect.Tuple;
-<<<<<<< HEAD
-import org.elasticsearch.common.settings.ClusterSettings;
-import org.elasticsearch.common.settings.Settings;
-=======
->>>>>>> 0c7f6570
 import org.elasticsearch.common.util.concurrent.ThreadContext;
 import org.elasticsearch.test.ESTestCase;
 import org.elasticsearch.threadpool.TestThreadPool;
@@ -210,20 +205,6 @@
             additions.put("add_template_" + i, new BytesArray("{\"index_patterns\" : \"*\", \"order\" : " + i + "}"));
         }
 
-<<<<<<< HEAD
-        ThreadPool threadPool = mock(ThreadPool.class);
-        ThreadContext threadContext = new ThreadContext(Settings.EMPTY);
-        when(threadPool.getThreadContext()).thenReturn(threadContext);
-        TemplateUpgradeService service = new TemplateUpgradeService(Settings.EMPTY, mockClient, clusterService, threadPool,
-            Collections.emptyList());
-
-        IllegalStateException ise = expectThrows(IllegalStateException.class, () -> service.updateTemplates(additions, deletions));
-        assertThat(ise.getMessage(), containsString("template upgrade service should always happen in a system context"));
-
-        threadContext.markAsSystemContext();
-        service.updateTemplates(additions, deletions);
-        int updatesInProgress = service.getUpdatesInProgress();
-=======
         final TemplateUpgradeService service = new TemplateUpgradeService(mockClient, clusterService, threadPool,
             Collections.emptyList());
 
@@ -236,7 +217,6 @@
             threadContext.markAsSystemContext();
             service.upgradeTemplates(additions, deletions);
         }
->>>>>>> 0c7f6570
 
         assertThat(putTemplateListeners, hasSize(additionsCount));
         assertThat(deleteTemplateListeners, hasSize(deletionsCount));
@@ -288,24 +268,6 @@
             IndexTemplateMetaData.builder("changed_test_template").patterns(randomIndexPatterns()).build()
         );
 
-<<<<<<< HEAD
-        ThreadPool threadPool = mock(ThreadPool.class);
-        ThreadContext threadContext = new ThreadContext(Settings.EMPTY);
-        when(threadPool.getThreadContext()).thenReturn(threadContext);
-        ExecutorService executorService = mock(ExecutorService.class);
-        when(threadPool.generic()).thenReturn(executorService);
-        doAnswer(invocation -> {
-            Object[] args = invocation.getArguments();
-            assert args.length == 1;
-            assertTrue(threadContext.isSystemContext());
-            Runnable runnable = (Runnable) args[0];
-            runnable.run();
-            updateInvocation.incrementAndGet();
-            return null;
-        }).when(executorService).execute(any(Runnable.class));
-
-=======
->>>>>>> 0c7f6570
         Client mockClient = mock(Client.class);
         AdminClient mockAdminClient = mock(AdminClient.class);
         IndicesAdminClient mockIndicesAdminClient = mock(IndicesAdminClient.class);

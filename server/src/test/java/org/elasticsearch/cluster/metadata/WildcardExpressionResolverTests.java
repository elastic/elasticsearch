--- conflicted
+++ resolved
@@ -9,31 +9,21 @@
 
 package org.elasticsearch.cluster.metadata;
 
-import org.elasticsearch.action.support.IndexComponentSelector;
 import org.elasticsearch.action.support.IndicesOptions;
 import org.elasticsearch.cluster.ClusterName;
 import org.elasticsearch.cluster.ClusterState;
 import org.elasticsearch.cluster.metadata.IndexMetadata.State;
-<<<<<<< HEAD
-import org.elasticsearch.cluster.metadata.IndexNameExpressionResolver.WildcardExpressionResolver;
-import org.elasticsearch.index.IndexNotFoundException;
-=======
->>>>>>> 6b94a916
 import org.elasticsearch.index.IndexVersion;
 import org.elasticsearch.indices.SystemIndices.SystemIndexAccessLevel;
 import org.elasticsearch.test.ESTestCase;
 
-<<<<<<< HEAD
-import java.util.HashSet;
-=======
 import java.util.Collection;
->>>>>>> 6b94a916
 import java.util.List;
 import java.util.Set;
 import java.util.function.Predicate;
 
 import static org.elasticsearch.cluster.metadata.DataStreamTestHelper.createBackingIndex;
-import static org.elasticsearch.cluster.metadata.DataStreamTestHelper.createFirstFailureStore;
+import static org.elasticsearch.common.util.set.Sets.newHashSet;
 import static org.hamcrest.Matchers.containsInAnyOrder;
 import static org.hamcrest.Matchers.empty;
 import static org.hamcrest.Matchers.equalTo;
@@ -56,136 +46,6 @@
             indicesOptions,
             SystemIndexAccessLevel.NONE
         );
-<<<<<<< HEAD
-        IndexComponentSelector selector = randomFrom(IndexComponentSelector.ALL_APPLICABLE, IndexComponentSelector.DATA);
-        {
-            Set<String> data = new HashSet<>();
-            Set<String> failures = new HashSet<>();
-            WildcardExpressionResolver.processWildcards(context, "ku*", selector, data, failures, false);
-            assertThat(data, equalTo(Set.of("kuku")));
-            assertThat(failures, empty());
-        }
-        {
-            Set<String> data = new HashSet<>();
-            Set<String> failures = new HashSet<>();
-            WildcardExpressionResolver.processWildcards(context, "test*", selector, data, failures, false);
-            assertThat(data, equalTo(Set.of("testXXX", "testXYY", "testYYY")));
-            assertThat(failures, empty());
-        }
-        {
-            Set<String> data = new HashSet<>();
-            Set<String> failures = new HashSet<>();
-            WildcardExpressionResolver.processWildcards(context, "testX*", selector, data, failures, false);
-            assertThat(data, equalTo(Set.of("testXXX", "testXYY")));
-            assertThat(failures, empty());
-
-            // test non-existing exclusion
-            WildcardExpressionResolver.processWildcards(context, "bla*", selector, data, failures, true);
-            assertThat(data, equalTo(Set.of("testXXX", "testXYY")));
-            assertThat(failures, empty());
-        }
-        {
-            Set<String> data = new HashSet<>();
-            Set<String> failures = new HashSet<>();
-            WildcardExpressionResolver.processWildcards(context, "*", selector, data, failures, false);
-            assertThat(data, equalTo(Set.of("testXXX", "testXYY", "testYYY", "kuku")));
-            assertThat(failures, empty());
-
-            // test exclusion
-            WildcardExpressionResolver.processWildcards(context, "kuk*", selector, data, failures, true);
-            assertThat(data, equalTo(Set.of("testXXX", "testXYY", "testYYY")));
-            assertThat(failures, empty());
-        }
-
-        {
-            Set<String> data = new HashSet<>();
-            Set<String> failures = new HashSet<>();
-            WildcardExpressionResolver.processWildcards(context, "testX*", IndexComponentSelector.FAILURES, data, failures, false);
-            assertThat(data, empty());
-            assertThat(failures, empty());
-        }
-    }
-
-    public void testThrowingErrorWithExpressionsThatDoNotExpand() {
-        Metadata.Builder mdBuilder = Metadata.builder().put(indexBuilder("my-index"));
-        ClusterState state = ClusterState.builder(new ClusterName("_name")).metadata(mdBuilder).build();
-        {
-            IndexNameExpressionResolver.Context strictContext = new IndexNameExpressionResolver.Context(
-                state,
-                IndicesOptions.builder().wildcardOptions(IndicesOptions.WildcardOptions.builder().allowEmptyExpressions(false)).build(),
-                SystemIndexAccessLevel.NONE
-            );
-            {
-                IndexNotFoundException infe = expectThrows(IndexNotFoundException.class, () -> {
-                    Set<String> data = new HashSet<>();
-                    Set<String> failures = new HashSet<>();
-                    WildcardExpressionResolver.processWildcards(
-                        strictContext,
-                        "does-not-exist*",
-                        IndexComponentSelector.DATA,
-                        data,
-                        failures,
-                        randomBoolean()
-                    );
-                });
-                assertEquals("does-not-exist*::data", infe.getIndex().getName());
-            }
-
-            {
-                IndexNotFoundException infe = expectThrows(IndexNotFoundException.class, () -> {
-                    Set<String> data = new HashSet<>();
-                    Set<String> failures = new HashSet<>();
-                    WildcardExpressionResolver.processWildcards(
-                        strictContext,
-                        "does*not-exist*",
-                        IndexComponentSelector.DATA,
-                        data,
-                        failures,
-                        randomBoolean()
-                    );
-                });
-                assertEquals("does*not-exist*::data", infe.getIndex().getName());
-            }
-            {
-                IndexNotFoundException infe = expectThrows(IndexNotFoundException.class, () -> {
-                    Set<String> data = new HashSet<>();
-                    Set<String> failures = new HashSet<>();
-                    WildcardExpressionResolver.processWildcards(strictContext, "*", IndexComponentSelector.FAILURES, data, failures, false);
-                });
-                assertEquals("*::failures", infe.getIndex().getName());
-            }
-            {
-                IndexNotFoundException infe = expectThrows(IndexNotFoundException.class, () -> {
-                    Set<String> data = new HashSet<>();
-                    Set<String> failures = new HashSet<>();
-                    WildcardExpressionResolver.processWildcards(
-                        strictContext,
-                        "testX*",
-                        IndexComponentSelector.FAILURES,
-                        data,
-                        failures,
-                        false
-                    );
-                });
-                assertEquals("testX*::failures", infe.getIndex().getName());
-            }
-            {
-                IndexNotFoundException infe = expectThrows(IndexNotFoundException.class, () -> {
-                    Set<String> data = new HashSet<>();
-                    Set<String> failures = new HashSet<>();
-                    WildcardExpressionResolver.processWildcards(
-                        strictContext,
-                        "t*stX*",
-                        IndexComponentSelector.FAILURES,
-                        data,
-                        failures,
-                        false
-                    );
-                });
-                assertEquals("t*stX*::failures", infe.getIndex().getName());
-            }
-        }
-=======
         assertThat(
             newHashSet(IndexNameExpressionResolver.WildcardExpressionResolver.matchWildcardToResources(context, "ku*")),
             equalTo(newHashSet("kuku"))
@@ -202,7 +62,6 @@
             newHashSet(IndexNameExpressionResolver.WildcardExpressionResolver.matchWildcardToResources(context, "*")),
             equalTo(newHashSet("testXXX", "testXYY", "testYYY", "kuku"))
         );
->>>>>>> 6b94a916
     }
 
     public void testConvertWildcardsOpenClosedIndicesTests() {
@@ -215,45 +74,6 @@
             .put(indexBuilder("kuku").state(State.OPEN));
         ClusterState state = ClusterState.builder(new ClusterName("_name")).metadata(mdBuilder).build();
 
-<<<<<<< HEAD
-        IndexComponentSelector selector = randomFrom(IndexComponentSelector.ALL_APPLICABLE, IndexComponentSelector.DATA);
-        {
-            IndexNameExpressionResolver.Context context = new IndexNameExpressionResolver.Context(
-                state,
-                IndicesOptions.fromOptions(true, true, true, true),
-                SystemIndexAccessLevel.NONE
-            );
-            Set<String> data = new HashSet<>();
-            Set<String> failures = new HashSet<>();
-            WildcardExpressionResolver.processWildcards(context, "testX*", selector, data, failures, false);
-            assertThat(data, equalTo(Set.of("testXXX", "testXXY", "testXYY")));
-            assertThat(failures, empty());
-        }
-        {
-            IndexNameExpressionResolver.Context context = new IndexNameExpressionResolver.Context(
-                state,
-                IndicesOptions.fromOptions(true, true, false, true),
-                SystemIndexAccessLevel.NONE
-            );
-            Set<String> data = new HashSet<>();
-            Set<String> failures = new HashSet<>();
-            WildcardExpressionResolver.processWildcards(context, "testX*", selector, data, failures, false);
-            assertThat(data, equalTo(Set.of("testXYY")));
-            assertThat(failures, empty());
-        }
-        {
-            IndexNameExpressionResolver.Context context = new IndexNameExpressionResolver.Context(
-                state,
-                IndicesOptions.fromOptions(true, true, true, false),
-                SystemIndexAccessLevel.NONE
-            );
-            Set<String> data = new HashSet<>();
-            Set<String> failures = new HashSet<>();
-            WildcardExpressionResolver.processWildcards(context, "testX*", selector, data, failures, false);
-            assertThat(data, equalTo(Set.of("testXXX", "testXXY")));
-            assertThat(failures, empty());
-        }
-=======
         IndexNameExpressionResolver.Context context = new IndexNameExpressionResolver.Context(
             state,
             IndicesOptions.fromOptions(true, true, true, true),
@@ -281,7 +101,6 @@
             newHashSet(IndexNameExpressionResolver.WildcardExpressionResolver.matchWildcardToResources(context, "testX*")),
             equalTo(newHashSet("testXXX", "testXXY"))
         );
->>>>>>> 6b94a916
     }
 
     // issue #13334
@@ -301,51 +120,6 @@
             IndicesOptions.lenientExpandOpen(),
             SystemIndexAccessLevel.NONE
         );
-<<<<<<< HEAD
-        IndexComponentSelector selector = randomFrom(IndexComponentSelector.ALL_APPLICABLE, IndexComponentSelector.DATA);
-        {
-            Set<String> data = new HashSet<>();
-            Set<String> failures = new HashSet<>();
-            WildcardExpressionResolver.processWildcards(context, "test*X*", selector, data, failures, false);
-            assertThat(data, equalTo(Set.of("testXXX", "testXXY", "testXYY")));
-            assertThat(failures, empty());
-        }
-        {
-            Set<String> data = new HashSet<>();
-            Set<String> failures = new HashSet<>();
-            WildcardExpressionResolver.processWildcards(context, "test*X*Y", selector, data, failures, false);
-            assertThat(data, equalTo(Set.of("testXXY", "testXYY")));
-            assertThat(failures, empty());
-        }
-        {
-            Set<String> data = new HashSet<>();
-            Set<String> failures = new HashSet<>();
-            WildcardExpressionResolver.processWildcards(context, "kuku*Y*", selector, data, failures, false);
-            assertThat(data, equalTo(Set.of("kukuYYY")));
-            assertThat(failures, empty());
-        }
-        {
-            Set<String> data = new HashSet<>();
-            Set<String> failures = new HashSet<>();
-            WildcardExpressionResolver.processWildcards(context, "*Y*", selector, data, failures, false);
-            assertThat(data, equalTo(Set.of("testXXY", "testXYY", "testYYY", "kukuYYY")));
-            assertThat(failures, empty());
-        }
-        {
-            Set<String> data = new HashSet<>();
-            Set<String> failures = new HashSet<>();
-            WildcardExpressionResolver.processWildcards(context, "test*Y*X", selector, data, failures, false);
-            assertThat(data, empty());
-            assertThat(failures, empty());
-        }
-        {
-            Set<String> data = new HashSet<>();
-            Set<String> failures = new HashSet<>();
-            WildcardExpressionResolver.processWildcards(context, "*Y*X", selector, data, failures, false);
-            assertThat(data, empty());
-            assertThat(failures, empty());
-        }
-=======
         assertThat(
             newHashSet(IndexNameExpressionResolver.WildcardExpressionResolver.matchWildcardToResources(context, "test*X*")),
             equalTo(newHashSet("testXXX", "testXXY", "testXYY"))
@@ -370,7 +144,6 @@
             newHashSet(IndexNameExpressionResolver.WildcardExpressionResolver.matchWildcardToResources(context, "*Y*X")).size(),
             equalTo(0)
         );
->>>>>>> 6b94a916
     }
 
     public void testAll() {
@@ -386,13 +159,8 @@
             SystemIndexAccessLevel.NONE
         );
         assertThat(
-<<<<<<< HEAD
-            IndexNameExpressionResolver.WildcardExpressionResolver.resolveAll(context),
-            equalTo(Set.of("testXXX", "testXYY", "testYYY"))
-=======
             newHashSet(IndexNameExpressionResolver.WildcardExpressionResolver.resolveAll(context)),
             equalTo(newHashSet("testXXX", "testXYY", "testYYY"))
->>>>>>> 6b94a916
         );
     }
 
@@ -413,7 +181,7 @@
                 IndicesOptions.lenientExpandOpen(), // don't include hidden
                 SystemIndexAccessLevel.NONE
             );
-            assertThat(IndexNameExpressionResolver.WildcardExpressionResolver.resolveAll(context), empty());
+            assertThat(newHashSet(IndexNameExpressionResolver.WildcardExpressionResolver.resolveAll(context)), equalTo(newHashSet()));
         }
 
         {
@@ -432,16 +200,18 @@
                 IndicesOptions.lenientExpandOpen(), // don't include hidden
                 SystemIndexAccessLevel.NONE
             );
-            assertThat(IndexNameExpressionResolver.WildcardExpressionResolver.resolveAll(context), equalTo(Set.of("index-visible-alias")));
+            assertThat(
+                newHashSet(IndexNameExpressionResolver.WildcardExpressionResolver.resolveAll(context)),
+                equalTo(newHashSet("index-visible-alias"))
+            );
         }
     }
 
     public void testAllDataStreams() {
-        // TODO-PR see how the selector will combine with the resolveAll.
+
         String dataStreamName = "foo_logs";
         long epochMillis = randomLongBetween(1580536800000L, 1583042400000L);
         IndexMetadata firstBackingIndexMetadata = createBackingIndex(dataStreamName, 1, epochMillis).build();
-        IndexMetadata firstFailureIndexMetadata = createFirstFailureStore(dataStreamName, epochMillis).build();
 
         IndicesOptions indicesAndAliasesOptions = IndicesOptions.fromOptions(
             randomBoolean(),
@@ -458,14 +228,7 @@
             // visible data streams should be returned by _all even show backing indices are hidden
             Metadata.Builder mdBuilder = Metadata.builder()
                 .put(firstBackingIndexMetadata, true)
-                .put(firstFailureIndexMetadata, true)
-                .put(
-                    DataStreamTestHelper.newInstance(
-                        dataStreamName,
-                        List.of(firstBackingIndexMetadata.getIndex()),
-                        List.of(firstFailureIndexMetadata.getIndex())
-                    )
-                );
+                .put(DataStreamTestHelper.newInstance(dataStreamName, List.of(firstBackingIndexMetadata.getIndex())));
 
             ClusterState state = ClusterState.builder(new ClusterName("_name")).metadata(mdBuilder).build();
 
@@ -481,8 +244,8 @@
             );
 
             assertThat(
-                WildcardExpressionResolver.resolveAll(context),
-                equalTo(Set.of(DataStream.getDefaultBackingIndexName("foo_logs", 1, epochMillis)))
+                newHashSet(IndexNameExpressionResolver.WildcardExpressionResolver.resolveAll(context)),
+                equalTo(newHashSet(DataStream.getDefaultBackingIndexName("foo_logs", 1, epochMillis)))
             );
         }
 
@@ -505,7 +268,7 @@
                 NONE
             );
 
-            assertThat(WildcardExpressionResolver.resolveAll(context), empty());
+            assertThat(newHashSet(IndexNameExpressionResolver.WildcardExpressionResolver.resolveAll(context)), equalTo(newHashSet()));
         }
     }
 
@@ -625,54 +388,7 @@
             SystemIndexAccessLevel.NONE
         );
 
-        IndexComponentSelector selector = randomFrom(IndexComponentSelector.ALL_APPLICABLE, IndexComponentSelector.DATA);
-
-        {
-<<<<<<< HEAD
-            Set<String> data = new HashSet<>();
-            Set<String> failures = new HashSet<>();
-            WildcardExpressionResolver.processWildcards(indicesAndAliasesContext, "foo_a*", selector, data, failures, false);
-            assertThat(data, containsInAnyOrder("foo_index", "bar_index"));
-            assertThat(failures, empty());
-        }
-        {
-            Set<String> data = new HashSet<>();
-            Set<String> failures = new HashSet<>();
-            WildcardExpressionResolver.processWildcards(skipAliasesLenientContext, "foo_a*", selector, data, failures, false);
-            assertThat(data, empty());
-            assertThat(failures, empty());
-        }
-        {
-            Set<String> data = new HashSet<>();
-            Set<String> failures = new HashSet<>();
-            IndexNotFoundException infe = expectThrows(
-                IndexNotFoundException.class,
-                () -> WildcardExpressionResolver.processWildcards(skipAliasesStrictContext, "foo_a*", selector, data, failures, false)
-            );
-            assertThat(infe.getIndex().getName(), equalTo("foo_a*::" + selector.getKey()));
-        }
-        {
-            Set<String> data = new HashSet<>();
-            Set<String> failures = new HashSet<>();
-            WildcardExpressionResolver.processWildcards(indicesAndAliasesContext, "foo*", selector, data, failures, false);
-            assertThat(data, containsInAnyOrder("foo_foo", "foo_index", "bar_index"));
-            assertThat(failures, empty());
-        }
-        {
-            Set<String> data = new HashSet<>();
-            Set<String> failures = new HashSet<>();
-            WildcardExpressionResolver.processWildcards(skipAliasesLenientContext, "foo*", selector, data, failures, false);
-            assertThat(data, containsInAnyOrder("foo_foo", "foo_index"));
-            assertThat(failures, empty());
-        }
-        {
-            Set<String> data = new HashSet<>();
-            Set<String> failures = new HashSet<>();
-            WildcardExpressionResolver.processWildcards(skipAliasesStrictContext, "foo*", selector, data, failures, false);
-            assertThat(data, containsInAnyOrder("foo_foo", "foo_index"));
-            assertThat(failures, empty());
-        }
-=======
+        {
             Collection<String> indices = IndexNameExpressionResolver.WildcardExpressionResolver.matchWildcardToResources(
                 indicesAndAliasesContext,
                 "foo_a*"
@@ -714,7 +430,6 @@
             );
             assertThat(indices, containsInAnyOrder("foo_foo", "foo_index"));
         }
->>>>>>> 6b94a916
     }
 
     public void testResolveDataStreams() {
@@ -722,7 +437,6 @@
         long epochMillis = randomLongBetween(1580536800000L, 1583042400000L);
         IndexMetadata firstBackingIndexMetadata = createBackingIndex(dataStreamName, 1, epochMillis).build();
         IndexMetadata secondBackingIndexMetadata = createBackingIndex(dataStreamName, 2, epochMillis).build();
-        IndexMetadata firstFailureIndexMetadata = createFirstFailureStore(dataStreamName, epochMillis).build();
 
         Metadata.Builder mdBuilder = Metadata.builder()
             .put(indexBuilder("foo_foo").state(State.OPEN))
@@ -731,12 +445,10 @@
             .put(indexBuilder("bar_index").state(State.OPEN).putAlias(AliasMetadata.builder("foo_alias")))
             .put(firstBackingIndexMetadata, true)
             .put(secondBackingIndexMetadata, true)
-            .put(firstFailureIndexMetadata, true)
             .put(
                 DataStreamTestHelper.newInstance(
                     dataStreamName,
-                    List.of(firstBackingIndexMetadata.getIndex(), secondBackingIndexMetadata.getIndex()),
-                    List.of(firstFailureIndexMetadata.getIndex())
+                    List.of(firstBackingIndexMetadata.getIndex(), secondBackingIndexMetadata.getIndex())
                 )
             );
 
@@ -760,44 +472,15 @@
             );
 
             // data streams are not included but expression matches the data stream
-<<<<<<< HEAD
-            Set<String> data = new HashSet<>();
-            Set<String> failures = new HashSet<>();
-            WildcardExpressionResolver.processWildcards(
-                indicesAndAliasesContext,
-                "foo_*",
-                randomFrom(IndexComponentSelector.DATA, IndexComponentSelector.ALL_APPLICABLE),
-                data,
-                failures,
-                false
-=======
             Collection<String> indices = IndexNameExpressionResolver.WildcardExpressionResolver.matchWildcardToResources(
                 indicesAndAliasesContext,
                 "foo_*"
->>>>>>> 6b94a916
-            );
-            assertThat(data, equalTo(Set.of("foo_index", "foo_foo", "bar_index")));
-            assertThat(failures, empty());
-
-<<<<<<< HEAD
-            // data streams are not included and expression doesn't match the data stream
-            data = new HashSet<>();
-            failures = new HashSet<>();
-            WildcardExpressionResolver.processWildcards(
-                indicesAndAliasesContext,
-                "bar_*",
-                randomFrom(IndexComponentSelector.DATA, IndexComponentSelector.ALL_APPLICABLE),
-                data,
-                failures,
-                false
-            );
-            assertThat(data, equalTo(Set.of("bar_bar", "bar_index")));
-            assertThat(failures, empty());
-=======
+            );
+            assertThat(indices, containsInAnyOrder("foo_index", "foo_foo", "bar_index"));
+
             // data streams are not included and expression doesn't match the data steram
             indices = IndexNameExpressionResolver.WildcardExpressionResolver.matchWildcardToResources(indicesAndAliasesContext, "bar_*");
             assertThat(indices, containsInAnyOrder("bar_bar", "bar_index"));
->>>>>>> 6b94a916
         }
 
         {
@@ -822,194 +505,9 @@
                 NONE
             );
 
-<<<<<<< HEAD
-            // data stream's corresponding backing indices are resolved with selector ::data
-            Set<String> data = new HashSet<>();
-            Set<String> failures = new HashSet<>();
-            WildcardExpressionResolver.processWildcards(
+            // data stream's corresponding backing indices are resolved
+            Collection<String> indices = IndexNameExpressionResolver.WildcardExpressionResolver.matchWildcardToResources(
                 indicesAliasesAndDataStreamsContext,
-                "foo_*",
-                IndexComponentSelector.DATA,
-                data,
-                failures,
-                false
-=======
-            // data stream's corresponding backing indices are resolved
-            Collection<String> indices = IndexNameExpressionResolver.WildcardExpressionResolver.matchWildcardToResources(
-                indicesAliasesAndDataStreamsContext,
-                "foo_*"
->>>>>>> 6b94a916
-            );
-            assertThat(
-                data,
-                equalTo(
-                    Set.of(
-                        "foo_index",
-                        "bar_index",
-                        "foo_foo",
-                        DataStream.getDefaultBackingIndexName("foo_logs", 1, epochMillis),
-                        DataStream.getDefaultBackingIndexName("foo_logs", 2, epochMillis)
-                    )
-                )
-            );
-            assertThat(failures, empty());
-
-<<<<<<< HEAD
-            // data stream's corresponding backing indices are resolved with selector ::failures
-            data = new HashSet<>();
-            failures = new HashSet<>();
-            WildcardExpressionResolver.processWildcards(
-                indicesAliasesAndDataStreamsContext,
-                "foo_*",
-                IndexComponentSelector.FAILURES,
-                data,
-                failures,
-                false
-            );
-            assertThat(data, equalTo(Set.of(DataStream.getDefaultFailureStoreName("foo_logs", 1, epochMillis))));
-            assertThat(failures, empty());
-
-            // data stream's corresponding backing indices are resolved with selector ::*
-            data = new HashSet<>();
-            failures = new HashSet<>();
-            WildcardExpressionResolver.processWildcards(
-                indicesAliasesAndDataStreamsContext,
-                "foo_*",
-                IndexComponentSelector.ALL_APPLICABLE,
-                data,
-                failures,
-                false
-=======
-            // include all wildcard adds the data stream's backing indices
-            indices = IndexNameExpressionResolver.WildcardExpressionResolver.matchWildcardToResources(
-                indicesAliasesAndDataStreamsContext,
-                "*"
->>>>>>> 6b94a916
-            );
-            assertThat(
-                data,
-                equalTo(
-                    Set.of(
-                        "foo_index",
-                        "bar_index",
-                        "foo_foo",
-                        DataStream.getDefaultBackingIndexName("foo_logs", 1, epochMillis),
-                        DataStream.getDefaultBackingIndexName("foo_logs", 2, epochMillis),
-                        DataStream.getDefaultFailureStoreName("foo_logs", 1, epochMillis)
-                    )
-                )
-            );
-            assertThat(failures, empty());
-
-            // include all wildcard adds the data stream's backing indices with selector ::data
-            data = new HashSet<>();
-            failures = new HashSet<>();
-            WildcardExpressionResolver.processWildcards(
-                indicesAliasesAndDataStreamsContext,
-                "*",
-                IndexComponentSelector.DATA,
-                data,
-                failures,
-                false
-            );
-            assertThat(
-                data,
-                equalTo(
-                    Set.of(
-                        "foo_index",
-                        "bar_index",
-                        "foo_foo",
-                        "bar_bar",
-                        DataStream.getDefaultBackingIndexName("foo_logs", 1, epochMillis),
-                        DataStream.getDefaultBackingIndexName("foo_logs", 2, epochMillis)
-                    )
-                )
-            );
-            assertThat(failures, empty());
-
-            // include all wildcard adds the data stream's backing indices with selector ::data
-            data = new HashSet<>();
-            failures = new HashSet<>();
-            WildcardExpressionResolver.processWildcards(
-                indicesAliasesAndDataStreamsContext,
-                "*",
-                IndexComponentSelector.ALL_APPLICABLE,
-                data,
-                failures,
-                false
-            );
-            assertThat(
-                data,
-                equalTo(
-                    Set.of(
-                        "foo_index",
-                        "bar_index",
-                        "foo_foo",
-                        "bar_bar",
-                        DataStream.getDefaultBackingIndexName("foo_logs", 1, epochMillis),
-                        DataStream.getDefaultBackingIndexName("foo_logs", 2, epochMillis),
-                        DataStream.getDefaultFailureStoreName("foo_logs", 1, epochMillis)
-                    )
-                )
-            );
-            assertThat(failures, empty());
-            // include all wildcard adds the data stream's backing indices with selector ::failures
-            data = new HashSet<>();
-            failures = new HashSet<>();
-            WildcardExpressionResolver.processWildcards(
-                indicesAliasesAndDataStreamsContext,
-                "*",
-                IndexComponentSelector.FAILURES,
-                data,
-                failures,
-                false
-            );
-            assertThat(data, equalTo(Set.of(DataStream.getDefaultFailureStoreName("foo_logs", 1, epochMillis))));
-            assertThat(failures, empty());
-        }
-
-        {
-            IndexNameExpressionResolver.Context preserveDataStreamsContext = new IndexNameExpressionResolver.Context(
-                state,
-                IndicesOptions.lenientExpand(),
-                false,
-                false,
-                true,
-                true,
-                SystemIndexAccessLevel.NONE,
-                NONE,
-                NONE
-            );
-
-<<<<<<< HEAD
-            // data stream is added next to the concrete indices with selector ::data
-            Set<String> data = new HashSet<>();
-            Set<String> failures = new HashSet<>();
-            WildcardExpressionResolver.processWildcards(
-                preserveDataStreamsContext,
-                "foo_*",
-                IndexComponentSelector.DATA,
-                data,
-                failures,
-                false
-            );
-            assertThat(data, equalTo(Set.of("foo_index", "bar_index", "foo_foo", "foo_logs")));
-            assertThat(failures, empty());
-
-            // data stream is added next to the concrete indices with selector ::data and ::failures
-            data = new HashSet<>();
-            failures = new HashSet<>();
-            WildcardExpressionResolver.processWildcards(
-                preserveDataStreamsContext,
-                "foo_*",
-                IndexComponentSelector.ALL_APPLICABLE,
-                data,
-                failures,
-                false
-=======
-            // data stream's corresponding backing indices are resolved
-            Collection<String> indices = IndexNameExpressionResolver.WildcardExpressionResolver.matchWildcardToResources(
-                indicesAliasesDataStreamsAndHiddenIndices,
                 "foo_*"
             );
             assertThat(
@@ -1025,26 +523,77 @@
 
             // include all wildcard adds the data stream's backing indices
             indices = IndexNameExpressionResolver.WildcardExpressionResolver.matchWildcardToResources(
+                indicesAliasesAndDataStreamsContext,
+                "*"
+            );
+            assertThat(
+                indices,
+                containsInAnyOrder(
+                    "foo_index",
+                    "bar_index",
+                    "foo_foo",
+                    "bar_bar",
+                    DataStream.getDefaultBackingIndexName("foo_logs", 1, epochMillis),
+                    DataStream.getDefaultBackingIndexName("foo_logs", 2, epochMillis)
+                )
+            );
+        }
+
+        {
+            IndicesOptions indicesAliasesAndExpandHiddenOptions = IndicesOptions.fromOptions(
+                randomBoolean(),
+                randomBoolean(),
+                true,
+                false,
+                true,
+                true,
+                false,
+                false,
+                false
+            );
+            IndexNameExpressionResolver.Context indicesAliasesDataStreamsAndHiddenIndices = new IndexNameExpressionResolver.Context(
+                state,
+                indicesAliasesAndExpandHiddenOptions,
+                false,
+                false,
+                true,
+                SystemIndexAccessLevel.NONE,
+                NONE,
+                NONE
+            );
+
+            // data stream's corresponding backing indices are resolved
+            Collection<String> indices = IndexNameExpressionResolver.WildcardExpressionResolver.matchWildcardToResources(
+                indicesAliasesDataStreamsAndHiddenIndices,
+                "foo_*"
+            );
+            assertThat(
+                indices,
+                containsInAnyOrder(
+                    "foo_index",
+                    "bar_index",
+                    "foo_foo",
+                    DataStream.getDefaultBackingIndexName("foo_logs", 1, epochMillis),
+                    DataStream.getDefaultBackingIndexName("foo_logs", 2, epochMillis)
+                )
+            );
+
+            // include all wildcard adds the data stream's backing indices
+            indices = IndexNameExpressionResolver.WildcardExpressionResolver.matchWildcardToResources(
                 indicesAliasesDataStreamsAndHiddenIndices,
                 "*"
->>>>>>> 6b94a916
-            );
-            assertThat(data, equalTo(Set.of("foo_index", "bar_index", "foo_foo", "foo_logs")));
-            assertThat(failures, equalTo(Set.of("foo_logs")));
-
-            // data stream the only one included with selector ::failures
-            data = new HashSet<>();
-            failures = new HashSet<>();
-            WildcardExpressionResolver.processWildcards(
-                preserveDataStreamsContext,
-                "foo_*",
-                IndexComponentSelector.FAILURES,
-                data,
-                failures,
-                false
-            );
-            assertThat(data, empty());
-            assertThat(failures, equalTo(Set.of("foo_logs")));
+            );
+            assertThat(
+                indices,
+                containsInAnyOrder(
+                    "foo_index",
+                    "bar_index",
+                    "foo_foo",
+                    "bar_bar",
+                    DataStream.getDefaultBackingIndexName("foo_logs", 1, epochMillis),
+                    DataStream.getDefaultBackingIndexName("foo_logs", 2, epochMillis)
+                )
+            );
         }
     }
 
@@ -1074,25 +623,6 @@
             SystemIndexAccessLevel.NONE
         );
 
-<<<<<<< HEAD
-        Set<String> data = new HashSet<>();
-        Set<String> failures = new HashSet<>();
-        WildcardExpressionResolver.processWildcards(indicesAndAliasesContext, "*", IndexComponentSelector.DATA, data, failures, false);
-        assertThat(data, equalTo(Set.of("bar_bar", "foo_foo", "foo_index", "bar_index")));
-
-        data = new HashSet<>();
-        failures = new HashSet<>();
-        WildcardExpressionResolver.processWildcards(onlyIndicesContext, "*", IndexComponentSelector.DATA, data, failures, false);
-        assertThat(data, equalTo(Set.of("bar_bar", "foo_foo", "foo_index", "bar_index")));
-        data = new HashSet<>();
-        failures = new HashSet<>();
-        WildcardExpressionResolver.processWildcards(indicesAndAliasesContext, "foo*", IndexComponentSelector.DATA, data, failures, false);
-        assertThat(data, equalTo(Set.of("foo_foo", "foo_index", "bar_index")));
-        data = new HashSet<>();
-        failures = new HashSet<>();
-        WildcardExpressionResolver.processWildcards(onlyIndicesContext, "foo*", IndexComponentSelector.DATA, data, failures, false);
-        assertThat(data, equalTo(Set.of("foo_foo", "foo_index")));
-=======
         Collection<String> matches = IndexNameExpressionResolver.WildcardExpressionResolver.matchWildcardToResources(
             indicesAndAliasesContext,
             "*"
@@ -1104,7 +634,6 @@
         assertThat(matches, containsInAnyOrder("foo_foo", "foo_index", "bar_index"));
         matches = IndexNameExpressionResolver.WildcardExpressionResolver.matchWildcardToResources(onlyIndicesContext, "foo*");
         assertThat(matches, containsInAnyOrder("foo_foo", "foo_index"));
->>>>>>> 6b94a916
     }
 
     private static IndexMetadata.Builder indexBuilder(String index, boolean hidden) {
@@ -1117,27 +646,6 @@
     }
 
     private static void assertWildcardResolvesToEmpty(IndexNameExpressionResolver.Context context, String wildcardExpression) {
-<<<<<<< HEAD
-        Set<String> data = new HashSet<>();
-        Set<String> failures = new HashSet<>();
-        Runnable execute = () -> WildcardExpressionResolver.processWildcards(
-            context,
-            wildcardExpression,
-            IndexComponentSelector.DATA,
-            data,
-            failures,
-            false
-        );
-        if (context.getOptions().allowNoIndices()) {
-            execute.run();
-            assertThat(data, empty());
-            assertThat(failures, empty());
-        } else {
-            IndexNotFoundException infe = expectThrows(IndexNotFoundException.class, execute::run);
-            assertThat(infe.getIndex().getName(), equalTo(wildcardExpression + "::data"));
-        }
-=======
         assertThat(IndexNameExpressionResolver.WildcardExpressionResolver.matchWildcardToResources(context, wildcardExpression), empty());
->>>>>>> 6b94a916
     }
 }
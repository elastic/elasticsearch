/*
 * Copyright Elasticsearch B.V. and/or licensed to Elasticsearch B.V. under one
 * or more contributor license agreements. Licensed under the "Elastic License
 * 2.0", the "GNU Affero General Public License v3.0 only", and the "Server Side
 * Public License v 1"; you may not use this file except in compliance with, at
 * your election, the "Elastic License 2.0", the "GNU Affero General Public
 * License v3.0 only", or the "Server Side Public License, v 1".
 */

package org.elasticsearch.cluster.metadata;

import org.elasticsearch.action.support.IndexComponentSelector;
import org.elasticsearch.action.support.IndicesOptions;
import org.elasticsearch.cluster.ClusterName;
import org.elasticsearch.cluster.ClusterState;
import org.elasticsearch.cluster.metadata.IndexMetadata.State;
import org.elasticsearch.index.IndexNotFoundException;
import org.elasticsearch.index.IndexVersion;
import org.elasticsearch.indices.SystemIndices.SystemIndexAccessLevel;
import org.elasticsearch.test.ESTestCase;

import java.util.Collection;
import java.util.Collections;
import java.util.List;
import java.util.function.Predicate;

import static org.elasticsearch.cluster.metadata.DataStreamTestHelper.createBackingIndex;
import static org.elasticsearch.cluster.metadata.DataStreamTestHelper.createFailureStore;
import static org.elasticsearch.cluster.metadata.IndexNameExpressionResolverTests.resolvedExpressions;
import static org.elasticsearch.cluster.metadata.IndexNameExpressionResolverTests.resolvedExpressionsSet;
import static org.elasticsearch.cluster.metadata.IndexNameExpressionResolverTests.setAllowSelectors;
import static org.elasticsearch.common.util.set.Sets.newHashSet;
import static org.hamcrest.Matchers.containsInAnyOrder;
import static org.hamcrest.Matchers.containsString;
import static org.hamcrest.Matchers.empty;
import static org.hamcrest.Matchers.equalTo;
import static org.hamcrest.Matchers.is;

public class WildcardExpressionResolverTests extends ESTestCase {

    private static final Predicate<String> NONE = name -> false;

    public void testConvertWildcardsJustIndicesTests() {
        Metadata.Builder mdBuilder = Metadata.builder()
            .put(indexBuilder("testXXX"))
            .put(indexBuilder("testXYY"))
            .put(indexBuilder("testYYY"))
            .put(indexBuilder("kuku"));
        ClusterState state = ClusterState.builder(new ClusterName("_name")).metadata(mdBuilder).build();

        boolean allowSelectors = randomBoolean();
        IndicesOptions indicesOptions = setAllowSelectors(
            randomFrom(IndicesOptions.strictExpandOpen(), IndicesOptions.lenientExpandOpen()),
            allowSelectors
        );
        IndexComponentSelector selector = allowSelectors ? IndexComponentSelector.DATA : null;
        IndexNameExpressionResolver.Context context = new IndexNameExpressionResolver.Context(
            state,
            indicesOptions,
            SystemIndexAccessLevel.NONE
        );
        assertThat(
<<<<<<< HEAD
            newHashSet(IndexNameExpressionResolver.WildcardExpressionResolver.resolve(context, resolvedExpressions(selector, "testXXX"))),
            equalTo(resolvedExpressionsSet(selector, "testXXX"))
        );
        assertThat(
            newHashSet(
                IndexNameExpressionResolver.WildcardExpressionResolver.resolve(context, resolvedExpressions(selector, "testXXX", "testYYY"))
            ),
            equalTo(resolvedExpressionsSet(selector, "testXXX", "testYYY"))
        );
        assertThat(
            newHashSet(
                IndexNameExpressionResolver.WildcardExpressionResolver.resolve(context, resolvedExpressions(selector, "testXXX", "ku*"))
            ),
            equalTo(resolvedExpressionsSet(selector, "testXXX", "kuku"))
        );
        assertThat(
            newHashSet(IndexNameExpressionResolver.WildcardExpressionResolver.resolve(context, resolvedExpressions(selector, "test*"))),
            equalTo(resolvedExpressionsSet(selector, "testXXX", "testXYY", "testYYY"))
        );
        assertThat(
            newHashSet(IndexNameExpressionResolver.WildcardExpressionResolver.resolve(context, resolvedExpressions(selector, "testX*"))),
            equalTo(resolvedExpressionsSet(selector, "testXXX", "testXYY"))
        );
        assertThat(
            newHashSet(
                IndexNameExpressionResolver.WildcardExpressionResolver.resolve(context, resolvedExpressions(selector, "testX*", "kuku"))
            ),
            equalTo(resolvedExpressionsSet(selector, "testXXX", "testXYY", "kuku"))
        );
        assertThat(
            newHashSet(IndexNameExpressionResolver.WildcardExpressionResolver.resolve(context, resolvedExpressions(selector, "*"))),
            equalTo(resolvedExpressionsSet(selector, "testXXX", "testXYY", "testYYY", "kuku"))
        );
        assertThat(
            newHashSet(
                IndexNameExpressionResolver.WildcardExpressionResolver.resolve(context, resolvedExpressions(selector, "*", "-kuku"))
            ),
            equalTo(resolvedExpressionsSet(selector, "testXXX", "testXYY", "testYYY"))
=======
            newHashSet(IndexNameExpressionResolver.WildcardExpressionResolver.resolve(context, Collections.singletonList("testXXX"))),
            equalTo(newHashSet("testXXX"))
        );
        assertThat(
            newHashSet(IndexNameExpressionResolver.WildcardExpressionResolver.resolve(context, Arrays.asList("testXXX", "testYYY"))),
            equalTo(newHashSet("testXXX", "testYYY"))
        );
        assertThat(
            newHashSet(IndexNameExpressionResolver.WildcardExpressionResolver.resolve(context, Arrays.asList("testXXX", "ku*"))),
            equalTo(newHashSet("testXXX", "kuku"))
        );
        assertThat(
            newHashSet(IndexNameExpressionResolver.WildcardExpressionResolver.resolve(context, Collections.singletonList("test*"))),
            equalTo(newHashSet("testXXX", "testXYY", "testYYY"))
        );
        assertThat(
            newHashSet(IndexNameExpressionResolver.WildcardExpressionResolver.resolve(context, Collections.singletonList("testX*"))),
            equalTo(newHashSet("testXXX", "testXYY"))
        );
        assertThat(
            newHashSet(IndexNameExpressionResolver.WildcardExpressionResolver.resolve(context, Arrays.asList("testX*", "kuku"))),
            equalTo(newHashSet("testXXX", "testXYY", "kuku"))
        );
        assertThat(
            newHashSet(IndexNameExpressionResolver.WildcardExpressionResolver.resolve(context, Collections.singletonList("*"))),
            equalTo(newHashSet("testXXX", "testXYY", "testYYY", "kuku"))
        );
        assertThat(
            newHashSet(IndexNameExpressionResolver.WildcardExpressionResolver.resolve(context, Arrays.asList("*", "-kuku"))),
            equalTo(newHashSet("testXXX", "testXYY", "testYYY"))
>>>>>>> fa4e9508
        );
        assertThat(
            newHashSet(
                IndexNameExpressionResolver.WildcardExpressionResolver.resolve(
                    context,
<<<<<<< HEAD
                    resolvedExpressions(selector, "testX*", "-doe", "-testXXX", "-testYYY")
                )
            ),
            equalTo(resolvedExpressionsSet(selector, "testXYY"))
=======
                    Arrays.asList("testX*", "-doe", "-testXXX", "-testYYY")
                )
            ),
            equalTo(newHashSet("testXYY"))
>>>>>>> fa4e9508
        );
        if (indicesOptions.ignoreUnavailable()) {
            assertThat(
<<<<<<< HEAD
                newHashSet(
                    IndexNameExpressionResolver.WildcardExpressionResolver.resolve(
                        context,
                        resolvedExpressions(selector, "testXXX", "-testXXX")
                    )
                ),
                equalTo(resolvedExpressionsSet(selector, "testXXX", "-testXXX"))
=======
                newHashSet(IndexNameExpressionResolver.WildcardExpressionResolver.resolve(context, Arrays.asList("testXXX", "-testXXX"))),
                equalTo(newHashSet("testXXX", "-testXXX"))
>>>>>>> fa4e9508
            );
        } else {
            IndexNotFoundException infe = expectThrows(
                IndexNotFoundException.class,
                () -> IndexNameExpressionResolver.resolveExpressions(context, "testXXX", "-testXXX")
            );
            assertEquals("-testXXX", infe.getIndex().getName());
        }
        assertThat(
<<<<<<< HEAD
            newHashSet(
                IndexNameExpressionResolver.WildcardExpressionResolver.resolve(context, resolvedExpressions(selector, "testXXX", "-testX*"))
            ),
            equalTo(resolvedExpressionsSet(selector, "testXXX"))
=======
            newHashSet(IndexNameExpressionResolver.WildcardExpressionResolver.resolve(context, Arrays.asList("testXXX", "-testX*"))),
            equalTo(newHashSet("testXXX"))
>>>>>>> fa4e9508
        );
    }

    public void testConvertWildcardsTests() {
        Metadata.Builder mdBuilder = Metadata.builder()
            .put(indexBuilder("testXXX").putAlias(AliasMetadata.builder("alias1")).putAlias(AliasMetadata.builder("alias2")))
            .put(indexBuilder("testXYY").putAlias(AliasMetadata.builder("alias2")))
            .put(indexBuilder("testYYY").putAlias(AliasMetadata.builder("alias3")))
            .put(indexBuilder("kuku"));
        ClusterState state = ClusterState.builder(new ClusterName("_name")).metadata(mdBuilder).build();

        boolean allowSelectors = randomBoolean();
        IndexComponentSelector selector = allowSelectors ? IndexComponentSelector.DATA : null;
        IndexNameExpressionResolver.Context context = new IndexNameExpressionResolver.Context(
            state,
            setAllowSelectors(IndicesOptions.lenientExpandOpen(), allowSelectors),
            SystemIndexAccessLevel.NONE
        );
        assertThat(
<<<<<<< HEAD
            newHashSet(
                IndexNameExpressionResolver.WildcardExpressionResolver.resolve(context, resolvedExpressions(selector, "testYY*", "alias*"))
            ),
            equalTo(resolvedExpressionsSet(selector, "testXXX", "testXYY", "testYYY"))
        );
        assertThat(
            newHashSet(IndexNameExpressionResolver.WildcardExpressionResolver.resolve(context, resolvedExpressions(selector, "-kuku"))),
            equalTo(resolvedExpressionsSet(selector, "-kuku"))
        );
        assertThat(
            newHashSet(
                IndexNameExpressionResolver.WildcardExpressionResolver.resolve(context, resolvedExpressions(selector, "test*", "-testYYY"))
            ),
            equalTo(resolvedExpressionsSet(selector, "testXXX", "testXYY"))
        );
        assertThat(
            newHashSet(
                IndexNameExpressionResolver.WildcardExpressionResolver.resolve(context, resolvedExpressions(selector, "testX*", "testYYY"))
            ),
            equalTo(resolvedExpressionsSet(selector, "testXXX", "testXYY", "testYYY"))
        );
        assertThat(
            newHashSet(
                IndexNameExpressionResolver.WildcardExpressionResolver.resolve(context, resolvedExpressions(selector, "testYYY", "testX*"))
            ),
            equalTo(resolvedExpressionsSet(selector, "testXXX", "testXYY", "testYYY"))
=======
            newHashSet(IndexNameExpressionResolver.WildcardExpressionResolver.resolve(context, Arrays.asList("testYY*", "alias*"))),
            equalTo(newHashSet("testXXX", "testXYY", "testYYY"))
        );
        assertThat(
            newHashSet(IndexNameExpressionResolver.WildcardExpressionResolver.resolve(context, Collections.singletonList("-kuku"))),
            equalTo(newHashSet("-kuku"))
        );
        assertThat(
            newHashSet(IndexNameExpressionResolver.WildcardExpressionResolver.resolve(context, Arrays.asList("test*", "-testYYY"))),
            equalTo(newHashSet("testXXX", "testXYY"))
        );
        assertThat(
            newHashSet(IndexNameExpressionResolver.WildcardExpressionResolver.resolve(context, Arrays.asList("testX*", "testYYY"))),
            equalTo(newHashSet("testXXX", "testXYY", "testYYY"))
        );
        assertThat(
            newHashSet(IndexNameExpressionResolver.WildcardExpressionResolver.resolve(context, Arrays.asList("testYYY", "testX*"))),
            equalTo(newHashSet("testXXX", "testXYY", "testYYY"))
>>>>>>> fa4e9508
        );
    }

    public void testConvertWildcardsOpenClosedIndicesTests() {
        Metadata.Builder mdBuilder = Metadata.builder()
            .put(indexBuilder("testXXX").state(IndexMetadata.State.OPEN))
            .put(indexBuilder("testXXY").state(IndexMetadata.State.OPEN))
            .put(indexBuilder("testXYY").state(IndexMetadata.State.CLOSE))
            .put(indexBuilder("testYYY").state(IndexMetadata.State.OPEN))
            .put(indexBuilder("testYYX").state(IndexMetadata.State.CLOSE))
            .put(indexBuilder("kuku").state(IndexMetadata.State.OPEN));
        ClusterState state = ClusterState.builder(new ClusterName("_name")).metadata(mdBuilder).build();

        boolean allowSelectors = randomBoolean();
        IndexComponentSelector selector = allowSelectors ? IndexComponentSelector.DATA : null;
        IndicesOptions openAndClosed = IndicesOptions.builder()
            .concreteTargetOptions(IndicesOptions.ConcreteTargetOptions.ALLOW_UNAVAILABLE_TARGETS)
            .wildcardOptions(IndicesOptions.WildcardOptions.builder().matchOpen(true).matchClosed(true))
            .gatekeeperOptions(IndicesOptions.GatekeeperOptions.builder().allowSelectors(allowSelectors))
            .build();
        IndexNameExpressionResolver.Context context = new IndexNameExpressionResolver.Context(
            state,
            setAllowSelectors(openAndClosed, allowSelectors),
            SystemIndexAccessLevel.NONE
        );
        assertThat(
<<<<<<< HEAD
            newHashSet(IndexNameExpressionResolver.WildcardExpressionResolver.resolve(context, resolvedExpressions(selector, "testX*"))),
            equalTo(resolvedExpressionsSet(selector, "testXXX", "testXXY", "testXYY"))
=======
            newHashSet(IndexNameExpressionResolver.WildcardExpressionResolver.resolve(context, Collections.singletonList("testX*"))),
            equalTo(newHashSet("testXXX", "testXXY", "testXYY"))
        );
        context = new IndexNameExpressionResolver.Context(
            state,
            IndicesOptions.fromOptions(true, true, false, true),
            SystemIndexAccessLevel.NONE
>>>>>>> fa4e9508
        );
        IndicesOptions onlyClosed = IndicesOptions.builder()
            .concreteTargetOptions(IndicesOptions.ConcreteTargetOptions.ALLOW_UNAVAILABLE_TARGETS)
            .wildcardOptions(IndicesOptions.WildcardOptions.builder().matchOpen(false).matchClosed(true))
            .gatekeeperOptions(IndicesOptions.GatekeeperOptions.builder().allowSelectors(allowSelectors))
            .build();
        context = new IndexNameExpressionResolver.Context(state, onlyClosed, SystemIndexAccessLevel.NONE);
        assertThat(
<<<<<<< HEAD
            newHashSet(IndexNameExpressionResolver.WildcardExpressionResolver.resolve(context, resolvedExpressions(selector, "testX*"))),
            equalTo(resolvedExpressionsSet(selector, "testXYY"))
=======
            newHashSet(IndexNameExpressionResolver.WildcardExpressionResolver.resolve(context, Collections.singletonList("testX*"))),
            equalTo(newHashSet("testXYY"))
        );
        context = new IndexNameExpressionResolver.Context(
            state,
            IndicesOptions.fromOptions(true, true, true, false),
            SystemIndexAccessLevel.NONE
>>>>>>> fa4e9508
        );
        IndicesOptions onlyOpen = IndicesOptions.builder()
            .concreteTargetOptions(IndicesOptions.ConcreteTargetOptions.ALLOW_UNAVAILABLE_TARGETS)
            .wildcardOptions(IndicesOptions.WildcardOptions.builder().matchOpen(true).matchClosed(false))
            .gatekeeperOptions(IndicesOptions.GatekeeperOptions.builder().allowSelectors(allowSelectors))
            .build();
        context = new IndexNameExpressionResolver.Context(state, onlyOpen, SystemIndexAccessLevel.NONE);
        assertThat(
<<<<<<< HEAD
            newHashSet(IndexNameExpressionResolver.WildcardExpressionResolver.resolve(context, resolvedExpressions(selector, "testX*"))),
            equalTo(resolvedExpressionsSet(selector, "testXXX", "testXXY"))
=======
            newHashSet(IndexNameExpressionResolver.WildcardExpressionResolver.resolve(context, Collections.singletonList("testX*"))),
            equalTo(newHashSet("testXXX", "testXXY"))
        );
        context = new IndexNameExpressionResolver.Context(
            state,
            IndicesOptions.fromOptions(true, true, false, false),
            SystemIndexAccessLevel.NONE
        );
        assertThat(IndexNameExpressionResolver.resolveExpressions(context, "testX*").size(), equalTo(0));
        context = new IndexNameExpressionResolver.Context(
            state,
            IndicesOptions.fromOptions(false, true, false, false),
            SystemIndexAccessLevel.NONE
>>>>>>> fa4e9508
        );
        IndicesOptions noExpand = IndicesOptions.builder()
            .concreteTargetOptions(IndicesOptions.ConcreteTargetOptions.ALLOW_UNAVAILABLE_TARGETS)
            .wildcardOptions(IndicesOptions.WildcardOptions.builder().matchNone())
            .gatekeeperOptions(IndicesOptions.GatekeeperOptions.builder().allowSelectors(allowSelectors))
            .build();
        context = new IndexNameExpressionResolver.Context(state, noExpand, SystemIndexAccessLevel.NONE);
        assertThat(IndexNameExpressionResolver.resolveExpressions(context, "testX*"), empty());
        IndicesOptions noExpandStrict = IndicesOptions.builder()
            .concreteTargetOptions(IndicesOptions.ConcreteTargetOptions.ERROR_WHEN_UNAVAILABLE_TARGETS)
            .wildcardOptions(IndicesOptions.WildcardOptions.builder().matchNone())
            .gatekeeperOptions(IndicesOptions.GatekeeperOptions.builder().allowSelectors(allowSelectors))
            .build();
        context = new IndexNameExpressionResolver.Context(state, noExpandStrict, SystemIndexAccessLevel.NONE);
        IndexNameExpressionResolver.Context finalContext = context;
        IndexNotFoundException infe = expectThrows(
            IndexNotFoundException.class,
            () -> IndexNameExpressionResolver.resolveExpressions(finalContext, "testX*")
        );
        assertThat(infe.getIndex().getName(), is("testX*"));
    }

    // issue #13334
    public void testMultipleWildcards() {
        Metadata.Builder mdBuilder = Metadata.builder()
            .put(indexBuilder("testXXX"))
            .put(indexBuilder("testXXY"))
            .put(indexBuilder("testXYY"))
            .put(indexBuilder("testYYY"))
            .put(indexBuilder("kuku"))
            .put(indexBuilder("kukuYYY"));

        ClusterState state = ClusterState.builder(new ClusterName("_name")).metadata(mdBuilder).build();
        boolean allowSelectors = randomBoolean();
        IndexComponentSelector selector = allowSelectors ? IndexComponentSelector.DATA : null;
        IndexNameExpressionResolver.Context context = new IndexNameExpressionResolver.Context(
            state,
            setAllowSelectors(IndicesOptions.lenientExpandOpen(), allowSelectors),
            SystemIndexAccessLevel.NONE
        );
        assertThat(
<<<<<<< HEAD
            newHashSet(IndexNameExpressionResolver.WildcardExpressionResolver.resolve(context, resolvedExpressions(selector, "test*X*"))),
            equalTo(resolvedExpressionsSet(selector, "testXXX", "testXXY", "testXYY"))
        );
        assertThat(
            newHashSet(IndexNameExpressionResolver.WildcardExpressionResolver.resolve(context, resolvedExpressions(selector, "test*X*Y"))),
            equalTo(resolvedExpressionsSet(selector, "testXXY", "testXYY"))
        );
        assertThat(
            newHashSet(IndexNameExpressionResolver.WildcardExpressionResolver.resolve(context, resolvedExpressions(selector, "kuku*Y*"))),
            equalTo(resolvedExpressionsSet(selector, "kukuYYY"))
        );
        assertThat(
            newHashSet(IndexNameExpressionResolver.WildcardExpressionResolver.resolve(context, resolvedExpressions(selector, "*Y*"))),
            equalTo(resolvedExpressionsSet(selector, "testXXY", "testXYY", "testYYY", "kukuYYY"))
        );
        assertThat(
            newHashSet(IndexNameExpressionResolver.WildcardExpressionResolver.resolve(context, resolvedExpressions(selector, "test*Y*X"))),
            empty()
        );
        assertThat(
            newHashSet(IndexNameExpressionResolver.WildcardExpressionResolver.resolve(context, resolvedExpressions(selector, "*Y*X"))),
            empty()
=======
            newHashSet(IndexNameExpressionResolver.WildcardExpressionResolver.resolve(context, Collections.singletonList("test*X*"))),
            equalTo(newHashSet("testXXX", "testXXY", "testXYY"))
        );
        assertThat(
            newHashSet(IndexNameExpressionResolver.WildcardExpressionResolver.resolve(context, Collections.singletonList("test*X*Y"))),
            equalTo(newHashSet("testXXY", "testXYY"))
        );
        assertThat(
            newHashSet(IndexNameExpressionResolver.WildcardExpressionResolver.resolve(context, Collections.singletonList("kuku*Y*"))),
            equalTo(newHashSet("kukuYYY"))
        );
        assertThat(
            newHashSet(IndexNameExpressionResolver.WildcardExpressionResolver.resolve(context, Collections.singletonList("*Y*"))),
            equalTo(newHashSet("testXXY", "testXYY", "testYYY", "kukuYYY"))
        );
        assertThat(
            newHashSet(IndexNameExpressionResolver.WildcardExpressionResolver.resolve(context, Collections.singletonList("test*Y*X")))
                .size(),
            equalTo(0)
        );
        assertThat(
            newHashSet(IndexNameExpressionResolver.WildcardExpressionResolver.resolve(context, Collections.singletonList("*Y*X"))).size(),
            equalTo(0)
>>>>>>> fa4e9508
        );
    }

    public void testAll() {
        Metadata.Builder mdBuilder = Metadata.builder()
            .put(indexBuilder("testXXX"))
            .put(indexBuilder("testXYY"))
            .put(indexBuilder("testYYY"));
        ClusterState state = ClusterState.builder(new ClusterName("_name")).metadata(mdBuilder).build();

        IndicesOptions lenientExpandOpen = IndicesOptions.lenientExpandOpen();
        IndexNameExpressionResolver.Context context = new IndexNameExpressionResolver.Context(
            state,
            lenientExpandOpen,
            SystemIndexAccessLevel.NONE
        );
        assertThat(
<<<<<<< HEAD
            newHashSet(IndexNameExpressionResolver.WildcardExpressionResolver.resolveAll(context, IndexComponentSelector.ALL_APPLICABLE)),
            equalTo(resolvedExpressionsSet(IndexComponentSelector.DATA, "testXXX", "testXYY", "testYYY"))
        );
        assertThat(
            newHashSet(IndexNameExpressionResolver.resolveExpressions(context, "_all")),
            equalTo(resolvedExpressionsSet(IndexComponentSelector.DATA, "testXXX", "testXYY", "testYYY"))
        );
        assertThat(
            newHashSet(IndexNameExpressionResolver.resolveExpressions(context, "*::*")),
            equalTo(resolvedExpressionsSet(IndexComponentSelector.DATA, "testXXX", "testXYY", "testYYY"))
        );
        assertThat(
            newHashSet(IndexNameExpressionResolver.resolveExpressions(context, "_all::data")),
            equalTo(resolvedExpressionsSet(IndexComponentSelector.DATA, "testXXX", "testXYY", "testYYY"))
        );
        assertThat(IndexNameExpressionResolver.resolveExpressions(context, "_all::failures"), empty());

        // Verify that when selectors are not allowed we do not get them back in the result.
        IndicesOptions noSelectors = setAllowSelectors(lenientExpandOpen, false);
        IndexNameExpressionResolver.Context noSelectorsContext = new IndexNameExpressionResolver.Context(
            state,
            noSelectors,
            SystemIndexAccessLevel.NONE
        );

        assertThat(
            IndexNameExpressionResolver.resolveExpressions(noSelectorsContext, "_all"),
            equalTo(resolvedExpressionsSet(null, "testXXX", "testXYY", "testYYY"))
        );

        IllegalArgumentException exception = expectThrows(
            IllegalArgumentException.class,
            () -> IndexNameExpressionResolver.resolveExpressions(
                noSelectorsContext,
                "_all::" + randomFrom(IndexComponentSelector.values()).getKey()
            )
        );
        assertThat(
            exception.getMessage(),
            containsString("Index component selectors are not supported in this context but found selector in expression")
=======
            newHashSet(IndexNameExpressionResolver.WildcardExpressionResolver.resolveAll(context)),
            equalTo(newHashSet("testXXX", "testXYY", "testYYY"))
        );
        assertThat(
            newHashSet(IndexNameExpressionResolver.resolveExpressions(context, "_all")),
            equalTo(newHashSet("testXXX", "testXYY", "testYYY"))
        );
        IndicesOptions noExpandOptions = IndicesOptions.fromOptions(
            randomBoolean(),
            true,
            false,
            false,
            randomBoolean(),
            randomBoolean(),
            randomBoolean(),
            randomBoolean()
>>>>>>> fa4e9508
        );

        IndicesOptions noExpandOptions = IndicesOptions.builder()
            .concreteTargetOptions(new IndicesOptions.ConcreteTargetOptions(randomBoolean()))
            .wildcardOptions(IndicesOptions.WildcardOptions.builder().matchNone())
            .gatekeeperOptions(
                (IndicesOptions.GatekeeperOptions.builder()
                    .allowClosedIndices(randomBoolean())
                    .allowSelectors(true)
                    .allowAliasToMultipleIndices(randomBoolean())
                    .ignoreThrottled(randomBoolean()))
            )
            .build();
        IndexNameExpressionResolver.Context noExpandContext = new IndexNameExpressionResolver.Context(
            state,
            noExpandOptions,
            SystemIndexAccessLevel.NONE
        );
        assertThat(IndexNameExpressionResolver.resolveExpressions(noExpandContext, "_all"), empty());
    }

    public void testAllAliases() {
        {
            // hidden index with hidden alias should not be returned
            Metadata.Builder mdBuilder = Metadata.builder()
                .put(
                    indexBuilder("index-hidden-alias", true) // index hidden
                        .state(State.OPEN)
                        .putAlias(AliasMetadata.builder("alias-hidden").isHidden(true)) // alias hidden
                );

            ClusterState state = ClusterState.builder(new ClusterName("_name")).metadata(mdBuilder).build();

            IndexNameExpressionResolver.Context context = new IndexNameExpressionResolver.Context(
                state,
                IndicesOptions.lenientExpandOpen(), // don't include hidden
                SystemIndexAccessLevel.NONE
            );
<<<<<<< HEAD
            assertThat(
                IndexNameExpressionResolver.WildcardExpressionResolver.resolveAll(context, IndexComponentSelector.ALL_APPLICABLE),
                empty()
            );
=======
            assertThat(newHashSet(IndexNameExpressionResolver.WildcardExpressionResolver.resolveAll(context)), equalTo(newHashSet()));
>>>>>>> fa4e9508
        }

        {
            // hidden index with visible alias should be returned
            Metadata.Builder mdBuilder = Metadata.builder()
                .put(
                    indexBuilder("index-visible-alias", true) // index hidden
                        .state(State.OPEN)
                        .putAlias(AliasMetadata.builder("alias-visible").isHidden(false)) // alias visible
                );

            ClusterState state = ClusterState.builder(new ClusterName("_name")).metadata(mdBuilder).build();

            IndexNameExpressionResolver.Context context = new IndexNameExpressionResolver.Context(
                state,
                IndicesOptions.lenientExpandOpen(), // don't include hidden
                SystemIndexAccessLevel.NONE
            );
            assertThat(
<<<<<<< HEAD
                newHashSet(
                    IndexNameExpressionResolver.WildcardExpressionResolver.resolveAll(
                        context,
                        randomFrom(IndexComponentSelector.ALL_APPLICABLE, IndexComponentSelector.DATA)
                    )
                ),
                equalTo(resolvedExpressionsSet(IndexComponentSelector.DATA, "index-visible-alias"))
=======
                newHashSet(IndexNameExpressionResolver.WildcardExpressionResolver.resolveAll(context)),
                equalTo(newHashSet("index-visible-alias"))
>>>>>>> fa4e9508
            );
        }
    }

    public void testAllDataStreams() {

        String dataStreamName = "foo_logs";
        long epochMillis = randomLongBetween(1580536800000L, 1583042400000L);
        IndexMetadata firstBackingIndexMetadata = createBackingIndex(dataStreamName, 1, epochMillis).build();

        IndicesOptions indicesAndAliasesOptions = IndicesOptions.builder()
            .concreteTargetOptions(new IndicesOptions.ConcreteTargetOptions(randomBoolean()))
            .wildcardOptions(
                IndicesOptions.WildcardOptions.builder()
                    .allowEmptyExpressions(randomBoolean())
                    .matchOpen(true)
                    .matchClosed(false)
                    .resolveAliases(true)
            )
            .gatekeeperOptions(
                IndicesOptions.GatekeeperOptions.builder().allowClosedIndices(true).allowAliasToMultipleIndices(true).ignoreThrottled(false)
            )
            .build();

        {
            // visible data streams should be returned by _all and even show backing indices are hidden
            Metadata.Builder mdBuilder = Metadata.builder()
                .put(firstBackingIndexMetadata, true)
                .put(DataStreamTestHelper.newInstance(dataStreamName, List.of(firstBackingIndexMetadata.getIndex())));

            ClusterState state = ClusterState.builder(new ClusterName("_name")).metadata(mdBuilder).build();

            IndexNameExpressionResolver.Context context = new IndexNameExpressionResolver.Context(
                state,
                indicesAndAliasesOptions,
                false,
                false,
                true,
                SystemIndexAccessLevel.NONE,
                NONE,
                NONE
            );

            String[] expressions = new String[] { DataStream.getDefaultBackingIndexName("foo_logs", 1, epochMillis) };
            assertThat(
<<<<<<< HEAD
                newHashSet(
                    IndexNameExpressionResolver.WildcardExpressionResolver.resolveAll(context, IndexComponentSelector.ALL_APPLICABLE)
                ),
                equalTo(resolvedExpressionsSet(IndexComponentSelector.DATA, expressions))
=======
                newHashSet(IndexNameExpressionResolver.WildcardExpressionResolver.resolveAll(context)),
                equalTo(newHashSet(DataStream.getDefaultBackingIndexName("foo_logs", 1, epochMillis)))
>>>>>>> fa4e9508
            );
        }

        {
            // if data stream itself is hidden, backing indices should not be returned
            var dataStream = DataStream.builder(dataStreamName, List.of(firstBackingIndexMetadata.getIndex())).setHidden(true).build();

            Metadata.Builder mdBuilder = Metadata.builder().put(firstBackingIndexMetadata, true).put(dataStream);

            ClusterState state = ClusterState.builder(new ClusterName("_name")).metadata(mdBuilder).build();

            IndexNameExpressionResolver.Context context = new IndexNameExpressionResolver.Context(
                state,
                indicesAndAliasesOptions,
                false,
                false,
                true,
                SystemIndexAccessLevel.NONE,
                NONE,
                NONE
            );

<<<<<<< HEAD
            assertThat(
                IndexNameExpressionResolver.WildcardExpressionResolver.resolveAll(context, IndexComponentSelector.ALL_APPLICABLE),
                empty()
            );
=======
            assertThat(newHashSet(IndexNameExpressionResolver.WildcardExpressionResolver.resolveAll(context)), equalTo(newHashSet()));
>>>>>>> fa4e9508
        }
    }

    public void testResolveEmpty() {
        Metadata.Builder mdBuilder = Metadata.builder()
            .put(
                indexBuilder("index_open").state(State.OPEN)
                    .putAlias(AliasMetadata.builder("alias_open"))
                    .putAlias(AliasMetadata.builder("alias_hidden").isHidden(true))
            )
            .put(
                indexBuilder("index_closed").state(State.CLOSE)
                    .putAlias(AliasMetadata.builder("alias_closed"))
                    .putAlias(AliasMetadata.builder("alias_hidden").isHidden(true))
            )
            .put(
                indexBuilder("index_hidden_open", true).state(State.OPEN)
                    .putAlias(AliasMetadata.builder("alias_open"))
                    .putAlias(AliasMetadata.builder("alias_hidden").isHidden(true))
            )
            .put(
                indexBuilder("index_hidden_closed", true).state(State.CLOSE)
                    .putAlias(AliasMetadata.builder("alias_closed"))
                    .putAlias(AliasMetadata.builder("alias_hidden").isHidden(true))
            )
            .put(
                indexBuilder(".dot_index_hidden_open", true).state(State.OPEN)
                    .putAlias(AliasMetadata.builder("alias_open"))
                    .putAlias(AliasMetadata.builder("alias_hidden").isHidden(true))
            )
            .put(
                indexBuilder(".dot_index_hidden_closed", true).state(State.CLOSE)
                    .putAlias(AliasMetadata.builder("alias_closed"))
                    .putAlias(AliasMetadata.builder("alias_hidden").isHidden(true))
            );
        ClusterState state = ClusterState.builder(new ClusterName("_name")).metadata(mdBuilder).build();
        boolean allowSelectors = randomBoolean();
        IndexComponentSelector selector = allowSelectors ? IndexComponentSelector.DATA : null;
        IndicesOptions onlyOpenIndicesAndAliasesDisallowNoIndicesOption = IndicesOptions.builder()
            .concreteTargetOptions(new IndicesOptions.ConcreteTargetOptions(randomBoolean()))
            .wildcardOptions(
                IndicesOptions.WildcardOptions.builder()
                    .allowEmptyExpressions(false)
                    .matchOpen(true)
                    .matchClosed(false)
                    .includeHidden(false)
                    .resolveAliases(true)
            )
            .gatekeeperOptions(
                IndicesOptions.GatekeeperOptions.builder()
                    .allowAliasToMultipleIndices(randomBoolean())
                    .allowClosedIndices(randomBoolean())
                    .ignoreThrottled(randomBoolean())
                    .allowSelectors(allowSelectors)
            )
            .build();

        IndexNameExpressionResolver.Context indicesAndAliasesContext = new IndexNameExpressionResolver.Context(
            state,
            onlyOpenIndicesAndAliasesDisallowNoIndicesOption,
            randomFrom(SystemIndexAccessLevel.values())
        );
        assertWildcardResolvesToEmpty(indicesAndAliasesContext, "index_closed*", selector);
        assertWildcardResolvesToEmpty(indicesAndAliasesContext, "index_hidden_open*", selector);
        assertWildcardResolvesToEmpty(indicesAndAliasesContext, "index_hidden_closed*", selector);
        assertWildcardResolvesToEmpty(indicesAndAliasesContext, ".dot_index_hidden_closed*", selector);
        assertWildcardResolvesToEmpty(indicesAndAliasesContext, "alias_closed*", selector);
        assertWildcardResolvesToEmpty(indicesAndAliasesContext, "alias_hidden*", selector);

        IndicesOptions closedAndHiddenIndicesAndAliasesDisallowNoIndicesOption = IndicesOptions.builder()
            .concreteTargetOptions(new IndicesOptions.ConcreteTargetOptions(randomBoolean()))
            .wildcardOptions(
                IndicesOptions.WildcardOptions.builder()
                    .allowEmptyExpressions(false)
                    .matchOpen(false)
                    .matchClosed(true)
                    .includeHidden(true)
                    .resolveAliases(true)
            )
            .gatekeeperOptions(
                IndicesOptions.GatekeeperOptions.builder()
                    .allowAliasToMultipleIndices(randomBoolean())
                    .allowClosedIndices(randomBoolean())
                    .ignoreThrottled(randomBoolean())
                    .allowSelectors(allowSelectors)
            )
            .build();
        indicesAndAliasesContext = new IndexNameExpressionResolver.Context(
            state,
            closedAndHiddenIndicesAndAliasesDisallowNoIndicesOption,
            randomFrom(SystemIndexAccessLevel.values())
        );
        assertWildcardResolvesToEmpty(indicesAndAliasesContext, "index_open*", selector);
        assertWildcardResolvesToEmpty(indicesAndAliasesContext, "index_hidden_open*", selector);
        assertWildcardResolvesToEmpty(indicesAndAliasesContext, ".dot_hidden_open*", selector);
        assertWildcardResolvesToEmpty(indicesAndAliasesContext, "alias_open*", selector);
    }

    public void testResolveAliases() {
        Metadata.Builder mdBuilder = Metadata.builder()
            .put(indexBuilder("foo_foo").state(State.OPEN))
            .put(indexBuilder("bar_bar").state(State.OPEN))
            .put(indexBuilder("foo_index").state(State.OPEN).putAlias(AliasMetadata.builder("foo_alias")))
            .put(indexBuilder("bar_index").state(State.OPEN).putAlias(AliasMetadata.builder("foo_alias")));
        ClusterState state = ClusterState.builder(new ClusterName("_name")).metadata(mdBuilder).build();

        boolean allowSelectors = randomBoolean();
        IndexComponentSelector selector = allowSelectors ? IndexComponentSelector.DATA : null;
        // when resolveAliases is true, WildcardExpressionResolver resolves the provided
        // expressions against the defined indices and aliases
        IndicesOptions indicesAndAliasesOptions = IndicesOptions.builder()
            .concreteTargetOptions(new IndicesOptions.ConcreteTargetOptions(randomBoolean()))
            .wildcardOptions(
                IndicesOptions.WildcardOptions.builder()
                    .allowEmptyExpressions(randomBoolean())
                    .matchOpen(true)
                    .matchClosed(false)
                    .resolveAliases(true)
            )
            .gatekeeperOptions(
                IndicesOptions.GatekeeperOptions.builder()
                    .allowAliasToMultipleIndices(true)
                    .allowClosedIndices(true)
                    .ignoreThrottled(false)
                    .allowSelectors(allowSelectors)
            )
            .build();
        IndexNameExpressionResolver.Context indicesAndAliasesContext = new IndexNameExpressionResolver.Context(
            state,
            indicesAndAliasesOptions,
            SystemIndexAccessLevel.NONE
        );

        // when resolveAliases is false, WildcardExpressionResolver resolves the provided expressions only against the defined indices
        IndicesOptions skipAliasesIndicesOptions = IndicesOptions.builder()
            .concreteTargetOptions(IndicesOptions.ConcreteTargetOptions.ALLOW_UNAVAILABLE_TARGETS)
            .wildcardOptions(
                IndicesOptions.WildcardOptions.builder()
                    .allowEmptyExpressions(true)
                    .matchOpen(true)
                    .matchClosed(false)
                    .resolveAliases(false)
            )
            .gatekeeperOptions(
                IndicesOptions.GatekeeperOptions.builder()
                    .allowAliasToMultipleIndices(true)
                    .allowClosedIndices(true)
                    .ignoreThrottled(false)
                    .allowSelectors(allowSelectors)
            )
            .build();

        IndexNameExpressionResolver.Context skipAliasesLenientContext = new IndexNameExpressionResolver.Context(
            state,
            skipAliasesIndicesOptions,
            SystemIndexAccessLevel.NONE
        );
        // when resolveAliases is false, WildcardExpressionResolver throws an error if an empty result is not acceptable
        IndicesOptions errorOnAliasIndicesOptions = IndicesOptions.builder()
            .concreteTargetOptions(IndicesOptions.ConcreteTargetOptions.ERROR_WHEN_UNAVAILABLE_TARGETS)
            .wildcardOptions(
                IndicesOptions.WildcardOptions.builder()
                    .allowEmptyExpressions(false)
                    .matchOpen(true)
                    .matchClosed(false)
                    .resolveAliases(false)
            )
            .gatekeeperOptions(
                IndicesOptions.GatekeeperOptions.builder()
                    .allowAliasToMultipleIndices(true)
                    .allowClosedIndices(true)
                    .ignoreThrottled(false)
                    .allowSelectors(allowSelectors)
            )
            .build();

        IndexNameExpressionResolver.Context skipAliasesStrictContext = new IndexNameExpressionResolver.Context(
            state,
            errorOnAliasIndicesOptions,
            SystemIndexAccessLevel.NONE
        );

        {
            Collection<String> indices = IndexNameExpressionResolver.WildcardExpressionResolver.resolve(
                indicesAndAliasesContext,
<<<<<<< HEAD
                resolvedExpressions(selector, "foo_a*")
            );
            assertThat(newHashSet(indices), equalTo(resolvedExpressionsSet(selector, "foo_index", "bar_index")));
=======
                Collections.singletonList("foo_a*")
            );
            assertThat(indices, containsInAnyOrder("foo_index", "bar_index"));
>>>>>>> fa4e9508
        }
        {
            Collection<String> indices = IndexNameExpressionResolver.WildcardExpressionResolver.resolve(
                skipAliasesLenientContext,
<<<<<<< HEAD
                resolvedExpressions(selector, "foo_a*")
=======
                Collections.singletonList("foo_a*")
>>>>>>> fa4e9508
            );
            assertThat(indices, empty());
        }
        {
            IndexNotFoundException infe = expectThrows(
                IndexNotFoundException.class,
                () -> IndexNameExpressionResolver.WildcardExpressionResolver.resolve(
                    skipAliasesStrictContext,
<<<<<<< HEAD
                    resolvedExpressions(selector, "foo_a*")
=======
                    Collections.singletonList("foo_a*")
>>>>>>> fa4e9508
                )
            );
            assertEquals("foo_a*", infe.getIndex().getName());
        }
        {
            Collection<String> indices = IndexNameExpressionResolver.WildcardExpressionResolver.resolve(
                indicesAndAliasesContext,
<<<<<<< HEAD
                resolvedExpressions(selector, "foo*")
            );
            assertThat(newHashSet(indices), equalTo(resolvedExpressionsSet(selector, "foo_foo", "foo_index", "bar_index")));
=======
                Collections.singletonList("foo*")
            );
            assertThat(indices, containsInAnyOrder("foo_foo", "foo_index", "bar_index"));
>>>>>>> fa4e9508
        }
        {
            Collection<String> indices = IndexNameExpressionResolver.WildcardExpressionResolver.resolve(
                skipAliasesLenientContext,
<<<<<<< HEAD
                resolvedExpressions(selector, "foo*")
            );
            assertThat(newHashSet(indices), equalTo(resolvedExpressionsSet(selector, "foo_foo", "foo_index")));
=======
                Collections.singletonList("foo*")
            );
            assertThat(indices, containsInAnyOrder("foo_foo", "foo_index"));
>>>>>>> fa4e9508
        }
        {
            Collection<String> indices = IndexNameExpressionResolver.WildcardExpressionResolver.resolve(
                skipAliasesStrictContext,
<<<<<<< HEAD
                resolvedExpressions(selector, "foo*")
            );
            assertThat(newHashSet(indices), equalTo(resolvedExpressionsSet(selector, "foo_foo", "foo_index")));
=======
                Collections.singletonList("foo*")
            );
            assertThat(indices, containsInAnyOrder("foo_foo", "foo_index"));
>>>>>>> fa4e9508
        }
        {
            Collection<String> indices = IndexNameExpressionResolver.WildcardExpressionResolver.resolve(
                indicesAndAliasesContext,
<<<<<<< HEAD
                resolvedExpressions(selector, "foo_alias")
            );
            assertThat(newHashSet(indices), equalTo(resolvedExpressionsSet(selector, "foo_alias")));
=======
                Collections.singletonList("foo_alias")
            );
            assertThat(indices, containsInAnyOrder("foo_alias"));
>>>>>>> fa4e9508
        }
        {
            Collection<String> indices = IndexNameExpressionResolver.WildcardExpressionResolver.resolve(
                skipAliasesLenientContext,
<<<<<<< HEAD
                resolvedExpressions(selector, "foo_alias")
            );
            assertThat(newHashSet(indices), equalTo(resolvedExpressionsSet(selector, "foo_alias")));
=======
                Collections.singletonList("foo_alias")
            );
            assertThat(indices, containsInAnyOrder("foo_alias"));
>>>>>>> fa4e9508
        }
        {
            IllegalArgumentException iae = expectThrows(
                IllegalArgumentException.class,
                () -> IndexNameExpressionResolver.resolveExpressions(skipAliasesStrictContext, "foo_alias")
            );
            assertEquals(
                "The provided expression [foo_alias] matches an alias, specify the corresponding concrete indices instead.",
                iae.getMessage()
            );
        }
        IndicesOptions noExpandNoAliasesIndicesOptions = IndicesOptions.builder()
            .concreteTargetOptions(IndicesOptions.ConcreteTargetOptions.ALLOW_UNAVAILABLE_TARGETS)
            .wildcardOptions(IndicesOptions.WildcardOptions.builder().allowEmptyExpressions(false).matchNone().resolveAliases(false))
            .gatekeeperOptions(
                IndicesOptions.GatekeeperOptions.builder()
                    .allowAliasToMultipleIndices(true)
                    .allowClosedIndices(true)
                    .ignoreThrottled(false)
                    .allowSelectors(allowSelectors)
            )
            .build();
        IndexNameExpressionResolver.Context noExpandNoAliasesContext = new IndexNameExpressionResolver.Context(
            state,
            noExpandNoAliasesIndicesOptions,
            SystemIndexAccessLevel.NONE
        );
        {
            Collection<String> indices = IndexNameExpressionResolver.WildcardExpressionResolver.resolve(
                noExpandNoAliasesContext,
<<<<<<< HEAD
                resolvedExpressions(selector, "foo_alias")
            );
            assertThat(newHashSet(indices), equalTo(resolvedExpressionsSet(selector, "foo_alias")));
=======
                List.of("foo_alias")
            );
            assertThat(indices, containsInAnyOrder("foo_alias"));
>>>>>>> fa4e9508
        }
        IndicesOptions strictNoExpandNoAliasesIndicesOptions = IndicesOptions.builder()
            .concreteTargetOptions(IndicesOptions.ConcreteTargetOptions.ERROR_WHEN_UNAVAILABLE_TARGETS)
            .wildcardOptions(IndicesOptions.WildcardOptions.builder().allowEmptyExpressions(true).matchNone().resolveAliases(false))
            .gatekeeperOptions(
                IndicesOptions.GatekeeperOptions.builder()
                    .allowAliasToMultipleIndices(true)
                    .allowClosedIndices(true)
                    .ignoreThrottled(false)
                    .allowSelectors(allowSelectors)
            )
            .build();
        IndexNameExpressionResolver.Context strictNoExpandNoAliasesContext = new IndexNameExpressionResolver.Context(
            state,
            strictNoExpandNoAliasesIndicesOptions,
            SystemIndexAccessLevel.NONE
        );
        {
            IllegalArgumentException iae = expectThrows(
                IllegalArgumentException.class,
                () -> IndexNameExpressionResolver.resolveExpressions(strictNoExpandNoAliasesContext, "foo_alias")
            );
            assertEquals(
                "The provided expression [foo_alias] matches an alias, specify the corresponding concrete indices instead.",
                iae.getMessage()
            );
        }
    }

    public void testResolveDataStreams() {
        String dataStreamName = "foo_logs";
        long epochMillis = randomLongBetween(1580536800000L, 1583042400000L);
        IndexMetadata firstBackingIndexMetadata = createBackingIndex(dataStreamName, 1, epochMillis).build();
        IndexMetadata secondBackingIndexMetadata = createBackingIndex(dataStreamName, 2, epochMillis).build();
        IndexMetadata firstFailureIndexMetadata = createFailureStore(dataStreamName, 1, epochMillis).build();
        IndexMetadata secondFailureIndexMetadata = createFailureStore(dataStreamName, 2, epochMillis).build();

        Metadata.Builder mdBuilder = Metadata.builder()
            .put(indexBuilder("foo_foo").state(State.OPEN))
            .put(indexBuilder("bar_bar").state(State.OPEN))
            .put(indexBuilder("foo_index").state(State.OPEN).putAlias(AliasMetadata.builder("foo_alias")))
            .put(indexBuilder("bar_index").state(State.OPEN).putAlias(AliasMetadata.builder("foo_alias")))
            .put(firstBackingIndexMetadata, true)
            .put(secondBackingIndexMetadata, true)
            .put(firstFailureIndexMetadata, true)
            .put(secondFailureIndexMetadata, true)
            .put(
                DataStreamTestHelper.newInstance(
                    dataStreamName,
                    List.of(firstBackingIndexMetadata.getIndex(), secondBackingIndexMetadata.getIndex()),
                    List.of(firstFailureIndexMetadata.getIndex(), secondFailureIndexMetadata.getIndex())
                )
            );

        ClusterState state = ClusterState.builder(new ClusterName("_name")).metadata(mdBuilder).build();

        boolean allowSelectors = randomBoolean();
        IndexComponentSelector selector = allowSelectors ? IndexComponentSelector.DATA : null;

        {
            IndicesOptions indicesAndAliasesOptions = IndicesOptions.builder()
                .concreteTargetOptions(new IndicesOptions.ConcreteTargetOptions(randomBoolean()))
                .wildcardOptions(
                    IndicesOptions.WildcardOptions.builder()
                        .allowEmptyExpressions(randomBoolean())
                        .matchOpen(true)
                        .matchClosed(false)
                        .resolveAliases(true)
                )
                .gatekeeperOptions(
                    IndicesOptions.GatekeeperOptions.builder()
                        .allowAliasToMultipleIndices(true)
                        .allowClosedIndices(true)
                        .ignoreThrottled(false)
                        .allowSelectors(allowSelectors)
                )
                .build();

            IndexNameExpressionResolver.Context indicesAndAliasesContext = new IndexNameExpressionResolver.Context(
                state,
                indicesAndAliasesOptions,
                SystemIndexAccessLevel.NONE
            );

            // data streams are not included but expression matches the data stream
            Collection<String> indices = IndexNameExpressionResolver.WildcardExpressionResolver.resolve(
                indicesAndAliasesContext,
<<<<<<< HEAD
                resolvedExpressions(selector, "foo_*")
            );
            assertThat(newHashSet(indices), equalTo(resolvedExpressionsSet(selector, "foo_index", "foo_foo", "bar_index")));
=======
                Collections.singletonList("foo_*")
            );
            assertThat(indices, containsInAnyOrder("foo_index", "foo_foo", "bar_index"));
>>>>>>> fa4e9508

            // data streams are not included and expression doesn't match the data steram
            indices = IndexNameExpressionResolver.WildcardExpressionResolver.resolve(
                indicesAndAliasesContext,
<<<<<<< HEAD
                resolvedExpressions(selector, "bar_*")
            );
            assertThat(newHashSet(indices), equalTo(resolvedExpressionsSet(selector, "bar_bar", "bar_index")));
=======
                Collections.singletonList("bar_*")
            );
            assertThat(indices, containsInAnyOrder("bar_bar", "bar_index"));
>>>>>>> fa4e9508
        }

        {
            IndicesOptions indicesAndAliasesOptions = IndicesOptions.builder()
                .concreteTargetOptions(new IndicesOptions.ConcreteTargetOptions(randomBoolean()))
                .wildcardOptions(
                    IndicesOptions.WildcardOptions.builder()
                        .allowEmptyExpressions(randomBoolean())
                        .matchOpen(true)
                        .matchClosed(false)
                        .resolveAliases(true)
                )
                .gatekeeperOptions(
                    IndicesOptions.GatekeeperOptions.builder()
                        .allowAliasToMultipleIndices(true)
                        .allowClosedIndices(true)
                        .ignoreThrottled(false)
                        .allowSelectors(allowSelectors)
                )
                .build();
            IndexNameExpressionResolver.Context indicesAliasesAndDataStreamsContext = new IndexNameExpressionResolver.Context(
                state,
                indicesAndAliasesOptions,
                false,
                false,
                true,
                SystemIndexAccessLevel.NONE,
                NONE,
                NONE
            );

            // data stream's corresponding backing indices are resolved
            Collection<String> indices = IndexNameExpressionResolver.WildcardExpressionResolver.resolve(
                indicesAliasesAndDataStreamsContext,
<<<<<<< HEAD
                resolvedExpressions(selector, "foo_*")
            );
            assertThat(
                newHashSet(indices),
                equalTo(
                    resolvedExpressionsSet(
                        selector,
                        "foo_index",
                        "bar_index",
                        "foo_foo",
                        DataStream.getDefaultBackingIndexName("foo_logs", 1, epochMillis),
                        DataStream.getDefaultBackingIndexName("foo_logs", 2, epochMillis)
                    )
=======
                Collections.singletonList("foo_*")
            );
            assertThat(
                indices,
                containsInAnyOrder(
                    "foo_index",
                    "bar_index",
                    "foo_foo",
                    DataStream.getDefaultBackingIndexName("foo_logs", 1, epochMillis),
                    DataStream.getDefaultBackingIndexName("foo_logs", 2, epochMillis)
>>>>>>> fa4e9508
                )
            );

            // include all wildcard adds the data stream's backing indices
            indices = IndexNameExpressionResolver.WildcardExpressionResolver.resolve(
                indicesAliasesAndDataStreamsContext,
<<<<<<< HEAD
                resolvedExpressions(selector, "*")
            );
            assertThat(
                newHashSet(indices),
                equalTo(
                    resolvedExpressionsSet(
                        selector,
                        "foo_index",
                        "bar_index",
                        "foo_foo",
                        "bar_bar",
                        DataStream.getDefaultBackingIndexName("foo_logs", 1, epochMillis),
                        DataStream.getDefaultBackingIndexName("foo_logs", 2, epochMillis)
                    )
=======
                Collections.singletonList("*")
            );
            assertThat(
                indices,
                containsInAnyOrder(
                    "foo_index",
                    "bar_index",
                    "foo_foo",
                    "bar_bar",
                    DataStream.getDefaultBackingIndexName("foo_logs", 1, epochMillis),
                    DataStream.getDefaultBackingIndexName("foo_logs", 2, epochMillis)
>>>>>>> fa4e9508
                )
            );
        }

        {
            IndicesOptions indicesAliasesAndExpandHiddenOptions = IndicesOptions.builder()
                .concreteTargetOptions(new IndicesOptions.ConcreteTargetOptions(randomBoolean()))
                .wildcardOptions(
                    IndicesOptions.WildcardOptions.builder()
                        .allowEmptyExpressions(randomBoolean())
                        .matchOpen(true)
                        .matchClosed(false)
                        .includeHidden(true)
                        .resolveAliases(true)
                )
                .gatekeeperOptions(
                    IndicesOptions.GatekeeperOptions.builder()
                        .allowAliasToMultipleIndices(true)
                        .allowClosedIndices(true)
                        .ignoreThrottled(false)
                        .allowSelectors(true)
                )
                .build();
            IndexNameExpressionResolver.Context indicesAliasesDataStreamsAndHiddenIndices = new IndexNameExpressionResolver.Context(
                state,
                indicesAliasesAndExpandHiddenOptions,
                false,
                false,
                true,
                SystemIndexAccessLevel.NONE,
                NONE,
                NONE
            );

            // data stream's corresponding backing indices are resolved
<<<<<<< HEAD
            Collection<ResolvedExpression> backingIndices = IndexNameExpressionResolver.WildcardExpressionResolver.resolve(
                indicesAliasesDataStreamsAndHiddenIndices,
                resolvedExpressions(IndexComponentSelector.DATA, "foo_*")
            );
            assertThat(
                newHashSet(backingIndices),
                equalTo(
                    resolvedExpressionsSet(
                        IndexComponentSelector.DATA,
                        "foo_index",
                        "bar_index",
                        "foo_foo",
                        DataStream.getDefaultBackingIndexName("foo_logs", 1, epochMillis),
                        DataStream.getDefaultBackingIndexName("foo_logs", 2, epochMillis)
                    )
=======
            Collection<String> indices = IndexNameExpressionResolver.WildcardExpressionResolver.resolve(
                indicesAliasesDataStreamsAndHiddenIndices,
                Collections.singletonList("foo_*")
            );
            assertThat(
                indices,
                containsInAnyOrder(
                    "foo_index",
                    "bar_index",
                    "foo_foo",
                    DataStream.getDefaultBackingIndexName("foo_logs", 1, epochMillis),
                    DataStream.getDefaultBackingIndexName("foo_logs", 2, epochMillis)
>>>>>>> fa4e9508
                )
            );

            // data stream's corresponding backing indices are resolved
            Collection<ResolvedExpression> allIndices = IndexNameExpressionResolver.WildcardExpressionResolver.resolve(
                indicesAliasesDataStreamsAndHiddenIndices,
<<<<<<< HEAD
                resolvedExpressions(IndexComponentSelector.ALL_APPLICABLE, "foo_*")
            );
            assertThat(
                newHashSet(allIndices),
                equalTo(
                    resolvedExpressionsSet(
                        IndexComponentSelector.DATA,
                        "foo_index",
                        "bar_index",
                        "foo_foo",
                        DataStream.getDefaultBackingIndexName("foo_logs", 1, epochMillis),
                        DataStream.getDefaultBackingIndexName("foo_logs", 2, epochMillis),
                        DataStream.getDefaultFailureStoreName("foo_logs", 1, epochMillis),
                        DataStream.getDefaultFailureStoreName("foo_logs", 2, epochMillis)
                    )
                )
            );

            // data stream's corresponding backing indices are resolved
            Collection<ResolvedExpression> failureIndices = IndexNameExpressionResolver.WildcardExpressionResolver.resolve(
                indicesAliasesDataStreamsAndHiddenIndices,
                resolvedExpressions(IndexComponentSelector.FAILURES, "foo_*")
            );
            assertThat(
                newHashSet(failureIndices),
                equalTo(
                    resolvedExpressionsSet(
                        IndexComponentSelector.DATA,
                        DataStream.getDefaultFailureStoreName("foo_logs", 1, epochMillis),
                        DataStream.getDefaultFailureStoreName("foo_logs", 2, epochMillis)
                    )
=======
                Collections.singletonList("*")
            );
            assertThat(
                indices,
                containsInAnyOrder(
                    "foo_index",
                    "bar_index",
                    "foo_foo",
                    "bar_bar",
                    DataStream.getDefaultBackingIndexName("foo_logs", 1, epochMillis),
                    DataStream.getDefaultBackingIndexName("foo_logs", 2, epochMillis)
>>>>>>> fa4e9508
                )
            );
        }
    }

    public void testMatchesConcreteIndicesWildcardAndAliases() {
        Metadata.Builder mdBuilder = Metadata.builder()
            .put(indexBuilder("foo_foo").state(State.OPEN))
            .put(indexBuilder("bar_bar").state(State.OPEN))
            .put(indexBuilder("foo_index").state(State.OPEN).putAlias(AliasMetadata.builder("foo_alias")))
            .put(indexBuilder("bar_index").state(State.OPEN).putAlias(AliasMetadata.builder("foo_alias")));
        ClusterState state = ClusterState.builder(new ClusterName("_name")).metadata(mdBuilder).build();

        boolean allowSelectors = randomBoolean();
        IndexComponentSelector selector = allowSelectors ? IndexComponentSelector.DATA : null;

        // when resolveAliases is true, WildcardExpressionResolver resolves the provided
        // expressions against the defined indices and aliases
        IndicesOptions indicesAndAliasesOptions = IndicesOptions.builder()
            .concreteTargetOptions(new IndicesOptions.ConcreteTargetOptions(randomBoolean()))
            .wildcardOptions(
                IndicesOptions.WildcardOptions.builder()
                    .allowEmptyExpressions(randomBoolean())
                    .matchOpen(true)
                    .matchClosed(false)
                    .resolveAliases(true)
            )
            .gatekeeperOptions(
                IndicesOptions.GatekeeperOptions.builder()
                    .allowAliasToMultipleIndices(true)
                    .allowClosedIndices(true)
                    .ignoreThrottled(false)
                    .allowSelectors(allowSelectors)
            )
            .build();

        IndexNameExpressionResolver.Context indicesAndAliasesContext = new IndexNameExpressionResolver.Context(
            state,
            indicesAndAliasesOptions,
            SystemIndexAccessLevel.NONE
        );

        // when resolveAliases is false, WildcardExpressionResolver throws an error if an empty result is not acceptable
        IndicesOptions onlyIndicesOptions = IndicesOptions.builder()
            .concreteTargetOptions(IndicesOptions.ConcreteTargetOptions.ERROR_WHEN_UNAVAILABLE_TARGETS)
            .wildcardOptions(
                IndicesOptions.WildcardOptions.builder()
                    .allowEmptyExpressions(false)
                    .matchOpen(true)
                    .matchClosed(false)
                    .resolveAliases(false)
            )
            .gatekeeperOptions(
                IndicesOptions.GatekeeperOptions.builder()
                    .allowAliasToMultipleIndices(true)
                    .allowClosedIndices(true)
                    .ignoreThrottled(false)
                    .allowSelectors(allowSelectors)
            )
            .build();
        IndexNameExpressionResolver.Context onlyIndicesContext = new IndexNameExpressionResolver.Context(
            state,
            onlyIndicesOptions,
            SystemIndexAccessLevel.NONE
        );

<<<<<<< HEAD
        Collection<ResolvedExpression> matches = IndexNameExpressionResolver.WildcardExpressionResolver.resolve(
            indicesAndAliasesContext,
            resolvedExpressions(selector, "*")
        );
        assertThat(newHashSet(matches), equalTo(resolvedExpressionsSet(selector, "bar_bar", "foo_foo", "foo_index", "bar_index")));
        matches = IndexNameExpressionResolver.WildcardExpressionResolver.resolve(onlyIndicesContext, resolvedExpressions(selector, "*"));
        assertThat(newHashSet(matches), equalTo(resolvedExpressionsSet(selector, "bar_bar", "foo_foo", "foo_index", "bar_index")));
        matches = IndexNameExpressionResolver.WildcardExpressionResolver.resolve(
            indicesAndAliasesContext,
            resolvedExpressions(selector, "foo*")
        );
        assertThat(newHashSet(matches), equalTo(resolvedExpressionsSet(selector, "foo_foo", "foo_index", "bar_index")));
        matches = IndexNameExpressionResolver.WildcardExpressionResolver.resolve(onlyIndicesContext, resolvedExpressions(selector, "foo*"));
        assertThat(newHashSet(matches), equalTo(resolvedExpressionsSet(selector, "foo_foo", "foo_index")));
        matches = IndexNameExpressionResolver.WildcardExpressionResolver.resolve(
            indicesAndAliasesContext,
            resolvedExpressions(selector, "foo_alias")
        );
        assertThat(newHashSet(matches), equalTo(resolvedExpressionsSet(selector, "foo_alias")));
=======
        Collection<String> matches = IndexNameExpressionResolver.WildcardExpressionResolver.resolve(indicesAndAliasesContext, List.of("*"));
        assertThat(matches, containsInAnyOrder("bar_bar", "foo_foo", "foo_index", "bar_index"));
        matches = IndexNameExpressionResolver.WildcardExpressionResolver.resolve(onlyIndicesContext, List.of("*"));
        assertThat(matches, containsInAnyOrder("bar_bar", "foo_foo", "foo_index", "bar_index"));
        matches = IndexNameExpressionResolver.WildcardExpressionResolver.resolve(indicesAndAliasesContext, List.of("foo*"));
        assertThat(matches, containsInAnyOrder("foo_foo", "foo_index", "bar_index"));
        matches = IndexNameExpressionResolver.WildcardExpressionResolver.resolve(onlyIndicesContext, List.of("foo*"));
        assertThat(matches, containsInAnyOrder("foo_foo", "foo_index"));
        matches = IndexNameExpressionResolver.WildcardExpressionResolver.resolve(indicesAndAliasesContext, List.of("foo_alias"));
        assertThat(matches, containsInAnyOrder("foo_alias"));
>>>>>>> fa4e9508
        IllegalArgumentException iae = expectThrows(
            IllegalArgumentException.class,
            () -> IndexNameExpressionResolver.resolveExpressions(onlyIndicesContext, "foo_alias")
        );
        assertThat(
            iae.getMessage(),
            containsString("The provided expression [foo_alias] matches an alias, specify the corresponding concrete indices instead")
        );
    }

    private static IndexMetadata.Builder indexBuilder(String index, boolean hidden) {
        return IndexMetadata.builder(index)
            .settings(indexSettings(IndexVersion.current(), 1, 0).put(IndexMetadata.INDEX_HIDDEN_SETTING.getKey(), hidden));
    }

    private static IndexMetadata.Builder indexBuilder(String index) {
        return indexBuilder(index, false);
    }

    private static void assertWildcardResolvesToEmpty(
        IndexNameExpressionResolver.Context context,
        String wildcardExpression,
        IndexComponentSelector selector
    ) {
        IndexNotFoundException infe = expectThrows(
            IndexNotFoundException.class,
<<<<<<< HEAD
            () -> IndexNameExpressionResolver.WildcardExpressionResolver.resolve(
                context,
                List.of(new ResolvedExpression(wildcardExpression, selector))
            )
=======
            () -> IndexNameExpressionResolver.WildcardExpressionResolver.resolve(context, List.of(wildcardExpression))
>>>>>>> fa4e9508
        );
        assertEquals(wildcardExpression, infe.getIndex().getName());
    }
}<|MERGE_RESOLUTION|>--- conflicted
+++ resolved
@@ -9,7 +9,6 @@
 
 package org.elasticsearch.cluster.metadata;
 
-import org.elasticsearch.action.support.IndexComponentSelector;
 import org.elasticsearch.action.support.IndicesOptions;
 import org.elasticsearch.cluster.ClusterName;
 import org.elasticsearch.cluster.ClusterState;
@@ -19,20 +18,16 @@
 import org.elasticsearch.indices.SystemIndices.SystemIndexAccessLevel;
 import org.elasticsearch.test.ESTestCase;
 
+import java.util.Arrays;
 import java.util.Collection;
 import java.util.Collections;
 import java.util.List;
 import java.util.function.Predicate;
 
 import static org.elasticsearch.cluster.metadata.DataStreamTestHelper.createBackingIndex;
-import static org.elasticsearch.cluster.metadata.DataStreamTestHelper.createFailureStore;
-import static org.elasticsearch.cluster.metadata.IndexNameExpressionResolverTests.resolvedExpressions;
-import static org.elasticsearch.cluster.metadata.IndexNameExpressionResolverTests.resolvedExpressionsSet;
-import static org.elasticsearch.cluster.metadata.IndexNameExpressionResolverTests.setAllowSelectors;
 import static org.elasticsearch.common.util.set.Sets.newHashSet;
 import static org.hamcrest.Matchers.containsInAnyOrder;
 import static org.hamcrest.Matchers.containsString;
-import static org.hamcrest.Matchers.empty;
 import static org.hamcrest.Matchers.equalTo;
 import static org.hamcrest.Matchers.is;
 
@@ -48,58 +43,13 @@
             .put(indexBuilder("kuku"));
         ClusterState state = ClusterState.builder(new ClusterName("_name")).metadata(mdBuilder).build();
 
-        boolean allowSelectors = randomBoolean();
-        IndicesOptions indicesOptions = setAllowSelectors(
-            randomFrom(IndicesOptions.strictExpandOpen(), IndicesOptions.lenientExpandOpen()),
-            allowSelectors
-        );
-        IndexComponentSelector selector = allowSelectors ? IndexComponentSelector.DATA : null;
+        IndicesOptions indicesOptions = randomFrom(IndicesOptions.strictExpandOpen(), IndicesOptions.lenientExpandOpen());
         IndexNameExpressionResolver.Context context = new IndexNameExpressionResolver.Context(
             state,
             indicesOptions,
             SystemIndexAccessLevel.NONE
         );
         assertThat(
-<<<<<<< HEAD
-            newHashSet(IndexNameExpressionResolver.WildcardExpressionResolver.resolve(context, resolvedExpressions(selector, "testXXX"))),
-            equalTo(resolvedExpressionsSet(selector, "testXXX"))
-        );
-        assertThat(
-            newHashSet(
-                IndexNameExpressionResolver.WildcardExpressionResolver.resolve(context, resolvedExpressions(selector, "testXXX", "testYYY"))
-            ),
-            equalTo(resolvedExpressionsSet(selector, "testXXX", "testYYY"))
-        );
-        assertThat(
-            newHashSet(
-                IndexNameExpressionResolver.WildcardExpressionResolver.resolve(context, resolvedExpressions(selector, "testXXX", "ku*"))
-            ),
-            equalTo(resolvedExpressionsSet(selector, "testXXX", "kuku"))
-        );
-        assertThat(
-            newHashSet(IndexNameExpressionResolver.WildcardExpressionResolver.resolve(context, resolvedExpressions(selector, "test*"))),
-            equalTo(resolvedExpressionsSet(selector, "testXXX", "testXYY", "testYYY"))
-        );
-        assertThat(
-            newHashSet(IndexNameExpressionResolver.WildcardExpressionResolver.resolve(context, resolvedExpressions(selector, "testX*"))),
-            equalTo(resolvedExpressionsSet(selector, "testXXX", "testXYY"))
-        );
-        assertThat(
-            newHashSet(
-                IndexNameExpressionResolver.WildcardExpressionResolver.resolve(context, resolvedExpressions(selector, "testX*", "kuku"))
-            ),
-            equalTo(resolvedExpressionsSet(selector, "testXXX", "testXYY", "kuku"))
-        );
-        assertThat(
-            newHashSet(IndexNameExpressionResolver.WildcardExpressionResolver.resolve(context, resolvedExpressions(selector, "*"))),
-            equalTo(resolvedExpressionsSet(selector, "testXXX", "testXYY", "testYYY", "kuku"))
-        );
-        assertThat(
-            newHashSet(
-                IndexNameExpressionResolver.WildcardExpressionResolver.resolve(context, resolvedExpressions(selector, "*", "-kuku"))
-            ),
-            equalTo(resolvedExpressionsSet(selector, "testXXX", "testXYY", "testYYY"))
-=======
             newHashSet(IndexNameExpressionResolver.WildcardExpressionResolver.resolve(context, Collections.singletonList("testXXX"))),
             equalTo(newHashSet("testXXX"))
         );
@@ -130,40 +80,22 @@
         assertThat(
             newHashSet(IndexNameExpressionResolver.WildcardExpressionResolver.resolve(context, Arrays.asList("*", "-kuku"))),
             equalTo(newHashSet("testXXX", "testXYY", "testYYY"))
->>>>>>> fa4e9508
         );
         assertThat(
             newHashSet(
                 IndexNameExpressionResolver.WildcardExpressionResolver.resolve(
                     context,
-<<<<<<< HEAD
-                    resolvedExpressions(selector, "testX*", "-doe", "-testXXX", "-testYYY")
-                )
-            ),
-            equalTo(resolvedExpressionsSet(selector, "testXYY"))
-=======
                     Arrays.asList("testX*", "-doe", "-testXXX", "-testYYY")
                 )
             ),
             equalTo(newHashSet("testXYY"))
->>>>>>> fa4e9508
-        );
-        if (indicesOptions.ignoreUnavailable()) {
+        );
+        if (indicesOptions == IndicesOptions.lenientExpandOpen()) {
             assertThat(
-<<<<<<< HEAD
-                newHashSet(
-                    IndexNameExpressionResolver.WildcardExpressionResolver.resolve(
-                        context,
-                        resolvedExpressions(selector, "testXXX", "-testXXX")
-                    )
-                ),
-                equalTo(resolvedExpressionsSet(selector, "testXXX", "-testXXX"))
-=======
                 newHashSet(IndexNameExpressionResolver.WildcardExpressionResolver.resolve(context, Arrays.asList("testXXX", "-testXXX"))),
                 equalTo(newHashSet("testXXX", "-testXXX"))
->>>>>>> fa4e9508
-            );
-        } else {
+            );
+        } else if (indicesOptions == IndicesOptions.strictExpandOpen()) {
             IndexNotFoundException infe = expectThrows(
                 IndexNotFoundException.class,
                 () -> IndexNameExpressionResolver.resolveExpressions(context, "testXXX", "-testXXX")
@@ -171,15 +103,8 @@
             assertEquals("-testXXX", infe.getIndex().getName());
         }
         assertThat(
-<<<<<<< HEAD
-            newHashSet(
-                IndexNameExpressionResolver.WildcardExpressionResolver.resolve(context, resolvedExpressions(selector, "testXXX", "-testX*"))
-            ),
-            equalTo(resolvedExpressionsSet(selector, "testXXX"))
-=======
             newHashSet(IndexNameExpressionResolver.WildcardExpressionResolver.resolve(context, Arrays.asList("testXXX", "-testX*"))),
             equalTo(newHashSet("testXXX"))
->>>>>>> fa4e9508
         );
     }
 
@@ -191,42 +116,12 @@
             .put(indexBuilder("kuku"));
         ClusterState state = ClusterState.builder(new ClusterName("_name")).metadata(mdBuilder).build();
 
-        boolean allowSelectors = randomBoolean();
-        IndexComponentSelector selector = allowSelectors ? IndexComponentSelector.DATA : null;
         IndexNameExpressionResolver.Context context = new IndexNameExpressionResolver.Context(
             state,
-            setAllowSelectors(IndicesOptions.lenientExpandOpen(), allowSelectors),
-            SystemIndexAccessLevel.NONE
-        );
-        assertThat(
-<<<<<<< HEAD
-            newHashSet(
-                IndexNameExpressionResolver.WildcardExpressionResolver.resolve(context, resolvedExpressions(selector, "testYY*", "alias*"))
-            ),
-            equalTo(resolvedExpressionsSet(selector, "testXXX", "testXYY", "testYYY"))
-        );
-        assertThat(
-            newHashSet(IndexNameExpressionResolver.WildcardExpressionResolver.resolve(context, resolvedExpressions(selector, "-kuku"))),
-            equalTo(resolvedExpressionsSet(selector, "-kuku"))
-        );
-        assertThat(
-            newHashSet(
-                IndexNameExpressionResolver.WildcardExpressionResolver.resolve(context, resolvedExpressions(selector, "test*", "-testYYY"))
-            ),
-            equalTo(resolvedExpressionsSet(selector, "testXXX", "testXYY"))
-        );
-        assertThat(
-            newHashSet(
-                IndexNameExpressionResolver.WildcardExpressionResolver.resolve(context, resolvedExpressions(selector, "testX*", "testYYY"))
-            ),
-            equalTo(resolvedExpressionsSet(selector, "testXXX", "testXYY", "testYYY"))
-        );
-        assertThat(
-            newHashSet(
-                IndexNameExpressionResolver.WildcardExpressionResolver.resolve(context, resolvedExpressions(selector, "testYYY", "testX*"))
-            ),
-            equalTo(resolvedExpressionsSet(selector, "testXXX", "testXYY", "testYYY"))
-=======
+            IndicesOptions.lenientExpandOpen(),
+            SystemIndexAccessLevel.NONE
+        );
+        assertThat(
             newHashSet(IndexNameExpressionResolver.WildcardExpressionResolver.resolve(context, Arrays.asList("testYY*", "alias*"))),
             equalTo(newHashSet("testXXX", "testXYY", "testYYY"))
         );
@@ -245,7 +140,6 @@
         assertThat(
             newHashSet(IndexNameExpressionResolver.WildcardExpressionResolver.resolve(context, Arrays.asList("testYYY", "testX*"))),
             equalTo(newHashSet("testXXX", "testXYY", "testYYY"))
->>>>>>> fa4e9508
         );
     }
 
@@ -259,23 +153,12 @@
             .put(indexBuilder("kuku").state(IndexMetadata.State.OPEN));
         ClusterState state = ClusterState.builder(new ClusterName("_name")).metadata(mdBuilder).build();
 
-        boolean allowSelectors = randomBoolean();
-        IndexComponentSelector selector = allowSelectors ? IndexComponentSelector.DATA : null;
-        IndicesOptions openAndClosed = IndicesOptions.builder()
-            .concreteTargetOptions(IndicesOptions.ConcreteTargetOptions.ALLOW_UNAVAILABLE_TARGETS)
-            .wildcardOptions(IndicesOptions.WildcardOptions.builder().matchOpen(true).matchClosed(true))
-            .gatekeeperOptions(IndicesOptions.GatekeeperOptions.builder().allowSelectors(allowSelectors))
-            .build();
         IndexNameExpressionResolver.Context context = new IndexNameExpressionResolver.Context(
             state,
-            setAllowSelectors(openAndClosed, allowSelectors),
-            SystemIndexAccessLevel.NONE
-        );
-        assertThat(
-<<<<<<< HEAD
-            newHashSet(IndexNameExpressionResolver.WildcardExpressionResolver.resolve(context, resolvedExpressions(selector, "testX*"))),
-            equalTo(resolvedExpressionsSet(selector, "testXXX", "testXXY", "testXYY"))
-=======
+            IndicesOptions.fromOptions(true, true, true, true),
+            SystemIndexAccessLevel.NONE
+        );
+        assertThat(
             newHashSet(IndexNameExpressionResolver.WildcardExpressionResolver.resolve(context, Collections.singletonList("testX*"))),
             equalTo(newHashSet("testXXX", "testXXY", "testXYY"))
         );
@@ -283,19 +166,8 @@
             state,
             IndicesOptions.fromOptions(true, true, false, true),
             SystemIndexAccessLevel.NONE
->>>>>>> fa4e9508
-        );
-        IndicesOptions onlyClosed = IndicesOptions.builder()
-            .concreteTargetOptions(IndicesOptions.ConcreteTargetOptions.ALLOW_UNAVAILABLE_TARGETS)
-            .wildcardOptions(IndicesOptions.WildcardOptions.builder().matchOpen(false).matchClosed(true))
-            .gatekeeperOptions(IndicesOptions.GatekeeperOptions.builder().allowSelectors(allowSelectors))
-            .build();
-        context = new IndexNameExpressionResolver.Context(state, onlyClosed, SystemIndexAccessLevel.NONE);
-        assertThat(
-<<<<<<< HEAD
-            newHashSet(IndexNameExpressionResolver.WildcardExpressionResolver.resolve(context, resolvedExpressions(selector, "testX*"))),
-            equalTo(resolvedExpressionsSet(selector, "testXYY"))
-=======
+        );
+        assertThat(
             newHashSet(IndexNameExpressionResolver.WildcardExpressionResolver.resolve(context, Collections.singletonList("testX*"))),
             equalTo(newHashSet("testXYY"))
         );
@@ -303,19 +175,8 @@
             state,
             IndicesOptions.fromOptions(true, true, true, false),
             SystemIndexAccessLevel.NONE
->>>>>>> fa4e9508
-        );
-        IndicesOptions onlyOpen = IndicesOptions.builder()
-            .concreteTargetOptions(IndicesOptions.ConcreteTargetOptions.ALLOW_UNAVAILABLE_TARGETS)
-            .wildcardOptions(IndicesOptions.WildcardOptions.builder().matchOpen(true).matchClosed(false))
-            .gatekeeperOptions(IndicesOptions.GatekeeperOptions.builder().allowSelectors(allowSelectors))
-            .build();
-        context = new IndexNameExpressionResolver.Context(state, onlyOpen, SystemIndexAccessLevel.NONE);
-        assertThat(
-<<<<<<< HEAD
-            newHashSet(IndexNameExpressionResolver.WildcardExpressionResolver.resolve(context, resolvedExpressions(selector, "testX*"))),
-            equalTo(resolvedExpressionsSet(selector, "testXXX", "testXXY"))
-=======
+        );
+        assertThat(
             newHashSet(IndexNameExpressionResolver.WildcardExpressionResolver.resolve(context, Collections.singletonList("testX*"))),
             equalTo(newHashSet("testXXX", "testXXY"))
         );
@@ -329,21 +190,7 @@
             state,
             IndicesOptions.fromOptions(false, true, false, false),
             SystemIndexAccessLevel.NONE
->>>>>>> fa4e9508
-        );
-        IndicesOptions noExpand = IndicesOptions.builder()
-            .concreteTargetOptions(IndicesOptions.ConcreteTargetOptions.ALLOW_UNAVAILABLE_TARGETS)
-            .wildcardOptions(IndicesOptions.WildcardOptions.builder().matchNone())
-            .gatekeeperOptions(IndicesOptions.GatekeeperOptions.builder().allowSelectors(allowSelectors))
-            .build();
-        context = new IndexNameExpressionResolver.Context(state, noExpand, SystemIndexAccessLevel.NONE);
-        assertThat(IndexNameExpressionResolver.resolveExpressions(context, "testX*"), empty());
-        IndicesOptions noExpandStrict = IndicesOptions.builder()
-            .concreteTargetOptions(IndicesOptions.ConcreteTargetOptions.ERROR_WHEN_UNAVAILABLE_TARGETS)
-            .wildcardOptions(IndicesOptions.WildcardOptions.builder().matchNone())
-            .gatekeeperOptions(IndicesOptions.GatekeeperOptions.builder().allowSelectors(allowSelectors))
-            .build();
-        context = new IndexNameExpressionResolver.Context(state, noExpandStrict, SystemIndexAccessLevel.NONE);
+        );
         IndexNameExpressionResolver.Context finalContext = context;
         IndexNotFoundException infe = expectThrows(
             IndexNotFoundException.class,
@@ -363,38 +210,13 @@
             .put(indexBuilder("kukuYYY"));
 
         ClusterState state = ClusterState.builder(new ClusterName("_name")).metadata(mdBuilder).build();
-        boolean allowSelectors = randomBoolean();
-        IndexComponentSelector selector = allowSelectors ? IndexComponentSelector.DATA : null;
+
         IndexNameExpressionResolver.Context context = new IndexNameExpressionResolver.Context(
             state,
-            setAllowSelectors(IndicesOptions.lenientExpandOpen(), allowSelectors),
-            SystemIndexAccessLevel.NONE
-        );
-        assertThat(
-<<<<<<< HEAD
-            newHashSet(IndexNameExpressionResolver.WildcardExpressionResolver.resolve(context, resolvedExpressions(selector, "test*X*"))),
-            equalTo(resolvedExpressionsSet(selector, "testXXX", "testXXY", "testXYY"))
-        );
-        assertThat(
-            newHashSet(IndexNameExpressionResolver.WildcardExpressionResolver.resolve(context, resolvedExpressions(selector, "test*X*Y"))),
-            equalTo(resolvedExpressionsSet(selector, "testXXY", "testXYY"))
-        );
-        assertThat(
-            newHashSet(IndexNameExpressionResolver.WildcardExpressionResolver.resolve(context, resolvedExpressions(selector, "kuku*Y*"))),
-            equalTo(resolvedExpressionsSet(selector, "kukuYYY"))
-        );
-        assertThat(
-            newHashSet(IndexNameExpressionResolver.WildcardExpressionResolver.resolve(context, resolvedExpressions(selector, "*Y*"))),
-            equalTo(resolvedExpressionsSet(selector, "testXXY", "testXYY", "testYYY", "kukuYYY"))
-        );
-        assertThat(
-            newHashSet(IndexNameExpressionResolver.WildcardExpressionResolver.resolve(context, resolvedExpressions(selector, "test*Y*X"))),
-            empty()
-        );
-        assertThat(
-            newHashSet(IndexNameExpressionResolver.WildcardExpressionResolver.resolve(context, resolvedExpressions(selector, "*Y*X"))),
-            empty()
-=======
+            IndicesOptions.lenientExpandOpen(),
+            SystemIndexAccessLevel.NONE
+        );
+        assertThat(
             newHashSet(IndexNameExpressionResolver.WildcardExpressionResolver.resolve(context, Collections.singletonList("test*X*"))),
             equalTo(newHashSet("testXXX", "testXXY", "testXYY"))
         );
@@ -418,7 +240,6 @@
         assertThat(
             newHashSet(IndexNameExpressionResolver.WildcardExpressionResolver.resolve(context, Collections.singletonList("*Y*X"))).size(),
             equalTo(0)
->>>>>>> fa4e9508
         );
     }
 
@@ -429,55 +250,12 @@
             .put(indexBuilder("testYYY"));
         ClusterState state = ClusterState.builder(new ClusterName("_name")).metadata(mdBuilder).build();
 
-        IndicesOptions lenientExpandOpen = IndicesOptions.lenientExpandOpen();
         IndexNameExpressionResolver.Context context = new IndexNameExpressionResolver.Context(
             state,
-            lenientExpandOpen,
-            SystemIndexAccessLevel.NONE
-        );
-        assertThat(
-<<<<<<< HEAD
-            newHashSet(IndexNameExpressionResolver.WildcardExpressionResolver.resolveAll(context, IndexComponentSelector.ALL_APPLICABLE)),
-            equalTo(resolvedExpressionsSet(IndexComponentSelector.DATA, "testXXX", "testXYY", "testYYY"))
-        );
-        assertThat(
-            newHashSet(IndexNameExpressionResolver.resolveExpressions(context, "_all")),
-            equalTo(resolvedExpressionsSet(IndexComponentSelector.DATA, "testXXX", "testXYY", "testYYY"))
-        );
-        assertThat(
-            newHashSet(IndexNameExpressionResolver.resolveExpressions(context, "*::*")),
-            equalTo(resolvedExpressionsSet(IndexComponentSelector.DATA, "testXXX", "testXYY", "testYYY"))
-        );
-        assertThat(
-            newHashSet(IndexNameExpressionResolver.resolveExpressions(context, "_all::data")),
-            equalTo(resolvedExpressionsSet(IndexComponentSelector.DATA, "testXXX", "testXYY", "testYYY"))
-        );
-        assertThat(IndexNameExpressionResolver.resolveExpressions(context, "_all::failures"), empty());
-
-        // Verify that when selectors are not allowed we do not get them back in the result.
-        IndicesOptions noSelectors = setAllowSelectors(lenientExpandOpen, false);
-        IndexNameExpressionResolver.Context noSelectorsContext = new IndexNameExpressionResolver.Context(
-            state,
-            noSelectors,
-            SystemIndexAccessLevel.NONE
-        );
-
-        assertThat(
-            IndexNameExpressionResolver.resolveExpressions(noSelectorsContext, "_all"),
-            equalTo(resolvedExpressionsSet(null, "testXXX", "testXYY", "testYYY"))
-        );
-
-        IllegalArgumentException exception = expectThrows(
-            IllegalArgumentException.class,
-            () -> IndexNameExpressionResolver.resolveExpressions(
-                noSelectorsContext,
-                "_all::" + randomFrom(IndexComponentSelector.values()).getKey()
-            )
-        );
-        assertThat(
-            exception.getMessage(),
-            containsString("Index component selectors are not supported in this context but found selector in expression")
-=======
+            IndicesOptions.lenientExpandOpen(),
+            SystemIndexAccessLevel.NONE
+        );
+        assertThat(
             newHashSet(IndexNameExpressionResolver.WildcardExpressionResolver.resolveAll(context)),
             equalTo(newHashSet("testXXX", "testXYY", "testYYY"))
         );
@@ -494,26 +272,13 @@
             randomBoolean(),
             randomBoolean(),
             randomBoolean()
->>>>>>> fa4e9508
-        );
-
-        IndicesOptions noExpandOptions = IndicesOptions.builder()
-            .concreteTargetOptions(new IndicesOptions.ConcreteTargetOptions(randomBoolean()))
-            .wildcardOptions(IndicesOptions.WildcardOptions.builder().matchNone())
-            .gatekeeperOptions(
-                (IndicesOptions.GatekeeperOptions.builder()
-                    .allowClosedIndices(randomBoolean())
-                    .allowSelectors(true)
-                    .allowAliasToMultipleIndices(randomBoolean())
-                    .ignoreThrottled(randomBoolean()))
-            )
-            .build();
+        );
         IndexNameExpressionResolver.Context noExpandContext = new IndexNameExpressionResolver.Context(
             state,
             noExpandOptions,
             SystemIndexAccessLevel.NONE
         );
-        assertThat(IndexNameExpressionResolver.resolveExpressions(noExpandContext, "_all"), empty());
+        assertThat(IndexNameExpressionResolver.resolveExpressions(noExpandContext, "_all").size(), equalTo(0));
     }
 
     public void testAllAliases() {
@@ -533,14 +298,7 @@
                 IndicesOptions.lenientExpandOpen(), // don't include hidden
                 SystemIndexAccessLevel.NONE
             );
-<<<<<<< HEAD
-            assertThat(
-                IndexNameExpressionResolver.WildcardExpressionResolver.resolveAll(context, IndexComponentSelector.ALL_APPLICABLE),
-                empty()
-            );
-=======
             assertThat(newHashSet(IndexNameExpressionResolver.WildcardExpressionResolver.resolveAll(context)), equalTo(newHashSet()));
->>>>>>> fa4e9508
         }
 
         {
@@ -560,18 +318,8 @@
                 SystemIndexAccessLevel.NONE
             );
             assertThat(
-<<<<<<< HEAD
-                newHashSet(
-                    IndexNameExpressionResolver.WildcardExpressionResolver.resolveAll(
-                        context,
-                        randomFrom(IndexComponentSelector.ALL_APPLICABLE, IndexComponentSelector.DATA)
-                    )
-                ),
-                equalTo(resolvedExpressionsSet(IndexComponentSelector.DATA, "index-visible-alias"))
-=======
                 newHashSet(IndexNameExpressionResolver.WildcardExpressionResolver.resolveAll(context)),
                 equalTo(newHashSet("index-visible-alias"))
->>>>>>> fa4e9508
             );
         }
     }
@@ -582,22 +330,19 @@
         long epochMillis = randomLongBetween(1580536800000L, 1583042400000L);
         IndexMetadata firstBackingIndexMetadata = createBackingIndex(dataStreamName, 1, epochMillis).build();
 
-        IndicesOptions indicesAndAliasesOptions = IndicesOptions.builder()
-            .concreteTargetOptions(new IndicesOptions.ConcreteTargetOptions(randomBoolean()))
-            .wildcardOptions(
-                IndicesOptions.WildcardOptions.builder()
-                    .allowEmptyExpressions(randomBoolean())
-                    .matchOpen(true)
-                    .matchClosed(false)
-                    .resolveAliases(true)
-            )
-            .gatekeeperOptions(
-                IndicesOptions.GatekeeperOptions.builder().allowClosedIndices(true).allowAliasToMultipleIndices(true).ignoreThrottled(false)
-            )
-            .build();
-
-        {
-            // visible data streams should be returned by _all and even show backing indices are hidden
+        IndicesOptions indicesAndAliasesOptions = IndicesOptions.fromOptions(
+            randomBoolean(),
+            randomBoolean(),
+            true,
+            false,
+            true,
+            false,
+            false,
+            false
+        );
+
+        {
+            // visible data streams should be returned by _all even show backing indices are hidden
             Metadata.Builder mdBuilder = Metadata.builder()
                 .put(firstBackingIndexMetadata, true)
                 .put(DataStreamTestHelper.newInstance(dataStreamName, List.of(firstBackingIndexMetadata.getIndex())));
@@ -615,17 +360,9 @@
                 NONE
             );
 
-            String[] expressions = new String[] { DataStream.getDefaultBackingIndexName("foo_logs", 1, epochMillis) };
             assertThat(
-<<<<<<< HEAD
-                newHashSet(
-                    IndexNameExpressionResolver.WildcardExpressionResolver.resolveAll(context, IndexComponentSelector.ALL_APPLICABLE)
-                ),
-                equalTo(resolvedExpressionsSet(IndexComponentSelector.DATA, expressions))
-=======
                 newHashSet(IndexNameExpressionResolver.WildcardExpressionResolver.resolveAll(context)),
                 equalTo(newHashSet(DataStream.getDefaultBackingIndexName("foo_logs", 1, epochMillis)))
->>>>>>> fa4e9508
             );
         }
 
@@ -648,14 +385,7 @@
                 NONE
             );
 
-<<<<<<< HEAD
-            assertThat(
-                IndexNameExpressionResolver.WildcardExpressionResolver.resolveAll(context, IndexComponentSelector.ALL_APPLICABLE),
-                empty()
-            );
-=======
             assertThat(newHashSet(IndexNameExpressionResolver.WildcardExpressionResolver.resolveAll(context)), equalTo(newHashSet()));
->>>>>>> fa4e9508
         }
     }
 
@@ -692,66 +422,48 @@
                     .putAlias(AliasMetadata.builder("alias_hidden").isHidden(true))
             );
         ClusterState state = ClusterState.builder(new ClusterName("_name")).metadata(mdBuilder).build();
-        boolean allowSelectors = randomBoolean();
-        IndexComponentSelector selector = allowSelectors ? IndexComponentSelector.DATA : null;
-        IndicesOptions onlyOpenIndicesAndAliasesDisallowNoIndicesOption = IndicesOptions.builder()
-            .concreteTargetOptions(new IndicesOptions.ConcreteTargetOptions(randomBoolean()))
-            .wildcardOptions(
-                IndicesOptions.WildcardOptions.builder()
-                    .allowEmptyExpressions(false)
-                    .matchOpen(true)
-                    .matchClosed(false)
-                    .includeHidden(false)
-                    .resolveAliases(true)
-            )
-            .gatekeeperOptions(
-                IndicesOptions.GatekeeperOptions.builder()
-                    .allowAliasToMultipleIndices(randomBoolean())
-                    .allowClosedIndices(randomBoolean())
-                    .ignoreThrottled(randomBoolean())
-                    .allowSelectors(allowSelectors)
-            )
-            .build();
-
+        IndicesOptions onlyOpenIndicesAndAliasesDisallowNoIndicesOption = IndicesOptions.fromOptions(
+            randomBoolean(),
+            false,
+            true,
+            false,
+            false,
+            randomBoolean(),
+            randomBoolean(),
+            false,
+            randomBoolean()
+        );
         IndexNameExpressionResolver.Context indicesAndAliasesContext = new IndexNameExpressionResolver.Context(
             state,
             onlyOpenIndicesAndAliasesDisallowNoIndicesOption,
             randomFrom(SystemIndexAccessLevel.values())
         );
-        assertWildcardResolvesToEmpty(indicesAndAliasesContext, "index_closed*", selector);
-        assertWildcardResolvesToEmpty(indicesAndAliasesContext, "index_hidden_open*", selector);
-        assertWildcardResolvesToEmpty(indicesAndAliasesContext, "index_hidden_closed*", selector);
-        assertWildcardResolvesToEmpty(indicesAndAliasesContext, ".dot_index_hidden_closed*", selector);
-        assertWildcardResolvesToEmpty(indicesAndAliasesContext, "alias_closed*", selector);
-        assertWildcardResolvesToEmpty(indicesAndAliasesContext, "alias_hidden*", selector);
-
-        IndicesOptions closedAndHiddenIndicesAndAliasesDisallowNoIndicesOption = IndicesOptions.builder()
-            .concreteTargetOptions(new IndicesOptions.ConcreteTargetOptions(randomBoolean()))
-            .wildcardOptions(
-                IndicesOptions.WildcardOptions.builder()
-                    .allowEmptyExpressions(false)
-                    .matchOpen(false)
-                    .matchClosed(true)
-                    .includeHidden(true)
-                    .resolveAliases(true)
-            )
-            .gatekeeperOptions(
-                IndicesOptions.GatekeeperOptions.builder()
-                    .allowAliasToMultipleIndices(randomBoolean())
-                    .allowClosedIndices(randomBoolean())
-                    .ignoreThrottled(randomBoolean())
-                    .allowSelectors(allowSelectors)
-            )
-            .build();
+        assertWildcardResolvesToEmpty(indicesAndAliasesContext, "index_closed*");
+        assertWildcardResolvesToEmpty(indicesAndAliasesContext, "index_hidden_open*");
+        assertWildcardResolvesToEmpty(indicesAndAliasesContext, "index_hidden_closed*");
+        assertWildcardResolvesToEmpty(indicesAndAliasesContext, ".dot_index_hidden_closed*");
+        assertWildcardResolvesToEmpty(indicesAndAliasesContext, "alias_closed*");
+        assertWildcardResolvesToEmpty(indicesAndAliasesContext, "alias_hidden*");
+        IndicesOptions closedAndHiddenIndicesAndAliasesDisallowNoIndicesOption = IndicesOptions.fromOptions(
+            randomBoolean(),
+            false,
+            false,
+            true,
+            true,
+            randomBoolean(),
+            randomBoolean(),
+            false,
+            randomBoolean()
+        );
         indicesAndAliasesContext = new IndexNameExpressionResolver.Context(
             state,
             closedAndHiddenIndicesAndAliasesDisallowNoIndicesOption,
             randomFrom(SystemIndexAccessLevel.values())
         );
-        assertWildcardResolvesToEmpty(indicesAndAliasesContext, "index_open*", selector);
-        assertWildcardResolvesToEmpty(indicesAndAliasesContext, "index_hidden_open*", selector);
-        assertWildcardResolvesToEmpty(indicesAndAliasesContext, ".dot_hidden_open*", selector);
-        assertWildcardResolvesToEmpty(indicesAndAliasesContext, "alias_open*", selector);
+        assertWildcardResolvesToEmpty(indicesAndAliasesContext, "index_open*");
+        assertWildcardResolvesToEmpty(indicesAndAliasesContext, "index_hidden_open*");
+        assertWildcardResolvesToEmpty(indicesAndAliasesContext, ".dot_hidden_open*");
+        assertWildcardResolvesToEmpty(indicesAndAliasesContext, "alias_open*");
     }
 
     public void testResolveAliases() {
@@ -761,77 +473,32 @@
             .put(indexBuilder("foo_index").state(State.OPEN).putAlias(AliasMetadata.builder("foo_alias")))
             .put(indexBuilder("bar_index").state(State.OPEN).putAlias(AliasMetadata.builder("foo_alias")));
         ClusterState state = ClusterState.builder(new ClusterName("_name")).metadata(mdBuilder).build();
-
-        boolean allowSelectors = randomBoolean();
-        IndexComponentSelector selector = allowSelectors ? IndexComponentSelector.DATA : null;
-        // when resolveAliases is true, WildcardExpressionResolver resolves the provided
+        // when ignoreAliases option is not set, WildcardExpressionResolver resolves the provided
         // expressions against the defined indices and aliases
-        IndicesOptions indicesAndAliasesOptions = IndicesOptions.builder()
-            .concreteTargetOptions(new IndicesOptions.ConcreteTargetOptions(randomBoolean()))
-            .wildcardOptions(
-                IndicesOptions.WildcardOptions.builder()
-                    .allowEmptyExpressions(randomBoolean())
-                    .matchOpen(true)
-                    .matchClosed(false)
-                    .resolveAliases(true)
-            )
-            .gatekeeperOptions(
-                IndicesOptions.GatekeeperOptions.builder()
-                    .allowAliasToMultipleIndices(true)
-                    .allowClosedIndices(true)
-                    .ignoreThrottled(false)
-                    .allowSelectors(allowSelectors)
-            )
-            .build();
+        IndicesOptions indicesAndAliasesOptions = IndicesOptions.fromOptions(
+            randomBoolean(),
+            randomBoolean(),
+            true,
+            false,
+            true,
+            false,
+            false,
+            false
+        );
         IndexNameExpressionResolver.Context indicesAndAliasesContext = new IndexNameExpressionResolver.Context(
             state,
             indicesAndAliasesOptions,
             SystemIndexAccessLevel.NONE
         );
-
-        // when resolveAliases is false, WildcardExpressionResolver resolves the provided expressions only against the defined indices
-        IndicesOptions skipAliasesIndicesOptions = IndicesOptions.builder()
-            .concreteTargetOptions(IndicesOptions.ConcreteTargetOptions.ALLOW_UNAVAILABLE_TARGETS)
-            .wildcardOptions(
-                IndicesOptions.WildcardOptions.builder()
-                    .allowEmptyExpressions(true)
-                    .matchOpen(true)
-                    .matchClosed(false)
-                    .resolveAliases(false)
-            )
-            .gatekeeperOptions(
-                IndicesOptions.GatekeeperOptions.builder()
-                    .allowAliasToMultipleIndices(true)
-                    .allowClosedIndices(true)
-                    .ignoreThrottled(false)
-                    .allowSelectors(allowSelectors)
-            )
-            .build();
-
+        // ignoreAliases option is set, WildcardExpressionResolver throws error when
+        IndicesOptions skipAliasesIndicesOptions = IndicesOptions.fromOptions(true, true, true, false, true, false, true, false);
         IndexNameExpressionResolver.Context skipAliasesLenientContext = new IndexNameExpressionResolver.Context(
             state,
             skipAliasesIndicesOptions,
             SystemIndexAccessLevel.NONE
         );
-        // when resolveAliases is false, WildcardExpressionResolver throws an error if an empty result is not acceptable
-        IndicesOptions errorOnAliasIndicesOptions = IndicesOptions.builder()
-            .concreteTargetOptions(IndicesOptions.ConcreteTargetOptions.ERROR_WHEN_UNAVAILABLE_TARGETS)
-            .wildcardOptions(
-                IndicesOptions.WildcardOptions.builder()
-                    .allowEmptyExpressions(false)
-                    .matchOpen(true)
-                    .matchClosed(false)
-                    .resolveAliases(false)
-            )
-            .gatekeeperOptions(
-                IndicesOptions.GatekeeperOptions.builder()
-                    .allowAliasToMultipleIndices(true)
-                    .allowClosedIndices(true)
-                    .ignoreThrottled(false)
-                    .allowSelectors(allowSelectors)
-            )
-            .build();
-
+        // ignoreAliases option is set, WildcardExpressionResolver resolves the provided expressions only against the defined indices
+        IndicesOptions errorOnAliasIndicesOptions = IndicesOptions.fromOptions(false, false, true, false, true, false, true, false);
         IndexNameExpressionResolver.Context skipAliasesStrictContext = new IndexNameExpressionResolver.Context(
             state,
             errorOnAliasIndicesOptions,
@@ -841,37 +508,23 @@
         {
             Collection<String> indices = IndexNameExpressionResolver.WildcardExpressionResolver.resolve(
                 indicesAndAliasesContext,
-<<<<<<< HEAD
-                resolvedExpressions(selector, "foo_a*")
-            );
-            assertThat(newHashSet(indices), equalTo(resolvedExpressionsSet(selector, "foo_index", "bar_index")));
-=======
                 Collections.singletonList("foo_a*")
             );
             assertThat(indices, containsInAnyOrder("foo_index", "bar_index"));
->>>>>>> fa4e9508
         }
         {
             Collection<String> indices = IndexNameExpressionResolver.WildcardExpressionResolver.resolve(
                 skipAliasesLenientContext,
-<<<<<<< HEAD
-                resolvedExpressions(selector, "foo_a*")
-=======
                 Collections.singletonList("foo_a*")
->>>>>>> fa4e9508
-            );
-            assertThat(indices, empty());
+            );
+            assertEquals(0, indices.size());
         }
         {
             IndexNotFoundException infe = expectThrows(
                 IndexNotFoundException.class,
                 () -> IndexNameExpressionResolver.WildcardExpressionResolver.resolve(
                     skipAliasesStrictContext,
-<<<<<<< HEAD
-                    resolvedExpressions(selector, "foo_a*")
-=======
                     Collections.singletonList("foo_a*")
->>>>>>> fa4e9508
                 )
             );
             assertEquals("foo_a*", infe.getIndex().getName());
@@ -879,67 +532,37 @@
         {
             Collection<String> indices = IndexNameExpressionResolver.WildcardExpressionResolver.resolve(
                 indicesAndAliasesContext,
-<<<<<<< HEAD
-                resolvedExpressions(selector, "foo*")
-            );
-            assertThat(newHashSet(indices), equalTo(resolvedExpressionsSet(selector, "foo_foo", "foo_index", "bar_index")));
-=======
                 Collections.singletonList("foo*")
             );
             assertThat(indices, containsInAnyOrder("foo_foo", "foo_index", "bar_index"));
->>>>>>> fa4e9508
         }
         {
             Collection<String> indices = IndexNameExpressionResolver.WildcardExpressionResolver.resolve(
                 skipAliasesLenientContext,
-<<<<<<< HEAD
-                resolvedExpressions(selector, "foo*")
-            );
-            assertThat(newHashSet(indices), equalTo(resolvedExpressionsSet(selector, "foo_foo", "foo_index")));
-=======
                 Collections.singletonList("foo*")
             );
             assertThat(indices, containsInAnyOrder("foo_foo", "foo_index"));
->>>>>>> fa4e9508
         }
         {
             Collection<String> indices = IndexNameExpressionResolver.WildcardExpressionResolver.resolve(
                 skipAliasesStrictContext,
-<<<<<<< HEAD
-                resolvedExpressions(selector, "foo*")
-            );
-            assertThat(newHashSet(indices), equalTo(resolvedExpressionsSet(selector, "foo_foo", "foo_index")));
-=======
                 Collections.singletonList("foo*")
             );
             assertThat(indices, containsInAnyOrder("foo_foo", "foo_index"));
->>>>>>> fa4e9508
         }
         {
             Collection<String> indices = IndexNameExpressionResolver.WildcardExpressionResolver.resolve(
                 indicesAndAliasesContext,
-<<<<<<< HEAD
-                resolvedExpressions(selector, "foo_alias")
-            );
-            assertThat(newHashSet(indices), equalTo(resolvedExpressionsSet(selector, "foo_alias")));
-=======
                 Collections.singletonList("foo_alias")
             );
             assertThat(indices, containsInAnyOrder("foo_alias"));
->>>>>>> fa4e9508
         }
         {
             Collection<String> indices = IndexNameExpressionResolver.WildcardExpressionResolver.resolve(
                 skipAliasesLenientContext,
-<<<<<<< HEAD
-                resolvedExpressions(selector, "foo_alias")
-            );
-            assertThat(newHashSet(indices), equalTo(resolvedExpressionsSet(selector, "foo_alias")));
-=======
                 Collections.singletonList("foo_alias")
             );
             assertThat(indices, containsInAnyOrder("foo_alias"));
->>>>>>> fa4e9508
         }
         {
             IllegalArgumentException iae = expectThrows(
@@ -951,17 +574,7 @@
                 iae.getMessage()
             );
         }
-        IndicesOptions noExpandNoAliasesIndicesOptions = IndicesOptions.builder()
-            .concreteTargetOptions(IndicesOptions.ConcreteTargetOptions.ALLOW_UNAVAILABLE_TARGETS)
-            .wildcardOptions(IndicesOptions.WildcardOptions.builder().allowEmptyExpressions(false).matchNone().resolveAliases(false))
-            .gatekeeperOptions(
-                IndicesOptions.GatekeeperOptions.builder()
-                    .allowAliasToMultipleIndices(true)
-                    .allowClosedIndices(true)
-                    .ignoreThrottled(false)
-                    .allowSelectors(allowSelectors)
-            )
-            .build();
+        IndicesOptions noExpandNoAliasesIndicesOptions = IndicesOptions.fromOptions(true, false, false, false, true, false, true, false);
         IndexNameExpressionResolver.Context noExpandNoAliasesContext = new IndexNameExpressionResolver.Context(
             state,
             noExpandNoAliasesIndicesOptions,
@@ -970,27 +583,20 @@
         {
             Collection<String> indices = IndexNameExpressionResolver.WildcardExpressionResolver.resolve(
                 noExpandNoAliasesContext,
-<<<<<<< HEAD
-                resolvedExpressions(selector, "foo_alias")
-            );
-            assertThat(newHashSet(indices), equalTo(resolvedExpressionsSet(selector, "foo_alias")));
-=======
                 List.of("foo_alias")
             );
             assertThat(indices, containsInAnyOrder("foo_alias"));
->>>>>>> fa4e9508
-        }
-        IndicesOptions strictNoExpandNoAliasesIndicesOptions = IndicesOptions.builder()
-            .concreteTargetOptions(IndicesOptions.ConcreteTargetOptions.ERROR_WHEN_UNAVAILABLE_TARGETS)
-            .wildcardOptions(IndicesOptions.WildcardOptions.builder().allowEmptyExpressions(true).matchNone().resolveAliases(false))
-            .gatekeeperOptions(
-                IndicesOptions.GatekeeperOptions.builder()
-                    .allowAliasToMultipleIndices(true)
-                    .allowClosedIndices(true)
-                    .ignoreThrottled(false)
-                    .allowSelectors(allowSelectors)
-            )
-            .build();
+        }
+        IndicesOptions strictNoExpandNoAliasesIndicesOptions = IndicesOptions.fromOptions(
+            false,
+            true,
+            false,
+            false,
+            true,
+            false,
+            true,
+            false
+        );
         IndexNameExpressionResolver.Context strictNoExpandNoAliasesContext = new IndexNameExpressionResolver.Context(
             state,
             strictNoExpandNoAliasesIndicesOptions,
@@ -1013,8 +619,6 @@
         long epochMillis = randomLongBetween(1580536800000L, 1583042400000L);
         IndexMetadata firstBackingIndexMetadata = createBackingIndex(dataStreamName, 1, epochMillis).build();
         IndexMetadata secondBackingIndexMetadata = createBackingIndex(dataStreamName, 2, epochMillis).build();
-        IndexMetadata firstFailureIndexMetadata = createFailureStore(dataStreamName, 1, epochMillis).build();
-        IndexMetadata secondFailureIndexMetadata = createFailureStore(dataStreamName, 2, epochMillis).build();
 
         Metadata.Builder mdBuilder = Metadata.builder()
             .put(indexBuilder("foo_foo").state(State.OPEN))
@@ -1023,40 +627,26 @@
             .put(indexBuilder("bar_index").state(State.OPEN).putAlias(AliasMetadata.builder("foo_alias")))
             .put(firstBackingIndexMetadata, true)
             .put(secondBackingIndexMetadata, true)
-            .put(firstFailureIndexMetadata, true)
-            .put(secondFailureIndexMetadata, true)
             .put(
                 DataStreamTestHelper.newInstance(
                     dataStreamName,
-                    List.of(firstBackingIndexMetadata.getIndex(), secondBackingIndexMetadata.getIndex()),
-                    List.of(firstFailureIndexMetadata.getIndex(), secondFailureIndexMetadata.getIndex())
+                    List.of(firstBackingIndexMetadata.getIndex(), secondBackingIndexMetadata.getIndex())
                 )
             );
 
         ClusterState state = ClusterState.builder(new ClusterName("_name")).metadata(mdBuilder).build();
 
-        boolean allowSelectors = randomBoolean();
-        IndexComponentSelector selector = allowSelectors ? IndexComponentSelector.DATA : null;
-
-        {
-            IndicesOptions indicesAndAliasesOptions = IndicesOptions.builder()
-                .concreteTargetOptions(new IndicesOptions.ConcreteTargetOptions(randomBoolean()))
-                .wildcardOptions(
-                    IndicesOptions.WildcardOptions.builder()
-                        .allowEmptyExpressions(randomBoolean())
-                        .matchOpen(true)
-                        .matchClosed(false)
-                        .resolveAliases(true)
-                )
-                .gatekeeperOptions(
-                    IndicesOptions.GatekeeperOptions.builder()
-                        .allowAliasToMultipleIndices(true)
-                        .allowClosedIndices(true)
-                        .ignoreThrottled(false)
-                        .allowSelectors(allowSelectors)
-                )
-                .build();
-
+        {
+            IndicesOptions indicesAndAliasesOptions = IndicesOptions.fromOptions(
+                randomBoolean(),
+                randomBoolean(),
+                true,
+                false,
+                true,
+                false,
+                false,
+                false
+            );
             IndexNameExpressionResolver.Context indicesAndAliasesContext = new IndexNameExpressionResolver.Context(
                 state,
                 indicesAndAliasesOptions,
@@ -1066,48 +656,29 @@
             // data streams are not included but expression matches the data stream
             Collection<String> indices = IndexNameExpressionResolver.WildcardExpressionResolver.resolve(
                 indicesAndAliasesContext,
-<<<<<<< HEAD
-                resolvedExpressions(selector, "foo_*")
-            );
-            assertThat(newHashSet(indices), equalTo(resolvedExpressionsSet(selector, "foo_index", "foo_foo", "bar_index")));
-=======
                 Collections.singletonList("foo_*")
             );
             assertThat(indices, containsInAnyOrder("foo_index", "foo_foo", "bar_index"));
->>>>>>> fa4e9508
 
             // data streams are not included and expression doesn't match the data steram
             indices = IndexNameExpressionResolver.WildcardExpressionResolver.resolve(
                 indicesAndAliasesContext,
-<<<<<<< HEAD
-                resolvedExpressions(selector, "bar_*")
-            );
-            assertThat(newHashSet(indices), equalTo(resolvedExpressionsSet(selector, "bar_bar", "bar_index")));
-=======
                 Collections.singletonList("bar_*")
             );
             assertThat(indices, containsInAnyOrder("bar_bar", "bar_index"));
->>>>>>> fa4e9508
-        }
-
-        {
-            IndicesOptions indicesAndAliasesOptions = IndicesOptions.builder()
-                .concreteTargetOptions(new IndicesOptions.ConcreteTargetOptions(randomBoolean()))
-                .wildcardOptions(
-                    IndicesOptions.WildcardOptions.builder()
-                        .allowEmptyExpressions(randomBoolean())
-                        .matchOpen(true)
-                        .matchClosed(false)
-                        .resolveAliases(true)
-                )
-                .gatekeeperOptions(
-                    IndicesOptions.GatekeeperOptions.builder()
-                        .allowAliasToMultipleIndices(true)
-                        .allowClosedIndices(true)
-                        .ignoreThrottled(false)
-                        .allowSelectors(allowSelectors)
-                )
-                .build();
+        }
+
+        {
+            IndicesOptions indicesAndAliasesOptions = IndicesOptions.fromOptions(
+                randomBoolean(),
+                randomBoolean(),
+                true,
+                false,
+                true,
+                false,
+                false,
+                false
+            );
             IndexNameExpressionResolver.Context indicesAliasesAndDataStreamsContext = new IndexNameExpressionResolver.Context(
                 state,
                 indicesAndAliasesOptions,
@@ -1122,21 +693,6 @@
             // data stream's corresponding backing indices are resolved
             Collection<String> indices = IndexNameExpressionResolver.WildcardExpressionResolver.resolve(
                 indicesAliasesAndDataStreamsContext,
-<<<<<<< HEAD
-                resolvedExpressions(selector, "foo_*")
-            );
-            assertThat(
-                newHashSet(indices),
-                equalTo(
-                    resolvedExpressionsSet(
-                        selector,
-                        "foo_index",
-                        "bar_index",
-                        "foo_foo",
-                        DataStream.getDefaultBackingIndexName("foo_logs", 1, epochMillis),
-                        DataStream.getDefaultBackingIndexName("foo_logs", 2, epochMillis)
-                    )
-=======
                 Collections.singletonList("foo_*")
             );
             assertThat(
@@ -1147,29 +703,12 @@
                     "foo_foo",
                     DataStream.getDefaultBackingIndexName("foo_logs", 1, epochMillis),
                     DataStream.getDefaultBackingIndexName("foo_logs", 2, epochMillis)
->>>>>>> fa4e9508
                 )
             );
 
             // include all wildcard adds the data stream's backing indices
             indices = IndexNameExpressionResolver.WildcardExpressionResolver.resolve(
                 indicesAliasesAndDataStreamsContext,
-<<<<<<< HEAD
-                resolvedExpressions(selector, "*")
-            );
-            assertThat(
-                newHashSet(indices),
-                equalTo(
-                    resolvedExpressionsSet(
-                        selector,
-                        "foo_index",
-                        "bar_index",
-                        "foo_foo",
-                        "bar_bar",
-                        DataStream.getDefaultBackingIndexName("foo_logs", 1, epochMillis),
-                        DataStream.getDefaultBackingIndexName("foo_logs", 2, epochMillis)
-                    )
-=======
                 Collections.singletonList("*")
             );
             assertThat(
@@ -1181,30 +720,22 @@
                     "bar_bar",
                     DataStream.getDefaultBackingIndexName("foo_logs", 1, epochMillis),
                     DataStream.getDefaultBackingIndexName("foo_logs", 2, epochMillis)
->>>>>>> fa4e9508
                 )
             );
         }
 
         {
-            IndicesOptions indicesAliasesAndExpandHiddenOptions = IndicesOptions.builder()
-                .concreteTargetOptions(new IndicesOptions.ConcreteTargetOptions(randomBoolean()))
-                .wildcardOptions(
-                    IndicesOptions.WildcardOptions.builder()
-                        .allowEmptyExpressions(randomBoolean())
-                        .matchOpen(true)
-                        .matchClosed(false)
-                        .includeHidden(true)
-                        .resolveAliases(true)
-                )
-                .gatekeeperOptions(
-                    IndicesOptions.GatekeeperOptions.builder()
-                        .allowAliasToMultipleIndices(true)
-                        .allowClosedIndices(true)
-                        .ignoreThrottled(false)
-                        .allowSelectors(true)
-                )
-                .build();
+            IndicesOptions indicesAliasesAndExpandHiddenOptions = IndicesOptions.fromOptions(
+                randomBoolean(),
+                randomBoolean(),
+                true,
+                false,
+                true,
+                true,
+                false,
+                false,
+                false
+            );
             IndexNameExpressionResolver.Context indicesAliasesDataStreamsAndHiddenIndices = new IndexNameExpressionResolver.Context(
                 state,
                 indicesAliasesAndExpandHiddenOptions,
@@ -1217,23 +748,6 @@
             );
 
             // data stream's corresponding backing indices are resolved
-<<<<<<< HEAD
-            Collection<ResolvedExpression> backingIndices = IndexNameExpressionResolver.WildcardExpressionResolver.resolve(
-                indicesAliasesDataStreamsAndHiddenIndices,
-                resolvedExpressions(IndexComponentSelector.DATA, "foo_*")
-            );
-            assertThat(
-                newHashSet(backingIndices),
-                equalTo(
-                    resolvedExpressionsSet(
-                        IndexComponentSelector.DATA,
-                        "foo_index",
-                        "bar_index",
-                        "foo_foo",
-                        DataStream.getDefaultBackingIndexName("foo_logs", 1, epochMillis),
-                        DataStream.getDefaultBackingIndexName("foo_logs", 2, epochMillis)
-                    )
-=======
             Collection<String> indices = IndexNameExpressionResolver.WildcardExpressionResolver.resolve(
                 indicesAliasesDataStreamsAndHiddenIndices,
                 Collections.singletonList("foo_*")
@@ -1246,46 +760,12 @@
                     "foo_foo",
                     DataStream.getDefaultBackingIndexName("foo_logs", 1, epochMillis),
                     DataStream.getDefaultBackingIndexName("foo_logs", 2, epochMillis)
->>>>>>> fa4e9508
                 )
             );
 
-            // data stream's corresponding backing indices are resolved
-            Collection<ResolvedExpression> allIndices = IndexNameExpressionResolver.WildcardExpressionResolver.resolve(
+            // include all wildcard adds the data stream's backing indices
+            indices = IndexNameExpressionResolver.WildcardExpressionResolver.resolve(
                 indicesAliasesDataStreamsAndHiddenIndices,
-<<<<<<< HEAD
-                resolvedExpressions(IndexComponentSelector.ALL_APPLICABLE, "foo_*")
-            );
-            assertThat(
-                newHashSet(allIndices),
-                equalTo(
-                    resolvedExpressionsSet(
-                        IndexComponentSelector.DATA,
-                        "foo_index",
-                        "bar_index",
-                        "foo_foo",
-                        DataStream.getDefaultBackingIndexName("foo_logs", 1, epochMillis),
-                        DataStream.getDefaultBackingIndexName("foo_logs", 2, epochMillis),
-                        DataStream.getDefaultFailureStoreName("foo_logs", 1, epochMillis),
-                        DataStream.getDefaultFailureStoreName("foo_logs", 2, epochMillis)
-                    )
-                )
-            );
-
-            // data stream's corresponding backing indices are resolved
-            Collection<ResolvedExpression> failureIndices = IndexNameExpressionResolver.WildcardExpressionResolver.resolve(
-                indicesAliasesDataStreamsAndHiddenIndices,
-                resolvedExpressions(IndexComponentSelector.FAILURES, "foo_*")
-            );
-            assertThat(
-                newHashSet(failureIndices),
-                equalTo(
-                    resolvedExpressionsSet(
-                        IndexComponentSelector.DATA,
-                        DataStream.getDefaultFailureStoreName("foo_logs", 1, epochMillis),
-                        DataStream.getDefaultFailureStoreName("foo_logs", 2, epochMillis)
-                    )
-=======
                 Collections.singletonList("*")
             );
             assertThat(
@@ -1297,7 +777,6 @@
                     "bar_bar",
                     DataStream.getDefaultBackingIndexName("foo_logs", 1, epochMillis),
                     DataStream.getDefaultBackingIndexName("foo_logs", 2, epochMillis)
->>>>>>> fa4e9508
                 )
             );
         }
@@ -1311,80 +790,24 @@
             .put(indexBuilder("bar_index").state(State.OPEN).putAlias(AliasMetadata.builder("foo_alias")));
         ClusterState state = ClusterState.builder(new ClusterName("_name")).metadata(mdBuilder).build();
 
-        boolean allowSelectors = randomBoolean();
-        IndexComponentSelector selector = allowSelectors ? IndexComponentSelector.DATA : null;
-
-        // when resolveAliases is true, WildcardExpressionResolver resolves the provided
+        // when ignoreAliases option is not set, WildcardExpressionResolver resolves the provided
         // expressions against the defined indices and aliases
-        IndicesOptions indicesAndAliasesOptions = IndicesOptions.builder()
-            .concreteTargetOptions(new IndicesOptions.ConcreteTargetOptions(randomBoolean()))
-            .wildcardOptions(
-                IndicesOptions.WildcardOptions.builder()
-                    .allowEmptyExpressions(randomBoolean())
-                    .matchOpen(true)
-                    .matchClosed(false)
-                    .resolveAliases(true)
-            )
-            .gatekeeperOptions(
-                IndicesOptions.GatekeeperOptions.builder()
-                    .allowAliasToMultipleIndices(true)
-                    .allowClosedIndices(true)
-                    .ignoreThrottled(false)
-                    .allowSelectors(allowSelectors)
-            )
-            .build();
-
+        IndicesOptions indicesAndAliasesOptions = IndicesOptions.fromOptions(false, false, true, false, true, false, false, false);
         IndexNameExpressionResolver.Context indicesAndAliasesContext = new IndexNameExpressionResolver.Context(
             state,
             indicesAndAliasesOptions,
             SystemIndexAccessLevel.NONE
         );
 
-        // when resolveAliases is false, WildcardExpressionResolver throws an error if an empty result is not acceptable
-        IndicesOptions onlyIndicesOptions = IndicesOptions.builder()
-            .concreteTargetOptions(IndicesOptions.ConcreteTargetOptions.ERROR_WHEN_UNAVAILABLE_TARGETS)
-            .wildcardOptions(
-                IndicesOptions.WildcardOptions.builder()
-                    .allowEmptyExpressions(false)
-                    .matchOpen(true)
-                    .matchClosed(false)
-                    .resolveAliases(false)
-            )
-            .gatekeeperOptions(
-                IndicesOptions.GatekeeperOptions.builder()
-                    .allowAliasToMultipleIndices(true)
-                    .allowClosedIndices(true)
-                    .ignoreThrottled(false)
-                    .allowSelectors(allowSelectors)
-            )
-            .build();
+        // ignoreAliases option is set, WildcardExpressionResolver resolves the provided expressions
+        // only against the defined indices
+        IndicesOptions onlyIndicesOptions = IndicesOptions.fromOptions(false, false, true, false, true, false, true, false);
         IndexNameExpressionResolver.Context onlyIndicesContext = new IndexNameExpressionResolver.Context(
             state,
             onlyIndicesOptions,
             SystemIndexAccessLevel.NONE
         );
 
-<<<<<<< HEAD
-        Collection<ResolvedExpression> matches = IndexNameExpressionResolver.WildcardExpressionResolver.resolve(
-            indicesAndAliasesContext,
-            resolvedExpressions(selector, "*")
-        );
-        assertThat(newHashSet(matches), equalTo(resolvedExpressionsSet(selector, "bar_bar", "foo_foo", "foo_index", "bar_index")));
-        matches = IndexNameExpressionResolver.WildcardExpressionResolver.resolve(onlyIndicesContext, resolvedExpressions(selector, "*"));
-        assertThat(newHashSet(matches), equalTo(resolvedExpressionsSet(selector, "bar_bar", "foo_foo", "foo_index", "bar_index")));
-        matches = IndexNameExpressionResolver.WildcardExpressionResolver.resolve(
-            indicesAndAliasesContext,
-            resolvedExpressions(selector, "foo*")
-        );
-        assertThat(newHashSet(matches), equalTo(resolvedExpressionsSet(selector, "foo_foo", "foo_index", "bar_index")));
-        matches = IndexNameExpressionResolver.WildcardExpressionResolver.resolve(onlyIndicesContext, resolvedExpressions(selector, "foo*"));
-        assertThat(newHashSet(matches), equalTo(resolvedExpressionsSet(selector, "foo_foo", "foo_index")));
-        matches = IndexNameExpressionResolver.WildcardExpressionResolver.resolve(
-            indicesAndAliasesContext,
-            resolvedExpressions(selector, "foo_alias")
-        );
-        assertThat(newHashSet(matches), equalTo(resolvedExpressionsSet(selector, "foo_alias")));
-=======
         Collection<String> matches = IndexNameExpressionResolver.WildcardExpressionResolver.resolve(indicesAndAliasesContext, List.of("*"));
         assertThat(matches, containsInAnyOrder("bar_bar", "foo_foo", "foo_index", "bar_index"));
         matches = IndexNameExpressionResolver.WildcardExpressionResolver.resolve(onlyIndicesContext, List.of("*"));
@@ -1395,7 +818,6 @@
         assertThat(matches, containsInAnyOrder("foo_foo", "foo_index"));
         matches = IndexNameExpressionResolver.WildcardExpressionResolver.resolve(indicesAndAliasesContext, List.of("foo_alias"));
         assertThat(matches, containsInAnyOrder("foo_alias"));
->>>>>>> fa4e9508
         IllegalArgumentException iae = expectThrows(
             IllegalArgumentException.class,
             () -> IndexNameExpressionResolver.resolveExpressions(onlyIndicesContext, "foo_alias")
@@ -1415,21 +837,10 @@
         return indexBuilder(index, false);
     }
 
-    private static void assertWildcardResolvesToEmpty(
-        IndexNameExpressionResolver.Context context,
-        String wildcardExpression,
-        IndexComponentSelector selector
-    ) {
+    private static void assertWildcardResolvesToEmpty(IndexNameExpressionResolver.Context context, String wildcardExpression) {
         IndexNotFoundException infe = expectThrows(
             IndexNotFoundException.class,
-<<<<<<< HEAD
-            () -> IndexNameExpressionResolver.WildcardExpressionResolver.resolve(
-                context,
-                List.of(new ResolvedExpression(wildcardExpression, selector))
-            )
-=======
             () -> IndexNameExpressionResolver.WildcardExpressionResolver.resolve(context, List.of(wildcardExpression))
->>>>>>> fa4e9508
         );
         assertEquals(wildcardExpression, infe.getIndex().getName());
     }

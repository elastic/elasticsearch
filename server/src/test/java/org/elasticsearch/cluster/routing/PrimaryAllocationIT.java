package org.elasticsearch.cluster.routing;

/*
 * Licensed to Elasticsearch under one or more contributor
 * license agreements. See the NOTICE file distributed with
 * this work for additional information regarding copyright
 * ownership. Elasticsearch licenses this file to you under
 * the Apache License, Version 2.0 (the "License"); you may
 * not use this file except in compliance with the License.
 * You may obtain a copy of the License at
 *
 *    http://www.apache.org/licenses/LICENSE-2.0
 *
 * Unless required by applicable law or agreed to in writing,
 * software distributed under the License is distributed on an
 * "AS IS" BASIS, WITHOUT WARRANTIES OR CONDITIONS OF ANY
 * KIND, either express or implied.  See the License for the
 * specific language governing permissions and limitations
 * under the License.
 */

import com.carrotsearch.hppc.cursors.IntObjectCursor;
import org.elasticsearch.action.admin.cluster.reroute.ClusterRerouteRequestBuilder;
import org.elasticsearch.action.admin.indices.shards.IndicesShardStoresResponse;
import org.elasticsearch.action.index.IndexResponse;
import org.elasticsearch.action.support.ActiveShardCount;
import org.elasticsearch.cluster.ClusterState;
import org.elasticsearch.cluster.ClusterStateListener;
import org.elasticsearch.cluster.metadata.IndexMetaData;
import org.elasticsearch.cluster.routing.allocation.command.AllocateEmptyPrimaryAllocationCommand;
import org.elasticsearch.cluster.routing.allocation.command.AllocateStalePrimaryAllocationCommand;
import org.elasticsearch.cluster.service.ClusterService;
import org.elasticsearch.common.collect.ImmutableOpenIntMap;
import org.elasticsearch.common.settings.Settings;
import org.elasticsearch.common.util.set.Sets;
import org.elasticsearch.gateway.GatewayAllocator;
<<<<<<< HEAD
=======
import org.elasticsearch.index.engine.Engine;
import org.elasticsearch.index.engine.EngineTestCase;
>>>>>>> 0c7f6570
import org.elasticsearch.index.shard.IndexShard;
import org.elasticsearch.index.shard.IndexShardTestCase;
import org.elasticsearch.index.shard.ShardId;
import org.elasticsearch.indices.IndicesService;
import org.elasticsearch.plugins.Plugin;
import org.elasticsearch.test.ESIntegTestCase;
import org.elasticsearch.test.InternalTestCluster;
import org.elasticsearch.test.discovery.TestZenDiscovery;
import org.elasticsearch.test.disruption.NetworkDisruption;
import org.elasticsearch.test.disruption.NetworkDisruption.NetworkDisconnect;
import org.elasticsearch.test.disruption.NetworkDisruption.TwoPartitions;
import org.elasticsearch.test.junit.annotations.TestLogging;
import org.elasticsearch.test.transport.MockTransportService;

import java.util.Arrays;
import java.util.Collection;
import java.util.Collections;
import java.util.HashSet;
import java.util.List;
import java.util.Set;
<<<<<<< HEAD
import java.util.concurrent.ExecutionException;
import java.util.concurrent.TimeUnit;
=======
import java.util.concurrent.CountDownLatch;
import java.util.concurrent.ExecutionException;
import java.util.concurrent.TimeUnit;
import java.util.stream.Collectors;
>>>>>>> 0c7f6570

import static org.elasticsearch.cluster.metadata.IndexMetaData.SETTING_NUMBER_OF_REPLICAS;
import static org.elasticsearch.cluster.metadata.IndexMetaData.SETTING_NUMBER_OF_SHARDS;
import static org.elasticsearch.common.xcontent.XContentFactory.jsonBuilder;
import static org.elasticsearch.index.query.QueryBuilders.matchAllQuery;
import static org.elasticsearch.test.hamcrest.ElasticsearchAssertions.assertAcked;
import static org.elasticsearch.test.hamcrest.ElasticsearchAssertions.assertHitCount;
import static org.hamcrest.Matchers.empty;
import static org.hamcrest.Matchers.equalTo;
<<<<<<< HEAD
=======
import static org.hamcrest.Matchers.everyItem;
>>>>>>> 0c7f6570
import static org.hamcrest.Matchers.hasSize;
import static org.hamcrest.Matchers.isIn;
import static org.hamcrest.Matchers.not;

@ESIntegTestCase.ClusterScope(scope = ESIntegTestCase.Scope.TEST, numDataNodes = 0)
public class PrimaryAllocationIT extends ESIntegTestCase {

    @Override
    protected Collection<Class<? extends Plugin>> nodePlugins() {
        // disruption tests need MockTransportService
        return Arrays.asList(MockTransportService.TestPlugin.class);
    }

    @Override
    protected Settings nodeSettings(int nodeOrdinal) {
        return Settings.builder().put(super.nodeSettings(nodeOrdinal))
            .put(TestZenDiscovery.USE_MOCK_PINGS.getKey(), false).build();
    }

    private void createStaleReplicaScenario(String master) throws Exception {
        client().prepareIndex("test", "type1").setSource(jsonBuilder()
            .startObject().field("field", "value1").endObject()).get();
        refresh();
        ClusterState state = client().admin().cluster().prepareState().all().get().getState();
        List<ShardRouting> shards = state.routingTable().allShards("test");
        assertThat(shards.size(), equalTo(2));

        final String primaryNode;
        final String replicaNode;
        if (shards.get(0).primary()) {
            primaryNode = state.getRoutingNodes().node(shards.get(0).currentNodeId()).node().getName();
            replicaNode = state.getRoutingNodes().node(shards.get(1).currentNodeId()).node().getName();
        } else {
            primaryNode = state.getRoutingNodes().node(shards.get(1).currentNodeId()).node().getName();
            replicaNode = state.getRoutingNodes().node(shards.get(0).currentNodeId()).node().getName();
        }

        NetworkDisruption partition = new NetworkDisruption(
            new TwoPartitions(Sets.newHashSet(master, replicaNode), Collections.singleton(primaryNode)),
            new NetworkDisconnect());
        internalCluster().setDisruptionScheme(partition);
        logger.info("--> partitioning node with primary shard from rest of cluster");
        partition.startDisrupting();

        ensureStableCluster(2, master);

        logger.info("--> index a document into previous replica shard (that is now primary)");
        client(replicaNode).prepareIndex("test", "type1").setSource(jsonBuilder()
            .startObject().field("field", "value1").endObject()).get();

        logger.info("--> shut down node that has new acknowledged document");
        internalCluster().stopRandomNode(InternalTestCluster.nameFilter(replicaNode));

        ensureStableCluster(1, master);

        partition.stopDisrupting();

        logger.info("--> waiting for node with old primary shard to rejoin the cluster");
        ensureStableCluster(2, master);

        logger.info("--> check that old primary shard does not get promoted to primary again");
        // kick reroute and wait for all shard states to be fetched
        client(master).admin().cluster().prepareReroute().get();
        assertBusy(() -> assertThat(internalCluster().getInstance(GatewayAllocator.class, master).getNumberOfInFlightFetch(),
            equalTo(0)));
        // kick reroute a second time and check that all shards are unassigned
        assertThat(client(master).admin().cluster().prepareReroute().get().getState().getRoutingNodes().unassigned().size(),
            equalTo(2));
    }

    public void testDoNotAllowStaleReplicasToBePromotedToPrimary() throws Exception {
        logger.info("--> starting 3 nodes, 1 master, 2 data");
        String master = internalCluster().startMasterOnlyNode(Settings.EMPTY);
        internalCluster().startDataOnlyNodes(2);
        assertAcked(client().admin().indices().prepareCreate("test")
            .setSettings(Settings.builder().put("index.number_of_shards", 1)
                .put("index.number_of_replicas", 1)).get());
        ensureGreen();
        createStaleReplicaScenario(master);

        logger.info("--> starting node that reuses data folder with the up-to-date primary shard");
        internalCluster().startDataOnlyNode(Settings.EMPTY);

        logger.info("--> check that the up-to-date primary shard gets promoted and that documents are available");
        ensureYellow("test");
        assertHitCount(client().prepareSearch().setSize(0).setQuery(matchAllQuery()).get(), 2L);
    }

    public void testFailedAllocationOfStalePrimaryToDataNodeWithNoData() throws Exception {
        String dataNodeWithShardCopy = internalCluster().startNode();

        logger.info("--> create single shard index");
        assertAcked(client().admin().indices().prepareCreate("test").setSettings(Settings.builder()
            .put("index.number_of_shards", 1).put("index.number_of_replicas", 0)).get());
        ensureGreen("test");

        String dataNodeWithNoShardCopy = internalCluster().startNode();
        ensureStableCluster(2);

        internalCluster().stopRandomNode(InternalTestCluster.nameFilter(dataNodeWithShardCopy));
        ensureStableCluster(1);
        assertThat(client().admin().cluster().prepareState().get().getState().getRoutingTable().index("test")
            .getShards().get(0).primaryShard().unassignedInfo().getReason(), equalTo(UnassignedInfo.Reason.NODE_LEFT));

        logger.info("--> force allocation of stale copy to node that does not have shard copy");
        client().admin().cluster().prepareReroute().add(new AllocateStalePrimaryAllocationCommand("test", 0,
            dataNodeWithNoShardCopy, true)).get();

        logger.info("--> wait until shard is failed and becomes unassigned again");
        assertBusy(() ->
            assertTrue(client().admin().cluster().prepareState().get().getState().toString(),
                client().admin().cluster().prepareState().get().getState().getRoutingTable().index("test").allPrimaryShardsUnassigned()));
        assertThat(client().admin().cluster().prepareState().get().getState().getRoutingTable().index("test")
            .getShards().get(0).primaryShard().unassignedInfo().getReason(), equalTo(UnassignedInfo.Reason.ALLOCATION_FAILED));
    }

    public void testForceStaleReplicaToBePromotedToPrimary() throws Exception {
        logger.info("--> starting 3 nodes, 1 master, 2 data");
        String master = internalCluster().startMasterOnlyNode(Settings.EMPTY);
        internalCluster().startDataOnlyNodes(2);
        assertAcked(client().admin().indices().prepareCreate("test")
            .setSettings(Settings.builder().put("index.number_of_shards", 1)
                .put("index.number_of_replicas", 1)).get());
        ensureGreen();
        Set<String> historyUUIDs = Arrays.stream(client().admin().indices().prepareStats("test").clear().get().getShards())
            .map(shard -> shard.getCommitStats().getUserData().get(Engine.HISTORY_UUID_KEY)).collect(Collectors.toSet());
        createStaleReplicaScenario(master);

        boolean useStaleReplica = randomBoolean(); // if true, use stale replica, otherwise a completely empty copy
        logger.info("--> explicitly promote old primary shard");
        final String idxName = "test";
        ImmutableOpenIntMap<List<IndicesShardStoresResponse.StoreStatus>> storeStatuses = client().admin().indices()
            .prepareShardStores(idxName).get().getStoreStatuses().get(idxName);
        ClusterRerouteRequestBuilder rerouteBuilder = client().admin().cluster().prepareReroute();
        for (IntObjectCursor<List<IndicesShardStoresResponse.StoreStatus>> shardStoreStatuses : storeStatuses) {
            int shardId = shardStoreStatuses.key;
            IndicesShardStoresResponse.StoreStatus storeStatus = randomFrom(shardStoreStatuses.value);
            logger.info("--> adding allocation command for shard {}", shardId);
            // force allocation based on node id
            if (useStaleReplica) {
                rerouteBuilder.add(new AllocateStalePrimaryAllocationCommand(idxName, shardId, storeStatus.getNode().getId(), true));
            } else {
                rerouteBuilder.add(new AllocateEmptyPrimaryAllocationCommand(idxName, shardId, storeStatus.getNode().getId(), true));
            }
        }

        final Set<String> expectedAllocationIds = useStaleReplica
            ? Collections.singleton(RecoverySource.ExistingStoreRecoverySource.FORCED_ALLOCATION_ID)
            : Collections.emptySet();

        final CountDownLatch clusterStateChangeLatch = new CountDownLatch(1);
        final ClusterStateListener clusterStateListener = event -> {
            final Set<String> allocationIds = event.state().metaData().index(idxName).inSyncAllocationIds(0);
            if (expectedAllocationIds.equals(allocationIds)) {
                clusterStateChangeLatch.countDown();
            }
            logger.info("expected allocation ids: {} actual allocation ids: {}", expectedAllocationIds, allocationIds);
        };
        final ClusterService clusterService = internalCluster().getInstance(ClusterService.class, master);
        clusterService.addListener(clusterStateListener);

        rerouteBuilder.get();

        assertTrue(clusterStateChangeLatch.await(30, TimeUnit.SECONDS));
        clusterService.removeListener(clusterStateListener);

        logger.info("--> check that the stale primary shard gets allocated and that documents are available");
        ensureYellow(idxName);

        if (useStaleReplica == false) {
            // When invoking AllocateEmptyPrimaryAllocationCommand, due to the UnassignedInfo.Reason being changed to INDEX_CREATION,
            // its possible that the shard has not completed initialization, even though the cluster health is yellow, so the
            // search can throw an "all shards failed" exception.  We will wait until the shard initialization has completed before
            // verifying the search hit count.
            assertBusy(() -> assertTrue(client().admin().cluster().prepareState().get()
                                            .getState().routingTable().index(idxName).allPrimaryShardsActive()));
        }
        assertHitCount(client().prepareSearch(idxName).setSize(0).setQuery(matchAllQuery()).get(), useStaleReplica ? 1L : 0L);

        // allocation id of old primary was cleaned from the in-sync set
        final ClusterState state = client().admin().cluster().prepareState().get().getState();

        assertEquals(Collections.singleton(state.routingTable().index(idxName).shard(0).primary.allocationId().getId()),
            state.metaData().index(idxName).inSyncAllocationIds(0));

        Set<String> newHistoryUUIds = Arrays.stream(client().admin().indices().prepareStats("test").clear().get().getShards())
            .map(shard -> shard.getCommitStats().getUserData().get(Engine.HISTORY_UUID_KEY)).collect(Collectors.toSet());
        assertThat(newHistoryUUIds, everyItem(not(isIn(historyUUIDs))));
        assertThat(newHistoryUUIds, hasSize(1));
    }

    public void testForcePrimaryShardIfAllocationDecidersSayNoAfterIndexCreation() throws ExecutionException, InterruptedException {
        String node = internalCluster().startNode();
        client().admin().indices().prepareCreate("test").setWaitForActiveShards(ActiveShardCount.NONE).setSettings(Settings.builder()
            .put("index.routing.allocation.exclude._name", node)
            .put("index.number_of_shards", 1).put("index.number_of_replicas", 0)).get();

        assertThat(client().admin().cluster().prepareState().get().getState().getRoutingTable()
            .shardRoutingTable("test", 0).assignedShards(), empty());

        client().admin().cluster().prepareReroute().add(
            new AllocateEmptyPrimaryAllocationCommand("test", 0, node, true)).get();
        ensureGreen("test");
    }

    public void testDoNotRemoveAllocationIdOnNodeLeave() throws Exception {
        internalCluster().startMasterOnlyNode(Settings.EMPTY);
        internalCluster().startDataOnlyNode(Settings.EMPTY);
        assertAcked(client().admin().indices().prepareCreate("test").setSettings(Settings.builder()
            .put("index.number_of_shards", 1).put("index.number_of_replicas", 1)
            .put("index.unassigned.node_left.delayed_timeout", "0ms")).get());
        String replicaNode = internalCluster().startDataOnlyNode(Settings.EMPTY);
        ensureGreen("test");
        internalCluster().stopRandomNode(InternalTestCluster.nameFilter(replicaNode));
        ensureYellow("test");
        assertEquals(2, client().admin().cluster().prepareState().get().getState().metaData().index("test")
            .inSyncAllocationIds(0).size());
        internalCluster().restartRandomDataNode(new InternalTestCluster.RestartCallback() {
            @Override
            public boolean clearData(String nodeName) {
                return true;
            }
        });
        logger.info("--> wait until shard is failed and becomes unassigned again");
        assertBusy(() -> assertTrue(client().admin().cluster().prepareState().get().getState()
            .getRoutingTable().index("test").allPrimaryShardsUnassigned()));
        assertEquals(2, client().admin().cluster().prepareState().get().getState()
            .metaData().index("test").inSyncAllocationIds(0).size());

        logger.info("--> starting node that reuses data folder with the up-to-date shard");
        internalCluster().startDataOnlyNode(Settings.EMPTY);
        ensureGreen("test");
    }

    public void testRemoveAllocationIdOnWriteAfterNodeLeave() throws Exception {
        internalCluster().startMasterOnlyNode(Settings.EMPTY);
        internalCluster().startDataOnlyNode(Settings.EMPTY);
        assertAcked(client().admin().indices().prepareCreate("test").setSettings(Settings.builder()
            .put("index.number_of_shards", 1).put("index.number_of_replicas",
                1).put("index.unassigned.node_left.delayed_timeout", "0ms")).get());
        String replicaNode = internalCluster().startDataOnlyNode(Settings.EMPTY);
        ensureGreen("test");
        internalCluster().stopRandomNode(InternalTestCluster.nameFilter(replicaNode));
        ensureYellow("test");
        assertEquals(2, client().admin().cluster().prepareState().get().getState()
            .metaData().index("test").inSyncAllocationIds(0).size());
        logger.info("--> indexing...");
        client().prepareIndex("test", "type1").setSource(jsonBuilder().startObject()
            .field("field", "value1").endObject()).get();
        assertEquals(1, client().admin().cluster().prepareState().get().getState()
            .metaData().index("test").inSyncAllocationIds(0).size());
        internalCluster().restartRandomDataNode(new InternalTestCluster.RestartCallback() {
            @Override
            public boolean clearData(String nodeName) {
                return true;
            }
        });
        logger.info("--> wait until shard is failed and becomes unassigned again");
        assertBusy(() -> assertTrue(client().admin().cluster().prepareState().get().getState()
            .getRoutingTable().index("test").allPrimaryShardsUnassigned()));
        assertEquals(1, client().admin().cluster().prepareState().get().getState()
            .metaData().index("test").inSyncAllocationIds(0).size());

        logger.info("--> starting node that reuses data folder with the up-to-date shard");
        internalCluster().startDataOnlyNode(Settings.EMPTY);
        assertBusy(() -> assertTrue(client().admin().cluster().prepareState().get().getState()
            .getRoutingTable().index("test").allPrimaryShardsUnassigned()));
    }

    public void testNotWaitForQuorumCopies() throws Exception {
        logger.info("--> starting 3 nodes");
        internalCluster().startNodes(3);
        logger.info("--> creating index with 1 primary and 2 replicas");
        assertAcked(client().admin().indices().prepareCreate("test").setSettings(Settings.builder()
            .put("index.number_of_shards", randomIntBetween(1, 3)).put("index.number_of_replicas", 2)).get());
        ensureGreen("test");
        client().prepareIndex("test", "type1").setSource(jsonBuilder()
            .startObject().field("field", "value1").endObject()).get();
        logger.info("--> removing 2 nodes from cluster");
        internalCluster().stopRandomDataNode();
        internalCluster().stopRandomDataNode();
        internalCluster().fullRestart();
        logger.info("--> checking that index still gets allocated with only 1 shard copy being available");
        ensureYellow("test");
        assertHitCount(client().prepareSearch().setSize(0).setQuery(matchAllQuery()).get(), 1L);
    }

    /**
     * This test ensures that for an unassigned primary shard that has a valid shard copy on at least one node,
     * we will force allocate the primary shard to one of those nodes, even if the allocation deciders all return
     * a NO decision to allocate.
     */
    public void testForceAllocatePrimaryOnNoDecision() throws Exception {
        logger.info("--> starting 1 node");
        final String node = internalCluster().startNode();
        logger.info("--> creating index with 1 primary and 0 replicas");
        final String indexName = "test-idx";
        assertAcked(client().admin().indices()
                        .prepareCreate(indexName)
                        .setSettings(Settings.builder().put(IndexMetaData.INDEX_NUMBER_OF_SHARDS_SETTING.getKey(), 1)
                                         .put(IndexMetaData.INDEX_NUMBER_OF_REPLICAS_SETTING.getKey(), 0))
                        .get());
        logger.info("--> update the settings to prevent allocation to the data node");
        assertTrue(client().admin().indices().prepareUpdateSettings(indexName)
                       .setSettings(Settings.builder().put(IndexMetaData.INDEX_ROUTING_EXCLUDE_GROUP_SETTING.getKey() + "_name", node))
                       .get()
                       .isAcknowledged());
        logger.info("--> full cluster restart");
        internalCluster().fullRestart();
        logger.info("--> checking that the primary shard is force allocated to the data node despite being blocked by the exclude filter");
        ensureGreen(indexName);
        assertEquals(1, client().admin().cluster().prepareState().get().getState()
                            .routingTable().index(indexName).shardsWithState(ShardRoutingState.STARTED).size());
    }

    /**
     * This test asserts that replicas failed to execute resync operations will be failed but not marked as stale.
     */
    @TestLogging("_root:DEBUG, org.elasticsearch.cluster.routing.allocation:TRACE, org.elasticsearch.cluster.action.shard:TRACE," +
        "org.elasticsearch.indices.recovery:TRACE, org.elasticsearch.cluster.routing.allocation.allocator:TRACE")
    public void testPrimaryReplicaResyncFailed() throws Exception {
        String master = internalCluster().startMasterOnlyNode(Settings.EMPTY);
        final int numberOfReplicas = between(2, 3);
        final String oldPrimary = internalCluster().startDataOnlyNode();
        assertAcked(
            prepareCreate("test", Settings.builder().put(indexSettings())
                .put(SETTING_NUMBER_OF_SHARDS, 1)
                .put(SETTING_NUMBER_OF_REPLICAS, numberOfReplicas)));
        final ShardId shardId = new ShardId(clusterService().state().metaData().index("test").getIndex(), 0);
        final Set<String> replicaNodes = new HashSet<>(internalCluster().startDataOnlyNodes(numberOfReplicas));
        ensureGreen();
        assertAcked(
            client(master).admin().cluster().prepareUpdateSettings()
                .setTransientSettings(Settings.builder().put("cluster.routing.allocation.enable", "none")).get());
        logger.info("--> Indexing with gap in seqno to ensure that some operations will be replayed in resync");
        long numDocs = scaledRandomIntBetween(5, 50);
        for (int i = 0; i < numDocs; i++) {
            IndexResponse indexResult = index("test", "doc", Long.toString(i));
            assertThat(indexResult.getShardInfo().getSuccessful(), equalTo(numberOfReplicas + 1));
        }
        final IndexShard oldPrimaryShard = internalCluster().getInstance(IndicesService.class, oldPrimary).getShardOrNull(shardId);
<<<<<<< HEAD
        IndexShardTestCase.getEngine(oldPrimaryShard).getLocalCheckpointTracker().generateSeqNo(); // Make gap in seqno.
=======
        EngineTestCase.generateNewSeqNo(IndexShardTestCase.getEngine(oldPrimaryShard)); // Make gap in seqno.
>>>>>>> 0c7f6570
        long moreDocs = scaledRandomIntBetween(1, 10);
        for (int i = 0; i < moreDocs; i++) {
            IndexResponse indexResult = index("test", "doc", Long.toString(numDocs + i));
            assertThat(indexResult.getShardInfo().getSuccessful(), equalTo(numberOfReplicas + 1));
        }
        final Set<String> replicasSide1 = Sets.newHashSet(randomSubsetOf(between(1, numberOfReplicas - 1), replicaNodes));
        final Set<String> replicasSide2 = Sets.difference(replicaNodes, replicasSide1);
        NetworkDisruption partition = new NetworkDisruption(new TwoPartitions(replicasSide1, replicasSide2), new NetworkDisconnect());
        internalCluster().setDisruptionScheme(partition);
        logger.info("--> isolating some replicas during primary-replica resync");
        partition.startDisrupting();
        internalCluster().stopRandomNode(InternalTestCluster.nameFilter(oldPrimary));
        // Checks that we fails replicas in one side but not mark them as stale.
        assertBusy(() -> {
            ClusterState state = client(master).admin().cluster().prepareState().get().getState();
            final IndexShardRoutingTable shardRoutingTable = state.routingTable().shardRoutingTable(shardId);
            final String newPrimaryNode = state.getRoutingNodes().node(shardRoutingTable.primary.currentNodeId()).node().getName();
            assertThat(newPrimaryNode, not(equalTo(oldPrimary)));
            Set<String> selectedPartition = replicasSide1.contains(newPrimaryNode) ? replicasSide1 : replicasSide2;
            assertThat(shardRoutingTable.activeShards(), hasSize(selectedPartition.size()));
            for (ShardRouting activeShard : shardRoutingTable.activeShards()) {
                assertThat(state.getRoutingNodes().node(activeShard.currentNodeId()).node().getName(), isIn(selectedPartition));
            }
            assertThat(state.metaData().index("test").inSyncAllocationIds(shardId.id()), hasSize(numberOfReplicas + 1));
        }, 1, TimeUnit.MINUTES);
        assertAcked(
            client(master).admin().cluster().prepareUpdateSettings()
                .setTransientSettings(Settings.builder().put("cluster.routing.allocation.enable", "all")).get());
        partition.stopDisrupting();
        partition.ensureHealthy(internalCluster());
        logger.info("--> stop disrupting network and re-enable allocation");
        assertBusy(() -> {
            ClusterState state = client(master).admin().cluster().prepareState().get().getState();
            assertThat(state.routingTable().shardRoutingTable(shardId).activeShards(), hasSize(numberOfReplicas));
            assertThat(state.metaData().index("test").inSyncAllocationIds(shardId.id()), hasSize(numberOfReplicas + 1));
            for (String node : replicaNodes) {
                IndexShard shard = internalCluster().getInstance(IndicesService.class, node).getShardOrNull(shardId);
                assertThat(shard.getLocalCheckpoint(), equalTo(numDocs + moreDocs));
            }
        }, 30, TimeUnit.SECONDS);
<<<<<<< HEAD
=======
        internalCluster().assertConsistentHistoryBetweenTranslogAndLuceneIndex();
>>>>>>> 0c7f6570
    }

}<|MERGE_RESOLUTION|>--- conflicted
+++ resolved
@@ -34,11 +34,8 @@
 import org.elasticsearch.common.settings.Settings;
 import org.elasticsearch.common.util.set.Sets;
 import org.elasticsearch.gateway.GatewayAllocator;
-<<<<<<< HEAD
-=======
 import org.elasticsearch.index.engine.Engine;
 import org.elasticsearch.index.engine.EngineTestCase;
->>>>>>> 0c7f6570
 import org.elasticsearch.index.shard.IndexShard;
 import org.elasticsearch.index.shard.IndexShardTestCase;
 import org.elasticsearch.index.shard.ShardId;
@@ -59,15 +56,10 @@
 import java.util.HashSet;
 import java.util.List;
 import java.util.Set;
-<<<<<<< HEAD
-import java.util.concurrent.ExecutionException;
-import java.util.concurrent.TimeUnit;
-=======
 import java.util.concurrent.CountDownLatch;
 import java.util.concurrent.ExecutionException;
 import java.util.concurrent.TimeUnit;
 import java.util.stream.Collectors;
->>>>>>> 0c7f6570
 
 import static org.elasticsearch.cluster.metadata.IndexMetaData.SETTING_NUMBER_OF_REPLICAS;
 import static org.elasticsearch.cluster.metadata.IndexMetaData.SETTING_NUMBER_OF_SHARDS;
@@ -77,10 +69,7 @@
 import static org.elasticsearch.test.hamcrest.ElasticsearchAssertions.assertHitCount;
 import static org.hamcrest.Matchers.empty;
 import static org.hamcrest.Matchers.equalTo;
-<<<<<<< HEAD
-=======
 import static org.hamcrest.Matchers.everyItem;
->>>>>>> 0c7f6570
 import static org.hamcrest.Matchers.hasSize;
 import static org.hamcrest.Matchers.isIn;
 import static org.hamcrest.Matchers.not;
@@ -422,11 +411,7 @@
             assertThat(indexResult.getShardInfo().getSuccessful(), equalTo(numberOfReplicas + 1));
         }
         final IndexShard oldPrimaryShard = internalCluster().getInstance(IndicesService.class, oldPrimary).getShardOrNull(shardId);
-<<<<<<< HEAD
-        IndexShardTestCase.getEngine(oldPrimaryShard).getLocalCheckpointTracker().generateSeqNo(); // Make gap in seqno.
-=======
         EngineTestCase.generateNewSeqNo(IndexShardTestCase.getEngine(oldPrimaryShard)); // Make gap in seqno.
->>>>>>> 0c7f6570
         long moreDocs = scaledRandomIntBetween(1, 10);
         for (int i = 0; i < moreDocs; i++) {
             IndexResponse indexResult = index("test", "doc", Long.toString(numDocs + i));
@@ -467,10 +452,7 @@
                 assertThat(shard.getLocalCheckpoint(), equalTo(numDocs + moreDocs));
             }
         }, 30, TimeUnit.SECONDS);
-<<<<<<< HEAD
-=======
         internalCluster().assertConsistentHistoryBetweenTranslogAndLuceneIndex();
->>>>>>> 0c7f6570
     }
 
 }
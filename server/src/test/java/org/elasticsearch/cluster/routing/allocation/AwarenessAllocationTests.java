/*
 * Copyright Elasticsearch B.V. and/or licensed to Elasticsearch B.V. under one
 * or more contributor license agreements. Licensed under the Elastic License
 * 2.0 and the Server Side Public License, v 1; you may not use this file except
 * in compliance with, at your election, the Elastic License 2.0 or the Server
 * Side Public License, v 1.
 */

package org.elasticsearch.cluster.routing.allocation;

import org.apache.logging.log4j.LogManager;
import org.apache.logging.log4j.Logger;
import org.elasticsearch.Version;
import org.elasticsearch.cluster.ClusterName;
import org.elasticsearch.cluster.ClusterState;
import org.elasticsearch.cluster.ESAllocationTestCase;
import org.elasticsearch.cluster.metadata.IndexMetadata;
import org.elasticsearch.cluster.metadata.Metadata;
import org.elasticsearch.cluster.node.DiscoveryNodes;
import org.elasticsearch.cluster.routing.RoutingNode;
import org.elasticsearch.cluster.routing.RoutingTable;
import org.elasticsearch.cluster.routing.ShardRouting;
import org.elasticsearch.cluster.routing.ShardRoutingState;
import org.elasticsearch.cluster.routing.allocation.command.AllocationCommands;
import org.elasticsearch.cluster.routing.allocation.command.CancelAllocationCommand;
import org.elasticsearch.cluster.routing.allocation.command.MoveAllocationCommand;
import org.elasticsearch.cluster.routing.allocation.decider.AllocationDeciders;
import org.elasticsearch.cluster.routing.allocation.decider.AwarenessAllocationDecider;
import org.elasticsearch.cluster.routing.allocation.decider.ClusterRebalanceAllocationDecider;
import org.elasticsearch.cluster.routing.allocation.decider.Decision;
import org.elasticsearch.common.settings.ClusterSettings;
import org.elasticsearch.common.settings.Settings;

import java.util.HashMap;
import java.util.Map;
import java.util.function.UnaryOperator;
import java.util.stream.StreamSupport;

import static java.util.Collections.emptyMap;
<<<<<<< HEAD
import static java.util.Collections.singletonList;
=======
>>>>>>> 23625498
import static java.util.Collections.singletonMap;
import static org.elasticsearch.cluster.routing.ShardRoutingState.INITIALIZING;
import static org.elasticsearch.cluster.routing.ShardRoutingState.RELOCATING;
import static org.elasticsearch.cluster.routing.ShardRoutingState.STARTED;
import static org.elasticsearch.cluster.routing.ShardRoutingState.UNASSIGNED;
import static org.hamcrest.Matchers.empty;
import static org.hamcrest.Matchers.equalTo;
import static org.hamcrest.Matchers.greaterThan;
import static org.hamcrest.Matchers.sameInstance;

public class AwarenessAllocationTests extends ESAllocationTestCase {

    private final Logger logger = LogManager.getLogger(AwarenessAllocationTests.class);

    public void testMoveShardOnceNewNodeWithAttributeAdded1() {
        AllocationService strategy = createAllocationService(Settings.builder()
                .put("cluster.routing.allocation.node_concurrent_recoveries", 10)
                .put(ClusterRebalanceAllocationDecider.CLUSTER_ROUTING_ALLOCATION_ALLOW_REBALANCE_SETTING.getKey(), "always")
                .put("cluster.routing.allocation.awareness.attributes", "rack_id")
                .build());

        logger.info("Building initial routing table for 'moveShardOnceNewNodeWithAttributeAdded1'");

        Metadata metadata = Metadata.builder()
                .put(IndexMetadata.builder("test").settings(settings(Version.CURRENT)).numberOfShards(1).numberOfReplicas(1))
                .build();

        RoutingTable initialRoutingTable = RoutingTable.builder().addAsNew(metadata.index("test")).build();

        ClusterState clusterState = ClusterState.builder(org.elasticsearch.cluster.ClusterName.CLUSTER_NAME_SETTING
            .getDefault(Settings.EMPTY)).metadata(metadata).routingTable(initialRoutingTable).build();

        logger.info("--> adding two nodes on same rack and do rerouting");
        clusterState = ClusterState.builder(clusterState).nodes(DiscoveryNodes.builder()
                .add(newNode("node1", singletonMap("rack_id", "1")))
                .add(newNode("node2", singletonMap("rack_id", "1")))
        ).build();
        clusterState = strategy.reroute(clusterState, "reroute");
        assertThat(clusterState.getRoutingNodes().shardsWithState(INITIALIZING).size(), equalTo(1));

        logger.info("--> start the shards (primaries)");
        clusterState = startInitializingShardsAndReroute(strategy, clusterState);

        logger.info("--> start the shards (replicas)");
        clusterState = startInitializingShardsAndReroute(strategy, clusterState);

        assertThat(clusterState.getRoutingNodes().shardsWithState(ShardRoutingState.STARTED).size(), equalTo(2));

        logger.info("--> add a new node with a new rack and reroute");
        clusterState = ClusterState.builder(clusterState).nodes(DiscoveryNodes.builder(clusterState.nodes())
                .add(newNode("node3", singletonMap("rack_id", "2")))
        ).build();
        clusterState = strategy.reroute(clusterState, "reroute");

        assertThat(clusterState.getRoutingNodes().shardsWithState(ShardRoutingState.STARTED).size(), equalTo(1));
        assertThat(clusterState.getRoutingNodes().shardsWithState(ShardRoutingState.RELOCATING).size(), equalTo(1));
        assertThat(clusterState.getRoutingNodes().shardsWithState(ShardRoutingState.RELOCATING).get(0).relocatingNodeId(),
            equalTo("node3"));

        logger.info("--> complete relocation");
        clusterState = startInitializingShardsAndReroute(strategy, clusterState);

        assertThat(clusterState.getRoutingNodes().shardsWithState(ShardRoutingState.STARTED).size(), equalTo(2));

        logger.info("--> do another reroute, make sure nothing moves");
        assertThat(strategy.reroute(clusterState, "reroute").routingTable(), sameInstance(clusterState.routingTable()));

        logger.info("--> add another node with a new rack, make sure nothing moves");
        clusterState = ClusterState.builder(clusterState).nodes(DiscoveryNodes.builder(clusterState.nodes())
                .add(newNode("node4", singletonMap("rack_id", "3")))
        ).build();
        ClusterState newState = strategy.reroute(clusterState, "reroute");
        assertThat(newState, equalTo(clusterState));
        assertThat(clusterState.getRoutingNodes().shardsWithState(STARTED).size(), equalTo(2));
    }

    public void testMoveShardOnceNewNodeWithAttributeAdded2() {
        AllocationService strategy = createAllocationService(Settings.builder()
                .put("cluster.routing.allocation.concurrent_recoveries", 10)
                .put(ClusterRebalanceAllocationDecider.CLUSTER_ROUTING_ALLOCATION_ALLOW_REBALANCE_SETTING.getKey(), "always")
                .put("cluster.routing.allocation.awareness.attributes", "rack_id")
                .build());

        logger.info("Building initial routing table for 'moveShardOnceNewNodeWithAttributeAdded2'");

        Metadata metadata = Metadata.builder()
                .put(IndexMetadata.builder("test").settings(settings(Version.CURRENT)).numberOfShards(1).numberOfReplicas(1))
                .build();

        RoutingTable initialRoutingTable = RoutingTable.builder().addAsNew(metadata.index("test")).build();

        ClusterState clusterState = ClusterState.builder(org.elasticsearch.cluster.ClusterName.CLUSTER_NAME_SETTING
            .getDefault(Settings.EMPTY)).metadata(metadata).routingTable(initialRoutingTable).build();

        logger.info("--> adding two nodes on same rack and do rerouting");
        clusterState = ClusterState.builder(clusterState).nodes(DiscoveryNodes.builder()
                .add(newNode("node1", singletonMap("rack_id", "1")))
                .add(newNode("node2", singletonMap("rack_id", "1")))
                .add(newNode("node3", singletonMap("rack_id", "1")))
        ).build();
        clusterState = strategy.reroute(clusterState, "reroute");
        assertThat(clusterState.getRoutingNodes().shardsWithState(INITIALIZING).size(), equalTo(1));

        logger.info("--> start the shards (primaries)");
        clusterState = startInitializingShardsAndReroute(strategy, clusterState);

        logger.info("--> start the shards (replicas)");
        clusterState = startInitializingShardsAndReroute(strategy, clusterState);

        assertThat(clusterState.getRoutingNodes().shardsWithState(ShardRoutingState.STARTED).size(), equalTo(2));

        logger.info("--> add a new node with a new rack and reroute");
        clusterState = ClusterState.builder(clusterState).nodes(DiscoveryNodes.builder(clusterState.nodes())
                .add(newNode("node4", singletonMap("rack_id", "2")))
        ).build();
        clusterState = strategy.reroute(clusterState, "reroute");

        assertThat(clusterState.getRoutingNodes().shardsWithState(ShardRoutingState.STARTED).size(), equalTo(1));
        assertThat(clusterState.getRoutingNodes().shardsWithState(ShardRoutingState.RELOCATING).size(), equalTo(1));
        assertThat(clusterState.getRoutingNodes().shardsWithState(ShardRoutingState.RELOCATING).get(0).relocatingNodeId(),
            equalTo("node4"));

        logger.info("--> complete relocation");
        clusterState = startInitializingShardsAndReroute(strategy, clusterState);

        assertThat(clusterState.getRoutingNodes().shardsWithState(ShardRoutingState.STARTED).size(), equalTo(2));

        logger.info("--> do another reroute, make sure nothing moves");
        assertThat(strategy.reroute(clusterState, "reroute").routingTable(), sameInstance(clusterState.routingTable()));

        logger.info("--> add another node with a new rack, make sure nothing moves");
        clusterState = ClusterState.builder(clusterState).nodes(DiscoveryNodes.builder(clusterState.nodes())
                .add(newNode("node5", singletonMap("rack_id", "3")))
        ).build();
        ClusterState newState = strategy.reroute(clusterState, "reroute");
        assertThat(newState, equalTo(clusterState));
        assertThat(clusterState.getRoutingNodes().shardsWithState(STARTED).size(), equalTo(2));
    }

    public void testMoveShardOnceNewNodeWithAttributeAdded3() {
        AllocationService strategy = createAllocationService(Settings.builder()
                .put("cluster.routing.allocation.node_concurrent_recoveries", 10)
                .put("cluster.routing.allocation.node_initial_primaries_recoveries", 10)
                .put(ClusterRebalanceAllocationDecider.CLUSTER_ROUTING_ALLOCATION_ALLOW_REBALANCE_SETTING.getKey(), "always")
                .put("cluster.routing.allocation.cluster_concurrent_rebalance", -1)
                .put("cluster.routing.allocation.awareness.attributes", "rack_id")
                .put("cluster.routing.allocation.balance.index", 0.0f)
                .put("cluster.routing.allocation.balance.replica", 1.0f)
                .put("cluster.routing.allocation.balance.primary", 0.0f)
                .build());

        logger.info("Building initial routing table for 'moveShardOnceNewNodeWithAttributeAdded3'");

        Metadata metadata = Metadata.builder()
                .put(IndexMetadata.builder("test").settings(settings(Version.CURRENT)).numberOfShards(5).numberOfReplicas(1))
                .build();

        RoutingTable initialRoutingTable = RoutingTable.builder()
                .addAsNew(metadata.index("test"))
                .build();

        ClusterState clusterState = ClusterState.builder(org.elasticsearch.cluster.ClusterName.CLUSTER_NAME_SETTING
            .getDefault(Settings.EMPTY)).metadata(metadata).routingTable(initialRoutingTable).build();

        logger.info("--> adding two nodes on same rack and do rerouting");
        clusterState = ClusterState.builder(clusterState).nodes(DiscoveryNodes.builder()
                .add(newNode("node1", singletonMap("rack_id", "1")))
                .add(newNode("node2", singletonMap("rack_id", "1")))
        ).build();
        clusterState = strategy.reroute(clusterState, "reroute");

        logger.info("Initializing shards: {}", clusterState.getRoutingNodes().shardsWithState(INITIALIZING));
        logger.info("Started shards: {}", clusterState.getRoutingNodes().shardsWithState(STARTED));
        logger.info("Relocating shards: {}", clusterState.getRoutingNodes().shardsWithState(RELOCATING));
        logger.info("Unassigned shards: {}", clusterState.getRoutingNodes().shardsWithState(UNASSIGNED));

        assertThat(clusterState.getRoutingNodes().shardsWithState(INITIALIZING).size(), equalTo(5));

        logger.info("--> start the shards (primaries)");
        clusterState = startInitializingShardsAndReroute(strategy, clusterState);

        logger.info("--> start the shards (replicas)");
        clusterState = startInitializingShardsAndReroute(strategy, clusterState);

        assertThat(clusterState.getRoutingNodes().shardsWithState(ShardRoutingState.STARTED).size(), equalTo(10));

        logger.info("--> add a new node with a new rack and reroute");
        clusterState = ClusterState.builder(clusterState).nodes(DiscoveryNodes.builder(clusterState.nodes())
                .add(newNode("node3", singletonMap("rack_id", "2")))
        ).build();
        clusterState = strategy.reroute(clusterState, "reroute");

        assertThat(clusterState.getRoutingNodes().shardsWithState(ShardRoutingState.STARTED).size(), equalTo(5));
        assertThat(clusterState.getRoutingNodes().shardsWithState(ShardRoutingState.RELOCATING).size(), equalTo(5));
        assertThat(clusterState.getRoutingNodes().shardsWithState(ShardRoutingState.INITIALIZING).size(), equalTo(5));
        assertThat(clusterState.getRoutingNodes().shardsWithState(ShardRoutingState.RELOCATING).get(0).relocatingNodeId(),
            equalTo("node3"));

        logger.info("--> complete initializing");
        clusterState = startInitializingShardsAndReroute(strategy, clusterState);

        logger.info("--> run it again, since we still might have relocation");
        clusterState = startInitializingShardsAndReroute(strategy, clusterState);

        assertThat(clusterState.getRoutingNodes().shardsWithState(ShardRoutingState.STARTED).size(), equalTo(10));

        logger.info("--> do another reroute, make sure nothing moves");
        assertThat(strategy.reroute(clusterState, "reroute").routingTable(), sameInstance(clusterState.routingTable()));

        logger.info("--> add another node with a new rack, some more relocation should happen");
        clusterState = ClusterState.builder(clusterState).nodes(DiscoveryNodes.builder(clusterState.nodes())
                .add(newNode("node4", singletonMap("rack_id", "3")))
        ).build();
        clusterState = strategy.reroute(clusterState, "reroute");
        assertThat(clusterState.getRoutingNodes().shardsWithState(RELOCATING).size(), greaterThan(0));

        logger.info("--> complete relocation");
        clusterState = startInitializingShardsAndReroute(strategy, clusterState);

        assertThat(clusterState.getRoutingNodes().shardsWithState(ShardRoutingState.STARTED).size(), equalTo(10));

        logger.info("--> do another reroute, make sure nothing moves");
        assertThat(strategy.reroute(clusterState, "reroute").routingTable(), sameInstance(clusterState.routingTable()));
    }

    public void testMoveShardOnceNewNodeWithAttributeAdded4() {
        AllocationService strategy = createAllocationService(Settings.builder()
                .put("cluster.routing.allocation.node_concurrent_recoveries", 10)
                .put("cluster.routing.allocation.node_initial_primaries_recoveries", 10)
                .put(ClusterRebalanceAllocationDecider.CLUSTER_ROUTING_ALLOCATION_ALLOW_REBALANCE_SETTING.getKey(), "always")
                .put("cluster.routing.allocation.cluster_concurrent_rebalance", -1)
                .put("cluster.routing.allocation.awareness.attributes", "rack_id")
                .build());

        logger.info("Building initial routing table for 'moveShardOnceNewNodeWithAttributeAdded4'");

        Metadata metadata = Metadata.builder()
                .put(IndexMetadata.builder("test1").settings(settings(Version.CURRENT)).numberOfShards(5).numberOfReplicas(1))
                .put(IndexMetadata.builder("test2").settings(settings(Version.CURRENT)).numberOfShards(5).numberOfReplicas(1))
                .build();

        RoutingTable initialRoutingTable = RoutingTable.builder()
                .addAsNew(metadata.index("test1"))
                .addAsNew(metadata.index("test2"))
                .build();

        ClusterState clusterState = ClusterState.builder(org.elasticsearch.cluster.ClusterName.CLUSTER_NAME_SETTING
            .getDefault(Settings.EMPTY)).metadata(metadata).routingTable(initialRoutingTable).build();

        logger.info("--> adding two nodes on same rack and do rerouting");
        clusterState = ClusterState.builder(clusterState).nodes(DiscoveryNodes.builder()
                .add(newNode("node1", singletonMap("rack_id", "1")))
                .add(newNode("node2", singletonMap("rack_id", "1")))
        ).build();
        clusterState = strategy.reroute(clusterState, "reroute");
        assertThat(clusterState.getRoutingNodes().shardsWithState(INITIALIZING).size(), equalTo(10));

        logger.info("--> start the shards (primaries)");
        clusterState = startInitializingShardsAndReroute(strategy, clusterState);

        logger.info("--> start the shards (replicas)");
        clusterState = startInitializingShardsAndReroute(strategy, clusterState);

        assertThat(clusterState.getRoutingNodes().shardsWithState(ShardRoutingState.STARTED).size(), equalTo(20));

        logger.info("--> add a new node with a new rack and reroute");
        clusterState = ClusterState.builder(clusterState).nodes(DiscoveryNodes.builder(clusterState.nodes())
                .add(newNode("node3", singletonMap("rack_id", "2")))
        ).build();
        clusterState = strategy.reroute(clusterState, "reroute");

        assertThat(clusterState.getRoutingNodes().shardsWithState(ShardRoutingState.STARTED).size(), equalTo(10));
        assertThat(clusterState.getRoutingNodes().shardsWithState(ShardRoutingState.RELOCATING).size(), equalTo(10));
        assertThat(clusterState.getRoutingNodes().shardsWithState(ShardRoutingState.INITIALIZING).size(), equalTo(10));
        assertThat(clusterState.getRoutingNodes().shardsWithState(ShardRoutingState.RELOCATING).get(0).relocatingNodeId(),
            equalTo("node3"));

        logger.info("--> complete initializing");
        for (int i = 0; i < 2; i++) {
            logger.info("--> complete initializing round: [{}]", i);
            clusterState = startInitializingShardsAndReroute(strategy, clusterState);
        }
        clusterState = startInitializingShardsAndReroute(strategy, clusterState);

        assertThat(clusterState.getRoutingNodes().shardsWithState(ShardRoutingState.STARTED).size(), equalTo(20));
        assertThat(clusterState.getRoutingNodes().node("node3").size(), equalTo(10));
        assertThat(clusterState.getRoutingNodes().node("node2").size(), equalTo(5));
        assertThat(clusterState.getRoutingNodes().node("node1").size(), equalTo(5));

        logger.info("--> do another reroute, make sure nothing moves");
        assertThat(strategy.reroute(clusterState, "reroute").routingTable(), sameInstance(clusterState.routingTable()));

        logger.info("--> add another node with a new rack, some more relocation should happen");
        clusterState = ClusterState.builder(clusterState).nodes(DiscoveryNodes.builder(clusterState.nodes())
                .add(newNode("node4", singletonMap("rack_id", "3")))
        ).build();
        clusterState = strategy.reroute(clusterState, "reroute");
        assertThat(clusterState.getRoutingNodes().shardsWithState(RELOCATING).size(), greaterThan(0));

        logger.info("--> complete relocation");
        for (int i = 0; i < 2; i++) {
            logger.info("--> complete initializing round: [{}]", i);
            clusterState = startInitializingShardsAndReroute(strategy, clusterState);
        }
        assertThat(clusterState.getRoutingNodes().shardsWithState(ShardRoutingState.STARTED).size(), equalTo(20));
        assertThat(clusterState.getRoutingNodes().node("node3").size(), equalTo(5));
        assertThat(clusterState.getRoutingNodes().node("node4").size(), equalTo(5));
        assertThat(clusterState.getRoutingNodes().node("node2").size(), equalTo(5));
        assertThat(clusterState.getRoutingNodes().node("node1").size(), equalTo(5));

        logger.info("--> do another reroute, make sure nothing moves");
        assertThat(strategy.reroute(clusterState, "reroute").routingTable(), sameInstance(clusterState.routingTable()));
    }

    public void testMoveShardOnceNewNodeWithAttributeAdded5() {
        AllocationService strategy = createAllocationService(Settings.builder()
                .put("cluster.routing.allocation.node_concurrent_recoveries", 10)
                .put(ClusterRebalanceAllocationDecider.CLUSTER_ROUTING_ALLOCATION_ALLOW_REBALANCE_SETTING.getKey(), "always")
                .put("cluster.routing.allocation.awareness.attributes", "rack_id")
                .build());

        logger.info("Building initial routing table for 'moveShardOnceNewNodeWithAttributeAdded5'");

        Metadata metadata = Metadata.builder()
                .put(IndexMetadata.builder("test").settings(settings(Version.CURRENT)).numberOfShards(1).numberOfReplicas(2))
                .build();

        RoutingTable initialRoutingTable = RoutingTable.builder()
                .addAsNew(metadata.index("test"))
                .build();

        ClusterState clusterState = ClusterState.builder(org.elasticsearch.cluster.ClusterName.CLUSTER_NAME_SETTING
            .getDefault(Settings.EMPTY)).metadata(metadata).routingTable(initialRoutingTable).build();

        logger.info("--> adding two nodes on same rack and do rerouting");
        clusterState = ClusterState.builder(clusterState).nodes(DiscoveryNodes.builder()
                .add(newNode("node1", singletonMap("rack_id", "1")))
                .add(newNode("node2", singletonMap("rack_id", "1")))
        ).build();
        clusterState = strategy.reroute(clusterState, "reroute");
        assertThat(clusterState.getRoutingNodes().shardsWithState(INITIALIZING).size(), equalTo(1));

        logger.info("--> start the shards (primaries)");
        clusterState = startInitializingShardsAndReroute(strategy, clusterState);

        logger.info("--> start the shards (replicas)");
        clusterState = startInitializingShardsAndReroute(strategy, clusterState);

        assertThat(clusterState.getRoutingNodes().shardsWithState(ShardRoutingState.STARTED).size(), equalTo(2));

        logger.info("--> add a new node with a new rack and reroute");
        clusterState = ClusterState.builder(clusterState).nodes(DiscoveryNodes.builder(clusterState.nodes())
                .add(newNode("node3", singletonMap("rack_id", "2")))
        ).build();
        clusterState = strategy.reroute(clusterState, "reroute");

        assertThat(clusterState.getRoutingNodes().shardsWithState(ShardRoutingState.STARTED).size(), equalTo(2));
        assertThat(clusterState.getRoutingNodes().shardsWithState(ShardRoutingState.INITIALIZING).size(), equalTo(1));
        assertThat(clusterState.getRoutingNodes().shardsWithState(ShardRoutingState.INITIALIZING).get(0).currentNodeId(),
            equalTo("node3"));

        logger.info("--> complete relocation");
        clusterState = startInitializingShardsAndReroute(strategy, clusterState);

        assertThat(clusterState.getRoutingNodes().shardsWithState(ShardRoutingState.STARTED).size(), equalTo(3));

        logger.info("--> do another reroute, make sure nothing moves");
        assertThat(strategy.reroute(clusterState, "reroute").routingTable(), sameInstance(clusterState.routingTable()));

        logger.info("--> add another node with a new rack, we will have another relocation");
        clusterState = ClusterState.builder(clusterState).nodes(DiscoveryNodes.builder(clusterState.nodes())
                .add(newNode("node4", singletonMap("rack_id", "3")))
        ).build();
        clusterState = strategy.reroute(clusterState, "reroute");
        assertThat(clusterState.getRoutingNodes().shardsWithState(STARTED).size(), equalTo(2));
        assertThat(clusterState.getRoutingNodes().shardsWithState(ShardRoutingState.RELOCATING).size(), equalTo(1));
        assertThat(clusterState.getRoutingNodes().shardsWithState(ShardRoutingState.RELOCATING).get(0).relocatingNodeId(),
            equalTo("node4"));

        logger.info("--> complete relocation");
        clusterState = startInitializingShardsAndReroute(strategy, clusterState);

        assertThat(clusterState.getRoutingNodes().shardsWithState(ShardRoutingState.STARTED).size(), equalTo(3));

        logger.info("--> make sure another reroute does not move things");
        assertThat(strategy.reroute(clusterState, "reroute").routingTable(), sameInstance(clusterState.routingTable()));
    }

    public void testMoveShardOnceNewNodeWithAttributeAdded6() {
        AllocationService strategy = createAllocationService(Settings.builder()
                .put("cluster.routing.allocation.node_concurrent_recoveries", 10)
                .put(ClusterRebalanceAllocationDecider.CLUSTER_ROUTING_ALLOCATION_ALLOW_REBALANCE_SETTING.getKey(), "always")
                .put("cluster.routing.allocation.awareness.attributes", "rack_id")
                .build());

        logger.info("Building initial routing table for 'moveShardOnceNewNodeWithAttributeAdded6'");

        Metadata metadata = Metadata.builder()
                .put(IndexMetadata.builder("test").settings(settings(Version.CURRENT)).numberOfShards(1).numberOfReplicas(3))
                .build();

        RoutingTable initialRoutingTable = RoutingTable.builder()
                .addAsNew(metadata.index("test"))
                .build();

        ClusterState clusterState = ClusterState.builder(org.elasticsearch.cluster.ClusterName.CLUSTER_NAME_SETTING
            .getDefault(Settings.EMPTY)).metadata(metadata).routingTable(initialRoutingTable).build();

        logger.info("--> adding two nodes on same rack and do rerouting");
        clusterState = ClusterState.builder(clusterState).nodes(DiscoveryNodes.builder()
                .add(newNode("node1", singletonMap("rack_id", "1")))
                .add(newNode("node2", singletonMap("rack_id", "1")))
                .add(newNode("node3", singletonMap("rack_id", "1")))
                .add(newNode("node4", singletonMap("rack_id", "1")))
        ).build();
        clusterState = strategy.reroute(clusterState, "reroute");
        assertThat(clusterState.getRoutingNodes().shardsWithState(INITIALIZING).size(), equalTo(1));

        logger.info("--> start the shards (primaries)");
        clusterState = startInitializingShardsAndReroute(strategy, clusterState);

        logger.info("--> start the shards (replicas)");
        clusterState = startInitializingShardsAndReroute(strategy, clusterState);

        assertThat(clusterState.getRoutingNodes().shardsWithState(ShardRoutingState.STARTED).size(), equalTo(4));

        logger.info("--> add a new node with a new rack and reroute");
        clusterState = ClusterState.builder(clusterState).nodes(DiscoveryNodes.builder(clusterState.nodes())
                .add(newNode("node5", singletonMap("rack_id", "2")))
        ).build();
        clusterState = strategy.reroute(clusterState, "reroute");

        assertThat(clusterState.getRoutingNodes().shardsWithState(ShardRoutingState.STARTED).size(), equalTo(3));
        assertThat(clusterState.getRoutingNodes().shardsWithState(ShardRoutingState.RELOCATING).size(), equalTo(1));
        assertThat(clusterState.getRoutingNodes().shardsWithState(ShardRoutingState.RELOCATING).get(0).relocatingNodeId(),
            equalTo("node5"));

        logger.info("--> complete relocation");
        clusterState = startInitializingShardsAndReroute(strategy, clusterState);

        assertThat(clusterState.getRoutingNodes().shardsWithState(ShardRoutingState.STARTED).size(), equalTo(4));

        logger.info("--> do another reroute, make sure nothing moves");
        assertThat(strategy.reroute(clusterState, "reroute").routingTable(), sameInstance(clusterState.routingTable()));

        logger.info("--> add another node with a new rack, we will have another relocation");
        clusterState = ClusterState.builder(clusterState).nodes(DiscoveryNodes.builder(clusterState.nodes())
                .add(newNode("node6", singletonMap("rack_id", "3")))
        ).build();
        clusterState = strategy.reroute(clusterState, "reroute");
        assertThat(clusterState.getRoutingNodes().shardsWithState(STARTED).size(), equalTo(3));
        assertThat(clusterState.getRoutingNodes().shardsWithState(ShardRoutingState.RELOCATING).size(), equalTo(1));
        assertThat(clusterState.getRoutingNodes().shardsWithState(ShardRoutingState.RELOCATING).get(0).relocatingNodeId(),
            equalTo("node6"));

        logger.info("--> complete relocation");
        clusterState = startInitializingShardsAndReroute(strategy, clusterState);

        assertThat(clusterState.getRoutingNodes().shardsWithState(ShardRoutingState.STARTED).size(), equalTo(4));

        logger.info("--> make sure another reroute does not move things");
        assertThat(strategy.reroute(clusterState, "reroute").routingTable(), sameInstance(clusterState.routingTable()));
    }

    public void testFullAwareness1() {
        AllocationService strategy = createAllocationService(Settings.builder()
                .put("cluster.routing.allocation.node_concurrent_recoveries", 10)
                .put(ClusterRebalanceAllocationDecider.CLUSTER_ROUTING_ALLOCATION_ALLOW_REBALANCE_SETTING.getKey(), "always")
                .put("cluster.routing.allocation.awareness.force.rack_id.values", "1,2")
                .put("cluster.routing.allocation.awareness.attributes", "rack_id")
                .build());

        logger.info("Building initial routing table for 'fullAwareness1'");

        Metadata metadata = Metadata.builder()
                .put(IndexMetadata.builder("test").settings(settings(Version.CURRENT)).numberOfShards(1).numberOfReplicas(1))
                .build();

        RoutingTable initialRoutingTable = RoutingTable.builder()
                .addAsNew(metadata.index("test"))
                .build();

        ClusterState clusterState = ClusterState.builder(org.elasticsearch.cluster.ClusterName.CLUSTER_NAME_SETTING
            .getDefault(Settings.EMPTY)).metadata(metadata).routingTable(initialRoutingTable).build();

        logger.info("--> adding two nodes on same rack and do rerouting");
        clusterState = ClusterState.builder(clusterState).nodes(DiscoveryNodes.builder()
                .add(newNode("node1", singletonMap("rack_id", "1")))
                .add(newNode("node2", singletonMap("rack_id", "1")))
        ).build();
        clusterState = strategy.reroute(clusterState, "reroute");
        assertThat(clusterState.getRoutingNodes().shardsWithState(INITIALIZING).size(), equalTo(1));

        logger.info("--> start the shards (primaries)");
        clusterState = startInitializingShardsAndReroute(strategy, clusterState);

        logger.info("--> replica will not start because we have only one rack value");
        assertThat(clusterState.getRoutingNodes().shardsWithState(STARTED).size(), equalTo(1));
        assertThat(clusterState.getRoutingNodes().shardsWithState(INITIALIZING).size(), equalTo(0));

        logger.info("--> add a new node with a new rack and reroute");
        clusterState = ClusterState.builder(clusterState).nodes(DiscoveryNodes.builder(clusterState.nodes())
                .add(newNode("node3", singletonMap("rack_id", "2")))
        ).build();
        clusterState = strategy.reroute(clusterState, "reroute");

        assertThat(clusterState.getRoutingNodes().shardsWithState(ShardRoutingState.STARTED).size(), equalTo(1));
        assertThat(clusterState.getRoutingNodes().shardsWithState(ShardRoutingState.INITIALIZING).size(), equalTo(1));
        assertThat(clusterState.getRoutingNodes().shardsWithState(ShardRoutingState.INITIALIZING).get(0).currentNodeId(),
            equalTo("node3"));

        logger.info("--> complete relocation");
        clusterState = startInitializingShardsAndReroute(strategy, clusterState);

        assertThat(clusterState.getRoutingNodes().shardsWithState(ShardRoutingState.STARTED).size(), equalTo(2));

        logger.info("--> do another reroute, make sure nothing moves");
        assertThat(strategy.reroute(clusterState, "reroute").routingTable(), sameInstance(clusterState.routingTable()));

        logger.info("--> add another node with a new rack, make sure nothing moves");
        clusterState = ClusterState.builder(clusterState).nodes(DiscoveryNodes.builder(clusterState.nodes())
                .add(newNode("node4", singletonMap("rack_id", "3")))
        ).build();
        ClusterState newState = strategy.reroute(clusterState, "reroute");
        assertThat(newState, equalTo(clusterState));
        assertThat(clusterState.getRoutingNodes().shardsWithState(STARTED).size(), equalTo(2));
    }

    public void testFullAwareness2() {
        AllocationService strategy = createAllocationService(Settings.builder()
                .put("cluster.routing.allocation.node_concurrent_recoveries", 10)
                .put(ClusterRebalanceAllocationDecider.CLUSTER_ROUTING_ALLOCATION_ALLOW_REBALANCE_SETTING.getKey(), "always")
                .put("cluster.routing.allocation.awareness.force.rack_id.values", "1,2")
                .put("cluster.routing.allocation.awareness.attributes", "rack_id")
                .build());

        logger.info("Building initial routing table for 'fullAwareness2'");

        Metadata metadata = Metadata.builder()
                .put(IndexMetadata.builder("test").settings(settings(Version.CURRENT)).numberOfShards(1).numberOfReplicas(1))
                .build();

        RoutingTable initialRoutingTable = RoutingTable.builder()
                .addAsNew(metadata.index("test"))
                .build();

        ClusterState clusterState = ClusterState.builder(org.elasticsearch.cluster.ClusterName.CLUSTER_NAME_SETTING
            .getDefault(Settings.EMPTY)).metadata(metadata).routingTable(initialRoutingTable).build();

        logger.info("--> adding two nodes on same rack and do rerouting");
        clusterState = ClusterState.builder(clusterState).nodes(DiscoveryNodes.builder()
                .add(newNode("node1", singletonMap("rack_id", "1")))
                .add(newNode("node2", singletonMap("rack_id", "1")))
                .add(newNode("node3", singletonMap("rack_id", "1")))
        ).build();
        clusterState = strategy.reroute(clusterState, "reroute");
        assertThat(clusterState.getRoutingNodes().shardsWithState(INITIALIZING).size(), equalTo(1));

        logger.info("--> start the shards (primaries)");
        clusterState = startInitializingShardsAndReroute(strategy, clusterState);

        logger.info("--> replica will not start because we have only one rack value");
        assertThat(clusterState.getRoutingNodes().shardsWithState(STARTED).size(), equalTo(1));
        assertThat(clusterState.getRoutingNodes().shardsWithState(INITIALIZING).size(), equalTo(0));

        logger.info("--> add a new node with a new rack and reroute");
        clusterState = ClusterState.builder(clusterState).nodes(DiscoveryNodes.builder(clusterState.nodes())
                .add(newNode("node4", singletonMap("rack_id", "2")))
        ).build();
        clusterState = strategy.reroute(clusterState, "reroute");

        assertThat(clusterState.getRoutingNodes().shardsWithState(ShardRoutingState.STARTED).size(), equalTo(1));
        assertThat(clusterState.getRoutingNodes().shardsWithState(ShardRoutingState.INITIALIZING).size(), equalTo(1));
        assertThat(clusterState.getRoutingNodes().shardsWithState(ShardRoutingState.INITIALIZING).get(0).currentNodeId(),
            equalTo("node4"));

        logger.info("--> complete relocation");
        clusterState = startInitializingShardsAndReroute(strategy, clusterState);

        assertThat(clusterState.getRoutingNodes().shardsWithState(ShardRoutingState.STARTED).size(), equalTo(2));

        logger.info("--> do another reroute, make sure nothing moves");
        assertThat(strategy.reroute(clusterState, "reroute").routingTable(), sameInstance(clusterState.routingTable()));

        logger.info("--> add another node with a new rack, make sure nothing moves");
        clusterState = ClusterState.builder(clusterState).nodes(DiscoveryNodes.builder(clusterState.nodes())
                .add(newNode("node5", singletonMap("rack_id", "3")))
        ).build();
        ClusterState newState = strategy.reroute(clusterState, "reroute");
        assertThat(newState, equalTo(clusterState));
        assertThat(clusterState.getRoutingNodes().shardsWithState(STARTED).size(), equalTo(2));
    }

    public void testFullAwareness3() {
        AllocationService strategy = createAllocationService(Settings.builder()
                .put("cluster.routing.allocation.node_concurrent_recoveries", 10)
                .put("cluster.routing.allocation.node_initial_primaries_recoveries", 10)
                .put(ClusterRebalanceAllocationDecider.CLUSTER_ROUTING_ALLOCATION_ALLOW_REBALANCE_SETTING.getKey(), "always")
                .put("cluster.routing.allocation.cluster_concurrent_rebalance", -1)
                .put("cluster.routing.allocation.awareness.force.rack_id.values", "1,2")
                .put("cluster.routing.allocation.awareness.attributes", "rack_id")
                .put("cluster.routing.allocation.balance.index", 0.0f)
                .put("cluster.routing.allocation.balance.replica", 1.0f)
                .put("cluster.routing.allocation.balance.primary", 0.0f)
                .build());

        logger.info("Building initial routing table for 'fullAwareness3'");

        Metadata metadata = Metadata.builder()
                .put(IndexMetadata.builder("test1").settings(settings(Version.CURRENT)).numberOfShards(5).numberOfReplicas(1))
                .put(IndexMetadata.builder("test2").settings(settings(Version.CURRENT)).numberOfShards(5).numberOfReplicas(1))
                .build();

        RoutingTable initialRoutingTable = RoutingTable.builder()
                .addAsNew(metadata.index("test1"))
                .addAsNew(metadata.index("test2"))
                .build();

        ClusterState clusterState = ClusterState.builder(org.elasticsearch.cluster.ClusterName.CLUSTER_NAME_SETTING
            .getDefault(Settings.EMPTY)).metadata(metadata).routingTable(initialRoutingTable).build();

        logger.info("--> adding two nodes on same rack and do rerouting");
        clusterState = ClusterState.builder(clusterState).nodes(DiscoveryNodes.builder()
                .add(newNode("node1", singletonMap("rack_id", "1")))
                .add(newNode("node2", singletonMap("rack_id", "1")))
        ).build();
        clusterState = strategy.reroute(clusterState, "reroute");
        assertThat(clusterState.getRoutingNodes().shardsWithState(INITIALIZING).size(), equalTo(10));

        logger.info("--> start the shards (primaries)");
        clusterState = startInitializingShardsAndReroute(strategy, clusterState);

        assertThat(clusterState.getRoutingNodes().shardsWithState(ShardRoutingState.STARTED).size(), equalTo(10));

        logger.info("--> add a new node with a new rack and reroute");
        clusterState = ClusterState.builder(clusterState).nodes(DiscoveryNodes.builder(clusterState.nodes())
                .add(newNode("node3", singletonMap("rack_id", "2")))
        ).build();
        clusterState = strategy.reroute(clusterState, "reroute");

        assertThat(clusterState.getRoutingNodes().shardsWithState(ShardRoutingState.STARTED).size(), equalTo(10));
        assertThat(clusterState.getRoutingNodes().shardsWithState(ShardRoutingState.INITIALIZING).size(), equalTo(10));
        assertThat(clusterState.getRoutingNodes().shardsWithState(ShardRoutingState.INITIALIZING).get(0).currentNodeId(),
            equalTo("node3"));

        logger.info("--> complete initializing");
        clusterState = startInitializingShardsAndReroute(strategy, clusterState);

        logger.info("--> run it again, since we still might have relocation");
        clusterState = startInitializingShardsAndReroute(strategy, clusterState);

        assertThat(clusterState.getRoutingNodes().shardsWithState(ShardRoutingState.STARTED).size(), equalTo(20));

        logger.info("--> do another reroute, make sure nothing moves");
        assertThat(strategy.reroute(clusterState, "reroute").routingTable(), sameInstance(clusterState.routingTable()));

        logger.info("--> add another node with a new rack, some more relocation should happen");
        clusterState = ClusterState.builder(clusterState).nodes(DiscoveryNodes.builder(clusterState.nodes())
                .add(newNode("node4", singletonMap("rack_id", "3")))
        ).build();
        clusterState = strategy.reroute(clusterState, "reroute");
        assertThat(clusterState.getRoutingNodes().shardsWithState(RELOCATING).size(), greaterThan(0));

        logger.info("--> complete relocation");
        clusterState = startInitializingShardsAndReroute(strategy, clusterState);

        assertThat(clusterState.getRoutingNodes().shardsWithState(ShardRoutingState.STARTED).size(), equalTo(20));

        logger.info("--> do another reroute, make sure nothing moves");
        assertThat(strategy.reroute(clusterState, "reroute").routingTable(), sameInstance(clusterState.routingTable()));
    }

    public void testUnbalancedZones() {
        AllocationService strategy = createAllocationService(Settings.builder()
                .put("cluster.routing.allocation.awareness.force.zone.values", "a,b")
                .put("cluster.routing.allocation.awareness.attributes", "zone")
                .put("cluster.routing.allocation.node_concurrent_recoveries", 10)
                .put("cluster.routing.allocation.node_initial_primaries_recoveries", 10)
                .put(ClusterRebalanceAllocationDecider.CLUSTER_ROUTING_ALLOCATION_ALLOW_REBALANCE_SETTING.getKey(), "always")
                .put("cluster.routing.allocation.cluster_concurrent_rebalance", -1)
                .build());

        logger.info("Building initial routing table for 'testUnbalancedZones'");

        Metadata metadata = Metadata.builder()
                .put(IndexMetadata.builder("test").settings(settings(Version.CURRENT)).numberOfShards(5).numberOfReplicas(1))
                .build();

        RoutingTable initialRoutingTable = RoutingTable.builder()
                .addAsNew(metadata.index("test"))
                .build();

        ClusterState clusterState = ClusterState.builder(org.elasticsearch.cluster.ClusterName.CLUSTER_NAME_SETTING
            .getDefault(Settings.EMPTY)).metadata(metadata).routingTable(initialRoutingTable).build();

        logger.info("--> adding two nodes in different zones and do rerouting");
        clusterState = ClusterState.builder(clusterState).nodes(DiscoveryNodes.builder()
                .add(newNode("A-0", singletonMap("zone", "a")))
                .add(newNode("B-0", singletonMap("zone", "b")))
        ).build();
        clusterState = strategy.reroute(clusterState, "reroute");
        assertThat(clusterState.getRoutingNodes().shardsWithState(STARTED).size(), equalTo(0));
        assertThat(clusterState.getRoutingNodes().shardsWithState(INITIALIZING).size(), equalTo(5));

        logger.info("--> start the shards (primaries)");
        clusterState = startInitializingShardsAndReroute(strategy, clusterState);
        assertThat(clusterState.getRoutingNodes().shardsWithState(STARTED).size(), equalTo(5));
        assertThat(clusterState.getRoutingNodes().shardsWithState(INITIALIZING).size(), equalTo(5));

        clusterState = startInitializingShardsAndReroute(strategy, clusterState);
        logger.info("--> all replicas are allocated and started since we have on node in each zone");
        assertThat(clusterState.getRoutingNodes().shardsWithState(STARTED).size(), equalTo(10));
        assertThat(clusterState.getRoutingNodes().shardsWithState(INITIALIZING).size(), equalTo(0));

        logger.info("--> add a new node in zone 'a' and reroute");
        clusterState = ClusterState.builder(clusterState).nodes(DiscoveryNodes.builder(clusterState.nodes())
                .add(newNode("A-1", singletonMap("zone", "a")))
        ).build();
        clusterState = strategy.reroute(clusterState, "reroute");
        assertThat(clusterState.getRoutingNodes().shardsWithState(ShardRoutingState.STARTED).size(), equalTo(8));
        assertThat(clusterState.getRoutingNodes().shardsWithState(ShardRoutingState.INITIALIZING).size(), equalTo(2));
        assertThat(clusterState.getRoutingNodes().shardsWithState(ShardRoutingState.INITIALIZING).get(0).currentNodeId(),
            equalTo("A-1"));
        logger.info("--> starting initializing shards on the new node");

        clusterState = startInitializingShardsAndReroute(strategy, clusterState);

        assertThat(clusterState.getRoutingNodes().shardsWithState(ShardRoutingState.STARTED).size(), equalTo(10));
        assertThat(clusterState.getRoutingNodes().node("A-1").size(), equalTo(2));
        assertThat(clusterState.getRoutingNodes().node("A-0").size(), equalTo(3));
        assertThat(clusterState.getRoutingNodes().node("B-0").size(), equalTo(5));
    }

    public void testUnassignedShardsWithUnbalancedZones() {
        AllocationService strategy = createAllocationService(Settings.builder()
                .put("cluster.routing.allocation.node_concurrent_recoveries", 10)
                .put(ClusterRebalanceAllocationDecider.CLUSTER_ROUTING_ALLOCATION_ALLOW_REBALANCE_SETTING.getKey(), "always")
                .put("cluster.routing.allocation.awareness.attributes", "zone")
                .build());

        logger.info("Building initial routing table for 'testUnassignedShardsWithUnbalancedZones'");

        final Settings.Builder indexSettings = settings(Version.CURRENT);
        if (randomBoolean()) {
            indexSettings.put(IndexMetadata.SETTING_AUTO_EXPAND_REPLICAS, "0-4");
        }

        Metadata metadata = Metadata.builder()
                .put(IndexMetadata.builder("test").settings(indexSettings).numberOfShards(1).numberOfReplicas(4))
                .build();

        RoutingTable initialRoutingTable = RoutingTable.builder()
                .addAsNew(metadata.index("test"))
                .build();

        ClusterState clusterState = ClusterState.builder(org.elasticsearch.cluster.ClusterName.CLUSTER_NAME_SETTING
            .getDefault(Settings.EMPTY)).metadata(metadata).routingTable(initialRoutingTable).build();

        logger.info("--> adding 5 nodes in different zones and do rerouting");
        clusterState = ClusterState.builder(clusterState).nodes(DiscoveryNodes.builder()
                        .add(newNode("A-0", singletonMap("zone", "a")))
                        .add(newNode("A-1", singletonMap("zone", "a")))
                        .add(newNode("A-2", singletonMap("zone", "a")))
                        .add(newNode("A-3", singletonMap("zone", "a")))
                        .add(newNode("A-4", singletonMap("zone", "a")))
                        .add(newNode("B-0", singletonMap("zone", "b")))
        ).build();
        clusterState = strategy.reroute(clusterState, "reroute");
        assertThat(clusterState.getRoutingNodes().shardsWithState(STARTED).size(), equalTo(0));
        assertThat(clusterState.getRoutingNodes().shardsWithState(INITIALIZING).size(), equalTo(1));

        logger.info("--> start the shard (primary)");
        clusterState = startInitializingShardsAndReroute(strategy, clusterState);
        assertThat(clusterState.getRoutingNodes().shardsWithState(STARTED).size(), equalTo(1));
        assertThat(clusterState.getRoutingNodes().shardsWithState(INITIALIZING).size(), equalTo(3));
        assertThat(clusterState.getRoutingNodes().shardsWithState(UNASSIGNED).size(), equalTo(1)); // Unassigned shard is expected.

        // Cancel all initializing shards and move started primary to another node.
        AllocationCommands commands = new AllocationCommands();
        String primaryNode = null;
        for (ShardRouting routing : clusterState.routingTable().allShards()) {
            if (routing.primary()) {
                primaryNode = routing.currentNodeId();
            } else if (routing.initializing()) {
                commands.add(new CancelAllocationCommand(routing.shardId().getIndexName(), routing.id(), routing.currentNodeId(), false));
            }
        }
        commands.add(new MoveAllocationCommand("test", 0, primaryNode, "A-4"));

        clusterState = strategy.reroute(clusterState, commands, false, false).getClusterState();

        assertThat(clusterState.getRoutingNodes().shardsWithState(STARTED).size(), equalTo(0));
        assertThat(clusterState.getRoutingNodes().shardsWithState(RELOCATING).size(), equalTo(1));
        assertThat(clusterState.getRoutingNodes().shardsWithState(INITIALIZING).size(), equalTo(4)); // +1 for relocating shard.
        assertThat(clusterState.getRoutingNodes().shardsWithState(UNASSIGNED).size(), equalTo(1)); // Still 1 unassigned.
    }

    public void testMultipleAwarenessAttributes() {
        AllocationService strategy = createAllocationService(Settings.builder()
            .put(AwarenessAllocationDecider.CLUSTER_ROUTING_ALLOCATION_AWARENESS_ATTRIBUTE_SETTING.getKey(), "zone, rack")
            .put(AwarenessAllocationDecider.CLUSTER_ROUTING_ALLOCATION_AWARENESS_FORCE_GROUP_SETTING.getKey() + "zone.values", "a, b")
            .put(AwarenessAllocationDecider.CLUSTER_ROUTING_ALLOCATION_AWARENESS_FORCE_GROUP_SETTING.getKey() + "rack.values", "c, d")
            .put(ClusterRebalanceAllocationDecider.CLUSTER_ROUTING_ALLOCATION_ALLOW_REBALANCE_SETTING.getKey(), "always")
            .build());

        logger.info("Building initial routing table for 'testUnbalancedZones'");

        Metadata metadata = Metadata.builder()
            .put(IndexMetadata.builder("test").settings(settings(Version.CURRENT)).numberOfShards(1).numberOfReplicas(1))
            .build();

        RoutingTable initialRoutingTable = RoutingTable.builder().addAsNew(metadata.index("test")).build();

        ClusterState clusterState = ClusterState.builder(
            org.elasticsearch.cluster.ClusterName.CLUSTER_NAME_SETTING.getDefault(Settings.EMPTY)
        ).metadata(metadata).routingTable(initialRoutingTable).build();

        logger.info("--> adding two nodes in different zones and do rerouting");
        Map<String, String> nodeAAttributes = new HashMap<>();
        nodeAAttributes.put("zone", "a");
        nodeAAttributes.put("rack", "c");
        Map<String, String> nodeBAttributes = new HashMap<>();
        nodeBAttributes.put("zone", "b");
        nodeBAttributes.put("rack", "d");
        clusterState = ClusterState.builder(clusterState).nodes(DiscoveryNodes.builder()
            .add(newNode("A-0", nodeAAttributes))
            .add(newNode("B-0", nodeBAttributes))
        ).build();
        clusterState = strategy.reroute(clusterState, "reroute");
        assertThat(clusterState.getRoutingNodes().shardsWithState(STARTED).size(), equalTo(0));
        assertThat(clusterState.getRoutingNodes().shardsWithState(INITIALIZING).size(), equalTo(1));

        logger.info("--> start the shards (primaries)");
        clusterState = startInitializingShardsAndReroute(strategy, clusterState);
        assertThat(clusterState.getRoutingNodes().shardsWithState(STARTED).size(), equalTo(1));
        assertThat(clusterState.getRoutingNodes().shardsWithState(INITIALIZING).size(), equalTo(1));

        clusterState = startInitializingShardsAndReroute(strategy, clusterState);
        logger.info("--> all replicas are allocated and started since we have one node in each zone and rack");
        assertThat(clusterState.getRoutingNodes().shardsWithState(STARTED).size(), equalTo(2));
        assertThat(clusterState.getRoutingNodes().shardsWithState(INITIALIZING).size(), equalTo(0));
    }

    public void testDisabledByAutoExpandReplicas() {
        final Settings settings = Settings.builder()
                .put(AwarenessAllocationDecider.CLUSTER_ROUTING_ALLOCATION_AWARENESS_ATTRIBUTE_SETTING.getKey(), "zone")
                .build();

        final AllocationService strategy = createAllocationService(settings);

        final Metadata metadata = Metadata.builder()
                .put(IndexMetadata.builder("test").settings(settings(Version.CURRENT)
                        .put(IndexMetadata.SETTING_NUMBER_OF_SHARDS, 1)
                        .put(IndexMetadata.SETTING_NUMBER_OF_REPLICAS, 99)
                        .put(IndexMetadata.SETTING_AUTO_EXPAND_REPLICAS, "0-all")))
                .build();

        final ClusterState clusterState = applyStartedShardsUntilNoChange(
                ClusterState.builder(ClusterName.CLUSTER_NAME_SETTING.get(Settings.EMPTY))
                        .metadata(metadata)
                        .routingTable(RoutingTable.builder()
                                .addAsNew(metadata.index("test"))
                                .build())
                        .nodes(DiscoveryNodes.builder()
                                .add(newNode("A-0", singletonMap("zone", "a")))
                                .add(newNode("A-1", singletonMap("zone", "a")))
                                .add(newNode("A-2", singletonMap("zone", "a")))
                                .add(newNode("A-3", singletonMap("zone", "a")))
                                .add(newNode("A-4", singletonMap("zone", "a")))
                                .add(newNode("B-0", singletonMap("zone", "b")))
                        ).build(), strategy);

        assertThat(clusterState.getRoutingNodes().shardsWithState(UNASSIGNED), empty());
    }

<<<<<<< HEAD
    public void testExplanation() {
        testExplanation(Settings.builder()
                        .put(AwarenessAllocationDecider.CLUSTER_ROUTING_ALLOCATION_AWARENESS_ATTRIBUTE_SETTING.getKey(), "zone"),
                UnaryOperator.identity(),
                "there are [5] copies of this shard and [2] values for attribute [zone] ([a, b] from nodes in the cluster and " +
                        "no forced awareness) so there may be at most [3] copies of this shard allocated to nodes with each " +
                        "value, but (including this copy) there would be [4] copies allocated to nodes with [node.attr.zone: a]");
    }

    public void testExplanationWithMissingAttribute() {
        testExplanation(Settings.builder()
                        .put(AwarenessAllocationDecider.CLUSTER_ROUTING_ALLOCATION_AWARENESS_ATTRIBUTE_SETTING.getKey(), "zone"),
                n -> n.add(newNode("X-0", emptyMap())),
                "there are [5] copies of this shard and [3] values for attribute [zone] ([<missing>, a, b] from nodes in the cluster and " +
                        "no forced awareness) so there may be at most [2] copies of this shard allocated to nodes with each " +
                        "value, but (including this copy) there would be [3] copies allocated to nodes with [node.attr.zone: a]");
    }

    public void testExplanationWithForcedAttributes() {
        testExplanation(Settings.builder()
                        .put(AwarenessAllocationDecider.CLUSTER_ROUTING_ALLOCATION_AWARENESS_ATTRIBUTE_SETTING.getKey(), "zone")
                        .put(AwarenessAllocationDecider.CLUSTER_ROUTING_ALLOCATION_AWARENESS_FORCE_GROUP_SETTING.getKey() + "zone.values",
                                "b,c"),
                UnaryOperator.identity(),
                "there are [5] copies of this shard and [3] values for attribute [zone] ([a, b] from nodes in the cluster and " +
                        "[b, c] from forced awareness) so there may be at most [2] copies of this shard allocated to nodes with each " +
                        "value, but (including this copy) there would be [3] copies allocated to nodes with [node.attr.zone: a]");
    }

    private void testExplanation(
            Settings.Builder settingsBuilder,
            UnaryOperator<DiscoveryNodes.Builder> nodesOperator,
            String expectedMessage) {
        final Settings settings = settingsBuilder
=======
    public void testNodesWithoutAttributeAreIgnored() {
        final Settings settings = Settings.builder()
                .put(AwarenessAllocationDecider.CLUSTER_ROUTING_ALLOCATION_AWARENESS_ATTRIBUTE_SETTING.getKey(), "zone")
>>>>>>> 23625498
                .build();

        final AllocationService strategy = createAllocationService(settings);

        final Metadata metadata = Metadata.builder()
<<<<<<< HEAD
                .put(IndexMetadata.builder("test").settings(settings(Version.CURRENT)).numberOfShards(1).numberOfReplicas(4))
=======
                .put(IndexMetadata.builder("test").settings(settings(Version.CURRENT)
                        .put(IndexMetadata.SETTING_NUMBER_OF_SHARDS, 1)
                        .put(IndexMetadata.SETTING_NUMBER_OF_REPLICAS, 2)))
>>>>>>> 23625498
                .build();

        final ClusterState clusterState = applyStartedShardsUntilNoChange(
                ClusterState.builder(ClusterName.CLUSTER_NAME_SETTING.get(Settings.EMPTY))
                        .metadata(metadata)
                        .routingTable(RoutingTable.builder()
                                .addAsNew(metadata.index("test"))
                                .build())
<<<<<<< HEAD
                        .nodes(nodesOperator.apply(DiscoveryNodes.builder()
                                .add(newNode("A-0", singletonMap("zone", "a")))
                                .add(newNode("A-1", singletonMap("zone", "a")))
                                .add(newNode("A-2", singletonMap("zone", "a")))
                                .add(newNode("A-3", singletonMap("zone", "a")))
                                .add(newNode("A-4", singletonMap("zone", "a")))
                                .add(newNode("B-0", singletonMap("zone", "b"))))
                        ).build(), strategy);

        final ShardRouting unassignedShard = clusterState.getRoutingNodes().shardsWithState(UNASSIGNED).get(0);

        final AwarenessAllocationDecider decider = new AwarenessAllocationDecider(
                settings,
                new ClusterSettings(settings, ClusterSettings.BUILT_IN_CLUSTER_SETTINGS));

        final RoutingNode emptyNode = StreamSupport.stream(clusterState.getRoutingNodes().spliterator(), false)
                .filter(RoutingNode::isEmpty).findFirst().orElseThrow(AssertionError::new);

        final RoutingAllocation routingAllocation = new RoutingAllocation(
                new AllocationDeciders(singletonList(decider)),
                clusterState.getRoutingNodes(),
                clusterState,
                null,
                null,
                0L);
        routingAllocation.debugDecision(true);

        final Decision decision = decider.canAllocate(unassignedShard, emptyNode, routingAllocation);
        assertThat(decision.type(), equalTo(Decision.Type.NO));
        assertThat(decision.label(), equalTo("awareness"));
        assertThat(decision.getExplanation(), equalTo(expectedMessage));
=======
                        .nodes(DiscoveryNodes.builder()
                                .add(newNode("A-0", singletonMap("zone", "a")))
                                .add(newNode("A-1", singletonMap("zone", "a")))
                                .add(newNode("B-0", singletonMap("zone", "b")))
                                .add(newNode("B-1", singletonMap("zone", "b")))
                                .add(newNode("X-0", emptyMap()))
                        ).build(), strategy);

        assertThat(clusterState.getRoutingNodes().shardsWithState(UNASSIGNED), empty());
        assertTrue(clusterState.getRoutingNodes().node("X-0").isEmpty());
>>>>>>> 23625498
    }

}<|MERGE_RESOLUTION|>--- conflicted
+++ resolved
@@ -37,10 +37,7 @@
 import java.util.stream.StreamSupport;
 
 import static java.util.Collections.emptyMap;
-<<<<<<< HEAD
 import static java.util.Collections.singletonList;
-=======
->>>>>>> 23625498
 import static java.util.Collections.singletonMap;
 import static org.elasticsearch.cluster.routing.ShardRoutingState.INITIALIZING;
 import static org.elasticsearch.cluster.routing.ShardRoutingState.RELOCATING;
@@ -916,7 +913,37 @@
         assertThat(clusterState.getRoutingNodes().shardsWithState(UNASSIGNED), empty());
     }
 
-<<<<<<< HEAD
+    public void testNodesWithoutAttributeAreIgnored() {
+        final Settings settings = Settings.builder()
+                .put(AwarenessAllocationDecider.CLUSTER_ROUTING_ALLOCATION_AWARENESS_ATTRIBUTE_SETTING.getKey(), "zone")
+                .build();
+
+        final AllocationService strategy = createAllocationService(settings);
+
+        final Metadata metadata = Metadata.builder()
+                .put(IndexMetadata.builder("test").settings(settings(Version.CURRENT)
+                        .put(IndexMetadata.SETTING_NUMBER_OF_SHARDS, 1)
+                        .put(IndexMetadata.SETTING_NUMBER_OF_REPLICAS, 2)))
+                .build();
+
+        final ClusterState clusterState = applyStartedShardsUntilNoChange(
+                ClusterState.builder(ClusterName.CLUSTER_NAME_SETTING.get(Settings.EMPTY))
+                        .metadata(metadata)
+                        .routingTable(RoutingTable.builder()
+                                .addAsNew(metadata.index("test"))
+                                .build())
+                        .nodes(DiscoveryNodes.builder()
+                                .add(newNode("A-0", singletonMap("zone", "a")))
+                                .add(newNode("A-1", singletonMap("zone", "a")))
+                                .add(newNode("B-0", singletonMap("zone", "b")))
+                                .add(newNode("B-1", singletonMap("zone", "b")))
+                                .add(newNode("X-0", emptyMap()))
+                        ).build(), strategy);
+
+        assertThat(clusterState.getRoutingNodes().shardsWithState(UNASSIGNED), empty());
+        assertTrue(clusterState.getRoutingNodes().node("X-0").isEmpty());
+    }
+
     public void testExplanation() {
         testExplanation(Settings.builder()
                         .put(AwarenessAllocationDecider.CLUSTER_ROUTING_ALLOCATION_AWARENESS_ATTRIBUTE_SETTING.getKey(), "zone"),
@@ -951,23 +978,12 @@
             UnaryOperator<DiscoveryNodes.Builder> nodesOperator,
             String expectedMessage) {
         final Settings settings = settingsBuilder
-=======
-    public void testNodesWithoutAttributeAreIgnored() {
-        final Settings settings = Settings.builder()
-                .put(AwarenessAllocationDecider.CLUSTER_ROUTING_ALLOCATION_AWARENESS_ATTRIBUTE_SETTING.getKey(), "zone")
->>>>>>> 23625498
                 .build();
 
         final AllocationService strategy = createAllocationService(settings);
 
         final Metadata metadata = Metadata.builder()
-<<<<<<< HEAD
                 .put(IndexMetadata.builder("test").settings(settings(Version.CURRENT)).numberOfShards(1).numberOfReplicas(4))
-=======
-                .put(IndexMetadata.builder("test").settings(settings(Version.CURRENT)
-                        .put(IndexMetadata.SETTING_NUMBER_OF_SHARDS, 1)
-                        .put(IndexMetadata.SETTING_NUMBER_OF_REPLICAS, 2)))
->>>>>>> 23625498
                 .build();
 
         final ClusterState clusterState = applyStartedShardsUntilNoChange(
@@ -976,7 +992,6 @@
                         .routingTable(RoutingTable.builder()
                                 .addAsNew(metadata.index("test"))
                                 .build())
-<<<<<<< HEAD
                         .nodes(nodesOperator.apply(DiscoveryNodes.builder()
                                 .add(newNode("A-0", singletonMap("zone", "a")))
                                 .add(newNode("A-1", singletonMap("zone", "a")))
@@ -1008,18 +1023,6 @@
         assertThat(decision.type(), equalTo(Decision.Type.NO));
         assertThat(decision.label(), equalTo("awareness"));
         assertThat(decision.getExplanation(), equalTo(expectedMessage));
-=======
-                        .nodes(DiscoveryNodes.builder()
-                                .add(newNode("A-0", singletonMap("zone", "a")))
-                                .add(newNode("A-1", singletonMap("zone", "a")))
-                                .add(newNode("B-0", singletonMap("zone", "b")))
-                                .add(newNode("B-1", singletonMap("zone", "b")))
-                                .add(newNode("X-0", emptyMap()))
-                        ).build(), strategy);
-
-        assertThat(clusterState.getRoutingNodes().shardsWithState(UNASSIGNED), empty());
-        assertTrue(clusterState.getRoutingNodes().node("X-0").isEmpty());
->>>>>>> 23625498
     }
 
 }
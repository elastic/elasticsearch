/*
 * Copyright Elasticsearch B.V. and/or licensed to Elasticsearch B.V. under one
 * or more contributor license agreements. Licensed under the Elastic License
 * 2.0 and the Server Side Public License, v 1; you may not use this file except
 * in compliance with, at your election, the Elastic License 2.0 or the Server
 * Side Public License, v 1.
 */

package org.elasticsearch.cluster.routing.allocation;

import org.elasticsearch.cluster.ClusterName;
import org.elasticsearch.cluster.ClusterState;
import org.elasticsearch.cluster.metadata.Metadata;
import org.elasticsearch.cluster.metadata.NodesShutdownMetadata;
import org.elasticsearch.cluster.metadata.SingleNodeShutdownMetadata;
import org.elasticsearch.cluster.routing.IndexRoutingTable;
import org.elasticsearch.cluster.routing.RecoverySource;
import org.elasticsearch.cluster.routing.RoutingTable;
import org.elasticsearch.cluster.routing.ShardRouting;
import org.elasticsearch.cluster.routing.UnassignedInfo;
import org.elasticsearch.cluster.service.ClusterService;
import org.elasticsearch.health.HealthIndicatorImpact;
import org.elasticsearch.health.HealthIndicatorResult;
import org.elasticsearch.health.HealthStatus;
import org.elasticsearch.health.SimpleHealthIndicatorDetails;
import org.elasticsearch.index.Index;
import org.elasticsearch.index.shard.ShardId;
import org.elasticsearch.test.ESTestCase;

import java.util.Collections;
import java.util.List;
import java.util.Map;
import java.util.Set;
import java.util.UUID;

import static java.util.stream.Collectors.toMap;
import static org.elasticsearch.cluster.metadata.SingleNodeShutdownMetadata.Type.RESTART;
import static org.elasticsearch.cluster.routing.ShardRouting.newUnassigned;
import static org.elasticsearch.cluster.routing.allocation.ShardsAvailabilityHealthIndicatorService.NAME;
import static org.elasticsearch.cluster.routing.allocation.ShardsAvailabilityHealthIndicatorServiceTests.ShardState.AVAILABLE;
import static org.elasticsearch.cluster.routing.allocation.ShardsAvailabilityHealthIndicatorServiceTests.ShardState.INITIALIZING;
import static org.elasticsearch.cluster.routing.allocation.ShardsAvailabilityHealthIndicatorServiceTests.ShardState.RESTARTING;
import static org.elasticsearch.cluster.routing.allocation.ShardsAvailabilityHealthIndicatorServiceTests.ShardState.UNAVAILABLE;
import static org.elasticsearch.common.util.CollectionUtils.concatLists;
import static org.elasticsearch.core.TimeValue.timeValueSeconds;
import static org.elasticsearch.health.HealthStatus.GREEN;
import static org.elasticsearch.health.HealthStatus.RED;
import static org.elasticsearch.health.HealthStatus.YELLOW;
import static org.elasticsearch.health.ServerHealthComponents.DATA;
import static org.hamcrest.Matchers.equalTo;
import static org.hamcrest.Matchers.oneOf;
import static org.mockito.Mockito.mock;
import static org.mockito.Mockito.when;

public class ShardsAvailabilityHealthIndicatorServiceTests extends ESTestCase {

    public void testShouldBeGreenWhenAllPrimariesAndReplicasAreStarted() {
        var clusterState = createClusterStateWith(
            List.of(
                index("replicated-index", new ShardAllocation(randomNodeId(), AVAILABLE), new ShardAllocation(randomNodeId(), AVAILABLE)),
                index("unreplicated-index", new ShardAllocation(randomNodeId(), AVAILABLE))
            ),
            List.of()
        );
        var service = createAllocationHealthIndicatorService(clusterState);

        assertThat(
            service.calculate(true),
            equalTo(
                createExpectedResult(
                    GREEN,
                    "This cluster has all shards available.",
                    Map.of("started_primaries", 2, "started_replicas", 1),
                    Collections.emptyList()
                )
            )
        );
    }

    public void testShouldBeYellowWhenThereAreUnassignedReplicas() {
        var availableReplicas = randomList(0, 5, () -> new ShardAllocation(randomNodeId(), AVAILABLE));
        var unavailableReplicas = randomList(1, 5, () -> new ShardAllocation(randomNodeId(), UNAVAILABLE));

        var clusterState = createClusterStateWith(
            List.of(
                index(
                    "yellow-index",
                    new ShardAllocation(randomNodeId(), AVAILABLE),
                    concatLists(availableReplicas, unavailableReplicas).toArray(ShardAllocation[]::new)
                )
            ),
            List.of()
        );
        var service = createAllocationHealthIndicatorService(clusterState);

        assertThat(
            service.calculate(true),
            equalTo(
                createExpectedResult(
                    YELLOW,
                    unavailableReplicas.size() > 1
                        ? "This cluster has " + unavailableReplicas.size() + " unavailable replicas."
                        : "This cluster has 1 unavailable replica.",
                    Map.of(
                        "started_primaries",
                        1,
                        "unassigned_replicas",
                        unavailableReplicas.size(),
                        "started_replicas",
                        availableReplicas.size()
                    ),
                    List.of(
                        new HealthIndicatorImpact(
                            3,
                            "Searches might return slower than usual. Fewer redundant copies of the data exist on 1 index [yellow-index]."
                        )
                    )
                )
            )
        );
    }

    public void testShouldBeRedWhenThereAreUnassignedPrimariesAndAssignedReplicas() {
        var clusterState = createClusterStateWith(
            List.of(index("red-index", new ShardAllocation(randomNodeId(), UNAVAILABLE), new ShardAllocation(randomNodeId(), AVAILABLE))),
            List.of()
        );
        var service = createAllocationHealthIndicatorService(clusterState);

        assertThat(
            service.calculate(),
            equalTo(
                createExpectedResult(
                    RED,
                    "This cluster has 1 unavailable primary.",
                    Map.of("unassigned_primaries", 1, "started_replicas", 1),
                    List.of(
                        new HealthIndicatorImpact(1, "Cannot add data to 1 index [red-index]. Searches might return incomplete results.")
                    )
                )
            )
        );
    }

    public void testShouldBeRedWhenThereAreUnassignedPrimariesAndNoReplicas() {
        var clusterState = createClusterStateWith(List.of(index("red-index", new ShardAllocation(randomNodeId(), UNAVAILABLE))), List.of());
        var service = createAllocationHealthIndicatorService(clusterState);

        assertThat(
<<<<<<< HEAD
            service.calculate(true),
            equalTo(createExpectedResult(RED, "This cluster has 1 unavailable primary.", Map.of("unassigned_primaries", 1)))
=======
            service.calculate(),
            equalTo(
                createExpectedResult(
                    RED,
                    "This cluster has 1 unavailable primary.",
                    Map.of("unassigned_primaries", 1),
                    List.of(
                        new HealthIndicatorImpact(1, "Cannot add data to 1 index [red-index]. Searches might return incomplete results.")
                    )
                )
            )
        );
    }

    public void testShouldBeRedWhenThereAreUnassignedPrimariesAndUnassignedReplicasOnSameIndex() {
        var clusterState = createClusterStateWith(
            List.of(index("red-index", new ShardAllocation(randomNodeId(), UNAVAILABLE), new ShardAllocation(randomNodeId(), UNAVAILABLE))),
            List.of()
        );
        var service = createAllocationHealthIndicatorService(clusterState);

        HealthIndicatorResult result = service.calculate();
        assertEquals(RED, result.status());
        assertEquals("This cluster has 1 unavailable primary, 1 unavailable replica.", result.summary());
        assertEquals(1, result.impacts().size());
        assertEquals(
            result.impacts().get(0),
            new HealthIndicatorImpact(1, "Cannot add data to 1 index [red-index]. Searches might return incomplete results.")
        );
    }

    public void testShouldBeRedWhenThereAreUnassignedPrimariesAndUnassignedReplicasOnDifferentIndices() {
        var clusterState = createClusterStateWith(
            List.of(
                index("red-index", new ShardAllocation(randomNodeId(), UNAVAILABLE), new ShardAllocation(randomNodeId(), AVAILABLE)),
                index("yellow-index-1", new ShardAllocation(randomNodeId(), AVAILABLE), new ShardAllocation(randomNodeId(), UNAVAILABLE)),
                index("yellow-index-2", new ShardAllocation(randomNodeId(), AVAILABLE), new ShardAllocation(randomNodeId(), UNAVAILABLE))
            ),
            List.of()
        );
        var service = createAllocationHealthIndicatorService(clusterState);

        HealthIndicatorResult result = service.calculate();
        assertEquals(RED, result.status());
        assertEquals("This cluster has 1 unavailable primary, 2 unavailable replicas.", result.summary());
        assertEquals(2, result.impacts().size());
        assertEquals(
            result.impacts().get(0),
            new HealthIndicatorImpact(1, "Cannot add data to 1 index [red-index]. Searches might return incomplete results.")
        );
        assertThat(
            result.impacts().get(1),
            oneOf(
                new HealthIndicatorImpact(
                    3,
                    "Searches might return slower than usual. Fewer redundant copies of the data exist on 2 indices [yellow-index-1, "
                        + "yellow-index-2]."
                ),
                new HealthIndicatorImpact(
                    3,
                    "Searches might return slower than usual. Fewer redundant copies of the data exist on 2 indices [yellow-index-2, "
                        + "yellow-index-1]."
                )
            )
>>>>>>> 53108045
        );
    }

    public void testShouldBeGreenWhenThereAreRestartingReplicas() {
        var clusterState = createClusterStateWith(
            List.of(
                index(
                    "restarting-index",
                    new ShardAllocation(randomNodeId(), AVAILABLE),
                    new ShardAllocation("node-0", RESTARTING, System.nanoTime())
                )
            ),
            List.of(new NodeShutdown("node-0", RESTART, 60))
        );
        var service = createAllocationHealthIndicatorService(clusterState);

        assertThat(
            service.calculate(true),
            equalTo(
                createExpectedResult(
                    GREEN,
                    "This cluster has 1 restarting replica.",
                    Map.of("started_primaries", 1, "restarting_replicas", 1),
                    Collections.emptyList()
                )
            )
        );
    }

    public void testShouldBeGreenWhenThereAreNoReplicasExpected() {
        var clusterState = createClusterStateWith(
            List.of(index("primaries-only-index", new ShardAllocation(randomNodeId(), AVAILABLE))),
            List.of(new NodeShutdown("node-0", RESTART, 60))
        );
        var service = createAllocationHealthIndicatorService(clusterState);

        assertThat(
            service.calculate(),
            equalTo(
                createExpectedResult(
                    GREEN,
                    "This cluster has all shards available.",
                    Map.of("started_primaries", 1),
                    Collections.emptyList()
                )
            )
        );
    }

    public void testShouldBeYellowWhenRestartingReplicasReachedAllocationDelay() {
        var clusterState = createClusterStateWith(
            List.of(
                index(
                    "restarting-index",
                    new ShardAllocation(randomNodeId(), AVAILABLE),
                    new ShardAllocation("node-0", RESTARTING, System.nanoTime() - timeValueSeconds(between(60, 180)).nanos())
                )
            ),
            List.of(new NodeShutdown("node-0", RESTART, 60))
        );
        var service = createAllocationHealthIndicatorService(clusterState);

        assertThat(
            service.calculate(true),
            equalTo(
                createExpectedResult(
                    YELLOW,
                    "This cluster has 1 unavailable replica.",
                    Map.of("started_primaries", 1, "unassigned_replicas", 1),
                    List.of(
                        new HealthIndicatorImpact(
                            3,
                            "Searches might return slower than usual. Fewer redundant copies of the data exist on 1 index "
                                + "[restarting-index]."
                        )
                    )
                )
            )
        );
    }

    public void testShouldBeGreenWhenThereAreInitializingPrimaries() {
        var clusterState = createClusterStateWith(
            List.of(index("restarting-index", new ShardAllocation("node-0", INITIALIZING))),
            List.of()
        );
        var service = createAllocationHealthIndicatorService(clusterState);

        assertThat(
<<<<<<< HEAD
            service.calculate(true),
            equalTo(createExpectedResult(GREEN, "This cluster has 1 creating primary.", Map.of("creating_primaries", 1)))
=======
            service.calculate(),
            equalTo(
                createExpectedResult(
                    GREEN,
                    "This cluster has 1 creating primary.",
                    Map.of("creating_primaries", 1),
                    Collections.emptyList()
                )
            )
>>>>>>> 53108045
        );
    }

    public void testShouldBeGreenWhenThereAreRestartingPrimaries() {
        var clusterState = createClusterStateWith(
            List.of(index("restarting-index", new ShardAllocation("node-0", RESTARTING, System.nanoTime()))),
            List.of(new NodeShutdown("node-0", RESTART, 60))
        );
        var service = createAllocationHealthIndicatorService(clusterState);

        assertThat(
<<<<<<< HEAD
            service.calculate(true),
            equalTo(createExpectedResult(GREEN, "This cluster has 1 restarting primary.", Map.of("restarting_primaries", 1)))
=======
            service.calculate(),
            equalTo(
                createExpectedResult(
                    GREEN,
                    "This cluster has 1 restarting primary.",
                    Map.of("restarting_primaries", 1),
                    Collections.emptyList()
                )
            )
>>>>>>> 53108045
        );
    }

    public void testShouldBeRedWhenRestartingPrimariesReachedAllocationDelayAndNoReplicas() {
        var clusterState = createClusterStateWith(
            List.of(
                index(
                    "restarting-index",
                    new ShardAllocation("node-0", RESTARTING, System.nanoTime() - timeValueSeconds(between(60, 120)).nanos())
                )
            ),
            List.of(new NodeShutdown("node-0", RESTART, 60))
        );
        var service = createAllocationHealthIndicatorService(clusterState);

        assertThat(
<<<<<<< HEAD
            service.calculate(true),
            equalTo(createExpectedResult(RED, "This cluster has 1 unavailable primary.", Map.of("unassigned_primaries", 1)))
        );
    }

    private HealthIndicatorResult createExpectedResult(HealthStatus status, String summary, Map<String, Object> details) {
        return new HealthIndicatorResult(NAME, DATA, status, summary, new SimpleHealthIndicatorDetails(addDefaults(details)), true);
=======
            service.calculate(),
            equalTo(
                createExpectedResult(
                    RED,
                    "This cluster has 1 unavailable primary.",
                    Map.of("unassigned_primaries", 1),
                    List.of(
                        new HealthIndicatorImpact(
                            1,
                            "Cannot add data to 1 index [restarting-index]. Searches might return incomplete results."
                        )
                    )
                )
            )
        );
    }

    private HealthIndicatorResult createExpectedResult(
        HealthStatus status,
        String summary,
        Map<String, Object> details,
        List<HealthIndicatorImpact> impacts
    ) {
        return new HealthIndicatorResult(NAME, DATA, status, summary, new SimpleHealthIndicatorDetails(addDefaults(details)), impacts);
>>>>>>> 53108045
    }

    private static ClusterState createClusterStateWith(List<IndexRoutingTable> indexes, List<NodeShutdown> nodeShutdowns) {
        var builder = RoutingTable.builder();
        for (IndexRoutingTable index : indexes) {
            builder.add(index);
        }

        var nodesShutdownMetadata = new NodesShutdownMetadata(
            nodeShutdowns.stream()
                .collect(
                    toMap(
                        it -> it.nodeId,
                        it -> SingleNodeShutdownMetadata.builder()
                            .setNodeId(it.nodeId)
                            .setType(it.type)
                            .setReason("test")
                            .setNodeSeen(true)
                            .setStartedAtMillis(System.currentTimeMillis())
                            .setAllocationDelay(it.allocationDelaySeconds != null ? timeValueSeconds(it.allocationDelaySeconds) : null)
                            .build()
                    )
                )
        );

        return ClusterState.builder(new ClusterName("test-cluster"))
            .routingTable(builder.build())
            .metadata(Metadata.builder().putCustom(NodesShutdownMetadata.TYPE, nodesShutdownMetadata).build())
            .build();
    }

    private static Map<String, Object> addDefaults(Map<String, Object> override) {
        return Map.of(
            "unassigned_primaries",
            override.getOrDefault("unassigned_primaries", 0),
            "initializing_primaries",
            override.getOrDefault("initializing_primaries", 0),
            "creating_primaries",
            override.getOrDefault("creating_primaries", 0),
            "restarting_primaries",
            override.getOrDefault("restarting_primaries", 0),
            "started_primaries",
            override.getOrDefault("started_primaries", 0),
            "unassigned_replicas",
            override.getOrDefault("unassigned_replicas", 0),
            "initializing_replicas",
            override.getOrDefault("initializing_replicas", 0),
            "restarting_replicas",
            override.getOrDefault("restarting_replicas", 0),
            "started_replicas",
            override.getOrDefault("started_replicas", 0)
        );
    }

    private static IndexRoutingTable index(String name, ShardAllocation primaryState, ShardAllocation... replicaStates) {
        var index = new Index(name, UUID.randomUUID().toString());
        var shardId = new ShardId(index, 0);

        var builder = IndexRoutingTable.builder(index);
        builder.addShard(createShardRouting(shardId, true, primaryState));
        for (var replicaState : replicaStates) {
            builder.addShard(createShardRouting(shardId, false, replicaState));
        }
        return builder.build();
    }

    private static ShardRouting createShardRouting(ShardId shardId, boolean primary, ShardAllocation allocation) {
        var routing = newUnassigned(
            shardId,
            primary,
            getSource(primary, allocation.state),
            new UnassignedInfo(UnassignedInfo.Reason.INDEX_CREATED, null)
        );
        if (allocation.state == UNAVAILABLE || allocation.state == INITIALIZING) {
            return routing;
        }
        routing = routing.initialize(allocation.nodeId, null, 0);
        routing = routing.moveToStarted();
        if (allocation.state == AVAILABLE) {
            return routing;
        }
        routing = routing.moveToUnassigned(
            new UnassignedInfo(
                UnassignedInfo.Reason.NODE_RESTARTING,
                null,
                null,
                -1,
                allocation.unassignedTimeNanos != null ? allocation.unassignedTimeNanos : 0,
                0,
                false,
                UnassignedInfo.AllocationStatus.DELAYED_ALLOCATION,
                Set.of(),
                allocation.nodeId
            )
        );
        if (allocation.state == RESTARTING) {
            return routing;
        }

        throw new AssertionError("Unexpected state [" + allocation.state + "]");
    }

    private static RecoverySource getSource(boolean primary, ShardState state) {
        if (primary) {
            return state == INITIALIZING
                ? RecoverySource.EmptyStoreRecoverySource.INSTANCE
                : RecoverySource.ExistingStoreRecoverySource.INSTANCE;
        } else {
            return RecoverySource.PeerRecoverySource.INSTANCE;
        }
    }

    public enum ShardState {
        UNAVAILABLE,
        INITIALIZING,
        AVAILABLE,
        RESTARTING
    }

    private record ShardAllocation(String nodeId, ShardState state, Long unassignedTimeNanos) {

        ShardAllocation(String nodeId, ShardState state) {
            this(nodeId, state, null);
        }
    }

    private record NodeShutdown(String nodeId, SingleNodeShutdownMetadata.Type type, Integer allocationDelaySeconds) {}

    private static String randomNodeId() {
        return UUID.randomUUID().toString();
    }

    private static ShardsAvailabilityHealthIndicatorService createAllocationHealthIndicatorService(ClusterState clusterState) {
        var clusterService = mock(ClusterService.class);
        when(clusterService.state()).thenReturn(clusterState);
        return new ShardsAvailabilityHealthIndicatorService(clusterService);
    }
}<|MERGE_RESOLUTION|>--- conflicted
+++ resolved
@@ -128,7 +128,7 @@
         var service = createAllocationHealthIndicatorService(clusterState);
 
         assertThat(
-            service.calculate(),
+            service.calculate(true),
             equalTo(
                 createExpectedResult(
                     RED,
@@ -147,11 +147,7 @@
         var service = createAllocationHealthIndicatorService(clusterState);
 
         assertThat(
-<<<<<<< HEAD
-            service.calculate(true),
-            equalTo(createExpectedResult(RED, "This cluster has 1 unavailable primary.", Map.of("unassigned_primaries", 1)))
-=======
-            service.calculate(),
+            service.calculate(true),
             equalTo(
                 createExpectedResult(
                     RED,
@@ -172,7 +168,7 @@
         );
         var service = createAllocationHealthIndicatorService(clusterState);
 
-        HealthIndicatorResult result = service.calculate();
+        HealthIndicatorResult result = service.calculate(true);
         assertEquals(RED, result.status());
         assertEquals("This cluster has 1 unavailable primary, 1 unavailable replica.", result.summary());
         assertEquals(1, result.impacts().size());
@@ -193,7 +189,7 @@
         );
         var service = createAllocationHealthIndicatorService(clusterState);
 
-        HealthIndicatorResult result = service.calculate();
+        HealthIndicatorResult result = service.calculate(true);
         assertEquals(RED, result.status());
         assertEquals("This cluster has 1 unavailable primary, 2 unavailable replicas.", result.summary());
         assertEquals(2, result.impacts().size());
@@ -215,7 +211,6 @@
                         + "yellow-index-1]."
                 )
             )
->>>>>>> 53108045
         );
     }
 
@@ -253,7 +248,7 @@
         var service = createAllocationHealthIndicatorService(clusterState);
 
         assertThat(
-            service.calculate(),
+            service.calculate(true),
             equalTo(
                 createExpectedResult(
                     GREEN,
@@ -305,11 +300,7 @@
         var service = createAllocationHealthIndicatorService(clusterState);
 
         assertThat(
-<<<<<<< HEAD
-            service.calculate(true),
-            equalTo(createExpectedResult(GREEN, "This cluster has 1 creating primary.", Map.of("creating_primaries", 1)))
-=======
-            service.calculate(),
+            service.calculate(true),
             equalTo(
                 createExpectedResult(
                     GREEN,
@@ -318,7 +309,6 @@
                     Collections.emptyList()
                 )
             )
->>>>>>> 53108045
         );
     }
 
@@ -330,11 +320,7 @@
         var service = createAllocationHealthIndicatorService(clusterState);
 
         assertThat(
-<<<<<<< HEAD
-            service.calculate(true),
-            equalTo(createExpectedResult(GREEN, "This cluster has 1 restarting primary.", Map.of("restarting_primaries", 1)))
-=======
-            service.calculate(),
+            service.calculate(true),
             equalTo(
                 createExpectedResult(
                     GREEN,
@@ -343,7 +329,6 @@
                     Collections.emptyList()
                 )
             )
->>>>>>> 53108045
         );
     }
 
@@ -360,16 +345,7 @@
         var service = createAllocationHealthIndicatorService(clusterState);
 
         assertThat(
-<<<<<<< HEAD
-            service.calculate(true),
-            equalTo(createExpectedResult(RED, "This cluster has 1 unavailable primary.", Map.of("unassigned_primaries", 1)))
-        );
-    }
-
-    private HealthIndicatorResult createExpectedResult(HealthStatus status, String summary, Map<String, Object> details) {
-        return new HealthIndicatorResult(NAME, DATA, status, summary, new SimpleHealthIndicatorDetails(addDefaults(details)), true);
-=======
-            service.calculate(),
+            service.calculate(true),
             equalTo(
                 createExpectedResult(
                     RED,
@@ -392,8 +368,15 @@
         Map<String, Object> details,
         List<HealthIndicatorImpact> impacts
     ) {
-        return new HealthIndicatorResult(NAME, DATA, status, summary, new SimpleHealthIndicatorDetails(addDefaults(details)), impacts);
->>>>>>> 53108045
+        return new HealthIndicatorResult(
+            NAME,
+            DATA,
+            status,
+            summary,
+            new SimpleHealthIndicatorDetails(addDefaults(details)),
+            true,
+            impacts
+        );
     }
 
     private static ClusterState createClusterStateWith(List<IndexRoutingTable> indexes, List<NodeShutdown> nodeShutdowns) {

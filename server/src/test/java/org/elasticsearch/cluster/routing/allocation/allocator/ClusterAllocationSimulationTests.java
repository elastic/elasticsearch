--- conflicted
+++ resolved
@@ -488,14 +488,9 @@
             clusterService,
             (clusterState, routingAllocationAction) -> strategyRef.get()
                 .executeWithRoutingAllocation(clusterState, "reconcile-desired-balance", routingAllocationAction),
-<<<<<<< HEAD
             EMPTY_NODE_ALLOCATION_STATS,
+            TEST_ONLY_EXPLAINER,
             DesiredBalanceMetrics.NOOP
-=======
-            TelemetryProvider.NOOP,
-            EMPTY_NODE_ALLOCATION_STATS,
-            TEST_ONLY_EXPLAINER
->>>>>>> 2bc5498b
         ) {
             @Override
             public void allocate(RoutingAllocation allocation, ActionListener<Void> listener) {

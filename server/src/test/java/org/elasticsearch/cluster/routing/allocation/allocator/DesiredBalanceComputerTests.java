--- conflicted
+++ resolved
@@ -86,10 +86,6 @@
 import static org.hamcrest.Matchers.hasEntry;
 import static org.hamcrest.Matchers.lessThanOrEqualTo;
 import static org.hamcrest.Matchers.notNullValue;
-<<<<<<< HEAD
-import static org.mockito.Mockito.mock;
-=======
->>>>>>> be43c97f
 
 public class DesiredBalanceComputerTests extends ESAllocationTestCase {
 
@@ -1208,20 +1204,14 @@
     }
 
     private void checkIterationLogging(int iterations, long eachIterationDuration, MockLog.AbstractEventExpectation expectation) {
-<<<<<<< HEAD
-
         var currentTime = new AtomicLong(0L);
         TimeProvider timeProvider = TimeProviderUtils.create(() -> currentTime.addAndGet(eachIterationDuration));
 
-=======
-        var currentTime = new AtomicLong(0L);
->>>>>>> be43c97f
         // Some runs of this test try to simulate a long desired balance computation. Setting a high value on the following setting
         // prevents interrupting a long computation.
         var clusterSettings = createBuiltInClusterSettings(
             Settings.builder().put(DesiredBalanceComputer.MAX_BALANCE_COMPUTATION_TIME_DURING_INDEX_CREATION_SETTING.getKey(), "2m").build()
         );
-<<<<<<< HEAD
         var desiredBalanceComputer = new DesiredBalanceComputer(clusterSettings, timeProvider, new ShardsAllocator() {
             @Override
             public void allocate(RoutingAllocation allocation) {
@@ -1232,23 +1222,8 @@
                         unassignedIterator.initialize("node-0", null, 0L, allocation.changes());
                     } else {
                         unassignedIterator.removeAndIgnore(UnassignedInfo.AllocationStatus.NO_ATTEMPT, allocation.changes());
-=======
-        var desiredBalanceComputer = new DesiredBalanceComputer(
-            clusterSettings,
-            () -> currentTime.addAndGet(eachIterationDuration),
-            new ShardsAllocator() {
-                @Override
-                public void allocate(RoutingAllocation allocation) {
-                    final var unassignedIterator = allocation.routingNodes().unassigned().iterator();
-                    while (unassignedIterator.hasNext()) {
-                        final var shardRouting = unassignedIterator.next();
-                        if (shardRouting.primary()) {
-                            unassignedIterator.initialize("node-0", null, 0L, allocation.changes());
-                        } else {
-                            unassignedIterator.removeAndIgnore(UnassignedInfo.AllocationStatus.NO_ATTEMPT, allocation.changes());
-                        }
->>>>>>> be43c97f
                     }
+                }
 
                     // move shard on each iteration
                     for (var shard : allocation.routingNodes().node("node-0").shardsWithState(STARTED).toList()) {

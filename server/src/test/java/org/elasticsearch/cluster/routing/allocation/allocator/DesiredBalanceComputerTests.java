--- conflicted
+++ resolved
@@ -640,14 +640,9 @@
                     dataPath.put(new NodeAndShard(primaryNodeId, shardId), "/data");
                     usedDiskSpace.compute(primaryNodeId, (k, v) -> v + thisShardSize);
                     indexRoutingTableBuilder.addShard(
-                        newShardRouting(
-                            shardId,
-                            primaryNodeId,
-                            null,
-                            true,
-                            STARTED,
+                        aShardRouting(shardId, primaryNodeId, true, STARTED).withAllocationId(
                             AllocationId.newInitializing(inSyncIds.get(shard * (replicas + 1)))
-                        )
+                        ).build()
                     );
                 } else {
                     var lastAllocatedNodeId = randomFrom(remainingNodeIds);
@@ -655,38 +650,28 @@
                     dataPath.put(new NodeAndShard(lastAllocatedNodeId, shardId), "/data");
                     usedDiskSpace.compute(lastAllocatedNodeId, (k, v) -> v + thisShardSize);
                     indexRoutingTableBuilder.addShard(
-                        newShardRouting(
-                            shardId,
-                            null,
-                            null,
-                            true,
-                            UNASSIGNED,
-                            RecoverySource.ExistingStoreRecoverySource.INSTANCE,
-                            new UnassignedInfo(
-                                UnassignedInfo.Reason.NODE_LEFT,
-                                null,
-                                null,
-                                0,
-                                0,
-                                0,
-                                false,
-                                UnassignedInfo.AllocationStatus.NO_ATTEMPT,
-                                Set.of(),
-                                lastAllocatedNodeId
-                            ),
-                            AllocationId.newInitializing(inSyncIds.get(shard * (replicas + 1)))
+                        aShardRouting(shardId, null, true, UNASSIGNED).withRecoverySource(
+                            RecoverySource.ExistingStoreRecoverySource.INSTANCE
                         )
+                            .withUnassignedInfo(
+                                new UnassignedInfo(
+                                    UnassignedInfo.Reason.NODE_LEFT,
+                                    null,
+                                    null,
+                                    0,
+                                    0,
+                                    0,
+                                    false,
+                                    UnassignedInfo.AllocationStatus.NO_ATTEMPT,
+                                    Set.of(),
+                                    lastAllocatedNodeId
+                                )
+                            )
+                            .withAllocationId(AllocationId.newInitializing(inSyncIds.get(shard * (replicas + 1))))
+                            .build()
                     );
                 }
 
-<<<<<<< HEAD
-                indexRoutingTableBuilder.addShard(
-                    aShardRouting(shardId, primaryNodeId, true, primaryNodeId == null ? UNASSIGNED : STARTED).withAllocationId(
-                        AllocationId.newInitializing(inSyncIds.get(shard * (replicas + 1)))
-                    ).build()
-                );
-=======
->>>>>>> ae2a852b
                 for (int replica = 0; replica < replicas; replica++) {
                     var replicaNodeId = primaryNodeId == null ? null : pickAndRemoveRandomValueFrom(remainingNodeIds);
                     shardSizes.put(shardIdentifierFromRouting(shardId, false), thisShardSize);

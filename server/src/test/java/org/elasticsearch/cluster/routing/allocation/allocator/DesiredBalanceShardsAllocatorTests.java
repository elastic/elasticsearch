/*
 * Copyright Elasticsearch B.V. and/or licensed to Elasticsearch B.V. under one
 * or more contributor license agreements. Licensed under the "Elastic License
 * 2.0", the "GNU Affero General Public License v3.0 only", and the "Server Side
 * Public License v 1"; you may not use this file except in compliance with, at
 * your election, the "Elastic License 2.0", the "GNU Affero General Public
 * License v3.0 only", or the "Server Side Public License, v 1".
 */

package org.elasticsearch.cluster.routing.allocation.allocator;

import org.apache.logging.log4j.Level;
import org.apache.lucene.util.SetOnce;
import org.elasticsearch.action.ActionListener;
import org.elasticsearch.action.support.ActionTestUtils;
import org.elasticsearch.cluster.ClusterInfo;
import org.elasticsearch.cluster.ClusterName;
import org.elasticsearch.cluster.ClusterState;
import org.elasticsearch.cluster.ClusterStateUpdateTask;
import org.elasticsearch.cluster.ESAllocationTestCase;
import org.elasticsearch.cluster.EmptyClusterInfoService;
import org.elasticsearch.cluster.TestShardRoutingRoleStrategies;
import org.elasticsearch.cluster.block.ClusterBlocks;
import org.elasticsearch.cluster.metadata.IndexMetadata;
import org.elasticsearch.cluster.metadata.Metadata;
import org.elasticsearch.cluster.metadata.NodesShutdownMetadata;
import org.elasticsearch.cluster.metadata.SingleNodeShutdownMetadata;
import org.elasticsearch.cluster.metadata.SingleNodeShutdownMetadata.Type;
import org.elasticsearch.cluster.node.DiscoveryNodes;
import org.elasticsearch.cluster.routing.IndexRoutingTable;
import org.elasticsearch.cluster.routing.RoutingTable;
import org.elasticsearch.cluster.routing.ShardRouting;
import org.elasticsearch.cluster.routing.ShardRoutingState;
import org.elasticsearch.cluster.routing.UnassignedInfo;
import org.elasticsearch.cluster.routing.allocation.AllocationService;
import org.elasticsearch.cluster.routing.allocation.AllocationService.RerouteStrategy;
import org.elasticsearch.cluster.routing.allocation.ExistingShardsAllocator;
import org.elasticsearch.cluster.routing.allocation.RoutingAllocation;
import org.elasticsearch.cluster.routing.allocation.ShardAllocationDecision;
import org.elasticsearch.cluster.routing.allocation.WriteLoadForecaster;
import org.elasticsearch.cluster.routing.allocation.allocator.DesiredBalanceShardsAllocator.DesiredBalanceReconcilerAction;
import org.elasticsearch.cluster.routing.allocation.command.MoveAllocationCommand;
import org.elasticsearch.cluster.routing.allocation.decider.AllocationDeciders;
import org.elasticsearch.cluster.service.ClusterApplierService;
import org.elasticsearch.cluster.service.ClusterService;
import org.elasticsearch.cluster.service.FakeThreadPoolMasterService;
import org.elasticsearch.common.UUIDs;
import org.elasticsearch.common.settings.Settings;
import org.elasticsearch.common.util.concurrent.DeterministicTaskQueue;
import org.elasticsearch.common.util.concurrent.PrioritizedEsThreadPoolExecutor;
import org.elasticsearch.core.TimeValue;
import org.elasticsearch.gateway.GatewayAllocator;
import org.elasticsearch.index.IndexVersion;
import org.elasticsearch.index.shard.ShardId;
import org.elasticsearch.snapshots.SnapshotShardSizeInfo;
import org.elasticsearch.telemetry.TelemetryProvider;
import org.elasticsearch.test.ClusterServiceUtils;
import org.elasticsearch.test.MockLog;
import org.elasticsearch.threadpool.TestThreadPool;

import java.util.List;
import java.util.Map;
import java.util.Queue;
import java.util.Set;
import java.util.concurrent.CountDownLatch;
import java.util.concurrent.CyclicBarrier;
import java.util.concurrent.TimeUnit;
import java.util.concurrent.atomic.AtomicBoolean;
import java.util.concurrent.atomic.AtomicInteger;
import java.util.concurrent.atomic.AtomicLong;
import java.util.concurrent.atomic.AtomicReference;
import java.util.function.Consumer;
import java.util.function.Predicate;

import static org.elasticsearch.cluster.routing.AllocationId.newInitializing;
import static org.elasticsearch.cluster.routing.TestShardRouting.shardRoutingBuilder;
import static org.elasticsearch.cluster.routing.UnassignedInfo.INDEX_DELAYED_NODE_LEFT_TIMEOUT_SETTING;
import static org.elasticsearch.common.settings.ClusterSettings.createBuiltInClusterSettings;
import static org.hamcrest.Matchers.empty;
import static org.hamcrest.Matchers.equalTo;
import static org.hamcrest.Matchers.greaterThanOrEqualTo;
import static org.hamcrest.Matchers.hasItem;
import static org.hamcrest.Matchers.not;

public class DesiredBalanceShardsAllocatorTests extends ESAllocationTestCase {

    private static final String LOCAL_NODE_ID = "node-1";
    private static final String OTHER_NODE_ID = "node-2";

    public void testGatewayAllocatorPreemptsAllocation() {
        final var nodeId = randomFrom(LOCAL_NODE_ID, OTHER_NODE_ID);
        testAllocate(
            (shardRouting, allocation, unassignedAllocationHandler) -> unassignedAllocationHandler.initialize(
                nodeId,
                null,
                0L,
                allocation.changes()
            ),
            routingTable -> assertEquals(nodeId, routingTable.index("test-index").shard(0).primaryShard().currentNodeId())
        );
    }

    public void testGatewayAllocatorStillFetching() {
        testAllocate(
            (shardRouting, allocation, unassignedAllocationHandler) -> unassignedAllocationHandler.removeAndIgnore(
                UnassignedInfo.AllocationStatus.FETCHING_SHARD_DATA,
                allocation.changes()
            ),
            routingTable -> {
                var shardRouting = routingTable.shardRoutingTable("test-index", 0).primaryShard();
                assertFalse(shardRouting.assignedToNode());
                assertThat(
                    shardRouting.unassignedInfo().lastAllocationStatus(),
                    equalTo(UnassignedInfo.AllocationStatus.FETCHING_SHARD_DATA)
                );
            }
        );
    }

    public void testGatewayAllocatorDoesNothing() {
        testAllocate((shardRouting, allocation, unassignedAllocationHandler) -> {}, routingTable -> {
            var shardRouting = routingTable.shardRoutingTable("test-index", 0).primaryShard();
            assertTrue(shardRouting.assignedToNode());// assigned by a followup reconciliation
            assertThat(shardRouting.unassignedInfo().lastAllocationStatus(), equalTo(UnassignedInfo.AllocationStatus.NO_ATTEMPT));
        });
    }

    public void testAllocate(AllocateUnassignedHandler allocateUnassigned, Consumer<RoutingTable> verifier) {
        var deterministicTaskQueue = new DeterministicTaskQueue();
        var threadPool = deterministicTaskQueue.getThreadPool();

        var localNode = newNode(LOCAL_NODE_ID);
        var otherNode = newNode(OTHER_NODE_ID);
        var initialState = ClusterState.builder(new ClusterName(ClusterServiceUtils.class.getSimpleName()))
            .nodes(DiscoveryNodes.builder().add(localNode).add(otherNode).localNodeId(localNode.getId()).masterNodeId(localNode.getId()))
            .blocks(ClusterBlocks.EMPTY_CLUSTER_BLOCK)
            .build();

        var settings = Settings.EMPTY;
        var clusterSettings = createBuiltInClusterSettings(settings);
        var clusterService = new ClusterService(
            settings,
            clusterSettings,
            new FakeThreadPoolMasterService(LOCAL_NODE_ID, threadPool, deterministicTaskQueue::scheduleNow),
            new ClusterApplierService(LOCAL_NODE_ID, settings, clusterSettings, threadPool) {
                @Override
                protected PrioritizedEsThreadPoolExecutor createThreadPoolExecutor() {
                    return deterministicTaskQueue.getPrioritizedEsThreadPoolExecutor();
                }
            }
        );
        clusterService.getClusterApplierService().setInitialState(initialState);
        clusterService.setNodeConnectionsService(ClusterServiceUtils.createNoOpNodeConnectionsService());
        clusterService.getMasterService()
            .setClusterStatePublisher(ClusterServiceUtils.createClusterStatePublisher(clusterService.getClusterApplierService()));
        clusterService.getMasterService().setClusterStateSupplier(clusterService.getClusterApplierService()::state);
        clusterService.start();

        var allocationServiceRef = new SetOnce<AllocationService>();
        var reconcileAction = new DesiredBalanceReconcilerAction() {
            @Override
            public ClusterState apply(ClusterState clusterState, RerouteStrategy routingAllocationAction) {
                return allocationServiceRef.get().executeWithRoutingAllocation(clusterState, "reconcile", routingAllocationAction);
            }
        };

        final var desiredBalanceShardsAllocator = new DesiredBalanceShardsAllocator(
            clusterSettings,
            createShardsAllocator(),
            threadPool,
            clusterService,
            EmptyClusterInfoService.INSTANCE,
            WriteLoadForecaster.DEFAULT,
            reconcileAction,
            TelemetryProvider.NOOP
        );
        assertValidStats(desiredBalanceShardsAllocator.getStats());
        var allocationService = createAllocationService(desiredBalanceShardsAllocator, createGatewayAllocator(allocateUnassigned));
        allocationServiceRef.set(allocationService);

        var listenerCalled = new AtomicBoolean(false);
        clusterService.submitUnbatchedStateUpdateTask("test", new ClusterStateUpdateTask() {
            @Override
            public ClusterState execute(ClusterState currentState) {
                var indexMetadata = createIndex("test-index");
                var newState = ClusterState.builder(currentState)
                    .metadata(Metadata.builder(currentState.metadata()).put(indexMetadata, true))
                    .routingTable(
                        RoutingTable.builder(TestShardRoutingRoleStrategies.DEFAULT_ROLE_ONLY, currentState.routingTable())
                            .addAsNew(indexMetadata)
                    )
                    .build();
                return allocationService.reroute(
                    newState,
                    "test",
                    ActionTestUtils.assertNoFailureListener(response -> listenerCalled.set(true))
                );
            }

            @Override
            public void onFailure(Exception e) {
                throw new AssertionError(e);
            }
        });
        deterministicTaskQueue.runAllTasks();

        try {
            assertTrue(listenerCalled.get());
            final var routingTable = clusterService.state().routingTable();
            verifier.accept(routingTable);
            final var desiredBalance = desiredBalanceShardsAllocator.getDesiredBalance();
            for (final var indexRoutingTable : routingTable) {
                for (int shardId = 0; shardId < indexRoutingTable.size(); shardId++) {
                    final var shardRoutingTable = indexRoutingTable.shard(shardId);
                    for (final var assignedShard : shardRoutingTable.assignedShards()) {
                        assertThat(desiredBalance.getAssignment(assignedShard.shardId()).nodeIds(), hasItem(assignedShard.currentNodeId()));
                    }
                }
            }
            assertValidStats(desiredBalanceShardsAllocator.getStats());
        } finally {
            clusterService.close();
        }
    }

    private void assertValidStats(DesiredBalanceStats stats) {
        assertThat(stats.lastConvergedIndex(), greaterThanOrEqualTo(0L));
        try {
            assertEquals(stats, copyWriteable(stats, writableRegistry(), DesiredBalanceStats::readFrom));
        } catch (Exception e) {
            fail(e);
        }
    }

    public void testShouldNotRemoveAllocationDelayMarkersOnReconcile() {

        var localNode = newNode(LOCAL_NODE_ID);
        var otherNode = newNode(OTHER_NODE_ID);

        var unassignedTimeNanos = System.nanoTime();
        var computationTime = unassignedTimeNanos;
        var reconciliationTime = unassignedTimeNanos + INDEX_DELAYED_NODE_LEFT_TIMEOUT_SETTING.get(Settings.EMPTY).nanos();

        var delayedUnasssignedInfo = new UnassignedInfo(
            UnassignedInfo.Reason.NODE_RESTARTING,
            null,
            null,
            0,
            unassignedTimeNanos,
            TimeValue.nsecToMSec(unassignedTimeNanos),
            true,
            UnassignedInfo.AllocationStatus.NO_ATTEMPT,
            Set.of(),
            "node-3"
        );

        var inSyncAllocationId = UUIDs.randomBase64UUID();
        var index = IndexMetadata.builder("test")
            .settings(indexSettings(IndexVersion.current(), 1, 1))
            .putInSyncAllocationIds(0, Set.of(inSyncAllocationId))
            .build();
        var shardId = new ShardId(index.getIndex(), 0);
        var indexRoutingTable = IndexRoutingTable.builder(index.getIndex())
            .addShard(
                shardRoutingBuilder(shardId, LOCAL_NODE_ID, true, ShardRoutingState.STARTED).withAllocationId(
                    newInitializing(inSyncAllocationId)
                ).build()
            )
            .addShard(
                shardRoutingBuilder(shardId, null, false, ShardRoutingState.UNASSIGNED).withUnassignedInfo(delayedUnasssignedInfo).build()
            )
            .build();

        var initialState = ClusterState.builder(new ClusterName(ClusterServiceUtils.class.getSimpleName()))
            .nodes(DiscoveryNodes.builder().add(localNode).add(otherNode).localNodeId(localNode.getId()).masterNodeId(localNode.getId()))
            .metadata(Metadata.builder().put(index, false).build())
            .routingTable(RoutingTable.builder(TestShardRoutingRoleStrategies.DEFAULT_ROLE_ONLY).add(indexRoutingTable).build())
            .blocks(ClusterBlocks.EMPTY_CLUSTER_BLOCK)
            .build();

        var threadPool = new TestThreadPool(getTestName());
        var clusterService = ClusterServiceUtils.createClusterService(initialState, threadPool);
        var allocationServiceRef = new SetOnce<AllocationService>();
        var reconciledStateRef = new AtomicReference<ClusterState>();
        var reconcileAction = new DesiredBalanceReconcilerAction() {
            @Override
            public ClusterState apply(ClusterState clusterState, RerouteStrategy routingAllocationAction) {
                ClusterState reconciled = allocationServiceRef.get()
                    .executeWithRoutingAllocation(clusterState, "reconcile", routingAllocationAction);
                reconciledStateRef.set(reconciled);
                return reconciled;
            }
        };

        var clusterSettings = createBuiltInClusterSettings();
        var desiredBalanceShardsAllocator = new DesiredBalanceShardsAllocator(
            clusterSettings,
            createShardsAllocator(),
            threadPool,
            clusterService,
            EmptyClusterInfoService.INSTANCE,
            WriteLoadForecaster.DEFAULT,
            reconcileAction,
            TelemetryProvider.NOOP
        );
        var allocationService = new AllocationService(
            new AllocationDeciders(List.of()),
            createGatewayAllocator(
                (shardRouting, allocation, unassignedAllocationHandler) -> unassignedAllocationHandler.removeAndIgnore(
                    UnassignedInfo.AllocationStatus.NO_ATTEMPT,
                    allocation.changes()
                )
            ),
            desiredBalanceShardsAllocator,
            () -> ClusterInfo.EMPTY,
            () -> SnapshotShardSizeInfo.EMPTY,
            TestShardRoutingRoleStrategies.DEFAULT_ROLE_ONLY
        ) {

            int call = 0;
            long[] timeToReturn = new long[] { computationTime, reconciliationTime };

            @Override
            protected long currentNanoTime() {
                return timeToReturn[call++];
            }
        };
        allocationServiceRef.set(allocationService);

        try {
            rerouteAndWait(allocationService, initialState, "test");

            var reconciledState = reconciledStateRef.get();

            // Desired balance computation could be performed _before_ delayed allocation is expired
            // while corresponding reconciliation might happen _after_.
            // In such case reconciliation will not allocate delayed shard as its balance is not computed yet
            // and must NOT clear delayed flag so that a followup reroute is scheduled for the shard.
            var unassigned = reconciledState.getRoutingNodes().unassigned();
            assertThat(unassigned.size(), equalTo(1));
            var unassignedShard = unassigned.iterator().next();
            assertThat(unassignedShard.unassignedInfo().delayed(), equalTo(true));

        } finally {
            clusterService.close();
            terminate(threadPool);
        }
    }

    public void testIndexCreationInterruptsLongDesiredBalanceComputation() throws Exception {
        var discoveryNode = newNode("node-0");
        var initialState = ClusterState.builder(ClusterName.DEFAULT)
            .nodes(DiscoveryNodes.builder().add(discoveryNode).localNodeId(discoveryNode.getId()).masterNodeId(discoveryNode.getId()))
            .build();
        final var ignoredIndexName = "index-ignored";

        var threadPool = new TestThreadPool(getTestName());
        var time = new AtomicLong(threadPool.relativeTimeInMillis());
        var clusterService = ClusterServiceUtils.createClusterService(initialState, threadPool);
        var allocationServiceRef = new SetOnce<AllocationService>();
        var reconcileAction = new DesiredBalanceReconcilerAction() {
            @Override
            public ClusterState apply(ClusterState clusterState, RerouteStrategy routingAllocationAction) {
                return allocationServiceRef.get().executeWithRoutingAllocation(clusterState, "reconcile", routingAllocationAction);
            }
        };

        var gatewayAllocator = createGatewayAllocator((shardRouting, allocation, unassignedAllocationHandler) -> {
            if (shardRouting.getIndexName().equals(ignoredIndexName)) {
                unassignedAllocationHandler.removeAndIgnore(UnassignedInfo.AllocationStatus.NO_ATTEMPT, allocation.changes());
            }
        });
        var shardsAllocator = new ShardsAllocator() {
            @Override
            public void allocate(RoutingAllocation allocation) {
                // simulate long computation
                time.addAndGet(1_000);
                var dataNodeId = allocation.nodes().getDataNodes().values().iterator().next().getId();
                var unassignedIterator = allocation.routingNodes().unassigned().iterator();
                while (unassignedIterator.hasNext()) {
                    unassignedIterator.next();
                    unassignedIterator.initialize(dataNodeId, null, 0L, allocation.changes());
                }
                allocation.routingNodes().setBalanceWeightStatsPerNode(Map.of());
            }

            @Override
            public ShardAllocationDecision decideShardAllocation(ShardRouting shard, RoutingAllocation allocation) {
                throw new AssertionError("only used for allocation explain");
            }
        };

        // Make sure the computation takes at least a few iterations, where each iteration takes 1s (see {@code #shardsAllocator.allocate}).
        // By setting the following setting we ensure the desired balance computation will be interrupted early to not delay assigning
        // newly created primary shards. This ensures that we hit a desired balance computation (3s) which is longer than the configured
        // setting below.
        var clusterSettings = createBuiltInClusterSettings(
            Settings.builder().put(DesiredBalanceComputer.MAX_BALANCE_COMPUTATION_TIME_DURING_INDEX_CREATION_SETTING.getKey(), "2s").build()
        );
        final int minIterations = between(3, 10);
        var desiredBalanceShardsAllocator = new DesiredBalanceShardsAllocator(
            shardsAllocator,
            threadPool,
            clusterService,
<<<<<<< HEAD
            EmptyClusterInfoService.INSTANCE,
            WriteLoadForecaster.DEFAULT,
            new DesiredBalanceComputer(clusterSettings, shardsAllocator, time::get) {
=======
            new DesiredBalanceComputer(clusterSettings, time::get, shardsAllocator) {
>>>>>>> be43c97f
                @Override
                public DesiredBalance compute(
                    DesiredBalance previousDesiredBalance,
                    DesiredBalanceInput desiredBalanceInput,
                    Queue<List<MoveAllocationCommand>> pendingDesiredBalanceMoves,
                    Predicate<DesiredBalanceInput> isFresh
                ) {
                    return super.compute(previousDesiredBalance, desiredBalanceInput, pendingDesiredBalanceMoves, isFresh);
                }

                @Override
                boolean hasEnoughIterations(int currentIteration) {
                    return currentIteration >= minIterations;
                }
            },
            reconcileAction,
            TelemetryProvider.NOOP
        );
        var allocationService = createAllocationService(desiredBalanceShardsAllocator, gatewayAllocator);
        allocationServiceRef.set(allocationService);

        var rerouteFinished = new CyclicBarrier(2);
        // A mock cluster state update task for creating an index
        class CreateIndexTask extends ClusterStateUpdateTask {
            private final String indexName;

            private CreateIndexTask(String indexName) {
                this.indexName = indexName;
            }

            @Override
            public ClusterState execute(ClusterState currentState) throws Exception {
                var indexMetadata = createIndex(indexName);
                var newState = ClusterState.builder(currentState)
                    .metadata(Metadata.builder(currentState.metadata()).put(indexMetadata, true))
                    .routingTable(
                        RoutingTable.builder(TestShardRoutingRoleStrategies.DEFAULT_ROLE_ONLY, currentState.routingTable())
                            .addAsNew(indexMetadata)
                    )
                    .build();
                return allocationService.reroute(
                    newState,
                    "test",
                    ActionTestUtils.assertNoFailureListener(response -> safeAwait(rerouteFinished))
                );
            }

            @Override
            public void onFailure(Exception e) {
                throw new AssertionError(e);
            }
        }

        final var computationInterruptedMessage =
            "Desired balance computation for * interrupted * in order to not delay assignment of newly created index shards *";
        try {
            // Create a new index which is not ignored and therefore must be considered when a desired balance
            // computation takes longer than 2s.
            assertThat(desiredBalanceShardsAllocator.getStats().computationExecuted(), equalTo(0L));
            MockLog.assertThatLogger(() -> {
                clusterService.submitUnbatchedStateUpdateTask("test", new CreateIndexTask("index-1"));
                safeAwait(rerouteFinished);
                assertThat(clusterService.state().getRoutingTable().index("index-1").primaryShardsUnassigned(), equalTo(0));
            },
                DesiredBalanceComputer.class,
                new MockLog.SeenEventExpectation(
                    "Should log interrupted computation",
                    DesiredBalanceComputer.class.getCanonicalName(),
                    Level.INFO,
                    computationInterruptedMessage
                )
            );
            assertBusy(() -> assertFalse(desiredBalanceShardsAllocator.getStats().computationActive()));
            assertThat(desiredBalanceShardsAllocator.getStats().computationExecuted(), equalTo(2L));
            // The computation should not get interrupted when the newly created index shard stays unassigned.
            MockLog.assertThatLogger(() -> {
                clusterService.submitUnbatchedStateUpdateTask("test", new CreateIndexTask(ignoredIndexName));
                safeAwait(rerouteFinished);
                assertThat(clusterService.state().getRoutingTable().index(ignoredIndexName).primaryShardsUnassigned(), equalTo(1));
            },
                DesiredBalanceComputer.class,
                new MockLog.UnseenEventExpectation(
                    "Should log interrupted computation",
                    DesiredBalanceComputer.class.getCanonicalName(),
                    Level.INFO,
                    computationInterruptedMessage
                )
            );
            assertBusy(() -> assertFalse(desiredBalanceShardsAllocator.getStats().computationActive()));
            assertThat(desiredBalanceShardsAllocator.getStats().computationExecuted(), equalTo(3L));
        } finally {
            clusterService.close();
            terminate(threadPool);
        }
    }

    public void testCallListenersOnlyAfterProducingFreshInput() throws InterruptedException {

        var reconciliations = new AtomicInteger(0);
        var listenersCalled = new CountDownLatch(2);
        var clusterStateUpdatesExecuted = new CountDownLatch(2);

        var discoveryNode = newNode("node-0");
        var initialState = ClusterState.builder(ClusterName.DEFAULT)
            .nodes(DiscoveryNodes.builder().add(discoveryNode).localNodeId(discoveryNode.getId()).masterNodeId(discoveryNode.getId()))
            .build();

        var threadPool = new TestThreadPool(getTestName());
        var clusterService = ClusterServiceUtils.createClusterService(initialState, threadPool);
        var allocationServiceRef = new SetOnce<AllocationService>();
        var reconcileAction = new DesiredBalanceReconcilerAction() {
            @Override
            public ClusterState apply(ClusterState clusterState, RerouteStrategy routingAllocationAction) {
                reconciliations.incrementAndGet();
                return allocationServiceRef.get().executeWithRoutingAllocation(clusterState, "reconcile", routingAllocationAction);
            }
        };

        var gatewayAllocator = createGatewayAllocator();
        var shardsAllocator = createShardsAllocator();
        var clusterSettings = createBuiltInClusterSettings();
        var desiredBalanceShardsAllocator = new DesiredBalanceShardsAllocator(
            shardsAllocator,
            threadPool,
            clusterService,
<<<<<<< HEAD
            EmptyClusterInfoService.INSTANCE,
            WriteLoadForecaster.DEFAULT,
            new DesiredBalanceComputer(clusterSettings, threadPool, shardsAllocator) {
=======
            new DesiredBalanceComputer(clusterSettings, threadPool::relativeTimeInMillis, shardsAllocator) {
>>>>>>> be43c97f
                @Override
                public DesiredBalance compute(
                    DesiredBalance previousDesiredBalance,
                    DesiredBalanceInput desiredBalanceInput,
                    Queue<List<MoveAllocationCommand>> pendingDesiredBalanceMoves,
                    Predicate<DesiredBalanceInput> isFresh
                ) {
                    try {
                        // simulate slow balance computation
                        assertTrue(clusterStateUpdatesExecuted.await(5, TimeUnit.SECONDS));
                    } catch (InterruptedException e) {
                        throw new AssertionError(e);
                    }
                    return super.compute(previousDesiredBalance, desiredBalanceInput, pendingDesiredBalanceMoves, isFresh);
                }
            },
            reconcileAction,
            TelemetryProvider.NOOP
        );
        var allocationService = createAllocationService(desiredBalanceShardsAllocator, gatewayAllocator);
        allocationServiceRef.set(allocationService);

        class CreateIndexTask extends ClusterStateUpdateTask {
            private final String indexName;

            private CreateIndexTask(String indexName) {
                this.indexName = indexName;
            }

            @Override
            public ClusterState execute(ClusterState currentState) throws Exception {
                var indexMetadata = createIndex(indexName);
                var newState = ClusterState.builder(currentState)
                    .metadata(Metadata.builder(currentState.metadata()).put(indexMetadata, true))
                    .routingTable(
                        RoutingTable.builder(TestShardRoutingRoleStrategies.DEFAULT_ROLE_ONLY, currentState.routingTable())
                            .addAsNew(indexMetadata)
                    )
                    .build();
                return allocationService.reroute(newState, "test", ActionTestUtils.assertNoFailureListener(response -> {
                    assertThat(
                        "All shards should be initializing by the time listener is called",
                        clusterService.state().getRoutingTable().index(indexName).primaryShardsUnassigned(),
                        equalTo(0)
                    );
                    assertThat(reconciliations.get(), equalTo(1));
                    listenersCalled.countDown();
                }));
            }

            @Override
            public void clusterStateProcessed(ClusterState initialState, ClusterState newState) {
                clusterStateUpdatesExecuted.countDown();
            }

            @Override
            public void onFailure(Exception e) {
                throw new AssertionError(e);
            }
        }

        clusterService.submitUnbatchedStateUpdateTask("test", new CreateIndexTask("index-1"));
        clusterService.submitUnbatchedStateUpdateTask("test", new CreateIndexTask("index-2"));

        try {
            assertTrue(listenersCalled.await(10, TimeUnit.SECONDS));
            assertThat("Expected single reconciliation after both state updates", reconciliations.get(), equalTo(1));
        } finally {
            clusterService.close();
            terminate(threadPool);
        }
    }

    public void testFailListenersOnNoLongerMasterException() throws InterruptedException {

        var listenersCalled = new CountDownLatch(1);
        var newMasterElected = new CountDownLatch(1);
        var clusterStateUpdatesExecuted = new CountDownLatch(1);

        var node1 = newNode(LOCAL_NODE_ID);
        var node2 = newNode(OTHER_NODE_ID);
        var initial = ClusterState.builder(ClusterName.DEFAULT)
            .nodes(DiscoveryNodes.builder().add(node1).add(node2).localNodeId(node1.getId()).masterNodeId(node1.getId()))
            .build();

        var threadPool = new TestThreadPool(getTestName());
        var clusterService = ClusterServiceUtils.createClusterService(initial, threadPool);
        var allocationServiceRef = new SetOnce<AllocationService>();
        var reconcileAction = new DesiredBalanceReconcilerAction() {
            @Override
            public ClusterState apply(ClusterState clusterState, RerouteStrategy routingAllocationAction) {
                return allocationServiceRef.get().executeWithRoutingAllocation(clusterState, "reconcile", routingAllocationAction);
            }
        };

        var gatewayAllocator = createGatewayAllocator();
        var shardsAllocator = createShardsAllocator();
        var clusterSettings = createBuiltInClusterSettings();
        var desiredBalanceShardsAllocator = new DesiredBalanceShardsAllocator(
            shardsAllocator,
            threadPool,
            clusterService,
<<<<<<< HEAD
            EmptyClusterInfoService.INSTANCE,
            WriteLoadForecaster.DEFAULT,
            new DesiredBalanceComputer(clusterSettings, threadPool, shardsAllocator) {
=======
            new DesiredBalanceComputer(clusterSettings, threadPool::relativeTimeInMillis, shardsAllocator) {
>>>>>>> be43c97f
                @Override
                public DesiredBalance compute(
                    DesiredBalance previousDesiredBalance,
                    DesiredBalanceInput desiredBalanceInput,
                    Queue<List<MoveAllocationCommand>> pendingDesiredBalanceMoves,
                    Predicate<DesiredBalanceInput> isFresh
                ) {
                    try {
                        // fake slow balance computation
                        assertTrue(newMasterElected.await(5, TimeUnit.SECONDS));
                    } catch (InterruptedException e) {
                        throw new AssertionError(e);
                    }
                    return super.compute(previousDesiredBalance, desiredBalanceInput, pendingDesiredBalanceMoves, isFresh);
                }
            },
            reconcileAction,
            TelemetryProvider.NOOP
        );

        var allocationService = createAllocationService(desiredBalanceShardsAllocator, gatewayAllocator);
        allocationServiceRef.set(allocationService);

        clusterService.submitUnbatchedStateUpdateTask("test", new ClusterStateUpdateTask() {
            @Override
            public ClusterState execute(ClusterState currentState) {
                var indexMetadata = createIndex("index-1");
                var newState = ClusterState.builder(currentState)
                    .metadata(Metadata.builder(currentState.metadata()).put(indexMetadata, true))
                    .routingTable(
                        RoutingTable.builder(TestShardRoutingRoleStrategies.DEFAULT_ROLE_ONLY, currentState.routingTable())
                            .addAsNew(indexMetadata)
                    )
                    .build();
                return allocationService.reroute(newState, "test", ActionListener.wrap(response -> {
                    throw new AssertionError("Should not happen in test");
                }, exception -> listenersCalled.countDown()));
            }

            @Override
            public void clusterStateProcessed(ClusterState initialState, ClusterState newState) {
                clusterStateUpdatesExecuted.countDown();
            }

            @Override
            public void onFailure(Exception e) {
                throw new AssertionError(e);
            }
        });

        // await
        assertTrue(clusterStateUpdatesExecuted.await(5, TimeUnit.SECONDS));

        var noLongerMaster = ClusterState.builder(clusterService.state())
            .nodes(DiscoveryNodes.builder().add(node1).add(node2).localNodeId(node1.getId()).masterNodeId(node2.getId()))
            .build();
        ClusterServiceUtils.setState(clusterService, noLongerMaster);

        newMasterElected.countDown();

        try {
            assertTrue(listenersCalled.await(10, TimeUnit.SECONDS));
        } finally {
            clusterService.close();
            terminate(threadPool);
        }
    }

    public void testResetDesiredBalance() {

        var node1 = newNode(LOCAL_NODE_ID);
        var node2 = newNode(OTHER_NODE_ID);

        var shardId = new ShardId("test-index", UUIDs.randomBase64UUID(), 0);
        var index = createIndex(shardId.getIndexName());
        var clusterState = ClusterState.builder(ClusterName.DEFAULT)
            .nodes(DiscoveryNodes.builder().add(node1).add(node2).localNodeId(node1.getId()).masterNodeId(node1.getId()))
            .metadata(Metadata.builder().put(index, false).build())
            .routingTable(RoutingTable.builder(TestShardRoutingRoleStrategies.DEFAULT_ROLE_ONLY).addAsNew(index).build())
            .build();

        var threadPool = new TestThreadPool(getTestName());
        var clusterService = ClusterServiceUtils.createClusterService(clusterState, threadPool);
        var delegateAllocator = createShardsAllocator();
        var clusterSettings = createBuiltInClusterSettings();

        var desiredBalanceComputer = new DesiredBalanceComputer(clusterSettings, threadPool::relativeTimeInMillis, delegateAllocator) {

            final AtomicReference<DesiredBalance> lastComputationInput = new AtomicReference<>();

            @Override
            public DesiredBalance compute(
                DesiredBalance previousDesiredBalance,
                DesiredBalanceInput desiredBalanceInput,
                Queue<List<MoveAllocationCommand>> pendingDesiredBalanceMoves,
                Predicate<DesiredBalanceInput> isFresh
            ) {
                lastComputationInput.set(previousDesiredBalance);
                return super.compute(previousDesiredBalance, desiredBalanceInput, pendingDesiredBalanceMoves, isFresh);
            }
        };

        var desiredBalanceShardsAllocator = new DesiredBalanceShardsAllocator(
            delegateAllocator,
            threadPool,
            clusterService,
            EmptyClusterInfoService.INSTANCE,
            WriteLoadForecaster.DEFAULT,
            desiredBalanceComputer,
            (reconcilerClusterState, rerouteStrategy) -> reconcilerClusterState,
            TelemetryProvider.NOOP
        );

        var service = createAllocationService(desiredBalanceShardsAllocator, createGatewayAllocator());

        try {
            // initial computation is based on DesiredBalance.INITIAL
            rerouteAndWait(service, clusterState, "initial-allocation");
            assertThat(desiredBalanceComputer.lastComputationInput.get(), equalTo(DesiredBalance.INITIAL));

            // any next computation is based on current desired balance
            var current = desiredBalanceShardsAllocator.getDesiredBalance();
            rerouteAndWait(service, clusterState, "next-allocation");
            assertThat(desiredBalanceComputer.lastComputationInput.get(), equalTo(current));

            // when desired balance is resetted then computation is based on balance with no previous assignments
            desiredBalanceShardsAllocator.resetDesiredBalance();
            current = desiredBalanceShardsAllocator.getDesiredBalance();
            rerouteAndWait(service, clusterState, "reset-desired-balance");
            assertThat(
                desiredBalanceComputer.lastComputationInput.get(),
                equalTo(new DesiredBalance(current.lastConvergedIndex(), Map.of()))
            );
        } finally {
            clusterService.close();
            terminate(threadPool);
        }
    }

    public void testResetDesiredBalanceOnNoLongerMaster() {

        var node1 = newNode(LOCAL_NODE_ID);
        var node2 = newNode(OTHER_NODE_ID);

        var shardId = new ShardId("test-index", UUIDs.randomBase64UUID(), 0);
        var index = createIndex(shardId.getIndexName());
        var clusterState = ClusterState.builder(ClusterName.DEFAULT)
            .nodes(DiscoveryNodes.builder().add(node1).add(node2).localNodeId(node1.getId()).masterNodeId(node1.getId()))
            .metadata(Metadata.builder().put(index, false).build())
            .routingTable(RoutingTable.builder(TestShardRoutingRoleStrategies.DEFAULT_ROLE_ONLY).addAsNew(index).build())
            .build();

        var threadPool = new TestThreadPool(getTestName());
        var clusterService = ClusterServiceUtils.createClusterService(clusterState, threadPool);

        var delegateAllocator = createShardsAllocator();
        var desiredBalanceComputer = new DesiredBalanceComputer(
            createBuiltInClusterSettings(),
            threadPool::relativeTimeInMillis,
            delegateAllocator
        );
        var desiredBalanceShardsAllocator = new DesiredBalanceShardsAllocator(
            delegateAllocator,
            threadPool,
            clusterService,
            EmptyClusterInfoService.INSTANCE,
            WriteLoadForecaster.DEFAULT,
            desiredBalanceComputer,
            (reconcilerClusterState, rerouteStrategy) -> reconcilerClusterState,
            TelemetryProvider.NOOP
        );

        var service = createAllocationService(desiredBalanceShardsAllocator, createGatewayAllocator());

        try {
            rerouteAndWait(service, clusterState, "initial-allocation");
            assertThat(desiredBalanceShardsAllocator.getDesiredBalance(), not(equalTo(DesiredBalance.INITIAL)));

            clusterState = ClusterState.builder(clusterState)
                .nodes(DiscoveryNodes.builder(clusterState.getNodes()).localNodeId(node1.getId()).masterNodeId(node2.getId()))
                .build();
            ClusterServiceUtils.setState(clusterService, clusterState);

            assertThat(
                "desired balance should be resetted on no longer master",
                desiredBalanceShardsAllocator.getDesiredBalance(),
                equalTo(DesiredBalance.INITIAL)
            );
        } finally {
            clusterService.close();
            terminate(threadPool);
        }
    }

    public void testResetDesiredBalanceOnNodeShutdown() {
        var node1 = newNode(LOCAL_NODE_ID);
        var node2 = newNode(OTHER_NODE_ID);

        var shardId = new ShardId("test-index", UUIDs.randomBase64UUID(), 0);
        var index = createIndex(shardId.getIndexName());
        var clusterState = ClusterState.builder(ClusterName.DEFAULT)
            .nodes(DiscoveryNodes.builder().add(node1).add(node2).localNodeId(node1.getId()).masterNodeId(node1.getId()))
            .metadata(Metadata.builder().put(index, false).build())
            .routingTable(RoutingTable.builder(TestShardRoutingRoleStrategies.DEFAULT_ROLE_ONLY).addAsNew(index).build())
            .build();

        var threadPool = new TestThreadPool(getTestName());
        var clusterService = ClusterServiceUtils.createClusterService(clusterState, threadPool);

        final var resetCalled = new AtomicBoolean();
        var delegateAllocator = createShardsAllocator();
        var desiredBalanceComputer = new DesiredBalanceComputer(
            createBuiltInClusterSettings(),
            threadPool::relativeTimeInMillis,
            delegateAllocator
        );
        var desiredBalanceAllocator = new DesiredBalanceShardsAllocator(
            delegateAllocator,
            threadPool,
            clusterService,
            EmptyClusterInfoService.INSTANCE,
            WriteLoadForecaster.DEFAULT,
            desiredBalanceComputer,
            (reconcilerClusterState, rerouteStrategy) -> reconcilerClusterState,
            TelemetryProvider.NOOP
        ) {
            @Override
            public void resetDesiredBalance() {
                resetCalled.set(true);
                super.resetDesiredBalance();
            }
        };

        var service = createAllocationService(desiredBalanceAllocator, createGatewayAllocator());

        try {
            rerouteAndWait(service, clusterState, "initial-allocation");
            assertThat(desiredBalanceAllocator.getDesiredBalance(), not(equalTo(DesiredBalance.INITIAL)));

            final var shutdownType = randomFrom(Type.SIGTERM, Type.REMOVE, Type.REPLACE);
            final var singleShutdownMetadataBuilder = SingleNodeShutdownMetadata.builder()
                .setNodeId(node2.getId())
                .setReason("test")
                .setType(shutdownType)
                .setStartedAtMillis(randomNonNegativeLong());
            if (shutdownType.equals(Type.REPLACE)) {
                singleShutdownMetadataBuilder.setTargetNodeName(randomIdentifier());
            } else if (shutdownType.equals(Type.SIGTERM)) {
                singleShutdownMetadataBuilder.setGracePeriod(TimeValue.MAX_VALUE);
            }
            final var nodeShutdownMetadata = new NodesShutdownMetadata(Map.of(node2.getId(), singleShutdownMetadataBuilder.build()));
            // Add shutdown marker
            clusterState = ClusterState.builder(clusterState)
                .metadata(Metadata.builder(clusterState.metadata()).putCustom(NodesShutdownMetadata.TYPE, nodeShutdownMetadata))
                .build();
            assertTrue(desiredBalanceAllocator.getProcessedNodeShutdowns().isEmpty());
            rerouteAndWait(service, clusterState, "reroute-after-shutdown");
            assertTrue("desired balance reset should be called on node shutdown", resetCalled.get());
            assertThat(desiredBalanceAllocator.getProcessedNodeShutdowns(), equalTo(Set.of(node2.getId())));

            resetCalled.set(false);
            rerouteAndWait(service, clusterState, "random-reroute");
            assertFalse("desired balance reset should not be called again for processed shutdowns", resetCalled.get());
            assertThat(desiredBalanceAllocator.getProcessedNodeShutdowns(), equalTo(Set.of(node2.getId())));
            // Node may or may not have been removed
            final var removeNodeFromCluster = randomBoolean();
            if (removeNodeFromCluster) {
                clusterState = ClusterState.builder(clusterState)
                    .nodes(DiscoveryNodes.builder().add(node1).localNodeId(node1.getId()).masterNodeId(node1.getId()))
                    .build();
            }
            rerouteAndWait(service, clusterState, "random-reroute");
            assertFalse("desired balance reset should not be called again for processed shutdowns", resetCalled.get());
            // Remove the shutdown marker
            clusterState = ClusterState.builder(clusterState)
                .metadata(Metadata.builder(clusterState.metadata()).putCustom(NodesShutdownMetadata.TYPE, NodesShutdownMetadata.EMPTY))
                .build();
            rerouteAndWait(service, clusterState, "random-reroute");
            if (removeNodeFromCluster) {
                assertFalse("desired balance reset should not be called again for processed shutdowns", resetCalled.get());
            } else {
                assertTrue("desired balance reset should be called again for processed shutdowns", resetCalled.get());
            }
            assertTrue(desiredBalanceAllocator.getProcessedNodeShutdowns().isEmpty());

            resetCalled.set(false);
            rerouteAndWait(service, clusterState, "random-reroute");
            assertFalse("desired balance reset should not be called", resetCalled.get());
            assertThat(desiredBalanceAllocator.getProcessedNodeShutdowns(), empty());
        } finally {
            clusterService.close();
            terminate(threadPool);
        }
    }

    private static IndexMetadata createIndex(String name) {
        return IndexMetadata.builder(name).settings(indexSettings(IndexVersion.current(), 1, 0)).build();
    }

    private static AllocationService createAllocationService(
        DesiredBalanceShardsAllocator desiredBalanceShardsAllocator,
        GatewayAllocator gatewayAllocator
    ) {
        return new AllocationService(
            new AllocationDeciders(List.of()),
            gatewayAllocator,
            desiredBalanceShardsAllocator,
            () -> ClusterInfo.EMPTY,
            () -> SnapshotShardSizeInfo.EMPTY,
            TestShardRoutingRoleStrategies.DEFAULT_ROLE_ONLY
        );
    }

    private static GatewayAllocator createGatewayAllocator() {
        return createGatewayAllocator(DesiredBalanceShardsAllocatorTests::initialize);
    }

    private static void initialize(
        ShardRouting shardRouting,
        RoutingAllocation allocation,
        ExistingShardsAllocator.UnassignedAllocationHandler handler
    ) {
        handler.initialize(allocation.nodes().getLocalNodeId(), null, 0L, allocation.changes());
    }

    /**
     * A helper interface to simplify creating a GatewayAllocator in the tests by only requiring
     * an implementation for {@link org.elasticsearch.cluster.routing.allocation.ExistingShardsAllocator#allocateUnassigned}.
     */
    interface AllocateUnassignedHandler {
        void handle(
            ShardRouting shardRouting,
            RoutingAllocation allocation,
            ExistingShardsAllocator.UnassignedAllocationHandler unassignedAllocationHandler
        );
    }

    /**
     * Creates an implementation of GatewayAllocator that delegates its logic for allocating unassigned shards to the provided handler.
     */
    private static GatewayAllocator createGatewayAllocator(AllocateUnassignedHandler allocateUnassigned) {
        return new GatewayAllocator() {

            @Override
            public void beforeAllocation(RoutingAllocation allocation) {}

            @Override
            public void allocateUnassigned(
                ShardRouting shardRouting,
                RoutingAllocation allocation,
                UnassignedAllocationHandler unassignedAllocationHandler
            ) {
                allocateUnassigned.handle(shardRouting, allocation, unassignedAllocationHandler);
            }

            @Override
            public void afterPrimariesBeforeReplicas(RoutingAllocation allocation, Predicate<ShardRouting> isRelevantShardPredicate) {}
        };
    }

    private static ShardsAllocator createShardsAllocator() {
        return new ShardsAllocator() {
            @Override
            public void allocate(RoutingAllocation allocation) {
                var dataNodeId = allocation.nodes().getDataNodes().values().iterator().next().getId();
                var unassignedIterator = allocation.routingNodes().unassigned().iterator();
                while (unassignedIterator.hasNext()) {
                    unassignedIterator.next();
                    unassignedIterator.initialize(dataNodeId, null, 0L, allocation.changes());
                }
                allocation.routingNodes().setBalanceWeightStatsPerNode(Map.of());
            }

            @Override
            public ShardAllocationDecision decideShardAllocation(ShardRouting shard, RoutingAllocation allocation) {
                throw new AssertionError("only used for allocation explain");
            }
        };
    }

    private static void rerouteAndWait(AllocationService service, ClusterState clusterState, String reason) {
        safeAwait((ActionListener<Void> listener) -> service.reroute(clusterState, reason, listener));
    }
}<|MERGE_RESOLUTION|>--- conflicted
+++ resolved
@@ -402,13 +402,9 @@
             shardsAllocator,
             threadPool,
             clusterService,
-<<<<<<< HEAD
             EmptyClusterInfoService.INSTANCE,
             WriteLoadForecaster.DEFAULT,
-            new DesiredBalanceComputer(clusterSettings, shardsAllocator, time::get) {
-=======
             new DesiredBalanceComputer(clusterSettings, time::get, shardsAllocator) {
->>>>>>> be43c97f
                 @Override
                 public DesiredBalance compute(
                     DesiredBalance previousDesiredBalance,
@@ -534,13 +530,9 @@
             shardsAllocator,
             threadPool,
             clusterService,
-<<<<<<< HEAD
             EmptyClusterInfoService.INSTANCE,
             WriteLoadForecaster.DEFAULT,
-            new DesiredBalanceComputer(clusterSettings, threadPool, shardsAllocator) {
-=======
             new DesiredBalanceComputer(clusterSettings, threadPool::relativeTimeInMillis, shardsAllocator) {
->>>>>>> be43c97f
                 @Override
                 public DesiredBalance compute(
                     DesiredBalance previousDesiredBalance,
@@ -643,13 +635,9 @@
             shardsAllocator,
             threadPool,
             clusterService,
-<<<<<<< HEAD
             EmptyClusterInfoService.INSTANCE,
             WriteLoadForecaster.DEFAULT,
-            new DesiredBalanceComputer(clusterSettings, threadPool, shardsAllocator) {
-=======
             new DesiredBalanceComputer(clusterSettings, threadPool::relativeTimeInMillis, shardsAllocator) {
->>>>>>> be43c97f
                 @Override
                 public DesiredBalance compute(
                     DesiredBalance previousDesiredBalance,

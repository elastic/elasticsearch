--- conflicted
+++ resolved
@@ -397,11 +397,7 @@
             shardsAllocator,
             threadPool,
             clusterService,
-<<<<<<< HEAD
             new DesiredBalanceComputer(clusterSettings, TimeProviderUtils.create(time::get), shardsAllocator) {
-=======
-            new DesiredBalanceComputer(clusterSettings, time::get, shardsAllocator) {
->>>>>>> be43c97f
                 @Override
                 public DesiredBalance compute(
                     DesiredBalance previousDesiredBalance,

/*
 * Copyright Elasticsearch B.V. and/or licensed to Elasticsearch B.V. under one
 * or more contributor license agreements. Licensed under the Elastic License
 * 2.0 and the Server Side Public License, v 1; you may not use this file except
 * in compliance with, at your election, the Elastic License 2.0 or the Server
 * Side Public License, v 1.
 */

package org.elasticsearch.cluster.routing.allocation.decider;

import org.elasticsearch.Version;
import org.elasticsearch.cluster.ClusterInfo;
import org.elasticsearch.cluster.ClusterInfoService;
import org.elasticsearch.cluster.ClusterName;
import org.elasticsearch.cluster.ClusterState;
import org.elasticsearch.cluster.DiskUsage;
import org.elasticsearch.cluster.ESAllocationTestCase;
import org.elasticsearch.cluster.RestoreInProgress;
import org.elasticsearch.cluster.metadata.IndexMetadata;
import org.elasticsearch.cluster.metadata.Metadata;
import org.elasticsearch.cluster.node.DiscoveryNode;
import org.elasticsearch.cluster.node.DiscoveryNodeRole;
import org.elasticsearch.cluster.node.DiscoveryNodes;
import org.elasticsearch.cluster.routing.AllocationId;
import org.elasticsearch.cluster.routing.IndexRoutingTable;
import org.elasticsearch.cluster.routing.IndexShardRoutingTable;
import org.elasticsearch.cluster.routing.RecoverySource;
import org.elasticsearch.cluster.routing.RoutingNode;
import org.elasticsearch.cluster.routing.RoutingNodes;
import org.elasticsearch.cluster.routing.RoutingNodesHelper;
import org.elasticsearch.cluster.routing.RoutingTable;
import org.elasticsearch.cluster.routing.ShardRouting;
import org.elasticsearch.cluster.routing.ShardRoutingState;
import org.elasticsearch.cluster.routing.TestShardRouting;
import org.elasticsearch.cluster.routing.UnassignedInfo.AllocationStatus;
import org.elasticsearch.cluster.routing.UnassignedInfo.Reason;
import org.elasticsearch.cluster.routing.allocation.AllocationService;
import org.elasticsearch.cluster.routing.allocation.DiskThresholdSettings;
import org.elasticsearch.cluster.routing.allocation.RoutingAllocation;
import org.elasticsearch.cluster.routing.allocation.allocator.BalancedShardsAllocator;
import org.elasticsearch.cluster.routing.allocation.command.AllocationCommand;
import org.elasticsearch.cluster.routing.allocation.command.AllocationCommands;
import org.elasticsearch.cluster.routing.allocation.command.MoveAllocationCommand;
import org.elasticsearch.common.UUIDs;
import org.elasticsearch.common.settings.ClusterSettings;
import org.elasticsearch.common.settings.Setting;
import org.elasticsearch.common.settings.Settings;
import org.elasticsearch.index.Index;
import org.elasticsearch.index.shard.ShardId;
import org.elasticsearch.repositories.IndexId;
import org.elasticsearch.snapshots.EmptySnapshotsInfoService;
import org.elasticsearch.snapshots.InternalSnapshotsInfoService.SnapshotShard;
import org.elasticsearch.snapshots.Snapshot;
import org.elasticsearch.snapshots.SnapshotId;
import org.elasticsearch.snapshots.SnapshotShardSizeInfo;
import org.elasticsearch.test.gateway.TestGatewayAllocator;

import java.util.Arrays;
import java.util.HashMap;
import java.util.HashSet;
import java.util.List;
import java.util.Map;
import java.util.Set;
import java.util.concurrent.atomic.AtomicReference;

import static java.util.Collections.emptyMap;
import static java.util.Collections.singleton;
import static org.elasticsearch.cluster.routing.RoutingNodesHelper.shardsWithState;
import static org.elasticsearch.cluster.routing.ShardRoutingState.INITIALIZING;
import static org.elasticsearch.cluster.routing.ShardRoutingState.RELOCATING;
import static org.elasticsearch.cluster.routing.ShardRoutingState.STARTED;
import static org.elasticsearch.cluster.routing.ShardRoutingState.UNASSIGNED;
import static org.elasticsearch.cluster.routing.allocation.decider.EnableAllocationDecider.CLUSTER_ROUTING_REBALANCE_ENABLE_SETTING;
import static org.hamcrest.Matchers.containsString;
import static org.hamcrest.Matchers.equalTo;
import static org.hamcrest.Matchers.is;
import static org.hamcrest.Matchers.nullValue;
import static org.hamcrest.Matchers.oneOf;

public class DiskThresholdDeciderTests extends ESAllocationTestCase {

    DiskThresholdDecider makeDecider(Settings settings) {
        return new DiskThresholdDecider(settings, new ClusterSettings(settings, ClusterSettings.BUILT_IN_CLUSTER_SETTINGS));
    }

    public void testDiskThreshold() {
        Settings diskSettings = Settings.builder()
            .put(DiskThresholdSettings.CLUSTER_ROUTING_ALLOCATION_DISK_THRESHOLD_ENABLED_SETTING.getKey(), true)
            .put(DiskThresholdSettings.CLUSTER_ROUTING_ALLOCATION_LOW_DISK_WATERMARK_SETTING.getKey(), 0.7)
            .put(DiskThresholdSettings.CLUSTER_ROUTING_ALLOCATION_HIGH_DISK_WATERMARK_SETTING.getKey(), 0.8)
            .build();

        Map<String, DiskUsage> usages = new HashMap<>();
        usages.put("node1", new DiskUsage("node1", "node1", "/dev/null", 100, 10)); // 90% used
        usages.put("node2", new DiskUsage("node2", "node2", "/dev/null", 100, 35)); // 65% used
        usages.put("node3", new DiskUsage("node3", "node3", "/dev/null", 100, 60)); // 40% used
        usages.put("node4", new DiskUsage("node4", "node4", "/dev/null", 100, 80)); // 20% used

        Map<String, Long> shardSizes = new HashMap<>();
        shardSizes.put("[test][0][p]", 10L); // 10 bytes
        shardSizes.put("[test][0][r]", 10L);
        final ClusterInfo clusterInfo = new DevNullClusterInfo(usages, usages, shardSizes);

        ClusterSettings clusterSettings = new ClusterSettings(Settings.EMPTY, ClusterSettings.BUILT_IN_CLUSTER_SETTINGS);
        AllocationDeciders deciders = new AllocationDeciders(
            new HashSet<>(Arrays.asList(new SameShardAllocationDecider(Settings.EMPTY, clusterSettings), makeDecider(diskSettings)))
        );

        ClusterInfoService cis = () -> {
            logger.info("--> calling fake getClusterInfo");
            return clusterInfo;
        };
        AllocationService strategy = new AllocationService(
            deciders,
            new TestGatewayAllocator(),
            new BalancedShardsAllocator(Settings.EMPTY),
            cis,
            EmptySnapshotsInfoService.INSTANCE
        );

        Metadata metadata = Metadata.builder()
            .put(IndexMetadata.builder("test").settings(settings(Version.CURRENT)).numberOfShards(1).numberOfReplicas(1))
            .build();

        final RoutingTable initialRoutingTable = RoutingTable.builder().addAsNew(metadata.index("test")).build();

        ClusterState clusterState = ClusterState.builder(ClusterName.CLUSTER_NAME_SETTING.getDefault(Settings.EMPTY))
            .metadata(metadata)
            .routingTable(initialRoutingTable)
            .build();

        logger.info("--> adding two nodes");
        clusterState = ClusterState.builder(clusterState)
            .nodes(DiscoveryNodes.builder().add(newNode("node1")).add(newNode("node2")))
            .build();
        clusterState = strategy.reroute(clusterState, "reroute");
        logShardStates(clusterState);

        // Primary shard should be initializing, replica should not
        assertThat(shardsWithState(clusterState.getRoutingNodes(), INITIALIZING).size(), equalTo(1));

        logger.info("--> start the shards (primaries)");
        clusterState = startInitializingShardsAndReroute(strategy, clusterState);

        logShardStates(clusterState);
        // Assert that we're able to start the primary
        assertThat(shardsWithState(clusterState.getRoutingNodes(), ShardRoutingState.STARTED).size(), equalTo(1));
        // Assert that node1 didn't get any shards because its disk usage is too high
        assertThat(clusterState.getRoutingNodes().node("node1").size(), equalTo(0));

        logger.info("--> start the shards (replicas)");
        clusterState = startInitializingShardsAndReroute(strategy, clusterState);

        logShardStates(clusterState);
        // Assert that the replica couldn't be started since node1 doesn't have enough space
        assertThat(shardsWithState(clusterState.getRoutingNodes(), ShardRoutingState.STARTED).size(), equalTo(1));

        logger.info("--> adding node3");

        clusterState = ClusterState.builder(clusterState).nodes(DiscoveryNodes.builder(clusterState.nodes()).add(newNode("node3"))).build();
        clusterState = strategy.reroute(clusterState, "reroute");

        logShardStates(clusterState);
        // Assert that the replica is initialized now that node3 is available with enough space
        assertThat(shardsWithState(clusterState.getRoutingNodes(), ShardRoutingState.STARTED).size(), equalTo(1));
        assertThat(shardsWithState(clusterState.getRoutingNodes(), ShardRoutingState.INITIALIZING).size(), equalTo(1));

        logger.info("--> start the shards (replicas)");
        clusterState = startInitializingShardsAndReroute(strategy, clusterState);

        logShardStates(clusterState);
        // Assert that the replica couldn't be started since node1 doesn't have enough space
        assertThat(shardsWithState(clusterState.getRoutingNodes(), ShardRoutingState.STARTED).size(), equalTo(2));
        assertThat(clusterState.getRoutingNodes().node("node1").size(), equalTo(0));
        assertThat(clusterState.getRoutingNodes().node("node2").size(), equalTo(1));
        assertThat(clusterState.getRoutingNodes().node("node3").size(), equalTo(1));

        logger.info("--> changing decider settings");

        // Set the low threshold to 60 instead of 70
        // Set the high threshold to 70 instead of 80
        // node2 now should not have new shards allocated to it, but shards can remain
        diskSettings = Settings.builder()
            .put(DiskThresholdSettings.CLUSTER_ROUTING_ALLOCATION_DISK_THRESHOLD_ENABLED_SETTING.getKey(), true)
            .put(DiskThresholdSettings.CLUSTER_ROUTING_ALLOCATION_LOW_DISK_WATERMARK_SETTING.getKey(), "60%")
            .put(DiskThresholdSettings.CLUSTER_ROUTING_ALLOCATION_HIGH_DISK_WATERMARK_SETTING.getKey(), 0.7)
            .build();

        deciders = new AllocationDeciders(
            new HashSet<>(Arrays.asList(new SameShardAllocationDecider(Settings.EMPTY, clusterSettings), makeDecider(diskSettings)))
        );

        strategy = new AllocationService(
            deciders,
            new TestGatewayAllocator(),
            new BalancedShardsAllocator(Settings.EMPTY),
            cis,
            EmptySnapshotsInfoService.INSTANCE
        );

        clusterState = strategy.reroute(clusterState, "reroute");
        logShardStates(clusterState);

        // Shards remain started
        assertThat(shardsWithState(clusterState.getRoutingNodes(), STARTED).size(), equalTo(2));
        assertThat(clusterState.getRoutingNodes().node("node1").size(), equalTo(0));
        assertThat(clusterState.getRoutingNodes().node("node2").size(), equalTo(1));
        assertThat(clusterState.getRoutingNodes().node("node3").size(), equalTo(1));

        logger.info("--> changing settings again");

        // Set the low threshold to 50 instead of 60
        // Set the high threshold to 60 instead of 70
        // node2 now should not have new shards allocated to it, and shards cannot remain
        diskSettings = Settings.builder()
            .put(DiskThresholdSettings.CLUSTER_ROUTING_ALLOCATION_DISK_THRESHOLD_ENABLED_SETTING.getKey(), true)
            .put(DiskThresholdSettings.CLUSTER_ROUTING_ALLOCATION_LOW_DISK_WATERMARK_SETTING.getKey(), 0.5)
            .put(DiskThresholdSettings.CLUSTER_ROUTING_ALLOCATION_HIGH_DISK_WATERMARK_SETTING.getKey(), 0.6)
            .build();

        deciders = new AllocationDeciders(
            new HashSet<>(Arrays.asList(new SameShardAllocationDecider(Settings.EMPTY, clusterSettings), makeDecider(diskSettings)))
        );

        strategy = new AllocationService(
            deciders,
            new TestGatewayAllocator(),
            new BalancedShardsAllocator(Settings.EMPTY),
            cis,
            EmptySnapshotsInfoService.INSTANCE
        );

        clusterState = strategy.reroute(clusterState, "reroute");

        logShardStates(clusterState);
        // Shards remain started
        assertThat(shardsWithState(clusterState.getRoutingNodes(), STARTED).size(), equalTo(2));
        assertThat(clusterState.getRoutingNodes().node("node1").size(), equalTo(0));
        // Shard hasn't been moved off of node2 yet because there's nowhere for it to go
        assertThat(clusterState.getRoutingNodes().node("node2").size(), equalTo(1));
        assertThat(clusterState.getRoutingNodes().node("node3").size(), equalTo(1));

        logger.info("--> adding node4");

        clusterState = ClusterState.builder(clusterState).nodes(DiscoveryNodes.builder(clusterState.nodes()).add(newNode("node4"))).build();
        clusterState = strategy.reroute(clusterState, "reroute");

        logShardStates(clusterState);
        // Shards remain started
        assertThat(shardsWithState(clusterState.getRoutingNodes(), STARTED).size(), equalTo(1));
        assertThat(shardsWithState(clusterState.getRoutingNodes(), INITIALIZING).size(), equalTo(1));

        logger.info("--> apply INITIALIZING shards");
        clusterState = startInitializingShardsAndReroute(strategy, clusterState);

        logShardStates(clusterState);
        assertThat(clusterState.getRoutingNodes().node("node1").size(), equalTo(0));
        // Node4 is available now, so the shard is moved off of node2
        assertThat(clusterState.getRoutingNodes().node("node2").size(), equalTo(0));
        assertThat(clusterState.getRoutingNodes().node("node3").size(), equalTo(1));
        assertThat(clusterState.getRoutingNodes().node("node4").size(), equalTo(1));
    }

    public void testDiskThresholdWithAbsoluteSizes() {
        Settings diskSettings = Settings.builder()
            .put(DiskThresholdSettings.CLUSTER_ROUTING_ALLOCATION_DISK_THRESHOLD_ENABLED_SETTING.getKey(), true)
            .put(DiskThresholdSettings.CLUSTER_ROUTING_ALLOCATION_LOW_DISK_WATERMARK_SETTING.getKey(), "30b")
            .put(DiskThresholdSettings.CLUSTER_ROUTING_ALLOCATION_HIGH_DISK_WATERMARK_SETTING.getKey(), "9b")
            .put(DiskThresholdSettings.CLUSTER_ROUTING_ALLOCATION_DISK_FLOOD_STAGE_WATERMARK_SETTING.getKey(), "5b")
            .build();

        Map<String, DiskUsage> usages = new HashMap<>();
        usages.put("node1", new DiskUsage("node1", "n1", "/dev/null", 100, 10)); // 90% used
        usages.put("node2", new DiskUsage("node2", "n2", "/dev/null", 100, 10)); // 90% used
        usages.put("node3", new DiskUsage("node3", "n3", "/dev/null", 100, 60)); // 40% used
        usages.put("node4", new DiskUsage("node4", "n4", "/dev/null", 100, 80)); // 20% used
        usages.put("node5", new DiskUsage("node5", "n5", "/dev/null", 100, 85)); // 15% used

        Map<String, Long> shardSizes = new HashMap<>();
        shardSizes.put("[test][0][p]", 10L); // 10 bytes
        shardSizes.put("[test][0][r]", 10L);
        final ClusterInfo clusterInfo = new DevNullClusterInfo(usages, usages, shardSizes);

        ClusterSettings clusterSettings = new ClusterSettings(Settings.EMPTY, ClusterSettings.BUILT_IN_CLUSTER_SETTINGS);
        AllocationDeciders deciders = new AllocationDeciders(
            new HashSet<>(Arrays.asList(new SameShardAllocationDecider(Settings.EMPTY, clusterSettings), makeDecider(diskSettings)))
        );

        ClusterInfoService cis = () -> {
            logger.info("--> calling fake getClusterInfo");
            return clusterInfo;
        };

        AllocationService strategy = new AllocationService(
            deciders,
            new TestGatewayAllocator(),
            new BalancedShardsAllocator(Settings.EMPTY),
            cis,
            EmptySnapshotsInfoService.INSTANCE
        );

        Metadata metadata = Metadata.builder()
            .put(IndexMetadata.builder("test").settings(settings(Version.CURRENT)).numberOfShards(1).numberOfReplicas(2))
            .build();

        RoutingTable initialRoutingTable = RoutingTable.builder().addAsNew(metadata.index("test")).build();

        ClusterState clusterState = ClusterState.builder(ClusterName.CLUSTER_NAME_SETTING.getDefault(Settings.EMPTY))
            .metadata(metadata)
            .routingTable(initialRoutingTable)
            .build();

        logger.info("--> adding node1 and node2 node");
        clusterState = ClusterState.builder(clusterState)
            .nodes(DiscoveryNodes.builder().add(newNode("node1")).add(newNode("node2")))
            .build();

        clusterState = strategy.reroute(clusterState, "reroute");
        logShardStates(clusterState);

        // Primary should initialize, even though both nodes are over the limit initialize
        assertThat(shardsWithState(clusterState.getRoutingNodes(), INITIALIZING).size(), equalTo(1));

        String nodeWithPrimary, nodeWithoutPrimary;
        if (clusterState.getRoutingNodes().node("node1").size() == 1) {
            nodeWithPrimary = "node1";
            nodeWithoutPrimary = "node2";
        } else {
            nodeWithPrimary = "node2";
            nodeWithoutPrimary = "node1";
        }
        logger.info("--> nodeWithPrimary: {}", nodeWithPrimary);
        logger.info("--> nodeWithoutPrimary: {}", nodeWithoutPrimary);

        // Make node without the primary now habitable to replicas
        usages = new HashMap<>(usages);
        usages.put(nodeWithoutPrimary, new DiskUsage(nodeWithoutPrimary, "", "/dev/null", 100, 35)); // 65% used
        final ClusterInfo clusterInfo2 = new DevNullClusterInfo(usages, usages, shardSizes);
        cis = () -> {
            logger.info("--> calling fake getClusterInfo");
            return clusterInfo2;
        };
        strategy = new AllocationService(
            deciders,
            new TestGatewayAllocator(),
            new BalancedShardsAllocator(Settings.EMPTY),
            cis,
            EmptySnapshotsInfoService.INSTANCE
        );

        clusterState = strategy.reroute(clusterState, "reroute");
        logShardStates(clusterState);

        // Now the replica should be able to initialize
        assertThat(shardsWithState(clusterState.getRoutingNodes(), INITIALIZING).size(), equalTo(2));

        logger.info("--> start the shards (primaries)");
        clusterState = startInitializingShardsAndReroute(strategy, clusterState);

        logShardStates(clusterState);
        // Assert that we're able to start the primary and replica, since they were both initializing
        assertThat(shardsWithState(clusterState.getRoutingNodes(), ShardRoutingState.STARTED).size(), equalTo(2));
        // Assert that node1 got a single shard (the primary), even though its disk usage is too high
        assertThat(clusterState.getRoutingNodes().node("node1").size(), equalTo(1));
        // Assert that node2 got a single shard (a replica)
        assertThat(clusterState.getRoutingNodes().node("node2").size(), equalTo(1));

        // Assert that one replica is still unassigned
        // assertThat(clusterState.routingNodes().shardsWithState(ShardRoutingState.UNASSIGNED).size(), equalTo(1));

        logger.info("--> adding node3");

        clusterState = ClusterState.builder(clusterState).nodes(DiscoveryNodes.builder(clusterState.nodes()).add(newNode("node3"))).build();
        clusterState = strategy.reroute(clusterState, "reroute");

        logShardStates(clusterState);
        // Assert that the replica is initialized now that node3 is available with enough space
        assertThat(shardsWithState(clusterState.getRoutingNodes(), ShardRoutingState.STARTED).size(), equalTo(2));
        assertThat(shardsWithState(clusterState.getRoutingNodes(), ShardRoutingState.INITIALIZING).size(), equalTo(1));

        logger.info("--> start the shards (replicas)");
        clusterState = startInitializingShardsAndReroute(strategy, clusterState);

        logShardStates(clusterState);
        // Assert that all replicas could be started
        assertThat(shardsWithState(clusterState.getRoutingNodes(), ShardRoutingState.STARTED).size(), equalTo(3));
        assertThat(clusterState.getRoutingNodes().node("node1").size(), equalTo(1));
        assertThat(clusterState.getRoutingNodes().node("node2").size(), equalTo(1));
        assertThat(clusterState.getRoutingNodes().node("node3").size(), equalTo(1));

        logger.info("--> changing decider settings");

        // Set the low threshold to 60 instead of 70
        // Set the high threshold to 70 instead of 80
        // node2 now should not have new shards allocated to it, but shards can remain
        diskSettings = Settings.builder()
            .put(DiskThresholdSettings.CLUSTER_ROUTING_ALLOCATION_DISK_THRESHOLD_ENABLED_SETTING.getKey(), true)
            .put(DiskThresholdSettings.CLUSTER_ROUTING_ALLOCATION_LOW_DISK_WATERMARK_SETTING.getKey(), "40b")
            .put(DiskThresholdSettings.CLUSTER_ROUTING_ALLOCATION_HIGH_DISK_WATERMARK_SETTING.getKey(), "30b")
            .put(DiskThresholdSettings.CLUSTER_ROUTING_ALLOCATION_DISK_FLOOD_STAGE_WATERMARK_SETTING.getKey(), "20b")
            .build();

        deciders = new AllocationDeciders(
            new HashSet<>(Arrays.asList(new SameShardAllocationDecider(Settings.EMPTY, clusterSettings), makeDecider(diskSettings)))
        );

        strategy = new AllocationService(
            deciders,
            new TestGatewayAllocator(),
            new BalancedShardsAllocator(Settings.EMPTY),
            cis,
            EmptySnapshotsInfoService.INSTANCE
        );

        clusterState = strategy.reroute(clusterState, "reroute");
        logShardStates(clusterState);

        // Shards remain started
        assertThat(shardsWithState(clusterState.getRoutingNodes(), STARTED).size(), equalTo(3));
        assertThat(clusterState.getRoutingNodes().node("node1").size(), equalTo(1));
        assertThat(clusterState.getRoutingNodes().node("node2").size(), equalTo(1));
        assertThat(clusterState.getRoutingNodes().node("node3").size(), equalTo(1));

        logger.info("--> changing settings again");

        // Set the low threshold to 50 instead of 60
        // Set the high threshold to 60 instead of 70
        // node2 now should not have new shards allocated to it, and shards cannot remain
        diskSettings = Settings.builder()
            .put(DiskThresholdSettings.CLUSTER_ROUTING_ALLOCATION_DISK_THRESHOLD_ENABLED_SETTING.getKey(), true)
            .put(DiskThresholdSettings.CLUSTER_ROUTING_ALLOCATION_LOW_DISK_WATERMARK_SETTING.getKey(), "50b")
            .put(DiskThresholdSettings.CLUSTER_ROUTING_ALLOCATION_HIGH_DISK_WATERMARK_SETTING.getKey(), "40b")
            .put(DiskThresholdSettings.CLUSTER_ROUTING_ALLOCATION_DISK_FLOOD_STAGE_WATERMARK_SETTING.getKey(), "30b")
            .build();

        deciders = new AllocationDeciders(
            new HashSet<>(Arrays.asList(new SameShardAllocationDecider(Settings.EMPTY, clusterSettings), makeDecider(diskSettings)))
        );

        strategy = new AllocationService(
            deciders,
            new TestGatewayAllocator(),
            new BalancedShardsAllocator(Settings.EMPTY),
            cis,
            EmptySnapshotsInfoService.INSTANCE
        );

        clusterState = strategy.reroute(clusterState, "reroute");

        logShardStates(clusterState);
        // Shards remain started
        assertThat(shardsWithState(clusterState.getRoutingNodes(), STARTED).size(), equalTo(3));
        assertThat(clusterState.getRoutingNodes().node("node1").size(), equalTo(1));
        // Shard hasn't been moved off of node2 yet because there's nowhere for it to go
        assertThat(clusterState.getRoutingNodes().node("node2").size(), equalTo(1));
        assertThat(clusterState.getRoutingNodes().node("node3").size(), equalTo(1));

        logger.info("--> adding node4");

        clusterState = ClusterState.builder(clusterState).nodes(DiscoveryNodes.builder(clusterState.nodes()).add(newNode("node4"))).build();
        clusterState = strategy.reroute(clusterState, "reroute");

        logShardStates(clusterState);
        // Shards remain started
        assertThat(shardsWithState(clusterState.getRoutingNodes(), STARTED).size(), equalTo(2));
        // One shard is relocating off of node1
        assertThat(shardsWithState(clusterState.getRoutingNodes(), RELOCATING).size(), equalTo(1));
        assertThat(shardsWithState(clusterState.getRoutingNodes(), INITIALIZING).size(), equalTo(1));

        logger.info("--> apply INITIALIZING shards");
        clusterState = startInitializingShardsAndReroute(strategy, clusterState);

        logShardStates(clusterState);
        // primary shard already has been relocated away
        assertThat(clusterState.getRoutingNodes().node(nodeWithPrimary).size(), equalTo(0));
        // node with increased space still has its shard
        assertThat(clusterState.getRoutingNodes().node(nodeWithoutPrimary).size(), equalTo(1));
        assertThat(clusterState.getRoutingNodes().node("node3").size(), equalTo(1));
        assertThat(clusterState.getRoutingNodes().node("node4").size(), equalTo(1));

        logger.info("--> adding node5");

        clusterState = ClusterState.builder(clusterState).nodes(DiscoveryNodes.builder(clusterState.nodes()).add(newNode("node5"))).build();
        clusterState = strategy.reroute(clusterState, "reroute");

        logShardStates(clusterState);
        // Shards remain started on node3 and node4
        assertThat(shardsWithState(clusterState.getRoutingNodes(), STARTED).size(), equalTo(2));
        // One shard is relocating off of node2 now
        assertThat(shardsWithState(clusterState.getRoutingNodes(), RELOCATING).size(), equalTo(1));
        // Initializing on node5
        assertThat(shardsWithState(clusterState.getRoutingNodes(), INITIALIZING).size(), equalTo(1));

        logger.info("--> apply INITIALIZING shards");
        clusterState = startInitializingShardsAndReroute(strategy, clusterState);

        logger.info("--> final cluster state:");
        logShardStates(clusterState);
        // Node1 still has no shards because it has no space for them
        assertThat(clusterState.getRoutingNodes().node("node1").size(), equalTo(0));
        // Node5 is available now, so the shard is moved off of node2
        assertThat(clusterState.getRoutingNodes().node("node2").size(), equalTo(0));
        assertThat(clusterState.getRoutingNodes().node("node3").size(), equalTo(1));
        assertThat(clusterState.getRoutingNodes().node("node4").size(), equalTo(1));
        assertThat(clusterState.getRoutingNodes().node("node5").size(), equalTo(1));
    }

    public void testDiskThresholdWithShardSizes() {
        Settings diskSettings = Settings.builder()
            .put(DiskThresholdSettings.CLUSTER_ROUTING_ALLOCATION_DISK_THRESHOLD_ENABLED_SETTING.getKey(), true)
            .put(DiskThresholdSettings.CLUSTER_ROUTING_ALLOCATION_LOW_DISK_WATERMARK_SETTING.getKey(), 0.7)
            .put(DiskThresholdSettings.CLUSTER_ROUTING_ALLOCATION_HIGH_DISK_WATERMARK_SETTING.getKey(), "71%")
            .build();

        Map<String, DiskUsage> usages = new HashMap<>();
        usages.put("node1", new DiskUsage("node1", "n1", "/dev/null", 100, 31)); // 69% used
        usages.put("node2", new DiskUsage("node2", "n2", "/dev/null", 100, 1));  // 99% used

        final ClusterInfo clusterInfo = new DevNullClusterInfo(usages, usages, Map.of("[test][0][p]", 10L));

        AllocationDeciders deciders = new AllocationDeciders(
            new HashSet<>(
                Arrays.asList(
                    new SameShardAllocationDecider(
                        Settings.EMPTY,
                        new ClusterSettings(Settings.EMPTY, ClusterSettings.BUILT_IN_CLUSTER_SETTINGS)
                    ),
                    makeDecider(diskSettings)
                )
            )
        );

        ClusterInfoService cis = () -> {
            logger.info("--> calling fake getClusterInfo");
            return clusterInfo;
        };

        AllocationService strategy = new AllocationService(
            deciders,
            new TestGatewayAllocator(),
            new BalancedShardsAllocator(Settings.EMPTY),
            cis,
            EmptySnapshotsInfoService.INSTANCE
        );

        Metadata metadata = Metadata.builder()
            .put(IndexMetadata.builder("test").settings(settings(Version.CURRENT)).numberOfShards(1).numberOfReplicas(0))
            .build();

        RoutingTable routingTable = RoutingTable.builder().addAsNew(metadata.index("test")).build();

        ClusterState clusterState = ClusterState.builder(ClusterName.CLUSTER_NAME_SETTING.getDefault(Settings.EMPTY))
            .metadata(metadata)
            .routingTable(routingTable)
            .build();
        logger.info("--> adding node1");
        clusterState = ClusterState.builder(clusterState)
            .nodes(
                DiscoveryNodes.builder().add(newNode("node1")).add(newNode("node2")) // node2 is added because DiskThresholdDecider
                                                                                     // automatically ignore single-node clusters
            )
            .build();
        routingTable = strategy.reroute(clusterState, "reroute").routingTable();
        clusterState = ClusterState.builder(clusterState).routingTable(routingTable).build();
        logger.info("--> start the shards (primaries)");
        routingTable = startInitializingShardsAndReroute(strategy, clusterState).routingTable();
        clusterState = ClusterState.builder(clusterState).routingTable(routingTable).build();
        logShardStates(clusterState);

        // Shard can't be allocated to node1 (or node2) because it would cause too much usage
        assertThat(shardsWithState(clusterState.getRoutingNodes(), INITIALIZING).size(), equalTo(0));
        // No shards are started, no nodes have enough disk for allocation
        assertThat(shardsWithState(clusterState.getRoutingNodes(), STARTED).size(), equalTo(0));
    }

    public void testUnknownDiskUsage() {
        Settings diskSettings = Settings.builder()
            .put(DiskThresholdSettings.CLUSTER_ROUTING_ALLOCATION_DISK_THRESHOLD_ENABLED_SETTING.getKey(), true)
            .put(DiskThresholdSettings.CLUSTER_ROUTING_ALLOCATION_LOW_DISK_WATERMARK_SETTING.getKey(), 0.7)
            .put(DiskThresholdSettings.CLUSTER_ROUTING_ALLOCATION_HIGH_DISK_WATERMARK_SETTING.getKey(), 0.85)
            .build();

        Map<String, DiskUsage> usages = new HashMap<>();
        usages.put("node2", new DiskUsage("node2", "node2", "/dev/null", 100, 50)); // 50% used
        usages.put("node3", new DiskUsage("node3", "node3", "/dev/null", 100, 0));  // 100% used

        Map<String, Long> shardSizes = new HashMap<>();
        shardSizes.put("[test][0][p]", 10L); // 10 bytes
        shardSizes.put("[test][0][r]", 10L); // 10 bytes
        final ClusterInfo clusterInfo = new DevNullClusterInfo(usages, usages, shardSizes);

        AllocationDeciders deciders = new AllocationDeciders(
            new HashSet<>(
                Arrays.asList(
                    new SameShardAllocationDecider(
                        Settings.EMPTY,
                        new ClusterSettings(Settings.EMPTY, ClusterSettings.BUILT_IN_CLUSTER_SETTINGS)
                    ),
                    makeDecider(diskSettings)
                )
            )
        );

        ClusterInfoService cis = () -> {
            logger.info("--> calling fake getClusterInfo");
            return clusterInfo;
        };

        AllocationService strategy = new AllocationService(
            deciders,
            new TestGatewayAllocator(),
            new BalancedShardsAllocator(Settings.EMPTY),
            cis,
            EmptySnapshotsInfoService.INSTANCE
        );

        Metadata metadata = Metadata.builder()
            .put(IndexMetadata.builder("test").settings(settings(Version.CURRENT)).numberOfShards(1).numberOfReplicas(0))
            .build();

        RoutingTable routingTable = RoutingTable.builder().addAsNew(metadata.index("test")).build();

        ClusterState clusterState = ClusterState.builder(ClusterName.CLUSTER_NAME_SETTING.getDefault(Settings.EMPTY))
            .metadata(metadata)
            .routingTable(routingTable)
            .build();
        logger.info("--> adding node1");
        clusterState = ClusterState.builder(clusterState)
            .nodes(
                DiscoveryNodes.builder().add(newNode("node1")).add(newNode("node3")) // node3 is added because DiskThresholdDecider
                                                                                     // automatically ignore single-node clusters
            )
            .build();
        routingTable = strategy.reroute(clusterState, "reroute").routingTable();
        clusterState = ClusterState.builder(clusterState).routingTable(routingTable).build();

        // Shard can be allocated to node1, even though it only has 25% free,
        // because it's a primary that's never been allocated before
        assertThat(shardsWithState(clusterState.getRoutingNodes(), INITIALIZING).size(), equalTo(1));

        logger.info("--> start the shards (primaries)");
        routingTable = startInitializingShardsAndReroute(strategy, clusterState).routingTable();
        clusterState = ClusterState.builder(clusterState).routingTable(routingTable).build();
        logShardStates(clusterState);

        // A single shard is started on node1, even though it normally would not
        // be allowed, because it's a primary that hasn't been allocated, and node1
        // is still below the high watermark (unlike node3)
        assertThat(shardsWithState(clusterState.getRoutingNodes(), STARTED).size(), equalTo(1));
        assertThat(clusterState.getRoutingNodes().node("node1").size(), equalTo(1));
    }

    public void testAverageUsage() {
        RoutingNode rn = RoutingNodesHelper.routingNode("node1", newNode("node1"));
        DiskThresholdDecider decider = makeDecider(Settings.EMPTY);

        Map<String, DiskUsage> usages = new HashMap<>();
        usages.put("node2", new DiskUsage("node2", "n2", "/dev/null", 100, 50)); // 50% used
        usages.put("node3", new DiskUsage("node3", "n3", "/dev/null", 100, 0));  // 100% used

        DiskUsage node1Usage = DiskThresholdDecider.averageUsage(rn, usages);
        assertThat(node1Usage.getTotalBytes(), equalTo(100L));
        assertThat(node1Usage.getFreeBytes(), equalTo(25L));
    }

    public void testFreeDiskPercentageAfterShardAssigned() {
        DiskThresholdDecider decider = makeDecider(Settings.EMPTY);

        Map<String, DiskUsage> usages = new HashMap<>();
        usages.put("node2", new DiskUsage("node2", "n2", "/dev/null", 100, 50)); // 50% used
        usages.put("node3", new DiskUsage("node3", "n3", "/dev/null", 100, 0));  // 100% used

        Double after = DiskThresholdDecider.freeDiskPercentageAfterShardAssigned(
            new DiskThresholdDecider.DiskUsageWithRelocations(new DiskUsage("node2", "n2", "/dev/null", 100, 30), 0L),
            11L
        );
        assertThat(after, equalTo(19.0));
    }

    public void testShardRelocationsTakenIntoAccount() {
        Settings diskSettings = Settings.builder()
            .put(DiskThresholdSettings.CLUSTER_ROUTING_ALLOCATION_DISK_THRESHOLD_ENABLED_SETTING.getKey(), true)
            .put(DiskThresholdSettings.CLUSTER_ROUTING_ALLOCATION_LOW_DISK_WATERMARK_SETTING.getKey(), 0.7)
            .put(DiskThresholdSettings.CLUSTER_ROUTING_ALLOCATION_HIGH_DISK_WATERMARK_SETTING.getKey(), 0.8)
            .build();

        Map<String, DiskUsage> usages = new HashMap<>();
        usages.put("node1", new DiskUsage("node1", "n1", "/dev/null", 100, 40)); // 60% used
        usages.put("node2", new DiskUsage("node2", "n2", "/dev/null", 100, 40)); // 60% used
        usages.put("node3", new DiskUsage("node3", "n3", "/dev/null", 100, 40)); // 60% used

        Map<String, Long> shardSizes = new HashMap<>();
        shardSizes.put("[test][0][p]", 14L); // 14 bytes
        shardSizes.put("[test][0][r]", 14L);
        shardSizes.put("[test2][0][p]", 1L); // 1 bytes
        shardSizes.put("[test2][0][r]", 1L);
        final ClusterInfo clusterInfo = new DevNullClusterInfo(usages, usages, shardSizes);

        DiskThresholdDecider decider = makeDecider(diskSettings);
        final ClusterSettings clusterSettings = new ClusterSettings(Settings.EMPTY, ClusterSettings.BUILT_IN_CLUSTER_SETTINGS);
        AllocationDeciders deciders = new AllocationDeciders(
            new HashSet<>(
                Arrays.asList(
                    new SameShardAllocationDecider(Settings.EMPTY, clusterSettings),
                    new EnableAllocationDecider(
                        Settings.builder().put(CLUSTER_ROUTING_REBALANCE_ENABLE_SETTING.getKey(), "none").build(),
                        clusterSettings
                    ),
                    decider
                )
            )
        );

        final AtomicReference<ClusterInfo> clusterInfoReference = new AtomicReference<>(clusterInfo);
        final ClusterInfoService cis = clusterInfoReference::get;

        AllocationService strategy = new AllocationService(
            deciders,
            new TestGatewayAllocator(),
            new BalancedShardsAllocator(Settings.EMPTY),
            cis,
            EmptySnapshotsInfoService.INSTANCE
        );

        Metadata metadata = Metadata.builder()
            .put(IndexMetadata.builder("test").settings(settings(Version.CURRENT)).numberOfShards(1).numberOfReplicas(1))
            .put(IndexMetadata.builder("test2").settings(settings(Version.CURRENT)).numberOfShards(1).numberOfReplicas(1))
            .build();

        RoutingTable initialRoutingTable = RoutingTable.builder()
            .addAsNew(metadata.index("test"))
            .addAsNew(metadata.index("test2"))
            .build();

        ClusterState clusterState = ClusterState.builder(ClusterName.CLUSTER_NAME_SETTING.getDefault(Settings.EMPTY))
            .metadata(metadata)
            .routingTable(initialRoutingTable)
            .build();

        logger.info("--> adding two nodes");
        clusterState = ClusterState.builder(clusterState)
            .nodes(DiscoveryNodes.builder().add(newNode("node1")).add(newNode("node2")))
            .build();
        clusterState = strategy.reroute(clusterState, "reroute");
        logShardStates(clusterState);

        // shards should be initializing
        assertThat(shardsWithState(clusterState.getRoutingNodes(), INITIALIZING).size(), equalTo(4));

        logger.info("--> start the shards");
        clusterState = startInitializingShardsAndReroute(strategy, clusterState);

        logShardStates(clusterState);
        // Assert that we're able to start the primary and replicas
        assertThat(shardsWithState(clusterState.getRoutingNodes(), ShardRoutingState.STARTED).size(), equalTo(4));

        logger.info("--> adding node3");
        clusterState = ClusterState.builder(clusterState).nodes(DiscoveryNodes.builder(clusterState.nodes()).add(newNode("node3"))).build();

        {
            AllocationCommand moveAllocationCommand = new MoveAllocationCommand("test", 0, "node2", "node3");
            AllocationCommands cmds = new AllocationCommands(moveAllocationCommand);

            clusterState = strategy.reroute(clusterState, cmds, false, false).clusterState();
            logShardStates(clusterState);
        }

        Map<String, DiskUsage> overfullUsages = new HashMap<>();
        overfullUsages.put("node1", new DiskUsage("node1", "n1", "/dev/null", 100, 40)); // 60% used
        overfullUsages.put("node2", new DiskUsage("node2", "n2", "/dev/null", 100, 40)); // 60% used
        overfullUsages.put("node3", new DiskUsage("node3", "n3", "/dev/null", 100, 0));  // 100% used

        Map<String, Long> largerShardSizes = new HashMap<>();
        largerShardSizes.put("[test][0][p]", 14L);
        largerShardSizes.put("[test][0][r]", 14L);
        largerShardSizes.put("[test2][0][p]", 2L);
        largerShardSizes.put("[test2][0][r]", 2L);

        final ClusterInfo overfullClusterInfo = new DevNullClusterInfo(overfullUsages, overfullUsages, largerShardSizes);

        {
            AllocationCommand moveAllocationCommand = new MoveAllocationCommand("test2", 0, "node2", "node3");
            AllocationCommands cmds = new AllocationCommands(moveAllocationCommand);

            final ClusterState clusterStateThatRejectsCommands = clusterState;

            assertThat(
                expectThrows(IllegalArgumentException.class, () -> strategy.reroute(clusterStateThatRejectsCommands, cmds, false, false))
                    .getMessage(),
                containsString(
                    "the node is above the low watermark cluster setting "
                        + "[cluster.routing.allocation.disk.watermark.low=0.7], using more disk space than the maximum "
                        + "allowed [70.0%], actual free: [26.0%]"
                )
            );

            clusterInfoReference.set(overfullClusterInfo);

            assertThat(
                expectThrows(IllegalArgumentException.class, () -> strategy.reroute(clusterStateThatRejectsCommands, cmds, false, false))
                    .getMessage(),
                containsString("the node has fewer free bytes remaining than the total size of all incoming shards")
            );

            clusterInfoReference.set(clusterInfo);
        }

        {
            AllocationCommand moveAllocationCommand = new MoveAllocationCommand("test2", 0, "node2", "node3");
            AllocationCommands cmds = new AllocationCommands(moveAllocationCommand);

            clusterState = startInitializingShardsAndReroute(strategy, clusterState);
            clusterState = strategy.reroute(clusterState, cmds, false, false).clusterState();
            logShardStates(clusterState);

            clusterInfoReference.set(overfullClusterInfo);

            strategy.reroute(clusterState, "foo"); // ensure reroute doesn't fail even though there is negative free space
        }

        {
            clusterInfoReference.set(overfullClusterInfo);
            clusterState = applyStartedShardsUntilNoChange(clusterState, strategy);
            final List<ShardRouting> startedShardsWithOverfullDisk = shardsWithState(clusterState.getRoutingNodes(), STARTED);
            assertThat(startedShardsWithOverfullDisk.size(), equalTo(4));
            for (ShardRouting shardRouting : startedShardsWithOverfullDisk) {
                // no shards on node3 since it has no free space
                assertThat(shardRouting.toString(), shardRouting.currentNodeId(), oneOf("node1", "node2"));
            }

            // reset free space on node 3 and reserve space on node1
            clusterInfoReference.set(
                new DevNullClusterInfo(
                    usages,
                    usages,
                    shardSizes,
                    Map.of(
                        new ClusterInfo.NodeAndPath("node1", "/dev/null"),
                        new ClusterInfo.ReservedSpace.Builder().add(new ShardId("", "", 0), between(51, 200)).build()
                    )
                )
            );
            clusterState = applyStartedShardsUntilNoChange(clusterState, strategy);
            final List<ShardRouting> startedShardsWithReservedSpace = shardsWithState(clusterState.getRoutingNodes(), STARTED);
            assertThat(startedShardsWithReservedSpace.size(), equalTo(4));
            for (ShardRouting shardRouting : startedShardsWithReservedSpace) {
                // no shards on node1 since all its free space is reserved
                assertThat(shardRouting.toString(), shardRouting.currentNodeId(), oneOf("node2", "node3"));
            }
        }
    }

    public void testCanRemainWithShardRelocatingAway() {
        Settings diskSettings = Settings.builder()
            .put(DiskThresholdSettings.CLUSTER_ROUTING_ALLOCATION_DISK_THRESHOLD_ENABLED_SETTING.getKey(), true)
            .put(DiskThresholdSettings.CLUSTER_ROUTING_ALLOCATION_LOW_DISK_WATERMARK_SETTING.getKey(), "60%")
            .put(DiskThresholdSettings.CLUSTER_ROUTING_ALLOCATION_HIGH_DISK_WATERMARK_SETTING.getKey(), "70%")
            .build();

        // We have an index with 2 primary shards each taking 40 bytes. Each node has 100 bytes available
        Map<String, DiskUsage> usages = new HashMap<>();
        usages.put("node1", new DiskUsage("node1", "n1", "/dev/null", 100, 20)); // 80% used
        usages.put("node2", new DiskUsage("node2", "n2", "/dev/null", 100, 100)); // 0% used

        Map<String, Long> shardSizes = new HashMap<>();
        shardSizes.put("[test][0][p]", 40L);
        shardSizes.put("[test][1][p]", 40L);
        shardSizes.put("[foo][0][p]", 10L);

        final ClusterInfo clusterInfo = new DevNullClusterInfo(usages, usages, shardSizes);

        DiskThresholdDecider diskThresholdDecider = makeDecider(diskSettings);
        Metadata metadata = Metadata.builder()
            .put(IndexMetadata.builder("test").settings(settings(Version.CURRENT)).numberOfShards(2).numberOfReplicas(0))
            .put(IndexMetadata.builder("foo").settings(settings(Version.CURRENT)).numberOfShards(1).numberOfReplicas(0))
            .build();

        RoutingTable initialRoutingTable = RoutingTable.builder().addAsNew(metadata.index("test")).addAsNew(metadata.index("foo")).build();

        DiscoveryNode discoveryNode1 = new DiscoveryNode(
            "node1",
            buildNewFakeTransportAddress(),
            emptyMap(),
            MASTER_DATA_ROLES,
            Version.CURRENT
        );
        DiscoveryNode discoveryNode2 = new DiscoveryNode(
            "node2",
            buildNewFakeTransportAddress(),
            emptyMap(),
            MASTER_DATA_ROLES,
            Version.CURRENT
        );
        DiscoveryNodes discoveryNodes = DiscoveryNodes.builder().add(discoveryNode1).add(discoveryNode2).build();

        ClusterState baseClusterState = ClusterState.builder(ClusterName.CLUSTER_NAME_SETTING.getDefault(Settings.EMPTY))
            .metadata(metadata)
            .routingTable(initialRoutingTable)
            .nodes(discoveryNodes)
            .build();

        // Two shards consuming each 80% of disk space while 70% is allowed, so shard 0 isn't allowed here
        ShardRouting firstRouting = TestShardRouting.newShardRouting("test", 0, "node1", null, true, ShardRoutingState.STARTED);
        ShardRouting secondRouting = TestShardRouting.newShardRouting("test", 1, "node1", null, true, ShardRoutingState.STARTED);
        RoutingNode firstRoutingNode = RoutingNodesHelper.routingNode("node1", discoveryNode1, firstRouting, secondRouting);
        RoutingTable.Builder builder = RoutingTable.builder()
            .add(
                IndexRoutingTable.builder(firstRouting.index())
                    .addIndexShard(IndexShardRoutingTable.builder(firstRouting.shardId()).addShard(firstRouting))
                    .addIndexShard(IndexShardRoutingTable.builder(secondRouting.shardId()).addShard(secondRouting))
            );
        ClusterState clusterState = ClusterState.builder(baseClusterState).routingTable(builder.build()).build();
        RoutingAllocation routingAllocation = new RoutingAllocation(
            null,
            RoutingNodes.immutable(clusterState.routingTable(), clusterState.nodes()),
            clusterState,
            clusterInfo,
            null,
            System.nanoTime()
        );
        routingAllocation.debugDecision(true);
        Decision decision = diskThresholdDecider.canRemain(firstRouting, firstRoutingNode, routingAllocation);
        assertThat(decision.type(), equalTo(Decision.Type.NO));
        assertThat(
            ((Decision.Single) decision).getExplanation(),
            containsString(
                "the shard cannot remain on this node because it is above the high watermark cluster setting "
                    + "[cluster.routing.allocation.disk.watermark.high=70%] and there is less than the required [30.0%] free disk on node, "
                    + "actual free: [20.0%]"
            )
        );

        // Two shards consuming each 80% of disk space while 70% is allowed, but one is relocating, so shard 0 can stay
        firstRouting = TestShardRouting.newShardRouting("test", 0, "node1", null, true, ShardRoutingState.STARTED);
        secondRouting = TestShardRouting.newShardRouting("test", 1, "node1", "node2", true, ShardRoutingState.RELOCATING);
        ShardRouting fooRouting = TestShardRouting.newShardRouting("foo", 0, null, true, ShardRoutingState.UNASSIGNED);
        firstRoutingNode = RoutingNodesHelper.routingNode("node1", discoveryNode1, firstRouting, secondRouting);
        builder = RoutingTable.builder()
            .add(
                IndexRoutingTable.builder(firstRouting.index())
                    .addIndexShard(new IndexShardRoutingTable.Builder(firstRouting.shardId()).addShard(firstRouting))
                    .addIndexShard(new IndexShardRoutingTable.Builder(secondRouting.shardId()).addShard(secondRouting))
            );
        clusterState = ClusterState.builder(baseClusterState).routingTable(builder.build()).build();
        routingAllocation = new RoutingAllocation(
            null,
            RoutingNodes.immutable(clusterState.routingTable(), clusterState.nodes()),
            clusterState,
            clusterInfo,
            null,
            System.nanoTime()
        );
        routingAllocation.debugDecision(true);
        decision = diskThresholdDecider.canRemain(firstRouting, firstRoutingNode, routingAllocation);
        assertThat(decision.type(), equalTo(Decision.Type.YES));
        assertEquals(
            "there is enough disk on this node for the shard to remain, free: [60b]",
            ((Decision.Single) decision).getExplanation()
        );
        decision = diskThresholdDecider.canAllocate(fooRouting, firstRoutingNode, routingAllocation);
        assertThat(decision.type(), equalTo(Decision.Type.NO));
        if (fooRouting.recoverySource().getType() == RecoverySource.Type.EMPTY_STORE) {
            assertThat(
                ((Decision.Single) decision).getExplanation(),
                containsString(
                    "the node is above the high watermark cluster setting [cluster.routing.allocation.disk.watermark.high=70%], using "
                        + "more disk space than the maximum allowed [70.0%], actual free: [20.0%]"
                )
            );
        } else {
            assertThat(
                ((Decision.Single) decision).getExplanation(),
                containsString(
                    "the node is above the low watermark cluster setting [cluster.routing.allocation.disk.watermark.low=60%], using more "
                        + "disk space than the maximum allowed [60.0%], actual free: [20.0%]"
                )
            );
        }

        // Creating AllocationService instance and the services it depends on...
        ClusterInfoService cis = () -> {
            logger.info("--> calling fake getClusterInfo");
            return clusterInfo;
        };
        AllocationDeciders deciders = new AllocationDeciders(
            new HashSet<>(
                Arrays.asList(
                    new SameShardAllocationDecider(
                        Settings.EMPTY,
                        new ClusterSettings(Settings.EMPTY, ClusterSettings.BUILT_IN_CLUSTER_SETTINGS)
                    ),
                    diskThresholdDecider
                )
            )
        );
        AllocationService strategy = new AllocationService(
            deciders,
            new TestGatewayAllocator(),
            new BalancedShardsAllocator(Settings.EMPTY),
            cis,
            EmptySnapshotsInfoService.INSTANCE
        );
        // Ensure that the reroute call doesn't alter the routing table, since the first primary is relocating away
        // and therefor we will have sufficient disk space on node1.
        ClusterState result = strategy.reroute(clusterState, "reroute");
        assertThat(result, equalTo(clusterState));
        assertThat(result.routingTable().index("test").shard(0).primaryShard().state(), equalTo(STARTED));
        assertThat(result.routingTable().index("test").shard(0).primaryShard().currentNodeId(), equalTo("node1"));
        assertThat(result.routingTable().index("test").shard(0).primaryShard().relocatingNodeId(), nullValue());
        assertThat(result.routingTable().index("test").shard(1).primaryShard().state(), equalTo(RELOCATING));
        assertThat(result.routingTable().index("test").shard(1).primaryShard().currentNodeId(), equalTo("node1"));
        assertThat(result.routingTable().index("test").shard(1).primaryShard().relocatingNodeId(), equalTo("node2"));
    }

    public void testWatermarksEnabledForSingleDataNode() {
        Settings.Builder builder = Settings.builder()
            .put(DiskThresholdSettings.CLUSTER_ROUTING_ALLOCATION_DISK_THRESHOLD_ENABLED_SETTING.getKey(), true)
            .put(DiskThresholdSettings.CLUSTER_ROUTING_ALLOCATION_LOW_DISK_WATERMARK_SETTING.getKey(), "60%")
            .put(DiskThresholdSettings.CLUSTER_ROUTING_ALLOCATION_HIGH_DISK_WATERMARK_SETTING.getKey(), "70%");
        if (randomBoolean()) {
            builder.put(DiskThresholdDecider.ENABLE_FOR_SINGLE_DATA_NODE.getKey(), true);
        }
        Settings diskSettings = builder.build();

        Map<String, DiskUsage> usages = Map.of("data", new DiskUsage("data", "data", "/dev/null", 100, 20));  // 80% used

        // We have an index with 1 primary shard, taking 40 bytes. The single data node has only 20 bytes free.
        Map<String, Long> shardSizes = Map.of("[test][0][p]", 40L);
        final ClusterInfo clusterInfo = new DevNullClusterInfo(usages, usages, shardSizes);

        DiskThresholdDecider diskThresholdDecider = makeDecider(diskSettings);
        Metadata metadata = Metadata.builder()
            .put(IndexMetadata.builder("test").settings(settings(Version.CURRENT)).numberOfShards(1).numberOfReplicas(0))
            .build();
        RoutingTable initialRoutingTable = RoutingTable.builder().addAsNew(metadata.index("test")).build();

        DiscoveryNode masterNode = new DiscoveryNode(
            "master",
            "master",
            buildNewFakeTransportAddress(),
            emptyMap(),
            singleton(DiscoveryNodeRole.MASTER_ROLE),
            Version.CURRENT
        );
        DiscoveryNode dataNode = new DiscoveryNode(
            "data",
            "data",
            buildNewFakeTransportAddress(),
            emptyMap(),
            singleton(DiscoveryNodeRole.DATA_ROLE),
            Version.CURRENT
        );
        DiscoveryNodes.Builder discoveryNodesBuilder = DiscoveryNodes.builder().add(dataNode);
        if (randomBoolean()) {
            discoveryNodesBuilder.add(masterNode);
        }
        DiscoveryNodes discoveryNodes = discoveryNodesBuilder.build();

        ClusterState clusterState = ClusterState.builder(new ClusterName("test"))
            .nodes(discoveryNodes)
            .metadata(metadata)
            .routingTable(initialRoutingTable)
            .build();

        // validate that the shard cannot be allocated
        ClusterInfoService cis = () -> clusterInfo;
        AllocationDeciders deciders = new AllocationDeciders(
            new HashSet<>(
                Arrays.asList(
                    new SameShardAllocationDecider(
                        Settings.EMPTY,
                        new ClusterSettings(Settings.EMPTY, ClusterSettings.BUILT_IN_CLUSTER_SETTINGS)
                    ),
                    diskThresholdDecider
                )
            )
        );
        AllocationService strategy = new AllocationService(
            deciders,
            new TestGatewayAllocator(),
            new BalancedShardsAllocator(Settings.EMPTY),
            cis,
            EmptySnapshotsInfoService.INSTANCE
        );
        ClusterState result = strategy.reroute(clusterState, "reroute");

        ShardRouting shardRouting = result.routingTable().index("test").shard(0).primaryShard();
        assertThat(shardRouting.state(), equalTo(UNASSIGNED));
        assertThat(shardRouting.currentNodeId(), nullValue());
        assertThat(shardRouting.relocatingNodeId(), nullValue());

        // force assign shard and validate that it cannot remain.
        ShardId shardId = shardRouting.shardId();
        ShardRouting startedShard = shardRouting.initialize("data", null, 40L).moveToStarted();
        RoutingTable forceAssignedRoutingTable = RoutingTable.builder()
            .add(
                IndexRoutingTable.builder(shardId.getIndex())
                    .addIndexShard(new IndexShardRoutingTable.Builder(shardId).addShard(startedShard))
            )
            .build();
        clusterState = ClusterState.builder(clusterState).routingTable(forceAssignedRoutingTable).build();

        RoutingAllocation routingAllocation = new RoutingAllocation(
            null,
            RoutingNodes.immutable(clusterState.routingTable(), clusterState.nodes()),
            clusterState,
            clusterInfo,
            null,
            System.nanoTime()
        );
        routingAllocation.debugDecision(true);
        Decision decision = diskThresholdDecider.canRemain(startedShard, clusterState.getRoutingNodes().node("data"), routingAllocation);
        assertThat(decision.type(), equalTo(Decision.Type.NO));
        assertThat(
            decision.getExplanation(),
            containsString(
                "the shard cannot remain on this node because it is above the high watermark cluster setting"
                    + " [cluster.routing.allocation.disk.watermark.high=70%] and there is less than the required [30.0%] free disk on node,"
                    + " actual free: [20.0%]"
            )
        );

        if (DiskThresholdDecider.ENABLE_FOR_SINGLE_DATA_NODE.exists(diskSettings)) {
            assertSettingDeprecationsAndWarnings(new Setting<?>[] { DiskThresholdDecider.ENABLE_FOR_SINGLE_DATA_NODE });
        }
    }

    public void testSingleDataNodeDeprecationWarning() {
        Settings settings = Settings.builder().put(DiskThresholdDecider.ENABLE_FOR_SINGLE_DATA_NODE.getKey(), false).build();

        IllegalArgumentException e = expectThrows(
            IllegalArgumentException.class,
            () -> new DiskThresholdDecider(settings, new ClusterSettings(settings, ClusterSettings.BUILT_IN_CLUSTER_SETTINGS))
        );

        assertThat(
            e.getCause().getMessage(),
            equalTo(
                "setting [cluster.routing.allocation.disk.watermark.enable_for_single_data_node=false] is not allowed,"
                    + " only true is valid"
            )
        );

        assertSettingDeprecationsAndWarnings(new Setting<?>[] { DiskThresholdDecider.ENABLE_FOR_SINGLE_DATA_NODE });
    }

    public void testDiskThresholdWithSnapshotShardSizes() {
        final long shardSizeInBytes = randomBoolean() ? 10L : 50L;
        logger.info("--> using shard size [{}]", shardSizeInBytes);

        final Settings diskSettings = Settings.builder()
            .put(DiskThresholdSettings.CLUSTER_ROUTING_ALLOCATION_DISK_THRESHOLD_ENABLED_SETTING.getKey(), true)
            .put(DiskThresholdSettings.CLUSTER_ROUTING_ALLOCATION_LOW_DISK_WATERMARK_SETTING.getKey(), "90%")
            .put(DiskThresholdSettings.CLUSTER_ROUTING_ALLOCATION_HIGH_DISK_WATERMARK_SETTING.getKey(), "95%")
            .build();

        Map<String, DiskUsage> usages = new HashMap<>();
        usages.put("node1", new DiskUsage("node1", "n1", "/dev/null", 100, 21));  // 79% used
        usages.put("node2", new DiskUsage("node2", "n2", "/dev/null", 100, 1)); // 99% used
        final ClusterInfoService clusterInfoService = () -> new DevNullClusterInfo(usages, usages, Map.of());

        final AllocationDeciders deciders = new AllocationDeciders(
            new HashSet<>(
                Arrays.asList(
                    new RestoreInProgressAllocationDecider(),
                    new SameShardAllocationDecider(
                        Settings.EMPTY,
                        new ClusterSettings(Settings.EMPTY, ClusterSettings.BUILT_IN_CLUSTER_SETTINGS)
                    ),
                    makeDecider(diskSettings)
                )
            )
        );

        final Snapshot snapshot = new Snapshot("_repository", new SnapshotId("_snapshot_name", UUIDs.randomBase64UUID(random())));
        final IndexId indexId = new IndexId("_indexid_name", UUIDs.randomBase64UUID(random()));
        final ShardId shardId = new ShardId(new Index("test", IndexMetadata.INDEX_UUID_NA_VALUE), 0);

        final Metadata metadata = Metadata.builder()
            .put(
                IndexMetadata.builder("test")
                    .settings(settings(Version.CURRENT))
                    .numberOfShards(1)
                    .numberOfReplicas(0)
                    .putInSyncAllocationIds(0, Set.of(AllocationId.newInitializing().getId()))
            )
            .build();

        final RoutingTable routingTable = RoutingTable.builder()
            .addAsNewRestore(
                metadata.index("test"),
                new RecoverySource.SnapshotRecoverySource("_restore_uuid", snapshot, Version.CURRENT, indexId),
                new HashSet<>()
            )
            .build();

        Map<ShardId, RestoreInProgress.ShardRestoreStatus> shards = Map.of(shardId, new RestoreInProgress.ShardRestoreStatus("node1"));

        final RestoreInProgress.Builder restores = new RestoreInProgress.Builder().add(
<<<<<<< HEAD
            new RestoreInProgress.Entry("_restore_uuid", snapshot, RestoreInProgress.State.INIT, false, List.of("test"), shards.build())
=======
            new RestoreInProgress.Entry("_restore_uuid", snapshot, RestoreInProgress.State.INIT, List.of("test"), shards)
>>>>>>> 12bf4510
        );

        ClusterState clusterState = ClusterState.builder(new ClusterName(getTestName()))
            .metadata(metadata)
            .routingTable(routingTable)
            .putCustom(RestoreInProgress.TYPE, restores.build())
            .nodes(
                DiscoveryNodes.builder().add(newNode("node1")).add(newNode("node2")) // node2 is added because DiskThresholdDecider
                                                                                     // automatically ignore single-node clusters
            )
            .build();

        assertThat(
            shardsWithState(clusterState.getRoutingNodes(), UNASSIGNED).stream()
                .map(ShardRouting::unassignedInfo)
                .allMatch(unassignedInfo -> Reason.NEW_INDEX_RESTORED.equals(unassignedInfo.getReason())),
            is(true)
        );
        assertThat(
            shardsWithState(clusterState.getRoutingNodes(), UNASSIGNED).stream()
                .map(ShardRouting::unassignedInfo)
                .allMatch(unassignedInfo -> AllocationStatus.NO_ATTEMPT.equals(unassignedInfo.getLastAllocationStatus())),
            is(true)
        );
        assertThat(shardsWithState(clusterState.getRoutingNodes(), UNASSIGNED).size(), equalTo(1));

        final AtomicReference<SnapshotShardSizeInfo> snapshotShardSizeInfoRef = new AtomicReference<>(SnapshotShardSizeInfo.EMPTY);
        final AllocationService strategy = new AllocationService(
            deciders,
            new TestGatewayAllocator(),
            new BalancedShardsAllocator(Settings.EMPTY),
            clusterInfoService,
            snapshotShardSizeInfoRef::get
        );

        // reroute triggers snapshot shard size fetching
        clusterState = strategy.reroute(clusterState, "reroute");
        logShardStates(clusterState);

        // shard cannot be assigned yet as the snapshot shard size is unknown
        assertThat(
            shardsWithState(clusterState.getRoutingNodes(), UNASSIGNED).stream()
                .map(ShardRouting::unassignedInfo)
                .allMatch(unassignedInfo -> AllocationStatus.FETCHING_SHARD_DATA.equals(unassignedInfo.getLastAllocationStatus())),
            is(true)
        );
        assertThat(shardsWithState(clusterState.getRoutingNodes(), UNASSIGNED).size(), equalTo(1));

        final SnapshotShard snapshotShard = new SnapshotShard(snapshot, indexId, shardId);
        final Map<SnapshotShard, Long> snapshotShardSizes = new HashMap<>();

        final boolean shouldAllocate;
        if (randomBoolean()) {
            logger.info("--> simulating snapshot shards size retrieval success");
            snapshotShardSizes.put(snapshotShard, shardSizeInBytes);
            logger.info("--> shard allocation depends on its size");
            shouldAllocate = shardSizeInBytes < usages.get("node1").getFreeBytes();
        } else {
            logger.info("--> simulating snapshot shards size retrieval failure");
            snapshotShardSizes.put(snapshotShard, ShardRouting.UNAVAILABLE_EXPECTED_SHARD_SIZE);
            logger.info("--> shard is always allocated when its size could not be retrieved");
            shouldAllocate = true;
        }
        snapshotShardSizeInfoRef.set(new SnapshotShardSizeInfo(snapshotShardSizes));

        // reroute uses the previous snapshot shard size
        clusterState = startInitializingShardsAndReroute(strategy, clusterState);
        logShardStates(clusterState);

        assertThat(shardsWithState(clusterState.getRoutingNodes(), UNASSIGNED).size(), equalTo(shouldAllocate ? 0 : 1));
        assertThat(shardsWithState(clusterState.getRoutingNodes(), "test", INITIALIZING, STARTED).size(), equalTo(shouldAllocate ? 1 : 0));
    }

    public void logShardStates(ClusterState state) {
        RoutingNodes rn = state.getRoutingNodes();
        logger.info(
            "--> counts: total: {}, unassigned: {}, initializing: {}, relocating: {}, started: {}",
            rn.shards(shard -> true).size(),
            shardsWithState(rn, UNASSIGNED).size(),
            shardsWithState(rn, INITIALIZING).size(),
            shardsWithState(rn, RELOCATING).size(),
            shardsWithState(rn, STARTED).size()
        );
        logger.info(
            "--> unassigned: {}, initializing: {}, relocating: {}, started: {}",
            shardsWithState(rn, UNASSIGNED),
            shardsWithState(rn, INITIALIZING),
            shardsWithState(rn, RELOCATING),
            shardsWithState(rn, STARTED)
        );
    }

    /**
     * ClusterInfo that always reports /dev/null for the shards' data paths.
     */
    static class DevNullClusterInfo extends ClusterInfo {
        DevNullClusterInfo(
            Map<String, DiskUsage> leastAvailableSpaceUsage,
            Map<String, DiskUsage> mostAvailableSpaceUsage,
            Map<String, Long> shardSizes
        ) {
            this(leastAvailableSpaceUsage, mostAvailableSpaceUsage, shardSizes, Map.of());
        }

        DevNullClusterInfo(
            Map<String, DiskUsage> leastAvailableSpaceUsage,
            Map<String, DiskUsage> mostAvailableSpaceUsage,
            Map<String, Long> shardSizes,
            Map<NodeAndPath, ReservedSpace> reservedSpace
        ) {
            super(leastAvailableSpaceUsage, mostAvailableSpaceUsage, shardSizes, null, null, reservedSpace);
        }

        @Override
        public String getDataPath(ShardRouting shardRouting) {
            return "/dev/null";
        }
    }
}<|MERGE_RESOLUTION|>--- conflicted
+++ resolved
@@ -1197,11 +1197,7 @@
         Map<ShardId, RestoreInProgress.ShardRestoreStatus> shards = Map.of(shardId, new RestoreInProgress.ShardRestoreStatus("node1"));
 
         final RestoreInProgress.Builder restores = new RestoreInProgress.Builder().add(
-<<<<<<< HEAD
-            new RestoreInProgress.Entry("_restore_uuid", snapshot, RestoreInProgress.State.INIT, false, List.of("test"), shards.build())
-=======
-            new RestoreInProgress.Entry("_restore_uuid", snapshot, RestoreInProgress.State.INIT, List.of("test"), shards)
->>>>>>> 12bf4510
+            new RestoreInProgress.Entry("_restore_uuid", snapshot, RestoreInProgress.State.INIT, false, List.of("test"), shards)
         );
 
         ClusterState clusterState = ClusterState.builder(new ClusterName(getTestName()))

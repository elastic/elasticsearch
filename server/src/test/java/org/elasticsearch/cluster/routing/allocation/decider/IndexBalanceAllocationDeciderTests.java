--- conflicted
+++ resolved
@@ -248,7 +248,6 @@
             "Node has neither index nor search roles, outside purview."
         );
 
-<<<<<<< HEAD
         for (RoutingNode routingNode : List.of(routingSearchNodeOne, routingSearchNodeTwo)) {
             assertDecisionMatches(
                 "Assigning a new primary shard to a search node should succeed",
@@ -276,8 +275,6 @@
             );
         }
 
-=======
->>>>>>> f69bc6f2
     }
 
 }
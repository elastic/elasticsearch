--- conflicted
+++ resolved
@@ -38,11 +38,8 @@
 import org.elasticsearch.common.settings.Settings;
 import org.elasticsearch.common.util.concurrent.BaseFuture;
 import org.elasticsearch.common.util.concurrent.ThreadContext;
-<<<<<<< HEAD
 import org.elasticsearch.core.Releasable;
-=======
 import org.elasticsearch.core.SuppressForbidden;
->>>>>>> e6cfd9c2
 import org.elasticsearch.core.TimeValue;
 import org.elasticsearch.core.Tuple;
 import org.elasticsearch.node.Node;
@@ -227,7 +224,11 @@
                 ClusterStateTaskConfig.build(Priority.NORMAL),
                 new ClusterStateTaskExecutor<>() {
                     @Override
-                    public ClusterState execute(ClusterState currentState, List<TaskContext<ExpectSuccessTask>> taskContexts) {
+                    public ClusterState execute(
+                        ClusterState currentState,
+                        List<TaskContext<ExpectSuccessTask>> taskContexts,
+                        Supplier<Releasable> dropHeadersContextSupplier
+                    ) {
                         for (final var taskContext : taskContexts) {
                             taskContext.success(() -> {});
                         }
@@ -760,27 +761,13 @@
                 }
 
                 for (final var taskContext : taskContexts) {
-<<<<<<< HEAD
-                    taskContext.success(new ActionListener<>() {
-                        @Override
-                        public void onResponse(ClusterState clusterState) {
-                            assertThat(
-                                threadPool.getThreadContext().getResponseHeaders().get(responseHeaderName),
-                                hasItem(taskContext.getTask().toString())
-                            );
-                            processedStates.incrementAndGet();
-                            processedStatesLatch.get().countDown();
-                        }
-
-                        @Override
-                        public void onFailure(Exception e) {
-                            throw new AssertionError("should not be called", e);
-                        }
-=======
                     taskContext.success(() -> {
+                        assertThat(
+                            threadPool.getThreadContext().getResponseHeaders().get(responseHeaderName),
+                            hasItem(taskContext.getTask().toString())
+                        );
                         processedStates.incrementAndGet();
                         processedStatesLatch.get().countDown();
->>>>>>> e6cfd9c2
                     });
                 }
 
@@ -972,25 +959,23 @@
         final String testContextHeaderName = "test-context-header";
         final ThreadContext threadContext = threadPool.getThreadContext();
 
-<<<<<<< HEAD
         final var testResponseHeaderName = "test-response-header";
 
-        final ClusterStateTaskExecutor<Task> executor = (currentState, taskContexts, dropHeadersContextSupplier) -> {
-            for (final var taskContext : taskContexts) {
-                try (var ignored = taskContext.captureResponseHeaders()) {
-                    threadPool.getThreadContext().addResponseHeader(testResponseHeaderName, taskContext.getTask().responseHeaderValue);
-                }
-                taskContext.success(taskContext.getTask().publishListener);
-=======
         final var executor = new ClusterStateTaskExecutor<Task>() {
             @Override
             @SuppressForbidden(reason = "consuming published cluster state for legacy reasons")
-            public ClusterState execute(ClusterState currentState, List<TaskContext<Task>> taskContexts) {
+            public ClusterState execute(
+                ClusterState currentState,
+                List<TaskContext<Task>> taskContexts,
+                Supplier<Releasable> dropHeadersContextSupplier
+            ) {
                 for (final var taskContext : taskContexts) {
+                    try (var ignored = taskContext.captureResponseHeaders()) {
+                        threadPool.getThreadContext().addResponseHeader(testResponseHeaderName, taskContext.getTask().responseHeaderValue);
+                    }
                     taskContext.success(taskContext.getTask().publishListener::onResponse);
                 }
                 return ClusterState.builder(currentState).build();
->>>>>>> e6cfd9c2
             }
         };
 
@@ -1469,29 +1454,17 @@
                     ClusterStateTaskConfig.build(Priority.NORMAL),
                     (currentState, taskContexts, dropHeadersContextSupplier) -> {
                         for (final var taskContext : taskContexts) {
-<<<<<<< HEAD
                             final var responseHeaderValue = randomAlphaOfLength(10);
                             try (var ignored = taskContext.captureResponseHeaders()) {
                                 threadPool.getThreadContext().addResponseHeader(responseHeaderName, responseHeaderValue);
                             }
-                            taskContext.success(new ActionListener<>() {
-                                @Override
-                                public void onResponse(ClusterState clusterState) {
-                                    assertThat(
-                                        threadPool.getThreadContext().getResponseHeaders().get(responseHeaderName),
-                                        equalTo(List.of(responseHeaderValue))
-                                    );
-                                    latch.countDown();
-                                }
-
-                                @Override
-                                public void onFailure(Exception e) {
-                                    throw new AssertionError(e);
-                                }
+                            taskContext.success(() -> {
+                                assertThat(
+                                    threadPool.getThreadContext().getResponseHeaders().get(responseHeaderName),
+                                    equalTo(List.of(responseHeaderValue))
+                                );
+                                latch.countDown();
                             }, taskContext.getTask());
-=======
-                            taskContext.success(latch::countDown, taskContext.getTask());
->>>>>>> e6cfd9c2
                         }
                         return randomBoolean() ? currentState : ClusterState.builder(currentState).build();
                     }

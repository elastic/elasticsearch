/*
 * Licensed to Elasticsearch under one or more contributor
 * license agreements. See the NOTICE file distributed with
 * this work for additional information regarding copyright
 * ownership. Elasticsearch licenses this file to you under
 * the Apache License, Version 2.0 (the "License"); you may
 * not use this file except in compliance with the License.
 * You may obtain a copy of the License at
 *
 *    http://www.apache.org/licenses/LICENSE-2.0
 *
 * Unless required by applicable law or agreed to in writing,
 * software distributed under the License is distributed on an
 * "AS IS" BASIS, WITHOUT WARRANTIES OR CONDITIONS OF ANY
 * KIND, either express or implied.  See the License for the
 * specific language governing permissions and limitations
 * under the License.
 */

package org.elasticsearch.cluster.structure;

import org.elasticsearch.Version;
import org.elasticsearch.cluster.ClusterName;
import org.elasticsearch.cluster.ClusterState;
import org.elasticsearch.cluster.ESAllocationTestCase;
import org.elasticsearch.cluster.metadata.IndexMetaData;
import org.elasticsearch.cluster.metadata.MetaData;
import org.elasticsearch.cluster.node.DiscoveryNodes;
import org.elasticsearch.cluster.routing.GroupShardsIterator;
import org.elasticsearch.cluster.routing.OperationRouting;
import org.elasticsearch.cluster.routing.PlainShardIterator;
import org.elasticsearch.cluster.routing.RotationShardShuffler;
import org.elasticsearch.cluster.routing.RoutingTable;
import org.elasticsearch.cluster.routing.ShardIterator;
import org.elasticsearch.cluster.routing.ShardRouting;
import org.elasticsearch.cluster.routing.ShardShuffler;
import org.elasticsearch.cluster.routing.ShardsIterator;
import org.elasticsearch.cluster.routing.allocation.AllocationService;
import org.elasticsearch.cluster.routing.allocation.decider.ClusterRebalanceAllocationDecider;
import org.elasticsearch.common.settings.ClusterSettings;
import org.elasticsearch.common.settings.Settings;
import org.elasticsearch.index.shard.ShardId;

import java.util.Arrays;
import java.util.Collections;
import java.util.HashMap;
import java.util.Iterator;
import java.util.Map;

import static java.util.Collections.singletonMap;
import static java.util.Collections.unmodifiableMap;
import static org.elasticsearch.cluster.routing.ShardRoutingState.INITIALIZING;
import static org.hamcrest.Matchers.anyOf;
import static org.hamcrest.Matchers.equalTo;
import static org.hamcrest.Matchers.not;
import static org.hamcrest.Matchers.notNullValue;
import static org.hamcrest.Matchers.nullValue;
import static org.hamcrest.Matchers.sameInstance;

public class RoutingIteratorTests extends ESAllocationTestCase {
    public void testEmptyIterator() {
        ShardShuffler shuffler = new RotationShardShuffler(0);
        ShardIterator shardIterator = new PlainShardIterator(
            new ShardId("test1", "_na_", 0), shuffler.shuffle(Collections.<ShardRouting>emptyList()));
        assertThat(shardIterator.remaining(), equalTo(0));
        assertThat(shardIterator.nextOrNull(), nullValue());
        assertThat(shardIterator.remaining(), equalTo(0));
        assertThat(shardIterator.nextOrNull(), nullValue());
        assertThat(shardIterator.remaining(), equalTo(0));

        shardIterator = new PlainShardIterator(
            new ShardId("test1", "_na_", 0), shuffler.shuffle(Collections.<ShardRouting>emptyList()));
        assertThat(shardIterator.remaining(), equalTo(0));
        assertThat(shardIterator.nextOrNull(), nullValue());
        assertThat(shardIterator.remaining(), equalTo(0));
        assertThat(shardIterator.nextOrNull(), nullValue());
        assertThat(shardIterator.remaining(), equalTo(0));

        shardIterator = new PlainShardIterator(
            new ShardId("test1", "_na_", 0), shuffler.shuffle(Collections.<ShardRouting>emptyList()));
        assertThat(shardIterator.remaining(), equalTo(0));
        assertThat(shardIterator.nextOrNull(), nullValue());
        assertThat(shardIterator.remaining(), equalTo(0));
        assertThat(shardIterator.nextOrNull(), nullValue());
        assertThat(shardIterator.remaining(), equalTo(0));

        shardIterator = new PlainShardIterator(
            new ShardId("test1", "_na_", 0), shuffler.shuffle(Collections.<ShardRouting>emptyList()));
        assertThat(shardIterator.remaining(), equalTo(0));
        assertThat(shardIterator.nextOrNull(), nullValue());
        assertThat(shardIterator.remaining(), equalTo(0));
        assertThat(shardIterator.nextOrNull(), nullValue());
        assertThat(shardIterator.remaining(), equalTo(0));
    }

    public void testIterator1() {
        MetaData metaData = MetaData.builder()
                .put(IndexMetaData.builder("test1").settings(settings(Version.CURRENT)).numberOfShards(1).numberOfReplicas(2))
                .build();
        RoutingTable routingTable = RoutingTable.builder()
                .addAsNew(metaData.index("test1"))
                .build();

        ShardIterator shardIterator = routingTable.index("test1").shard(0).shardsIt(0);
        assertThat(shardIterator.size(), equalTo(3));
        ShardRouting shardRouting1 = shardIterator.nextOrNull();
        assertThat(shardRouting1, notNullValue());
        assertThat(shardIterator.remaining(), equalTo(2));
        ShardRouting shardRouting2 = shardIterator.nextOrNull();
        assertThat(shardRouting2, notNullValue());
        assertThat(shardIterator.remaining(), equalTo(1));
        assertThat(shardRouting2, not(sameInstance(shardRouting1)));
        ShardRouting shardRouting3 = shardIterator.nextOrNull();
        assertThat(shardRouting3, notNullValue());
        assertThat(shardRouting3, not(sameInstance(shardRouting1)));
        assertThat(shardRouting3, not(sameInstance(shardRouting2)));
        assertThat(shardIterator.nextOrNull(), nullValue());
        assertThat(shardIterator.remaining(), equalTo(0));
        assertThat(shardIterator.nextOrNull(), nullValue());
        assertThat(shardIterator.remaining(), equalTo(0));
    }

    public void testIterator2() {
        MetaData metaData = MetaData.builder()
                .put(IndexMetaData.builder("test1").settings(settings(Version.CURRENT)).numberOfShards(1).numberOfReplicas(1))
                .put(IndexMetaData.builder("test2").settings(settings(Version.CURRENT)).numberOfShards(1).numberOfReplicas(1))
                .build();

        RoutingTable routingTable = RoutingTable.builder()
                .addAsNew(metaData.index("test1"))
                .addAsNew(metaData.index("test2"))
                .build();

        ShardIterator shardIterator = routingTable.index("test1").shard(0).shardsIt(0);
        assertThat(shardIterator.size(), equalTo(2));
        ShardRouting shardRouting1 = shardIterator.nextOrNull();
        assertThat(shardRouting1, notNullValue());
        assertThat(shardIterator.remaining(), equalTo(1));
        ShardRouting shardRouting2 = shardIterator.nextOrNull();
        assertThat(shardRouting2, notNullValue());
        assertThat(shardIterator.remaining(), equalTo(0));
        assertThat(shardRouting2, not(sameInstance(shardRouting1)));
        assertThat(shardIterator.nextOrNull(), nullValue());
        assertThat(shardIterator.remaining(), equalTo(0));
        assertThat(shardIterator.nextOrNull(), nullValue());
        assertThat(shardIterator.remaining(), equalTo(0));

        shardIterator = routingTable.index("test1").shard(0).shardsIt(1);
        assertThat(shardIterator.size(), equalTo(2));
        ShardRouting shardRouting3 = shardIterator.nextOrNull();
        assertThat(shardRouting1, notNullValue());
        ShardRouting shardRouting4 = shardIterator.nextOrNull();
        assertThat(shardRouting2, notNullValue());
        assertThat(shardRouting2, not(sameInstance(shardRouting1)));
        assertThat(shardIterator.nextOrNull(), nullValue());
        assertThat(shardIterator.nextOrNull(), nullValue());

        assertThat(shardRouting1, not(sameInstance(shardRouting3)));
        assertThat(shardRouting2, not(sameInstance(shardRouting4)));
        assertThat(shardRouting1, sameInstance(shardRouting4));
        assertThat(shardRouting2, sameInstance(shardRouting3));

        shardIterator = routingTable.index("test1").shard(0).shardsIt(2);
        assertThat(shardIterator.size(), equalTo(2));
        ShardRouting shardRouting5 = shardIterator.nextOrNull();
        assertThat(shardRouting5, notNullValue());
        ShardRouting shardRouting6 = shardIterator.nextOrNull();
        assertThat(shardRouting6, notNullValue());
        assertThat(shardRouting6, not(sameInstance(shardRouting5)));
        assertThat(shardIterator.nextOrNull(), nullValue());
        assertThat(shardIterator.nextOrNull(), nullValue());

        assertThat(shardRouting5, sameInstance(shardRouting1));
        assertThat(shardRouting6, sameInstance(shardRouting2));

        shardIterator = routingTable.index("test1").shard(0).shardsIt(3);
        assertThat(shardIterator.size(), equalTo(2));
        ShardRouting shardRouting7 = shardIterator.nextOrNull();
        assertThat(shardRouting7, notNullValue());
        ShardRouting shardRouting8 = shardIterator.nextOrNull();
        assertThat(shardRouting8, notNullValue());
        assertThat(shardRouting8, not(sameInstance(shardRouting7)));
        assertThat(shardIterator.nextOrNull(), nullValue());
        assertThat(shardIterator.nextOrNull(), nullValue());

        assertThat(shardRouting7, sameInstance(shardRouting3));
        assertThat(shardRouting8, sameInstance(shardRouting4));

        shardIterator = routingTable.index("test1").shard(0).shardsIt(4);
        assertThat(shardIterator.size(), equalTo(2));
        ShardRouting shardRouting9 = shardIterator.nextOrNull();
        assertThat(shardRouting9, notNullValue());
        ShardRouting shardRouting10 = shardIterator.nextOrNull();
        assertThat(shardRouting10, notNullValue());
        assertThat(shardRouting10, not(sameInstance(shardRouting9)));
        assertThat(shardIterator.nextOrNull(), nullValue());
        assertThat(shardIterator.nextOrNull(), nullValue());

        assertThat(shardRouting9, sameInstance(shardRouting5));
        assertThat(shardRouting10, sameInstance(shardRouting6));
    }

    public void testRandomRouting() {
        MetaData metaData = MetaData.builder()
                .put(IndexMetaData.builder("test1").settings(settings(Version.CURRENT)).numberOfShards(1).numberOfReplicas(1))
                .put(IndexMetaData.builder("test2").settings(settings(Version.CURRENT)).numberOfShards(1).numberOfReplicas(1))
                .build();

        RoutingTable routingTable = RoutingTable.builder()
                .addAsNew(metaData.index("test1"))
                .addAsNew(metaData.index("test2"))
                .build();

        ShardIterator shardIterator = routingTable.index("test1").shard(0).shardsRandomIt();
        ShardRouting shardRouting1 = shardIterator.nextOrNull();
        assertThat(shardRouting1, notNullValue());
        assertThat(shardIterator.nextOrNull(), notNullValue());
        assertThat(shardIterator.nextOrNull(), nullValue());

        shardIterator = routingTable.index("test1").shard(0).shardsRandomIt();
        ShardRouting shardRouting2 = shardIterator.nextOrNull();
        assertThat(shardRouting2, notNullValue());
        ShardRouting shardRouting3 = shardIterator.nextOrNull();
        assertThat(shardRouting3, notNullValue());
        assertThat(shardIterator.nextOrNull(), nullValue());
        assertThat(shardRouting1, not(sameInstance(shardRouting2)));
        assertThat(shardRouting1, sameInstance(shardRouting3));
    }

    public void testAttributePreferenceRouting() {
        Settings.Builder settings = Settings.builder()
            .put("cluster.routing.allocation.node_concurrent_recoveries", 10)
            .put(ClusterRebalanceAllocationDecider.CLUSTER_ROUTING_ALLOCATION_ALLOW_REBALANCE_SETTING.getKey(), "always");
        if (randomBoolean()) {
            settings.put("cluster.routing.allocation.awareness.attributes", " rack_id, zone  ");
        } else {
            settings.putList("cluster.routing.allocation.awareness.attributes", "rack_id", "zone");
        }

        AllocationService strategy = createAllocationService(settings.build());

        MetaData metaData = MetaData.builder()
                .put(IndexMetaData.builder("test").settings(settings(Version.CURRENT)).numberOfShards(1).numberOfReplicas(1))
                .build();

        RoutingTable routingTable = RoutingTable.builder()
                .addAsNew(metaData.index("test"))
                .build();

        ClusterState clusterState = ClusterState.builder(ClusterName.CLUSTER_NAME_SETTING
            .getDefault(Settings.EMPTY)).metaData(metaData).routingTable(routingTable).build();

        Map<String, String> node1Attributes = new HashMap<>();
        node1Attributes.put("rack_id", "rack_1");
        node1Attributes.put("zone", "zone1");
        Map<String, String> node2Attributes = new HashMap<>();
        node2Attributes.put("rack_id", "rack_2");
        node2Attributes.put("zone", "zone2");
        clusterState = ClusterState.builder(clusterState).nodes(DiscoveryNodes.builder()
                .add(newNode("node1", unmodifiableMap(node1Attributes)))
                .add(newNode("node2", unmodifiableMap(node2Attributes)))
                .localNodeId("node1")
        ).build();
        clusterState = strategy.reroute(clusterState, "reroute");

        clusterState = strategy.applyStartedShards(clusterState, clusterState.getRoutingNodes().shardsWithState(INITIALIZING));

        clusterState = strategy.applyStartedShards(clusterState, clusterState.getRoutingNodes().shardsWithState(INITIALIZING));

        // after all are started, check routing iteration
<<<<<<< HEAD
        ShardIterator shardIterator = clusterState.routingTable().index("test").shard(0).preferAttributesActiveInitializingShardsIt(Arrays.asList("rack_id"), clusterState.nodes());
=======
        ShardIterator shardIterator = clusterState.routingTable().index("test").shard(0)
            .preferAttributesActiveInitializingShardsIt(Arrays.asList("rack_id"), clusterState.nodes());
>>>>>>> 0c7f6570
        ShardRouting shardRouting = shardIterator.nextOrNull();
        assertThat(shardRouting, notNullValue());
        assertThat(shardRouting.currentNodeId(), equalTo("node1"));
        shardRouting = shardIterator.nextOrNull();
        assertThat(shardRouting, notNullValue());
        assertThat(shardRouting.currentNodeId(), equalTo("node2"));

<<<<<<< HEAD
        shardIterator = clusterState.routingTable().index("test").shard(0).preferAttributesActiveInitializingShardsIt(Arrays.asList("rack_id"), clusterState.nodes());
=======
        shardIterator = clusterState.routingTable().index("test").shard(0)
            .preferAttributesActiveInitializingShardsIt(Arrays.asList("rack_id"), clusterState.nodes());
>>>>>>> 0c7f6570
        shardRouting = shardIterator.nextOrNull();
        assertThat(shardRouting, notNullValue());
        assertThat(shardRouting.currentNodeId(), equalTo("node1"));
        shardRouting = shardIterator.nextOrNull();
        assertThat(shardRouting, notNullValue());
        assertThat(shardRouting.currentNodeId(), equalTo("node2"));
    }

    public void testNodeSelectorRouting(){
        AllocationService strategy = createAllocationService(Settings.builder()
                .put("cluster.routing.allocation.node_concurrent_recoveries", 10)
                .put(ClusterRebalanceAllocationDecider.CLUSTER_ROUTING_ALLOCATION_ALLOW_REBALANCE_SETTING.getKey(), "always")
                .build());

        MetaData metaData = MetaData.builder()
                .put(IndexMetaData.builder("test").settings(settings(Version.CURRENT)).numberOfShards(1).numberOfReplicas(1))
                .build();

        RoutingTable routingTable = RoutingTable.builder()
                .addAsNew(metaData.index("test"))
                .build();

        ClusterState clusterState = ClusterState.builder(ClusterName.CLUSTER_NAME_SETTING
            .getDefault(Settings.EMPTY)).metaData(metaData).routingTable(routingTable).build();

        clusterState = ClusterState.builder(clusterState).nodes(DiscoveryNodes.builder()
                        .add(newNode("fred", "node1", singletonMap("disk", "ebs")))
                        .add(newNode("barney", "node2", singletonMap("disk", "ephemeral")))
                        .localNodeId("node1")
        ).build();

        clusterState = strategy.reroute(clusterState, "reroute");

        clusterState = strategy.applyStartedShards(clusterState, clusterState.getRoutingNodes().shardsWithState(INITIALIZING));

        ShardsIterator shardsIterator = clusterState.routingTable().index("test")
            .shard(0).onlyNodeSelectorActiveInitializingShardsIt("disk:ebs",clusterState.nodes());
        assertThat(shardsIterator.size(), equalTo(1));
        assertThat(shardsIterator.nextOrNull().currentNodeId(),equalTo("node1"));

        shardsIterator = clusterState.routingTable().index("test").shard(0)
            .onlyNodeSelectorActiveInitializingShardsIt("dis*:eph*",clusterState.nodes());
        assertThat(shardsIterator.size(), equalTo(1));
        assertThat(shardsIterator.nextOrNull().currentNodeId(),equalTo("node2"));

        shardsIterator = clusterState.routingTable().index("test").shard(0)
            .onlyNodeSelectorActiveInitializingShardsIt("fred",clusterState.nodes());
        assertThat(shardsIterator.size(), equalTo(1));
        assertThat(shardsIterator.nextOrNull().currentNodeId(),equalTo("node1"));

        shardsIterator = clusterState.routingTable().index("test").shard(0)
            .onlyNodeSelectorActiveInitializingShardsIt("bar*",clusterState.nodes());
        assertThat(shardsIterator.size(), equalTo(1));
        assertThat(shardsIterator.nextOrNull().currentNodeId(),equalTo("node2"));

        shardsIterator = clusterState.routingTable().index("test").shard(0)
            .onlyNodeSelectorActiveInitializingShardsIt(new String[] {"disk:eph*","disk:ebs"},clusterState.nodes());
        assertThat(shardsIterator.size(), equalTo(2));
        assertThat(shardsIterator.nextOrNull().currentNodeId(),equalTo("node2"));
        assertThat(shardsIterator.nextOrNull().currentNodeId(),equalTo("node1"));

        shardsIterator = clusterState.routingTable().index("test").shard(0)
            .onlyNodeSelectorActiveInitializingShardsIt(new String[] {"disk:*", "invalid_name"},clusterState.nodes());
        assertThat(shardsIterator.size(), equalTo(2));
        assertThat(shardsIterator.nextOrNull().currentNodeId(),equalTo("node2"));
        assertThat(shardsIterator.nextOrNull().currentNodeId(),equalTo("node1"));

        shardsIterator = clusterState.routingTable().index("test").shard(0)
            .onlyNodeSelectorActiveInitializingShardsIt(new String[] {"disk:*", "disk:*"},clusterState.nodes());
        assertThat(shardsIterator.size(), equalTo(2));
        assertThat(shardsIterator.nextOrNull().currentNodeId(),equalTo("node2"));
        assertThat(shardsIterator.nextOrNull().currentNodeId(),equalTo("node1"));

        try {
            shardsIterator = clusterState.routingTable().index("test").shard(0)
                .onlyNodeSelectorActiveInitializingShardsIt("welma", clusterState.nodes());
            fail("should have raised illegalArgumentException");
        } catch (IllegalArgumentException illegal) {
            //expected exception
        }

        shardsIterator = clusterState.routingTable().index("test").shard(0)
            .onlyNodeSelectorActiveInitializingShardsIt("fred",clusterState.nodes());
        assertThat(shardsIterator.size(), equalTo(1));
        assertThat(shardsIterator.nextOrNull().currentNodeId(),equalTo("node1"));
    }


    public void testShardsAndPreferNodeRouting() {
        AllocationService strategy = createAllocationService(Settings.builder()
                .put("cluster.routing.allocation.node_concurrent_recoveries", 10)
                .build());

        MetaData metaData = MetaData.builder()
                .put(IndexMetaData.builder("test").settings(settings(Version.CURRENT)).numberOfShards(5).numberOfReplicas(1))
                .build();

        RoutingTable routingTable = RoutingTable.builder()
                .addAsNew(metaData.index("test"))
                .build();

        ClusterState clusterState = ClusterState.builder(ClusterName.CLUSTER_NAME_SETTING
            .getDefault(Settings.EMPTY)).metaData(metaData).routingTable(routingTable).build();

        clusterState = ClusterState.builder(clusterState).nodes(DiscoveryNodes.builder()
                .add(newNode("node1"))
                .add(newNode("node2"))
                .localNodeId("node1")
        ).build();
        clusterState = strategy.reroute(clusterState, "reroute");

        clusterState = strategy.applyStartedShards(clusterState, clusterState.getRoutingNodes().shardsWithState(INITIALIZING));

        clusterState = strategy.applyStartedShards(clusterState, clusterState.getRoutingNodes().shardsWithState(INITIALIZING));

        OperationRouting operationRouting = new OperationRouting(Settings.EMPTY, new ClusterSettings(Settings.EMPTY,
            ClusterSettings.BUILT_IN_CLUSTER_SETTINGS));

        GroupShardsIterator<ShardIterator> shardIterators = operationRouting
            .searchShards(clusterState, new String[]{"test"}, null, "_shards:0");
        assertThat(shardIterators.size(), equalTo(1));
        assertThat(shardIterators.iterator().next().shardId().id(), equalTo(0));

        shardIterators = operationRouting.searchShards(clusterState, new String[]{"test"}, null, "_shards:1");
        assertThat(shardIterators.size(), equalTo(1));
        assertThat(shardIterators.iterator().next().shardId().id(), equalTo(1));

        //check node preference, first without preference to see they switch
        shardIterators = operationRouting.searchShards(clusterState, new String[]{"test"}, null, "_shards:0|");
        assertThat(shardIterators.size(), equalTo(1));
        assertThat(shardIterators.iterator().next().shardId().id(), equalTo(0));
        String firstRoundNodeId = shardIterators.iterator().next().nextOrNull().currentNodeId();

        shardIterators = operationRouting.searchShards(clusterState, new String[]{"test"}, null, "_shards:0");
        assertThat(shardIterators.size(), equalTo(1));
        assertThat(shardIterators.iterator().next().shardId().id(), equalTo(0));
        assertThat(shardIterators.iterator().next().nextOrNull().currentNodeId(), not(equalTo(firstRoundNodeId)));

        shardIterators = operationRouting.searchShards(clusterState, new String[]{"test"},
            null, "_shards:0|_prefer_nodes:node1");
        assertThat(shardIterators.size(), equalTo(1));
        assertThat(shardIterators.iterator().next().shardId().id(), equalTo(0));
        assertThat(shardIterators.iterator().next().nextOrNull().currentNodeId(), equalTo("node1"));

        shardIterators = operationRouting.searchShards(clusterState, new String[]{"test"},
            null, "_shards:0|_prefer_nodes:node1,node2");
        assertThat(shardIterators.size(), equalTo(1));
        Iterator<ShardIterator> iterator = shardIterators.iterator();
        final ShardIterator it = iterator.next();
        assertThat(it.shardId().id(), equalTo(0));
        final String firstNodeId = it.nextOrNull().currentNodeId();
        assertThat(firstNodeId, anyOf(equalTo("node1"), equalTo("node2")));
        if ("node1".equals(firstNodeId)) {
            assertThat(it.nextOrNull().currentNodeId(), equalTo("node2"));
        } else {
            assertThat(it.nextOrNull().currentNodeId(), equalTo("node1"));
        }
    }

    public void testReplicaShardPreferenceIters() throws Exception {
        AllocationService strategy = createAllocationService(Settings.builder()
                .put("cluster.routing.allocation.node_concurrent_recoveries", 10)
                .build());

        OperationRouting operationRouting = new OperationRouting(Settings.EMPTY, new ClusterSettings(Settings.EMPTY,
            ClusterSettings.BUILT_IN_CLUSTER_SETTINGS));

        MetaData metaData = MetaData.builder()
                .put(IndexMetaData.builder("test").settings(settings(Version.CURRENT)).numberOfShards(2).numberOfReplicas(2))
                .build();

        RoutingTable routingTable = RoutingTable.builder()
                .addAsNew(metaData.index("test"))
                .build();

        ClusterState clusterState = ClusterState.builder(ClusterName.CLUSTER_NAME_SETTING
            .getDefault(Settings.EMPTY)).metaData(metaData).routingTable(routingTable).build();

        clusterState = ClusterState.builder(clusterState).nodes(DiscoveryNodes.builder()
                        .add(newNode("node1"))
                        .add(newNode("node2"))
                        .add(newNode("node3"))
                        .localNodeId("node1")
        ).build();
        clusterState = strategy.reroute(clusterState, "reroute");

        clusterState = strategy.applyStartedShards(clusterState, clusterState.getRoutingNodes().shardsWithState(INITIALIZING));

        // When replicas haven't initialized, it comes back with the primary first, then initializing replicas
        GroupShardsIterator<ShardIterator> shardIterators =
            operationRouting.searchShards(clusterState, new String[]{"test"}, null, "_replica_first");
        assertWarnings("[_replica_first] has been deprecated in 6.1+, and will be removed in 7.0; use [_only_nodes] or [_prefer_nodes]");
        assertThat(shardIterators.size(), equalTo(2)); // two potential shards
        ShardIterator iter = shardIterators.iterator().next();
        assertThat(iter.size(), equalTo(3)); // three potential candidates for the shard
        ShardRouting routing = iter.nextOrNull();
        assertNotNull(routing);
        assertThat(routing.shardId().id(), anyOf(equalTo(0), equalTo(1)));
        assertTrue(routing.primary()); // replicas haven't initialized yet, so primary is first
        assertTrue(routing.started());
        routing = iter.nextOrNull();
        assertThat(routing.shardId().id(), anyOf(equalTo(0), equalTo(1)));
        assertFalse(routing.primary());
        assertTrue(routing.initializing());
        routing = iter.nextOrNull();
        assertThat(routing.shardId().id(), anyOf(equalTo(0), equalTo(1)));
        assertFalse(routing.primary());
        assertTrue(routing.initializing());

        clusterState = strategy.applyStartedShards(clusterState, clusterState.getRoutingNodes().shardsWithState(INITIALIZING));

        shardIterators = operationRouting.searchShards(clusterState, new String[]{"test"}, null, "_replica");
        assertWarnings("[_replica] has been deprecated in 6.1+, and will be removed in 7.0; use [_only_nodes] or [_prefer_nodes]");
        assertThat(shardIterators.size(), equalTo(2)); // two potential shards
        iter = shardIterators.iterator().next();
        assertThat(iter.size(), equalTo(2)); // two potential replicas for the shard
        routing = iter.nextOrNull();
        assertNotNull(routing);
        assertThat(routing.shardId().id(), anyOf(equalTo(0), equalTo(1)));
        assertFalse(routing.primary());
        routing = iter.nextOrNull();
        assertThat(routing.shardId().id(), anyOf(equalTo(0), equalTo(1)));
        assertFalse(routing.primary());

        shardIterators = operationRouting.searchShards(clusterState, new String[]{"test"}, null, "_replica_first");
        assertWarnings("[_replica_first] has been deprecated in 6.1+, and will be removed in 7.0; use [_only_nodes] or [_prefer_nodes]");
        assertThat(shardIterators.size(), equalTo(2)); // two potential shards
        iter = shardIterators.iterator().next();
        assertThat(iter.size(), equalTo(3)); // three potential candidates for the shard
        routing = iter.nextOrNull();
        assertNotNull(routing);
        assertThat(routing.shardId().id(), anyOf(equalTo(0), equalTo(1)));
        assertFalse(routing.primary());
        routing = iter.nextOrNull();
        assertThat(routing.shardId().id(), anyOf(equalTo(0), equalTo(1)));
        assertFalse(routing.primary());
        // finally the primary
        routing = iter.nextOrNull();
        assertThat(routing.shardId().id(), anyOf(equalTo(0), equalTo(1)));
        assertTrue(routing.primary());
    }

    public void testDeprecatedPreferences() throws Exception {
        AllocationService strategy = createAllocationService(Settings.builder()
            .put("cluster.routing.allocation.node_concurrent_recoveries", 10)
            .build());

        OperationRouting operationRouting = new OperationRouting(Settings.EMPTY, new ClusterSettings(Settings.EMPTY,
            ClusterSettings.BUILT_IN_CLUSTER_SETTINGS));

        MetaData metaData = MetaData.builder()
            .put(IndexMetaData.builder("test").settings(settings(Version.CURRENT)).numberOfShards(2).numberOfReplicas(2))
            .build();

        RoutingTable routingTable = RoutingTable.builder()
            .addAsNew(metaData.index("test"))
            .build();

        ClusterState clusterState = ClusterState.builder(ClusterName.CLUSTER_NAME_SETTING.getDefault(Settings.EMPTY))
            .metaData(metaData)
            .routingTable(routingTable)
            .build();

        clusterState = ClusterState.builder(clusterState).nodes(DiscoveryNodes.builder()
            .add(newNode("node1"))
            .add(newNode("node2"))
            .localNodeId("node1")
        ).build();

        clusterState = strategy.applyStartedShards(clusterState, clusterState.getRoutingNodes().shardsWithState(INITIALIZING));

        operationRouting.searchShards(clusterState, new String[]{"test"}, null, "_primary");
        assertWarnings("[_primary] has been deprecated in 6.1+, and will be removed in 7.0; use [_only_nodes] or [_prefer_nodes]");

        operationRouting.searchShards(clusterState, new String[]{"test"}, null, "_primary_first");
        assertWarnings("[_primary_first] has been deprecated in 6.1+, and will be removed in 7.0; use [_only_nodes] or [_prefer_nodes]");

        operationRouting.searchShards(clusterState, new String[]{"test"}, null, "_replica");
        assertWarnings("[_replica] has been deprecated in 6.1+, and will be removed in 7.0; use [_only_nodes] or [_prefer_nodes]");

        operationRouting.searchShards(clusterState, new String[]{"test"}, null, "_replica_first");
        assertWarnings("[_replica_first] has been deprecated in 6.1+, and will be removed in 7.0; use [_only_nodes] or [_prefer_nodes]");
    }
}<|MERGE_RESOLUTION|>--- conflicted
+++ resolved
@@ -268,12 +268,8 @@
         clusterState = strategy.applyStartedShards(clusterState, clusterState.getRoutingNodes().shardsWithState(INITIALIZING));
 
         // after all are started, check routing iteration
-<<<<<<< HEAD
-        ShardIterator shardIterator = clusterState.routingTable().index("test").shard(0).preferAttributesActiveInitializingShardsIt(Arrays.asList("rack_id"), clusterState.nodes());
-=======
         ShardIterator shardIterator = clusterState.routingTable().index("test").shard(0)
             .preferAttributesActiveInitializingShardsIt(Arrays.asList("rack_id"), clusterState.nodes());
->>>>>>> 0c7f6570
         ShardRouting shardRouting = shardIterator.nextOrNull();
         assertThat(shardRouting, notNullValue());
         assertThat(shardRouting.currentNodeId(), equalTo("node1"));
@@ -281,12 +277,8 @@
         assertThat(shardRouting, notNullValue());
         assertThat(shardRouting.currentNodeId(), equalTo("node2"));
 
-<<<<<<< HEAD
-        shardIterator = clusterState.routingTable().index("test").shard(0).preferAttributesActiveInitializingShardsIt(Arrays.asList("rack_id"), clusterState.nodes());
-=======
         shardIterator = clusterState.routingTable().index("test").shard(0)
             .preferAttributesActiveInitializingShardsIt(Arrays.asList("rack_id"), clusterState.nodes());
->>>>>>> 0c7f6570
         shardRouting = shardIterator.nextOrNull();
         assertThat(shardRouting, notNullValue());
         assertThat(shardRouting.currentNodeId(), equalTo("node1"));

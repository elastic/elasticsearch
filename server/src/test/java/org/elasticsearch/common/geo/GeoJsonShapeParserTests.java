/*
 * Licensed to Elasticsearch under one or more contributor
 * license agreements. See the NOTICE file distributed with
 * this work for additional information regarding copyright
 * ownership. Elasticsearch licenses this file to you under
 * the Apache License, Version 2.0 (the "License"); you may
 * not use this file except in compliance with the License.
 * You may obtain a copy of the License at
 *
 *    http://www.apache.org/licenses/LICENSE-2.0
 *
 * Unless required by applicable law or agreed to in writing,
 * software distributed under the License is distributed on an
 * "AS IS" BASIS, WITHOUT WARRANTIES OR CONDITIONS OF ANY
 * KIND, either express or implied.  See the License for the
 * specific language governing permissions and limitations
 * under the License.
 */

package org.elasticsearch.common.geo;

import org.locationtech.jts.geom.Coordinate;
import org.locationtech.jts.geom.LineString;
import org.locationtech.jts.geom.LinearRing;
import org.locationtech.jts.geom.MultiLineString;
import org.locationtech.jts.geom.Point;
import org.locationtech.jts.geom.Polygon;

import org.elasticsearch.ElasticsearchParseException;
import org.elasticsearch.common.Strings;
import org.elasticsearch.Version;
import org.elasticsearch.cluster.metadata.IndexMetaData;
import org.elasticsearch.common.UUIDs;
import org.elasticsearch.common.geo.parsers.ShapeParser;
import org.elasticsearch.common.settings.Settings;
import org.elasticsearch.common.xcontent.XContentBuilder;
import org.elasticsearch.common.xcontent.XContentFactory;
import org.elasticsearch.common.xcontent.XContentParser;
import org.elasticsearch.common.xcontent.json.JsonXContent;
import org.elasticsearch.index.mapper.ContentPath;
import org.elasticsearch.index.mapper.GeoShapeFieldMapper;
import org.elasticsearch.index.mapper.Mapper;
import org.elasticsearch.test.hamcrest.ElasticsearchGeoAssertions;
import org.locationtech.spatial4j.exception.InvalidShapeException;
import org.locationtech.spatial4j.shape.Circle;
import org.locationtech.spatial4j.shape.Rectangle;
import org.locationtech.spatial4j.shape.Shape;
import org.locationtech.spatial4j.shape.ShapeCollection;
import org.locationtech.spatial4j.shape.jts.JtsPoint;

import java.io.IOException;
import java.util.ArrayList;
import java.util.List;

import static org.elasticsearch.common.geo.builders.ShapeBuilder.SPATIAL_CONTEXT;


/**
 * Tests for {@code GeoJSONShapeParser}
 */
public class GeoJsonShapeParserTests extends BaseGeoParsingTestCase {

    @Override
    public void testParsePoint() throws IOException {
        XContentBuilder pointGeoJson = XContentFactory.jsonBuilder()
                .startObject()
                    .field("type", "Point")
                    .startArray("coordinates").value(100.0).value(0.0).endArray()
                .endObject();

        Point expected = GEOMETRY_FACTORY.createPoint(new Coordinate(100.0, 0.0));
        assertGeometryEquals(new JtsPoint(expected, SPATIAL_CONTEXT), pointGeoJson);
    }

    @Override
    public void testParseLineString() throws IOException {
        XContentBuilder lineGeoJson = XContentFactory.jsonBuilder()
                .startObject()
                    .field("type", "LineString")
                    .startArray("coordinates")
                    .startArray().value(100.0).value(0.0).endArray()
                    .startArray().value(101.0).value(1.0).endArray()
                    .endArray()
                .endObject();

        List<Coordinate> lineCoordinates = new ArrayList<>();
        lineCoordinates.add(new Coordinate(100, 0));
        lineCoordinates.add(new Coordinate(101, 1));

        LineString expected = GEOMETRY_FACTORY.createLineString(
                lineCoordinates.toArray(new Coordinate[lineCoordinates.size()]));
        assertGeometryEquals(jtsGeom(expected), lineGeoJson);
    }

    @Override
    public void testParseMultiLineString() throws IOException {
        XContentBuilder multilinesGeoJson = XContentFactory.jsonBuilder()
                .startObject()
                    .field("type", "MultiLineString")
                    .startArray("coordinates")
                        .startArray()
                            .startArray().value(100.0).value(0.0).endArray()
                            .startArray().value(101.0).value(1.0).endArray()
                        .endArray()
                        .startArray()
                            .startArray().value(102.0).value(2.0).endArray()
                            .startArray().value(103.0).value(3.0).endArray()
                        .endArray()
                    .endArray()
                .endObject();

        MultiLineString expected = GEOMETRY_FACTORY.createMultiLineString(new LineString[]{
                GEOMETRY_FACTORY.createLineString(new Coordinate[]{
                        new Coordinate(100, 0),
                        new Coordinate(101, 1),
                }),
                GEOMETRY_FACTORY.createLineString(new Coordinate[]{
                        new Coordinate(102, 2),
                        new Coordinate(103, 3),
                }),
        });
        assertGeometryEquals(jtsGeom(expected), multilinesGeoJson);
    }

    public void testParseCircle() throws IOException {
        XContentBuilder multilinesGeoJson = XContentFactory.jsonBuilder()
                .startObject()
                    .field("type", "circle")
                    .startArray("coordinates").value(100.0).value(0.0).endArray()
                    .field("radius", "100m")
                .endObject();

        Circle expected = SPATIAL_CONTEXT.makeCircle(100.0, 0.0, 360 * 100 / GeoUtils.EARTH_EQUATOR);
        assertGeometryEquals(expected, multilinesGeoJson);
    }

    public void testParseMultiDimensionShapes() throws IOException {
        // multi dimension point
        XContentBuilder pointGeoJson = XContentFactory.jsonBuilder()
                .startObject()
                    .field("type", "Point")
                    .startArray("coordinates").value(100.0).value(0.0).value(15.0).value(18.0).endArray()
                .endObject();

        XContentParser parser = createParser(pointGeoJson);
        parser.nextToken();
        ElasticsearchGeoAssertions.assertValidException(parser, ElasticsearchParseException.class);
<<<<<<< HEAD
=======
        assertNull(parser.nextToken());
>>>>>>> 0c7f6570

        // multi dimension linestring
        XContentBuilder lineGeoJson = XContentFactory.jsonBuilder()
                .startObject()
                    .field("type", "LineString")
                    .startArray("coordinates")
                        .startArray().value(100.0).value(0.0).value(15.0).endArray()
                        .startArray().value(101.0).value(1.0).value(18.0).value(19.0).endArray()
                    .endArray()
                .endObject();

        parser = createParser(lineGeoJson);
        parser.nextToken();
        ElasticsearchGeoAssertions.assertValidException(parser, ElasticsearchParseException.class);
<<<<<<< HEAD
=======
        assertNull(parser.nextToken());
>>>>>>> 0c7f6570
    }

    @Override
    public void testParseEnvelope() throws IOException {
        // test #1: envelope with expected coordinate order (TopLeft, BottomRight)
        XContentBuilder multilinesGeoJson = XContentFactory.jsonBuilder().startObject().field("type", "envelope")
                .startArray("coordinates")
                .startArray().value(-50).value(30).endArray()
                .startArray().value(50).value(-30).endArray()
                .endArray()
                .endObject();

        Rectangle expected = SPATIAL_CONTEXT.makeRectangle(-50, 50, -30, 30);
        assertGeometryEquals(expected, multilinesGeoJson);

        // test #2: envelope that spans dateline
        multilinesGeoJson = XContentFactory.jsonBuilder().startObject().field("type", "envelope")
                .startArray("coordinates")
                .startArray().value(50).value(30).endArray()
                .startArray().value(-50).value(-30).endArray()
                .endArray()
                .endObject();

        expected = SPATIAL_CONTEXT.makeRectangle(50, -50, -30, 30);
        assertGeometryEquals(expected, multilinesGeoJson);

        // test #3: "envelope" (actually a triangle) with invalid number of coordinates (TopRight, BottomLeft, BottomRight)
        multilinesGeoJson = XContentFactory.jsonBuilder().startObject().field("type", "envelope")
                .startArray("coordinates")
                .startArray().value(50).value(30).endArray()
                .startArray().value(-50).value(-30).endArray()
                .startArray().value(50).value(-39).endArray()
                .endArray()
                .endObject();
        XContentParser parser = createParser(multilinesGeoJson);
        parser.nextToken();
        ElasticsearchGeoAssertions.assertValidException(parser, ElasticsearchParseException.class);
        assertNull(parser.nextToken());

        // test #4: "envelope" with empty coordinates
        multilinesGeoJson = XContentFactory.jsonBuilder().startObject().field("type", "envelope")
                .startArray("coordinates")
                .endArray()
                .endObject();
        parser = createParser(multilinesGeoJson);
        parser.nextToken();
        ElasticsearchGeoAssertions.assertValidException(parser, ElasticsearchParseException.class);
        assertNull(parser.nextToken());
    }

    @Override
    public void testParsePolygon() throws IOException {
        XContentBuilder polygonGeoJson = XContentFactory.jsonBuilder()
                .startObject()
                    .field("type", "Polygon")
                    .startArray("coordinates")
                        .startArray()
                            .startArray().value(100.0).value(1.0).endArray()
                            .startArray().value(101.0).value(1.0).endArray()
                            .startArray().value(101.0).value(0.0).endArray()
                            .startArray().value(100.0).value(0.0).endArray()
                            .startArray().value(100.0).value(1.0).endArray()
                        .endArray()
                    .endArray()
                .endObject();

        List<Coordinate> shellCoordinates = new ArrayList<>();
        shellCoordinates.add(new Coordinate(100, 0));
        shellCoordinates.add(new Coordinate(101, 0));
        shellCoordinates.add(new Coordinate(101, 1));
        shellCoordinates.add(new Coordinate(100, 1));
        shellCoordinates.add(new Coordinate(100, 0));

        LinearRing shell = GEOMETRY_FACTORY.createLinearRing(shellCoordinates.toArray(new Coordinate[shellCoordinates.size()]));
        Polygon expected = GEOMETRY_FACTORY.createPolygon(shell, null);
        assertGeometryEquals(jtsGeom(expected), polygonGeoJson);
    }

    public void testParse3DPolygon() throws IOException {
        XContentBuilder polygonGeoJson = XContentFactory.jsonBuilder()
            .startObject()
            .field("type", "Polygon")
            .startArray("coordinates")
            .startArray()
            .startArray().value(100.0).value(1.0).value(10.0).endArray()
            .startArray().value(101.0).value(1.0).value(10.0).endArray()
            .startArray().value(101.0).value(0.0).value(10.0).endArray()
            .startArray().value(100.0).value(0.0).value(10.0).endArray()
            .startArray().value(100.0).value(1.0).value(10.0).endArray()
            .endArray()
            .endArray()
            .endObject();

        List<Coordinate> shellCoordinates = new ArrayList<>();
        shellCoordinates.add(new Coordinate(100, 0, 10));
        shellCoordinates.add(new Coordinate(101, 0, 10));
        shellCoordinates.add(new Coordinate(101, 1, 10));
        shellCoordinates.add(new Coordinate(100, 1, 10));
        shellCoordinates.add(new Coordinate(100, 0, 10));

        Settings indexSettings = Settings.builder()
            .put(IndexMetaData.SETTING_VERSION_CREATED, Version.V_6_3_0)
            .put(IndexMetaData.SETTING_NUMBER_OF_REPLICAS, 0)
            .put(IndexMetaData.SETTING_NUMBER_OF_SHARDS, 1)
            .put(IndexMetaData.SETTING_INDEX_UUID, UUIDs.randomBase64UUID()).build();
        LinearRing shell = GEOMETRY_FACTORY.createLinearRing(shellCoordinates.toArray(new Coordinate[shellCoordinates.size()]));
        Polygon expected = GEOMETRY_FACTORY.createPolygon(shell, null);
        Mapper.BuilderContext mockBuilderContext = new Mapper.BuilderContext(indexSettings, new ContentPath());
        final GeoShapeFieldMapper mapperBuilder = new GeoShapeFieldMapper.Builder("test").ignoreZValue(true).build(mockBuilderContext);
        XContentParser parser = createParser(polygonGeoJson);
        parser.nextToken();
        ElasticsearchGeoAssertions.assertEquals(jtsGeom(expected), ShapeParser.parse(parser, mapperBuilder).build());
    }

    public void testInvalidDimensionalPolygon() throws IOException {
        XContentBuilder polygonGeoJson = XContentFactory.jsonBuilder()
            .startObject()
            .field("type", "Polygon")
            .startArray("coordinates")
            .startArray()
            .startArray().value(100.0).value(1.0).value(10.0).endArray()
            .startArray().value(101.0).value(1.0).endArray()
            .startArray().value(101.0).value(0.0).value(10.0).endArray()
            .startArray().value(100.0).value(0.0).value(10.0).endArray()
            .startArray().value(100.0).value(1.0).value(10.0).endArray()
            .endArray()
            .endArray()
            .endObject();
        XContentParser parser = createParser(polygonGeoJson);
        parser.nextToken();
        ElasticsearchGeoAssertions.assertValidException(parser, ElasticsearchParseException.class);
<<<<<<< HEAD
=======
        assertNull(parser.nextToken());
>>>>>>> 0c7f6570
    }

    public void testParseInvalidPoint() throws IOException {
        // test case 1: create an invalid point object with multipoint data format
        XContentBuilder invalidPoint1 = XContentFactory.jsonBuilder()
                .startObject()
                    .field("type", "point")
                    .startArray("coordinates")
                        .startArray().value(-74.011).value(40.753).endArray()
                    .endArray()
                .endObject();
        XContentParser parser = createParser(invalidPoint1);
        parser.nextToken();
        ElasticsearchGeoAssertions.assertValidException(parser, ElasticsearchParseException.class);
        assertNull(parser.nextToken());

        // test case 2: create an invalid point object with an empty number of coordinates
        XContentBuilder invalidPoint2 = XContentFactory.jsonBuilder()
                .startObject()
                    .field("type", "point")
                    .startArray("coordinates")
                    .endArray()
                .endObject();
        parser = createParser(invalidPoint2);
        parser.nextToken();
        ElasticsearchGeoAssertions.assertValidException(parser, ElasticsearchParseException.class);
        assertNull(parser.nextToken());
    }

    public void testParseInvalidMultipoint() throws IOException {
        // test case 1: create an invalid multipoint object with single coordinate
        XContentBuilder invalidMultipoint1 = XContentFactory.jsonBuilder()
                .startObject()
                    .field("type", "multipoint")
                    .startArray("coordinates").value(-74.011).value(40.753).endArray()
                .endObject();
        XContentParser parser = createParser(invalidMultipoint1);
        parser.nextToken();
        ElasticsearchGeoAssertions.assertValidException(parser, ElasticsearchParseException.class);
        assertNull(parser.nextToken());

        // test case 2: create an invalid multipoint object with null coordinate
        XContentBuilder invalidMultipoint2 = XContentFactory.jsonBuilder()
                .startObject()
                    .field("type", "multipoint")
                    .startArray("coordinates")
                    .endArray()
                .endObject();
        parser = createParser(invalidMultipoint2);
        parser.nextToken();
        ElasticsearchGeoAssertions.assertValidException(parser, ElasticsearchParseException.class);
        assertNull(parser.nextToken());

        // test case 3: create a valid formatted multipoint object with invalid number (0) of coordinates
        XContentBuilder invalidMultipoint3 = XContentFactory.jsonBuilder()
                .startObject()
                    .field("type", "multipoint")
                    .startArray("coordinates")
                        .startArray().endArray()
                    .endArray()
                .endObject();
        parser = createParser(invalidMultipoint3);
        parser.nextToken();
        ElasticsearchGeoAssertions.assertValidException(parser, ElasticsearchParseException.class);
        assertNull(parser.nextToken());
    }

    public void testParseInvalidMultiPolygon() throws IOException {
        // test invalid multipolygon (an "accidental" polygon with inner rings outside outer ring)
        String multiPolygonGeoJson = Strings.toString(XContentFactory.jsonBuilder().startObject().field("type", "MultiPolygon")
                .startArray("coordinates")
                .startArray()//one poly (with two holes)
                .startArray()
                .startArray().value(102.0).value(2.0).endArray()
                .startArray().value(103.0).value(2.0).endArray()
                .startArray().value(103.0).value(3.0).endArray()
                .startArray().value(102.0).value(3.0).endArray()
                .startArray().value(102.0).value(2.0).endArray()
                .endArray()
                .startArray()// first hole
                .startArray().value(100.0).value(0.0).endArray()
                .startArray().value(101.0).value(0.0).endArray()
                .startArray().value(101.0).value(1.0).endArray()
                .startArray().value(100.0).value(1.0).endArray()
                .startArray().value(100.0).value(0.0).endArray()
                .endArray()
                .startArray()//second hole
                .startArray().value(100.2).value(0.8).endArray()
                .startArray().value(100.2).value(0.2).endArray()
                .startArray().value(100.8).value(0.2).endArray()
                .startArray().value(100.8).value(0.8).endArray()
                .startArray().value(100.2).value(0.8).endArray()
                .endArray()
                .endArray()
                .endArray()
                .endObject());

        XContentParser parser = createParser(JsonXContent.jsonXContent, multiPolygonGeoJson);
        parser.nextToken();
        ElasticsearchGeoAssertions.assertValidException(parser, InvalidShapeException.class);
        assertNull(parser.nextToken());
    }

    public void testParseInvalidDimensionalMultiPolygon() throws IOException {
        // test invalid multipolygon (an "accidental" polygon with inner rings outside outer ring)
        String multiPolygonGeoJson = Strings.toString(XContentFactory.jsonBuilder()
            .startObject()
            .field("type", "MultiPolygon")
            .startArray("coordinates")
            .startArray()//first poly (without holes)
            .startArray()
            .startArray().value(102.0).value(2.0).endArray()
            .startArray().value(103.0).value(2.0).endArray()
            .startArray().value(103.0).value(3.0).endArray()
            .startArray().value(102.0).value(3.0).endArray()
            .startArray().value(102.0).value(2.0).endArray()
            .endArray()
            .endArray()
            .startArray()//second poly (with hole)
            .startArray()
            .startArray().value(100.0).value(0.0).endArray()
            .startArray().value(101.0).value(0.0).endArray()
            .startArray().value(101.0).value(1.0).endArray()
            .startArray().value(100.0).value(1.0).endArray()
            .startArray().value(100.0).value(0.0).endArray()
            .endArray()
            .startArray()//hole
            .startArray().value(100.2).value(0.8).endArray()
            .startArray().value(100.2).value(0.2).value(10.0).endArray()
            .startArray().value(100.8).value(0.2).endArray()
            .startArray().value(100.8).value(0.8).endArray()
            .startArray().value(100.2).value(0.8).endArray()
            .endArray()
            .endArray()
            .endArray()
            .endObject());

        XContentParser parser = createParser(JsonXContent.jsonXContent, multiPolygonGeoJson);
        parser.nextToken();
        ElasticsearchGeoAssertions.assertValidException(parser, ElasticsearchParseException.class);
<<<<<<< HEAD
=======
        assertNull(parser.nextToken());
>>>>>>> 0c7f6570
    }


    public void testParseOGCPolygonWithoutHoles() throws IOException {
        // test 1: ccw poly not crossing dateline
        String polygonGeoJson = Strings.toString(XContentFactory.jsonBuilder().startObject().field("type", "Polygon")
                .startArray("coordinates")
                .startArray()
                .startArray().value(176.0).value(15.0).endArray()
                .startArray().value(-177.0).value(10.0).endArray()
                .startArray().value(-177.0).value(-10.0).endArray()
                .startArray().value(176.0).value(-15.0).endArray()
                .startArray().value(172.0).value(0.0).endArray()
                .startArray().value(176.0).value(15.0).endArray()
                .endArray()
                .endArray()
                .endObject());

        XContentParser parser = createParser(JsonXContent.jsonXContent, polygonGeoJson);
        parser.nextToken();
        Shape shape = ShapeParser.parse(parser).build();

        ElasticsearchGeoAssertions.assertPolygon(shape);

        // test 2: ccw poly crossing dateline
        polygonGeoJson = Strings.toString(XContentFactory.jsonBuilder().startObject().field("type", "Polygon")
                .startArray("coordinates")
                .startArray()
                .startArray().value(-177.0).value(10.0).endArray()
                .startArray().value(176.0).value(15.0).endArray()
                .startArray().value(172.0).value(0.0).endArray()
                .startArray().value(176.0).value(-15.0).endArray()
                .startArray().value(-177.0).value(-10.0).endArray()
                .startArray().value(-177.0).value(10.0).endArray()
                .endArray()
                .endArray()
                .endObject());

        parser = createParser(JsonXContent.jsonXContent, polygonGeoJson);
        parser.nextToken();
        shape = ShapeParser.parse(parser).build();

        ElasticsearchGeoAssertions.assertMultiPolygon(shape);

        // test 3: cw poly not crossing dateline
        polygonGeoJson = Strings.toString(XContentFactory.jsonBuilder().startObject().field("type", "Polygon")
                .startArray("coordinates")
                .startArray()
                .startArray().value(176.0).value(15.0).endArray()
                .startArray().value(180.0).value(10.0).endArray()
                .startArray().value(180.0).value(-10.0).endArray()
                .startArray().value(176.0).value(-15.0).endArray()
                .startArray().value(172.0).value(0.0).endArray()
                .startArray().value(176.0).value(15.0).endArray()
                .endArray()
                .endArray()
                .endObject());

        parser = createParser(JsonXContent.jsonXContent, polygonGeoJson);
        parser.nextToken();
        shape = ShapeParser.parse(parser).build();

        ElasticsearchGeoAssertions.assertPolygon(shape);

        // test 4: cw poly crossing dateline
        polygonGeoJson = Strings.toString(XContentFactory.jsonBuilder().startObject().field("type", "Polygon")
                .startArray("coordinates")
                .startArray()
                .startArray().value(176.0).value(15.0).endArray()
                .startArray().value(184.0).value(15.0).endArray()
                .startArray().value(184.0).value(0.0).endArray()
                .startArray().value(176.0).value(-15.0).endArray()
                .startArray().value(174.0).value(-10.0).endArray()
                .startArray().value(176.0).value(15.0).endArray()
                .endArray()
                .endArray()
                .endObject());

        parser = createParser(JsonXContent.jsonXContent, polygonGeoJson);
        parser.nextToken();
        shape = ShapeParser.parse(parser).build();

        ElasticsearchGeoAssertions.assertMultiPolygon(shape);
    }

    public void testParseOGCPolygonWithHoles() throws IOException {
        // test 1: ccw poly not crossing dateline
        String polygonGeoJson = Strings.toString(XContentFactory.jsonBuilder().startObject().field("type", "Polygon")
                .startArray("coordinates")
                .startArray()
                .startArray().value(176.0).value(15.0).endArray()
                .startArray().value(-177.0).value(10.0).endArray()
                .startArray().value(-177.0).value(-10.0).endArray()
                .startArray().value(176.0).value(-15.0).endArray()
                .startArray().value(172.0).value(0.0).endArray()
                .startArray().value(176.0).value(15.0).endArray()
                .endArray()
                .startArray()
                .startArray().value(-172.0).value(8.0).endArray()
                .startArray().value(174.0).value(10.0).endArray()
                .startArray().value(-172.0).value(-8.0).endArray()
                .startArray().value(-172.0).value(8.0).endArray()
                .endArray()
                .endArray()
                .endObject());

        XContentParser parser = createParser(JsonXContent.jsonXContent, polygonGeoJson);
        parser.nextToken();
        Shape shape = ShapeParser.parse(parser).build();

        ElasticsearchGeoAssertions.assertPolygon(shape);

        // test 2: ccw poly crossing dateline
        polygonGeoJson = Strings.toString(XContentFactory.jsonBuilder().startObject().field("type", "Polygon")
                .startArray("coordinates")
                .startArray()
                .startArray().value(-177.0).value(10.0).endArray()
                .startArray().value(176.0).value(15.0).endArray()
                .startArray().value(172.0).value(0.0).endArray()
                .startArray().value(176.0).value(-15.0).endArray()
                .startArray().value(-177.0).value(-10.0).endArray()
                .startArray().value(-177.0).value(10.0).endArray()
                .endArray()
                .startArray()
                .startArray().value(178.0).value(8.0).endArray()
                .startArray().value(-178.0).value(8.0).endArray()
                .startArray().value(-180.0).value(-8.0).endArray()
                .startArray().value(178.0).value(8.0).endArray()
                .endArray()
                .endArray()
                .endObject());

        parser = createParser(JsonXContent.jsonXContent, polygonGeoJson);
        parser.nextToken();
        shape = ShapeParser.parse(parser).build();

        ElasticsearchGeoAssertions.assertMultiPolygon(shape);

        // test 3: cw poly not crossing dateline
        polygonGeoJson = Strings.toString(XContentFactory.jsonBuilder().startObject().field("type", "Polygon")
                .startArray("coordinates")
                .startArray()
                .startArray().value(176.0).value(15.0).endArray()
                .startArray().value(180.0).value(10.0).endArray()
                .startArray().value(179.0).value(-10.0).endArray()
                .startArray().value(176.0).value(-15.0).endArray()
                .startArray().value(172.0).value(0.0).endArray()
                .startArray().value(176.0).value(15.0).endArray()
                .endArray()
                .startArray()
                .startArray().value(177.0).value(8.0).endArray()
                .startArray().value(179.0).value(10.0).endArray()
                .startArray().value(179.0).value(-8.0).endArray()
                .startArray().value(177.0).value(8.0).endArray()
                .endArray()
                .endArray()
                .endObject());

        parser = createParser(JsonXContent.jsonXContent, polygonGeoJson);
        parser.nextToken();
        shape = ShapeParser.parse(parser).build();

        ElasticsearchGeoAssertions.assertPolygon(shape);

        // test 4: cw poly crossing dateline
        polygonGeoJson = Strings.toString(XContentFactory.jsonBuilder().startObject().field("type", "Polygon")
                .startArray("coordinates")
                .startArray()
                .startArray().value(183.0).value(10.0).endArray()
                .startArray().value(183.0).value(-10.0).endArray()
                .startArray().value(176.0).value(-15.0).endArray()
                .startArray().value(172.0).value(0.0).endArray()
                .startArray().value(176.0).value(15.0).endArray()
                .startArray().value(183.0).value(10.0).endArray()
                .endArray()
                .startArray()
                .startArray().value(178.0).value(8.0).endArray()
                .startArray().value(182.0).value(8.0).endArray()
                .startArray().value(180.0).value(-8.0).endArray()
                .startArray().value(178.0).value(8.0).endArray()
                .endArray()
                .endArray()
                .endObject());

        parser = createParser(JsonXContent.jsonXContent, polygonGeoJson);
        parser.nextToken();
        shape = ShapeParser.parse(parser).build();

        ElasticsearchGeoAssertions.assertMultiPolygon(shape);
    }

    public void testParseInvalidPolygon() throws IOException {
        /**
         * The following 3 test cases ensure proper error handling of invalid polygons
         * per the GeoJSON specification
         */
        // test case 1: create an invalid polygon with only 2 points
        String invalidPoly = Strings.toString(XContentFactory.jsonBuilder().startObject().field("type", "polygon")
                .startArray("coordinates")
                .startArray()
                .startArray().value(-74.011).value(40.753).endArray()
                .startArray().value(-75.022).value(41.783).endArray()
                .endArray()
                .endArray()
                .endObject());
        XContentParser parser = createParser(JsonXContent.jsonXContent, invalidPoly);
        parser.nextToken();
        ElasticsearchGeoAssertions.assertValidException(parser, ElasticsearchParseException.class);
        assertNull(parser.nextToken());

        // test case 2: create an invalid polygon with only 1 point
        invalidPoly = Strings.toString(XContentFactory.jsonBuilder().startObject().field("type", "polygon")
                .startArray("coordinates")
                .startArray()
                .startArray().value(-74.011).value(40.753).endArray()
                .endArray()
                .endArray()
                .endObject());

        parser = createParser(JsonXContent.jsonXContent, invalidPoly);
        parser.nextToken();
        ElasticsearchGeoAssertions.assertValidException(parser, ElasticsearchParseException.class);
        assertNull(parser.nextToken());

        // test case 3: create an invalid polygon with 0 points
        invalidPoly = Strings.toString(XContentFactory.jsonBuilder().startObject().field("type", "polygon")
                .startArray("coordinates")
                .startArray()
                .startArray().endArray()
                .endArray()
                .endArray()
                .endObject());

        parser = createParser(JsonXContent.jsonXContent, invalidPoly);
        parser.nextToken();
        ElasticsearchGeoAssertions.assertValidException(parser, ElasticsearchParseException.class);
        assertNull(parser.nextToken());

        // test case 4: create an invalid polygon with null value points
        invalidPoly = Strings.toString(XContentFactory.jsonBuilder().startObject().field("type", "polygon")
                .startArray("coordinates")
                .startArray()
                .startArray().nullValue().nullValue().endArray()
                .endArray()
                .endArray()
                .endObject());

        parser = createParser(JsonXContent.jsonXContent, invalidPoly);
        parser.nextToken();
        ElasticsearchGeoAssertions.assertValidException(parser, IllegalArgumentException.class);
        assertNull(parser.nextToken());

        // test case 5: create an invalid polygon with 1 invalid LinearRing
        invalidPoly = Strings.toString(XContentFactory.jsonBuilder().startObject().field("type", "polygon")
                .startArray("coordinates")
                .nullValue().nullValue()
                .endArray()
                .endObject());

        parser = createParser(JsonXContent.jsonXContent, invalidPoly);
        parser.nextToken();
        ElasticsearchGeoAssertions.assertValidException(parser, IllegalArgumentException.class);
        assertNull(parser.nextToken());

        // test case 6: create an invalid polygon with 0 LinearRings
        invalidPoly = Strings.toString(XContentFactory.jsonBuilder().startObject().field("type", "polygon")
                .startArray("coordinates").endArray()
                .endObject());

        parser = createParser(JsonXContent.jsonXContent, invalidPoly);
        parser.nextToken();
        ElasticsearchGeoAssertions.assertValidException(parser, ElasticsearchParseException.class);
        assertNull(parser.nextToken());

        // test case 7: create an invalid polygon with 0 LinearRings
        invalidPoly = Strings.toString(XContentFactory.jsonBuilder().startObject().field("type", "polygon")
                .startArray("coordinates")
                .startArray().value(-74.011).value(40.753).endArray()
                .endArray()
                .endObject());

        parser = createParser(JsonXContent.jsonXContent, invalidPoly);
        parser.nextToken();
        ElasticsearchGeoAssertions.assertValidException(parser, ElasticsearchParseException.class);
        assertNull(parser.nextToken());
    }

    public void testParsePolygonWithHole() throws IOException {
        XContentBuilder polygonGeoJson = XContentFactory.jsonBuilder()
                .startObject()
                    .field("type", "Polygon")
                    .startArray("coordinates")
                        .startArray()
                            .startArray().value(100.0).value(1.0).endArray()
                            .startArray().value(101.0).value(1.0).endArray()
                            .startArray().value(101.0).value(0.0).endArray()
                            .startArray().value(100.0).value(0.0).endArray()
                            .startArray().value(100.0).value(1.0).endArray()
                        .endArray()
                        .startArray()
                            .startArray().value(100.2).value(0.8).endArray()
                            .startArray().value(100.2).value(0.2).endArray()
                            .startArray().value(100.8).value(0.2).endArray()
                            .startArray().value(100.8).value(0.8).endArray()
                            .startArray().value(100.2).value(0.8).endArray()
                        .endArray()
                    .endArray()
                .endObject();

        // add 3d point to test ISSUE #10501
        List<Coordinate> shellCoordinates = new ArrayList<>();
        shellCoordinates.add(new Coordinate(100, 0, 15.0));
        shellCoordinates.add(new Coordinate(101, 0));
        shellCoordinates.add(new Coordinate(101, 1));
        shellCoordinates.add(new Coordinate(100, 1, 10.0));
        shellCoordinates.add(new Coordinate(100, 0));

        List<Coordinate> holeCoordinates = new ArrayList<>();
        holeCoordinates.add(new Coordinate(100.2, 0.2));
        holeCoordinates.add(new Coordinate(100.8, 0.2));
        holeCoordinates.add(new Coordinate(100.8, 0.8));
        holeCoordinates.add(new Coordinate(100.2, 0.8));
        holeCoordinates.add(new Coordinate(100.2, 0.2));

        LinearRing shell = GEOMETRY_FACTORY.createLinearRing(
                shellCoordinates.toArray(new Coordinate[shellCoordinates.size()]));
        LinearRing[] holes = new LinearRing[1];
        holes[0] = GEOMETRY_FACTORY.createLinearRing(
                holeCoordinates.toArray(new Coordinate[holeCoordinates.size()]));
        Polygon expected = GEOMETRY_FACTORY.createPolygon(shell, holes);
        assertGeometryEquals(jtsGeom(expected), polygonGeoJson);
    }

    public void testParseSelfCrossingPolygon() throws IOException {
        // test self crossing ccw poly not crossing dateline
        String polygonGeoJson = Strings.toString(XContentFactory.jsonBuilder().startObject().field("type", "Polygon")
                .startArray("coordinates")
                .startArray()
                .startArray().value(176.0).value(15.0).endArray()
                .startArray().value(-177.0).value(10.0).endArray()
                .startArray().value(-177.0).value(-10.0).endArray()
                .startArray().value(176.0).value(-15.0).endArray()
                .startArray().value(-177.0).value(15.0).endArray()
                .startArray().value(172.0).value(0.0).endArray()
                .startArray().value(176.0).value(15.0).endArray()
                .endArray()
                .endArray()
                .endObject());

        XContentParser parser = createParser(JsonXContent.jsonXContent, polygonGeoJson);
        parser.nextToken();
        ElasticsearchGeoAssertions.assertValidException(parser, InvalidShapeException.class);
        assertNull(parser.nextToken());
    }

    @Override
    public void testParseMultiPoint() throws IOException {
        XContentBuilder multiPointGeoJson = XContentFactory.jsonBuilder()
                .startObject()
                    .field("type", "MultiPoint")
                    .startArray("coordinates")
                        .startArray().value(100.0).value(0.0).endArray()
                        .startArray().value(101.0).value(1.0).endArray()
                    .endArray()
                .endObject();

        ShapeCollection expected = shapeCollection(
                SPATIAL_CONTEXT.makePoint(100, 0),
                SPATIAL_CONTEXT.makePoint(101, 1.0));
        assertGeometryEquals(expected, multiPointGeoJson);
    }

    @Override
    public void testParseMultiPolygon() throws IOException {
        // test #1: two polygons; one without hole, one with hole
        XContentBuilder multiPolygonGeoJson = XContentFactory.jsonBuilder()
                .startObject()
                    .field("type", "MultiPolygon")
                    .startArray("coordinates")
                        .startArray()//first poly (without holes)
                            .startArray()
                                .startArray().value(102.0).value(2.0).endArray()
                                .startArray().value(103.0).value(2.0).endArray()
                                .startArray().value(103.0).value(3.0).endArray()
                                .startArray().value(102.0).value(3.0).endArray()
                                .startArray().value(102.0).value(2.0).endArray()
                            .endArray()
                        .endArray()
                        .startArray()//second poly (with hole)
                            .startArray()
                                .startArray().value(100.0).value(0.0).endArray()
                                .startArray().value(101.0).value(0.0).endArray()
                                .startArray().value(101.0).value(1.0).endArray()
                                .startArray().value(100.0).value(1.0).endArray()
                                .startArray().value(100.0).value(0.0).endArray()
                            .endArray()
                            .startArray()//hole
                                .startArray().value(100.2).value(0.8).endArray()
                                .startArray().value(100.2).value(0.2).endArray()
                                .startArray().value(100.8).value(0.2).endArray()
                                .startArray().value(100.8).value(0.8).endArray()
                                .startArray().value(100.2).value(0.8).endArray()
                            .endArray()
                        .endArray()
                    .endArray()
                .endObject();

        List<Coordinate> shellCoordinates = new ArrayList<>();
        shellCoordinates.add(new Coordinate(100, 0));
        shellCoordinates.add(new Coordinate(101, 0));
        shellCoordinates.add(new Coordinate(101, 1));
        shellCoordinates.add(new Coordinate(100, 1));
        shellCoordinates.add(new Coordinate(100, 0));

        List<Coordinate> holeCoordinates = new ArrayList<>();
        holeCoordinates.add(new Coordinate(100.2, 0.2));
        holeCoordinates.add(new Coordinate(100.8, 0.2));
        holeCoordinates.add(new Coordinate(100.8, 0.8));
        holeCoordinates.add(new Coordinate(100.2, 0.8));
        holeCoordinates.add(new Coordinate(100.2, 0.2));

        LinearRing shell = GEOMETRY_FACTORY.createLinearRing(shellCoordinates.toArray(new Coordinate[shellCoordinates.size()]));
        LinearRing[] holes = new LinearRing[1];
        holes[0] = GEOMETRY_FACTORY.createLinearRing(holeCoordinates.toArray(new Coordinate[holeCoordinates.size()]));
        Polygon withHoles = GEOMETRY_FACTORY.createPolygon(shell, holes);

        shellCoordinates = new ArrayList<>();
        shellCoordinates.add(new Coordinate(102, 3));
        shellCoordinates.add(new Coordinate(103, 3));
        shellCoordinates.add(new Coordinate(103, 2));
        shellCoordinates.add(new Coordinate(102, 2));
        shellCoordinates.add(new Coordinate(102, 3));


        shell = GEOMETRY_FACTORY.createLinearRing(shellCoordinates.toArray(new Coordinate[shellCoordinates.size()]));
        Polygon withoutHoles = GEOMETRY_FACTORY.createPolygon(shell, null);

        Shape expected = shapeCollection(withoutHoles, withHoles);

        assertGeometryEquals(expected, multiPolygonGeoJson);

        // test #2: multipolygon; one polygon with one hole
        // this test converting the multipolygon from a ShapeCollection type
        // to a simple polygon (jtsGeom)
        multiPolygonGeoJson = XContentFactory.jsonBuilder()
                .startObject()
                .field("type", "MultiPolygon")
                    .startArray("coordinates")
                        .startArray()
                            .startArray()
                                .startArray().value(100.0).value(1.0).endArray()
                                .startArray().value(101.0).value(1.0).endArray()
                                .startArray().value(101.0).value(0.0).endArray()
                                .startArray().value(100.0).value(0.0).endArray()
                                .startArray().value(100.0).value(1.0).endArray()
                            .endArray()
                            .startArray() // hole
                                .startArray().value(100.2).value(0.8).endArray()
                                .startArray().value(100.2).value(0.2).endArray()
                                .startArray().value(100.8).value(0.2).endArray()
                                .startArray().value(100.8).value(0.8).endArray()
                                .startArray().value(100.2).value(0.8).endArray()
                            .endArray()
                        .endArray()
                    .endArray()
                .endObject();

        shellCoordinates = new ArrayList<>();
        shellCoordinates.add(new Coordinate(100, 1));
        shellCoordinates.add(new Coordinate(101, 1));
        shellCoordinates.add(new Coordinate(101, 0));
        shellCoordinates.add(new Coordinate(100, 0));
        shellCoordinates.add(new Coordinate(100, 1));

        holeCoordinates = new ArrayList<>();
        holeCoordinates.add(new Coordinate(100.2, 0.8));
        holeCoordinates.add(new Coordinate(100.2, 0.2));
        holeCoordinates.add(new Coordinate(100.8, 0.2));
        holeCoordinates.add(new Coordinate(100.8, 0.8));
        holeCoordinates.add(new Coordinate(100.2, 0.8));

        shell = GEOMETRY_FACTORY.createLinearRing(shellCoordinates.toArray(new Coordinate[shellCoordinates.size()]));
        holes = new LinearRing[1];
        holes[0] = GEOMETRY_FACTORY.createLinearRing(holeCoordinates.toArray(new Coordinate[holeCoordinates.size()]));
        withHoles = GEOMETRY_FACTORY.createPolygon(shell, holes);

        assertGeometryEquals(jtsGeom(withHoles), multiPolygonGeoJson);
    }

    public void testParseGeometryCollection() throws IOException {
        XContentBuilder geometryCollectionGeoJson = XContentFactory.jsonBuilder()
                .startObject()
                    .field("type", "GeometryCollection")
                    .startArray("geometries")
                        .startObject()
                            .field("type", "LineString")
                            .startArray("coordinates")
                                .startArray().value(100.0).value(0.0).endArray()
                                .startArray().value(101.0).value(1.0).endArray()
                            .endArray()
                        .endObject()
                        .startObject()
                            .field("type", "Point")
                            .startArray("coordinates").value(102.0).value(2.0).endArray()
                        .endObject()
                    .endArray()
                .endObject();

        Shape[] expected = new Shape[2];
        LineString expectedLineString = GEOMETRY_FACTORY.createLineString(new Coordinate[]{
                new Coordinate(100, 0),
                new Coordinate(101, 1),
        });
        expected[0] = jtsGeom(expectedLineString);
        Point expectedPoint = GEOMETRY_FACTORY.createPoint(new Coordinate(102.0, 2.0));
        expected[1] = new JtsPoint(expectedPoint, SPATIAL_CONTEXT);

        //equals returns true only if geometries are in the same order
        assertGeometryEquals(shapeCollection(expected), geometryCollectionGeoJson);
    }

    public void testThatParserExtractsCorrectTypeAndCoordinatesFromArbitraryJson() throws IOException {
        XContentBuilder pointGeoJson = XContentFactory.jsonBuilder()
                .startObject()
                    .startObject("crs")
                        .field("type", "name")
                        .startObject("properties")
                            .field("name", "urn:ogc:def:crs:OGC:1.3:CRS84")
                        .endObject()
                    .endObject()
                    .field("bbox", "foobar")
                    .field("type", "point")
                    .field("bubu", "foobar")
                    .startArray("coordinates").value(100.0).value(0.0).endArray()
                    .startObject("nested").startArray("coordinates").value(200.0).value(0.0).endArray().endObject()
                    .startObject("lala").field("type", "NotAPoint").endObject()
                .endObject();

        Point expected = GEOMETRY_FACTORY.createPoint(new Coordinate(100.0, 0.0));
        assertGeometryEquals(new JtsPoint(expected, SPATIAL_CONTEXT), pointGeoJson);
    }

    public void testParseOrientationOption() throws IOException {
        // test 1: valid ccw (right handed system) poly not crossing dateline (with 'right' field)
        XContentBuilder polygonGeoJson = XContentFactory.jsonBuilder()
                .startObject()
                    .field("type", "Polygon")
                    .field("orientation", "right")
                    .startArray("coordinates")
                        .startArray()
                            .startArray().value(176.0).value(15.0).endArray()
                            .startArray().value(-177.0).value(10.0).endArray()
                            .startArray().value(-177.0).value(-10.0).endArray()
                            .startArray().value(176.0).value(-15.0).endArray()
                            .startArray().value(172.0).value(0.0).endArray()
                            .startArray().value(176.0).value(15.0).endArray()
                        .endArray()
                        .startArray()
                            .startArray().value(-172.0).value(8.0).endArray()
                            .startArray().value(174.0).value(10.0).endArray()
                            .startArray().value(-172.0).value(-8.0).endArray()
                            .startArray().value(-172.0).value(8.0).endArray()
                        .endArray()
                    .endArray()
                .endObject();

        XContentParser parser = createParser(polygonGeoJson);
        parser.nextToken();
        Shape shape = ShapeParser.parse(parser).build();

        ElasticsearchGeoAssertions.assertPolygon(shape);

        // test 2: valid ccw (right handed system) poly not crossing dateline (with 'ccw' field)
        polygonGeoJson = XContentFactory.jsonBuilder()
                .startObject()
                    .field("type", "Polygon")
                    .field("orientation", "ccw")
                    .startArray("coordinates")
                        .startArray()
                            .startArray().value(176.0).value(15.0).endArray()
                            .startArray().value(-177.0).value(10.0).endArray()
                            .startArray().value(-177.0).value(-10.0).endArray()
                            .startArray().value(176.0).value(-15.0).endArray()
                            .startArray().value(172.0).value(0.0).endArray()
                            .startArray().value(176.0).value(15.0).endArray()
                        .endArray()
                        .startArray()
                            .startArray().value(-172.0).value(8.0).endArray()
                            .startArray().value(174.0).value(10.0).endArray()
                            .startArray().value(-172.0).value(-8.0).endArray()
                            .startArray().value(-172.0).value(8.0).endArray()
                        .endArray()
                    .endArray()
                .endObject();

        parser = createParser(polygonGeoJson);
        parser.nextToken();
        shape = ShapeParser.parse(parser).build();

        ElasticsearchGeoAssertions.assertPolygon(shape);

        // test 3: valid ccw (right handed system) poly not crossing dateline (with 'counterclockwise' field)
        polygonGeoJson = XContentFactory.jsonBuilder()
                .startObject()
                    .field("type", "Polygon")
                    .field("orientation", "counterclockwise")
                    .startArray("coordinates")
                        .startArray()
                            .startArray().value(176.0).value(15.0).endArray()
                            .startArray().value(-177.0).value(10.0).endArray()
                            .startArray().value(-177.0).value(-10.0).endArray()
                            .startArray().value(176.0).value(-15.0).endArray()
                            .startArray().value(172.0).value(0.0).endArray()
                            .startArray().value(176.0).value(15.0).endArray()
                        .endArray()
                        .startArray()
                            .startArray().value(-172.0).value(8.0).endArray()
                            .startArray().value(174.0).value(10.0).endArray()
                            .startArray().value(-172.0).value(-8.0).endArray()
                            .startArray().value(-172.0).value(8.0).endArray()
                        .endArray()
                    .endArray()
                .endObject();

        parser = createParser(polygonGeoJson);
        parser.nextToken();
        shape = ShapeParser.parse(parser).build();

        ElasticsearchGeoAssertions.assertPolygon(shape);

        // test 4: valid cw (left handed system) poly crossing dateline (with 'left' field)
        polygonGeoJson = XContentFactory.jsonBuilder()
                .startObject()
                    .field("type", "Polygon")
                    .field("orientation", "left")
                    .startArray("coordinates")
                        .startArray()
                            .startArray().value(176.0).value(15.0).endArray()
                            .startArray().value(-177.0).value(10.0).endArray()
                            .startArray().value(-177.0).value(-10.0).endArray()
                            .startArray().value(176.0).value(-15.0).endArray()
                            .startArray().value(172.0).value(0.0).endArray()
                            .startArray().value(176.0).value(15.0).endArray()
                        .endArray()
                        .startArray()
                            .startArray().value(-178.0).value(8.0).endArray()
                            .startArray().value(178.0).value(8.0).endArray()
                            .startArray().value(180.0).value(-8.0).endArray()
                            .startArray().value(-178.0).value(8.0).endArray()
                        .endArray()
                    .endArray()
                .endObject();

        parser = createParser(polygonGeoJson);
        parser.nextToken();
        shape = ShapeParser.parse(parser).build();

        ElasticsearchGeoAssertions.assertMultiPolygon(shape);

        // test 5: valid cw multipoly (left handed system) poly crossing dateline (with 'cw' field)
        polygonGeoJson = XContentFactory.jsonBuilder()
                .startObject()
                    .field("type", "Polygon")
                    .field("orientation", "cw")
                    .startArray("coordinates")
                        .startArray()
                            .startArray().value(176.0).value(15.0).endArray()
                            .startArray().value(-177.0).value(10.0).endArray()
                            .startArray().value(-177.0).value(-10.0).endArray()
                            .startArray().value(176.0).value(-15.0).endArray()
                            .startArray().value(172.0).value(0.0).endArray()
                            .startArray().value(176.0).value(15.0).endArray()
                        .endArray()
                        .startArray()
                            .startArray().value(-178.0).value(8.0).endArray()
                            .startArray().value(178.0).value(8.0).endArray()
                            .startArray().value(180.0).value(-8.0).endArray()
                            .startArray().value(-178.0).value(8.0).endArray()
                        .endArray()
                    .endArray()
                .endObject();

        parser = createParser(polygonGeoJson);
        parser.nextToken();
        shape = ShapeParser.parse(parser).build();

        ElasticsearchGeoAssertions.assertMultiPolygon(shape);

        // test 6: valid cw multipoly (left handed system) poly crossing dateline (with 'clockwise' field)
        polygonGeoJson = XContentFactory.jsonBuilder()
                .startObject()
                    .field("type", "Polygon")
                    .field("orientation", "clockwise")
                    .startArray("coordinates")
                        .startArray()
                            .startArray().value(176.0).value(15.0).endArray()
                            .startArray().value(-177.0).value(10.0).endArray()
                            .startArray().value(-177.0).value(-10.0).endArray()
                            .startArray().value(176.0).value(-15.0).endArray()
                            .startArray().value(172.0).value(0.0).endArray()
                            .startArray().value(176.0).value(15.0).endArray()
                        .endArray()
                        .startArray()
                            .startArray().value(-178.0).value(8.0).endArray()
                            .startArray().value(178.0).value(8.0).endArray()
                            .startArray().value(180.0).value(-8.0).endArray()
                            .startArray().value(-178.0).value(8.0).endArray()
                        .endArray()
                    .endArray()
                .endObject();

        parser = createParser(polygonGeoJson);
        parser.nextToken();
        shape = ShapeParser.parse(parser).build();

        ElasticsearchGeoAssertions.assertMultiPolygon(shape);
    }

    public void testParseInvalidShapes() throws IOException {
        // single dimensions point
        XContentBuilder tooLittlePointGeoJson = XContentFactory.jsonBuilder()
            .startObject()
            .field("type", "Point")
            .startArray("coordinates").value(10.0).endArray()
            .endObject();

        XContentParser parser = createParser(tooLittlePointGeoJson);
        parser.nextToken();
        ElasticsearchGeoAssertions.assertValidException(parser, ElasticsearchParseException.class);
        assertNull(parser.nextToken());

        // zero dimensions point
        XContentBuilder emptyPointGeoJson = XContentFactory.jsonBuilder()
            .startObject()
            .field("type", "Point")
            .startObject("coordinates").field("foo", "bar").endObject()
            .endObject();

        parser = createParser(emptyPointGeoJson);
        parser.nextToken();
        ElasticsearchGeoAssertions.assertValidException(parser, ElasticsearchParseException.class);
        assertNull(parser.nextToken());
    }

    public void testParseInvalidGeometryCollectionShapes() throws IOException {
        // single dimensions point
        XContentBuilder invalidPoints = XContentFactory.jsonBuilder()
            .startObject()
            .startObject("foo")
            .field("type", "geometrycollection")
            .startArray("geometries")
            .startObject()
            .field("type", "polygon")
            .startArray("coordinates")
            .startArray().value("46.6022226498514").value("24.7237442867977").endArray()
            .startArray().value("46.6031857243798").value("24.722968774929").endArray()
            .endArray() // coordinates
            .endObject()
            .endArray() // geometries
            .endObject()
            .endObject();
        try (XContentParser parser = createParser(invalidPoints)) {
            parser.nextToken(); // foo
            parser.nextToken(); // start object
            parser.nextToken(); // start object
            ElasticsearchGeoAssertions.assertValidException(parser, ElasticsearchParseException.class);
            assertEquals(XContentParser.Token.END_OBJECT, parser.nextToken()); // end of the document
            assertNull(parser.nextToken()); // no more elements afterwards
        }
    }
}<|MERGE_RESOLUTION|>--- conflicted
+++ resolved
@@ -145,10 +145,7 @@
         XContentParser parser = createParser(pointGeoJson);
         parser.nextToken();
         ElasticsearchGeoAssertions.assertValidException(parser, ElasticsearchParseException.class);
-<<<<<<< HEAD
-=======
-        assertNull(parser.nextToken());
->>>>>>> 0c7f6570
+        assertNull(parser.nextToken());
 
         // multi dimension linestring
         XContentBuilder lineGeoJson = XContentFactory.jsonBuilder()
@@ -163,10 +160,7 @@
         parser = createParser(lineGeoJson);
         parser.nextToken();
         ElasticsearchGeoAssertions.assertValidException(parser, ElasticsearchParseException.class);
-<<<<<<< HEAD
-=======
-        assertNull(parser.nextToken());
->>>>>>> 0c7f6570
+        assertNull(parser.nextToken());
     }
 
     @Override
@@ -298,10 +292,7 @@
         XContentParser parser = createParser(polygonGeoJson);
         parser.nextToken();
         ElasticsearchGeoAssertions.assertValidException(parser, ElasticsearchParseException.class);
-<<<<<<< HEAD
-=======
-        assertNull(parser.nextToken());
->>>>>>> 0c7f6570
+        assertNull(parser.nextToken());
     }
 
     public void testParseInvalidPoint() throws IOException {
@@ -442,10 +433,7 @@
         XContentParser parser = createParser(JsonXContent.jsonXContent, multiPolygonGeoJson);
         parser.nextToken();
         ElasticsearchGeoAssertions.assertValidException(parser, ElasticsearchParseException.class);
-<<<<<<< HEAD
-=======
-        assertNull(parser.nextToken());
->>>>>>> 0c7f6570
+        assertNull(parser.nextToken());
     }
 
 

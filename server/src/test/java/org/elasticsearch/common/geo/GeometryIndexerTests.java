--- conflicted
+++ resolved
@@ -9,11 +9,6 @@
 package org.elasticsearch.common.geo;
 
 import org.apache.lucene.index.IndexableField;
-<<<<<<< HEAD
-=======
-import org.elasticsearch.geo.GeometryTestUtils;
-import org.elasticsearch.geometry.Circle;
->>>>>>> 47ebdf2c
 import org.elasticsearch.geometry.Geometry;
 import org.elasticsearch.geometry.LinearRing;
 import org.elasticsearch.geometry.MultiPolygon;
@@ -36,292 +31,7 @@
 
 public class GeometryIndexerTests extends ESTestCase {
 
-<<<<<<< HEAD
     GeoShapeIndexer indexer = new GeoShapeIndexer(Orientation.CCW, "test");
-=======
-    GeoShapeIndexer indexer = new GeoShapeIndexer(true, "test");
-
-    public void testCircle() {
-        UnsupportedOperationException ex = expectThrows(
-            UnsupportedOperationException.class,
-            () -> indexer.prepareForIndexing(new Circle(2, 1, 3))
-        );
-        assertEquals(ShapeType.CIRCLE + " geometry is not supported", ex.getMessage());
-    }
-
-    public void testCollection() {
-        assertEquals(GeometryCollection.EMPTY, indexer.prepareForIndexing(GeometryCollection.EMPTY));
-
-        GeometryCollection<Geometry> collection = new GeometryCollection<>(Collections.singletonList(new Point(2, 1)));
-
-        Geometry indexed = new Point(2, 1);
-        assertEquals(indexed, indexer.prepareForIndexing(collection));
-
-        collection = new GeometryCollection<>(
-            Arrays.asList(new Point(2, 1), new Point(4, 3), new Line(new double[] { 160, 200 }, new double[] { 10, 20 }))
-        );
-
-        indexed = new GeometryCollection<>(
-            Arrays.asList(
-                new Point(2, 1),
-                new Point(4, 3),
-                new MultiLine(
-                    Arrays.asList(
-                        new Line(new double[] { 160, 180 }, new double[] { 10, 15 }),
-                        new Line(new double[] { -180, -160 }, new double[] { 15, 20 })
-                    )
-                )
-            )
-        );
-        assertEquals(indexed, indexer.prepareForIndexing(collection));
-
-    }
-
-    public void testLine() {
-        Line line = new Line(new double[] { 3, 4 }, new double[] { 1, 2 });
-        Geometry indexed = line;
-        assertEquals(indexed, indexer.prepareForIndexing(line));
-
-        line = new Line(new double[] { 160, 200 }, new double[] { 10, 20 });
-        indexed = new MultiLine(
-            Arrays.asList(
-                new Line(new double[] { 160, 180 }, new double[] { 10, 15 }),
-                new Line(new double[] { -180, -160 }, new double[] { 15, 20 })
-            )
-        );
-
-        assertEquals(indexed, indexer.prepareForIndexing(line));
-
-        line = new Line(new double[] { 200, 160 }, new double[] { 10, 20 });
-        indexed = new MultiLine(
-            Arrays.asList(
-                new Line(new double[] { -160, -180 }, new double[] { 10, 15 }),
-                new Line(new double[] { 180, 160 }, new double[] { 15, 20 })
-            )
-        );
-
-        assertEquals(indexed, indexer.prepareForIndexing(line));
-
-        line = new Line(new double[] { 160, 200, 160 }, new double[] { 0, 10, 20 });
-        indexed = new MultiLine(
-            Arrays.asList(
-                new Line(new double[] { 160, 180 }, new double[] { 0, 5 }),
-                new Line(new double[] { -180, -160, -180 }, new double[] { 5, 10, 15 }),
-                new Line(new double[] { 180, 160 }, new double[] { 15, 20 })
-            )
-        );
-
-        assertEquals(indexed, indexer.prepareForIndexing(line));
-
-        line = new Line(new double[] { 0, 720 }, new double[] { 0, 20 });
-        indexed = new MultiLine(
-            Arrays.asList(
-                new Line(new double[] { 0, 180 }, new double[] { 0, 5 }),
-                new Line(new double[] { -180, 180 }, new double[] { 5, 15 }),
-                new Line(new double[] { -180, 0 }, new double[] { 15, 20 })
-            )
-        );
-
-        assertEquals(indexed, indexer.prepareForIndexing(line));
-
-        line = new Line(new double[] { 160, 180, 180, 200, 160, 140 }, new double[] { 0, 10, 20, 30, 30, 40 });
-        indexed = new MultiLine(
-            Arrays.asList(
-                new Line(new double[] { 160, 180 }, new double[] { 0, 10 }),
-                new Line(new double[] { -180, -180, -160, -180 }, new double[] { 10, 20, 30, 30 }),
-                new Line(new double[] { 180, 160, 140 }, new double[] { 30, 30, 40 })
-            )
-        );
-
-        assertEquals(indexed, indexer.prepareForIndexing(line));
-
-        line = new Line(new double[] { -70, 180, 900 }, new double[] { 0, 0, 4 });
-
-        indexed = new MultiLine(
-            Arrays.asList(
-                new Line(new double[] { -70, 180 }, new double[] { 0, 0 }),
-                new Line(new double[] { -180, 180 }, new double[] { 0, 2 }),
-                new Line(new double[] { -180, 180 }, new double[] { 2, 4 })
-            )
-        );
-
-        assertEquals(indexed, indexer.prepareForIndexing(line));
-
-        line = new Line(new double[] { 160, 200, 160, 200, 160, 200 }, new double[] { 0, 10, 20, 30, 40, 50 });
-
-        indexed = new MultiLine(
-            Arrays.asList(
-                new Line(new double[] { 160, 180 }, new double[] { 0, 5 }),
-                new Line(new double[] { -180, -160, -180 }, new double[] { 5, 10, 15 }),
-                new Line(new double[] { 180, 160, 180 }, new double[] { 15, 20, 25 }),
-                new Line(new double[] { -180, -160, -180 }, new double[] { 25, 30, 35 }),
-                new Line(new double[] { 180, 160, 180 }, new double[] { 35, 40, 45 }),
-                new Line(new double[] { -180, -160 }, new double[] { 45, 50 })
-            )
-        );
-
-        assertEquals(indexed, indexer.prepareForIndexing(line));
-    }
-
-    /**
-     * Returns a sum of Euclidean distances between points in the linestring.
-     */
-    public double length(Line line) {
-        double distance = 0;
-        double[] prev = new double[] { line.getLon(0), line.getLat(0) };
-        GeoUtils.normalizePoint(prev, false, true);
-        for (int i = 1; i < line.length(); i++) {
-            double[] cur = new double[] { line.getLon(i), line.getLat(i) };
-            GeoUtils.normalizePoint(cur, false, true);
-            distance += Math.sqrt((cur[0] - prev[0]) * (cur[0] - prev[0]) + (cur[1] - prev[1]) * (cur[1] - prev[1]));
-            prev = cur;
-        }
-        return distance;
-    }
-
-    /**
-     * Removes the points on the antimeridian that are introduced during linestring decomposition
-     */
-    public static MultiPoint remove180s(MultiPoint points) {
-        List<Point> list = new ArrayList<>();
-        points.forEach(point -> {
-            if (Math.abs(point.getLon()) - 180.0 > 0.000001) {
-                list.add(point);
-            }
-        });
-        if (list.isEmpty()) {
-            return MultiPoint.EMPTY;
-        }
-        return new MultiPoint(list);
-    }
-
-    /**
-     * A randomized test that generates a random lines crossing anti-merdian and checks that the decomposed segments of this line
-     * have the same total length (measured using Euclidean distances between neighboring points) as the original line.
-     *
-     * It also extracts all points from these lines, performs normalization of these points and then compares that the resulting
-     * points of line normalization match the points of points normalization with the exception of points that were created on the
-     * antimeridian as the result of line decomposition.
-     */
-    public void testRandomLine() {
-        int size = randomIntBetween(2, 20);
-        int shift = randomIntBetween(-2, 2);
-        double[] originalLats = new double[size];
-        double[] originalLons = new double[size];
-
-        // Generate a random line that goes over poles and stretches beyond -180 and +180
-        for (int i = 0; i < size; i++) {
-            // from time to time go over poles
-            originalLats[i] = randomInt(4) == 0 ? GeometryTestUtils.randomLat() : GeometryTestUtils.randomLon();
-            originalLons[i] = GeometryTestUtils.randomLon() + shift * 360;
-            if (randomInt(3) == 0) {
-                shift += randomFrom(-2, -1, 1, 2);
-            }
-        }
-        Line original = new Line(originalLons, originalLats);
-
-        // Check that the length of original and decomposed lines is the same
-        Geometry decomposed = indexer.prepareForIndexing(original);
-        double decomposedLength = 0;
-        if (decomposed instanceof Line) {
-            decomposedLength = length((Line) decomposed);
-        } else {
-            assertThat(decomposed, instanceOf(MultiLine.class));
-            MultiLine lines = (MultiLine) decomposed;
-            for (int i = 0; i < lines.size(); i++) {
-                decomposedLength += length(lines.get(i));
-            }
-        }
-        assertEquals("Different Lengths between " + original + " and " + decomposed, length(original), decomposedLength, 0.001);
-
-        // Check that normalized linestring generates the same points as the normalized multipoint based on the same set of points
-        MultiPoint decomposedViaLines = remove180s(GeometryTestUtils.toMultiPoint(decomposed));
-        MultiPoint originalPoints = GeometryTestUtils.toMultiPoint(original);
-        MultiPoint decomposedViaPoint = remove180s(GeometryTestUtils.toMultiPoint(indexer.prepareForIndexing(originalPoints)));
-        assertEquals(decomposedViaPoint.size(), decomposedViaLines.size());
-        for (int i = 0; i < decomposedViaPoint.size(); i++) {
-            assertEquals(
-                "Difference between decomposing lines "
-                    + decomposedViaLines
-                    + " and points "
-                    + decomposedViaPoint
-                    + " at the position "
-                    + i,
-                decomposedViaPoint.get(i).getLat(),
-                decomposedViaLines.get(i).getLat(),
-                0.0001
-            );
-            assertEquals(
-                "Difference between decomposing lines "
-                    + decomposedViaLines
-                    + " and points "
-                    + decomposedViaPoint
-                    + " at the position "
-                    + i,
-                decomposedViaPoint.get(i).getLon(),
-                decomposedViaLines.get(i).getLon(),
-                0.0001
-            );
-        }
-    }
-
-    public void testMultiLine() {
-        Line line = new Line(new double[] { 3, 4 }, new double[] { 1, 2 });
-        MultiLine multiLine = new MultiLine(Collections.singletonList(line));
-        Geometry indexed = line;
-        assertEquals(indexed, indexer.prepareForIndexing(multiLine));
-
-        multiLine = new MultiLine(Arrays.asList(line, new Line(new double[] { 160, 200 }, new double[] { 10, 20 })));
-
-        indexed = new MultiLine(
-            Arrays.asList(
-                line,
-                new Line(new double[] { 160, 180 }, new double[] { 10, 15 }),
-                new Line(new double[] { -180, -160 }, new double[] { 15, 20 })
-            )
-        );
-
-        assertEquals(indexed, indexer.prepareForIndexing(multiLine));
-    }
-
-    public void testPoint() {
-        Point point = new Point(2, 1);
-        Geometry indexed = point;
-        assertEquals(indexed, indexer.prepareForIndexing(point));
-
-        point = new Point(2, 1, 3);
-        assertEquals(indexed, indexer.prepareForIndexing(point));
-
-        point = new Point(362, 1);
-        assertEquals(indexed, indexer.prepareForIndexing(point));
-
-        point = new Point(-178, 179);
-        assertEquals(indexed, indexer.prepareForIndexing(point));
-
-        point = new Point(180, 180);
-        assertEquals(new Point(0, 0), indexer.prepareForIndexing(point));
-
-        point = new Point(-180, -180);
-        assertEquals(new Point(0, 0), indexer.prepareForIndexing(point));
-    }
-
-    public void testMultiPoint() {
-        MultiPoint multiPoint = MultiPoint.EMPTY;
-        Geometry indexed = multiPoint;
-        assertEquals(indexed, indexer.prepareForIndexing(multiPoint));
-
-        multiPoint = new MultiPoint(Collections.singletonList(new Point(2, 1)));
-        indexed = new Point(2, 1);
-        assertEquals(indexed, indexer.prepareForIndexing(multiPoint));
-
-        multiPoint = new MultiPoint(Arrays.asList(new Point(2, 1), new Point(4, 3)));
-        indexed = multiPoint;
-        assertEquals(indexed, indexer.prepareForIndexing(multiPoint));
-
-        multiPoint = new MultiPoint(Arrays.asList(new Point(2, 1, 10), new Point(4, 3, 10)));
-        assertEquals(indexed, indexer.prepareForIndexing(multiPoint));
-    }
->>>>>>> 47ebdf2c
 
     public void testRectangle() {
         Rectangle indexed = new Rectangle(-179, -178, 10, -10);
@@ -486,39 +196,20 @@
     }
 
     public void testInvalidSelfCrossingPolygon() {
-<<<<<<< HEAD
-        Polygon polygon = new Polygon(new LinearRing(
-            new double[]{0, 0, 1, 0.5, 1.5, 1, 2, 2, 0}, new double[]{0, 2, 1.9, 1.8, 1.8, 1.9, 2, 0, 0}
-        ));
-        Exception e = expectThrows(IllegalArgumentException.class, () -> GeometryNormalizer.apply(Orientation.CCW, polygon));
-=======
         Polygon polygon = new Polygon(
             new LinearRing(new double[] { 0, 0, 1, 0.5, 1.5, 1, 2, 2, 0 }, new double[] { 0, 2, 1.9, 1.8, 1.8, 1.9, 2, 0, 0 })
         );
-        Exception e = expectThrows(IllegalArgumentException.class, () -> indexer.prepareForIndexing(polygon));
->>>>>>> 47ebdf2c
+        Exception e = expectThrows(IllegalArgumentException.class, () -> GeometryNormalizer.apply(Orientation.CCW, polygon));
         assertThat(e.getMessage(), containsString("Self-intersection at or near point ["));
         assertThat(e.getMessage(), not(containsString("NaN")));
     }
 
     public void testCrossingDateline() {
-<<<<<<< HEAD
-        Polygon polygon = new Polygon(new LinearRing(
-            new double[]{170, -170, -170, 170, 170}, new double[]{-10, -10, 10, 10, -10}
-        ));
+        Polygon polygon = new Polygon(new LinearRing(new double[] { 170, -170, -170, 170, 170 }, new double[] { -10, -10, 10, 10, -10 }));
         Geometry geometry = GeometryNormalizer.apply(Orientation.CCW, polygon);
         assertTrue(geometry instanceof MultiPolygon);
-        polygon = new Polygon(new LinearRing(
-            new double[]{180, -170, -170, 170, 180}, new double[]{-10, -5, 15, -15, -10}
-        ));
+        polygon = new Polygon(new LinearRing(new double[] { 180, -170, -170, 170, 180 }, new double[] { -10, -5, 15, -15, -10 }));
         geometry = GeometryNormalizer.apply(Orientation.CCW, polygon);
-=======
-        Polygon polygon = new Polygon(new LinearRing(new double[] { 170, -170, -170, 170, 170 }, new double[] { -10, -10, 10, 10, -10 }));
-        Geometry geometry = indexer.prepareForIndexing(polygon);
-        assertTrue(geometry instanceof MultiPolygon);
-        polygon = new Polygon(new LinearRing(new double[] { 180, -170, -170, 170, 180 }, new double[] { -10, -5, 15, -15, -10 }));
-        geometry = indexer.prepareForIndexing(polygon);
->>>>>>> 47ebdf2c
         assertTrue(geometry instanceof MultiPolygon);
     }
 

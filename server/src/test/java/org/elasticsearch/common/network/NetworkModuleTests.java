/*
 * Licensed to Elasticsearch under one or more contributor
 * license agreements. See the NOTICE file distributed with
 * this work for additional information regarding copyright
 * ownership. Elasticsearch licenses this file to you under
 * the Apache License, Version 2.0 (the "License"); you may
 * not use this file except in compliance with the License.
 * You may obtain a copy of the License at
 *
 *    http://www.apache.org/licenses/LICENSE-2.0
 *
 * Unless required by applicable law or agreed to in writing,
 * software distributed under the License is distributed on an
 * "AS IS" BASIS, WITHOUT WARRANTIES OR CONDITIONS OF ANY
 * KIND, either express or implied.  See the License for the
 * specific language governing permissions and limitations
 * under the License.
 */

package org.elasticsearch.common.network;

import org.elasticsearch.client.node.NodeClient;
import org.elasticsearch.common.Table;
import org.elasticsearch.common.component.AbstractLifecycleComponent;
import org.elasticsearch.common.inject.ModuleTestCase;
import org.elasticsearch.common.io.stream.NamedWriteableRegistry;
import org.elasticsearch.common.settings.Setting;
import org.elasticsearch.common.settings.Settings;
import org.elasticsearch.common.transport.BoundTransportAddress;
import org.elasticsearch.common.util.BigArrays;
import org.elasticsearch.common.util.PageCacheRecycler;
import org.elasticsearch.common.util.concurrent.ThreadContext;
import org.elasticsearch.common.xcontent.NamedXContentRegistry;
import org.elasticsearch.http.HttpInfo;
import org.elasticsearch.http.HttpServerTransport;
import org.elasticsearch.http.HttpStats;
import org.elasticsearch.http.NullDispatcher;
import org.elasticsearch.indices.breaker.CircuitBreakerService;
import org.elasticsearch.plugins.NetworkPlugin;
import org.elasticsearch.rest.BaseRestHandler;
import org.elasticsearch.rest.RestRequest;
import org.elasticsearch.rest.action.cat.AbstractCatAction;
import org.elasticsearch.threadpool.TestThreadPool;
import org.elasticsearch.threadpool.ThreadPool;
import org.elasticsearch.transport.Transport;
import org.elasticsearch.transport.TransportInterceptor;
import org.elasticsearch.transport.TransportRequest;
import org.elasticsearch.transport.TransportRequestHandler;

import java.io.IOException;
import java.util.Arrays;
import java.util.Collections;
import java.util.HashMap;
import java.util.List;
import java.util.Map;
import java.util.concurrent.TimeUnit;
import java.util.concurrent.atomic.AtomicInteger;
import java.util.function.Supplier;

public class NetworkModuleTests extends ModuleTestCase {
    private ThreadPool threadPool;

    @Override
    public void setUp() throws Exception {
        super.setUp();
        threadPool = new TestThreadPool(NetworkModuleTests.class.getName());
    }

    @Override
    public void tearDown() throws Exception {
        super.tearDown();
        ThreadPool.terminate(threadPool, 10, TimeUnit.SECONDS);
    }

    static class FakeHttpTransport extends AbstractLifecycleComponent implements HttpServerTransport {
        FakeHttpTransport() {
            super(null);
        }
        @Override
        protected void doStart() {}
        @Override
        protected void doStop() {}
        @Override
        protected void doClose() {}
        @Override
        public BoundTransportAddress boundAddress() {
            return null;
        }
        @Override
        public HttpInfo info() {
            return null;
        }
        @Override
        public HttpStats stats() {
            return null;
        }
    }


    static class FakeRestHandler extends BaseRestHandler {
        FakeRestHandler() {
            super(null);
        }
        @Override
        public RestChannelConsumer prepareRequest(RestRequest request, NodeClient client) throws IOException { return channel -> {}; }
        @Override
        public String getName() {
            return "FakeRestHandler";
        }
    }

    static class FakeCatRestHandler extends AbstractCatAction {
        FakeCatRestHandler() {
            super(null);
        }
        @Override
        protected RestChannelConsumer doCatRequest(RestRequest request, NodeClient client) { return channel -> {}; }
        @Override
        protected void documentation(StringBuilder sb) {}
        @Override
        protected Table getTableWithHeader(RestRequest request) {
            return null;
        }
        @Override
        public String getName() {
            return "FakeCatRestHandler";
        }
    }

    public void testRegisterTransport() {
        Settings settings = Settings.builder().put(NetworkModule.TRANSPORT_TYPE_KEY, "custom").build();
        Supplier<Transport> custom = () -> null; // content doesn't matter we check reference equality
        NetworkPlugin plugin = new NetworkPlugin() {
            @Override
            public Map<String, Supplier<Transport>> getTransports(Settings settings, ThreadPool threadPool, BigArrays bigArrays,
                                                                  PageCacheRecycler pageCacheRecycler,
                                                                  CircuitBreakerService circuitBreakerService,
                                                                  NamedWriteableRegistry namedWriteableRegistry,
                                                                  NetworkService networkService) {
                return Collections.singletonMap("custom", custom);
            }
        };
        NetworkModule module = newNetworkModule(settings, false, plugin);
        assertFalse(module.isTransportClient());
        assertSame(custom, module.getTransportSupplier());

        // check it works with transport only as well
        module = newNetworkModule(settings, true, plugin);
        assertSame(custom, module.getTransportSupplier());
        assertTrue(module.isTransportClient());
<<<<<<< HEAD
=======
        assertFalse(module.isHttpEnabled());
        assertSettingDeprecationsAndWarnings(new Setting<?>[] { NetworkModule.HTTP_ENABLED });
>>>>>>> 98d776ed
    }

    public void testRegisterHttpTransport() {
        Settings settings = Settings.builder()
            .put(NetworkModule.HTTP_TYPE_SETTING.getKey(), "custom")
            .put(NetworkModule.TRANSPORT_TYPE_KEY, "local").build();
        Supplier<HttpServerTransport> custom = FakeHttpTransport::new;

        NetworkModule module = newNetworkModule(settings, false, new NetworkPlugin() {
            @Override
            public Map<String, Supplier<HttpServerTransport>> getHttpTransports(Settings settings, ThreadPool threadPool,
                                                                                BigArrays bigArrays,
                                                                                CircuitBreakerService circuitBreakerService,
                                                                                NamedWriteableRegistry namedWriteableRegistry,
                                                                                NamedXContentRegistry xContentRegistry,
                                                                                NetworkService networkService,
                                                                                HttpServerTransport.Dispatcher requestDispatcher) {
                return Collections.singletonMap("custom", custom);
            }
        });
        assertSame(custom, module.getHttpServerTransportSupplier());
        assertFalse(module.isTransportClient());

        settings = Settings.builder().put(NetworkModule.TRANSPORT_TYPE_KEY, "local").build();
        NetworkModule newModule = newNetworkModule(settings, false);
        assertFalse(newModule.isTransportClient());
        expectThrows(IllegalStateException.class, () -> newModule.getHttpServerTransportSupplier());
        assertSettingDeprecationsAndWarnings(new Setting<?>[] { NetworkModule.HTTP_ENABLED });
    }

    public void testOverrideDefault() {
        Settings settings = Settings.builder()
            .put(NetworkModule.HTTP_TYPE_SETTING.getKey(), "custom")
            .put(NetworkModule.HTTP_DEFAULT_TYPE_SETTING.getKey(), "default_custom")
            .put(NetworkModule.TRANSPORT_DEFAULT_TYPE_SETTING.getKey(), "local")
            .put(NetworkModule.TRANSPORT_TYPE_KEY, "default_custom").build();
        Supplier<Transport> customTransport = () -> null;  // content doesn't matter we check reference equality
        Supplier<HttpServerTransport> custom = FakeHttpTransport::new;
        Supplier<HttpServerTransport> def = FakeHttpTransport::new;
        NetworkModule module = newNetworkModule(settings, false, new NetworkPlugin() {
            @Override
            public Map<String, Supplier<Transport>> getTransports(Settings settings, ThreadPool threadPool, BigArrays bigArrays,
                                                                  PageCacheRecycler pageCacheRecycler,
                                                                  CircuitBreakerService circuitBreakerService,
                                                                  NamedWriteableRegistry namedWriteableRegistry,
                                                                  NetworkService networkService) {
                return Collections.singletonMap("default_custom", customTransport);
            }

            @Override
            public Map<String, Supplier<HttpServerTransport>> getHttpTransports(Settings settings, ThreadPool threadPool,
                                                                                BigArrays bigArrays,
                                                                                CircuitBreakerService circuitBreakerService,
                                                                                NamedWriteableRegistry namedWriteableRegistry,
                                                                                NamedXContentRegistry xContentRegistry,
                                                                                NetworkService networkService,
                                                                                HttpServerTransport.Dispatcher requestDispatcher) {
                Map<String, Supplier<HttpServerTransport>> supplierMap = new HashMap<>();
                supplierMap.put("custom", custom);
                supplierMap.put("default_custom", def);
                return supplierMap;
            }
        });
        assertSame(custom, module.getHttpServerTransportSupplier());
        assertSame(customTransport, module.getTransportSupplier());
    }

    public void testDefaultKeys() {
        Settings settings = Settings.builder()
            .put(NetworkModule.HTTP_DEFAULT_TYPE_SETTING.getKey(), "default_custom")
            .put(NetworkModule.TRANSPORT_DEFAULT_TYPE_SETTING.getKey(), "default_custom").build();
        Supplier<HttpServerTransport> custom = FakeHttpTransport::new;
        Supplier<HttpServerTransport> def = FakeHttpTransport::new;
        Supplier<Transport> customTransport = () -> null;
        NetworkModule module = newNetworkModule(settings, false, new NetworkPlugin() {
            @Override
            public Map<String, Supplier<Transport>> getTransports(Settings settings, ThreadPool threadPool, BigArrays bigArrays,
                                                                  PageCacheRecycler pageCacheRecycler,
                                                                  CircuitBreakerService circuitBreakerService,
                                                                  NamedWriteableRegistry namedWriteableRegistry,
                                                                  NetworkService networkService) {
                return Collections.singletonMap("default_custom", customTransport);
            }

            @Override
            public Map<String, Supplier<HttpServerTransport>> getHttpTransports(Settings settings, ThreadPool threadPool,
                                                                                BigArrays bigArrays,
                                                                                CircuitBreakerService circuitBreakerService,
                                                                                NamedWriteableRegistry namedWriteableRegistry,
                                                                                NamedXContentRegistry xContentRegistry,
                                                                                NetworkService networkService,
                                                                                HttpServerTransport.Dispatcher requestDispatcher) {
                Map<String, Supplier<HttpServerTransport>> supplierMap = new HashMap<>();
                supplierMap.put("custom", custom);
                supplierMap.put("default_custom", def);
                return supplierMap;
            }
        });

        assertSame(def, module.getHttpServerTransportSupplier());
        assertSame(customTransport, module.getTransportSupplier());
    }

    public void testRegisterInterceptor() {
        Settings settings = Settings.builder()
            .put(NetworkModule.TRANSPORT_TYPE_KEY, "local").build();
        AtomicInteger called = new AtomicInteger(0);

        TransportInterceptor interceptor = new TransportInterceptor() {
            @Override
            public <T extends TransportRequest> TransportRequestHandler<T> interceptHandler(String action, String executor,
                                                                                            boolean forceExecution,
                                                                                            TransportRequestHandler<T> actualHandler) {
                called.incrementAndGet();
                if ("foo/bar/boom".equals(action)) {
                    assertTrue(forceExecution);
                } else {
                    assertFalse(forceExecution);
                }
                return actualHandler;
            }
        };
        NetworkModule module = newNetworkModule(settings, false, new NetworkPlugin() {
                @Override
                public List<TransportInterceptor> getTransportInterceptors(NamedWriteableRegistry namedWriteableRegistry,
                                                                           ThreadContext threadContext) {
                    assertNotNull(threadContext);
                    return Collections.singletonList(interceptor);
                }
            });

        TransportInterceptor transportInterceptor = module.getTransportInterceptor();
        assertEquals(0, called.get());
        transportInterceptor.interceptHandler("foo/bar/boom", null, true, null);
        assertEquals(1, called.get());
        transportInterceptor.interceptHandler("foo/baz/boom", null, false, null);
        assertEquals(2, called.get());
        assertTrue(transportInterceptor instanceof  NetworkModule.CompositeTransportInterceptor);
        assertEquals(((NetworkModule.CompositeTransportInterceptor)transportInterceptor).transportInterceptors.size(), 1);
        assertSame(((NetworkModule.CompositeTransportInterceptor)transportInterceptor).transportInterceptors.get(0), interceptor);

        NullPointerException nullPointerException = expectThrows(NullPointerException.class, () -> {
            newNetworkModule(settings, false, new NetworkPlugin() {
                @Override
                public List<TransportInterceptor> getTransportInterceptors(NamedWriteableRegistry namedWriteableRegistry,
                                                                           ThreadContext threadContext) {
                    assertNotNull(threadContext);
                    return Collections.singletonList(null);
                }
            });
        });
        assertEquals("interceptor must not be null", nullPointerException.getMessage());
        assertSettingDeprecationsAndWarnings(new Setting<?>[] { NetworkModule.HTTP_ENABLED });
    }

    private NetworkModule newNetworkModule(Settings settings, boolean transportClient, NetworkPlugin... plugins) {
        return new NetworkModule(settings, transportClient, Arrays.asList(plugins), threadPool, null, null, null, null,
            xContentRegistry(), null, new NullDispatcher());
    }
}<|MERGE_RESOLUTION|>--- conflicted
+++ resolved
@@ -24,7 +24,6 @@
 import org.elasticsearch.common.component.AbstractLifecycleComponent;
 import org.elasticsearch.common.inject.ModuleTestCase;
 import org.elasticsearch.common.io.stream.NamedWriteableRegistry;
-import org.elasticsearch.common.settings.Setting;
 import org.elasticsearch.common.settings.Settings;
 import org.elasticsearch.common.transport.BoundTransportAddress;
 import org.elasticsearch.common.util.BigArrays;
@@ -148,11 +147,6 @@
         module = newNetworkModule(settings, true, plugin);
         assertSame(custom, module.getTransportSupplier());
         assertTrue(module.isTransportClient());
-<<<<<<< HEAD
-=======
-        assertFalse(module.isHttpEnabled());
-        assertSettingDeprecationsAndWarnings(new Setting<?>[] { NetworkModule.HTTP_ENABLED });
->>>>>>> 98d776ed
     }
 
     public void testRegisterHttpTransport() {
@@ -180,7 +174,6 @@
         NetworkModule newModule = newNetworkModule(settings, false);
         assertFalse(newModule.isTransportClient());
         expectThrows(IllegalStateException.class, () -> newModule.getHttpServerTransportSupplier());
-        assertSettingDeprecationsAndWarnings(new Setting<?>[] { NetworkModule.HTTP_ENABLED });
     }
 
     public void testOverrideDefault() {
@@ -305,7 +298,6 @@
             });
         });
         assertEquals("interceptor must not be null", nullPointerException.getMessage());
-        assertSettingDeprecationsAndWarnings(new Setting<?>[] { NetworkModule.HTTP_ENABLED });
     }
 
     private NetworkModule newNetworkModule(Settings settings, boolean transportClient, NetworkPlugin... plugins) {

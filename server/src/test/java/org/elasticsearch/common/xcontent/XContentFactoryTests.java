/*
 * Licensed to Elasticsearch under one or more contributor
 * license agreements. See the NOTICE file distributed with
 * this work for additional information regarding copyright
 * ownership. Elasticsearch licenses this file to you under
 * the Apache License, Version 2.0 (the "License"); you may
 * not use this file except in compliance with the License.
 * You may obtain a copy of the License at
 *
 *    http://www.apache.org/licenses/LICENSE-2.0
 *
 * Unless required by applicable law or agreed to in writing,
 * software distributed under the License is distributed on an
 * "AS IS" BASIS, WITHOUT WARRANTIES OR CONDITIONS OF ANY
 * KIND, either express or implied.  See the License for the
 * specific language governing permissions and limitations
 * under the License.
 */

package org.elasticsearch.common.xcontent;

import com.fasterxml.jackson.dataformat.cbor.CBORConstants;
import com.fasterxml.jackson.dataformat.smile.SmileConstants;
import org.elasticsearch.common.Strings;
import org.elasticsearch.common.bytes.BytesArray;
import org.elasticsearch.common.bytes.BytesReference;
import org.elasticsearch.test.ESTestCase;

import java.io.ByteArrayInputStream;
import java.io.IOException;
import java.util.Arrays;

import static org.hamcrest.Matchers.equalTo;

public class XContentFactoryTests extends ESTestCase {
    public void testGuessJson() throws IOException {
        testGuessType(XContentType.JSON);
    }

    public void testGuessSmile() throws IOException {
        testGuessType(XContentType.SMILE);
    }

    public void testGuessYaml() throws IOException {
        testGuessType(XContentType.YAML);
    }

    public void testGuessCbor() throws IOException {
        testGuessType(XContentType.CBOR);
    }

    private void testGuessType(XContentType type) throws IOException {
        XContentBuilder builder = XContentFactory.contentBuilder(type);
        builder.startObject();
        builder.field("field1", "value1");
        builder.endObject();

<<<<<<< HEAD
        assertThat(XContentHelper.xContentType(BytesReference.bytes(builder)), equalTo(type));
        assertThat(XContentFactory.xContentType(BytesReference.bytes(builder).streamInput()), equalTo(type));
=======
        final BytesReference bytes;
        if (type == XContentType.JSON && randomBoolean()) {
            final int length = randomIntBetween(0, 8 * XContentFactory.GUESS_HEADER_LENGTH);
            final String content = Strings.toString(builder);
            final StringBuilder sb = new StringBuilder(length + content.length());
            final char[] chars = new char[length];
            Arrays.fill(chars, ' ');
            sb.append(new String(chars)).append(content);
            bytes = new BytesArray(sb.toString());
        } else {
            bytes = BytesReference.bytes(builder);
        }

        assertThat(XContentHelper.xContentType(bytes), equalTo(type));
        assertThat(XContentFactory.xContentType(bytes.streamInput()), equalTo(type));
>>>>>>> 0c7f6570

        // CBOR is binary, cannot use String
        if (type != XContentType.CBOR && type != XContentType.SMILE) {
            assertThat(XContentFactory.xContentType(Strings.toString(builder)), equalTo(type));
        }
    }

    public void testCBORBasedOnMajorObjectDetection() {
        // for this {"f "=> 5} perl encoder for example generates:
        byte[] bytes = new byte[] {(byte) 0xA1, (byte) 0x43, (byte) 0x66, (byte) 6f, (byte) 6f, (byte) 0x5};
        assertThat(XContentFactory.xContentType(bytes), equalTo(XContentType.CBOR));
        //assertThat(((Number) XContentHelper.convertToMap(bytes, true).v2().get("foo")).intValue(), equalTo(5));

        // this if for {"foo" : 5} in python CBOR
        bytes = new byte[] {(byte) 0xA1, (byte) 0x63, (byte) 0x66, (byte) 0x6f, (byte) 0x6f, (byte) 0x5};
        assertThat(XContentFactory.xContentType(bytes), equalTo(XContentType.CBOR));
        assertThat(((Number) XContentHelper.convertToMap(new BytesArray(bytes), true).v2().get("foo")).intValue(), equalTo(5));

        // also make sure major type check doesn't collide with SMILE and JSON, just in case
        assertThat(CBORConstants.hasMajorType(CBORConstants.MAJOR_TYPE_OBJECT, SmileConstants.HEADER_BYTE_1), equalTo(false));
        assertThat(CBORConstants.hasMajorType(CBORConstants.MAJOR_TYPE_OBJECT, (byte) '{'), equalTo(false));
        assertThat(CBORConstants.hasMajorType(CBORConstants.MAJOR_TYPE_OBJECT, (byte) ' '), equalTo(false));
        assertThat(CBORConstants.hasMajorType(CBORConstants.MAJOR_TYPE_OBJECT, (byte) '-'), equalTo(false));
    }

    public void testCBORBasedOnMagicHeaderDetection() {
        byte[] bytes = new byte[] {(byte) 0xd9, (byte) 0xd9, (byte) 0xf7};
        assertThat(XContentFactory.xContentType(bytes), equalTo(XContentType.CBOR));
    }

    public void testEmptyStream() throws Exception {
        ByteArrayInputStream is = new ByteArrayInputStream(new byte[0]);
        assertNull(XContentFactory.xContentType(is));

        is = new ByteArrayInputStream(new byte[] {(byte) 1});
        assertNull(XContentFactory.xContentType(is));
    }

    public void testInvalidStream() throws Exception {
        byte[] bytes = new byte[] { (byte) '"' };
        assertNull(XContentFactory.xContentType(bytes));

        bytes = new byte[] { (byte) 'x' };
        assertNull(XContentFactory.xContentType(bytes));
    }

    public void testJsonFromBytesOptionallyPrecededByUtf8Bom() throws Exception {
        byte[] bytes = new byte[] {(byte) '{', (byte) '}'};
        assertThat(XContentFactory.xContentType(bytes), equalTo(XContentType.JSON));

        bytes = new byte[] {(byte) 0x20, (byte) '{', (byte) '}'};
        assertThat(XContentFactory.xContentType(bytes), equalTo(XContentType.JSON));

        bytes = new byte[] {(byte) 0xef, (byte) 0xbb, (byte) 0xbf, (byte) '{', (byte) '}'};
        assertThat(XContentFactory.xContentType(bytes), equalTo(XContentType.JSON));

        bytes = new byte[] {(byte) 0xef, (byte) 0xbb, (byte) 0xbf, (byte) 0x20, (byte) '{', (byte) '}'};
        assertThat(XContentFactory.xContentType(bytes), equalTo(XContentType.JSON));
    }
}<|MERGE_RESOLUTION|>--- conflicted
+++ resolved
@@ -55,10 +55,6 @@
         builder.field("field1", "value1");
         builder.endObject();
 
-<<<<<<< HEAD
-        assertThat(XContentHelper.xContentType(BytesReference.bytes(builder)), equalTo(type));
-        assertThat(XContentFactory.xContentType(BytesReference.bytes(builder).streamInput()), equalTo(type));
-=======
         final BytesReference bytes;
         if (type == XContentType.JSON && randomBoolean()) {
             final int length = randomIntBetween(0, 8 * XContentFactory.GUESS_HEADER_LENGTH);
@@ -74,7 +70,6 @@
 
         assertThat(XContentHelper.xContentType(bytes), equalTo(type));
         assertThat(XContentFactory.xContentType(bytes.streamInput()), equalTo(type));
->>>>>>> 0c7f6570
 
         // CBOR is binary, cannot use String
         if (type != XContentType.CBOR && type != XContentType.SMILE) {

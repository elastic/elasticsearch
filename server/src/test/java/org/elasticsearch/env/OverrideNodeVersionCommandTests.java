/*
 * Copyright Elasticsearch B.V. and/or licensed to Elasticsearch B.V. under one
 * or more contributor license agreements. Licensed under the Elastic License
 * 2.0 and the Server Side Public License, v 1; you may not use this file except
 * in compliance with, at your election, the Elastic License 2.0 or the Server
 * Side Public License, v 1.
 */
package org.elasticsearch.env;

import joptsimple.OptionParser;
import joptsimple.OptionSet;
import org.elasticsearch.ElasticsearchException;
import org.elasticsearch.Version;
import org.elasticsearch.cli.MockTerminal;
import org.elasticsearch.cluster.ClusterName;
import org.elasticsearch.cluster.ClusterState;
import org.elasticsearch.cluster.metadata.Metadata;
import org.elasticsearch.common.settings.ClusterSettings;
import org.elasticsearch.common.settings.Settings;
import org.elasticsearch.common.util.BigArrays;
import org.elasticsearch.gateway.PersistedClusterStateService;
import org.elasticsearch.test.ESTestCase;
import org.junit.After;
import org.junit.Before;

import java.io.IOException;
import java.nio.file.Path;

import static org.hamcrest.Matchers.allOf;
import static org.hamcrest.Matchers.containsString;
import static org.hamcrest.Matchers.equalTo;

public class OverrideNodeVersionCommandTests extends ESTestCase {

    private Environment environment;
    private Path nodePath;
    private String nodeId;
    private final OptionSet noOptions = new OptionParser().parse();

    @Before
    public void createNodePaths() throws IOException {
        final Settings settings = buildEnvSettings(Settings.EMPTY);
        environment = TestEnvironment.newEnvironment(settings);
        try (NodeEnvironment nodeEnvironment = new NodeEnvironment(settings, environment)) {
            nodePath = nodeEnvironment.nodeDataPath();
            nodeId = nodeEnvironment.nodeId();

<<<<<<< HEAD
            try (PersistedClusterStateService.Writer writer = new PersistedClusterStateService(nodePaths[0], nodeId,
=======
            try (PersistedClusterStateService.Writer writer = new PersistedClusterStateService(new Path[] { nodePath }, nodeId,
>>>>>>> bbfa090a
                xContentRegistry(), BigArrays.NON_RECYCLING_INSTANCE,
                new ClusterSettings(settings, ClusterSettings.BUILT_IN_CLUSTER_SETTINGS), () -> 0L).createWriter()) {
                writer.writeFullStateAndCommit(1L, ClusterState.builder(ClusterName.DEFAULT).metadata(Metadata.builder()
                    .persistentSettings(Settings.builder().put(Metadata.SETTING_READ_ONLY_SETTING.getKey(), true).build()).build())
                    .build());
            }
        }
    }

    @After
    public void checkClusterStateIntact() throws IOException {
<<<<<<< HEAD
        assertTrue(Metadata.SETTING_READ_ONLY_SETTING.get(new PersistedClusterStateService(nodePaths[0], nodeId,
=======
        assertTrue(Metadata.SETTING_READ_ONLY_SETTING.get(new PersistedClusterStateService(new Path[] { nodePath }, nodeId,
>>>>>>> bbfa090a
            xContentRegistry(), BigArrays.NON_RECYCLING_INSTANCE,
            new ClusterSettings(Settings.EMPTY, ClusterSettings.BUILT_IN_CLUSTER_SETTINGS), () -> 0L)
            .loadOnDiskState().metadata.persistentSettings()));
    }

    public void testFailsOnEmptyPath() {
        final Path emptyPath = createTempDir();
        final MockTerminal mockTerminal = new MockTerminal();
        final ElasticsearchException elasticsearchException = expectThrows(ElasticsearchException.class, () ->
            new OverrideNodeVersionCommand().processNodePaths(mockTerminal, emptyPath, noOptions, environment));
        assertThat(elasticsearchException.getMessage(), equalTo(OverrideNodeVersionCommand.NO_METADATA_MESSAGE));
        expectThrows(IllegalStateException.class, () -> mockTerminal.readText(""));
    }

    public void testFailsIfUnnecessary() throws IOException {
        final Version nodeVersion = Version.fromId(between(Version.CURRENT.minimumIndexCompatibilityVersion().id, Version.CURRENT.id));
        PersistedClusterStateService.overrideVersion(nodeVersion, nodePath);
        final MockTerminal mockTerminal = new MockTerminal();
        final ElasticsearchException elasticsearchException = expectThrows(ElasticsearchException.class, () ->
            new OverrideNodeVersionCommand().processNodePaths(mockTerminal, nodePath, noOptions, environment));
        assertThat(elasticsearchException.getMessage(), allOf(
            containsString("compatible with current version"),
            containsString(Version.CURRENT.toString()),
            containsString(nodeVersion.toString())));
        expectThrows(IllegalStateException.class, () -> mockTerminal.readText(""));
    }

    public void testWarnsIfTooOld() throws Exception {
        final Version nodeVersion = NodeMetadataTests.tooOldVersion();
        PersistedClusterStateService.overrideVersion(nodeVersion, nodePath);
        final MockTerminal mockTerminal = new MockTerminal();
        mockTerminal.addTextInput("n\n");
        final ElasticsearchException elasticsearchException = expectThrows(ElasticsearchException.class, () ->
            new OverrideNodeVersionCommand().processNodePaths(mockTerminal, nodePath, noOptions, environment));
        assertThat(elasticsearchException.getMessage(), equalTo("aborted by user"));
        assertThat(mockTerminal.getOutput(), allOf(
            containsString("too old"),
            containsString("data loss"),
            containsString("You should not use this tool"),
            containsString(Version.CURRENT.toString()),
            containsString(nodeVersion.toString())));
        expectThrows(IllegalStateException.class, () -> mockTerminal.readText(""));

<<<<<<< HEAD
        final NodeMetadata nodeMetadata = PersistedClusterStateService.nodeMetadata(nodePaths[0]);
=======
        final NodeMetadata nodeMetadata = PersistedClusterStateService.nodeMetadata(nodePath);
>>>>>>> bbfa090a
        assertThat(nodeMetadata.nodeVersion(), equalTo(nodeVersion));
    }

    public void testWarnsIfTooNew() throws Exception {
        final Version nodeVersion = NodeMetadataTests.tooNewVersion();
        PersistedClusterStateService.overrideVersion(nodeVersion, nodePath);
        final MockTerminal mockTerminal = new MockTerminal();
        mockTerminal.addTextInput(randomFrom("yy", "Yy", "n", "yes", "true", "N", "no"));
        final ElasticsearchException elasticsearchException = expectThrows(ElasticsearchException.class, () ->
            new OverrideNodeVersionCommand().processNodePaths(mockTerminal, nodePath, noOptions, environment));
        assertThat(elasticsearchException.getMessage(), equalTo("aborted by user"));
        assertThat(mockTerminal.getOutput(), allOf(
            containsString("data loss"),
            containsString("You should not use this tool"),
            containsString(Version.CURRENT.toString()),
            containsString(nodeVersion.toString())));
        expectThrows(IllegalStateException.class, () -> mockTerminal.readText(""));

<<<<<<< HEAD
        final NodeMetadata nodeMetadata = PersistedClusterStateService.nodeMetadata(nodePaths[0]);
=======
        final NodeMetadata nodeMetadata = PersistedClusterStateService.nodeMetadata(nodePath);
>>>>>>> bbfa090a
        assertThat(nodeMetadata.nodeVersion(), equalTo(nodeVersion));
    }

    public void testOverwritesIfTooOld() throws Exception {
        final Version nodeVersion = NodeMetadataTests.tooOldVersion();
        PersistedClusterStateService.overrideVersion(nodeVersion, nodePath);
        final MockTerminal mockTerminal = new MockTerminal();
        mockTerminal.addTextInput(randomFrom("y", "Y"));
        new OverrideNodeVersionCommand().processNodePaths(mockTerminal, nodePath, noOptions, environment);
        assertThat(mockTerminal.getOutput(), allOf(
            containsString("too old"),
            containsString("data loss"),
            containsString("You should not use this tool"),
            containsString(Version.CURRENT.toString()),
            containsString(nodeVersion.toString()),
            containsString(OverrideNodeVersionCommand.SUCCESS_MESSAGE)));
        expectThrows(IllegalStateException.class, () -> mockTerminal.readText(""));

<<<<<<< HEAD
        final NodeMetadata nodeMetadata = PersistedClusterStateService.nodeMetadata(nodePaths[0]);
=======
        final NodeMetadata nodeMetadata = PersistedClusterStateService.nodeMetadata(nodePath);
>>>>>>> bbfa090a
        assertThat(nodeMetadata.nodeVersion(), equalTo(Version.CURRENT));
    }

    public void testOverwritesIfTooNew() throws Exception {
        final Version nodeVersion = NodeMetadataTests.tooNewVersion();
        PersistedClusterStateService.overrideVersion(nodeVersion, nodePath);
        final MockTerminal mockTerminal = new MockTerminal();
        mockTerminal.addTextInput(randomFrom("y", "Y"));
        new OverrideNodeVersionCommand().processNodePaths(mockTerminal, nodePath, noOptions, environment);
        assertThat(mockTerminal.getOutput(), allOf(
            containsString("data loss"),
            containsString("You should not use this tool"),
            containsString(Version.CURRENT.toString()),
            containsString(nodeVersion.toString()),
            containsString(OverrideNodeVersionCommand.SUCCESS_MESSAGE)));
        expectThrows(IllegalStateException.class, () -> mockTerminal.readText(""));

<<<<<<< HEAD
        final NodeMetadata nodeMetadata = PersistedClusterStateService.nodeMetadata(nodePaths[0]);
=======
        final NodeMetadata nodeMetadata = PersistedClusterStateService.nodeMetadata(nodePath);
>>>>>>> bbfa090a
        assertThat(nodeMetadata.nodeVersion(), equalTo(Version.CURRENT));
    }
}<|MERGE_RESOLUTION|>--- conflicted
+++ resolved
@@ -45,11 +45,7 @@
             nodePath = nodeEnvironment.nodeDataPath();
             nodeId = nodeEnvironment.nodeId();
 
-<<<<<<< HEAD
-            try (PersistedClusterStateService.Writer writer = new PersistedClusterStateService(nodePaths[0], nodeId,
-=======
-            try (PersistedClusterStateService.Writer writer = new PersistedClusterStateService(new Path[] { nodePath }, nodeId,
->>>>>>> bbfa090a
+            try (PersistedClusterStateService.Writer writer = new PersistedClusterStateService(nodePath, nodeId,
                 xContentRegistry(), BigArrays.NON_RECYCLING_INSTANCE,
                 new ClusterSettings(settings, ClusterSettings.BUILT_IN_CLUSTER_SETTINGS), () -> 0L).createWriter()) {
                 writer.writeFullStateAndCommit(1L, ClusterState.builder(ClusterName.DEFAULT).metadata(Metadata.builder()
@@ -61,11 +57,7 @@
 
     @After
     public void checkClusterStateIntact() throws IOException {
-<<<<<<< HEAD
-        assertTrue(Metadata.SETTING_READ_ONLY_SETTING.get(new PersistedClusterStateService(nodePaths[0], nodeId,
-=======
-        assertTrue(Metadata.SETTING_READ_ONLY_SETTING.get(new PersistedClusterStateService(new Path[] { nodePath }, nodeId,
->>>>>>> bbfa090a
+        assertTrue(Metadata.SETTING_READ_ONLY_SETTING.get(new PersistedClusterStateService(nodePath, nodeId,
             xContentRegistry(), BigArrays.NON_RECYCLING_INSTANCE,
             new ClusterSettings(Settings.EMPTY, ClusterSettings.BUILT_IN_CLUSTER_SETTINGS), () -> 0L)
             .loadOnDiskState().metadata.persistentSettings()));
@@ -109,11 +101,7 @@
             containsString(nodeVersion.toString())));
         expectThrows(IllegalStateException.class, () -> mockTerminal.readText(""));
 
-<<<<<<< HEAD
-        final NodeMetadata nodeMetadata = PersistedClusterStateService.nodeMetadata(nodePaths[0]);
-=======
         final NodeMetadata nodeMetadata = PersistedClusterStateService.nodeMetadata(nodePath);
->>>>>>> bbfa090a
         assertThat(nodeMetadata.nodeVersion(), equalTo(nodeVersion));
     }
 
@@ -132,11 +120,7 @@
             containsString(nodeVersion.toString())));
         expectThrows(IllegalStateException.class, () -> mockTerminal.readText(""));
 
-<<<<<<< HEAD
-        final NodeMetadata nodeMetadata = PersistedClusterStateService.nodeMetadata(nodePaths[0]);
-=======
         final NodeMetadata nodeMetadata = PersistedClusterStateService.nodeMetadata(nodePath);
->>>>>>> bbfa090a
         assertThat(nodeMetadata.nodeVersion(), equalTo(nodeVersion));
     }
 
@@ -155,11 +139,7 @@
             containsString(OverrideNodeVersionCommand.SUCCESS_MESSAGE)));
         expectThrows(IllegalStateException.class, () -> mockTerminal.readText(""));
 
-<<<<<<< HEAD
-        final NodeMetadata nodeMetadata = PersistedClusterStateService.nodeMetadata(nodePaths[0]);
-=======
         final NodeMetadata nodeMetadata = PersistedClusterStateService.nodeMetadata(nodePath);
->>>>>>> bbfa090a
         assertThat(nodeMetadata.nodeVersion(), equalTo(Version.CURRENT));
     }
 
@@ -177,11 +157,7 @@
             containsString(OverrideNodeVersionCommand.SUCCESS_MESSAGE)));
         expectThrows(IllegalStateException.class, () -> mockTerminal.readText(""));
 
-<<<<<<< HEAD
-        final NodeMetadata nodeMetadata = PersistedClusterStateService.nodeMetadata(nodePaths[0]);
-=======
         final NodeMetadata nodeMetadata = PersistedClusterStateService.nodeMetadata(nodePath);
->>>>>>> bbfa090a
         assertThat(nodeMetadata.nodeVersion(), equalTo(Version.CURRENT));
     }
 }
--- conflicted
+++ resolved
@@ -80,17 +80,10 @@
             final Settings.Builder settings = Settings.builder().put(indexSettings).put(IndexMetadata.SETTING_INDEX_UUID, "test1UUID");
             IndexMetadata dangledIndex = IndexMetadata.builder("test1").settings(settings).build();
             metaStateService.writeIndex("test_write", dangledIndex);
-<<<<<<< HEAD
-            Map<Index, IndexMetaData> newDanglingIndices = danglingState.findNewDanglingIndices(emptyMap(), metaData);
-            assertTrue(newDanglingIndices.containsKey(dangledIndex.getIndex()));
-            metaData = MetaData.builder().put(dangledIndex, false).build();
-            newDanglingIndices = danglingState.findNewDanglingIndices(emptyMap(), metaData);
-=======
-            Map<Index, IndexMetadata> newDanglingIndices = danglingState.findNewDanglingIndices(metadata);
+            Map<Index, IndexMetadata> newDanglingIndices = danglingState.findNewDanglingIndices(emptyMap(), metadata);
             assertTrue(newDanglingIndices.containsKey(dangledIndex.getIndex()));
             metadata = Metadata.builder().put(dangledIndex, false).build();
-            newDanglingIndices = danglingState.findNewDanglingIndices(metadata);
->>>>>>> 7e3a1f41
+            newDanglingIndices = danglingState.findNewDanglingIndices(emptyMap(), metadata);
             assertFalse(newDanglingIndices.containsKey(dangledIndex.getIndex()));
         }
     }
@@ -111,11 +104,7 @@
                 }
             }
             try {
-<<<<<<< HEAD
-                danglingState.findNewDanglingIndices(emptyMap(), metaData);
-=======
-                danglingState.findNewDanglingIndices(metadata);
->>>>>>> 7e3a1f41
+                danglingState.findNewDanglingIndices(emptyMap(), metadata);
                 fail("no exception thrown for invalid folder name");
             } catch (IllegalStateException e) {
                 assertThat(e.getMessage(), equalTo("[invalidUUID] invalid index folder name, rename to [test1UUID]"));
@@ -137,11 +126,7 @@
             // check that several runs when not in the metadata still keep the dangled index around
             int numberOfChecks = randomIntBetween(1, 10);
             for (int i = 0; i < numberOfChecks; i++) {
-<<<<<<< HEAD
-                Map<Index, IndexMetaData> newDanglingIndices = danglingState.findNewDanglingIndices(emptyMap(), metaData);
-=======
-                Map<Index, IndexMetadata> newDanglingIndices = danglingState.findNewDanglingIndices(metadata);
->>>>>>> 7e3a1f41
+                Map<Index, IndexMetadata> newDanglingIndices = danglingState.findNewDanglingIndices(emptyMap(), metadata);
                 assertThat(newDanglingIndices.size(), equalTo(1));
                 assertThat(newDanglingIndices.keySet(), Matchers.hasItems(dangledIndex.getIndex()));
                 assertTrue(danglingState.getDanglingIndices().isEmpty());
@@ -159,11 +144,7 @@
 
             // check that several runs when in the metadata, but not cleaned yet, still keeps dangled
             for (int i = 0; i < numberOfChecks; i++) {
-<<<<<<< HEAD
-                Map<Index, IndexMetaData> newDanglingIndices = danglingState.findNewDanglingIndices(emptyMap(), metaData);
-=======
-                Map<Index, IndexMetadata> newDanglingIndices = danglingState.findNewDanglingIndices(metadata);
->>>>>>> 7e3a1f41
+                Map<Index, IndexMetadata> newDanglingIndices = danglingState.findNewDanglingIndices(emptyMap(), metadata);
                 assertTrue(newDanglingIndices.isEmpty());
 
                 assertThat(danglingState.getDanglingIndices().size(), equalTo(1));
@@ -185,13 +166,8 @@
             metaStateService.writeIndex("test_write", dangledIndex);
 
             final IndexGraveyard graveyard = IndexGraveyard.builder().addTombstone(dangledIndex.getIndex()).build();
-<<<<<<< HEAD
-            final MetaData metaData = MetaData.builder().indexGraveyard(graveyard).build();
-            assertThat(danglingState.findNewDanglingIndices(emptyMap(), metaData).size(), equalTo(0));
-=======
             final Metadata metadata = Metadata.builder().indexGraveyard(graveyard).build();
-            assertThat(danglingState.findNewDanglingIndices(metadata).size(), equalTo(0));
->>>>>>> 7e3a1f41
+            assertThat(danglingState.findNewDanglingIndices(emptyMap(), metadata).size(), equalTo(0));
         }
     }
 
@@ -208,13 +184,8 @@
             metaStateService.writeIndex("test_write", dangledIndex);
             assertThat(dangledIndex.getAliases().size(), equalTo(1));
 
-<<<<<<< HEAD
-            final MetaData metaData = MetaData.builder().build();
-            Map<Index, IndexMetaData> newDanglingIndices = danglingState.findNewDanglingIndices(emptyMap(), metaData);
-=======
             final Metadata metadata = Metadata.builder().build();
-            Map<Index, IndexMetadata> newDanglingIndices = danglingState.findNewDanglingIndices(metadata);
->>>>>>> 7e3a1f41
+            Map<Index, IndexMetadata> newDanglingIndices = danglingState.findNewDanglingIndices(emptyMap(), metadata);
             assertThat(newDanglingIndices.size(), equalTo(1));
             Map.Entry<Index, IndexMetadata> entry = newDanglingIndices.entrySet().iterator().next();
             assertThat(entry.getKey().getName(), equalTo("test1"));

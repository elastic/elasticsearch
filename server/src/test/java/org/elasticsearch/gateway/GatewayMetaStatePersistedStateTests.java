--- conflicted
+++ resolved
@@ -304,24 +304,6 @@
         nodeEnvironment.close();
 
         // verify that the freshest state was rewritten to each data path
-<<<<<<< HEAD
-        for (Path path : nodeEnvironment.nodeDataPaths()) {
-            Settings settings = Settings.builder()
-                .put(Environment.PATH_HOME_SETTING.getKey(), createTempDir().toAbsolutePath())
-                .put(Environment.PATH_DATA_SETTING.getKey(), path.toString()).build();
-            try (NodeEnvironment nodeEnvironment = new NodeEnvironment(settings, TestEnvironment.newEnvironment(settings))) {
-                final PersistedClusterStateService newPersistedClusterStateService =
-                    new PersistedClusterStateService(nodeEnvironment, xContentRegistry(), getBigArrays(),
-                        new ClusterSettings(settings, ClusterSettings.BUILT_IN_CLUSTER_SETTINGS), () -> 0L);
-                final PersistedClusterStateService.OnDiskState onDiskState = newPersistedClusterStateService.loadOnDiskState();
-                assertFalse(onDiskState.empty());
-                assertThat(onDiskState.currentTerm, equalTo(42L));
-                assertClusterStateEqual(state,
-                    ClusterState.builder(ClusterName.DEFAULT)
-                        .version(onDiskState.lastAcceptedVersion)
-                        .metadata(onDiskState.metadata).build());
-            }
-=======
         Path path = nodeEnvironment.nodeDataPath();
         Settings settings = Settings.builder()
             .put(Environment.PATH_HOME_SETTING.getKey(), createTempDir().toAbsolutePath())
@@ -330,14 +312,13 @@
             final PersistedClusterStateService newPersistedClusterStateService =
                 new PersistedClusterStateService(nodeEnvironment, xContentRegistry(), getBigArrays(),
                     new ClusterSettings(settings, ClusterSettings.BUILT_IN_CLUSTER_SETTINGS), () -> 0L);
-            final PersistedClusterStateService.OnDiskState onDiskState = newPersistedClusterStateService.loadBestOnDiskState();
+            final PersistedClusterStateService.OnDiskState onDiskState = newPersistedClusterStateService.loadOnDiskState();
             assertFalse(onDiskState.empty());
             assertThat(onDiskState.currentTerm, equalTo(42L));
             assertClusterStateEqual(state,
                 ClusterState.builder(ClusterName.DEFAULT)
                     .version(onDiskState.lastAcceptedVersion)
                     .metadata(onDiskState.metadata).build());
->>>>>>> bbfa090a
         }
     }
 
@@ -520,24 +501,6 @@
         nodeEnvironment.close();
 
         // verify that the freshest state was rewritten to each data path
-<<<<<<< HEAD
-        for (Path path : nodeEnvironment.nodeDataPaths()) {
-            Settings settings = Settings.builder()
-                .put(Environment.PATH_HOME_SETTING.getKey(), createTempDir().toAbsolutePath())
-                .put(Environment.PATH_DATA_SETTING.getKey(), path.toString()).build();
-            try (NodeEnvironment nodeEnvironment = new NodeEnvironment(settings, TestEnvironment.newEnvironment(settings))) {
-                final PersistedClusterStateService newPersistedClusterStateService =
-                    new PersistedClusterStateService(nodeEnvironment, xContentRegistry(), getBigArrays(),
-                        new ClusterSettings(settings, ClusterSettings.BUILT_IN_CLUSTER_SETTINGS), () -> 0L);
-                final PersistedClusterStateService.OnDiskState onDiskState = newPersistedClusterStateService.loadOnDiskState();
-                assertFalse(onDiskState.empty());
-                assertThat(onDiskState.currentTerm, equalTo(currentTerm));
-                assertClusterStateEqual(state,
-                    ClusterState.builder(ClusterName.DEFAULT)
-                        .version(onDiskState.lastAcceptedVersion)
-                        .metadata(onDiskState.metadata).build());
-            }
-=======
         Path path = nodeEnvironment.nodeDataPath();
         Settings settings = Settings.builder()
             .put(Environment.PATH_HOME_SETTING.getKey(), createTempDir().toAbsolutePath())
@@ -546,14 +509,13 @@
             final PersistedClusterStateService newPersistedClusterStateService =
                 new PersistedClusterStateService(nodeEnvironment, xContentRegistry(), getBigArrays(),
                     new ClusterSettings(settings, ClusterSettings.BUILT_IN_CLUSTER_SETTINGS), () -> 0L);
-            final PersistedClusterStateService.OnDiskState onDiskState = newPersistedClusterStateService.loadBestOnDiskState();
+            final PersistedClusterStateService.OnDiskState onDiskState = newPersistedClusterStateService.loadOnDiskState();
             assertFalse(onDiskState.empty());
             assertThat(onDiskState.currentTerm, equalTo(currentTerm));
             assertClusterStateEqual(state,
                 ClusterState.builder(ClusterName.DEFAULT)
                     .version(onDiskState.lastAcceptedVersion)
                     .metadata(onDiskState.metadata).build());
->>>>>>> bbfa090a
         }
     }
 

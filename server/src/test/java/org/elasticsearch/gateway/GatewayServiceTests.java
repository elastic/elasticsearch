/*
 * Licensed to Elasticsearch under one or more contributor
 * license agreements. See the NOTICE file distributed with
 * this work for additional information regarding copyright
 * ownership. Elasticsearch licenses this file to you under
 * the Apache License, Version 2.0 (the "License"); you may
 * not use this file except in compliance with the License.
 * You may obtain a copy of the License at
 *
 *    http://www.apache.org/licenses/LICENSE-2.0
 *
 * Unless required by applicable law or agreed to in writing,
 * software distributed under the License is distributed on an
 * "AS IS" BASIS, WITHOUT WARRANTIES OR CONDITIONS OF ANY
 * KIND, either express or implied.  See the License for the
 * specific language governing permissions and limitations
 * under the License.
 */

package org.elasticsearch.gateway;

import org.elasticsearch.cluster.service.ClusterService;
import org.elasticsearch.common.settings.ClusterSettings;
import org.elasticsearch.common.settings.Setting;
import org.elasticsearch.common.settings.Settings;
import org.elasticsearch.common.unit.TimeValue;
import org.elasticsearch.test.ESTestCase;
import org.hamcrest.Matchers;

public class GatewayServiceTests extends ESTestCase {

    private GatewayService createService(final Settings.Builder settings) {
        final ClusterService clusterService = new ClusterService(Settings.builder().put("cluster.name", "GatewayServiceTests").build(),
                new ClusterSettings(Settings.EMPTY, ClusterSettings.BUILT_IN_CLUSTER_SETTINGS),
                null);
        return new GatewayService(settings.build(), null, clusterService, null, null, null);
    }

    public void testDefaultRecoverAfterTime() {
        // check that the default is not set
        GatewayService service = createService(Settings.builder());
        assertNull(service.recoverAfterTime());

        // ensure default is set when setting expected_data_nodes
        service = createService(Settings.builder().put("gateway.expected_data_nodes", 1));
        assertThat(service.recoverAfterTime(), Matchers.equalTo(GatewayService.DEFAULT_RECOVER_AFTER_TIME_IF_EXPECTED_NODES_IS_SET));

        // ensure settings override default
        final TimeValue timeValue = TimeValue.timeValueHours(3);
<<<<<<< HEAD
        // ensure default is set
=======
        // ensure default is set when setting expected_nodes
>>>>>>> 07eefa98
        service = createService(Settings.builder().put("gateway.recover_after_time",
            timeValue.toString()));
        assertThat(service.recoverAfterTime().millis(), Matchers.equalTo(timeValue.millis()));
    }

    public void testDeprecatedSettings() {
        GatewayService service = createService(Settings.builder());

        service = createService(Settings.builder().put("gateway.expected_nodes", 1));
        assertSettingDeprecationsAndWarnings(new Setting<?>[] {GatewayService.EXPECTED_NODES_SETTING });

        service = createService(Settings.builder().put("gateway.expected_master_nodes", 1));
        assertSettingDeprecationsAndWarnings(new Setting<?>[] {GatewayService.EXPECTED_MASTER_NODES_SETTING });

        service = createService(Settings.builder().put("gateway.recover_after_nodes", 1));
        assertSettingDeprecationsAndWarnings(new Setting<?>[] {GatewayService.RECOVER_AFTER_NODES_SETTING });

        service = createService(Settings.builder().put("gateway.recover_after_master_nodes", 1));
        assertSettingDeprecationsAndWarnings(new Setting<?>[] {GatewayService.RECOVER_AFTER_MASTER_NODES_SETTING });
    }

}<|MERGE_RESOLUTION|>--- conflicted
+++ resolved
@@ -47,30 +47,11 @@
 
         // ensure settings override default
         final TimeValue timeValue = TimeValue.timeValueHours(3);
-<<<<<<< HEAD
-        // ensure default is set
-=======
+
         // ensure default is set when setting expected_nodes
->>>>>>> 07eefa98
         service = createService(Settings.builder().put("gateway.recover_after_time",
             timeValue.toString()));
         assertThat(service.recoverAfterTime().millis(), Matchers.equalTo(timeValue.millis()));
     }
 
-    public void testDeprecatedSettings() {
-        GatewayService service = createService(Settings.builder());
-
-        service = createService(Settings.builder().put("gateway.expected_nodes", 1));
-        assertSettingDeprecationsAndWarnings(new Setting<?>[] {GatewayService.EXPECTED_NODES_SETTING });
-
-        service = createService(Settings.builder().put("gateway.expected_master_nodes", 1));
-        assertSettingDeprecationsAndWarnings(new Setting<?>[] {GatewayService.EXPECTED_MASTER_NODES_SETTING });
-
-        service = createService(Settings.builder().put("gateway.recover_after_nodes", 1));
-        assertSettingDeprecationsAndWarnings(new Setting<?>[] {GatewayService.RECOVER_AFTER_NODES_SETTING });
-
-        service = createService(Settings.builder().put("gateway.recover_after_master_nodes", 1));
-        assertSettingDeprecationsAndWarnings(new Setting<?>[] {GatewayService.RECOVER_AFTER_MASTER_NODES_SETTING });
-    }
-
 }
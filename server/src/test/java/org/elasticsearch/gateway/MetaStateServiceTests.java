/*
 * Copyright Elasticsearch B.V. and/or licensed to Elasticsearch B.V. under one
 * or more contributor license agreements. Licensed under the "Elastic License
 * 2.0", the "GNU Affero General Public License v3.0 only", and the "Server Side
 * Public License v 1"; you may not use this file except in compliance with, at
 * your election, the "Elastic License 2.0", the "GNU Affero General Public
 * License v3.0 only", or the "Server Side Public License, v 1".
 */
package org.elasticsearch.gateway;

import org.elasticsearch.cluster.metadata.IndexMetadata;
import org.elasticsearch.cluster.metadata.Metadata;
import org.elasticsearch.common.UUIDs;
import org.elasticsearch.common.settings.Settings;
import org.elasticsearch.env.NodeEnvironment;
import org.elasticsearch.index.Index;
import org.elasticsearch.index.IndexVersion;
import org.elasticsearch.test.ESTestCase;

import static org.hamcrest.Matchers.equalTo;
import static org.hamcrest.Matchers.nullValue;

public class MetaStateServiceTests extends ESTestCase {

    private NodeEnvironment env;
    private MetaStateService metaStateService;

    @Override
    public void setUp() throws Exception {
        super.setUp();
        env = newNodeEnvironment();
        metaStateService = new MetaStateService(env, xContentRegistry());
    }

    @Override
    public void tearDown() throws Exception {
        super.tearDown();
        env.close();
    }

    private static IndexMetadata indexMetadata(String name) {
        return IndexMetadata.builder(name)
            .settings(indexSettings(IndexVersion.current(), 1, 0).put(IndexMetadata.SETTING_INDEX_UUID, UUIDs.randomBase64UUID()))
            .build();
    }

    public void testWriteLoadIndex() throws Exception {
        IndexMetadata index = indexMetadata("test1");
        MetaStateWriterUtils.writeIndex(env, "test_write", index);
        assertThat(metaStateService.loadIndexState(index.getIndex()), equalTo(index));
    }

    public void testLoadMissingIndex() throws Exception {
        assertThat(metaStateService.loadIndexState(new Index("test1", "test1UUID")), nullValue());
    }

    public void testWriteLoadGlobal() throws Exception {
        Metadata metadata = Metadata.builder().persistentSettings(Settings.builder().put("test1", "value1").build()).build();
        MetaStateWriterUtils.writeGlobalState(env, "test_write", metadata);
        assertThat(metaStateService.loadGlobalState().persistentSettings(), equalTo(metadata.persistentSettings()));
    }

    public void testWriteGlobalStateWithIndexAndNoIndexIsLoaded() throws Exception {
        Metadata metadata = Metadata.builder().persistentSettings(Settings.builder().put("test1", "value1").build()).build();
        IndexMetadata index = indexMetadata("test1");
        Metadata metadataWithIndex = Metadata.builder(metadata).put(index, true).build();

        MetaStateWriterUtils.writeGlobalState(env, "test_write", metadataWithIndex);
        assertThat(metaStateService.loadGlobalState().persistentSettings(), equalTo(metadata.persistentSettings()));
        assertThat(metaStateService.loadGlobalState().getProject().hasIndex("test1"), equalTo(false));
    }
<<<<<<< HEAD

    public void testLoadFullStateBWC() throws Exception {
        IndexMetadata indexMetadata = indexMetadata("test1");
        Metadata metadata = Metadata.builder()
            .persistentSettings(Settings.builder().put("test1", "value1").build())
            .put(indexMetadata, true)
            .build();

        long globalGeneration = MetaStateWriterUtils.writeGlobalState(env, "test_write", metadata);
        long indexGeneration = MetaStateWriterUtils.writeIndex(env, "test_write", indexMetadata);

        Tuple<Manifest, Metadata> manifestAndMetadata = metaStateService.loadFullState();
        Manifest manifest = manifestAndMetadata.v1();
        assertThat(manifest.globalGeneration(), equalTo(globalGeneration));
        assertThat(manifest.indexGenerations(), hasKey(indexMetadata.getIndex()));
        assertThat(manifest.indexGenerations().get(indexMetadata.getIndex()), equalTo(indexGeneration));

        Metadata loadedMetadata = manifestAndMetadata.v2();
        assertThat(loadedMetadata.persistentSettings(), equalTo(metadata.persistentSettings()));
        assertThat(loadedMetadata.getProject().hasIndex("test1"), equalTo(true));
        assertThat(loadedMetadata.getProject().index("test1"), equalTo(indexMetadata));
    }

    public void testLoadEmptyStateNoManifest() throws IOException {
        Tuple<Manifest, Metadata> manifestAndMetadata = metaStateService.loadFullState();

        Manifest manifest = manifestAndMetadata.v1();
        assertTrue(manifest.isEmpty());

        Metadata metadata = manifestAndMetadata.v2();
        assertTrue(Metadata.isGlobalStateEquals(metadata, Metadata.EMPTY_METADATA));
    }

    public void testLoadEmptyStateWithManifest() throws IOException {
        Manifest manifest = Manifest.empty();
        MetaStateWriterUtils.writeManifestAndCleanup(env, "test", manifest);

        Tuple<Manifest, Metadata> manifestAndMetadata = metaStateService.loadFullState();
        assertTrue(manifestAndMetadata.v1().isEmpty());
        Metadata metadata = manifestAndMetadata.v2();
        assertTrue(Metadata.isGlobalStateEquals(metadata, Metadata.EMPTY_METADATA));
    }

    public void testLoadFullStateMissingGlobalMetadata() throws IOException {
        IndexMetadata index = indexMetadata("test1");
        long indexGeneration = MetaStateWriterUtils.writeIndex(env, "test", index);
        Manifest manifest = new Manifest(
            randomNonNegativeLong(),
            randomNonNegativeLong(),
            Manifest.empty().globalGeneration(),
            new HashMap<Index, Long>() {
                {
                    put(index.getIndex(), indexGeneration);
                }
            }
        );
        assertTrue(manifest.isGlobalGenerationMissing());
        MetaStateWriterUtils.writeManifestAndCleanup(env, "test", manifest);

        Tuple<Manifest, Metadata> manifestAndMetadata = metaStateService.loadFullState();
        assertThat(manifestAndMetadata.v1(), equalTo(manifest));
        Metadata loadedMetadata = manifestAndMetadata.v2();
        assertTrue(Metadata.isGlobalStateEquals(loadedMetadata, Metadata.EMPTY_METADATA));
        assertThat(loadedMetadata.getProject().hasIndex("test1"), equalTo(true));
        assertThat(loadedMetadata.getProject().index("test1"), equalTo(index));
    }

    public void testLoadFullStateAndUpdateAndClean() throws IOException {
        IndexMetadata index = indexMetadata("test1");
        Metadata metadata = Metadata.builder()
            .persistentSettings(Settings.builder().put("test1", "value1").build())
            .put(index, true)
            .build();

        long globalGeneration = MetaStateWriterUtils.writeGlobalState(env, "first global state write", metadata);
        long indexGeneration = MetaStateWriterUtils.writeIndex(env, "first index state write", index);

        Manifest manifest = new Manifest(randomNonNegativeLong(), randomNonNegativeLong(), globalGeneration, new HashMap<Index, Long>() {
            {
                put(index.getIndex(), indexGeneration);
            }
        });
        MetaStateWriterUtils.writeManifestAndCleanup(env, "first manifest write", manifest);

        Metadata newMetadata = Metadata.builder()
            .persistentSettings(Settings.builder().put("test1", "value2").build())
            .put(index, true)
            .build();
        globalGeneration = MetaStateWriterUtils.writeGlobalState(env, "second global state write", newMetadata);

        Tuple<Manifest, Metadata> manifestAndMetadata = metaStateService.loadFullState();
        assertThat(manifestAndMetadata.v1(), equalTo(manifest));

        Metadata loadedMetadata = manifestAndMetadata.v2();
        assertThat(loadedMetadata.persistentSettings(), equalTo(metadata.persistentSettings()));
        assertThat(loadedMetadata.getProject().hasIndex("test1"), equalTo(true));
        assertThat(loadedMetadata.getProject().index("test1"), equalTo(index));

        manifest = new Manifest(randomNonNegativeLong(), randomNonNegativeLong(), globalGeneration, new HashMap<Index, Long>() {
            {
                put(index.getIndex(), indexGeneration);
            }
        });

        MetaStateWriterUtils.writeManifestAndCleanup(env, "second manifest write", manifest);
        Metadata.FORMAT.cleanupOldFiles(globalGeneration, env.nodeDataPaths());
        IndexMetadata.FORMAT.cleanupOldFiles(indexGeneration, env.indexPaths(index.getIndex()));

        manifestAndMetadata = metaStateService.loadFullState();
        assertThat(manifestAndMetadata.v1(), equalTo(manifest));

        loadedMetadata = manifestAndMetadata.v2();
        assertThat(loadedMetadata.persistentSettings(), equalTo(newMetadata.persistentSettings()));
        assertThat(loadedMetadata.getProject().hasIndex("test1"), equalTo(true));
        assertThat(loadedMetadata.getProject().index("test1"), equalTo(index));

        if (randomBoolean()) {
            metaStateService.unreferenceAll();
        } else {
            metaStateService.deleteAll();
        }
        manifestAndMetadata = metaStateService.loadFullState();
        assertTrue(manifestAndMetadata.v1().isEmpty());
        metadata = manifestAndMetadata.v2();
        assertTrue(Metadata.isGlobalStateEquals(metadata, Metadata.EMPTY_METADATA));
    }
=======
>>>>>>> 5714b989
}<|MERGE_RESOLUTION|>--- conflicted
+++ resolved
@@ -69,133 +69,4 @@
         assertThat(metaStateService.loadGlobalState().persistentSettings(), equalTo(metadata.persistentSettings()));
         assertThat(metaStateService.loadGlobalState().getProject().hasIndex("test1"), equalTo(false));
     }
-<<<<<<< HEAD
-
-    public void testLoadFullStateBWC() throws Exception {
-        IndexMetadata indexMetadata = indexMetadata("test1");
-        Metadata metadata = Metadata.builder()
-            .persistentSettings(Settings.builder().put("test1", "value1").build())
-            .put(indexMetadata, true)
-            .build();
-
-        long globalGeneration = MetaStateWriterUtils.writeGlobalState(env, "test_write", metadata);
-        long indexGeneration = MetaStateWriterUtils.writeIndex(env, "test_write", indexMetadata);
-
-        Tuple<Manifest, Metadata> manifestAndMetadata = metaStateService.loadFullState();
-        Manifest manifest = manifestAndMetadata.v1();
-        assertThat(manifest.globalGeneration(), equalTo(globalGeneration));
-        assertThat(manifest.indexGenerations(), hasKey(indexMetadata.getIndex()));
-        assertThat(manifest.indexGenerations().get(indexMetadata.getIndex()), equalTo(indexGeneration));
-
-        Metadata loadedMetadata = manifestAndMetadata.v2();
-        assertThat(loadedMetadata.persistentSettings(), equalTo(metadata.persistentSettings()));
-        assertThat(loadedMetadata.getProject().hasIndex("test1"), equalTo(true));
-        assertThat(loadedMetadata.getProject().index("test1"), equalTo(indexMetadata));
-    }
-
-    public void testLoadEmptyStateNoManifest() throws IOException {
-        Tuple<Manifest, Metadata> manifestAndMetadata = metaStateService.loadFullState();
-
-        Manifest manifest = manifestAndMetadata.v1();
-        assertTrue(manifest.isEmpty());
-
-        Metadata metadata = manifestAndMetadata.v2();
-        assertTrue(Metadata.isGlobalStateEquals(metadata, Metadata.EMPTY_METADATA));
-    }
-
-    public void testLoadEmptyStateWithManifest() throws IOException {
-        Manifest manifest = Manifest.empty();
-        MetaStateWriterUtils.writeManifestAndCleanup(env, "test", manifest);
-
-        Tuple<Manifest, Metadata> manifestAndMetadata = metaStateService.loadFullState();
-        assertTrue(manifestAndMetadata.v1().isEmpty());
-        Metadata metadata = manifestAndMetadata.v2();
-        assertTrue(Metadata.isGlobalStateEquals(metadata, Metadata.EMPTY_METADATA));
-    }
-
-    public void testLoadFullStateMissingGlobalMetadata() throws IOException {
-        IndexMetadata index = indexMetadata("test1");
-        long indexGeneration = MetaStateWriterUtils.writeIndex(env, "test", index);
-        Manifest manifest = new Manifest(
-            randomNonNegativeLong(),
-            randomNonNegativeLong(),
-            Manifest.empty().globalGeneration(),
-            new HashMap<Index, Long>() {
-                {
-                    put(index.getIndex(), indexGeneration);
-                }
-            }
-        );
-        assertTrue(manifest.isGlobalGenerationMissing());
-        MetaStateWriterUtils.writeManifestAndCleanup(env, "test", manifest);
-
-        Tuple<Manifest, Metadata> manifestAndMetadata = metaStateService.loadFullState();
-        assertThat(manifestAndMetadata.v1(), equalTo(manifest));
-        Metadata loadedMetadata = manifestAndMetadata.v2();
-        assertTrue(Metadata.isGlobalStateEquals(loadedMetadata, Metadata.EMPTY_METADATA));
-        assertThat(loadedMetadata.getProject().hasIndex("test1"), equalTo(true));
-        assertThat(loadedMetadata.getProject().index("test1"), equalTo(index));
-    }
-
-    public void testLoadFullStateAndUpdateAndClean() throws IOException {
-        IndexMetadata index = indexMetadata("test1");
-        Metadata metadata = Metadata.builder()
-            .persistentSettings(Settings.builder().put("test1", "value1").build())
-            .put(index, true)
-            .build();
-
-        long globalGeneration = MetaStateWriterUtils.writeGlobalState(env, "first global state write", metadata);
-        long indexGeneration = MetaStateWriterUtils.writeIndex(env, "first index state write", index);
-
-        Manifest manifest = new Manifest(randomNonNegativeLong(), randomNonNegativeLong(), globalGeneration, new HashMap<Index, Long>() {
-            {
-                put(index.getIndex(), indexGeneration);
-            }
-        });
-        MetaStateWriterUtils.writeManifestAndCleanup(env, "first manifest write", manifest);
-
-        Metadata newMetadata = Metadata.builder()
-            .persistentSettings(Settings.builder().put("test1", "value2").build())
-            .put(index, true)
-            .build();
-        globalGeneration = MetaStateWriterUtils.writeGlobalState(env, "second global state write", newMetadata);
-
-        Tuple<Manifest, Metadata> manifestAndMetadata = metaStateService.loadFullState();
-        assertThat(manifestAndMetadata.v1(), equalTo(manifest));
-
-        Metadata loadedMetadata = manifestAndMetadata.v2();
-        assertThat(loadedMetadata.persistentSettings(), equalTo(metadata.persistentSettings()));
-        assertThat(loadedMetadata.getProject().hasIndex("test1"), equalTo(true));
-        assertThat(loadedMetadata.getProject().index("test1"), equalTo(index));
-
-        manifest = new Manifest(randomNonNegativeLong(), randomNonNegativeLong(), globalGeneration, new HashMap<Index, Long>() {
-            {
-                put(index.getIndex(), indexGeneration);
-            }
-        });
-
-        MetaStateWriterUtils.writeManifestAndCleanup(env, "second manifest write", manifest);
-        Metadata.FORMAT.cleanupOldFiles(globalGeneration, env.nodeDataPaths());
-        IndexMetadata.FORMAT.cleanupOldFiles(indexGeneration, env.indexPaths(index.getIndex()));
-
-        manifestAndMetadata = metaStateService.loadFullState();
-        assertThat(manifestAndMetadata.v1(), equalTo(manifest));
-
-        loadedMetadata = manifestAndMetadata.v2();
-        assertThat(loadedMetadata.persistentSettings(), equalTo(newMetadata.persistentSettings()));
-        assertThat(loadedMetadata.getProject().hasIndex("test1"), equalTo(true));
-        assertThat(loadedMetadata.getProject().index("test1"), equalTo(index));
-
-        if (randomBoolean()) {
-            metaStateService.unreferenceAll();
-        } else {
-            metaStateService.deleteAll();
-        }
-        manifestAndMetadata = metaStateService.loadFullState();
-        assertTrue(manifestAndMetadata.v1().isEmpty());
-        metadata = manifestAndMetadata.v2();
-        assertTrue(Metadata.isGlobalStateEquals(metadata, Metadata.EMPTY_METADATA));
-    }
-=======
->>>>>>> 5714b989
 }
/*
 * Copyright Elasticsearch B.V. and/or licensed to Elasticsearch B.V. under one
 * or more contributor license agreements. Licensed under the Elastic License
 * 2.0 and the Server Side Public License, v 1; you may not use this file except
 * in compliance with, at your election, the Elastic License 2.0 or the Server
 * Side Public License, v 1.
 */

package org.elasticsearch.health;

import org.elasticsearch.common.bytes.BytesReference;
import org.elasticsearch.common.xcontent.XContentHelper;
import org.elasticsearch.test.ESTestCase;
import org.elasticsearch.xcontent.ToXContent;
import org.elasticsearch.xcontent.XContentBuilder;
import org.elasticsearch.xcontent.XContentFactory;

import java.util.ArrayList;
import java.util.HashMap;
import java.util.HashSet;
import java.util.List;
import java.util.Map;

public class HealthIndicatorResultTests extends ESTestCase {
    public void testToXContent() throws Exception {
        String name = randomAlphaOfLength(10);
        String component = randomAlphaOfLength(10);
        HealthStatus status = randomFrom(HealthStatus.RED, HealthStatus.YELLOW, HealthStatus.GREEN);
        String summary = randomAlphaOfLength(20);
        Map<String, Object> detailsMap = new HashMap<>();
        detailsMap.put("key", "value");
        HealthIndicatorDetails details = new SimpleHealthIndicatorDetails(detailsMap);
        List<HealthIndicatorImpact> impacts = new ArrayList<>();
        int impact1Severity = randomIntBetween(1, 5);
        String impact1Description = randomAlphaOfLength(30);
        ImpactArea firstImpactArea = randomFrom(ImpactArea.values());
        impacts.add(new HealthIndicatorImpact(impact1Severity, impact1Description, List.of(firstImpactArea)));
        int impact2Severity = randomIntBetween(1, 5);
        String impact2Description = randomAlphaOfLength(30);
<<<<<<< HEAD
        impacts.add(new HealthIndicatorImpact(impact2Severity, impact2Description));
        List<UserAction> actions = new ArrayList<>();
        UserAction action1 = new UserAction(
            new UserAction.Definition(randomAlphaOfLength(10), randomAlphaOfLength(50), randomAlphaOfLength(30)),
            new HashSet<>()
        );
        for (int i = 0; i < randomInt(10); i++) {
            action1.affectedResources().add(randomAlphaOfLength(10));
        }
        actions.add(action1);
        UserAction action2 = new UserAction(
            new UserAction.Definition(randomAlphaOfLength(10), randomAlphaOfLength(50), randomAlphaOfLength(30)),
            new HashSet<>()
        );
        for (int i = 0; i < randomInt(10); i++) {
            action2.affectedResources().add(randomAlphaOfLength(10));
        }
        actions.add(action2);
        HealthIndicatorResult result = new HealthIndicatorResult(name, component, status, summary, details, impacts, actions);

=======
        ImpactArea secondImpactArea = randomFrom(ImpactArea.values());
        impacts.add(new HealthIndicatorImpact(impact2Severity, impact2Description, List.of(secondImpactArea)));
        HealthIndicatorResult result = new HealthIndicatorResult(name, component, status, summary, details, impacts);
>>>>>>> e307f322
        XContentBuilder builder = XContentFactory.jsonBuilder().prettyPrint();
        result.toXContent(builder, ToXContent.EMPTY_PARAMS);
        Map<String, Object> xContentMap = XContentHelper.convertToMap(BytesReference.bytes(builder), false, builder.contentType()).v2();
        assertEquals(status.xContentValue(), xContentMap.get("status"));
        assertEquals(summary, xContentMap.get("summary"));
        assertEquals(detailsMap, xContentMap.get("details"));
        List<Map<String, Object>> expectedImpacts = new ArrayList<>();
        Map<String, Object> expectedImpact1 = new HashMap<>();
        expectedImpact1.put("severity", impact1Severity);
        expectedImpact1.put("description", impact1Description);
        expectedImpact1.put("impact_areas", List.of(firstImpactArea.displayValue()));
        Map<String, Object> expectedImpact2 = new HashMap<>();
        expectedImpact2.put("severity", impact2Severity);
        expectedImpact2.put("description", impact2Description);
        expectedImpact2.put("impact_areas", List.of(secondImpactArea.displayValue()));
        expectedImpacts.add(expectedImpact1);
        expectedImpacts.add(expectedImpact2);
        assertEquals(expectedImpacts, xContentMap.get("impacts"));
        List<Map<String, Object>> expectedUserActions = new ArrayList<>();
        {
            Map<String, Object> expectedAction1 = new HashMap<>();
            expectedAction1.put("message", action1.definition().message());
            expectedAction1.put("help_url", action1.definition().helpURL());
            expectedAction1.put("affected_resources", action1.affectedResources().stream().toList());
            expectedUserActions.add(expectedAction1);
        }
        {
            Map<String, Object> expectedAction2 = new HashMap<>();
            expectedAction2.put("message", action2.definition().message());
            expectedAction2.put("help_url", action2.definition().helpURL());
            expectedAction2.put("affected_resources", action2.affectedResources().stream().toList());
            expectedUserActions.add(expectedAction2);
        }
        assertEquals(expectedUserActions, xContentMap.get("user_actions"));
    }
}<|MERGE_RESOLUTION|>--- conflicted
+++ resolved
@@ -37,32 +37,9 @@
         impacts.add(new HealthIndicatorImpact(impact1Severity, impact1Description, List.of(firstImpactArea)));
         int impact2Severity = randomIntBetween(1, 5);
         String impact2Description = randomAlphaOfLength(30);
-<<<<<<< HEAD
-        impacts.add(new HealthIndicatorImpact(impact2Severity, impact2Description));
-        List<UserAction> actions = new ArrayList<>();
-        UserAction action1 = new UserAction(
-            new UserAction.Definition(randomAlphaOfLength(10), randomAlphaOfLength(50), randomAlphaOfLength(30)),
-            new HashSet<>()
-        );
-        for (int i = 0; i < randomInt(10); i++) {
-            action1.affectedResources().add(randomAlphaOfLength(10));
-        }
-        actions.add(action1);
-        UserAction action2 = new UserAction(
-            new UserAction.Definition(randomAlphaOfLength(10), randomAlphaOfLength(50), randomAlphaOfLength(30)),
-            new HashSet<>()
-        );
-        for (int i = 0; i < randomInt(10); i++) {
-            action2.affectedResources().add(randomAlphaOfLength(10));
-        }
-        actions.add(action2);
-        HealthIndicatorResult result = new HealthIndicatorResult(name, component, status, summary, details, impacts, actions);
-
-=======
         ImpactArea secondImpactArea = randomFrom(ImpactArea.values());
         impacts.add(new HealthIndicatorImpact(impact2Severity, impact2Description, List.of(secondImpactArea)));
         HealthIndicatorResult result = new HealthIndicatorResult(name, component, status, summary, details, impacts);
->>>>>>> e307f322
         XContentBuilder builder = XContentFactory.jsonBuilder().prettyPrint();
         result.toXContent(builder, ToXContent.EMPTY_PARAMS);
         Map<String, Object> xContentMap = XContentHelper.convertToMap(BytesReference.bytes(builder), false, builder.contentType()).v2();

--- conflicted
+++ resolved
@@ -257,11 +257,8 @@
             MapperMetrics.NOOP,
             emptyList(),
             new IndexingStatsSettings(ClusterSettings.createBuiltInClusterSettings()),
-<<<<<<< HEAD
+            new SearchStatsSettings(ClusterSettings.createBuiltInClusterSettings()),
             MergeMetrics.NOOP
-=======
-            new SearchStatsSettings(ClusterSettings.createBuiltInClusterSettings())
->>>>>>> 778b8682
         );
         module.setReaderWrapper(s -> new Wrapper());
 
@@ -291,11 +288,8 @@
             MapperMetrics.NOOP,
             emptyList(),
             new IndexingStatsSettings(ClusterSettings.createBuiltInClusterSettings()),
-<<<<<<< HEAD
+            new SearchStatsSettings(ClusterSettings.createBuiltInClusterSettings()),
             MergeMetrics.NOOP
-=======
-            new SearchStatsSettings(ClusterSettings.createBuiltInClusterSettings())
->>>>>>> 778b8682
         );
 
         final IndexService indexService = newIndexService(module);
@@ -323,11 +317,8 @@
             MapperMetrics.NOOP,
             emptyList(),
             new IndexingStatsSettings(ClusterSettings.createBuiltInClusterSettings()),
-<<<<<<< HEAD
+            new SearchStatsSettings(ClusterSettings.createBuiltInClusterSettings()),
             MergeMetrics.NOOP
-=======
-            new SearchStatsSettings(ClusterSettings.createBuiltInClusterSettings())
->>>>>>> 778b8682
         );
 
         module.setDirectoryWrapper(new TestDirectoryWrapper());
@@ -683,11 +674,8 @@
             MapperMetrics.NOOP,
             emptyList(),
             new IndexingStatsSettings(ClusterSettings.createBuiltInClusterSettings()),
-<<<<<<< HEAD
+            new SearchStatsSettings(ClusterSettings.createBuiltInClusterSettings()),
             MergeMetrics.NOOP
-=======
-            new SearchStatsSettings(ClusterSettings.createBuiltInClusterSettings())
->>>>>>> 778b8682
         );
 
         final IndexService indexService = newIndexService(module);
@@ -712,11 +700,8 @@
             MapperMetrics.NOOP,
             emptyList(),
             new IndexingStatsSettings(ClusterSettings.createBuiltInClusterSettings()),
-<<<<<<< HEAD
+            new SearchStatsSettings(ClusterSettings.createBuiltInClusterSettings()),
             MergeMetrics.NOOP
-=======
-            new SearchStatsSettings(ClusterSettings.createBuiltInClusterSettings())
->>>>>>> 778b8682
         );
 
         final AtomicLong lastAcquiredPrimaryTerm = new AtomicLong();
@@ -821,11 +806,8 @@
             MapperMetrics.NOOP,
             emptyList(),
             new IndexingStatsSettings(ClusterSettings.createBuiltInClusterSettings()),
-<<<<<<< HEAD
+            new SearchStatsSettings(ClusterSettings.createBuiltInClusterSettings()),
             MergeMetrics.NOOP
-=======
-            new SearchStatsSettings(ClusterSettings.createBuiltInClusterSettings())
->>>>>>> 778b8682
         );
     }
 

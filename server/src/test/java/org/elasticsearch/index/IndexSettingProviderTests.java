--- conflicted
+++ resolved
@@ -96,12 +96,8 @@
             Instant resolvedAt,
             Settings indexTemplateAndCreateRequestSettings,
             List<CompressedXContent> combinedTemplateMappings,
-<<<<<<< HEAD
-            ImmutableOpenMap.Builder<String, Map<String, String>> extraCustomMetadata
-=======
             Settings.Builder additionalSettings,
             BiConsumer<String, Map<String, String>> additionalCustomMetadata
->>>>>>> 61c2bf11
         ) {
             if (enabled.get()) {
                 additionalSettings.put("index.refresh_interval", intervalValue);

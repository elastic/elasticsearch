--- conflicted
+++ resolved
@@ -100,16 +100,10 @@
                 return docValuesFormat;
             }
         };
-<<<<<<< HEAD
         var newCodec = new Elasticsearch93Lucene104Codec() {
-
-            final DocValuesFormat docValuesFormat = new ES819TSDBDocValuesFormat();
-=======
-        var newCodec = new Elasticsearch92Lucene103Codec() {
             final DocValuesFormat docValuesFormat = new ES819TSDBDocValuesFormat(
                 ES819TSDBDocValuesFormatTests.randomBinaryCompressionMode()
             );
->>>>>>> c7797175
 
             @Override
             public DocValuesFormat getDocValuesFormatForField(String field) {

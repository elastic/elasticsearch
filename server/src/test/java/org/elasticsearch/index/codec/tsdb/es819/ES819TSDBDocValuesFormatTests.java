/*
 * Copyright Elasticsearch B.V. and/or licensed to Elasticsearch B.V. under one
 * or more contributor license agreements. Licensed under the "Elastic License
 * 2.0", the "GNU Affero General Public License v3.0 only", and the "Server Side
 * Public License v 1"; you may not use this file except in compliance with, at
 * your election, the "Elastic License 2.0", the "GNU Affero General Public
 * License v3.0 only", or the "Server Side Public License, v 1".
 */

package org.elasticsearch.index.codec.tsdb.es819;

import org.apache.lucene.codecs.Codec;
import org.apache.lucene.codecs.DocValuesConsumer;
import org.apache.lucene.codecs.DocValuesFormat;
import org.apache.lucene.codecs.lucene90.Lucene90DocValuesFormat;
import org.apache.lucene.document.BinaryDocValuesField;
import org.apache.lucene.document.Document;
import org.apache.lucene.document.NumericDocValuesField;
import org.apache.lucene.document.SortedDocValuesField;
import org.apache.lucene.document.SortedNumericDocValuesField;
import org.apache.lucene.document.SortedSetDocValuesField;
import org.apache.lucene.index.DirectoryReader;
import org.apache.lucene.index.DocValues;
import org.apache.lucene.index.IndexWriter;
import org.apache.lucene.index.IndexWriterConfig;
import org.apache.lucene.index.IndexableField;
import org.apache.lucene.index.LeafReader;
import org.apache.lucene.index.LeafReaderContext;
import org.apache.lucene.index.LogByteSizeMergePolicy;
import org.apache.lucene.index.NumericDocValues;
import org.apache.lucene.index.SegmentWriteState;
import org.apache.lucene.index.SortedDocValues;
import org.apache.lucene.search.DocIdSetIterator;
import org.apache.lucene.search.IndexSearcher;
import org.apache.lucene.search.Sort;
import org.apache.lucene.search.SortField;
import org.apache.lucene.search.SortedNumericSortField;
import org.apache.lucene.search.SortedSetSortField;
import org.apache.lucene.store.Directory;
import org.apache.lucene.util.BytesRef;
import org.elasticsearch.cluster.metadata.DataStream;
import org.elasticsearch.common.Randomness;
import org.elasticsearch.common.lucene.BytesRefs;
import org.elasticsearch.common.util.CollectionUtils;
import org.elasticsearch.index.codec.Elasticsearch900Lucene101Codec;
import org.elasticsearch.index.codec.Elasticsearch92Lucene103Codec;
import org.elasticsearch.index.codec.tsdb.BinaryDVCompressionMode;
import org.elasticsearch.index.codec.tsdb.ES87TSDBDocValuesFormatTests;
import org.elasticsearch.index.codec.tsdb.es819.ES819TSDBDocValuesProducer.BaseDenseNumericValues;
import org.elasticsearch.index.codec.tsdb.es819.ES819TSDBDocValuesProducer.BaseSortedDocValues;
import org.elasticsearch.index.codec.tsdb.es819.ES819TSDBDocValuesProducer.DenseBinaryDocValues;
import org.elasticsearch.index.mapper.BlockLoader;
import org.elasticsearch.index.mapper.BlockLoader.OptionalColumnAtATimeReader;
import org.elasticsearch.index.mapper.TestBlock;
import org.elasticsearch.test.ESTestCase;

import java.io.IOException;
import java.util.ArrayList;
import java.util.Arrays;
import java.util.HashMap;
import java.util.HashSet;
import java.util.List;
import java.util.Locale;
import java.util.Map;
import java.util.Set;
import java.util.function.Supplier;
import java.util.stream.IntStream;

import static org.elasticsearch.index.codec.tsdb.es819.ES819TSDBDocValuesFormat.BLOCK_BYTES_THRESHOLD;
import static org.elasticsearch.index.codec.tsdb.es819.ES819TSDBDocValuesFormat.BLOCK_COUNT_THRESHOLD;
import static org.elasticsearch.test.ESTestCase.between;
import static org.elasticsearch.test.ESTestCase.randomAlphaOfLength;
<<<<<<< HEAD
import static org.elasticsearch.test.ESTestCase.randomAlphaOfLengthBetween;
=======
>>>>>>> cec68f19
import static org.elasticsearch.test.ESTestCase.randomBoolean;
import static org.elasticsearch.test.ESTestCase.randomFrom;
import static org.elasticsearch.test.ESTestCase.randomIntBetween;
import static org.hamcrest.Matchers.equalTo;
import static org.hamcrest.Matchers.instanceOf;

public class ES819TSDBDocValuesFormatTests extends ES87TSDBDocValuesFormatTests {

    private final Codec codec = new Elasticsearch92Lucene103Codec() {

        final ES819TSDBDocValuesFormat docValuesFormat = new ES819TSDBDocValuesFormat(
<<<<<<< HEAD
            ESTestCase.randomIntBetween(2, 4096),
            ESTestCase.randomIntBetween(1, 512),
            random().nextBoolean(),
            randomBinaryCompressionMode(),
            true
=======
            randomIntBetween(2, 4096),
            randomIntBetween(1, 512),
            random().nextBoolean()
>>>>>>> cec68f19
        );

        @Override
        public DocValuesFormat getDocValuesFormatForField(String field) {
            return docValuesFormat;
        }
    };

    public static class TestES819TSDBDocValuesFormatVersion0 extends ES819TSDBDocValuesFormat {

        public TestES819TSDBDocValuesFormatVersion0() {
            super();
        }

        @Override
        public DocValuesConsumer fieldsConsumer(SegmentWriteState state) throws IOException {
            return new ES819TSDBDocValuesConsumerVersion0(
                state,
                skipIndexIntervalSize,
                minDocsPerOrdinalForRangeEncoding,
                enableOptimizedMerge,
                DATA_CODEC,
                DATA_EXTENSION,
                META_CODEC,
                META_EXTENSION
            );
        }
    }

    @Override
    protected Codec getCodec() {
        return codec;
    }

    public void testBinaryCompressionFeatureFlag() {
        ES819TSDBDocValuesFormat docValueFormat = new ES819TSDBDocValuesFormat();
        if (ES819TSDBDocValuesFormat.BINARY_DV_COMPRESSION_FEATURE_FLAG) {
            assertThat(docValueFormat.binaryDVCompressionMode, equalTo(BinaryDVCompressionMode.COMPRESSED_ZSTD_LEVEL_1));
        } else {
            assertThat(docValueFormat.binaryDVCompressionMode, equalTo(BinaryDVCompressionMode.NO_COMPRESS));
        }
    }

    public void testBlockWiseBinary() throws Exception {
        boolean sparse = randomBoolean();
        int numBlocksBound = 10;
        // Since average size is 25b will hit count threshold rather than size threshold, so use count threshold compute needed docs.
        int numNonNullValues = randomIntBetween(0, numBlocksBound * BLOCK_COUNT_THRESHOLD);

        List<String> binaryValues = new ArrayList<>();
        int numNonNull = 0;
        while (numNonNull < numNonNullValues) {
            if (sparse && randomBoolean()) {
                binaryValues.add(null);
            } else {
                // Average
                final String value = randomAlphaOfLengthBetween(0, 50);
                binaryValues.add(value);
                numNonNull++;
            }
        }

        assertBinaryValues(binaryValues);
    }

    public void testBlockWiseBinarySmallValues() throws Exception {
        boolean sparse = randomBoolean();
        int numBlocksBound = 5;
        int numNonNullValues = randomIntBetween(0, numBlocksBound * BLOCK_COUNT_THRESHOLD);

        List<String> binaryValues = new ArrayList<>();
        int numNonNull = 0;
        while (numNonNull < numNonNullValues) {
            if (sparse && randomBoolean()) {
                binaryValues.add(null);
            } else {
                final String value = randomAlphaOfLengthBetween(0, 2);
                binaryValues.add(value);
                numNonNull++;
            }
        }

        assertBinaryValues(binaryValues);
    }

    public void testBlockWiseBinaryLargeValues() throws Exception {
        boolean sparse = randomBoolean();
        int numBlocksBound = 5;
        int binaryDataSize = randomIntBetween(0, numBlocksBound * BLOCK_BYTES_THRESHOLD);
        List<String> binaryValues = new ArrayList<>();
        int totalSize = 0;
        while (totalSize < binaryDataSize) {
            if (sparse && randomBoolean()) {
                binaryValues.add(null);
            } else {
                final String value = randomAlphaOfLengthBetween(BLOCK_BYTES_THRESHOLD / 2, 2 * BLOCK_BYTES_THRESHOLD);
                binaryValues.add(value);
                totalSize += value.length();
            }
        }

        assertBinaryValues(binaryValues);
    }

    public void assertBinaryValues(List<String> binaryValues) throws Exception {
        String timestampField = "@timestamp";
        String hostnameField = "host.name";
        long baseTimestamp = 1704067200000L;
        String binaryField = "binary_field";
        var config = getTimeSeriesIndexWriterConfig(hostnameField, timestampField);
        try (var dir = newDirectory(); var iw = new IndexWriter(dir, config)) {

            int numDocs = binaryValues.size();
            for (int i = 0; i < numDocs; i++) {
                var d = new Document();
                long timestamp = baseTimestamp + (1000L * i);
                d.add(new SortedDocValuesField(hostnameField, new BytesRef("host-1")));
                d.add(new SortedNumericDocValuesField(timestampField, timestamp));

                String binaryValue = binaryValues.get(i);
                if (binaryValue != null) {
                    d.add(new BinaryDocValuesField(binaryField, new BytesRef(binaryValue)));
                }

                iw.addDocument(d);
                if (i % 100 == 0) {
                    iw.commit();
                }
            }
            iw.commit();
            iw.forceMerge(1);

            try (var reader = DirectoryReader.open(iw)) {
                assertEquals(1, reader.leaves().size());
                assertEquals(numDocs, reader.maxDoc());
                var leaf = reader.leaves().get(0).reader();
                var binaryDV = leaf.getBinaryDocValues(binaryField);
                assertNotNull(binaryDV);
                for (int i = 0; i < numDocs; i++) {
                    String expected = binaryValues.removeLast();
                    if (expected == null) {
                        assertFalse(binaryDV.advanceExact(i));
                    } else {
                        assertTrue(binaryDV.advanceExact(i));
                        assertEquals(expected, binaryDV.binaryValue().utf8ToString());
                    }
                }
            }
        }
    }

    public void testForceMergeDenseCase() throws Exception {
        String timestampField = "@timestamp";
        String hostnameField = "host.name";
        long baseTimestamp = 1704067200000L;

        var config = getTimeSeriesIndexWriterConfig(hostnameField, timestampField);
        try (var dir = newDirectory(); var iw = new IndexWriter(dir, config)) {
            long counter1 = 0;
            long counter2 = 10_000_000;
            long[] gauge1Values = new long[] { 2, 4, 6, 8, 10, 12, 14, 16 };
            long[] gauge2Values = new long[] { -2, -4, -6, -8, -10, -12, -14, -16 };
            String[] tags = new String[] { "tag_1", "tag_2", "tag_3", "tag_4", "tag_5", "tag_6", "tag_7", "tag_8" };

            int numDocs = 256 + random().nextInt(1024);
            int numHosts = numDocs / 20;

            for (int i = 0; i < numDocs; i++) {
                var d = new Document();

                int batchIndex = i / numHosts;
                String hostName = String.format(Locale.ROOT, "host-%03d", batchIndex);
                long timestamp = baseTimestamp + (1000L * i);

                d.add(new SortedDocValuesField(hostnameField, new BytesRef(hostName)));
                // Index sorting doesn't work with NumericDocValuesField:
                d.add(new SortedNumericDocValuesField(timestampField, timestamp));
                d.add(new NumericDocValuesField("counter_1", counter1++));
                d.add(new SortedNumericDocValuesField("counter_2", counter2++));
                d.add(new SortedNumericDocValuesField("gauge_1", gauge1Values[i % gauge1Values.length]));

                int numGauge2 = 1 + random().nextInt(8);
                for (int j = 0; j < numGauge2; j++) {
                    d.add(new SortedNumericDocValuesField("gauge_2", gauge2Values[(i + j) % gauge2Values.length]));
                }

                int numTags = 1 + random().nextInt(8);
                for (int j = 0; j < numTags; j++) {
                    d.add(new SortedSetDocValuesField("tags", new BytesRef(tags[(i + j) % tags.length])));
                }

                d.add(new BinaryDocValuesField("tags_as_bytes", new BytesRef(tags[i % tags.length])));

                iw.addDocument(d);
                if (i % 100 == 0) {
                    iw.commit();
                }
            }
            iw.commit();

            iw.forceMerge(1);

            // For asserting using binary search later on:
            Arrays.sort(gauge2Values);

            try (var reader = DirectoryReader.open(iw)) {
                assertEquals(1, reader.leaves().size());
                assertEquals(numDocs, reader.maxDoc());
                var leaf = reader.leaves().get(0).reader();
                var hostNameDV = leaf.getSortedDocValues(hostnameField);
                assertNotNull(hostNameDV);
                var timestampDV = DocValues.unwrapSingleton(leaf.getSortedNumericDocValues(timestampField));
                assertNotNull(timestampDV);
                var counterOneDV = leaf.getNumericDocValues("counter_1");
                assertNotNull(counterOneDV);
                var counterTwoDV = leaf.getSortedNumericDocValues("counter_2");
                assertNotNull(counterTwoDV);
                var gaugeOneDV = leaf.getSortedNumericDocValues("gauge_1");
                assertNotNull(gaugeOneDV);
                var gaugeTwoDV = leaf.getSortedNumericDocValues("gauge_2");
                assertNotNull(gaugeTwoDV);
                var tagsDV = leaf.getSortedSetDocValues("tags");
                assertNotNull(tagsDV);
                var tagBytesDV = leaf.getBinaryDocValues("tags_as_bytes");
                assertNotNull(tagBytesDV);
                for (int i = 0; i < numDocs; i++) {
                    assertEquals(i, hostNameDV.nextDoc());
                    int batchIndex = i / numHosts;
                    assertEquals(batchIndex, hostNameDV.ordValue());
                    String expectedHostName = String.format(Locale.ROOT, "host-%03d", batchIndex);
                    assertEquals(expectedHostName, hostNameDV.lookupOrd(hostNameDV.ordValue()).utf8ToString());

                    assertEquals(i, timestampDV.nextDoc());
                    long timestamp = timestampDV.longValue();
                    long lowerBound = baseTimestamp;
                    long upperBound = baseTimestamp + (1000L * numDocs);
                    assertTrue(
                        "unexpected timestamp [" + timestamp + "], expected between [" + lowerBound + "] and [" + upperBound + "]",
                        timestamp >= lowerBound && timestamp < upperBound
                    );

                    assertEquals(i, counterOneDV.nextDoc());
                    long counterOneValue = counterOneDV.longValue();
                    assertTrue("unexpected counter [" + counterOneValue + "]", counterOneValue >= 0 && counterOneValue < counter1);

                    assertEquals(i, counterTwoDV.nextDoc());
                    assertEquals(1, counterTwoDV.docValueCount());
                    long counterTwoValue = counterTwoDV.nextValue();
                    assertTrue("unexpected counter [" + counterTwoValue + "]", counterTwoValue > 0 && counterTwoValue <= counter2);

                    assertEquals(i, gaugeOneDV.nextDoc());
                    assertEquals(1, gaugeOneDV.docValueCount());
                    long gaugeOneValue = gaugeOneDV.nextValue();
                    assertTrue("unexpected gauge [" + gaugeOneValue + "]", Arrays.binarySearch(gauge1Values, gaugeOneValue) >= 0);

                    assertEquals(i, gaugeTwoDV.nextDoc());
                    for (int j = 0; j < gaugeTwoDV.docValueCount(); j++) {
                        long gaugeTwoValue = gaugeTwoDV.nextValue();
                        assertTrue("unexpected gauge [" + gaugeTwoValue + "]", Arrays.binarySearch(gauge2Values, gaugeTwoValue) >= 0);
                    }

                    assertEquals(i, tagsDV.nextDoc());
                    for (int j = 0; j < tagsDV.docValueCount(); j++) {
                        long ordinal = tagsDV.nextOrd();
                        String actualTag = tagsDV.lookupOrd(ordinal).utf8ToString();
                        assertTrue("unexpected tag [" + actualTag + "]", Arrays.binarySearch(tags, actualTag) >= 0);
                    }

                    assertEquals(i, tagBytesDV.nextDoc());
                    BytesRef tagBytesValue = tagBytesDV.binaryValue();
                    assertTrue("unexpected bytes " + tagBytesValue, Arrays.binarySearch(tags, tagBytesValue.utf8ToString()) >= 0);
                }
            }
        }
    }

    public void testTwoSegmentsTwoDifferentFields() throws Exception {
        String timestampField = "@timestamp";
        String hostnameField = "host.name";
        long timestamp = 1704067200000L;

        var config = getTimeSeriesIndexWriterConfig(hostnameField, timestampField);
        try (var dir = newDirectory(); var iw = new IndexWriter(dir, config)) {
            long counter1 = 0;
            long counter2 = 10_000_000;

            {
                var d = new Document();
                d.add(new SortedDocValuesField(hostnameField, new BytesRef("host-001")));
                d.add(new SortedNumericDocValuesField(timestampField, timestamp - 1));
                d.add(new NumericDocValuesField("counter_1", counter1));
                d.add(new SortedNumericDocValuesField("gauge_1", 2));
                d.add(new BinaryDocValuesField("binary_1", new BytesRef("foo")));
                iw.addDocument(d);
                iw.commit();
            }
            {
                var d = new Document();
                d.add(new SortedDocValuesField(hostnameField, new BytesRef("host-001")));
                d.add(new SortedNumericDocValuesField(timestampField, timestamp));
                d.add(new SortedNumericDocValuesField("counter_2", counter2));
                d.add(new SortedNumericDocValuesField("gauge_2", -2));
                d.add(new BinaryDocValuesField("binary_2", new BytesRef("bar")));
                iw.addDocument(d);
                iw.commit();
            }

            iw.forceMerge(1);

            try (var reader = DirectoryReader.open(iw)) {
                assertEquals(1, reader.leaves().size());
                assertEquals(2, reader.maxDoc());
                var leaf = reader.leaves().get(0).reader();
                var hostNameDV = leaf.getSortedDocValues(hostnameField);
                assertNotNull(hostNameDV);
                var timestampDV = DocValues.unwrapSingleton(leaf.getSortedNumericDocValues(timestampField));
                assertNotNull(timestampDV);
                var counterOneDV = leaf.getNumericDocValues("counter_1");
                assertNotNull(counterOneDV);
                var counterTwoDV = leaf.getSortedNumericDocValues("counter_2");
                assertNotNull(counterTwoDV);
                var gaugeOneDV = leaf.getSortedNumericDocValues("gauge_1");
                assertNotNull(gaugeOneDV);
                var gaugeTwoDV = leaf.getSortedNumericDocValues("gauge_2");
                assertNotNull(gaugeTwoDV);
                var binaryOneDV = leaf.getBinaryDocValues("binary_1");
                assertNotNull(binaryOneDV);
                var binaryTwoDv = leaf.getBinaryDocValues("binary_2");
                assertNotNull(binaryTwoDv);
                for (int i = 0; i < 2; i++) {
                    assertEquals(i, hostNameDV.nextDoc());
                    assertEquals("host-001", hostNameDV.lookupOrd(hostNameDV.ordValue()).utf8ToString());

                    assertEquals(i, timestampDV.nextDoc());
                    long actualTimestamp = timestampDV.longValue();
                    assertTrue(actualTimestamp == timestamp || actualTimestamp == timestamp - 1);

                    if (counterOneDV.advanceExact(i)) {
                        long counterOneValue = counterOneDV.longValue();
                        assertEquals(counter1, counterOneValue);
                    }

                    if (counterTwoDV.advanceExact(i)) {
                        assertEquals(1, counterTwoDV.docValueCount());
                        long counterTwoValue = counterTwoDV.nextValue();
                        assertEquals(counter2, counterTwoValue);
                    }

                    if (gaugeOneDV.advanceExact(i)) {
                        assertEquals(1, gaugeOneDV.docValueCount());
                        long gaugeOneValue = gaugeOneDV.nextValue();
                        assertEquals(2, gaugeOneValue);
                    }

                    if (gaugeTwoDV.advanceExact(i)) {
                        assertEquals(1, gaugeTwoDV.docValueCount());
                        long gaugeTwoValue = gaugeTwoDV.nextValue();
                        assertEquals(-2, gaugeTwoValue);
                    }

                    if (binaryOneDV.advanceExact(i)) {
                        BytesRef binaryOneValue = binaryOneDV.binaryValue();
                        assertEquals(new BytesRef("foo"), binaryOneValue);
                    }

                    if (binaryTwoDv.advanceExact(i)) {
                        BytesRef binaryTwoValue = binaryTwoDv.binaryValue();
                        assertEquals(new BytesRef("bar"), binaryTwoValue);
                    }
                }
            }
        }
    }

    public void testForceMergeSparseCase() throws Exception {
        String timestampField = "@timestamp";
        String hostnameField = "host.name";
        long baseTimestamp = 1704067200000L;

        var config = getTimeSeriesIndexWriterConfig(hostnameField, timestampField);
        try (var dir = newDirectory(); var iw = new IndexWriter(dir, config)) {
            long counter1 = 0;
            long counter2 = 10_000_000;
            long[] gauge1Values = new long[] { 2, 4, 6, 8, 10, 12, 14, 16 };
            long[] gauge2Values = new long[] { -2, -4, -6, -8, -10, -12, -14, -16 };
            String[] tags = new String[] { "tag_1", "tag_2", "tag_3", "tag_4", "tag_5", "tag_6", "tag_7", "tag_8" };

            int numDocs = 256 + random().nextInt(1024);
            int numHosts = numDocs / 20;
            for (int i = 0; i < numDocs; i++) {
                var d = new Document();

                int batchIndex = i / numHosts;
                String hostName = String.format(Locale.ROOT, "host-%03d", batchIndex);
                long timestamp = baseTimestamp + (1000L * i);

                d.add(new SortedDocValuesField(hostnameField, new BytesRef(hostName)));
                // Index sorting doesn't work with NumericDocValuesField:
                d.add(new SortedNumericDocValuesField(timestampField, timestamp));

                if (random().nextBoolean()) {
                    d.add(new NumericDocValuesField("counter_1", counter1++));
                }
                if (random().nextBoolean()) {
                    d.add(new SortedNumericDocValuesField("counter_2", counter2++));
                }
                if (random().nextBoolean()) {
                    d.add(new SortedNumericDocValuesField("gauge_1", gauge1Values[i % gauge1Values.length]));
                }
                if (random().nextBoolean()) {
                    int numGauge2 = 1 + random().nextInt(8);
                    for (int j = 0; j < numGauge2; j++) {
                        d.add(new SortedNumericDocValuesField("gauge_2", gauge2Values[(i + j) % gauge2Values.length]));
                    }
                }
                if (random().nextBoolean()) {
                    int numTags = 1 + random().nextInt(8);
                    for (int j = 0; j < numTags; j++) {
                        d.add(new SortedSetDocValuesField("tags", new BytesRef(tags[j])));
                    }
                }
                if (random().nextBoolean()) {
                    int randomIndex = random().nextInt(tags.length);
                    d.add(new SortedDocValuesField("other_tag", new BytesRef(tags[randomIndex])));
                }
                if (random().nextBoolean()) {
                    int randomIndex = random().nextInt(tags.length);
                    d.add(new BinaryDocValuesField("tags_as_bytes", new BytesRef(tags[randomIndex])));
                }

                iw.addDocument(d);
                if (i % 100 == 0) {
                    iw.commit();
                }
            }
            iw.commit();

            iw.forceMerge(1);

            // For asserting using binary search later on:
            Arrays.sort(gauge2Values);

            try (var reader = DirectoryReader.open(iw)) {
                assertEquals(1, reader.leaves().size());
                assertEquals(numDocs, reader.maxDoc());
                var leaf = reader.leaves().get(0).reader();
                var hostNameDV = leaf.getSortedDocValues(hostnameField);
                assertNotNull(hostNameDV);
                var timestampDV = DocValues.unwrapSingleton(leaf.getSortedNumericDocValues(timestampField));
                assertNotNull(timestampDV);
                var counterOneDV = leaf.getNumericDocValues("counter_1");
                assertNotNull(counterOneDV);
                var counterTwoDV = leaf.getSortedNumericDocValues("counter_2");
                assertNotNull(counterTwoDV);
                var gaugeOneDV = leaf.getSortedNumericDocValues("gauge_1");
                assertNotNull(gaugeOneDV);
                var gaugeTwoDV = leaf.getSortedNumericDocValues("gauge_2");
                assertNotNull(gaugeTwoDV);
                var tagsDV = leaf.getSortedSetDocValues("tags");
                assertNotNull(tagsDV);
                var otherTagDV = leaf.getSortedDocValues("other_tag");
                assertNotNull(otherTagDV);
                var tagBytesDV = leaf.getBinaryDocValues("tags_as_bytes");
                assertNotNull(tagBytesDV);
                for (int i = 0; i < numDocs; i++) {
                    assertEquals(i, hostNameDV.nextDoc());
                    int batchIndex = i / numHosts;
                    assertEquals(batchIndex, hostNameDV.ordValue());
                    String expectedHostName = String.format(Locale.ROOT, "host-%03d", batchIndex);
                    assertEquals(expectedHostName, hostNameDV.lookupOrd(hostNameDV.ordValue()).utf8ToString());

                    assertEquals(i, timestampDV.nextDoc());
                    long timestamp = timestampDV.longValue();
                    long lowerBound = baseTimestamp;
                    long upperBound = baseTimestamp + (1000L * numDocs);
                    assertTrue(
                        "unexpected timestamp [" + timestamp + "], expected between [" + lowerBound + "] and [" + upperBound + "]",
                        timestamp >= lowerBound && timestamp < upperBound
                    );

                    if (counterOneDV.advanceExact(i)) {
                        long counterOneValue = counterOneDV.longValue();
                        assertTrue("unexpected counter [" + counterOneValue + "]", counterOneValue >= 0 && counterOneValue < counter1);
                    }

                    if (counterTwoDV.advanceExact(i)) {
                        assertEquals(1, counterTwoDV.docValueCount());
                        long counterTwoValue = counterTwoDV.nextValue();
                        assertTrue("unexpected counter [" + counterTwoValue + "]", counterTwoValue > 0 && counterTwoValue <= counter2);
                    }

                    if (gaugeOneDV.advanceExact(i)) {
                        assertEquals(1, gaugeOneDV.docValueCount());
                        long gaugeOneValue = gaugeOneDV.nextValue();
                        assertTrue("unexpected gauge [" + gaugeOneValue + "]", Arrays.binarySearch(gauge1Values, gaugeOneValue) >= 0);
                    }

                    if (gaugeTwoDV.advanceExact(i)) {
                        for (int j = 0; j < gaugeTwoDV.docValueCount(); j++) {
                            long gaugeTwoValue = gaugeTwoDV.nextValue();
                            assertTrue("unexpected gauge [" + gaugeTwoValue + "]", Arrays.binarySearch(gauge2Values, gaugeTwoValue) >= 0);
                        }
                    }

                    if (tagsDV.advanceExact(i)) {
                        for (int j = 0; j < tagsDV.docValueCount(); j++) {
                            long ordinal = tagsDV.nextOrd();
                            String actualTag = tagsDV.lookupOrd(ordinal).utf8ToString();
                            assertTrue("unexpected tag [" + actualTag + "]", Arrays.binarySearch(tags, actualTag) >= 0);
                        }
                    }
                    if (otherTagDV.advanceExact(i)) {
                        int ordinal = otherTagDV.ordValue();
                        String actualTag = otherTagDV.lookupOrd(ordinal).utf8ToString();
                        assertTrue("unexpected tag [" + actualTag + "]", Arrays.binarySearch(tags, actualTag) >= 0);
                    }

                    if (tagBytesDV.advanceExact(i)) {
                        BytesRef tagBytesValue = tagBytesDV.binaryValue();
                        assertTrue("unexpected bytes " + tagBytesValue, Arrays.binarySearch(tags, tagBytesValue.utf8ToString()) >= 0);
                    }
                }
            }
        }
    }

    public void testWithNoValueMultiValue() throws Exception {
        String timestampField = "@timestamp";
        String hostnameField = "host.name";
        long baseTimestamp = 1704067200000L;
        int numRounds = 32 + random().nextInt(32);
        int numDocsPerRound = 64 + random().nextInt(64);

        var config = getTimeSeriesIndexWriterConfig(hostnameField, timestampField);
        try (var dir = newDirectory(); var iw = new IndexWriter(dir, config)) {
            long[] gauge1Values = new long[] { 2, 4, 6, 8, 10, 12, 14, 16 };
            String[] tags = new String[] { "tag_1", "tag_2", "tag_3", "tag_4", "tag_5", "tag_6", "tag_7", "tag_8" };
            {
                long timestamp = baseTimestamp;
                for (int i = 0; i < numRounds; i++) {
                    int r = random().nextInt(10);
                    for (int j = 0; j < numDocsPerRound; j++) {
                        var d = new Document();
                        // host in reverse, otherwise merging will detect that segments are already ordered and will use sequential docid
                        // merger:
                        String hostName = String.format(Locale.ROOT, "host-%03d", numRounds - i);
                        d.add(new SortedDocValuesField(hostnameField, new BytesRef(hostName)));
                        // Index sorting doesn't work with NumericDocValuesField:
                        d.add(new SortedNumericDocValuesField(timestampField, timestamp++));

                        if (r % 10 == 5) {
                            // sometimes no values
                        } else if (r % 10 > 5) {
                            // often single value:
                            d.add(new SortedNumericDocValuesField("gauge_1", gauge1Values[j % gauge1Values.length]));
                            d.add(new SortedSetDocValuesField("tags", new BytesRef(tags[j % tags.length])));
                        } else {
                            // otherwise multiple values:
                            int numValues = 2 + random().nextInt(4);
                            for (int k = 0; k < numValues; k++) {
                                d.add(new SortedNumericDocValuesField("gauge_1", gauge1Values[(j + k) % gauge1Values.length]));
                                d.add(new SortedSetDocValuesField("tags", new BytesRef(tags[(j + k) % tags.length])));
                            }
                        }
                        iw.addDocument(d);
                    }
                    iw.commit();
                }
                iw.forceMerge(1);
            }

            int numDocs = numRounds * numDocsPerRound;
            try (var reader = DirectoryReader.open(iw)) {
                assertEquals(1, reader.leaves().size());
                assertEquals(numDocs, reader.maxDoc());
                var leaf = reader.leaves().get(0).reader();
                var hostNameDV = leaf.getSortedDocValues(hostnameField);
                assertNotNull(hostNameDV);
                var timestampDV = DocValues.unwrapSingleton(leaf.getSortedNumericDocValues(timestampField));
                assertNotNull(timestampDV);
                var gaugeOneDV = leaf.getSortedNumericDocValues("gauge_1");
                assertNotNull(gaugeOneDV);
                var tagsDV = leaf.getSortedSetDocValues("tags");
                assertNotNull(tagsDV);
                for (int i = 0; i < numDocs; i++) {
                    assertEquals(i, hostNameDV.nextDoc());
                    String actualHostName = hostNameDV.lookupOrd(hostNameDV.ordValue()).utf8ToString();
                    assertTrue("unexpected host name:" + actualHostName, actualHostName.startsWith("host-"));

                    assertEquals(i, timestampDV.nextDoc());
                    long timestamp = timestampDV.longValue();
                    long lowerBound = baseTimestamp;
                    long upperBound = baseTimestamp + numDocs;
                    assertTrue(
                        "unexpected timestamp [" + timestamp + "], expected between [" + lowerBound + "] and [" + upperBound + "]",
                        timestamp >= lowerBound && timestamp < upperBound
                    );
                    if (gaugeOneDV.advanceExact(i)) {
                        for (int j = 0; j < gaugeOneDV.docValueCount(); j++) {
                            long value = gaugeOneDV.nextValue();
                            assertTrue("unexpected gauge [" + value + "]", Arrays.binarySearch(gauge1Values, value) >= 0);
                        }
                    }
                    if (tagsDV.advanceExact(i)) {
                        for (int j = 0; j < tagsDV.docValueCount(); j++) {
                            long ordinal = tagsDV.nextOrd();
                            String actualTag = tagsDV.lookupOrd(ordinal).utf8ToString();
                            assertTrue("unexpected tag [" + actualTag + "]", Arrays.binarySearch(tags, actualTag) >= 0);
                        }
                    }
                }
            }
        }
    }

    public void testAddIndices() throws IOException {
        String timestampField = "@timestamp";
        String hostnameField = "host.name";
        Supplier<IndexWriterConfig> indexConfigWithRandomDVFormat = () -> {
            IndexWriterConfig config = getTimeSeriesIndexWriterConfig(hostnameField, timestampField);
            DocValuesFormat dvFormat = switch (random().nextInt(3)) {
                case 0 -> new ES87TSDBDocValuesFormatTests.TestES87TSDBDocValuesFormat(random().nextInt(4, 16));
                case 1 -> new ES819TSDBDocValuesFormat();
                case 2 -> new Lucene90DocValuesFormat();
                default -> throw new AssertionError("unknown option");
            };
            config.setCodec(new Elasticsearch900Lucene101Codec() {
                @Override
                public DocValuesFormat getDocValuesFormatForField(String field) {
                    return dvFormat;
                }
            });
            return config;
        };
        var allNumericFields = IntStream.range(0, ESTestCase.between(1, 10)).mapToObj(n -> "numeric_" + n).toList();
        var allSortedNumericFields = IntStream.range(0, ESTestCase.between(1, 10)).mapToObj(n -> "sorted_numeric_" + n).toList();
        var allSortedFields = IntStream.range(0, ESTestCase.between(1, 10)).mapToObj(n -> "sorted_" + n).toList();
        var allSortedSetFields = IntStream.range(0, ESTestCase.between(1, 10)).mapToObj(n -> "sorted_set" + n).toList();
        var allBinaryFields = IntStream.range(0, ESTestCase.between(1, 10)).mapToObj(n -> "binary_" + n).toList();
        try (var source1 = newDirectory(); var source2 = newDirectory(); var singleDir = newDirectory(); var mergeDir = newDirectory()) {
            try (
                var writer1 = new IndexWriter(source1, indexConfigWithRandomDVFormat.get());
                var writer2 = new IndexWriter(source2, indexConfigWithRandomDVFormat.get());
                var singleWriter = new IndexWriter(singleDir, indexConfigWithRandomDVFormat.get())
            ) {
                int numDocs = 1 + random().nextInt(1_000);
                long timestamp = random().nextLong(1000_000L);
                for (int i = 0; i < numDocs; i++) {
                    List<IndexableField> fields = new ArrayList<>();
                    String hostName = String.format(Locale.ROOT, "host-%d", random().nextInt(5));
                    timestamp += 1 + random().nextInt(1_000);
                    fields.add(new SortedDocValuesField(hostnameField, new BytesRef(hostName)));
                    fields.add(new SortedNumericDocValuesField(timestampField, timestamp));
                    var numericFields = ESTestCase.randomSubsetOf(allNumericFields);
                    for (String f : numericFields) {
                        fields.add(new NumericDocValuesField(f, random().nextLong(1000L)));
                    }
                    var sortedNumericFields = ESTestCase.randomSubsetOf(allSortedNumericFields);
                    for (String field : sortedNumericFields) {
                        int valueCount = 1 + random().nextInt(3);
                        for (int v = 0; v < valueCount; v++) {
                            fields.add(new SortedNumericDocValuesField(field, random().nextLong(1000L)));
                        }
                    }
                    var sortedFields = ESTestCase.randomSubsetOf(allSortedFields);
                    for (String field : sortedFields) {
                        fields.add(new SortedDocValuesField(field, new BytesRef("s" + random().nextInt(100))));
                    }
                    var sortedSetFields = ESTestCase.randomSubsetOf(allSortedSetFields);
                    for (String field : sortedSetFields) {
                        int valueCount = 1 + random().nextInt(3);
                        for (int v = 0; v < valueCount; v++) {
                            fields.add(new SortedSetDocValuesField(field, new BytesRef("ss" + random().nextInt(100))));
                        }
                    }
                    List<String> binaryFields = ESTestCase.randomSubsetOf(allBinaryFields);
                    for (String field : binaryFields) {
                        fields.add(new BinaryDocValuesField(field, new BytesRef("b" + random().nextInt(100))));
                    }
                    for (IndexWriter writer : List.of(ESTestCase.randomFrom(writer1, writer2), singleWriter)) {
                        Randomness.shuffle(fields);
                        writer.addDocument(fields);
                        if (random().nextInt(100) <= 5) {
                            writer.commit();
                        }
                    }
                }
                if (random().nextBoolean()) {
                    writer1.forceMerge(1);
                }
                if (random().nextBoolean()) {
                    writer2.forceMerge(1);
                }
                singleWriter.commit();
                singleWriter.forceMerge(1);
            }
            try (var mergeWriter = new IndexWriter(mergeDir, getTimeSeriesIndexWriterConfig(hostnameField, timestampField))) {
                mergeWriter.addIndexes(source1, source2);
                mergeWriter.forceMerge(1);
            }
            try (var reader1 = DirectoryReader.open(singleDir); var reader2 = DirectoryReader.open(mergeDir)) {
                assertEquals(reader1.maxDoc(), reader2.maxDoc());
                assertEquals(1, reader1.leaves().size());
                assertEquals(1, reader2.leaves().size());
                for (int i = 0; i < reader1.leaves().size(); i++) {
                    LeafReader leaf1 = reader1.leaves().get(i).reader();
                    LeafReader leaf2 = reader2.leaves().get(i).reader();
                    for (String f : CollectionUtils.appendToCopy(allSortedNumericFields, timestampField)) {
                        var dv1 = leaf1.getNumericDocValues(f);
                        var dv2 = leaf2.getNumericDocValues(f);
                        if (dv1 == null) {
                            assertNull(dv2);
                            continue;
                        }
                        assertNotNull(dv2);
                        while (dv1.nextDoc() != NumericDocValues.NO_MORE_DOCS) {
                            assertNotEquals(NumericDocValues.NO_MORE_DOCS, dv2.nextDoc());
                            assertEquals(dv1.docID(), dv2.docID());
                            assertEquals(dv1.longValue(), dv2.longValue());
                        }
                        assertEquals(NumericDocValues.NO_MORE_DOCS, dv2.nextDoc());
                    }
                    for (String f : CollectionUtils.appendToCopy(allSortedNumericFields, timestampField)) {
                        var dv1 = leaf1.getSortedNumericDocValues(f);
                        var dv2 = leaf2.getSortedNumericDocValues(f);
                        if (dv1 == null) {
                            assertNull(dv2);
                            continue;
                        }
                        assertNotNull(dv2);
                        while (dv1.nextDoc() != NumericDocValues.NO_MORE_DOCS) {
                            assertNotEquals(NumericDocValues.NO_MORE_DOCS, dv2.nextDoc());
                            assertEquals(dv1.docID(), dv2.docID());
                            assertEquals(dv1.docValueCount(), dv2.docValueCount());
                            for (int v = 0; v < dv1.docValueCount(); v++) {
                                assertEquals(dv1.nextValue(), dv2.nextValue());
                            }
                        }
                        assertEquals(NumericDocValues.NO_MORE_DOCS, dv2.nextDoc());
                    }
                    for (String f : CollectionUtils.appendToCopy(allSortedFields, hostnameField)) {
                        var dv1 = leaf1.getSortedDocValues(f);
                        var dv2 = leaf2.getSortedDocValues(f);
                        if (dv1 == null) {
                            assertNull(dv2);
                            continue;
                        }
                        assertNotNull(dv2);
                        while (dv1.nextDoc() != SortedDocValues.NO_MORE_DOCS) {
                            assertNotEquals(SortedDocValues.NO_MORE_DOCS, dv2.nextDoc());
                            assertEquals(dv1.docID(), dv2.docID());
                            assertEquals(dv1.lookupOrd(dv1.ordValue()), dv2.lookupOrd(dv2.ordValue()));
                        }
                        assertEquals(NumericDocValues.NO_MORE_DOCS, dv2.nextDoc());
                    }
                    for (String f : allSortedSetFields) {
                        var dv1 = leaf1.getSortedSetDocValues(f);
                        var dv2 = leaf2.getSortedSetDocValues(f);
                        if (dv1 == null) {
                            assertNull(dv2);
                            continue;
                        }
                        assertNotNull(dv2);
                        while (dv1.nextDoc() != SortedDocValues.NO_MORE_DOCS) {
                            assertNotEquals(SortedDocValues.NO_MORE_DOCS, dv2.nextDoc());
                            assertEquals(dv1.docID(), dv2.docID());
                            assertEquals(dv1.docValueCount(), dv2.docValueCount());
                            for (int v = 0; v < dv1.docValueCount(); v++) {
                                assertEquals(dv1.lookupOrd(dv1.nextOrd()), dv2.lookupOrd(dv2.nextOrd()));
                            }
                        }
                        assertEquals(NumericDocValues.NO_MORE_DOCS, dv2.nextDoc());
                    }
                    for (String f : allBinaryFields) {
                        var dv1 = leaf1.getBinaryDocValues(f);
                        var dv2 = leaf2.getBinaryDocValues(f);
                        if (dv1 == null) {
                            assertNull(dv2);
                            continue;
                        }
                        assertNotNull(dv2);
                        while (dv1.nextDoc() != SortedDocValues.NO_MORE_DOCS) {
                            assertNotEquals(SortedDocValues.NO_MORE_DOCS, dv2.nextDoc());
                            assertEquals(dv1.docID(), dv2.docID());
                            assertEquals(dv1.binaryValue(), dv2.binaryValue());
                        }
                        assertEquals(NumericDocValues.NO_MORE_DOCS, dv2.nextDoc());
                    }
                }
            }
        }
    }

    public void testOptionalColumnAtATimeReader() throws Exception {
        final String counterField = "counter";
        final String counterFieldAsString = "counter_as_string";
        final String timestampField = "@timestamp";
        final String gaugeField = "gauge";
        final String binaryFixedField = "binary_variable";
        final String binaryVariableField = "binary_fixed";
        final int binaryFieldMaxLength = randomIntBetween(1, 20);
        long currentTimestamp = 1704067200000L;
        long currentCounter = 10_000_000;

        var config = getTimeSeriesIndexWriterConfig(null, timestampField);
        try (var dir = newDirectory(); var iw = new IndexWriter(dir, config)) {
            long[] gauge1Values = new long[] { 2, 4, 6, 8, 10, 12, 14, 16 };
            List<BytesRef> binaryFixedValues = new ArrayList<>();
            List<BytesRef> binaryVariableValues = new ArrayList<>();
            int numDocs = 256 + random().nextInt(8096);

            for (int i = 0; i < numDocs; i++) {
                binaryFixedValues.add(new BytesRef(randomAlphaOfLength(binaryFieldMaxLength)));
                binaryVariableValues.add(new BytesRef(randomAlphaOfLength(between(0, binaryFieldMaxLength))));
                var d = new Document();
                long timestamp = currentTimestamp;
                // Index sorting doesn't work with NumericDocValuesField:
                d.add(SortedNumericDocValuesField.indexedField(timestampField, timestamp));
                d.add(new SortedNumericDocValuesField(counterField, currentCounter));
                d.add(new SortedSetDocValuesField(counterFieldAsString, new BytesRef(Long.toString(currentCounter))));
                d.add(new SortedNumericDocValuesField(gaugeField, gauge1Values[i % gauge1Values.length]));
                d.add(new BinaryDocValuesField(binaryFixedField, binaryFixedValues.getLast()));
                d.add(new BinaryDocValuesField(binaryVariableField, binaryVariableValues.getLast()));

                iw.addDocument(d);
                if (i % 100 == 0) {
                    iw.commit();
                }
                if (i < numDocs - 1) {
                    currentTimestamp += 1000L;
                    currentCounter++;
                }
            }
            iw.commit();
            var factory = TestBlock.factory();
            final long lastIndexedTimestamp = currentTimestamp;
            final long lastIndexedCounter = currentCounter;
            try (var reader = DirectoryReader.open(iw)) {
                int gaugeIndex = numDocs;
                for (var leaf : reader.leaves()) {
                    var timestampDV = getBaseDenseNumericValues(leaf.reader(), timestampField);
                    var counterDV = getBaseDenseNumericValues(leaf.reader(), counterField);
                    var gaugeDV = getBaseDenseNumericValues(leaf.reader(), gaugeField);
                    var stringCounterDV = getBaseSortedDocValues(leaf.reader(), counterFieldAsString);
                    var binaryFixedDV = getDenseBinaryValues(leaf.reader(), binaryFixedField);
                    var binaryVariableDV = getDenseBinaryValues(leaf.reader(), binaryVariableField);

                    int maxDoc = leaf.reader().maxDoc();
                    for (int i = 0; i < maxDoc;) {
                        int size = Math.max(1, random().nextInt(0, maxDoc - i));
                        var docs = TestBlock.docs(IntStream.range(i, i + size).toArray());

                        {
                            // bulk loading timestamp:
                            var block = (TestBlock) timestampDV.tryRead(factory, docs, 0, random().nextBoolean(), null, false);
                            assertNotNull(block);
                            assertEquals(size, block.size());
                            for (int j = 0; j < block.size(); j++) {
                                long actualTimestamp = (long) block.get(j);
                                long expectedTimestamp = currentTimestamp;
                                assertEquals(expectedTimestamp, actualTimestamp);
                                currentTimestamp -= 1000L;
                            }
                        }
                        {
                            // bulk loading counter field:
                            var block = (TestBlock) counterDV.tryRead(factory, docs, 0, random().nextBoolean(), null, false);
                            assertNotNull(block);
                            assertEquals(size, block.size());
                            var stringBlock = (TestBlock) stringCounterDV.tryRead(factory, docs, 0, random().nextBoolean(), null, false);
                            assertNotNull(stringBlock);
                            assertEquals(size, stringBlock.size());
                            for (int j = 0; j < block.size(); j++) {
                                long expectedCounter = currentCounter;
                                long actualCounter = (long) block.get(j);
                                assertEquals(expectedCounter, actualCounter);

                                var expectedStringCounter = Long.toString(actualCounter);
                                var actualStringCounter = ((BytesRef) stringBlock.get(j)).utf8ToString();
                                assertEquals(expectedStringCounter, actualStringCounter);

                                currentCounter--;
                            }
                        }
                        {
                            // bulk loading gauge field:
                            var block = (TestBlock) gaugeDV.tryRead(factory, docs, 0, random().nextBoolean(), null, false);
                            assertNotNull(block);
                            assertEquals(size, block.size());
                            for (int j = 0; j < block.size(); j++) {
                                long actualGauge = (long) block.get(j);
                                long expectedGauge = gauge1Values[--gaugeIndex % gauge1Values.length];
                                assertEquals(expectedGauge, actualGauge);
                            }
                        }

                        // TODO add bulk loading to compressed values so this is not necessary
                        if (isCompressed(config, binaryFixedField) == false) {
                            // bulk loading binary fixed length field:
                            var block = (TestBlock) binaryFixedDV.tryRead(factory, docs, 0, random().nextBoolean(), null, false);
                            assertNotNull(block);
                            assertEquals(size, block.size());
                            for (int j = 0; j < block.size(); j++) {
                                var actual = (BytesRef) block.get(j);
                                var expected = binaryFixedValues.removeLast();
                                assertEquals(expected, actual);
                            }
                        }

                        // TODO add bulk loading to compressed values so this is not necessary
                        if (isCompressed(config, binaryVariableField) == false) {
                            // bulk loading binary variable length field:
                            var block = (TestBlock) binaryVariableDV.tryRead(factory, docs, 0, random().nextBoolean(), null, false);
                            assertNotNull(block);
                            assertEquals(size, block.size());
                            for (int j = 0; j < block.size(); j++) {
                                var actual = (BytesRef) block.get(j);
                                var expected = binaryVariableValues.removeLast();
                                assertEquals(expected, actual);
                            }
                        }

                        i += size;
                    }
                }
            }

            // Now bulk reader from one big segment and use random offset:
            iw.forceMerge(1);
            var blockFactory = TestBlock.factory();
            try (var reader = DirectoryReader.open(iw)) {
                int randomOffset = random().nextInt(numDocs / 4);
                currentTimestamp = lastIndexedTimestamp - (randomOffset * 1000L);
                currentCounter = lastIndexedCounter - randomOffset;
                assertEquals(1, reader.leaves().size());
                assertEquals(numDocs, reader.maxDoc());
                var leafReader = reader.leaves().get(0).reader();
                int maxDoc = leafReader.maxDoc();
                int size = maxDoc - randomOffset;
                int gaugeIndex = size;

                var timestampDV = getBaseDenseNumericValues(leafReader, timestampField);
                var counterDV = getBaseDenseNumericValues(leafReader, counterField);
                var gaugeDV = getBaseDenseNumericValues(leafReader, gaugeField);
                var stringCounterDV = getBaseSortedDocValues(leafReader, counterFieldAsString);

                var docs = TestBlock.docs(IntStream.range(0, maxDoc).toArray());

                {
                    // bulk loading timestamp:
                    var block = (TestBlock) timestampDV.tryRead(blockFactory, docs, randomOffset, false, null, false);
                    assertNotNull(block);
                    assertEquals(size, block.size());
                    for (int j = 0; j < block.size(); j++) {
                        long actualTimestamp = (long) block.get(j);
                        long expectedTimestamp = currentTimestamp;
                        assertEquals(expectedTimestamp, actualTimestamp);
                        currentTimestamp -= 1000L;
                    }
                }
                {
                    // bulk loading counter field:
                    var block = (TestBlock) counterDV.tryRead(factory, docs, randomOffset, false, null, false);
                    assertNotNull(block);
                    assertEquals(size, block.size());

                    var stringBlock = (TestBlock) stringCounterDV.tryRead(factory, docs, randomOffset, false, null, false);
                    assertNotNull(stringBlock);
                    assertEquals(size, stringBlock.size());

                    for (int j = 0; j < block.size(); j++) {
                        long actualCounter = (long) block.get(j);
                        long expectedCounter = currentCounter;
                        assertEquals(expectedCounter, actualCounter);

                        var expectedStringCounter = Long.toString(actualCounter);
                        var actualStringCounter = ((BytesRef) stringBlock.get(j)).utf8ToString();
                        assertEquals(expectedStringCounter, actualStringCounter);

                        currentCounter--;
                    }
                }
                {
                    // bulk loading gauge field:
                    var block = (TestBlock) gaugeDV.tryRead(factory, docs, randomOffset, false, null, false);
                    assertNotNull(block);
                    assertEquals(size, block.size());
                    for (int j = 0; j < block.size(); j++) {
                        long actualGauge = (long) block.get(j);
                        long expectedGauge = gauge1Values[--gaugeIndex % gauge1Values.length];
                        assertEquals(expectedGauge, actualGauge);
                    }
                }

                // And finally docs with gaps:
                docs = TestBlock.docs(IntStream.range(0, maxDoc).filter(docId -> docId == 0 || docId % 64 != 0).toArray());
                size = docs.count();
                // Test against values loaded using normal doc value apis:
                long[] expectedCounters = new long[size];
                counterDV = getBaseDenseNumericValues(leafReader, counterField);
                for (int i = 0; i < docs.count(); i++) {
                    int docId = docs.get(i);
                    counterDV.advanceExact(docId);
                    expectedCounters[i] = counterDV.longValue();
                }
                counterDV = getBaseDenseNumericValues(leafReader, counterField);
                stringCounterDV = getBaseSortedDocValues(leafReader, counterFieldAsString);
                {
                    // bulk loading counter field:
                    var block = (TestBlock) counterDV.tryRead(factory, docs, 0, false, null, false);
                    assertNotNull(block);
                    assertEquals(size, block.size());

                    var stringBlock = (TestBlock) stringCounterDV.tryRead(factory, docs, 0, false, null, false);
                    assertNotNull(stringBlock);
                    assertEquals(size, stringBlock.size());

                    for (int j = 0; j < block.size(); j++) {
                        long actualCounter = (long) block.get(j);
                        long expectedCounter = expectedCounters[j];
                        assertEquals(expectedCounter, actualCounter);

                        var expectedStringCounter = Long.toString(actualCounter);
                        var actualStringCounter = ((BytesRef) stringBlock.get(j)).utf8ToString();
                        assertEquals(expectedStringCounter, actualStringCounter);
                    }
                }
            }
        }
    }

    public void testOptionalColumnAtATimeReaderReadAsInt() throws Exception {
        final String counterField = "counter";
        final String timestampField = "@timestamp";
        final String gaugeField = "gauge";
        int currentTimestamp = 17040672;
        int currentCounter = 10_000_000;

        var config = getTimeSeriesIndexWriterConfig(null, timestampField);
        try (var dir = newDirectory(); var iw = new IndexWriter(dir, config)) {
            int[] gauge1Values = new int[] { 2, 4, 6, 8, 10, 12, 14, 16 };
            int numDocs = 256 + random().nextInt(8096);

            for (int i = 0; i < numDocs; i++) {
                var d = new Document();
                long timestamp = currentTimestamp;
                // Index sorting doesn't work with NumericDocValuesField:
                d.add(SortedNumericDocValuesField.indexedField(timestampField, timestamp));
                d.add(new SortedNumericDocValuesField(counterField, currentCounter));
                d.add(new SortedNumericDocValuesField(gaugeField, gauge1Values[i % gauge1Values.length]));

                iw.addDocument(d);
                if (i % 100 == 0) {
                    iw.commit();
                }
                if (i < numDocs - 1) {
                    currentTimestamp += 1000;
                    currentCounter++;
                }
            }
            iw.commit();
            var factory = TestBlock.factory();
            try (var reader = DirectoryReader.open(iw)) {
                int gaugeIndex = numDocs;
                for (var leaf : reader.leaves()) {
                    var timestampDV = getBaseDenseNumericValues(leaf.reader(), timestampField);
                    var counterDV = getBaseDenseNumericValues(leaf.reader(), counterField);
                    var gaugeDV = getBaseDenseNumericValues(leaf.reader(), gaugeField);
                    int maxDoc = leaf.reader().maxDoc();
                    for (int i = 0; i < maxDoc;) {
                        int size = Math.max(1, random().nextInt(0, maxDoc - i));
                        var docs = TestBlock.docs(IntStream.range(i, i + size).toArray());

                        {
                            // bulk loading timestamp:
                            var block = (TestBlock) timestampDV.tryRead(factory, docs, 0, random().nextBoolean(), null, true);
                            assertNotNull(block);
                            assertEquals(size, block.size());
                            for (int j = 0; j < block.size(); j++) {
                                int actualTimestamp = (int) block.get(j);
                                int expectedTimestamp = currentTimestamp;
                                assertEquals(expectedTimestamp, actualTimestamp);
                                currentTimestamp -= 1000;
                            }
                        }
                        {
                            // bulk loading counter field:
                            var block = (TestBlock) counterDV.tryRead(factory, docs, 0, random().nextBoolean(), null, true);
                            assertNotNull(block);
                            assertEquals(size, block.size());
                            for (int j = 0; j < block.size(); j++) {
                                int expectedCounter = currentCounter;
                                int actualCounter = (int) block.get(j);
                                assertEquals(expectedCounter, actualCounter);
                                currentCounter--;
                            }
                        }
                        {
                            // bulk loading gauge field:
                            var block = (TestBlock) gaugeDV.tryRead(factory, docs, 0, random().nextBoolean(), null, true);
                            assertNotNull(block);
                            assertEquals(size, block.size());
                            for (int j = 0; j < block.size(); j++) {
                                int actualGauge = (int) block.get(j);
                                int expectedGauge = gauge1Values[--gaugeIndex % gauge1Values.length];
                                assertEquals(expectedGauge, actualGauge);
                            }
                        }

                        i += size;
                    }
                }
            }
        }
    }

    public void testOptionalColumnAtATimeReaderWithSparseDocs() throws Exception {
        final String counterField = "counter";
        final String counterAsStringField = "counter_as_string";
        final String timestampField = "@timestamp";
        String queryField = "query_field";
        String temperatureField = "temperature_field";
        final String binaryFixedField = "binary_variable";
        final String binaryVariableField = "binary_fixed";
        final int binaryFieldMaxLength = randomIntBetween(1, 20);

        long currentTimestamp = 1704067200000L;
        long currentCounter = 10_000_000;

        var config = getTimeSeriesIndexWriterConfig(null, timestampField);
        try (var dir = newDirectory(); var iw = new IndexWriter(dir, config)) {
            int numDocsPerQValue = 120;
            int numDocs = numDocsPerQValue * (1 + random().nextInt(40));
            Long[] temperatureValues = new Long[numDocs];
            BytesRef[] binaryFixed = new BytesRef[numDocs];
            BytesRef[] binaryVariable = new BytesRef[numDocs];
            long q = 1;
            for (int i = 1; i <= numDocs; i++) {
                var d = new Document();
                // Index sorting doesn't work with NumericDocValuesField:
                d.add(SortedNumericDocValuesField.indexedField(timestampField, currentTimestamp));
                currentTimestamp += 1000L;
                d.add(new SortedNumericDocValuesField(counterField, currentCounter));
                d.add(new SortedDocValuesField(counterAsStringField, new BytesRef(Long.toString(currentCounter))));
                d.add(new SortedNumericDocValuesField(queryField, q));

                binaryFixed[numDocs - i] = new BytesRef(randomAlphaOfLength(binaryFieldMaxLength));
                d.add(new BinaryDocValuesField(binaryFixedField, binaryFixed[numDocs - i]));
                binaryVariable[numDocs - i] = new BytesRef(randomAlphaOfLength(between(0, binaryFieldMaxLength)));
                d.add(new BinaryDocValuesField(binaryVariableField, binaryVariable[numDocs - i]));

                if (i % 120 == 0) {
                    q++;
                }
                if (random().nextBoolean()) {
                    long v = random().nextLong();
                    temperatureValues[numDocs - i] = v;
                    d.add(new NumericDocValuesField(temperatureField, v));
                }
                iw.addDocument(d);
                if (i % 100 == 0) {
                    iw.commit();
                }
                if (i < numDocs - 1) {
                    currentCounter++;
                }
            }
            iw.commit();

            // Now bulk reader from one big segment and use random offset:
            iw.forceMerge(1);
            var factory = TestBlock.factory();
            try (var reader = DirectoryReader.open(iw)) {
                assertEquals(1, reader.leaves().size());
                assertEquals(numDocs, reader.maxDoc());
                var leafReader = reader.leaves().get(0).reader();

                for (int query = 1; query < q; query++) {
                    IndexSearcher searcher = new IndexSearcher(reader);
                    var topDocs = searcher.search(
                        SortedNumericDocValuesField.newSlowExactQuery(queryField, query),
                        numDocsPerQValue,
                        new Sort(SortField.FIELD_DOC),
                        false
                    );
                    assertEquals(numDocsPerQValue, topDocs.totalHits.value());
                    var timestampDV = getBaseDenseNumericValues(leafReader, timestampField);
                    long[] expectedTimestamps = new long[numDocsPerQValue];
                    var counterDV = getBaseDenseNumericValues(leafReader, counterField);
                    long[] expectedCounters = new long[numDocsPerQValue];
                    var counterAsStringDV = getBaseSortedDocValues(leafReader, counterAsStringField);
                    String[] expectedCounterAsStrings = new String[numDocsPerQValue];

                    int[] docIds = new int[numDocsPerQValue];
                    for (int i = 0; i < topDocs.scoreDocs.length; i++) {
                        var scoreDoc = topDocs.scoreDocs[i];
                        docIds[i] = scoreDoc.doc;

                        assertTrue(timestampDV.advanceExact(scoreDoc.doc));
                        expectedTimestamps[i] = timestampDV.longValue();

                        assertTrue(counterDV.advanceExact(scoreDoc.doc));
                        expectedCounters[i] = counterDV.longValue();

                        assertTrue(counterAsStringDV.advanceExact(scoreDoc.doc));
                        expectedCounterAsStrings[i] = counterAsStringDV.lookupOrd(counterAsStringDV.ordValue()).utf8ToString();
                    }

                    var docs = TestBlock.docs(docIds);
                    {
                        timestampDV = getBaseDenseNumericValues(leafReader, timestampField);
                        var block = (TestBlock) timestampDV.tryRead(factory, docs, 0, random().nextBoolean(), null, false);
                        assertNotNull(block);
                        assertEquals(numDocsPerQValue, block.size());
                        for (int j = 0; j < block.size(); j++) {
                            long actualTimestamp = (long) block.get(j);
                            long expectedTimestamp = expectedTimestamps[j];
                            assertEquals(expectedTimestamp, actualTimestamp);
                        }
                    }
                    {
                        counterDV = getBaseDenseNumericValues(leafReader, counterField);
                        var block = (TestBlock) counterDV.tryRead(factory, docs, 0, random().nextBoolean(), null, false);
                        assertNotNull(block);
                        assertEquals(numDocsPerQValue, block.size());
                        for (int j = 0; j < block.size(); j++) {
                            long actualCounter = (long) block.get(j);
                            long expectedCounter = expectedCounters[j];
                            assertEquals(expectedCounter, actualCounter);
                        }
                    }
                    {
                        counterAsStringDV = getBaseSortedDocValues(leafReader, counterAsStringField);
                        var block = (TestBlock) counterAsStringDV.tryRead(factory, docs, 0, random().nextBoolean(), null, false);
                        assertNotNull(block);
                        assertEquals(numDocsPerQValue, block.size());
                        for (int j = 0; j < block.size(); j++) {
                            var actualCounter = ((BytesRef) block.get(j)).utf8ToString();
                            var expectedCounter = expectedCounterAsStrings[j];
                            assertEquals(expectedCounter, actualCounter);
                        }
                    }
                }

                BlockLoader.Docs docs;
                {
                    int startIndex = ESTestCase.between(0, temperatureValues.length - 1);
                    int endIndex = ESTestCase.between(startIndex + 1, temperatureValues.length);
                    List<Integer> testDocs = new ArrayList<>();
                    for (int i = startIndex; i < endIndex; i++) {
                        if (temperatureValues[i] != null) {
                            testDocs.add(i);
                        }
                    }
                    if (testDocs.isEmpty() == false) {
                        NumericDocValues dv = leafReader.getNumericDocValues(temperatureField);
                        assertThat(dv, instanceOf(OptionalColumnAtATimeReader.class));
                        OptionalColumnAtATimeReader directReader = (OptionalColumnAtATimeReader) dv;
                        docs = TestBlock.docs(testDocs.stream().mapToInt(n -> n).toArray());
                        assertNull(directReader.tryRead(factory, docs, 0, false, null, false));
                        TestBlock block = (TestBlock) directReader.tryRead(factory, docs, 0, true, null, false);
                        assertNotNull(block);
                        for (int i = 0; i < testDocs.size(); i++) {
                            assertThat(block.get(i), equalTo(temperatureValues[testDocs.get(i)]));
                        }
                    }
                    if (testDocs.size() > 2) {
                        // currently bulk loading is disabled with gaps
                        testDocs.remove(ESTestCase.between(1, testDocs.size() - 2));
                        docs = TestBlock.docs(testDocs.stream().mapToInt(n -> n).toArray());
                        NumericDocValues dv = leafReader.getNumericDocValues(temperatureField);
                        OptionalColumnAtATimeReader directReader = (OptionalColumnAtATimeReader) dv;
                        assertNull(directReader.tryRead(factory, docs, 0, false, null, false));
                        assertNull(directReader.tryRead(factory, docs, 0, true, null, false));
                    }
                }

                {
                    // Bulk binary loader can only handle sparse queries over dense documents
                    List<Integer> testDocs = IntStream.range(0, numDocs - 1).filter(i -> randomBoolean()).boxed().toList();
                    if (testDocs.isEmpty() == false) {
                        {
                            // fixed length
                            docs = TestBlock.docs(testDocs.stream().mapToInt(n -> n).toArray());
                            var dv = getDenseBinaryValues(leafReader, binaryFixedField);
                            var block = (TestBlock) dv.tryRead(factory, docs, 0, random().nextBoolean(), null, false);
                            assertNotNull(block);
                            for (int i = 0; i < testDocs.size(); i++) {
                                assertThat(block.get(i), equalTo(binaryFixed[testDocs.get(i)]));
                            }
                        }
                        {
                            // variable length
                            docs = TestBlock.docs(testDocs.stream().mapToInt(n -> n).toArray());
                            var dv = getDenseBinaryValues(leafReader, binaryVariableField);
                            var block = (TestBlock) dv.tryRead(factory, docs, 0, random().nextBoolean(), null, false);
                            assertNotNull(block);
                            for (int i = 0; i < testDocs.size(); i++) {
                                assertThat(block.get(i), equalTo(binaryVariable[testDocs.get(i)]));
                            }
                        }
                    }
                }
            }
        }
    }

    public void testLoadKeywordFieldWithIndexSorts() throws IOException {
        String primaryField = "sorted_first";
        String secondField = "sorted_second";
        String unsortedField = "no_sort";
        String sparseField = "sparse";
        var config = new IndexWriterConfig();
        config.setIndexSort(new Sort(new SortField(primaryField, SortField.Type.STRING, false)));
        config.setMergePolicy(new LogByteSizeMergePolicy());
        final Codec codec = new Elasticsearch92Lucene103Codec() {
            final ES819TSDBDocValuesFormat docValuesFormat = new ES819TSDBDocValuesFormat(
                randomIntBetween(2, 4096),
                1, // always enable range-encode
                random().nextBoolean(),
                randomBinaryCompressionMode(),
                randomBoolean()
            );

            @Override
            public DocValuesFormat getDocValuesFormatForField(String field) {
                return docValuesFormat;
            }
        };
        config.setCodec(codec);
        Map<Integer, String> hostnames = new HashMap<>();
        try (Directory dir = newDirectory(); IndexWriter writer = new IndexWriter(dir, config)) {
            int numDocs = randomIntBetween(100, 5000);
            for (int i = 0; i < numDocs; i++) {
                hostnames.put(i, "h" + random().nextInt(10));
            }
            List<Integer> ids = new ArrayList<>(hostnames.keySet());
            Randomness.shuffle(ids);
            Set<Integer> sparseIds = new HashSet<>(ESTestCase.randomSubsetOf(ESTestCase.between(1, ids.size() / 2), ids));
            for (Integer id : ids) {
                var d = new Document();
                String hostname = hostnames.get(id);
                d.add(new NumericDocValuesField("id", id));
                d.add(new SortedDocValuesField(primaryField, new BytesRef(hostname)));
                d.add(new SortedDocValuesField(secondField, new BytesRef(hostname)));
                d.add(new SortedDocValuesField(unsortedField, new BytesRef(hostname)));
                if (sparseIds.contains(id)) {
                    d.add(new SortedDocValuesField(sparseField, new BytesRef(hostname)));
                }
                writer.addDocument(d);
                if (random().nextInt(100) < 10) {
                    writer.flush();
                }
            }
            for (int iter = 0; iter < 2; iter++) {
                var factory = TestBlock.factory();
                try (DirectoryReader reader = DirectoryReader.open(writer)) {
                    for (LeafReaderContext leaf : reader.leaves()) {
                        BlockLoader.Docs docs = new BlockLoader.Docs() {
                            @Override
                            public int count() {
                                return leaf.reader().maxDoc();
                            }

                            @Override
                            public int get(int i) {
                                return i;
                            }
                        };
                        var idReader = ESTestCase.asInstanceOf(OptionalColumnAtATimeReader.class, leaf.reader().getNumericDocValues("id"));
                        TestBlock idBlock = (TestBlock) idReader.tryRead(factory, docs, 0, false, null, false);
                        assertNotNull(idBlock);

                        {
                            var reader2 = (BaseSortedDocValues) ESTestCase.asInstanceOf(
                                OptionalColumnAtATimeReader.class,
                                leaf.reader().getSortedDocValues(secondField)
                            );
                            int randomOffset = ESTestCase.between(0, docs.count() - 1);
                            TestBlock block;
                            if (reader2.getValueCount() == 1) {
                                block = (TestBlock) reader2.tryReadAHead(factory, docs, randomOffset);
                            } else {
                                assertNull(reader2.tryReadAHead(factory, docs, randomOffset));
                                block = (TestBlock) reader2.tryRead(factory, docs, randomOffset, false, null, false);
                            }
                            assertNotNull(block);
                            assertThat(block.size(), equalTo(docs.count() - randomOffset));
                            for (int i = 0; i < block.size(); i++) {
                                String actualHostName = BytesRefs.toString(block.get(i));
                                int id = ((Number) idBlock.get(i + randomOffset)).intValue();
                                String expectedHostName = hostnames.get(id);
                                assertEquals(expectedHostName, actualHostName);
                            }
                        }
                        {
                            var reader3 = (BaseSortedDocValues) ESTestCase.asInstanceOf(
                                OptionalColumnAtATimeReader.class,
                                leaf.reader().getSortedDocValues(unsortedField)
                            );
                            int randomOffset = ESTestCase.between(0, docs.count() - 1);
                            TestBlock block;
                            if (reader3.getValueCount() == 1) {
                                block = (TestBlock) reader3.tryReadAHead(factory, docs, randomOffset);
                            } else {
                                assertNull(reader3.tryReadAHead(factory, docs, randomOffset));
                                block = (TestBlock) reader3.tryRead(factory, docs, randomOffset, false, null, false);
                            }
                            assertNotNull(reader3);
                            assertNotNull(block);
                            assertThat(block.size(), equalTo(docs.count() - randomOffset));
                            for (int i = 0; i < block.size(); i++) {
                                String actualHostName = BytesRefs.toString(block.get(i));
                                int id = ((Number) idBlock.get(i + randomOffset)).intValue();
                                String expectedHostName = hostnames.get(id);
                                assertEquals(expectedHostName, actualHostName);
                            }
                        }
                        for (int offset = 0; offset < idBlock.size(); offset += ESTestCase.between(1, numDocs)) {
                            int start = offset;
                            var reader1 = (BaseSortedDocValues) ESTestCase.asInstanceOf(
                                OptionalColumnAtATimeReader.class,
                                leaf.reader().getSortedDocValues(primaryField)
                            );
                            while (start < idBlock.size()) {
                                int end = start + random().nextInt(idBlock.size() - start);
                                TestBlock hostBlock = (TestBlock) reader1.tryReadAHead(factory, new BlockLoader.Docs() {
                                    @Override
                                    public int count() {
                                        return end + 1;
                                    }

                                    @Override
                                    public int get(int docId) {
                                        return docId;
                                    }
                                }, start);
                                assertNotNull(hostBlock);
                                assertThat(hostBlock.size(), equalTo(end - start + 1));
                                for (int i = 0; i < hostBlock.size(); i++) {
                                    String actualHostName = BytesRefs.toString(hostBlock.get(i));
                                    assertThat(actualHostName, equalTo(hostnames.get(((Number) idBlock.get(i + start)).intValue())));
                                }
                                if (start == idBlock.size() - 1) {
                                    break;
                                }
                                start = end + ESTestCase.between(0, 10);
                            }
                        }
                        writer.forceMerge(1);
                    }
                }
            }
        }
    }

    public void testEncodeRangeWithSortedSetPrimarySortField() throws Exception {
        String timestampField = "@timestamp";
        String hostnameField = "host.name";
        long baseTimestamp = 1704067200000L;

        var config = getTimeSeriesIndexWriterConfig(hostnameField, true, timestampField);
        try (var dir = newDirectory(); var iw = new IndexWriter(dir, config)) {

            int numDocs = 512 + random().nextInt(512);
            int numHosts = numDocs / 20;

            for (int i = 0; i < numDocs; i++) {
                var d = new Document();
                int batchIndex = i / numHosts;
                {
                    String hostName = String.format(Locale.ROOT, "host-%03d", batchIndex);
                    d.add(new SortedSetDocValuesField(hostnameField, new BytesRef(hostName)));
                }
                {
                    String hostName = String.format(Locale.ROOT, "host-%03d", batchIndex + 1);
                    d.add(new SortedSetDocValuesField(hostnameField, new BytesRef(hostName)));
                }
                // Index sorting doesn't work with NumericDocValuesField:
                long timestamp = baseTimestamp + (1000L * i);
                d.add(new SortedNumericDocValuesField(timestampField, timestamp));
                iw.addDocument(d);
                if (i % 100 == 0) {
                    iw.commit();
                }
            }
            iw.commit();
            iw.forceMerge(1);

            try (var reader = DirectoryReader.open(iw)) {
                assertEquals(1, reader.leaves().size());
                assertEquals(numDocs, reader.maxDoc());
                var leaf = reader.leaves().get(0).reader();
                var hostNameDV = leaf.getSortedSetDocValues(hostnameField);
                assertNotNull(hostNameDV);
                var timestampDV = DocValues.unwrapSingleton(leaf.getSortedNumericDocValues(timestampField));
                assertNotNull(timestampDV);
                for (int i = 0; i < numDocs; i++) {
                    assertEquals(i, hostNameDV.nextDoc());

                    int batchIndex = i / numHosts;
                    assertEquals(2, hostNameDV.docValueCount());

                    long firstOrd = hostNameDV.nextOrd();
                    assertEquals(batchIndex, firstOrd);
                    String expectedFirstHostName = String.format(Locale.ROOT, "host-%03d", batchIndex);
                    String actualFirstHostName = hostNameDV.lookupOrd(firstOrd).utf8ToString();
                    assertEquals(expectedFirstHostName, actualFirstHostName);

                    batchIndex++;
                    long secondOrd = hostNameDV.nextOrd();
                    assertEquals(batchIndex, secondOrd);
                    String expectedSecondHostName = String.format(Locale.ROOT, "host-%03d", batchIndex);
                    String actualSecondHostName = hostNameDV.lookupOrd(secondOrd).utf8ToString();
                    assertEquals(expectedSecondHostName, actualSecondHostName);

                    assertEquals(i, timestampDV.nextDoc());
                    long timestamp = timestampDV.longValue();
                    long lowerBound = baseTimestamp;
                    long upperBound = baseTimestamp + (1000L * numDocs);
                    assertTrue(
                        "unexpected timestamp [" + timestamp + "], expected between [" + lowerBound + "] and [" + upperBound + "]",
                        timestamp >= lowerBound && timestamp < upperBound
                    );
                }
            }
        }
    }

    private static DenseBinaryDocValues getDenseBinaryValues(LeafReader leafReader, String field) throws IOException {
        return (DenseBinaryDocValues) leafReader.getBinaryDocValues(field);
    }

    private static BaseDenseNumericValues getBaseDenseNumericValues(LeafReader leafReader, String field) throws IOException {
        return (BaseDenseNumericValues) DocValues.unwrapSingleton(leafReader.getSortedNumericDocValues(field));
    }

    private static BaseSortedDocValues getBaseSortedDocValues(LeafReader leafReader, String field) throws IOException {
        var sortedDocValues = leafReader.getSortedDocValues(field);
        if (sortedDocValues == null) {
            sortedDocValues = DocValues.unwrapSingleton(leafReader.getSortedSetDocValues(field));
        }
        return (BaseSortedDocValues) sortedDocValues;
    }

    public void testDocIDEndRun() throws IOException {
        String timestampField = "@timestamp";
        String hostnameField = "host.name";
        long baseTimestamp = 1704067200000L;

        var config = getTimeSeriesIndexWriterConfig(hostnameField, timestampField);
        try (var dir = newDirectory(); var iw = new IndexWriter(dir, config)) {
            long counter1 = 0;

            long[] gauge2Values = new long[] { -2, -4, -6, -8, -10, -12, -14, -16 };
            String[] tags = new String[] { "tag_1", "tag_2", "tag_3", "tag_4", "tag_5", "tag_6", "tag_7", "tag_8" };

            // IndexedDISI stores ids in blocks of 4096. To test sparse end runs, we want a mixture of
            // dense and sparse blocks, so we need the gap frequency to be larger than
            // this value, but smaller than two blocks, and to index at least three blocks
            int gap_frequency = 4500 + random().nextInt(2048);
            int numDocs = 10000 + random().nextInt(10000);
            int numHosts = numDocs / 20;

            for (int i = 0; i < numDocs; i++) {
                var d = new Document();

                int batchIndex = i / numHosts;
                String hostName = String.format(Locale.ROOT, "host-%03d", batchIndex);
                long timestamp = baseTimestamp + (1000L * i);

                d.add(new SortedDocValuesField(hostnameField, new BytesRef(hostName)));
                // Index sorting doesn't work with NumericDocValuesField:
                d.add(new SortedNumericDocValuesField(timestampField, timestamp));
                d.add(new NumericDocValuesField("counter", counter1++));
                if (i % gap_frequency != 0) {
                    d.add(new NumericDocValuesField("sparse_counter", counter1));
                }

                int numGauge2 = 1 + random().nextInt(8);
                for (int j = 0; j < numGauge2; j++) {
                    d.add(new SortedNumericDocValuesField("gauge", gauge2Values[(i + j) % gauge2Values.length]));
                    if (i % gap_frequency != 0) {
                        d.add(new SortedNumericDocValuesField("sparse_gauge", gauge2Values[(i + j) % gauge2Values.length]));
                    }
                }

                d.add(new SortedDocValuesField("tag", new BytesRef(randomFrom(tags))));
                if (i % gap_frequency != 0) {
                    d.add(new SortedDocValuesField("sparse_tag", new BytesRef(randomFrom(tags))));
                }

                int numTags = 1 + random().nextInt(8);
                for (int j = 0; j < numTags; j++) {
                    d.add(new SortedSetDocValuesField("tags", new BytesRef(tags[(i + j) % tags.length])));
                    if (i % gap_frequency != 0) {
                        d.add(new SortedSetDocValuesField("sparse_tags", new BytesRef(tags[(i + j) % tags.length])));
                    }
                }

                d.add(new BinaryDocValuesField("tags_as_bytes", new BytesRef(tags[i % tags.length])));
                if (i % gap_frequency != 0) {
                    d.add(new BinaryDocValuesField("sparse_tags_as_bytes", new BytesRef(tags[i % tags.length])));
                }

                iw.addDocument(d);
                if (i % 100 == 0) {
                    iw.commit();
                }
            }
            iw.commit();

            iw.forceMerge(1);

            try (var reader = DirectoryReader.open(iw)) {
                assertEquals(1, reader.leaves().size());
                assertEquals(numDocs, reader.maxDoc());
                var leaf = reader.leaves().get(0).reader();
                var hostNameDV = leaf.getSortedDocValues(hostnameField);
                assertNotNull(hostNameDV);
                validateRunEnd(hostNameDV);
                var timestampDV = DocValues.unwrapSingleton(leaf.getSortedNumericDocValues(timestampField));
                assertNotNull(timestampDV);
                validateRunEnd(timestampDV);
                var counterOneDV = leaf.getNumericDocValues("counter");
                assertNotNull(counterOneDV);
                validateRunEnd(counterOneDV);
                var sparseCounter = leaf.getNumericDocValues("sparse_counter");
                assertNotNull(sparseCounter);
                validateRunEnd(sparseCounter);
                var gaugeOneDV = leaf.getSortedNumericDocValues("gauge");
                assertNotNull(gaugeOneDV);
                validateRunEnd(gaugeOneDV);
                var sparseGaugeDV = leaf.getSortedNumericDocValues("sparse_gauge");
                assertNotNull(sparseGaugeDV);
                validateRunEnd(sparseGaugeDV);
                var tagDV = leaf.getSortedDocValues("tag");
                assertNotNull(tagDV);
                validateRunEnd(tagDV);
                var sparseTagDV = leaf.getSortedDocValues("sparse_tag");
                assertNotNull(sparseTagDV);
                validateRunEnd(sparseTagDV);
                var tagsDV = leaf.getSortedSetDocValues("tags");
                assertNotNull(tagsDV);
                validateRunEnd(tagsDV);
                var sparseTagsDV = leaf.getSortedSetDocValues("sparse_tags");
                assertNotNull(sparseTagsDV);
                validateRunEnd(sparseTagsDV);
                var tagBytesDV = leaf.getBinaryDocValues("tags_as_bytes");
                assertNotNull(tagBytesDV);
                validateRunEnd(tagBytesDV);
                var sparseTagBytesDV = leaf.getBinaryDocValues("sparse_tags_as_bytes");
                assertNotNull(sparseTagBytesDV);
                validateRunEnd(sparseTagBytesDV);
            }
        }
    }

    private void validateRunEnd(DocIdSetIterator iterator) throws IOException {
        int runCount = 0;
        while (iterator.nextDoc() != DocIdSetIterator.NO_MORE_DOCS) {
            int runLength = iterator.docIDRunEnd() - iterator.docID() - 1;
            if (runLength > 1) {
                runCount++;
                for (int i = 0; i < runLength; i++) {
                    int expected = iterator.docID() + 1;
                    assertEquals(expected, iterator.advance(expected));
                }
            }
        }
        assertTrue("Expected docid runs of greater than 1", runCount > 0);
    }

    private IndexWriterConfig getTimeSeriesIndexWriterConfig(String hostnameField, String timestampField) {
        return getTimeSeriesIndexWriterConfig(hostnameField, false, timestampField);
    }

    private IndexWriterConfig getTimeSeriesIndexWriterConfig(String hostnameField, boolean multiValued, String timestampField) {
        var config = new IndexWriterConfig();
        if (hostnameField != null) {
            config.setIndexSort(
                new Sort(
                    multiValued ? new SortedSetSortField(hostnameField, false) : new SortField(hostnameField, SortField.Type.STRING, false),
                    new SortedNumericSortField(timestampField, SortField.Type.LONG, true)
                )
            );
        } else {
            config.setIndexSort(new Sort(new SortedNumericSortField(timestampField, SortField.Type.LONG, true)));
        }
        config.setLeafSorter(DataStream.TIMESERIES_LEAF_READERS_SORTER);
        config.setMergePolicy(new LogByteSizeMergePolicy());
        config.setCodec(getCodec());
        return config;
    }

    public static BinaryDVCompressionMode randomBinaryCompressionMode() {
        BinaryDVCompressionMode[] modes = BinaryDVCompressionMode.values();
        return modes[random().nextInt(modes.length)];
    }

    private boolean isCompressed(IndexWriterConfig config, String field) {
        if (config.getCodec() instanceof Elasticsearch92Lucene103Codec codec) {
            if (codec.getDocValuesFormatForField(field) instanceof ES819TSDBDocValuesFormat format) {
                return format.binaryDVCompressionMode != BinaryDVCompressionMode.NO_COMPRESS;
            }
        }
        return false;
    }

}<|MERGE_RESOLUTION|>--- conflicted
+++ resolved
@@ -70,10 +70,8 @@
 import static org.elasticsearch.index.codec.tsdb.es819.ES819TSDBDocValuesFormat.BLOCK_COUNT_THRESHOLD;
 import static org.elasticsearch.test.ESTestCase.between;
 import static org.elasticsearch.test.ESTestCase.randomAlphaOfLength;
-<<<<<<< HEAD
+import static org.elasticsearch.test.ESTestCase.randomBoolean;
 import static org.elasticsearch.test.ESTestCase.randomAlphaOfLengthBetween;
-=======
->>>>>>> cec68f19
 import static org.elasticsearch.test.ESTestCase.randomBoolean;
 import static org.elasticsearch.test.ESTestCase.randomFrom;
 import static org.elasticsearch.test.ESTestCase.randomIntBetween;
@@ -85,17 +83,11 @@
     private final Codec codec = new Elasticsearch92Lucene103Codec() {
 
         final ES819TSDBDocValuesFormat docValuesFormat = new ES819TSDBDocValuesFormat(
-<<<<<<< HEAD
             ESTestCase.randomIntBetween(2, 4096),
             ESTestCase.randomIntBetween(1, 512),
             random().nextBoolean(),
             randomBinaryCompressionMode(),
             true
-=======
-            randomIntBetween(2, 4096),
-            randomIntBetween(1, 512),
-            random().nextBoolean()
->>>>>>> cec68f19
         );
 
         @Override

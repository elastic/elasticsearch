/*
 * Copyright Elasticsearch B.V. and/or licensed to Elasticsearch B.V. under one
 * or more contributor license agreements. Licensed under the "Elastic License
 * 2.0", the "GNU Affero General Public License v3.0 only", and the "Server Side
 * Public License v 1"; you may not use this file except in compliance with, at
 * your election, the "Elastic License 2.0", the "GNU Affero General Public
 * License v3.0 only", or the "Server Side Public License, v 1".
 */

package org.elasticsearch.index.codec.tsdb.es819;

import org.apache.lucene.codecs.Codec;
import org.apache.lucene.codecs.DocValuesConsumer;
import org.apache.lucene.codecs.DocValuesFormat;
import org.apache.lucene.codecs.lucene90.Lucene90DocValuesFormat;
import org.apache.lucene.document.BinaryDocValuesField;
import org.apache.lucene.document.Document;
import org.apache.lucene.document.NumericDocValuesField;
import org.apache.lucene.document.SortedDocValuesField;
import org.apache.lucene.document.SortedNumericDocValuesField;
import org.apache.lucene.document.SortedSetDocValuesField;
import org.apache.lucene.index.DirectoryReader;
import org.apache.lucene.index.DocValues;
import org.apache.lucene.index.IndexWriter;
import org.apache.lucene.index.IndexWriterConfig;
import org.apache.lucene.index.IndexableField;
import org.apache.lucene.index.LeafReader;
import org.apache.lucene.index.LeafReaderContext;
import org.apache.lucene.index.LogByteSizeMergePolicy;
import org.apache.lucene.index.NumericDocValues;
import org.apache.lucene.index.SegmentWriteState;
import org.apache.lucene.index.SortedDocValues;
import org.apache.lucene.search.DocIdSetIterator;
import org.apache.lucene.search.IndexSearcher;
import org.apache.lucene.search.Sort;
import org.apache.lucene.search.SortField;
import org.apache.lucene.search.SortedNumericSortField;
import org.apache.lucene.search.SortedSetSortField;
import org.apache.lucene.store.Directory;
import org.apache.lucene.util.BytesRef;
import org.elasticsearch.cluster.metadata.DataStream;
import org.elasticsearch.common.Randomness;
import org.elasticsearch.common.lucene.BytesRefs;
import org.elasticsearch.common.util.CollectionUtils;
import org.elasticsearch.index.codec.Elasticsearch900Lucene101Codec;
import org.elasticsearch.index.codec.Elasticsearch93Lucene104Codec;
import org.elasticsearch.index.codec.tsdb.BinaryDVCompressionMode;
import org.elasticsearch.index.codec.tsdb.ES87TSDBDocValuesFormatTests;
import org.elasticsearch.index.codec.tsdb.es819.ES819TSDBDocValuesProducer.BaseDenseNumericValues;
import org.elasticsearch.index.codec.tsdb.es819.ES819TSDBDocValuesProducer.BaseSortedDocValues;
import org.elasticsearch.index.codec.tsdb.es819.ES819TSDBDocValuesProducer.DenseBinaryDocValues;
import org.elasticsearch.index.codec.tsdb.es819.ES819TSDBDocValuesProducer.SparseBinaryDocValues;
import org.elasticsearch.index.mapper.BlockLoader;
import org.elasticsearch.index.mapper.BlockLoader.OptionalColumnAtATimeReader;
import org.elasticsearch.index.mapper.TestBlock;
import org.elasticsearch.test.ESTestCase;

import java.io.IOException;
import java.util.ArrayList;
import java.util.Arrays;
import java.util.HashMap;
import java.util.HashSet;
import java.util.List;
import java.util.Locale;
import java.util.Map;
import java.util.Set;
import java.util.function.Supplier;
import java.util.stream.IntStream;

import static org.elasticsearch.index.codec.tsdb.es819.ES819TSDBDocValuesFormat.BLOCK_BYTES_THRESHOLD;
import static org.elasticsearch.index.codec.tsdb.es819.ES819TSDBDocValuesFormat.BLOCK_COUNT_THRESHOLD;
import static org.elasticsearch.test.ESTestCase.between;
import static org.elasticsearch.test.ESTestCase.randomAlphaOfLength;
import static org.elasticsearch.test.ESTestCase.randomAlphaOfLengthBetween;
import static org.elasticsearch.test.ESTestCase.randomBoolean;
import static org.elasticsearch.test.ESTestCase.randomFrom;
import static org.elasticsearch.test.ESTestCase.randomIntBetween;
import static org.hamcrest.Matchers.equalTo;
import static org.hamcrest.Matchers.instanceOf;

public class ES819TSDBDocValuesFormatTests extends ES87TSDBDocValuesFormatTests {

<<<<<<< HEAD
    private final Codec codec = new Elasticsearch93Lucene104Codec() {
=======
    protected final Codec codec = new Elasticsearch92Lucene103Codec() {
>>>>>>> 9df48a69

        final ES819TSDBDocValuesFormat docValuesFormat = new ES819TSDBDocValuesFormat(
            ESTestCase.randomIntBetween(2, 4096),
            ESTestCase.randomIntBetween(1, 512),
            random().nextBoolean(),
            randomBinaryCompressionMode(),
            true
        );

        @Override
        public DocValuesFormat getDocValuesFormatForField(String field) {
            return docValuesFormat;
        }
    };

    public static class TestES819TSDBDocValuesFormatVersion0 extends ES819TSDBDocValuesFormat {

        public TestES819TSDBDocValuesFormatVersion0() {
            super();
        }

        @Override
        public DocValuesConsumer fieldsConsumer(SegmentWriteState state) throws IOException {
            return new ES819TSDBDocValuesConsumerVersion0(
                state,
                skipIndexIntervalSize,
                minDocsPerOrdinalForRangeEncoding,
                enableOptimizedMerge,
                DATA_CODEC,
                DATA_EXTENSION,
                META_CODEC,
                META_EXTENSION,
                NUMERIC_BLOCK_SHIFT
            );
        }
    }

    @Override
    protected Codec getCodec() {
        return codec;
    }

    public void testBinaryCompressionEnabled() {
        ES819TSDBDocValuesFormat docValueFormat = new ES819TSDBDocValuesFormat();
        assertThat(docValueFormat.binaryDVCompressionMode, equalTo(BinaryDVCompressionMode.COMPRESSED_ZSTD_LEVEL_1));
    }

    public void testBlockWiseBinary() throws Exception {
        boolean sparse = randomBoolean();
        int numBlocksBound = 10;
        // Since average size is 25b will hit count threshold rather than size threshold, so use count threshold compute needed docs.
        int numNonNullValues = randomIntBetween(0, numBlocksBound * BLOCK_COUNT_THRESHOLD);

        List<String> binaryValues = new ArrayList<>();
        int numNonNull = 0;
        while (numNonNull < numNonNullValues) {
            if (sparse && randomBoolean()) {
                binaryValues.add(null);
            } else {
                // Average
                final String value = randomAlphaOfLengthBetween(0, 50);
                binaryValues.add(value);
                numNonNull++;
            }
        }

        assertBinaryValues(binaryValues);
    }

    public void testBlockWiseBinarySmallValues() throws Exception {
        boolean sparse = randomBoolean();
        int numBlocksBound = 5;
        int numNonNullValues = randomIntBetween(0, numBlocksBound * BLOCK_COUNT_THRESHOLD);

        List<String> binaryValues = new ArrayList<>();
        int numNonNull = 0;
        while (numNonNull < numNonNullValues) {
            if (sparse && randomBoolean()) {
                binaryValues.add(null);
            } else {
                final String value = randomAlphaOfLengthBetween(0, 2);
                binaryValues.add(value);
                numNonNull++;
            }
        }

        assertBinaryValues(binaryValues);
    }

    public void testBlockWiseBinaryLargeValues() throws Exception {
        boolean sparse = randomBoolean();
        int numBlocksBound = 5;
        int binaryDataSize = randomIntBetween(0, numBlocksBound * BLOCK_BYTES_THRESHOLD);
        List<String> binaryValues = new ArrayList<>();
        int totalSize = 0;
        while (totalSize < binaryDataSize) {
            if (sparse && randomBoolean()) {
                binaryValues.add(null);
            } else {
                final String value = randomAlphaOfLengthBetween(BLOCK_BYTES_THRESHOLD / 2, 2 * BLOCK_BYTES_THRESHOLD);
                binaryValues.add(value);
                totalSize += value.length();
            }
        }

        assertBinaryValues(binaryValues);
    }

    public void assertBinaryValues(List<String> binaryValues) throws Exception {
        String timestampField = "@timestamp";
        String hostnameField = "host.name";
        long baseTimestamp = 1704067200000L;
        String binaryField = "binary_field";
        var config = getTimeSeriesIndexWriterConfig(hostnameField, timestampField);
        try (var dir = newDirectory(); var iw = new IndexWriter(dir, config)) {

            int numDocs = binaryValues.size();
            for (int i = 0; i < numDocs; i++) {
                var d = new Document();
                long timestamp = baseTimestamp + (1000L * i);
                d.add(new SortedDocValuesField(hostnameField, new BytesRef("host-1")));
                d.add(new SortedNumericDocValuesField(timestampField, timestamp));

                String binaryValue = binaryValues.get(i);
                if (binaryValue != null) {
                    d.add(new BinaryDocValuesField(binaryField, new BytesRef(binaryValue)));
                }

                iw.addDocument(d);
                if (i % 100 == 0) {
                    iw.commit();
                }
            }
            iw.commit();
            iw.forceMerge(1);

            try (var reader = DirectoryReader.open(iw)) {
                assertEquals(1, reader.leaves().size());
                assertEquals(numDocs, reader.maxDoc());
                var leaf = reader.leaves().get(0).reader();
                var binaryDV = leaf.getBinaryDocValues(binaryField);
                assertNotNull(binaryDV);
                for (int i = 0; i < numDocs; i++) {
                    String expected = binaryValues.removeLast();
                    if (expected == null) {
                        assertFalse(binaryDV.advanceExact(i));
                    } else {
                        assertTrue(binaryDV.advanceExact(i));
                        assertEquals(expected, binaryDV.binaryValue().utf8ToString());
                    }
                }
            }
        }
    }

    public void testForceMergeDenseCase() throws Exception {
        String timestampField = "@timestamp";
        String hostnameField = "host.name";
        long baseTimestamp = 1704067200000L;

        var config = getTimeSeriesIndexWriterConfig(hostnameField, timestampField);
        try (var dir = newDirectory(); var iw = new IndexWriter(dir, config)) {
            long counter1 = 0;
            long counter2 = 10_000_000;
            long[] gauge1Values = new long[] { 2, 4, 6, 8, 10, 12, 14, 16 };
            long[] gauge2Values = new long[] { -2, -4, -6, -8, -10, -12, -14, -16 };
            String[] tags = new String[] { "tag_1", "tag_2", "tag_3", "tag_4", "tag_5", "tag_6", "tag_7", "tag_8" };

            int numDocs = 256 + random().nextInt(1024);
            int numHosts = numDocs / 20;

            for (int i = 0; i < numDocs; i++) {
                var d = new Document();

                int batchIndex = i / numHosts;
                String hostName = String.format(Locale.ROOT, "host-%03d", batchIndex);
                long timestamp = baseTimestamp + (1000L * i);

                d.add(new SortedDocValuesField(hostnameField, new BytesRef(hostName)));
                // Index sorting doesn't work with NumericDocValuesField:
                d.add(new SortedNumericDocValuesField(timestampField, timestamp));
                d.add(new NumericDocValuesField("counter_1", counter1++));
                d.add(new SortedNumericDocValuesField("counter_2", counter2++));
                d.add(new SortedNumericDocValuesField("gauge_1", gauge1Values[i % gauge1Values.length]));

                int numGauge2 = 1 + random().nextInt(8);
                for (int j = 0; j < numGauge2; j++) {
                    d.add(new SortedNumericDocValuesField("gauge_2", gauge2Values[(i + j) % gauge2Values.length]));
                }

                int numTags = 1 + random().nextInt(8);
                for (int j = 0; j < numTags; j++) {
                    d.add(new SortedSetDocValuesField("tags", new BytesRef(tags[(i + j) % tags.length])));
                }

                d.add(new BinaryDocValuesField("tags_as_bytes", new BytesRef(tags[i % tags.length])));

                iw.addDocument(d);
                if (i % 100 == 0) {
                    iw.commit();
                }
            }
            iw.commit();

            iw.forceMerge(1);

            // For asserting using binary search later on:
            Arrays.sort(gauge2Values);

            try (var reader = DirectoryReader.open(iw)) {
                assertEquals(1, reader.leaves().size());
                assertEquals(numDocs, reader.maxDoc());
                var leaf = reader.leaves().get(0).reader();
                var hostNameDV = leaf.getSortedDocValues(hostnameField);
                assertNotNull(hostNameDV);
                var timestampDV = DocValues.unwrapSingleton(leaf.getSortedNumericDocValues(timestampField));
                assertNotNull(timestampDV);
                var counterOneDV = leaf.getNumericDocValues("counter_1");
                assertNotNull(counterOneDV);
                var counterTwoDV = leaf.getSortedNumericDocValues("counter_2");
                assertNotNull(counterTwoDV);
                var gaugeOneDV = leaf.getSortedNumericDocValues("gauge_1");
                assertNotNull(gaugeOneDV);
                var gaugeTwoDV = leaf.getSortedNumericDocValues("gauge_2");
                assertNotNull(gaugeTwoDV);
                var tagsDV = leaf.getSortedSetDocValues("tags");
                assertNotNull(tagsDV);
                var tagBytesDV = leaf.getBinaryDocValues("tags_as_bytes");
                assertNotNull(tagBytesDV);
                for (int i = 0; i < numDocs; i++) {
                    assertEquals(i, hostNameDV.nextDoc());
                    int batchIndex = i / numHosts;
                    assertEquals(batchIndex, hostNameDV.ordValue());
                    String expectedHostName = String.format(Locale.ROOT, "host-%03d", batchIndex);
                    assertEquals(expectedHostName, hostNameDV.lookupOrd(hostNameDV.ordValue()).utf8ToString());

                    assertEquals(i, timestampDV.nextDoc());
                    long timestamp = timestampDV.longValue();
                    long lowerBound = baseTimestamp;
                    long upperBound = baseTimestamp + (1000L * numDocs);
                    assertTrue(
                        "unexpected timestamp [" + timestamp + "], expected between [" + lowerBound + "] and [" + upperBound + "]",
                        timestamp >= lowerBound && timestamp < upperBound
                    );

                    assertEquals(i, counterOneDV.nextDoc());
                    long counterOneValue = counterOneDV.longValue();
                    assertTrue("unexpected counter [" + counterOneValue + "]", counterOneValue >= 0 && counterOneValue < counter1);

                    assertEquals(i, counterTwoDV.nextDoc());
                    assertEquals(1, counterTwoDV.docValueCount());
                    long counterTwoValue = counterTwoDV.nextValue();
                    assertTrue("unexpected counter [" + counterTwoValue + "]", counterTwoValue > 0 && counterTwoValue <= counter2);

                    assertEquals(i, gaugeOneDV.nextDoc());
                    assertEquals(1, gaugeOneDV.docValueCount());
                    long gaugeOneValue = gaugeOneDV.nextValue();
                    assertTrue("unexpected gauge [" + gaugeOneValue + "]", Arrays.binarySearch(gauge1Values, gaugeOneValue) >= 0);

                    assertEquals(i, gaugeTwoDV.nextDoc());
                    for (int j = 0; j < gaugeTwoDV.docValueCount(); j++) {
                        long gaugeTwoValue = gaugeTwoDV.nextValue();
                        assertTrue("unexpected gauge [" + gaugeTwoValue + "]", Arrays.binarySearch(gauge2Values, gaugeTwoValue) >= 0);
                    }

                    assertEquals(i, tagsDV.nextDoc());
                    for (int j = 0; j < tagsDV.docValueCount(); j++) {
                        long ordinal = tagsDV.nextOrd();
                        String actualTag = tagsDV.lookupOrd(ordinal).utf8ToString();
                        assertTrue("unexpected tag [" + actualTag + "]", Arrays.binarySearch(tags, actualTag) >= 0);
                    }

                    assertEquals(i, tagBytesDV.nextDoc());
                    BytesRef tagBytesValue = tagBytesDV.binaryValue();
                    assertTrue("unexpected bytes " + tagBytesValue, Arrays.binarySearch(tags, tagBytesValue.utf8ToString()) >= 0);
                }
            }
        }
    }

    public void testTwoSegmentsTwoDifferentFields() throws Exception {
        String timestampField = "@timestamp";
        String hostnameField = "host.name";
        long timestamp = 1704067200000L;

        var config = getTimeSeriesIndexWriterConfig(hostnameField, timestampField);
        try (var dir = newDirectory(); var iw = new IndexWriter(dir, config)) {
            long counter1 = 0;
            long counter2 = 10_000_000;

            {
                var d = new Document();
                d.add(new SortedDocValuesField(hostnameField, new BytesRef("host-001")));
                d.add(new SortedNumericDocValuesField(timestampField, timestamp - 1));
                d.add(new NumericDocValuesField("counter_1", counter1));
                d.add(new SortedNumericDocValuesField("gauge_1", 2));
                d.add(new BinaryDocValuesField("binary_1", new BytesRef("foo")));
                iw.addDocument(d);
                iw.commit();
            }
            {
                var d = new Document();
                d.add(new SortedDocValuesField(hostnameField, new BytesRef("host-001")));
                d.add(new SortedNumericDocValuesField(timestampField, timestamp));
                d.add(new SortedNumericDocValuesField("counter_2", counter2));
                d.add(new SortedNumericDocValuesField("gauge_2", -2));
                d.add(new BinaryDocValuesField("binary_2", new BytesRef("bar")));
                iw.addDocument(d);
                iw.commit();
            }

            iw.forceMerge(1);

            try (var reader = DirectoryReader.open(iw)) {
                assertEquals(1, reader.leaves().size());
                assertEquals(2, reader.maxDoc());
                var leaf = reader.leaves().get(0).reader();
                var hostNameDV = leaf.getSortedDocValues(hostnameField);
                assertNotNull(hostNameDV);
                var timestampDV = DocValues.unwrapSingleton(leaf.getSortedNumericDocValues(timestampField));
                assertNotNull(timestampDV);
                var counterOneDV = leaf.getNumericDocValues("counter_1");
                assertNotNull(counterOneDV);
                var counterTwoDV = leaf.getSortedNumericDocValues("counter_2");
                assertNotNull(counterTwoDV);
                var gaugeOneDV = leaf.getSortedNumericDocValues("gauge_1");
                assertNotNull(gaugeOneDV);
                var gaugeTwoDV = leaf.getSortedNumericDocValues("gauge_2");
                assertNotNull(gaugeTwoDV);
                var binaryOneDV = leaf.getBinaryDocValues("binary_1");
                assertNotNull(binaryOneDV);
                var binaryTwoDv = leaf.getBinaryDocValues("binary_2");
                assertNotNull(binaryTwoDv);
                for (int i = 0; i < 2; i++) {
                    assertEquals(i, hostNameDV.nextDoc());
                    assertEquals("host-001", hostNameDV.lookupOrd(hostNameDV.ordValue()).utf8ToString());

                    assertEquals(i, timestampDV.nextDoc());
                    long actualTimestamp = timestampDV.longValue();
                    assertTrue(actualTimestamp == timestamp || actualTimestamp == timestamp - 1);

                    if (counterOneDV.advanceExact(i)) {
                        long counterOneValue = counterOneDV.longValue();
                        assertEquals(counter1, counterOneValue);
                    }

                    if (counterTwoDV.advanceExact(i)) {
                        assertEquals(1, counterTwoDV.docValueCount());
                        long counterTwoValue = counterTwoDV.nextValue();
                        assertEquals(counter2, counterTwoValue);
                    }

                    if (gaugeOneDV.advanceExact(i)) {
                        assertEquals(1, gaugeOneDV.docValueCount());
                        long gaugeOneValue = gaugeOneDV.nextValue();
                        assertEquals(2, gaugeOneValue);
                    }

                    if (gaugeTwoDV.advanceExact(i)) {
                        assertEquals(1, gaugeTwoDV.docValueCount());
                        long gaugeTwoValue = gaugeTwoDV.nextValue();
                        assertEquals(-2, gaugeTwoValue);
                    }

                    if (binaryOneDV.advanceExact(i)) {
                        BytesRef binaryOneValue = binaryOneDV.binaryValue();
                        assertEquals(new BytesRef("foo"), binaryOneValue);
                    }

                    if (binaryTwoDv.advanceExact(i)) {
                        BytesRef binaryTwoValue = binaryTwoDv.binaryValue();
                        assertEquals(new BytesRef("bar"), binaryTwoValue);
                    }
                }
            }
        }
    }

    public void testForceMergeSparseCase() throws Exception {
        String timestampField = "@timestamp";
        String hostnameField = "host.name";
        long baseTimestamp = 1704067200000L;

        var config = getTimeSeriesIndexWriterConfig(hostnameField, timestampField);
        try (var dir = newDirectory(); var iw = new IndexWriter(dir, config)) {
            long counter1 = 0;
            long counter2 = 10_000_000;
            long[] gauge1Values = new long[] { 2, 4, 6, 8, 10, 12, 14, 16 };
            long[] gauge2Values = new long[] { -2, -4, -6, -8, -10, -12, -14, -16 };
            String[] tags = new String[] { "tag_1", "tag_2", "tag_3", "tag_4", "tag_5", "tag_6", "tag_7", "tag_8" };

            int numDocs = 256 + random().nextInt(1024);
            int numHosts = numDocs / 20;
            for (int i = 0; i < numDocs; i++) {
                var d = new Document();

                int batchIndex = i / numHosts;
                String hostName = String.format(Locale.ROOT, "host-%03d", batchIndex);
                long timestamp = baseTimestamp + (1000L * i);

                d.add(new SortedDocValuesField(hostnameField, new BytesRef(hostName)));
                // Index sorting doesn't work with NumericDocValuesField:
                d.add(new SortedNumericDocValuesField(timestampField, timestamp));

                if (random().nextBoolean()) {
                    d.add(new NumericDocValuesField("counter_1", counter1++));
                }
                if (random().nextBoolean()) {
                    d.add(new SortedNumericDocValuesField("counter_2", counter2++));
                }
                if (random().nextBoolean()) {
                    d.add(new SortedNumericDocValuesField("gauge_1", gauge1Values[i % gauge1Values.length]));
                }
                if (random().nextBoolean()) {
                    int numGauge2 = 1 + random().nextInt(8);
                    for (int j = 0; j < numGauge2; j++) {
                        d.add(new SortedNumericDocValuesField("gauge_2", gauge2Values[(i + j) % gauge2Values.length]));
                    }
                }
                if (random().nextBoolean()) {
                    int numTags = 1 + random().nextInt(8);
                    for (int j = 0; j < numTags; j++) {
                        d.add(new SortedSetDocValuesField("tags", new BytesRef(tags[j])));
                    }
                }
                if (random().nextBoolean()) {
                    int randomIndex = random().nextInt(tags.length);
                    d.add(new SortedDocValuesField("other_tag", new BytesRef(tags[randomIndex])));
                }
                if (random().nextBoolean()) {
                    int randomIndex = random().nextInt(tags.length);
                    d.add(new BinaryDocValuesField("tags_as_bytes", new BytesRef(tags[randomIndex])));
                }

                iw.addDocument(d);
                if (i % 100 == 0) {
                    iw.commit();
                }
            }
            iw.commit();

            iw.forceMerge(1);

            // For asserting using binary search later on:
            Arrays.sort(gauge2Values);

            try (var reader = DirectoryReader.open(iw)) {
                assertEquals(1, reader.leaves().size());
                assertEquals(numDocs, reader.maxDoc());
                var leaf = reader.leaves().get(0).reader();
                var hostNameDV = leaf.getSortedDocValues(hostnameField);
                assertNotNull(hostNameDV);
                var timestampDV = DocValues.unwrapSingleton(leaf.getSortedNumericDocValues(timestampField));
                assertNotNull(timestampDV);
                var counterOneDV = leaf.getNumericDocValues("counter_1");
                assertNotNull(counterOneDV);
                var counterTwoDV = leaf.getSortedNumericDocValues("counter_2");
                assertNotNull(counterTwoDV);
                var gaugeOneDV = leaf.getSortedNumericDocValues("gauge_1");
                assertNotNull(gaugeOneDV);
                var gaugeTwoDV = leaf.getSortedNumericDocValues("gauge_2");
                assertNotNull(gaugeTwoDV);
                var tagsDV = leaf.getSortedSetDocValues("tags");
                assertNotNull(tagsDV);
                var otherTagDV = leaf.getSortedDocValues("other_tag");
                assertNotNull(otherTagDV);
                var tagBytesDV = leaf.getBinaryDocValues("tags_as_bytes");
                assertNotNull(tagBytesDV);
                for (int i = 0; i < numDocs; i++) {
                    assertEquals(i, hostNameDV.nextDoc());
                    int batchIndex = i / numHosts;
                    assertEquals(batchIndex, hostNameDV.ordValue());
                    String expectedHostName = String.format(Locale.ROOT, "host-%03d", batchIndex);
                    assertEquals(expectedHostName, hostNameDV.lookupOrd(hostNameDV.ordValue()).utf8ToString());

                    assertEquals(i, timestampDV.nextDoc());
                    long timestamp = timestampDV.longValue();
                    long lowerBound = baseTimestamp;
                    long upperBound = baseTimestamp + (1000L * numDocs);
                    assertTrue(
                        "unexpected timestamp [" + timestamp + "], expected between [" + lowerBound + "] and [" + upperBound + "]",
                        timestamp >= lowerBound && timestamp < upperBound
                    );

                    if (counterOneDV.advanceExact(i)) {
                        long counterOneValue = counterOneDV.longValue();
                        assertTrue("unexpected counter [" + counterOneValue + "]", counterOneValue >= 0 && counterOneValue < counter1);
                    }

                    if (counterTwoDV.advanceExact(i)) {
                        assertEquals(1, counterTwoDV.docValueCount());
                        long counterTwoValue = counterTwoDV.nextValue();
                        assertTrue("unexpected counter [" + counterTwoValue + "]", counterTwoValue > 0 && counterTwoValue <= counter2);
                    }

                    if (gaugeOneDV.advanceExact(i)) {
                        assertEquals(1, gaugeOneDV.docValueCount());
                        long gaugeOneValue = gaugeOneDV.nextValue();
                        assertTrue("unexpected gauge [" + gaugeOneValue + "]", Arrays.binarySearch(gauge1Values, gaugeOneValue) >= 0);
                    }

                    if (gaugeTwoDV.advanceExact(i)) {
                        for (int j = 0; j < gaugeTwoDV.docValueCount(); j++) {
                            long gaugeTwoValue = gaugeTwoDV.nextValue();
                            assertTrue("unexpected gauge [" + gaugeTwoValue + "]", Arrays.binarySearch(gauge2Values, gaugeTwoValue) >= 0);
                        }
                    }

                    if (tagsDV.advanceExact(i)) {
                        for (int j = 0; j < tagsDV.docValueCount(); j++) {
                            long ordinal = tagsDV.nextOrd();
                            String actualTag = tagsDV.lookupOrd(ordinal).utf8ToString();
                            assertTrue("unexpected tag [" + actualTag + "]", Arrays.binarySearch(tags, actualTag) >= 0);
                        }
                    }
                    if (otherTagDV.advanceExact(i)) {
                        int ordinal = otherTagDV.ordValue();
                        String actualTag = otherTagDV.lookupOrd(ordinal).utf8ToString();
                        assertTrue("unexpected tag [" + actualTag + "]", Arrays.binarySearch(tags, actualTag) >= 0);
                    }

                    if (tagBytesDV.advanceExact(i)) {
                        BytesRef tagBytesValue = tagBytesDV.binaryValue();
                        assertTrue("unexpected bytes " + tagBytesValue, Arrays.binarySearch(tags, tagBytesValue.utf8ToString()) >= 0);
                    }
                }
            }
        }
    }

    public void testWithNoValueMultiValue() throws Exception {
        String timestampField = "@timestamp";
        String hostnameField = "host.name";
        long baseTimestamp = 1704067200000L;
        int numRounds = 32 + random().nextInt(32);
        int numDocsPerRound = 64 + random().nextInt(64);

        var config = getTimeSeriesIndexWriterConfig(hostnameField, timestampField);
        try (var dir = newDirectory(); var iw = new IndexWriter(dir, config)) {
            long[] gauge1Values = new long[] { 2, 4, 6, 8, 10, 12, 14, 16 };
            String[] tags = new String[] { "tag_1", "tag_2", "tag_3", "tag_4", "tag_5", "tag_6", "tag_7", "tag_8" };
            {
                long timestamp = baseTimestamp;
                for (int i = 0; i < numRounds; i++) {
                    int r = random().nextInt(10);
                    for (int j = 0; j < numDocsPerRound; j++) {
                        var d = new Document();
                        // host in reverse, otherwise merging will detect that segments are already ordered and will use sequential docid
                        // merger:
                        String hostName = String.format(Locale.ROOT, "host-%03d", numRounds - i);
                        d.add(new SortedDocValuesField(hostnameField, new BytesRef(hostName)));
                        // Index sorting doesn't work with NumericDocValuesField:
                        d.add(new SortedNumericDocValuesField(timestampField, timestamp++));

                        if (r % 10 == 5) {
                            // sometimes no values
                        } else if (r % 10 > 5) {
                            // often single value:
                            d.add(new SortedNumericDocValuesField("gauge_1", gauge1Values[j % gauge1Values.length]));
                            d.add(new SortedSetDocValuesField("tags", new BytesRef(tags[j % tags.length])));
                        } else {
                            // otherwise multiple values:
                            int numValues = 2 + random().nextInt(4);
                            for (int k = 0; k < numValues; k++) {
                                d.add(new SortedNumericDocValuesField("gauge_1", gauge1Values[(j + k) % gauge1Values.length]));
                                d.add(new SortedSetDocValuesField("tags", new BytesRef(tags[(j + k) % tags.length])));
                            }
                        }
                        iw.addDocument(d);
                    }
                    iw.commit();
                }
                iw.forceMerge(1);
            }

            int numDocs = numRounds * numDocsPerRound;
            try (var reader = DirectoryReader.open(iw)) {
                assertEquals(1, reader.leaves().size());
                assertEquals(numDocs, reader.maxDoc());
                var leaf = reader.leaves().get(0).reader();
                var hostNameDV = leaf.getSortedDocValues(hostnameField);
                assertNotNull(hostNameDV);
                var timestampDV = DocValues.unwrapSingleton(leaf.getSortedNumericDocValues(timestampField));
                assertNotNull(timestampDV);
                var gaugeOneDV = leaf.getSortedNumericDocValues("gauge_1");
                assertNotNull(gaugeOneDV);
                var tagsDV = leaf.getSortedSetDocValues("tags");
                assertNotNull(tagsDV);
                for (int i = 0; i < numDocs; i++) {
                    assertEquals(i, hostNameDV.nextDoc());
                    String actualHostName = hostNameDV.lookupOrd(hostNameDV.ordValue()).utf8ToString();
                    assertTrue("unexpected host name:" + actualHostName, actualHostName.startsWith("host-"));

                    assertEquals(i, timestampDV.nextDoc());
                    long timestamp = timestampDV.longValue();
                    long lowerBound = baseTimestamp;
                    long upperBound = baseTimestamp + numDocs;
                    assertTrue(
                        "unexpected timestamp [" + timestamp + "], expected between [" + lowerBound + "] and [" + upperBound + "]",
                        timestamp >= lowerBound && timestamp < upperBound
                    );
                    if (gaugeOneDV.advanceExact(i)) {
                        for (int j = 0; j < gaugeOneDV.docValueCount(); j++) {
                            long value = gaugeOneDV.nextValue();
                            assertTrue("unexpected gauge [" + value + "]", Arrays.binarySearch(gauge1Values, value) >= 0);
                        }
                    }
                    if (tagsDV.advanceExact(i)) {
                        for (int j = 0; j < tagsDV.docValueCount(); j++) {
                            long ordinal = tagsDV.nextOrd();
                            String actualTag = tagsDV.lookupOrd(ordinal).utf8ToString();
                            assertTrue("unexpected tag [" + actualTag + "]", Arrays.binarySearch(tags, actualTag) >= 0);
                        }
                    }
                }
            }
        }
    }

    public void testAddIndices() throws IOException {
        String timestampField = "@timestamp";
        String hostnameField = "host.name";
        Supplier<IndexWriterConfig> indexConfigWithRandomDVFormat = () -> {
            IndexWriterConfig config = getTimeSeriesIndexWriterConfig(hostnameField, timestampField);
            DocValuesFormat dvFormat = switch (random().nextInt(3)) {
                case 0 -> new ES87TSDBDocValuesFormatTests.TestES87TSDBDocValuesFormat(random().nextInt(4, 16));
                case 1 -> new ES819TSDBDocValuesFormat();
                case 2 -> new Lucene90DocValuesFormat();
                default -> throw new AssertionError("unknown option");
            };
            config.setCodec(new Elasticsearch900Lucene101Codec() {
                @Override
                public DocValuesFormat getDocValuesFormatForField(String field) {
                    return dvFormat;
                }
            });
            return config;
        };
        var allNumericFields = IntStream.range(0, ESTestCase.between(1, 10)).mapToObj(n -> "numeric_" + n).toList();
        var allSortedNumericFields = IntStream.range(0, ESTestCase.between(1, 10)).mapToObj(n -> "sorted_numeric_" + n).toList();
        var allSortedFields = IntStream.range(0, ESTestCase.between(1, 10)).mapToObj(n -> "sorted_" + n).toList();
        var allSortedSetFields = IntStream.range(0, ESTestCase.between(1, 10)).mapToObj(n -> "sorted_set" + n).toList();
        var allBinaryFields = IntStream.range(0, ESTestCase.between(1, 10)).mapToObj(n -> "binary_" + n).toList();
        try (var source1 = newDirectory(); var source2 = newDirectory(); var singleDir = newDirectory(); var mergeDir = newDirectory()) {
            try (
                var writer1 = new IndexWriter(source1, indexConfigWithRandomDVFormat.get());
                var writer2 = new IndexWriter(source2, indexConfigWithRandomDVFormat.get());
                var singleWriter = new IndexWriter(singleDir, indexConfigWithRandomDVFormat.get())
            ) {
                int numDocs = 1 + random().nextInt(1_000);
                long timestamp = random().nextLong(1000_000L);
                for (int i = 0; i < numDocs; i++) {
                    List<IndexableField> fields = new ArrayList<>();
                    String hostName = String.format(Locale.ROOT, "host-%d", random().nextInt(5));
                    timestamp += 1 + random().nextInt(1_000);
                    fields.add(new SortedDocValuesField(hostnameField, new BytesRef(hostName)));
                    fields.add(new SortedNumericDocValuesField(timestampField, timestamp));
                    var numericFields = ESTestCase.randomSubsetOf(allNumericFields);
                    for (String f : numericFields) {
                        fields.add(new NumericDocValuesField(f, random().nextLong(1000L)));
                    }
                    var sortedNumericFields = ESTestCase.randomSubsetOf(allSortedNumericFields);
                    for (String field : sortedNumericFields) {
                        int valueCount = 1 + random().nextInt(3);
                        for (int v = 0; v < valueCount; v++) {
                            fields.add(new SortedNumericDocValuesField(field, random().nextLong(1000L)));
                        }
                    }
                    var sortedFields = ESTestCase.randomSubsetOf(allSortedFields);
                    for (String field : sortedFields) {
                        fields.add(new SortedDocValuesField(field, new BytesRef("s" + random().nextInt(100))));
                    }
                    var sortedSetFields = ESTestCase.randomSubsetOf(allSortedSetFields);
                    for (String field : sortedSetFields) {
                        int valueCount = 1 + random().nextInt(3);
                        for (int v = 0; v < valueCount; v++) {
                            fields.add(new SortedSetDocValuesField(field, new BytesRef("ss" + random().nextInt(100))));
                        }
                    }
                    List<String> binaryFields = ESTestCase.randomSubsetOf(allBinaryFields);
                    for (String field : binaryFields) {
                        fields.add(new BinaryDocValuesField(field, new BytesRef("b" + random().nextInt(100))));
                    }
                    for (IndexWriter writer : List.of(ESTestCase.randomFrom(writer1, writer2), singleWriter)) {
                        Randomness.shuffle(fields);
                        writer.addDocument(fields);
                        if (random().nextInt(100) <= 5) {
                            writer.commit();
                        }
                    }
                }
                if (random().nextBoolean()) {
                    writer1.forceMerge(1);
                }
                if (random().nextBoolean()) {
                    writer2.forceMerge(1);
                }
                singleWriter.commit();
                singleWriter.forceMerge(1);
            }
            try (var mergeWriter = new IndexWriter(mergeDir, getTimeSeriesIndexWriterConfig(hostnameField, timestampField))) {
                mergeWriter.addIndexes(source1, source2);
                mergeWriter.forceMerge(1);
            }
            try (var reader1 = DirectoryReader.open(singleDir); var reader2 = DirectoryReader.open(mergeDir)) {
                assertEquals(reader1.maxDoc(), reader2.maxDoc());
                assertEquals(1, reader1.leaves().size());
                assertEquals(1, reader2.leaves().size());
                for (int i = 0; i < reader1.leaves().size(); i++) {
                    LeafReader leaf1 = reader1.leaves().get(i).reader();
                    LeafReader leaf2 = reader2.leaves().get(i).reader();
                    for (String f : CollectionUtils.appendToCopy(allSortedNumericFields, timestampField)) {
                        var dv1 = leaf1.getNumericDocValues(f);
                        var dv2 = leaf2.getNumericDocValues(f);
                        if (dv1 == null) {
                            assertNull(dv2);
                            continue;
                        }
                        assertNotNull(dv2);
                        while (dv1.nextDoc() != NumericDocValues.NO_MORE_DOCS) {
                            assertNotEquals(NumericDocValues.NO_MORE_DOCS, dv2.nextDoc());
                            assertEquals(dv1.docID(), dv2.docID());
                            assertEquals(dv1.longValue(), dv2.longValue());
                        }
                        assertEquals(NumericDocValues.NO_MORE_DOCS, dv2.nextDoc());
                    }
                    for (String f : CollectionUtils.appendToCopy(allSortedNumericFields, timestampField)) {
                        var dv1 = leaf1.getSortedNumericDocValues(f);
                        var dv2 = leaf2.getSortedNumericDocValues(f);
                        if (dv1 == null) {
                            assertNull(dv2);
                            continue;
                        }
                        assertNotNull(dv2);
                        while (dv1.nextDoc() != NumericDocValues.NO_MORE_DOCS) {
                            assertNotEquals(NumericDocValues.NO_MORE_DOCS, dv2.nextDoc());
                            assertEquals(dv1.docID(), dv2.docID());
                            assertEquals(dv1.docValueCount(), dv2.docValueCount());
                            for (int v = 0; v < dv1.docValueCount(); v++) {
                                assertEquals(dv1.nextValue(), dv2.nextValue());
                            }
                        }
                        assertEquals(NumericDocValues.NO_MORE_DOCS, dv2.nextDoc());
                    }
                    for (String f : CollectionUtils.appendToCopy(allSortedFields, hostnameField)) {
                        var dv1 = leaf1.getSortedDocValues(f);
                        var dv2 = leaf2.getSortedDocValues(f);
                        if (dv1 == null) {
                            assertNull(dv2);
                            continue;
                        }
                        assertNotNull(dv2);
                        while (dv1.nextDoc() != SortedDocValues.NO_MORE_DOCS) {
                            assertNotEquals(SortedDocValues.NO_MORE_DOCS, dv2.nextDoc());
                            assertEquals(dv1.docID(), dv2.docID());
                            assertEquals(dv1.lookupOrd(dv1.ordValue()), dv2.lookupOrd(dv2.ordValue()));
                        }
                        assertEquals(NumericDocValues.NO_MORE_DOCS, dv2.nextDoc());
                    }
                    for (String f : allSortedSetFields) {
                        var dv1 = leaf1.getSortedSetDocValues(f);
                        var dv2 = leaf2.getSortedSetDocValues(f);
                        if (dv1 == null) {
                            assertNull(dv2);
                            continue;
                        }
                        assertNotNull(dv2);
                        while (dv1.nextDoc() != SortedDocValues.NO_MORE_DOCS) {
                            assertNotEquals(SortedDocValues.NO_MORE_DOCS, dv2.nextDoc());
                            assertEquals(dv1.docID(), dv2.docID());
                            assertEquals(dv1.docValueCount(), dv2.docValueCount());
                            for (int v = 0; v < dv1.docValueCount(); v++) {
                                assertEquals(dv1.lookupOrd(dv1.nextOrd()), dv2.lookupOrd(dv2.nextOrd()));
                            }
                        }
                        assertEquals(NumericDocValues.NO_MORE_DOCS, dv2.nextDoc());
                    }
                    for (String f : allBinaryFields) {
                        var dv1 = leaf1.getBinaryDocValues(f);
                        var dv2 = leaf2.getBinaryDocValues(f);
                        if (dv1 == null) {
                            assertNull(dv2);
                            continue;
                        }
                        assertNotNull(dv2);
                        while (dv1.nextDoc() != SortedDocValues.NO_MORE_DOCS) {
                            assertNotEquals(SortedDocValues.NO_MORE_DOCS, dv2.nextDoc());
                            assertEquals(dv1.docID(), dv2.docID());
                            assertEquals(dv1.binaryValue(), dv2.binaryValue());
                        }
                        assertEquals(NumericDocValues.NO_MORE_DOCS, dv2.nextDoc());
                    }
                }
            }
        }
    }

    public void testOptionalColumnAtATimeReader() throws Exception {
        final String counterField = "counter";
        final String counterFieldAsString = "counter_as_string";
        final String timestampField = "@timestamp";
        final String gaugeField = "gauge";
        final String binaryFixedField = "binary_variable";
        final String binaryVariableField = "binary_fixed";
        final int binaryFieldMaxLength = randomIntBetween(1, 20);
        long currentTimestamp = 1704067200000L;
        long currentCounter = 10_000_000;

        var config = getTimeSeriesIndexWriterConfig(null, timestampField);
        try (var dir = newDirectory(); var iw = new IndexWriter(dir, config)) {
            long[] gauge1Values = new long[] { 2, 4, 6, 8, 10, 12, 14, 16 };
            List<BytesRef> binaryFixedValues = new ArrayList<>();
            List<BytesRef> binaryVariableValues = new ArrayList<>();
            int numDocs = 256 + random().nextInt(8096);

            for (int i = 0; i < numDocs; i++) {
                binaryFixedValues.add(new BytesRef(randomAlphaOfLength(binaryFieldMaxLength)));
                binaryVariableValues.add(new BytesRef(randomAlphaOfLength(between(0, binaryFieldMaxLength))));
                var d = new Document();
                long timestamp = currentTimestamp;
                // Index sorting doesn't work with NumericDocValuesField:
                d.add(SortedNumericDocValuesField.indexedField(timestampField, timestamp));
                d.add(new SortedNumericDocValuesField(counterField, currentCounter));
                d.add(new SortedSetDocValuesField(counterFieldAsString, new BytesRef(Long.toString(currentCounter))));
                d.add(new SortedNumericDocValuesField(gaugeField, gauge1Values[i % gauge1Values.length]));
                d.add(new BinaryDocValuesField(binaryFixedField, binaryFixedValues.getLast()));
                d.add(new BinaryDocValuesField(binaryVariableField, binaryVariableValues.getLast()));

                iw.addDocument(d);
                if (i % 100 == 0) {
                    iw.commit();
                }
                if (i < numDocs - 1) {
                    currentTimestamp += 1000L;
                    currentCounter++;
                }
            }
            iw.commit();
            var factory = TestBlock.factory();
            final long lastIndexedTimestamp = currentTimestamp;
            final long lastIndexedCounter = currentCounter;
            try (var reader = DirectoryReader.open(iw)) {
                int gaugeIndex = numDocs;
                for (var leaf : reader.leaves()) {
                    var timestampDV = getBaseDenseNumericValues(leaf.reader(), timestampField);
                    var counterDV = getBaseDenseNumericValues(leaf.reader(), counterField);
                    var gaugeDV = getBaseDenseNumericValues(leaf.reader(), gaugeField);
                    var stringCounterDV = getBaseSortedDocValues(leaf.reader(), counterFieldAsString);
                    var binaryFixedDV = getDenseBinaryValues(leaf.reader(), binaryFixedField);
                    var binaryVariableDV = getDenseBinaryValues(leaf.reader(), binaryVariableField);

                    int maxDoc = leaf.reader().maxDoc();
                    for (int i = 0; i < maxDoc;) {
                        int size = Math.max(1, random().nextInt(0, maxDoc - i));
                        var docs = TestBlock.docs(IntStream.range(i, i + size).toArray());

                        {
                            // bulk loading timestamp:
                            var block = (TestBlock) timestampDV.tryRead(factory, docs, 0, random().nextBoolean(), null, false);
                            assertNotNull(block);
                            assertEquals(size, block.size());
                            for (int j = 0; j < block.size(); j++) {
                                long actualTimestamp = (long) block.get(j);
                                long expectedTimestamp = currentTimestamp;
                                assertEquals(expectedTimestamp, actualTimestamp);
                                currentTimestamp -= 1000L;
                            }
                        }
                        {
                            // bulk loading counter field:
                            var block = (TestBlock) counterDV.tryRead(factory, docs, 0, random().nextBoolean(), null, false);
                            assertNotNull(block);
                            assertEquals(size, block.size());
                            var stringBlock = (TestBlock) stringCounterDV.tryRead(factory, docs, 0, random().nextBoolean(), null, false);
                            assertNotNull(stringBlock);
                            assertEquals(size, stringBlock.size());
                            for (int j = 0; j < block.size(); j++) {
                                long expectedCounter = currentCounter;
                                long actualCounter = (long) block.get(j);
                                assertEquals(expectedCounter, actualCounter);

                                var expectedStringCounter = Long.toString(actualCounter);
                                var actualStringCounter = ((BytesRef) stringBlock.get(j)).utf8ToString();
                                assertEquals(expectedStringCounter, actualStringCounter);

                                currentCounter--;
                            }
                        }
                        {
                            // bulk loading gauge field:
                            var block = (TestBlock) gaugeDV.tryRead(factory, docs, 0, random().nextBoolean(), null, false);
                            assertNotNull(block);
                            assertEquals(size, block.size());
                            for (int j = 0; j < block.size(); j++) {
                                long actualGauge = (long) block.get(j);
                                long expectedGauge = gauge1Values[--gaugeIndex % gauge1Values.length];
                                assertEquals(expectedGauge, actualGauge);
                            }
                        }
                        {
                            // bulk loading binary fixed length field:
                            var block = (TestBlock) binaryFixedDV.tryRead(factory, docs, 0, random().nextBoolean(), null, false);
                            assertNotNull(block);
                            assertEquals(size, block.size());
                            for (int j = 0; j < block.size(); j++) {
                                var actual = (BytesRef) block.get(j);
                                var expected = binaryFixedValues.removeLast();
                                assertEquals(expected, actual);
                            }
                        }
                        {
                            // bulk loading binary variable length field:
                            var block = (TestBlock) binaryVariableDV.tryRead(factory, docs, 0, random().nextBoolean(), null, false);
                            assertNotNull(block);
                            assertEquals(size, block.size());
                            for (int j = 0; j < block.size(); j++) {
                                var actual = (BytesRef) block.get(j);
                                var expected = binaryVariableValues.removeLast();
                                assertEquals(expected, actual);
                            }
                        }

                        i += size;
                    }
                }
            }

            // Now bulk reader from one big segment and use random offset:
            iw.forceMerge(1);
            var blockFactory = TestBlock.factory();
            try (var reader = DirectoryReader.open(iw)) {
                int randomOffset = random().nextInt(numDocs / 4);
                currentTimestamp = lastIndexedTimestamp - (randomOffset * 1000L);
                currentCounter = lastIndexedCounter - randomOffset;
                assertEquals(1, reader.leaves().size());
                assertEquals(numDocs, reader.maxDoc());
                var leafReader = reader.leaves().get(0).reader();
                int maxDoc = leafReader.maxDoc();
                int size = maxDoc - randomOffset;
                int gaugeIndex = size;

                var timestampDV = getBaseDenseNumericValues(leafReader, timestampField);
                var counterDV = getBaseDenseNumericValues(leafReader, counterField);
                var gaugeDV = getBaseDenseNumericValues(leafReader, gaugeField);
                var stringCounterDV = getBaseSortedDocValues(leafReader, counterFieldAsString);

                var docs = TestBlock.docs(IntStream.range(0, maxDoc).toArray());

                {
                    // bulk loading timestamp:
                    var block = (TestBlock) timestampDV.tryRead(blockFactory, docs, randomOffset, false, null, false);
                    assertNotNull(block);
                    assertEquals(size, block.size());
                    for (int j = 0; j < block.size(); j++) {
                        long actualTimestamp = (long) block.get(j);
                        long expectedTimestamp = currentTimestamp;
                        assertEquals(expectedTimestamp, actualTimestamp);
                        currentTimestamp -= 1000L;
                    }
                }
                {
                    // bulk loading counter field:
                    var block = (TestBlock) counterDV.tryRead(factory, docs, randomOffset, false, null, false);
                    assertNotNull(block);
                    assertEquals(size, block.size());

                    var stringBlock = (TestBlock) stringCounterDV.tryRead(factory, docs, randomOffset, false, null, false);
                    assertNotNull(stringBlock);
                    assertEquals(size, stringBlock.size());

                    for (int j = 0; j < block.size(); j++) {
                        long actualCounter = (long) block.get(j);
                        long expectedCounter = currentCounter;
                        assertEquals(expectedCounter, actualCounter);

                        var expectedStringCounter = Long.toString(actualCounter);
                        var actualStringCounter = ((BytesRef) stringBlock.get(j)).utf8ToString();
                        assertEquals(expectedStringCounter, actualStringCounter);

                        currentCounter--;
                    }
                }
                {
                    // bulk loading gauge field:
                    var block = (TestBlock) gaugeDV.tryRead(factory, docs, randomOffset, false, null, false);
                    assertNotNull(block);
                    assertEquals(size, block.size());
                    for (int j = 0; j < block.size(); j++) {
                        long actualGauge = (long) block.get(j);
                        long expectedGauge = gauge1Values[--gaugeIndex % gauge1Values.length];
                        assertEquals(expectedGauge, actualGauge);
                    }
                }

                // And finally docs with gaps:
                docs = TestBlock.docs(IntStream.range(0, maxDoc).filter(docId -> docId == 0 || docId % 64 != 0).toArray());
                size = docs.count();
                // Test against values loaded using normal doc value apis:
                long[] expectedCounters = new long[size];
                counterDV = getBaseDenseNumericValues(leafReader, counterField);
                for (int i = 0; i < docs.count(); i++) {
                    int docId = docs.get(i);
                    counterDV.advanceExact(docId);
                    expectedCounters[i] = counterDV.longValue();
                }
                counterDV = getBaseDenseNumericValues(leafReader, counterField);
                stringCounterDV = getBaseSortedDocValues(leafReader, counterFieldAsString);
                {
                    // bulk loading counter field:
                    var block = (TestBlock) counterDV.tryRead(factory, docs, 0, false, null, false);
                    assertNotNull(block);
                    assertEquals(size, block.size());

                    var stringBlock = (TestBlock) stringCounterDV.tryRead(factory, docs, 0, false, null, false);
                    assertNotNull(stringBlock);
                    assertEquals(size, stringBlock.size());

                    for (int j = 0; j < block.size(); j++) {
                        long actualCounter = (long) block.get(j);
                        long expectedCounter = expectedCounters[j];
                        assertEquals(expectedCounter, actualCounter);

                        var expectedStringCounter = Long.toString(actualCounter);
                        var actualStringCounter = ((BytesRef) stringBlock.get(j)).utf8ToString();
                        assertEquals(expectedStringCounter, actualStringCounter);
                    }
                }
            }
        }
    }

    public void testOptionalColumnAtATimeReaderReadAsInt() throws Exception {
        final String counterField = "counter";
        final String timestampField = "@timestamp";
        final String gaugeField = "gauge";
        int currentTimestamp = 17040672;
        int currentCounter = 10_000_000;

        var config = getTimeSeriesIndexWriterConfig(null, timestampField);
        try (var dir = newDirectory(); var iw = new IndexWriter(dir, config)) {
            int[] gauge1Values = new int[] { 2, 4, 6, 8, 10, 12, 14, 16 };
            int numDocs = 256 + random().nextInt(8096);

            for (int i = 0; i < numDocs; i++) {
                var d = new Document();
                long timestamp = currentTimestamp;
                // Index sorting doesn't work with NumericDocValuesField:
                d.add(SortedNumericDocValuesField.indexedField(timestampField, timestamp));
                d.add(new SortedNumericDocValuesField(counterField, currentCounter));
                d.add(new SortedNumericDocValuesField(gaugeField, gauge1Values[i % gauge1Values.length]));

                iw.addDocument(d);
                if (i % 100 == 0) {
                    iw.commit();
                }
                if (i < numDocs - 1) {
                    currentTimestamp += 1000;
                    currentCounter++;
                }
            }
            iw.commit();
            var factory = TestBlock.factory();
            try (var reader = DirectoryReader.open(iw)) {
                int gaugeIndex = numDocs;
                for (var leaf : reader.leaves()) {
                    var timestampDV = getBaseDenseNumericValues(leaf.reader(), timestampField);
                    var counterDV = getBaseDenseNumericValues(leaf.reader(), counterField);
                    var gaugeDV = getBaseDenseNumericValues(leaf.reader(), gaugeField);
                    int maxDoc = leaf.reader().maxDoc();
                    for (int i = 0; i < maxDoc;) {
                        int size = Math.max(1, random().nextInt(0, maxDoc - i));
                        var docs = TestBlock.docs(IntStream.range(i, i + size).toArray());

                        {
                            // bulk loading timestamp:
                            var block = (TestBlock) timestampDV.tryRead(factory, docs, 0, random().nextBoolean(), null, true);
                            assertNotNull(block);
                            assertEquals(size, block.size());
                            for (int j = 0; j < block.size(); j++) {
                                int actualTimestamp = (int) block.get(j);
                                int expectedTimestamp = currentTimestamp;
                                assertEquals(expectedTimestamp, actualTimestamp);
                                currentTimestamp -= 1000;
                            }
                        }
                        {
                            // bulk loading counter field:
                            var block = (TestBlock) counterDV.tryRead(factory, docs, 0, random().nextBoolean(), null, true);
                            assertNotNull(block);
                            assertEquals(size, block.size());
                            for (int j = 0; j < block.size(); j++) {
                                int expectedCounter = currentCounter;
                                int actualCounter = (int) block.get(j);
                                assertEquals(expectedCounter, actualCounter);
                                currentCounter--;
                            }
                        }
                        {
                            // bulk loading gauge field:
                            var block = (TestBlock) gaugeDV.tryRead(factory, docs, 0, random().nextBoolean(), null, true);
                            assertNotNull(block);
                            assertEquals(size, block.size());
                            for (int j = 0; j < block.size(); j++) {
                                int actualGauge = (int) block.get(j);
                                int expectedGauge = gauge1Values[--gaugeIndex % gauge1Values.length];
                                assertEquals(expectedGauge, actualGauge);
                            }
                        }

                        i += size;
                    }
                }
            }
        }
    }

    public void testOptionalColumnAtATimeReaderWithSparseDocs() throws Exception {
        final String counterField = "counter";
        final String counterAsStringField = "counter_as_string";
        final String timestampField = "@timestamp";
        String queryField = "query_field";
        String temperatureField = "temperature_field";
        final String binaryFixedField = "binary_variable";
        final String binaryVariableField = "binary_fixed";
        final int binaryFieldMaxLength = randomIntBetween(1, 20);
        boolean denseBinaryData = randomBoolean();

        long currentTimestamp = 1704067200000L;
        long currentCounter = 10_000_000;

        var config = getTimeSeriesIndexWriterConfig(null, timestampField);
        try (var dir = newDirectory(); var iw = new IndexWriter(dir, config)) {
            int numDocsPerQValue = 120;
            int numDocs = numDocsPerQValue * (1 + random().nextInt(40));
            Long[] temperatureValues = new Long[numDocs];
            BytesRef[] binaryFixed = new BytesRef[numDocs];
            BytesRef[] binaryVariable = new BytesRef[numDocs];
            long q = 1;
            for (int i = 1; i <= numDocs; i++) {
                var d = new Document();
                // Index sorting doesn't work with NumericDocValuesField:
                d.add(SortedNumericDocValuesField.indexedField(timestampField, currentTimestamp));
                currentTimestamp += 1000L;
                d.add(new SortedNumericDocValuesField(counterField, currentCounter));
                d.add(new SortedDocValuesField(counterAsStringField, new BytesRef(Long.toString(currentCounter))));
                d.add(new SortedNumericDocValuesField(queryField, q));

                if (denseBinaryData || random().nextBoolean()) {
                    binaryFixed[numDocs - i] = new BytesRef(randomAlphaOfLength(binaryFieldMaxLength));
                    d.add(new BinaryDocValuesField(binaryFixedField, binaryFixed[numDocs - i]));
                    binaryVariable[numDocs - i] = new BytesRef(randomAlphaOfLength(between(0, binaryFieldMaxLength)));
                    d.add(new BinaryDocValuesField(binaryVariableField, binaryVariable[numDocs - i]));
                }

                if (i % 120 == 0) {
                    q++;
                }
                if (random().nextBoolean()) {
                    long v = random().nextLong();
                    temperatureValues[numDocs - i] = v;
                    d.add(new NumericDocValuesField(temperatureField, v));
                }
                iw.addDocument(d);
                if (i % 100 == 0) {
                    iw.commit();
                }
                if (i < numDocs - 1) {
                    currentCounter++;
                }
            }
            iw.commit();

            // Now bulk reader from one big segment and use random offset:
            iw.forceMerge(1);
            var factory = TestBlock.factory();
            try (var reader = DirectoryReader.open(iw)) {
                assertEquals(1, reader.leaves().size());
                assertEquals(numDocs, reader.maxDoc());
                var leafReader = reader.leaves().get(0).reader();

                for (int query = 1; query < q; query++) {
                    IndexSearcher searcher = new IndexSearcher(reader);
                    var topDocs = searcher.search(
                        SortedNumericDocValuesField.newSlowExactQuery(queryField, query),
                        numDocsPerQValue,
                        new Sort(SortField.FIELD_DOC),
                        false
                    );
                    assertEquals(numDocsPerQValue, topDocs.totalHits.value());
                    var timestampDV = getBaseDenseNumericValues(leafReader, timestampField);
                    long[] expectedTimestamps = new long[numDocsPerQValue];
                    var counterDV = getBaseDenseNumericValues(leafReader, counterField);
                    long[] expectedCounters = new long[numDocsPerQValue];
                    var counterAsStringDV = getBaseSortedDocValues(leafReader, counterAsStringField);
                    String[] expectedCounterAsStrings = new String[numDocsPerQValue];

                    int[] docIds = new int[numDocsPerQValue];
                    for (int i = 0; i < topDocs.scoreDocs.length; i++) {
                        var scoreDoc = topDocs.scoreDocs[i];
                        docIds[i] = scoreDoc.doc;

                        assertTrue(timestampDV.advanceExact(scoreDoc.doc));
                        expectedTimestamps[i] = timestampDV.longValue();

                        assertTrue(counterDV.advanceExact(scoreDoc.doc));
                        expectedCounters[i] = counterDV.longValue();

                        assertTrue(counterAsStringDV.advanceExact(scoreDoc.doc));
                        expectedCounterAsStrings[i] = counterAsStringDV.lookupOrd(counterAsStringDV.ordValue()).utf8ToString();
                    }

                    var docs = TestBlock.docs(docIds);
                    {
                        timestampDV = getBaseDenseNumericValues(leafReader, timestampField);
                        var block = (TestBlock) timestampDV.tryRead(factory, docs, 0, random().nextBoolean(), null, false);
                        assertNotNull(block);
                        assertEquals(numDocsPerQValue, block.size());
                        for (int j = 0; j < block.size(); j++) {
                            long actualTimestamp = (long) block.get(j);
                            long expectedTimestamp = expectedTimestamps[j];
                            assertEquals(expectedTimestamp, actualTimestamp);
                        }
                    }
                    {
                        counterDV = getBaseDenseNumericValues(leafReader, counterField);
                        var block = (TestBlock) counterDV.tryRead(factory, docs, 0, random().nextBoolean(), null, false);
                        assertNotNull(block);
                        assertEquals(numDocsPerQValue, block.size());
                        for (int j = 0; j < block.size(); j++) {
                            long actualCounter = (long) block.get(j);
                            long expectedCounter = expectedCounters[j];
                            assertEquals(expectedCounter, actualCounter);
                        }
                    }
                    {
                        counterAsStringDV = getBaseSortedDocValues(leafReader, counterAsStringField);
                        var block = (TestBlock) counterAsStringDV.tryRead(factory, docs, 0, random().nextBoolean(), null, false);
                        assertNotNull(block);
                        assertEquals(numDocsPerQValue, block.size());
                        for (int j = 0; j < block.size(); j++) {
                            var actualCounter = ((BytesRef) block.get(j)).utf8ToString();
                            var expectedCounter = expectedCounterAsStrings[j];
                            assertEquals(expectedCounter, actualCounter);
                        }
                    }
                }

                BlockLoader.Docs docs;
                {
                    int startIndex = ESTestCase.between(0, temperatureValues.length - 1);
                    int endIndex = ESTestCase.between(startIndex + 1, temperatureValues.length);
                    List<Integer> testDocs = new ArrayList<>();
                    for (int i = startIndex; i < endIndex; i++) {
                        if (temperatureValues[i] != null) {
                            testDocs.add(i);
                        }
                    }
                    if (testDocs.isEmpty() == false) {
                        NumericDocValues dv = leafReader.getNumericDocValues(temperatureField);
                        assertThat(dv, instanceOf(OptionalColumnAtATimeReader.class));
                        OptionalColumnAtATimeReader directReader = (OptionalColumnAtATimeReader) dv;
                        docs = TestBlock.docs(testDocs.stream().mapToInt(n -> n).toArray());
                        assertNull(directReader.tryRead(factory, docs, 0, false, null, false));
                        TestBlock block = (TestBlock) directReader.tryRead(factory, docs, 0, true, null, false);
                        assertNotNull(block);
                        for (int i = 0; i < testDocs.size(); i++) {
                            assertThat(block.get(i), equalTo(temperatureValues[testDocs.get(i)]));
                        }
                    }
                    if (testDocs.size() > 2) {
                        // currently bulk loading is disabled with gaps
                        testDocs.remove(ESTestCase.between(1, testDocs.size() - 2));
                        docs = TestBlock.docs(testDocs.stream().mapToInt(n -> n).toArray());
                        NumericDocValues dv = leafReader.getNumericDocValues(temperatureField);
                        OptionalColumnAtATimeReader directReader = (OptionalColumnAtATimeReader) dv;
                        assertNull(directReader.tryRead(factory, docs, 0, false, null, false));
                        assertNull(directReader.tryRead(factory, docs, 0, true, null, false));
                    }
                }

                {
                    // Bulk binary loader can only handle sparse queries over dense or sparse documents
                    List<Integer> testDocs = IntStream.range(0, numDocs - 1).filter(i -> randomBoolean()).boxed().toList();
                    docs = TestBlock.docs(testDocs.stream().mapToInt(n -> n).toArray());
                    if (testDocs.isEmpty() == false) {
                        if (denseBinaryData) {
                            {
                                var dv = getDenseBinaryValues(leafReader, binaryFixedField);
                                var block = (TestBlock) dv.tryRead(factory, docs, 0, random().nextBoolean(), null, false);
                                assertNotNull(block);
                                for (int i = 0; i < testDocs.size(); i++) {
                                    assertThat(block.get(i), equalTo(binaryFixed[testDocs.get(i)]));
                                }
                            }
                            {
                                var dv = getDenseBinaryValues(leafReader, binaryVariableField);
                                var block = (TestBlock) dv.tryRead(factory, docs, 0, random().nextBoolean(), null, false);
                                assertNotNull(block);
                                for (int i = 0; i < testDocs.size(); i++) {
                                    assertThat(block.get(i), equalTo(binaryVariable[testDocs.get(i)]));
                                }
                            }
                        } else {
                            {
                                var dv = getSparseBinaryValues(leafReader, binaryFixedField);
                                var block = (TestBlock) dv.tryRead(factory, docs, 0, random().nextBoolean(), null, false);
                                assertNull(block);
                            }
                            {
                                var dv = getSparseBinaryValues(leafReader, binaryVariableField);
                                var block = (TestBlock) dv.tryRead(factory, docs, 0, random().nextBoolean(), null, false);
                                assertNull(block);
                            }
                        }
                    }
                }
            }
        }
    }

    public void testLoadKeywordFieldWithIndexSorts() throws IOException {
        String primaryField = "sorted_first";
        String secondField = "sorted_second";
        String unsortedField = "no_sort";
        String sparseField = "sparse";
        var config = new IndexWriterConfig();
        config.setIndexSort(new Sort(new SortField(primaryField, SortField.Type.STRING, false)));
        config.setMergePolicy(new LogByteSizeMergePolicy());
        final Codec codec = new Elasticsearch93Lucene104Codec() {
            final ES819TSDBDocValuesFormat docValuesFormat = new ES819TSDBDocValuesFormat(
                randomIntBetween(2, 4096),
                1, // always enable range-encode
                random().nextBoolean(),
                randomBinaryCompressionMode(),
                randomBoolean(),
                randomNumericBlockSize()
            );

            @Override
            public DocValuesFormat getDocValuesFormatForField(String field) {
                return docValuesFormat;
            }
        };
        config.setCodec(codec);
        Map<Integer, String> hostnames = new HashMap<>();
        try (Directory dir = newDirectory(); IndexWriter writer = new IndexWriter(dir, config)) {
            int numDocs = randomIntBetween(100, 5000);
            for (int i = 0; i < numDocs; i++) {
                hostnames.put(i, "h" + random().nextInt(10));
            }
            List<Integer> ids = new ArrayList<>(hostnames.keySet());
            Randomness.shuffle(ids);
            Set<Integer> sparseIds = new HashSet<>(ESTestCase.randomSubsetOf(ESTestCase.between(1, ids.size() / 2), ids));
            for (Integer id : ids) {
                var d = new Document();
                String hostname = hostnames.get(id);
                d.add(new NumericDocValuesField("id", id));
                d.add(new SortedDocValuesField(primaryField, new BytesRef(hostname)));
                d.add(new SortedDocValuesField(secondField, new BytesRef(hostname)));
                d.add(new SortedDocValuesField(unsortedField, new BytesRef(hostname)));
                if (sparseIds.contains(id)) {
                    d.add(new SortedDocValuesField(sparseField, new BytesRef(hostname)));
                }
                writer.addDocument(d);
                if (random().nextInt(100) < 10) {
                    writer.flush();
                }
            }
            for (int iter = 0; iter < 2; iter++) {
                var factory = TestBlock.factory();
                try (DirectoryReader reader = DirectoryReader.open(writer)) {
                    for (LeafReaderContext leaf : reader.leaves()) {
                        BlockLoader.Docs docs = new BlockLoader.Docs() {
                            @Override
                            public int count() {
                                return leaf.reader().maxDoc();
                            }

                            @Override
                            public int get(int i) {
                                return i;
                            }
                        };
                        var idReader = ESTestCase.asInstanceOf(OptionalColumnAtATimeReader.class, leaf.reader().getNumericDocValues("id"));
                        TestBlock idBlock = (TestBlock) idReader.tryRead(factory, docs, 0, false, null, false);
                        assertNotNull(idBlock);

                        {
                            var reader2 = (BaseSortedDocValues) ESTestCase.asInstanceOf(
                                OptionalColumnAtATimeReader.class,
                                leaf.reader().getSortedDocValues(secondField)
                            );
                            int randomOffset = ESTestCase.between(0, docs.count() - 1);
                            TestBlock block;
                            if (reader2.getValueCount() == 1) {
                                block = (TestBlock) reader2.tryReadAHead(factory, docs, randomOffset);
                            } else {
                                assertNull(reader2.tryReadAHead(factory, docs, randomOffset));
                                block = (TestBlock) reader2.tryRead(factory, docs, randomOffset, false, null, false);
                            }
                            assertNotNull(block);
                            assertThat(block.size(), equalTo(docs.count() - randomOffset));
                            for (int i = 0; i < block.size(); i++) {
                                String actualHostName = BytesRefs.toString(block.get(i));
                                int id = ((Number) idBlock.get(i + randomOffset)).intValue();
                                String expectedHostName = hostnames.get(id);
                                assertEquals(expectedHostName, actualHostName);
                            }
                        }
                        {
                            var reader3 = (BaseSortedDocValues) ESTestCase.asInstanceOf(
                                OptionalColumnAtATimeReader.class,
                                leaf.reader().getSortedDocValues(unsortedField)
                            );
                            int randomOffset = ESTestCase.between(0, docs.count() - 1);
                            TestBlock block;
                            if (reader3.getValueCount() == 1) {
                                block = (TestBlock) reader3.tryReadAHead(factory, docs, randomOffset);
                            } else {
                                assertNull(reader3.tryReadAHead(factory, docs, randomOffset));
                                block = (TestBlock) reader3.tryRead(factory, docs, randomOffset, false, null, false);
                            }
                            assertNotNull(reader3);
                            assertNotNull(block);
                            assertThat(block.size(), equalTo(docs.count() - randomOffset));
                            for (int i = 0; i < block.size(); i++) {
                                String actualHostName = BytesRefs.toString(block.get(i));
                                int id = ((Number) idBlock.get(i + randomOffset)).intValue();
                                String expectedHostName = hostnames.get(id);
                                assertEquals(expectedHostName, actualHostName);
                            }
                        }
                        for (int offset = 0; offset < idBlock.size(); offset += ESTestCase.between(1, numDocs)) {
                            int start = offset;
                            var reader1 = (BaseSortedDocValues) ESTestCase.asInstanceOf(
                                OptionalColumnAtATimeReader.class,
                                leaf.reader().getSortedDocValues(primaryField)
                            );
                            while (start < idBlock.size()) {
                                int end = start + random().nextInt(idBlock.size() - start);
                                TestBlock hostBlock = (TestBlock) reader1.tryReadAHead(factory, new BlockLoader.Docs() {
                                    @Override
                                    public int count() {
                                        return end + 1;
                                    }

                                    @Override
                                    public int get(int docId) {
                                        return docId;
                                    }
                                }, start);
                                assertNotNull(hostBlock);
                                assertThat(hostBlock.size(), equalTo(end - start + 1));
                                for (int i = 0; i < hostBlock.size(); i++) {
                                    String actualHostName = BytesRefs.toString(hostBlock.get(i));
                                    assertThat(actualHostName, equalTo(hostnames.get(((Number) idBlock.get(i + start)).intValue())));
                                }
                                if (start == idBlock.size() - 1) {
                                    break;
                                }
                                start = end + ESTestCase.between(0, 10);
                            }
                        }
                        writer.forceMerge(1);
                    }
                }
            }
        }
    }

    public void testEncodeRangeWithSortedSetPrimarySortField() throws Exception {
        String timestampField = "@timestamp";
        String hostnameField = "host.name";
        long baseTimestamp = 1704067200000L;

        var config = getTimeSeriesIndexWriterConfig(hostnameField, true, timestampField);
        try (var dir = newDirectory(); var iw = new IndexWriter(dir, config)) {

            int numDocs = 512 + random().nextInt(512);
            int numHosts = numDocs / 20;

            for (int i = 0; i < numDocs; i++) {
                var d = new Document();
                int batchIndex = i / numHosts;
                {
                    String hostName = String.format(Locale.ROOT, "host-%03d", batchIndex);
                    d.add(new SortedSetDocValuesField(hostnameField, new BytesRef(hostName)));
                }
                {
                    String hostName = String.format(Locale.ROOT, "host-%03d", batchIndex + 1);
                    d.add(new SortedSetDocValuesField(hostnameField, new BytesRef(hostName)));
                }
                // Index sorting doesn't work with NumericDocValuesField:
                long timestamp = baseTimestamp + (1000L * i);
                d.add(new SortedNumericDocValuesField(timestampField, timestamp));
                iw.addDocument(d);
                if (i % 100 == 0) {
                    iw.commit();
                }
            }
            iw.commit();
            iw.forceMerge(1);

            try (var reader = DirectoryReader.open(iw)) {
                assertEquals(1, reader.leaves().size());
                assertEquals(numDocs, reader.maxDoc());
                var leaf = reader.leaves().get(0).reader();
                var hostNameDV = leaf.getSortedSetDocValues(hostnameField);
                assertNotNull(hostNameDV);
                var timestampDV = DocValues.unwrapSingleton(leaf.getSortedNumericDocValues(timestampField));
                assertNotNull(timestampDV);
                for (int i = 0; i < numDocs; i++) {
                    assertEquals(i, hostNameDV.nextDoc());

                    int batchIndex = i / numHosts;
                    assertEquals(2, hostNameDV.docValueCount());

                    long firstOrd = hostNameDV.nextOrd();
                    assertEquals(batchIndex, firstOrd);
                    String expectedFirstHostName = String.format(Locale.ROOT, "host-%03d", batchIndex);
                    String actualFirstHostName = hostNameDV.lookupOrd(firstOrd).utf8ToString();
                    assertEquals(expectedFirstHostName, actualFirstHostName);

                    batchIndex++;
                    long secondOrd = hostNameDV.nextOrd();
                    assertEquals(batchIndex, secondOrd);
                    String expectedSecondHostName = String.format(Locale.ROOT, "host-%03d", batchIndex);
                    String actualSecondHostName = hostNameDV.lookupOrd(secondOrd).utf8ToString();
                    assertEquals(expectedSecondHostName, actualSecondHostName);

                    assertEquals(i, timestampDV.nextDoc());
                    long timestamp = timestampDV.longValue();
                    long lowerBound = baseTimestamp;
                    long upperBound = baseTimestamp + (1000L * numDocs);
                    assertTrue(
                        "unexpected timestamp [" + timestamp + "], expected between [" + lowerBound + "] and [" + upperBound + "]",
                        timestamp >= lowerBound && timestamp < upperBound
                    );
                }
            }
        }
    }

    private static DenseBinaryDocValues getDenseBinaryValues(LeafReader leafReader, String field) throws IOException {
        return (DenseBinaryDocValues) leafReader.getBinaryDocValues(field);
    }

    private static SparseBinaryDocValues getSparseBinaryValues(LeafReader leafReader, String field) throws IOException {
        return (SparseBinaryDocValues) leafReader.getBinaryDocValues(field);
    }

    private static BaseDenseNumericValues getBaseDenseNumericValues(LeafReader leafReader, String field) throws IOException {
        return (BaseDenseNumericValues) DocValues.unwrapSingleton(leafReader.getSortedNumericDocValues(field));
    }

    private static BaseSortedDocValues getBaseSortedDocValues(LeafReader leafReader, String field) throws IOException {
        var sortedDocValues = leafReader.getSortedDocValues(field);
        if (sortedDocValues == null) {
            sortedDocValues = DocValues.unwrapSingleton(leafReader.getSortedSetDocValues(field));
        }
        return (BaseSortedDocValues) sortedDocValues;
    }

    public void testDocIDEndRun() throws IOException {
        String timestampField = "@timestamp";
        String hostnameField = "host.name";
        long baseTimestamp = 1704067200000L;

        var config = getTimeSeriesIndexWriterConfig(hostnameField, timestampField);
        try (var dir = newDirectory(); var iw = new IndexWriter(dir, config)) {
            long counter1 = 0;

            long[] gauge2Values = new long[] { -2, -4, -6, -8, -10, -12, -14, -16 };
            String[] tags = new String[] { "tag_1", "tag_2", "tag_3", "tag_4", "tag_5", "tag_6", "tag_7", "tag_8" };

            // IndexedDISI stores ids in blocks of 4096. To test sparse end runs, we want a mixture of
            // dense and sparse blocks, so we need the gap frequency to be larger than
            // this value, but smaller than two blocks, and to index at least three blocks
            int gap_frequency = 4500 + random().nextInt(2048);
            int numDocs = 10000 + random().nextInt(10000);
            int numHosts = numDocs / 20;

            for (int i = 0; i < numDocs; i++) {
                var d = new Document();

                int batchIndex = i / numHosts;
                String hostName = String.format(Locale.ROOT, "host-%03d", batchIndex);
                long timestamp = baseTimestamp + (1000L * i);

                d.add(new SortedDocValuesField(hostnameField, new BytesRef(hostName)));
                // Index sorting doesn't work with NumericDocValuesField:
                d.add(new SortedNumericDocValuesField(timestampField, timestamp));
                d.add(new NumericDocValuesField("counter", counter1++));
                if (i % gap_frequency != 0) {
                    d.add(new NumericDocValuesField("sparse_counter", counter1));
                }

                int numGauge2 = 1 + random().nextInt(8);
                for (int j = 0; j < numGauge2; j++) {
                    d.add(new SortedNumericDocValuesField("gauge", gauge2Values[(i + j) % gauge2Values.length]));
                    if (i % gap_frequency != 0) {
                        d.add(new SortedNumericDocValuesField("sparse_gauge", gauge2Values[(i + j) % gauge2Values.length]));
                    }
                }

                d.add(new SortedDocValuesField("tag", new BytesRef(randomFrom(tags))));
                if (i % gap_frequency != 0) {
                    d.add(new SortedDocValuesField("sparse_tag", new BytesRef(randomFrom(tags))));
                }

                int numTags = 1 + random().nextInt(8);
                for (int j = 0; j < numTags; j++) {
                    d.add(new SortedSetDocValuesField("tags", new BytesRef(tags[(i + j) % tags.length])));
                    if (i % gap_frequency != 0) {
                        d.add(new SortedSetDocValuesField("sparse_tags", new BytesRef(tags[(i + j) % tags.length])));
                    }
                }

                d.add(new BinaryDocValuesField("tags_as_bytes", new BytesRef(tags[i % tags.length])));
                if (i % gap_frequency != 0) {
                    d.add(new BinaryDocValuesField("sparse_tags_as_bytes", new BytesRef(tags[i % tags.length])));
                }

                iw.addDocument(d);
                if (i % 100 == 0) {
                    iw.commit();
                }
            }
            iw.commit();

            iw.forceMerge(1);

            try (var reader = DirectoryReader.open(iw)) {
                assertEquals(1, reader.leaves().size());
                assertEquals(numDocs, reader.maxDoc());
                var leaf = reader.leaves().get(0).reader();
                var hostNameDV = leaf.getSortedDocValues(hostnameField);
                assertNotNull(hostNameDV);
                validateRunEnd(hostNameDV);
                var timestampDV = DocValues.unwrapSingleton(leaf.getSortedNumericDocValues(timestampField));
                assertNotNull(timestampDV);
                validateRunEnd(timestampDV);
                var counterOneDV = leaf.getNumericDocValues("counter");
                assertNotNull(counterOneDV);
                validateRunEnd(counterOneDV);
                var sparseCounter = leaf.getNumericDocValues("sparse_counter");
                assertNotNull(sparseCounter);
                validateRunEnd(sparseCounter);
                var gaugeOneDV = leaf.getSortedNumericDocValues("gauge");
                assertNotNull(gaugeOneDV);
                validateRunEnd(gaugeOneDV);
                var sparseGaugeDV = leaf.getSortedNumericDocValues("sparse_gauge");
                assertNotNull(sparseGaugeDV);
                validateRunEnd(sparseGaugeDV);
                var tagDV = leaf.getSortedDocValues("tag");
                assertNotNull(tagDV);
                validateRunEnd(tagDV);
                var sparseTagDV = leaf.getSortedDocValues("sparse_tag");
                assertNotNull(sparseTagDV);
                validateRunEnd(sparseTagDV);
                var tagsDV = leaf.getSortedSetDocValues("tags");
                assertNotNull(tagsDV);
                validateRunEnd(tagsDV);
                var sparseTagsDV = leaf.getSortedSetDocValues("sparse_tags");
                assertNotNull(sparseTagsDV);
                validateRunEnd(sparseTagsDV);
                var tagBytesDV = leaf.getBinaryDocValues("tags_as_bytes");
                assertNotNull(tagBytesDV);
                validateRunEnd(tagBytesDV);
                var sparseTagBytesDV = leaf.getBinaryDocValues("sparse_tags_as_bytes");
                assertNotNull(sparseTagBytesDV);
                validateRunEnd(sparseTagBytesDV);
            }
        }
    }

    private void validateRunEnd(DocIdSetIterator iterator) throws IOException {
        int runCount = 0;
        while (iterator.nextDoc() != DocIdSetIterator.NO_MORE_DOCS) {
            int runLength = iterator.docIDRunEnd() - iterator.docID() - 1;
            if (runLength > 1) {
                runCount++;
                for (int i = 0; i < runLength; i++) {
                    int expected = iterator.docID() + 1;
                    assertEquals(expected, iterator.advance(expected));
                }
            }
        }
        assertTrue("Expected docid runs of greater than 1", runCount > 0);
    }

    private IndexWriterConfig getTimeSeriesIndexWriterConfig(String hostnameField, String timestampField) {
        return getTimeSeriesIndexWriterConfig(hostnameField, false, timestampField);
    }

    private IndexWriterConfig getTimeSeriesIndexWriterConfig(String hostnameField, boolean multiValued, String timestampField) {
        var config = new IndexWriterConfig();
        if (hostnameField != null) {
            config.setIndexSort(
                new Sort(
                    multiValued ? new SortedSetSortField(hostnameField, false) : new SortField(hostnameField, SortField.Type.STRING, false),
                    new SortedNumericSortField(timestampField, SortField.Type.LONG, true)
                )
            );
        } else {
            config.setIndexSort(new Sort(new SortedNumericSortField(timestampField, SortField.Type.LONG, true)));
        }
        config.setLeafSorter(DataStream.TIMESERIES_LEAF_READERS_SORTER);
        config.setMergePolicy(new LogByteSizeMergePolicy());
        config.setCodec(getCodec());
        return config;
    }

    public static BinaryDVCompressionMode randomBinaryCompressionMode() {
        BinaryDVCompressionMode[] modes = BinaryDVCompressionMode.values();
        return modes[random().nextInt(modes.length)];
    }

    public static int randomNumericBlockSize() {
        return random().nextBoolean() ? ES819TSDBDocValuesFormat.NUMERIC_LARGE_BLOCK_SHIFT : ES819TSDBDocValuesFormat.NUMERIC_BLOCK_SHIFT;
    }
}<|MERGE_RESOLUTION|>--- conflicted
+++ resolved
@@ -80,11 +80,7 @@
 
 public class ES819TSDBDocValuesFormatTests extends ES87TSDBDocValuesFormatTests {
 
-<<<<<<< HEAD
-    private final Codec codec = new Elasticsearch93Lucene104Codec() {
-=======
-    protected final Codec codec = new Elasticsearch92Lucene103Codec() {
->>>>>>> 9df48a69
+    protected final Codec codec = new Elasticsearch93Lucene104Codec() {
 
         final ES819TSDBDocValuesFormat docValuesFormat = new ES819TSDBDocValuesFormat(
             ESTestCase.randomIntBetween(2, 4096),

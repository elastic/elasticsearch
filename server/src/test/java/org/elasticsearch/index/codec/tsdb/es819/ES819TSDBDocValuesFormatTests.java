/*
 * Copyright Elasticsearch B.V. and/or licensed to Elasticsearch B.V. under one
 * or more contributor license agreements. Licensed under the "Elastic License
 * 2.0", the "GNU Affero General Public License v3.0 only", and the "Server Side
 * Public License v 1"; you may not use this file except in compliance with, at
 * your election, the "Elastic License 2.0", the "GNU Affero General Public
 * License v3.0 only", or the "Server Side Public License, v 1".
 */

package org.elasticsearch.index.codec.tsdb.es819;

import org.apache.lucene.codecs.Codec;
import org.apache.lucene.codecs.DocValuesConsumer;
import org.apache.lucene.codecs.DocValuesFormat;
import org.apache.lucene.codecs.lucene90.Lucene90DocValuesFormat;
import org.apache.lucene.document.BinaryDocValuesField;
import org.apache.lucene.document.Document;
import org.apache.lucene.document.NumericDocValuesField;
import org.apache.lucene.document.SortedDocValuesField;
import org.apache.lucene.document.SortedNumericDocValuesField;
import org.apache.lucene.document.SortedSetDocValuesField;
import org.apache.lucene.index.DirectoryReader;
import org.apache.lucene.index.DocValues;
import org.apache.lucene.index.IndexWriter;
import org.apache.lucene.index.IndexWriterConfig;
import org.apache.lucene.index.IndexableField;
import org.apache.lucene.index.LeafReader;
import org.apache.lucene.index.LeafReaderContext;
import org.apache.lucene.index.LogByteSizeMergePolicy;
import org.apache.lucene.index.NumericDocValues;
import org.apache.lucene.index.SegmentWriteState;
import org.apache.lucene.index.SortedDocValues;
import org.apache.lucene.search.DocIdSetIterator;
import org.apache.lucene.search.IndexSearcher;
import org.apache.lucene.search.Sort;
import org.apache.lucene.search.SortField;
import org.apache.lucene.search.SortedNumericSortField;
import org.apache.lucene.search.SortedSetSortField;
import org.apache.lucene.store.Directory;
import org.apache.lucene.util.BytesRef;
import org.elasticsearch.cluster.metadata.DataStream;
import org.elasticsearch.common.Randomness;
import org.elasticsearch.common.lucene.BytesRefs;
import org.elasticsearch.common.util.CollectionUtils;
import org.elasticsearch.index.codec.Elasticsearch900Lucene101Codec;
import org.elasticsearch.index.codec.Elasticsearch92Lucene103Codec;
import org.elasticsearch.index.codec.tsdb.BinaryDVCompressionMode;
import org.elasticsearch.index.codec.tsdb.ES87TSDBDocValuesFormatTests;
import org.elasticsearch.index.codec.tsdb.es819.ES819TSDBDocValuesProducer.BaseDenseNumericValues;
import org.elasticsearch.index.codec.tsdb.es819.ES819TSDBDocValuesProducer.BaseSortedDocValues;
import org.elasticsearch.index.codec.tsdb.es819.ES819TSDBDocValuesProducer.DenseBinaryDocValues;
import org.elasticsearch.index.codec.tsdb.es819.ES819TSDBDocValuesProducer.SparseBinaryDocValues;
import org.elasticsearch.index.mapper.BlockLoader;
import org.elasticsearch.index.mapper.BlockLoader.OptionalColumnAtATimeReader;
import org.elasticsearch.index.mapper.TestBlock;
import org.elasticsearch.test.ESTestCase;

import java.io.IOException;
import java.util.ArrayList;
import java.util.Arrays;
import java.util.HashMap;
import java.util.HashSet;
import java.util.List;
import java.util.Locale;
import java.util.Map;
import java.util.Set;
import java.util.function.Supplier;
import java.util.stream.IntStream;

import static org.elasticsearch.index.codec.tsdb.es819.ES819TSDBDocValuesFormat.BLOCK_BYTES_THRESHOLD;
import static org.elasticsearch.index.codec.tsdb.es819.ES819TSDBDocValuesFormat.BLOCK_COUNT_THRESHOLD;
import static org.elasticsearch.test.ESTestCase.between;
import static org.elasticsearch.test.ESTestCase.randomAlphaOfLength;
import static org.elasticsearch.test.ESTestCase.randomAlphaOfLengthBetween;
import static org.elasticsearch.test.ESTestCase.randomBoolean;
import static org.elasticsearch.test.ESTestCase.randomFrom;
import static org.elasticsearch.test.ESTestCase.randomIntBetween;
import static org.hamcrest.Matchers.equalTo;
import static org.hamcrest.Matchers.instanceOf;

public class ES819TSDBDocValuesFormatTests extends ES87TSDBDocValuesFormatTests {

    protected final Codec codec = new Elasticsearch92Lucene103Codec() {

        final ES819TSDBDocValuesFormat docValuesFormat = new ES819TSDBDocValuesFormat(
            ESTestCase.randomIntBetween(2, 4096),
            ESTestCase.randomIntBetween(1, 512),
            random().nextBoolean(),
            randomBinaryCompressionMode(),
            true
        );

        @Override
        public DocValuesFormat getDocValuesFormatForField(String field) {
            return docValuesFormat;
        }
    };

    public static class TestES819TSDBDocValuesFormatVersion0 extends ES819TSDBDocValuesFormat {

        public TestES819TSDBDocValuesFormatVersion0() {
            super();
        }

        @Override
        public DocValuesConsumer fieldsConsumer(SegmentWriteState state) throws IOException {
            return new ES819TSDBDocValuesConsumerVersion0(
                state,
                skipIndexIntervalSize,
                minDocsPerOrdinalForRangeEncoding,
                enableOptimizedMerge,
                DATA_CODEC,
                DATA_EXTENSION,
                META_CODEC,
                META_EXTENSION,
                NUMERIC_BLOCK_SHIFT
            );
        }
    }

    @Override
    protected Codec getCodec() {
        return codec;
    }

    public void testBinaryCompressionEnabled() {
        ES819TSDBDocValuesFormat docValueFormat = new ES819TSDBDocValuesFormat();
        assertThat(docValueFormat.binaryDVCompressionMode, equalTo(BinaryDVCompressionMode.COMPRESSED_ZSTD_LEVEL_1));
    }

    public void testBlockWiseBinary() throws Exception {
        boolean sparse = randomBoolean();
        int numBlocksBound = 10;
        // Since average size is 25b will hit count threshold rather than size threshold, so use count threshold compute needed docs.
        int numNonNullValues = randomIntBetween(0, numBlocksBound * BLOCK_COUNT_THRESHOLD);

        List<String> binaryValues = new ArrayList<>();
        int numNonNull = 0;
        while (numNonNull < numNonNullValues) {
            if (sparse && randomBoolean()) {
                binaryValues.add(null);
            } else {
                // Average
                final String value = randomAlphaOfLengthBetween(0, 50);
                binaryValues.add(value);
                numNonNull++;
            }
        }

        assertBinaryValues(binaryValues);
    }

    public void testBlockWiseBinarySmallValues() throws Exception {
        boolean sparse = randomBoolean();
        int numBlocksBound = 5;
        int numNonNullValues = randomIntBetween(0, numBlocksBound * BLOCK_COUNT_THRESHOLD);

        List<String> binaryValues = new ArrayList<>();
        int numNonNull = 0;
        while (numNonNull < numNonNullValues) {
            if (sparse && randomBoolean()) {
                binaryValues.add(null);
            } else {
                final String value = randomAlphaOfLengthBetween(0, 2);
                binaryValues.add(value);
                numNonNull++;
            }
        }

        assertBinaryValues(binaryValues);
    }

    public void testBlockWiseBinaryLargeValues() throws Exception {
        boolean sparse = randomBoolean();
        int numBlocksBound = 5;
        int binaryDataSize = randomIntBetween(0, numBlocksBound * BLOCK_BYTES_THRESHOLD);
        List<String> binaryValues = new ArrayList<>();
        int totalSize = 0;
        while (totalSize < binaryDataSize) {
            if (sparse && randomBoolean()) {
                binaryValues.add(null);
            } else {
                final String value = randomAlphaOfLengthBetween(BLOCK_BYTES_THRESHOLD / 2, 2 * BLOCK_BYTES_THRESHOLD);
                binaryValues.add(value);
                totalSize += value.length();
            }
        }

        assertBinaryValues(binaryValues);
    }

    public void assertBinaryValues(List<String> binaryValues) throws Exception {
        String timestampField = "@timestamp";
        String hostnameField = "host.name";
        long baseTimestamp = 1704067200000L;
        String binaryField = "binary_field";
        var config = getTimeSeriesIndexWriterConfig(hostnameField, timestampField);
        try (var dir = newDirectory(); var iw = new IndexWriter(dir, config)) {

            int numDocs = binaryValues.size();
            for (int i = 0; i < numDocs; i++) {
                var d = new Document();
                long timestamp = baseTimestamp + (1000L * i);
                d.add(new SortedDocValuesField(hostnameField, new BytesRef("host-1")));
                d.add(new SortedNumericDocValuesField(timestampField, timestamp));

                String binaryValue = binaryValues.get(i);
                if (binaryValue != null) {
                    d.add(new BinaryDocValuesField(binaryField, new BytesRef(binaryValue)));
                }

                iw.addDocument(d);
                if (i % 100 == 0) {
                    iw.commit();
                }
            }
            iw.commit();
            iw.forceMerge(1);

            try (var reader = DirectoryReader.open(iw)) {
                assertEquals(1, reader.leaves().size());
                assertEquals(numDocs, reader.maxDoc());
                var leaf = reader.leaves().get(0).reader();
                var binaryDV = leaf.getBinaryDocValues(binaryField);
                assertNotNull(binaryDV);
                for (int i = 0; i < numDocs; i++) {
                    String expected = binaryValues.removeLast();
                    if (expected == null) {
                        assertFalse(binaryDV.advanceExact(i));
                    } else {
                        assertTrue(binaryDV.advanceExact(i));
                        assertEquals(expected, binaryDV.binaryValue().utf8ToString());
                    }
                }
            }
        }
    }

    public void testForceMergeDenseCase() throws Exception {
        String timestampField = "@timestamp";
        String hostnameField = "host.name";
        long baseTimestamp = 1704067200000L;

        var config = getTimeSeriesIndexWriterConfig(hostnameField, timestampField);
        try (var dir = newDirectory(); var iw = new IndexWriter(dir, config)) {
            long counter1 = 0;
            long counter2 = 10_000_000;
            long[] gauge1Values = new long[] { 2, 4, 6, 8, 10, 12, 14, 16 };
            long[] gauge2Values = new long[] { -2, -4, -6, -8, -10, -12, -14, -16 };
            String[] tags = new String[] { "tag_1", "tag_2", "tag_3", "tag_4", "tag_5", "tag_6", "tag_7", "tag_8" };

            int numDocs = 256 + random().nextInt(1024);
            int numHosts = numDocs / 20;

            for (int i = 0; i < numDocs; i++) {
                var d = new Document();

                int batchIndex = i / numHosts;
                String hostName = String.format(Locale.ROOT, "host-%03d", batchIndex);
                long timestamp = baseTimestamp + (1000L * i);

                d.add(new SortedDocValuesField(hostnameField, new BytesRef(hostName)));
                // Index sorting doesn't work with NumericDocValuesField:
                d.add(new SortedNumericDocValuesField(timestampField, timestamp));
                d.add(new NumericDocValuesField("counter_1", counter1++));
                d.add(new SortedNumericDocValuesField("counter_2", counter2++));
                d.add(new SortedNumericDocValuesField("gauge_1", gauge1Values[i % gauge1Values.length]));

                int numGauge2 = 1 + random().nextInt(8);
                for (int j = 0; j < numGauge2; j++) {
                    d.add(new SortedNumericDocValuesField("gauge_2", gauge2Values[(i + j) % gauge2Values.length]));
                }

                int numTags = 1 + random().nextInt(8);
                for (int j = 0; j < numTags; j++) {
                    d.add(new SortedSetDocValuesField("tags", new BytesRef(tags[(i + j) % tags.length])));
                }

                d.add(new BinaryDocValuesField("tags_as_bytes", new BytesRef(tags[i % tags.length])));

                iw.addDocument(d);
                if (i % 100 == 0) {
                    iw.commit();
                }
            }
            iw.commit();

            iw.forceMerge(1);

            // For asserting using binary search later on:
            Arrays.sort(gauge2Values);

            try (var reader = DirectoryReader.open(iw)) {
                assertEquals(1, reader.leaves().size());
                assertEquals(numDocs, reader.maxDoc());
                var leaf = reader.leaves().get(0).reader();
                var hostNameDV = leaf.getSortedDocValues(hostnameField);
                assertNotNull(hostNameDV);
                var timestampDV = DocValues.unwrapSingleton(leaf.getSortedNumericDocValues(timestampField));
                assertNotNull(timestampDV);
                var counterOneDV = leaf.getNumericDocValues("counter_1");
                assertNotNull(counterOneDV);
                var counterTwoDV = leaf.getSortedNumericDocValues("counter_2");
                assertNotNull(counterTwoDV);
                var gaugeOneDV = leaf.getSortedNumericDocValues("gauge_1");
                assertNotNull(gaugeOneDV);
                var gaugeTwoDV = leaf.getSortedNumericDocValues("gauge_2");
                assertNotNull(gaugeTwoDV);
                var tagsDV = leaf.getSortedSetDocValues("tags");
                assertNotNull(tagsDV);
                var tagBytesDV = leaf.getBinaryDocValues("tags_as_bytes");
                assertNotNull(tagBytesDV);
                for (int i = 0; i < numDocs; i++) {
                    assertEquals(i, hostNameDV.nextDoc());
                    int batchIndex = i / numHosts;
                    assertEquals(batchIndex, hostNameDV.ordValue());
                    String expectedHostName = String.format(Locale.ROOT, "host-%03d", batchIndex);
                    assertEquals(expectedHostName, hostNameDV.lookupOrd(hostNameDV.ordValue()).utf8ToString());

                    assertEquals(i, timestampDV.nextDoc());
                    long timestamp = timestampDV.longValue();
                    long lowerBound = baseTimestamp;
                    long upperBound = baseTimestamp + (1000L * numDocs);
                    assertTrue(
                        "unexpected timestamp [" + timestamp + "], expected between [" + lowerBound + "] and [" + upperBound + "]",
                        timestamp >= lowerBound && timestamp < upperBound
                    );

                    assertEquals(i, counterOneDV.nextDoc());
                    long counterOneValue = counterOneDV.longValue();
                    assertTrue("unexpected counter [" + counterOneValue + "]", counterOneValue >= 0 && counterOneValue < counter1);

                    assertEquals(i, counterTwoDV.nextDoc());
                    assertEquals(1, counterTwoDV.docValueCount());
                    long counterTwoValue = counterTwoDV.nextValue();
                    assertTrue("unexpected counter [" + counterTwoValue + "]", counterTwoValue > 0 && counterTwoValue <= counter2);

                    assertEquals(i, gaugeOneDV.nextDoc());
                    assertEquals(1, gaugeOneDV.docValueCount());
                    long gaugeOneValue = gaugeOneDV.nextValue();
                    assertTrue("unexpected gauge [" + gaugeOneValue + "]", Arrays.binarySearch(gauge1Values, gaugeOneValue) >= 0);

                    assertEquals(i, gaugeTwoDV.nextDoc());
                    for (int j = 0; j < gaugeTwoDV.docValueCount(); j++) {
                        long gaugeTwoValue = gaugeTwoDV.nextValue();
                        assertTrue("unexpected gauge [" + gaugeTwoValue + "]", Arrays.binarySearch(gauge2Values, gaugeTwoValue) >= 0);
                    }

                    assertEquals(i, tagsDV.nextDoc());
                    for (int j = 0; j < tagsDV.docValueCount(); j++) {
                        long ordinal = tagsDV.nextOrd();
                        String actualTag = tagsDV.lookupOrd(ordinal).utf8ToString();
                        assertTrue("unexpected tag [" + actualTag + "]", Arrays.binarySearch(tags, actualTag) >= 0);
                    }

                    assertEquals(i, tagBytesDV.nextDoc());
                    BytesRef tagBytesValue = tagBytesDV.binaryValue();
                    assertTrue("unexpected bytes " + tagBytesValue, Arrays.binarySearch(tags, tagBytesValue.utf8ToString()) >= 0);
                }
            }
        }
    }

    public void testTwoSegmentsTwoDifferentFields() throws Exception {
        String timestampField = "@timestamp";
        String hostnameField = "host.name";
        long timestamp = 1704067200000L;

        var config = getTimeSeriesIndexWriterConfig(hostnameField, timestampField);
        try (var dir = newDirectory(); var iw = new IndexWriter(dir, config)) {
            long counter1 = 0;
            long counter2 = 10_000_000;

            {
                var d = new Document();
                d.add(new SortedDocValuesField(hostnameField, new BytesRef("host-001")));
                d.add(new SortedNumericDocValuesField(timestampField, timestamp - 1));
                d.add(new NumericDocValuesField("counter_1", counter1));
                d.add(new SortedNumericDocValuesField("gauge_1", 2));
                d.add(new BinaryDocValuesField("binary_1", new BytesRef("foo")));
                iw.addDocument(d);
                iw.commit();
            }
            {
                var d = new Document();
                d.add(new SortedDocValuesField(hostnameField, new BytesRef("host-001")));
                d.add(new SortedNumericDocValuesField(timestampField, timestamp));
                d.add(new SortedNumericDocValuesField("counter_2", counter2));
                d.add(new SortedNumericDocValuesField("gauge_2", -2));
                d.add(new BinaryDocValuesField("binary_2", new BytesRef("bar")));
                iw.addDocument(d);
                iw.commit();
            }

            iw.forceMerge(1);

            try (var reader = DirectoryReader.open(iw)) {
                assertEquals(1, reader.leaves().size());
                assertEquals(2, reader.maxDoc());
                var leaf = reader.leaves().get(0).reader();
                var hostNameDV = leaf.getSortedDocValues(hostnameField);
                assertNotNull(hostNameDV);
                var timestampDV = DocValues.unwrapSingleton(leaf.getSortedNumericDocValues(timestampField));
                assertNotNull(timestampDV);
                var counterOneDV = leaf.getNumericDocValues("counter_1");
                assertNotNull(counterOneDV);
                var counterTwoDV = leaf.getSortedNumericDocValues("counter_2");
                assertNotNull(counterTwoDV);
                var gaugeOneDV = leaf.getSortedNumericDocValues("gauge_1");
                assertNotNull(gaugeOneDV);
                var gaugeTwoDV = leaf.getSortedNumericDocValues("gauge_2");
                assertNotNull(gaugeTwoDV);
                var binaryOneDV = leaf.getBinaryDocValues("binary_1");
                assertNotNull(binaryOneDV);
                var binaryTwoDv = leaf.getBinaryDocValues("binary_2");
                assertNotNull(binaryTwoDv);
                for (int i = 0; i < 2; i++) {
                    assertEquals(i, hostNameDV.nextDoc());
                    assertEquals("host-001", hostNameDV.lookupOrd(hostNameDV.ordValue()).utf8ToString());

                    assertEquals(i, timestampDV.nextDoc());
                    long actualTimestamp = timestampDV.longValue();
                    assertTrue(actualTimestamp == timestamp || actualTimestamp == timestamp - 1);

                    if (counterOneDV.advanceExact(i)) {
                        long counterOneValue = counterOneDV.longValue();
                        assertEquals(counter1, counterOneValue);
                    }

                    if (counterTwoDV.advanceExact(i)) {
                        assertEquals(1, counterTwoDV.docValueCount());
                        long counterTwoValue = counterTwoDV.nextValue();
                        assertEquals(counter2, counterTwoValue);
                    }

                    if (gaugeOneDV.advanceExact(i)) {
                        assertEquals(1, gaugeOneDV.docValueCount());
                        long gaugeOneValue = gaugeOneDV.nextValue();
                        assertEquals(2, gaugeOneValue);
                    }

                    if (gaugeTwoDV.advanceExact(i)) {
                        assertEquals(1, gaugeTwoDV.docValueCount());
                        long gaugeTwoValue = gaugeTwoDV.nextValue();
                        assertEquals(-2, gaugeTwoValue);
                    }

                    if (binaryOneDV.advanceExact(i)) {
                        BytesRef binaryOneValue = binaryOneDV.binaryValue();
                        assertEquals(new BytesRef("foo"), binaryOneValue);
                    }

                    if (binaryTwoDv.advanceExact(i)) {
                        BytesRef binaryTwoValue = binaryTwoDv.binaryValue();
                        assertEquals(new BytesRef("bar"), binaryTwoValue);
                    }
                }
            }
        }
    }

    public void testForceMergeSparseCase() throws Exception {
        String timestampField = "@timestamp";
        String hostnameField = "host.name";
        long baseTimestamp = 1704067200000L;

        var config = getTimeSeriesIndexWriterConfig(hostnameField, timestampField);
        try (var dir = newDirectory(); var iw = new IndexWriter(dir, config)) {
            long counter1 = 0;
            long counter2 = 10_000_000;
            long[] gauge1Values = new long[] { 2, 4, 6, 8, 10, 12, 14, 16 };
            long[] gauge2Values = new long[] { -2, -4, -6, -8, -10, -12, -14, -16 };
            String[] tags = new String[] { "tag_1", "tag_2", "tag_3", "tag_4", "tag_5", "tag_6", "tag_7", "tag_8" };

            int numDocs = 256 + random().nextInt(1024);
            int numHosts = numDocs / 20;
            for (int i = 0; i < numDocs; i++) {
                var d = new Document();

                int batchIndex = i / numHosts;
                String hostName = String.format(Locale.ROOT, "host-%03d", batchIndex);
                long timestamp = baseTimestamp + (1000L * i);

                d.add(new SortedDocValuesField(hostnameField, new BytesRef(hostName)));
                // Index sorting doesn't work with NumericDocValuesField:
                d.add(new SortedNumericDocValuesField(timestampField, timestamp));

                if (random().nextBoolean()) {
                    d.add(new NumericDocValuesField("counter_1", counter1++));
                }
                if (random().nextBoolean()) {
                    d.add(new SortedNumericDocValuesField("counter_2", counter2++));
                }
                if (random().nextBoolean()) {
                    d.add(new SortedNumericDocValuesField("gauge_1", gauge1Values[i % gauge1Values.length]));
                }
                if (random().nextBoolean()) {
                    int numGauge2 = 1 + random().nextInt(8);
                    for (int j = 0; j < numGauge2; j++) {
                        d.add(new SortedNumericDocValuesField("gauge_2", gauge2Values[(i + j) % gauge2Values.length]));
                    }
                }
                if (random().nextBoolean()) {
                    int numTags = 1 + random().nextInt(8);
                    for (int j = 0; j < numTags; j++) {
                        d.add(new SortedSetDocValuesField("tags", new BytesRef(tags[j])));
                    }
                }
                if (random().nextBoolean()) {
                    int randomIndex = random().nextInt(tags.length);
                    d.add(new SortedDocValuesField("other_tag", new BytesRef(tags[randomIndex])));
                }
                if (random().nextBoolean()) {
                    int randomIndex = random().nextInt(tags.length);
                    d.add(new BinaryDocValuesField("tags_as_bytes", new BytesRef(tags[randomIndex])));
                }

                iw.addDocument(d);
                if (i % 100 == 0) {
                    iw.commit();
                }
            }
            iw.commit();

            iw.forceMerge(1);

            // For asserting using binary search later on:
            Arrays.sort(gauge2Values);

            try (var reader = DirectoryReader.open(iw)) {
                assertEquals(1, reader.leaves().size());
                assertEquals(numDocs, reader.maxDoc());
                var leaf = reader.leaves().get(0).reader();
                var hostNameDV = leaf.getSortedDocValues(hostnameField);
                assertNotNull(hostNameDV);
                var timestampDV = DocValues.unwrapSingleton(leaf.getSortedNumericDocValues(timestampField));
                assertNotNull(timestampDV);
                var counterOneDV = leaf.getNumericDocValues("counter_1");
                assertNotNull(counterOneDV);
                var counterTwoDV = leaf.getSortedNumericDocValues("counter_2");
                assertNotNull(counterTwoDV);
                var gaugeOneDV = leaf.getSortedNumericDocValues("gauge_1");
                assertNotNull(gaugeOneDV);
                var gaugeTwoDV = leaf.getSortedNumericDocValues("gauge_2");
                assertNotNull(gaugeTwoDV);
                var tagsDV = leaf.getSortedSetDocValues("tags");
                assertNotNull(tagsDV);
                var otherTagDV = leaf.getSortedDocValues("other_tag");
                assertNotNull(otherTagDV);
                var tagBytesDV = leaf.getBinaryDocValues("tags_as_bytes");
                assertNotNull(tagBytesDV);
                for (int i = 0; i < numDocs; i++) {
                    assertEquals(i, hostNameDV.nextDoc());
                    int batchIndex = i / numHosts;
                    assertEquals(batchIndex, hostNameDV.ordValue());
                    String expectedHostName = String.format(Locale.ROOT, "host-%03d", batchIndex);
                    assertEquals(expectedHostName, hostNameDV.lookupOrd(hostNameDV.ordValue()).utf8ToString());

                    assertEquals(i, timestampDV.nextDoc());
                    long timestamp = timestampDV.longValue();
                    long lowerBound = baseTimestamp;
                    long upperBound = baseTimestamp + (1000L * numDocs);
                    assertTrue(
                        "unexpected timestamp [" + timestamp + "], expected between [" + lowerBound + "] and [" + upperBound + "]",
                        timestamp >= lowerBound && timestamp < upperBound
                    );

                    if (counterOneDV.advanceExact(i)) {
                        long counterOneValue = counterOneDV.longValue();
                        assertTrue("unexpected counter [" + counterOneValue + "]", counterOneValue >= 0 && counterOneValue < counter1);
                    }

                    if (counterTwoDV.advanceExact(i)) {
                        assertEquals(1, counterTwoDV.docValueCount());
                        long counterTwoValue = counterTwoDV.nextValue();
                        assertTrue("unexpected counter [" + counterTwoValue + "]", counterTwoValue > 0 && counterTwoValue <= counter2);
                    }

                    if (gaugeOneDV.advanceExact(i)) {
                        assertEquals(1, gaugeOneDV.docValueCount());
                        long gaugeOneValue = gaugeOneDV.nextValue();
                        assertTrue("unexpected gauge [" + gaugeOneValue + "]", Arrays.binarySearch(gauge1Values, gaugeOneValue) >= 0);
                    }

                    if (gaugeTwoDV.advanceExact(i)) {
                        for (int j = 0; j < gaugeTwoDV.docValueCount(); j++) {
                            long gaugeTwoValue = gaugeTwoDV.nextValue();
                            assertTrue("unexpected gauge [" + gaugeTwoValue + "]", Arrays.binarySearch(gauge2Values, gaugeTwoValue) >= 0);
                        }
                    }

                    if (tagsDV.advanceExact(i)) {
                        for (int j = 0; j < tagsDV.docValueCount(); j++) {
                            long ordinal = tagsDV.nextOrd();
                            String actualTag = tagsDV.lookupOrd(ordinal).utf8ToString();
                            assertTrue("unexpected tag [" + actualTag + "]", Arrays.binarySearch(tags, actualTag) >= 0);
                        }
                    }
                    if (otherTagDV.advanceExact(i)) {
                        int ordinal = otherTagDV.ordValue();
                        String actualTag = otherTagDV.lookupOrd(ordinal).utf8ToString();
                        assertTrue("unexpected tag [" + actualTag + "]", Arrays.binarySearch(tags, actualTag) >= 0);
                    }

                    if (tagBytesDV.advanceExact(i)) {
                        BytesRef tagBytesValue = tagBytesDV.binaryValue();
                        assertTrue("unexpected bytes " + tagBytesValue, Arrays.binarySearch(tags, tagBytesValue.utf8ToString()) >= 0);
                    }
                }
            }
        }
    }

    public void testWithNoValueMultiValue() throws Exception {
        String timestampField = "@timestamp";
        String hostnameField = "host.name";
        long baseTimestamp = 1704067200000L;
        int numRounds = 32 + random().nextInt(32);
        int numDocsPerRound = 64 + random().nextInt(64);

        var config = getTimeSeriesIndexWriterConfig(hostnameField, timestampField);
        try (var dir = newDirectory(); var iw = new IndexWriter(dir, config)) {
            long[] gauge1Values = new long[] { 2, 4, 6, 8, 10, 12, 14, 16 };
            String[] tags = new String[] { "tag_1", "tag_2", "tag_3", "tag_4", "tag_5", "tag_6", "tag_7", "tag_8" };
            {
                long timestamp = baseTimestamp;
                for (int i = 0; i < numRounds; i++) {
                    int r = random().nextInt(10);
                    for (int j = 0; j < numDocsPerRound; j++) {
                        var d = new Document();
                        // host in reverse, otherwise merging will detect that segments are already ordered and will use sequential docid
                        // merger:
                        String hostName = String.format(Locale.ROOT, "host-%03d", numRounds - i);
                        d.add(new SortedDocValuesField(hostnameField, new BytesRef(hostName)));
                        // Index sorting doesn't work with NumericDocValuesField:
                        d.add(new SortedNumericDocValuesField(timestampField, timestamp++));

                        if (r % 10 == 5) {
                            // sometimes no values
                        } else if (r % 10 > 5) {
                            // often single value:
                            d.add(new SortedNumericDocValuesField("gauge_1", gauge1Values[j % gauge1Values.length]));
                            d.add(new SortedSetDocValuesField("tags", new BytesRef(tags[j % tags.length])));
                        } else {
                            // otherwise multiple values:
                            int numValues = 2 + random().nextInt(4);
                            for (int k = 0; k < numValues; k++) {
                                d.add(new SortedNumericDocValuesField("gauge_1", gauge1Values[(j + k) % gauge1Values.length]));
                                d.add(new SortedSetDocValuesField("tags", new BytesRef(tags[(j + k) % tags.length])));
                            }
                        }
                        iw.addDocument(d);
                    }
                    iw.commit();
                }
                iw.forceMerge(1);
            }

            int numDocs = numRounds * numDocsPerRound;
            try (var reader = DirectoryReader.open(iw)) {
                assertEquals(1, reader.leaves().size());
                assertEquals(numDocs, reader.maxDoc());
                var leaf = reader.leaves().get(0).reader();
                var hostNameDV = leaf.getSortedDocValues(hostnameField);
                assertNotNull(hostNameDV);
                var timestampDV = DocValues.unwrapSingleton(leaf.getSortedNumericDocValues(timestampField));
                assertNotNull(timestampDV);
                var gaugeOneDV = leaf.getSortedNumericDocValues("gauge_1");
                assertNotNull(gaugeOneDV);
                var tagsDV = leaf.getSortedSetDocValues("tags");
                assertNotNull(tagsDV);
                for (int i = 0; i < numDocs; i++) {
                    assertEquals(i, hostNameDV.nextDoc());
                    String actualHostName = hostNameDV.lookupOrd(hostNameDV.ordValue()).utf8ToString();
                    assertTrue("unexpected host name:" + actualHostName, actualHostName.startsWith("host-"));

                    assertEquals(i, timestampDV.nextDoc());
                    long timestamp = timestampDV.longValue();
                    long lowerBound = baseTimestamp;
                    long upperBound = baseTimestamp + numDocs;
                    assertTrue(
                        "unexpected timestamp [" + timestamp + "], expected between [" + lowerBound + "] and [" + upperBound + "]",
                        timestamp >= lowerBound && timestamp < upperBound
                    );
                    if (gaugeOneDV.advanceExact(i)) {
                        for (int j = 0; j < gaugeOneDV.docValueCount(); j++) {
                            long value = gaugeOneDV.nextValue();
                            assertTrue("unexpected gauge [" + value + "]", Arrays.binarySearch(gauge1Values, value) >= 0);
                        }
                    }
                    if (tagsDV.advanceExact(i)) {
                        for (int j = 0; j < tagsDV.docValueCount(); j++) {
                            long ordinal = tagsDV.nextOrd();
                            String actualTag = tagsDV.lookupOrd(ordinal).utf8ToString();
                            assertTrue("unexpected tag [" + actualTag + "]", Arrays.binarySearch(tags, actualTag) >= 0);
                        }
                    }
                }
            }
        }
    }

    public void testAddIndices() throws IOException {
        String timestampField = "@timestamp";
        String hostnameField = "host.name";
        Supplier<IndexWriterConfig> indexConfigWithRandomDVFormat = () -> {
            IndexWriterConfig config = getTimeSeriesIndexWriterConfig(hostnameField, timestampField);
            DocValuesFormat dvFormat = switch (random().nextInt(3)) {
                case 0 -> new ES87TSDBDocValuesFormatTests.TestES87TSDBDocValuesFormat(random().nextInt(4, 16));
                case 1 -> new ES819TSDBDocValuesFormat();
                case 2 -> new Lucene90DocValuesFormat();
                default -> throw new AssertionError("unknown option");
            };
            config.setCodec(new Elasticsearch900Lucene101Codec() {
                @Override
                public DocValuesFormat getDocValuesFormatForField(String field) {
                    return dvFormat;
                }
            });
            return config;
        };
        var allNumericFields = IntStream.range(0, ESTestCase.between(1, 10)).mapToObj(n -> "numeric_" + n).toList();
        var allSortedNumericFields = IntStream.range(0, ESTestCase.between(1, 10)).mapToObj(n -> "sorted_numeric_" + n).toList();
        var allSortedFields = IntStream.range(0, ESTestCase.between(1, 10)).mapToObj(n -> "sorted_" + n).toList();
        var allSortedSetFields = IntStream.range(0, ESTestCase.between(1, 10)).mapToObj(n -> "sorted_set" + n).toList();
        var allBinaryFields = IntStream.range(0, ESTestCase.between(1, 10)).mapToObj(n -> "binary_" + n).toList();
        try (var source1 = newDirectory(); var source2 = newDirectory(); var singleDir = newDirectory(); var mergeDir = newDirectory()) {
            try (
                var writer1 = new IndexWriter(source1, indexConfigWithRandomDVFormat.get());
                var writer2 = new IndexWriter(source2, indexConfigWithRandomDVFormat.get());
                var singleWriter = new IndexWriter(singleDir, indexConfigWithRandomDVFormat.get())
            ) {
                int numDocs = 1 + random().nextInt(1_000);
                long timestamp = random().nextLong(1000_000L);
                for (int i = 0; i < numDocs; i++) {
                    List<IndexableField> fields = new ArrayList<>();
                    String hostName = String.format(Locale.ROOT, "host-%d", random().nextInt(5));
                    timestamp += 1 + random().nextInt(1_000);
                    fields.add(new SortedDocValuesField(hostnameField, new BytesRef(hostName)));
                    fields.add(new SortedNumericDocValuesField(timestampField, timestamp));
                    var numericFields = ESTestCase.randomSubsetOf(allNumericFields);
                    for (String f : numericFields) {
                        fields.add(new NumericDocValuesField(f, random().nextLong(1000L)));
                    }
                    var sortedNumericFields = ESTestCase.randomSubsetOf(allSortedNumericFields);
                    for (String field : sortedNumericFields) {
                        int valueCount = 1 + random().nextInt(3);
                        for (int v = 0; v < valueCount; v++) {
                            fields.add(new SortedNumericDocValuesField(field, random().nextLong(1000L)));
                        }
                    }
                    var sortedFields = ESTestCase.randomSubsetOf(allSortedFields);
                    for (String field : sortedFields) {
                        fields.add(new SortedDocValuesField(field, new BytesRef("s" + random().nextInt(100))));
                    }
                    var sortedSetFields = ESTestCase.randomSubsetOf(allSortedSetFields);
                    for (String field : sortedSetFields) {
                        int valueCount = 1 + random().nextInt(3);
                        for (int v = 0; v < valueCount; v++) {
                            fields.add(new SortedSetDocValuesField(field, new BytesRef("ss" + random().nextInt(100))));
                        }
                    }
                    List<String> binaryFields = ESTestCase.randomSubsetOf(allBinaryFields);
                    for (String field : binaryFields) {
                        fields.add(new BinaryDocValuesField(field, new BytesRef("b" + random().nextInt(100))));
                    }
                    for (IndexWriter writer : List.of(ESTestCase.randomFrom(writer1, writer2), singleWriter)) {
                        Randomness.shuffle(fields);
                        writer.addDocument(fields);
                        if (random().nextInt(100) <= 5) {
                            writer.commit();
                        }
                    }
                }
                if (random().nextBoolean()) {
                    writer1.forceMerge(1);
                }
                if (random().nextBoolean()) {
                    writer2.forceMerge(1);
                }
                singleWriter.commit();
                singleWriter.forceMerge(1);
            }
            try (var mergeWriter = new IndexWriter(mergeDir, getTimeSeriesIndexWriterConfig(hostnameField, timestampField))) {
                mergeWriter.addIndexes(source1, source2);
                mergeWriter.forceMerge(1);
            }
            try (var reader1 = DirectoryReader.open(singleDir); var reader2 = DirectoryReader.open(mergeDir)) {
                assertEquals(reader1.maxDoc(), reader2.maxDoc());
                assertEquals(1, reader1.leaves().size());
                assertEquals(1, reader2.leaves().size());
                for (int i = 0; i < reader1.leaves().size(); i++) {
                    LeafReader leaf1 = reader1.leaves().get(i).reader();
                    LeafReader leaf2 = reader2.leaves().get(i).reader();
                    for (String f : CollectionUtils.appendToCopy(allSortedNumericFields, timestampField)) {
                        var dv1 = leaf1.getNumericDocValues(f);
                        var dv2 = leaf2.getNumericDocValues(f);
                        if (dv1 == null) {
                            assertNull(dv2);
                            continue;
                        }
                        assertNotNull(dv2);
                        while (dv1.nextDoc() != NumericDocValues.NO_MORE_DOCS) {
                            assertNotEquals(NumericDocValues.NO_MORE_DOCS, dv2.nextDoc());
                            assertEquals(dv1.docID(), dv2.docID());
                            assertEquals(dv1.longValue(), dv2.longValue());
                        }
                        assertEquals(NumericDocValues.NO_MORE_DOCS, dv2.nextDoc());
                    }
                    for (String f : CollectionUtils.appendToCopy(allSortedNumericFields, timestampField)) {
                        var dv1 = leaf1.getSortedNumericDocValues(f);
                        var dv2 = leaf2.getSortedNumericDocValues(f);
                        if (dv1 == null) {
                            assertNull(dv2);
                            continue;
                        }
                        assertNotNull(dv2);
                        while (dv1.nextDoc() != NumericDocValues.NO_MORE_DOCS) {
                            assertNotEquals(NumericDocValues.NO_MORE_DOCS, dv2.nextDoc());
                            assertEquals(dv1.docID(), dv2.docID());
                            assertEquals(dv1.docValueCount(), dv2.docValueCount());
                            for (int v = 0; v < dv1.docValueCount(); v++) {
                                assertEquals(dv1.nextValue(), dv2.nextValue());
                            }
                        }
                        assertEquals(NumericDocValues.NO_MORE_DOCS, dv2.nextDoc());
                    }
                    for (String f : CollectionUtils.appendToCopy(allSortedFields, hostnameField)) {
                        var dv1 = leaf1.getSortedDocValues(f);
                        var dv2 = leaf2.getSortedDocValues(f);
                        if (dv1 == null) {
                            assertNull(dv2);
                            continue;
                        }
                        assertNotNull(dv2);
                        while (dv1.nextDoc() != SortedDocValues.NO_MORE_DOCS) {
                            assertNotEquals(SortedDocValues.NO_MORE_DOCS, dv2.nextDoc());
                            assertEquals(dv1.docID(), dv2.docID());
                            assertEquals(dv1.lookupOrd(dv1.ordValue()), dv2.lookupOrd(dv2.ordValue()));
                        }
                        assertEquals(NumericDocValues.NO_MORE_DOCS, dv2.nextDoc());
                    }
                    for (String f : allSortedSetFields) {
                        var dv1 = leaf1.getSortedSetDocValues(f);
                        var dv2 = leaf2.getSortedSetDocValues(f);
                        if (dv1 == null) {
                            assertNull(dv2);
                            continue;
                        }
                        assertNotNull(dv2);
                        while (dv1.nextDoc() != SortedDocValues.NO_MORE_DOCS) {
                            assertNotEquals(SortedDocValues.NO_MORE_DOCS, dv2.nextDoc());
                            assertEquals(dv1.docID(), dv2.docID());
                            assertEquals(dv1.docValueCount(), dv2.docValueCount());
                            for (int v = 0; v < dv1.docValueCount(); v++) {
                                assertEquals(dv1.lookupOrd(dv1.nextOrd()), dv2.lookupOrd(dv2.nextOrd()));
                            }
                        }
                        assertEquals(NumericDocValues.NO_MORE_DOCS, dv2.nextDoc());
                    }
                    for (String f : allBinaryFields) {
                        var dv1 = leaf1.getBinaryDocValues(f);
                        var dv2 = leaf2.getBinaryDocValues(f);
                        if (dv1 == null) {
                            assertNull(dv2);
                            continue;
                        }
                        assertNotNull(dv2);
                        while (dv1.nextDoc() != SortedDocValues.NO_MORE_DOCS) {
                            assertNotEquals(SortedDocValues.NO_MORE_DOCS, dv2.nextDoc());
                            assertEquals(dv1.docID(), dv2.docID());
                            assertEquals(dv1.binaryValue(), dv2.binaryValue());
                        }
                        assertEquals(NumericDocValues.NO_MORE_DOCS, dv2.nextDoc());
                    }
                }
            }
        }
    }

    public void testOptionalColumnAtATimeReader() throws Exception {
        final String counterField = "counter";
        final String counterFieldAsString = "counter_as_string";
        final String timestampField = "@timestamp";
        final String gaugeField = "gauge";
        final String binaryFixedField = "binary_variable";
        final String binaryVariableField = "binary_fixed";
        final int binaryFieldMaxLength = randomIntBetween(1, 20);
        long currentTimestamp = 1704067200000L;
        long currentCounter = 10_000_000;

        var config = getTimeSeriesIndexWriterConfig(null, timestampField);
        try (var dir = newDirectory(); var iw = new IndexWriter(dir, config)) {
            long[] gauge1Values = new long[] { 2, 4, 6, 8, 10, 12, 14, 16 };
            List<BytesRef> binaryFixedValues = new ArrayList<>();
            List<BytesRef> binaryVariableValues = new ArrayList<>();
            int numDocs = 256 + random().nextInt(8096);

            for (int i = 0; i < numDocs; i++) {
                binaryFixedValues.add(new BytesRef(randomAlphaOfLength(binaryFieldMaxLength)));
                binaryVariableValues.add(new BytesRef(randomAlphaOfLength(between(0, binaryFieldMaxLength))));
                var d = new Document();
                long timestamp = currentTimestamp;
                // Index sorting doesn't work with NumericDocValuesField:
                d.add(SortedNumericDocValuesField.indexedField(timestampField, timestamp));
                d.add(new SortedNumericDocValuesField(counterField, currentCounter));
                d.add(new SortedSetDocValuesField(counterFieldAsString, new BytesRef(Long.toString(currentCounter))));
                d.add(new SortedNumericDocValuesField(gaugeField, gauge1Values[i % gauge1Values.length]));
                d.add(new BinaryDocValuesField(binaryFixedField, binaryFixedValues.getLast()));
                d.add(new BinaryDocValuesField(binaryVariableField, binaryVariableValues.getLast()));

                iw.addDocument(d);
                if (i % 100 == 0) {
                    iw.commit();
                }
                if (i < numDocs - 1) {
                    currentTimestamp += 1000L;
                    currentCounter++;
                }
            }
            iw.commit();
            var factory = TestBlock.factory();
            final long lastIndexedTimestamp = currentTimestamp;
            final long lastIndexedCounter = currentCounter;
            try (var reader = DirectoryReader.open(iw)) {
                int gaugeIndex = numDocs;
                for (var leaf : reader.leaves()) {
                    var timestampDV = getBaseDenseNumericValues(leaf.reader(), timestampField);
                    var counterDV = getBaseDenseNumericValues(leaf.reader(), counterField);
                    var gaugeDV = getBaseDenseNumericValues(leaf.reader(), gaugeField);
                    var stringCounterDV = getBaseSortedDocValues(leaf.reader(), counterFieldAsString);
                    var binaryFixedDV = getDenseBinaryValues(leaf.reader(), binaryFixedField);
                    var binaryVariableDV = getDenseBinaryValues(leaf.reader(), binaryVariableField);

                    int maxDoc = leaf.reader().maxDoc();
                    for (int i = 0; i < maxDoc;) {
                        int size = Math.max(1, random().nextInt(0, maxDoc - i));
                        var docs = TestBlock.docs(IntStream.range(i, i + size).toArray());

                        {
                            // bulk loading timestamp:
                            var block = (TestBlock) timestampDV.tryRead(factory, docs, 0, random().nextBoolean(), null, false);
                            assertNotNull(block);
                            assertEquals(size, block.size());
                            for (int j = 0; j < block.size(); j++) {
                                long actualTimestamp = (long) block.get(j);
                                long expectedTimestamp = currentTimestamp;
                                assertEquals(expectedTimestamp, actualTimestamp);
                                currentTimestamp -= 1000L;
                            }
                        }
                        {
                            // bulk loading counter field:
                            var block = (TestBlock) counterDV.tryRead(factory, docs, 0, random().nextBoolean(), null, false);
                            assertNotNull(block);
                            assertEquals(size, block.size());
                            var stringBlock = (TestBlock) stringCounterDV.tryRead(factory, docs, 0, random().nextBoolean(), null, false);
                            assertNotNull(stringBlock);
                            assertEquals(size, stringBlock.size());
                            for (int j = 0; j < block.size(); j++) {
                                long expectedCounter = currentCounter;
                                long actualCounter = (long) block.get(j);
                                assertEquals(expectedCounter, actualCounter);

                                var expectedStringCounter = Long.toString(actualCounter);
                                var actualStringCounter = ((BytesRef) stringBlock.get(j)).utf8ToString();
                                assertEquals(expectedStringCounter, actualStringCounter);

                                currentCounter--;
                            }
                        }
                        {
                            // bulk loading gauge field:
                            var block = (TestBlock) gaugeDV.tryRead(factory, docs, 0, random().nextBoolean(), null, false);
                            assertNotNull(block);
                            assertEquals(size, block.size());
                            for (int j = 0; j < block.size(); j++) {
                                long actualGauge = (long) block.get(j);
                                long expectedGauge = gauge1Values[--gaugeIndex % gauge1Values.length];
                                assertEquals(expectedGauge, actualGauge);
                            }
                        }
                        {
                            // bulk loading binary fixed length field:
                            var block = (TestBlock) binaryFixedDV.tryRead(factory, docs, 0, random().nextBoolean(), null, false);
                            assertNotNull(block);
                            assertEquals(size, block.size());
                            for (int j = 0; j < block.size(); j++) {
                                var actual = (BytesRef) block.get(j);
                                var expected = binaryFixedValues.removeLast();
                                assertEquals(expected, actual);
                            }
                        }
                        {
                            // bulk loading binary variable length field:
                            var block = (TestBlock) binaryVariableDV.tryRead(factory, docs, 0, random().nextBoolean(), null, false);
                            assertNotNull(block);
                            assertEquals(size, block.size());
                            for (int j = 0; j < block.size(); j++) {
                                var actual = (BytesRef) block.get(j);
                                var expected = binaryVariableValues.removeLast();
                                assertEquals(expected, actual);
                            }
                        }

                        i += size;
                    }
                }
            }

            // Now bulk reader from one big segment and use random offset:
            iw.forceMerge(1);
            var blockFactory = TestBlock.factory();
            try (var reader = DirectoryReader.open(iw)) {
                int randomOffset = random().nextInt(numDocs / 4);
                currentTimestamp = lastIndexedTimestamp - (randomOffset * 1000L);
                currentCounter = lastIndexedCounter - randomOffset;
                assertEquals(1, reader.leaves().size());
                assertEquals(numDocs, reader.maxDoc());
                var leafReader = reader.leaves().get(0).reader();
                int maxDoc = leafReader.maxDoc();
                int size = maxDoc - randomOffset;
                int gaugeIndex = size;

                var timestampDV = getBaseDenseNumericValues(leafReader, timestampField);
                var counterDV = getBaseDenseNumericValues(leafReader, counterField);
                var gaugeDV = getBaseDenseNumericValues(leafReader, gaugeField);
                var stringCounterDV = getBaseSortedDocValues(leafReader, counterFieldAsString);

                var docs = TestBlock.docs(IntStream.range(0, maxDoc).toArray());

                {
                    // bulk loading timestamp:
                    var block = (TestBlock) timestampDV.tryRead(blockFactory, docs, randomOffset, false, null, false);
                    assertNotNull(block);
                    assertEquals(size, block.size());
                    for (int j = 0; j < block.size(); j++) {
                        long actualTimestamp = (long) block.get(j);
                        long expectedTimestamp = currentTimestamp;
                        assertEquals(expectedTimestamp, actualTimestamp);
                        currentTimestamp -= 1000L;
                    }
                }
                {
                    // bulk loading counter field:
                    var block = (TestBlock) counterDV.tryRead(factory, docs, randomOffset, false, null, false);
                    assertNotNull(block);
                    assertEquals(size, block.size());

                    var stringBlock = (TestBlock) stringCounterDV.tryRead(factory, docs, randomOffset, false, null, false);
                    assertNotNull(stringBlock);
                    assertEquals(size, stringBlock.size());

                    for (int j = 0; j < block.size(); j++) {
                        long actualCounter = (long) block.get(j);
                        long expectedCounter = currentCounter;
                        assertEquals(expectedCounter, actualCounter);

                        var expectedStringCounter = Long.toString(actualCounter);
                        var actualStringCounter = ((BytesRef) stringBlock.get(j)).utf8ToString();
                        assertEquals(expectedStringCounter, actualStringCounter);

                        currentCounter--;
                    }
                }
                {
                    // bulk loading gauge field:
                    var block = (TestBlock) gaugeDV.tryRead(factory, docs, randomOffset, false, null, false);
                    assertNotNull(block);
                    assertEquals(size, block.size());
                    for (int j = 0; j < block.size(); j++) {
                        long actualGauge = (long) block.get(j);
                        long expectedGauge = gauge1Values[--gaugeIndex % gauge1Values.length];
                        assertEquals(expectedGauge, actualGauge);
                    }
                }

                // And finally docs with gaps:
                docs = TestBlock.docs(IntStream.range(0, maxDoc).filter(docId -> docId == 0 || docId % 64 != 0).toArray());
                size = docs.count();
                // Test against values loaded using normal doc value apis:
                long[] expectedCounters = new long[size];
                counterDV = getBaseDenseNumericValues(leafReader, counterField);
                for (int i = 0; i < docs.count(); i++) {
                    int docId = docs.get(i);
                    counterDV.advanceExact(docId);
                    expectedCounters[i] = counterDV.longValue();
                }
                counterDV = getBaseDenseNumericValues(leafReader, counterField);
                stringCounterDV = getBaseSortedDocValues(leafReader, counterFieldAsString);
                {
                    // bulk loading counter field:
                    var block = (TestBlock) counterDV.tryRead(factory, docs, 0, false, null, false);
                    assertNotNull(block);
                    assertEquals(size, block.size());

                    var stringBlock = (TestBlock) stringCounterDV.tryRead(factory, docs, 0, false, null, false);
                    assertNotNull(stringBlock);
                    assertEquals(size, stringBlock.size());

                    for (int j = 0; j < block.size(); j++) {
                        long actualCounter = (long) block.get(j);
                        long expectedCounter = expectedCounters[j];
                        assertEquals(expectedCounter, actualCounter);

                        var expectedStringCounter = Long.toString(actualCounter);
                        var actualStringCounter = ((BytesRef) stringBlock.get(j)).utf8ToString();
                        assertEquals(expectedStringCounter, actualStringCounter);
                    }
                }
            }
        }
    }

    public void testOptionalColumnAtATimeReaderReadAsInt() throws Exception {
        final String counterField = "counter";
        final String timestampField = "@timestamp";
        final String gaugeField = "gauge";
        int currentTimestamp = 17040672;
        int currentCounter = 10_000_000;

        var config = getTimeSeriesIndexWriterConfig(null, timestampField);
        try (var dir = newDirectory(); var iw = new IndexWriter(dir, config)) {
            int[] gauge1Values = new int[] { 2, 4, 6, 8, 10, 12, 14, 16 };
            int numDocs = 256 + random().nextInt(8096);

            for (int i = 0; i < numDocs; i++) {
                var d = new Document();
                long timestamp = currentTimestamp;
                // Index sorting doesn't work with NumericDocValuesField:
                d.add(SortedNumericDocValuesField.indexedField(timestampField, timestamp));
                d.add(new SortedNumericDocValuesField(counterField, currentCounter));
                d.add(new SortedNumericDocValuesField(gaugeField, gauge1Values[i % gauge1Values.length]));

                iw.addDocument(d);
                if (i % 100 == 0) {
                    iw.commit();
                }
                if (i < numDocs - 1) {
                    currentTimestamp += 1000;
                    currentCounter++;
                }
            }
            iw.commit();
            var factory = TestBlock.factory();
            try (var reader = DirectoryReader.open(iw)) {
                int gaugeIndex = numDocs;
                for (var leaf : reader.leaves()) {
                    var timestampDV = getBaseDenseNumericValues(leaf.reader(), timestampField);
                    var counterDV = getBaseDenseNumericValues(leaf.reader(), counterField);
                    var gaugeDV = getBaseDenseNumericValues(leaf.reader(), gaugeField);
                    int maxDoc = leaf.reader().maxDoc();
                    for (int i = 0; i < maxDoc;) {
                        int size = Math.max(1, random().nextInt(0, maxDoc - i));
                        var docs = TestBlock.docs(IntStream.range(i, i + size).toArray());

                        {
                            // bulk loading timestamp:
                            var block = (TestBlock) timestampDV.tryRead(factory, docs, 0, random().nextBoolean(), null, true);
                            assertNotNull(block);
                            assertEquals(size, block.size());
                            for (int j = 0; j < block.size(); j++) {
                                int actualTimestamp = (int) block.get(j);
                                int expectedTimestamp = currentTimestamp;
                                assertEquals(expectedTimestamp, actualTimestamp);
                                currentTimestamp -= 1000;
                            }
                        }
                        {
                            // bulk loading counter field:
                            var block = (TestBlock) counterDV.tryRead(factory, docs, 0, random().nextBoolean(), null, true);
                            assertNotNull(block);
                            assertEquals(size, block.size());
                            for (int j = 0; j < block.size(); j++) {
                                int expectedCounter = currentCounter;
                                int actualCounter = (int) block.get(j);
                                assertEquals(expectedCounter, actualCounter);
                                currentCounter--;
                            }
                        }
                        {
                            // bulk loading gauge field:
                            var block = (TestBlock) gaugeDV.tryRead(factory, docs, 0, random().nextBoolean(), null, true);
                            assertNotNull(block);
                            assertEquals(size, block.size());
                            for (int j = 0; j < block.size(); j++) {
                                int actualGauge = (int) block.get(j);
                                int expectedGauge = gauge1Values[--gaugeIndex % gauge1Values.length];
                                assertEquals(expectedGauge, actualGauge);
                            }
                        }

                        i += size;
                    }
                }
            }
        }
    }

    public void testOptionalColumnAtATimeReaderWithSparseDocs() throws Exception {
        final String counterField = "counter";
        final String counterAsStringField = "counter_as_string";
        final String timestampField = "@timestamp";
        String queryField = "query_field";
        String temperatureField = "temperature_field";
        final String binaryFixedField = "binary_variable";
        final String binaryVariableField = "binary_fixed";
        final int binaryFieldMaxLength = randomIntBetween(1, 20);
        boolean denseBinaryData = randomBoolean();

        long currentTimestamp = 1704067200000L;
        long currentCounter = 10_000_000;

        var config = getTimeSeriesIndexWriterConfig(null, timestampField);
        try (var dir = newDirectory(); var iw = new IndexWriter(dir, config)) {
            int numDocsPerQValue = 120;
            int numDocs = numDocsPerQValue * (1 + random().nextInt(40));
            Long[] temperatureValues = new Long[numDocs];
            BytesRef[] binaryFixed = new BytesRef[numDocs];
            BytesRef[] binaryVariable = new BytesRef[numDocs];
            long q = 1;
            for (int i = 1; i <= numDocs; i++) {
                var d = new Document();
                // Index sorting doesn't work with NumericDocValuesField:
                d.add(SortedNumericDocValuesField.indexedField(timestampField, currentTimestamp));
                currentTimestamp += 1000L;
                d.add(new SortedNumericDocValuesField(counterField, currentCounter));
                d.add(new SortedDocValuesField(counterAsStringField, new BytesRef(Long.toString(currentCounter))));
                d.add(new SortedNumericDocValuesField(queryField, q));

                if (denseBinaryData || random().nextBoolean()) {
                    binaryFixed[numDocs - i] = new BytesRef(randomAlphaOfLength(binaryFieldMaxLength));
                    d.add(new BinaryDocValuesField(binaryFixedField, binaryFixed[numDocs - i]));
                    binaryVariable[numDocs - i] = new BytesRef(randomAlphaOfLength(between(0, binaryFieldMaxLength)));
                    d.add(new BinaryDocValuesField(binaryVariableField, binaryVariable[numDocs - i]));
                }

                if (i % 120 == 0) {
                    q++;
                }
                if (random().nextBoolean()) {
                    long v = random().nextLong();
                    temperatureValues[numDocs - i] = v;
                    d.add(new NumericDocValuesField(temperatureField, v));
                }
                iw.addDocument(d);
                if (i % 100 == 0) {
                    iw.commit();
                }
                if (i < numDocs - 1) {
                    currentCounter++;
                }
            }
            iw.commit();

            // Now bulk reader from one big segment and use random offset:
            iw.forceMerge(1);
            var factory = TestBlock.factory();
            try (var reader = DirectoryReader.open(iw)) {
                assertEquals(1, reader.leaves().size());
                assertEquals(numDocs, reader.maxDoc());
                var leafReader = reader.leaves().get(0).reader();

                for (int query = 1; query < q; query++) {
                    IndexSearcher searcher = new IndexSearcher(reader);
                    var topDocs = searcher.search(
                        SortedNumericDocValuesField.newSlowExactQuery(queryField, query),
                        numDocsPerQValue,
                        new Sort(SortField.FIELD_DOC),
                        false
                    );
                    assertEquals(numDocsPerQValue, topDocs.totalHits.value());
                    var timestampDV = getBaseDenseNumericValues(leafReader, timestampField);
                    long[] expectedTimestamps = new long[numDocsPerQValue];
                    var counterDV = getBaseDenseNumericValues(leafReader, counterField);
                    long[] expectedCounters = new long[numDocsPerQValue];
                    var counterAsStringDV = getBaseSortedDocValues(leafReader, counterAsStringField);
                    String[] expectedCounterAsStrings = new String[numDocsPerQValue];

                    int[] docIds = new int[numDocsPerQValue];
                    for (int i = 0; i < topDocs.scoreDocs.length; i++) {
                        var scoreDoc = topDocs.scoreDocs[i];
                        docIds[i] = scoreDoc.doc;

                        assertTrue(timestampDV.advanceExact(scoreDoc.doc));
                        expectedTimestamps[i] = timestampDV.longValue();

                        assertTrue(counterDV.advanceExact(scoreDoc.doc));
                        expectedCounters[i] = counterDV.longValue();

                        assertTrue(counterAsStringDV.advanceExact(scoreDoc.doc));
                        expectedCounterAsStrings[i] = counterAsStringDV.lookupOrd(counterAsStringDV.ordValue()).utf8ToString();
                    }

                    var docs = TestBlock.docs(docIds);
                    {
                        timestampDV = getBaseDenseNumericValues(leafReader, timestampField);
                        var block = (TestBlock) timestampDV.tryRead(factory, docs, 0, random().nextBoolean(), null, false);
                        assertNotNull(block);
                        assertEquals(numDocsPerQValue, block.size());
                        for (int j = 0; j < block.size(); j++) {
                            long actualTimestamp = (long) block.get(j);
                            long expectedTimestamp = expectedTimestamps[j];
                            assertEquals(expectedTimestamp, actualTimestamp);
                        }
                    }
                    {
                        counterDV = getBaseDenseNumericValues(leafReader, counterField);
                        var block = (TestBlock) counterDV.tryRead(factory, docs, 0, random().nextBoolean(), null, false);
                        assertNotNull(block);
                        assertEquals(numDocsPerQValue, block.size());
                        for (int j = 0; j < block.size(); j++) {
                            long actualCounter = (long) block.get(j);
                            long expectedCounter = expectedCounters[j];
                            assertEquals(expectedCounter, actualCounter);
                        }
                    }
                    {
                        counterAsStringDV = getBaseSortedDocValues(leafReader, counterAsStringField);
                        var block = (TestBlock) counterAsStringDV.tryRead(factory, docs, 0, random().nextBoolean(), null, false);
                        assertNotNull(block);
                        assertEquals(numDocsPerQValue, block.size());
                        for (int j = 0; j < block.size(); j++) {
                            var actualCounter = ((BytesRef) block.get(j)).utf8ToString();
                            var expectedCounter = expectedCounterAsStrings[j];
                            assertEquals(expectedCounter, actualCounter);
                        }
                    }
                }

                BlockLoader.Docs docs;
                {
                    int startIndex = ESTestCase.between(0, temperatureValues.length - 1);
                    int endIndex = ESTestCase.between(startIndex + 1, temperatureValues.length);
                    List<Integer> testDocs = new ArrayList<>();
                    for (int i = startIndex; i < endIndex; i++) {
                        if (temperatureValues[i] != null) {
                            testDocs.add(i);
                        }
                    }
                    if (testDocs.isEmpty() == false) {
                        NumericDocValues dv = leafReader.getNumericDocValues(temperatureField);
                        assertThat(dv, instanceOf(OptionalColumnAtATimeReader.class));
                        OptionalColumnAtATimeReader directReader = (OptionalColumnAtATimeReader) dv;
                        docs = TestBlock.docs(testDocs.stream().mapToInt(n -> n).toArray());
                        assertNull(directReader.tryRead(factory, docs, 0, false, null, false));
                        TestBlock block = (TestBlock) directReader.tryRead(factory, docs, 0, true, null, false);
                        assertNotNull(block);
                        for (int i = 0; i < testDocs.size(); i++) {
                            assertThat(block.get(i), equalTo(temperatureValues[testDocs.get(i)]));
                        }
                    }
                    if (testDocs.size() > 2) {
                        // currently bulk loading is disabled with gaps
                        testDocs.remove(ESTestCase.between(1, testDocs.size() - 2));
                        docs = TestBlock.docs(testDocs.stream().mapToInt(n -> n).toArray());
                        NumericDocValues dv = leafReader.getNumericDocValues(temperatureField);
                        OptionalColumnAtATimeReader directReader = (OptionalColumnAtATimeReader) dv;
                        assertNull(directReader.tryRead(factory, docs, 0, false, null, false));
                        assertNull(directReader.tryRead(factory, docs, 0, true, null, false));
                    }
                }

                {
                    // Bulk binary loader can only handle sparse queries over dense or sparse documents
                    List<Integer> testDocs = IntStream.range(0, numDocs - 1).filter(i -> randomBoolean()).boxed().toList();
                    docs = TestBlock.docs(testDocs.stream().mapToInt(n -> n).toArray());
                    if (testDocs.isEmpty() == false) {
                        if (denseBinaryData) {
                            {
                                var dv = getDenseBinaryValues(leafReader, binaryFixedField);
                                var block = (TestBlock) dv.tryRead(factory, docs, 0, random().nextBoolean(), null, false);
                                assertNotNull(block);
                                for (int i = 0; i < testDocs.size(); i++) {
                                    assertThat(block.get(i), equalTo(binaryFixed[testDocs.get(i)]));
                                }
                            }
                            {
                                var dv = getDenseBinaryValues(leafReader, binaryVariableField);
                                var block = (TestBlock) dv.tryRead(factory, docs, 0, random().nextBoolean(), null, false);
                                assertNotNull(block);
                                for (int i = 0; i < testDocs.size(); i++) {
                                    assertThat(block.get(i), equalTo(binaryVariable[testDocs.get(i)]));
                                }
                            }
                        } else {
                            {
                                var dv = getSparseBinaryValues(leafReader, binaryFixedField);
                                var block = (TestBlock) dv.tryRead(factory, docs, 0, random().nextBoolean(), null, false);
                                assertNull(block);
                            }
                            {
                                var dv = getSparseBinaryValues(leafReader, binaryVariableField);
                                var block = (TestBlock) dv.tryRead(factory, docs, 0, random().nextBoolean(), null, false);
                                assertNull(block);
                            }
                        }
                    }
                }
            }
        }
    }

    public void testLoadKeywordFieldWithIndexSorts() throws IOException {
        String primaryField = "sorted_first";
        String secondField = "sorted_second";
        String unsortedField = "no_sort";
        String sparseField = "sparse";
        var config = new IndexWriterConfig();
        config.setIndexSort(new Sort(new SortField(primaryField, SortField.Type.STRING, false)));
        config.setMergePolicy(new LogByteSizeMergePolicy());
        final Codec codec = new Elasticsearch92Lucene103Codec() {
            final ES819TSDBDocValuesFormat docValuesFormat = new ES819TSDBDocValuesFormat(
                randomIntBetween(2, 4096),
                1, // always enable range-encode
                random().nextBoolean(),
                randomBinaryCompressionMode(),
                randomBoolean(),
                randomNumericBlockSize()
            );

            @Override
            public DocValuesFormat getDocValuesFormatForField(String field) {
                return docValuesFormat;
            }
        };
        config.setCodec(codec);
        Map<Integer, String> hostnames = new HashMap<>();
        try (Directory dir = newDirectory(); IndexWriter writer = new IndexWriter(dir, config)) {
            int numDocs = randomIntBetween(100, 5000);
            for (int i = 0; i < numDocs; i++) {
                hostnames.put(i, "h" + random().nextInt(10));
            }
            List<Integer> ids = new ArrayList<>(hostnames.keySet());
            Randomness.shuffle(ids);
            Set<Integer> sparseIds = new HashSet<>(ESTestCase.randomSubsetOf(ESTestCase.between(1, ids.size() / 2), ids));
            for (Integer id : ids) {
                var d = new Document();
                String hostname = hostnames.get(id);
                d.add(new NumericDocValuesField("id", id));
                d.add(new SortedDocValuesField(primaryField, new BytesRef(hostname)));
                d.add(new SortedDocValuesField(secondField, new BytesRef(hostname)));
                d.add(new SortedDocValuesField(unsortedField, new BytesRef(hostname)));
                if (sparseIds.contains(id)) {
                    d.add(new SortedDocValuesField(sparseField, new BytesRef(hostname)));
                }
                writer.addDocument(d);
                if (random().nextInt(100) < 10) {
                    writer.flush();
                }
            }
            for (int iter = 0; iter < 2; iter++) {
                var factory = TestBlock.factory();
                try (DirectoryReader reader = DirectoryReader.open(writer)) {
                    for (LeafReaderContext leaf : reader.leaves()) {
                        BlockLoader.Docs docs = new BlockLoader.Docs() {
                            @Override
                            public int count() {
                                return leaf.reader().maxDoc();
                            }

                            @Override
                            public int get(int i) {
                                return i;
                            }
                        };
                        var idReader = ESTestCase.asInstanceOf(OptionalColumnAtATimeReader.class, leaf.reader().getNumericDocValues("id"));
                        TestBlock idBlock = (TestBlock) idReader.tryRead(factory, docs, 0, false, null, false);
                        assertNotNull(idBlock);

                        {
                            var reader2 = (BaseSortedDocValues) ESTestCase.asInstanceOf(
                                OptionalColumnAtATimeReader.class,
                                leaf.reader().getSortedDocValues(secondField)
                            );
                            int randomOffset = ESTestCase.between(0, docs.count() - 1);
                            TestBlock block;
                            if (reader2.getValueCount() == 1) {
                                block = (TestBlock) reader2.tryReadAHead(factory, docs, randomOffset);
                            } else {
                                assertNull(reader2.tryReadAHead(factory, docs, randomOffset));
                                block = (TestBlock) reader2.tryRead(factory, docs, randomOffset, false, null, false);
                            }
                            assertNotNull(block);
                            assertThat(block.size(), equalTo(docs.count() - randomOffset));
                            for (int i = 0; i < block.size(); i++) {
                                String actualHostName = BytesRefs.toString(block.get(i));
                                int id = ((Number) idBlock.get(i + randomOffset)).intValue();
                                String expectedHostName = hostnames.get(id);
                                assertEquals(expectedHostName, actualHostName);
                            }
                        }
                        {
                            var reader3 = (BaseSortedDocValues) ESTestCase.asInstanceOf(
                                OptionalColumnAtATimeReader.class,
                                leaf.reader().getSortedDocValues(unsortedField)
                            );
                            int randomOffset = ESTestCase.between(0, docs.count() - 1);
                            TestBlock block;
                            if (reader3.getValueCount() == 1) {
                                block = (TestBlock) reader3.tryReadAHead(factory, docs, randomOffset);
                            } else {
                                assertNull(reader3.tryReadAHead(factory, docs, randomOffset));
                                block = (TestBlock) reader3.tryRead(factory, docs, randomOffset, false, null, false);
                            }
                            assertNotNull(reader3);
                            assertNotNull(block);
                            assertThat(block.size(), equalTo(docs.count() - randomOffset));
                            for (int i = 0; i < block.size(); i++) {
                                String actualHostName = BytesRefs.toString(block.get(i));
                                int id = ((Number) idBlock.get(i + randomOffset)).intValue();
                                String expectedHostName = hostnames.get(id);
                                assertEquals(expectedHostName, actualHostName);
                            }
                        }
                        for (int offset = 0; offset < idBlock.size(); offset += ESTestCase.between(1, numDocs)) {
                            int start = offset;
                            var reader1 = (BaseSortedDocValues) ESTestCase.asInstanceOf(
                                OptionalColumnAtATimeReader.class,
                                leaf.reader().getSortedDocValues(primaryField)
                            );
                            while (start < idBlock.size()) {
                                int end = start + random().nextInt(idBlock.size() - start);
                                TestBlock hostBlock = (TestBlock) reader1.tryReadAHead(factory, new BlockLoader.Docs() {
                                    @Override
                                    public int count() {
                                        return end + 1;
                                    }

                                    @Override
                                    public int get(int docId) {
                                        return docId;
                                    }
                                }, start);
                                assertNotNull(hostBlock);
                                assertThat(hostBlock.size(), equalTo(end - start + 1));
                                for (int i = 0; i < hostBlock.size(); i++) {
                                    String actualHostName = BytesRefs.toString(hostBlock.get(i));
                                    assertThat(actualHostName, equalTo(hostnames.get(((Number) idBlock.get(i + start)).intValue())));
                                }
                                if (start == idBlock.size() - 1) {
                                    break;
                                }
                                start = end + ESTestCase.between(0, 10);
                            }
                        }
                        writer.forceMerge(1);
                    }
                }
            }
        }
    }

    public void testEncodeRangeWithSortedSetPrimarySortField() throws Exception {
        String timestampField = "@timestamp";
        String hostnameField = "host.name";
        long baseTimestamp = 1704067200000L;

        var config = getTimeSeriesIndexWriterConfig(hostnameField, true, timestampField);
        try (var dir = newDirectory(); var iw = new IndexWriter(dir, config)) {

            int numDocs = 512 + random().nextInt(512);
            int numHosts = numDocs / 20;

            for (int i = 0; i < numDocs; i++) {
                var d = new Document();
                int batchIndex = i / numHosts;
                {
                    String hostName = String.format(Locale.ROOT, "host-%03d", batchIndex);
                    d.add(new SortedSetDocValuesField(hostnameField, new BytesRef(hostName)));
                }
                {
                    String hostName = String.format(Locale.ROOT, "host-%03d", batchIndex + 1);
                    d.add(new SortedSetDocValuesField(hostnameField, new BytesRef(hostName)));
                }
                // Index sorting doesn't work with NumericDocValuesField:
                long timestamp = baseTimestamp + (1000L * i);
                d.add(new SortedNumericDocValuesField(timestampField, timestamp));
                iw.addDocument(d);
                if (i % 100 == 0) {
                    iw.commit();
                }
            }
            iw.commit();
            iw.forceMerge(1);

            try (var reader = DirectoryReader.open(iw)) {
                assertEquals(1, reader.leaves().size());
                assertEquals(numDocs, reader.maxDoc());
                var leaf = reader.leaves().get(0).reader();
                var hostNameDV = leaf.getSortedSetDocValues(hostnameField);
                assertNotNull(hostNameDV);
                var timestampDV = DocValues.unwrapSingleton(leaf.getSortedNumericDocValues(timestampField));
                assertNotNull(timestampDV);
                for (int i = 0; i < numDocs; i++) {
                    assertEquals(i, hostNameDV.nextDoc());

                    int batchIndex = i / numHosts;
                    assertEquals(2, hostNameDV.docValueCount());

                    long firstOrd = hostNameDV.nextOrd();
                    assertEquals(batchIndex, firstOrd);
                    String expectedFirstHostName = String.format(Locale.ROOT, "host-%03d", batchIndex);
                    String actualFirstHostName = hostNameDV.lookupOrd(firstOrd).utf8ToString();
                    assertEquals(expectedFirstHostName, actualFirstHostName);

                    batchIndex++;
                    long secondOrd = hostNameDV.nextOrd();
                    assertEquals(batchIndex, secondOrd);
                    String expectedSecondHostName = String.format(Locale.ROOT, "host-%03d", batchIndex);
                    String actualSecondHostName = hostNameDV.lookupOrd(secondOrd).utf8ToString();
                    assertEquals(expectedSecondHostName, actualSecondHostName);

                    assertEquals(i, timestampDV.nextDoc());
                    long timestamp = timestampDV.longValue();
                    long lowerBound = baseTimestamp;
                    long upperBound = baseTimestamp + (1000L * numDocs);
                    assertTrue(
                        "unexpected timestamp [" + timestamp + "], expected between [" + lowerBound + "] and [" + upperBound + "]",
                        timestamp >= lowerBound && timestamp < upperBound
                    );
                }
            }
        }
    }

    private static DenseBinaryDocValues getDenseBinaryValues(LeafReader leafReader, String field) throws IOException {
        return (DenseBinaryDocValues) leafReader.getBinaryDocValues(field);
    }

    private static SparseBinaryDocValues getSparseBinaryValues(LeafReader leafReader, String field) throws IOException {
        return (SparseBinaryDocValues) leafReader.getBinaryDocValues(field);
    }

    private static BaseDenseNumericValues getBaseDenseNumericValues(LeafReader leafReader, String field) throws IOException {
        return (BaseDenseNumericValues) DocValues.unwrapSingleton(leafReader.getSortedNumericDocValues(field));
    }

    private static BaseSortedDocValues getBaseSortedDocValues(LeafReader leafReader, String field) throws IOException {
        var sortedDocValues = leafReader.getSortedDocValues(field);
        if (sortedDocValues == null) {
            sortedDocValues = DocValues.unwrapSingleton(leafReader.getSortedSetDocValues(field));
        }
        return (BaseSortedDocValues) sortedDocValues;
    }

    public void testDocIDEndRun() throws IOException {
        String timestampField = "@timestamp";
        String hostnameField = "host.name";
        long baseTimestamp = 1704067200000L;

        var config = getTimeSeriesIndexWriterConfig(hostnameField, timestampField);
        try (var dir = newDirectory(); var iw = new IndexWriter(dir, config)) {
            long counter1 = 0;

            long[] gauge2Values = new long[] { -2, -4, -6, -8, -10, -12, -14, -16 };
            String[] tags = new String[] { "tag_1", "tag_2", "tag_3", "tag_4", "tag_5", "tag_6", "tag_7", "tag_8" };

            // IndexedDISI stores ids in blocks of 4096. To test sparse end runs, we want a mixture of
            // dense and sparse blocks, so we need the gap frequency to be larger than
            // this value, but smaller than two blocks, and to index at least three blocks
            int gap_frequency = 4500 + random().nextInt(2048);
            int numDocs = 10000 + random().nextInt(10000);
            int numHosts = numDocs / 20;

            for (int i = 0; i < numDocs; i++) {
                var d = new Document();

                int batchIndex = i / numHosts;
                String hostName = String.format(Locale.ROOT, "host-%03d", batchIndex);
                long timestamp = baseTimestamp + (1000L * i);

                d.add(new SortedDocValuesField(hostnameField, new BytesRef(hostName)));
                // Index sorting doesn't work with NumericDocValuesField:
                d.add(new SortedNumericDocValuesField(timestampField, timestamp));
                d.add(new NumericDocValuesField("counter", counter1++));
                if (i % gap_frequency != 0) {
                    d.add(new NumericDocValuesField("sparse_counter", counter1));
                }

                int numGauge2 = 1 + random().nextInt(8);
                for (int j = 0; j < numGauge2; j++) {
                    d.add(new SortedNumericDocValuesField("gauge", gauge2Values[(i + j) % gauge2Values.length]));
                    if (i % gap_frequency != 0) {
                        d.add(new SortedNumericDocValuesField("sparse_gauge", gauge2Values[(i + j) % gauge2Values.length]));
                    }
                }

                d.add(new SortedDocValuesField("tag", new BytesRef(randomFrom(tags))));
                if (i % gap_frequency != 0) {
                    d.add(new SortedDocValuesField("sparse_tag", new BytesRef(randomFrom(tags))));
                }

                int numTags = 1 + random().nextInt(8);
                for (int j = 0; j < numTags; j++) {
                    d.add(new SortedSetDocValuesField("tags", new BytesRef(tags[(i + j) % tags.length])));
                    if (i % gap_frequency != 0) {
                        d.add(new SortedSetDocValuesField("sparse_tags", new BytesRef(tags[(i + j) % tags.length])));
                    }
                }

                d.add(new BinaryDocValuesField("tags_as_bytes", new BytesRef(tags[i % tags.length])));
                if (i % gap_frequency != 0) {
                    d.add(new BinaryDocValuesField("sparse_tags_as_bytes", new BytesRef(tags[i % tags.length])));
                }

                iw.addDocument(d);
                if (i % 100 == 0) {
                    iw.commit();
                }
            }
            iw.commit();

            iw.forceMerge(1);

            try (var reader = DirectoryReader.open(iw)) {
                assertEquals(1, reader.leaves().size());
                assertEquals(numDocs, reader.maxDoc());
                var leaf = reader.leaves().get(0).reader();
                var hostNameDV = leaf.getSortedDocValues(hostnameField);
                assertNotNull(hostNameDV);
                validateRunEnd(hostNameDV);
                var timestampDV = DocValues.unwrapSingleton(leaf.getSortedNumericDocValues(timestampField));
                assertNotNull(timestampDV);
                validateRunEnd(timestampDV);
                var counterOneDV = leaf.getNumericDocValues("counter");
                assertNotNull(counterOneDV);
                validateRunEnd(counterOneDV);
                var sparseCounter = leaf.getNumericDocValues("sparse_counter");
                assertNotNull(sparseCounter);
                validateRunEnd(sparseCounter);
                var gaugeOneDV = leaf.getSortedNumericDocValues("gauge");
                assertNotNull(gaugeOneDV);
                validateRunEnd(gaugeOneDV);
                var sparseGaugeDV = leaf.getSortedNumericDocValues("sparse_gauge");
                assertNotNull(sparseGaugeDV);
                validateRunEnd(sparseGaugeDV);
                var tagDV = leaf.getSortedDocValues("tag");
                assertNotNull(tagDV);
                validateRunEnd(tagDV);
                var sparseTagDV = leaf.getSortedDocValues("sparse_tag");
                assertNotNull(sparseTagDV);
                validateRunEnd(sparseTagDV);
                var tagsDV = leaf.getSortedSetDocValues("tags");
                assertNotNull(tagsDV);
                validateRunEnd(tagsDV);
                var sparseTagsDV = leaf.getSortedSetDocValues("sparse_tags");
                assertNotNull(sparseTagsDV);
                validateRunEnd(sparseTagsDV);
                var tagBytesDV = leaf.getBinaryDocValues("tags_as_bytes");
                assertNotNull(tagBytesDV);
                validateRunEnd(tagBytesDV);
                var sparseTagBytesDV = leaf.getBinaryDocValues("sparse_tags_as_bytes");
                assertNotNull(sparseTagBytesDV);
                validateRunEnd(sparseTagBytesDV);
            }
        }
    }

    private void validateRunEnd(DocIdSetIterator iterator) throws IOException {
        int runCount = 0;
        while (iterator.nextDoc() != DocIdSetIterator.NO_MORE_DOCS) {
            int runLength = iterator.docIDRunEnd() - iterator.docID() - 1;
            if (runLength > 1) {
                runCount++;
                for (int i = 0; i < runLength; i++) {
                    int expected = iterator.docID() + 1;
                    assertEquals(expected, iterator.advance(expected));
                }
            }
        }
        assertTrue("Expected docid runs of greater than 1", runCount > 0);
    }

    private IndexWriterConfig getTimeSeriesIndexWriterConfig(String hostnameField, String timestampField) {
        return getTimeSeriesIndexWriterConfig(hostnameField, false, timestampField);
    }

    private IndexWriterConfig getTimeSeriesIndexWriterConfig(String hostnameField, boolean multiValued, String timestampField) {
        var config = new IndexWriterConfig();
        if (hostnameField != null) {
            config.setIndexSort(
                new Sort(
                    multiValued ? new SortedSetSortField(hostnameField, false) : new SortField(hostnameField, SortField.Type.STRING, false),
                    new SortedNumericSortField(timestampField, SortField.Type.LONG, true)
                )
            );
        } else {
            config.setIndexSort(new Sort(new SortedNumericSortField(timestampField, SortField.Type.LONG, true)));
        }
        config.setLeafSorter(DataStream.TIMESERIES_LEAF_READERS_SORTER);
        config.setMergePolicy(new LogByteSizeMergePolicy());
        config.setCodec(getCodec());
        return config;
    }

    public static BinaryDVCompressionMode randomBinaryCompressionMode() {
        BinaryDVCompressionMode[] modes = BinaryDVCompressionMode.values();
        return modes[random().nextInt(modes.length)];
    }
<<<<<<< HEAD

    public static int randomNumericBlockSize() {
        return random().nextBoolean() ? ES819TSDBDocValuesFormat.NUMERIC_LARGE_BLOCK_SHIFT : ES819TSDBDocValuesFormat.NUMERIC_BLOCK_SHIFT;
    }

    private boolean isCompressed(IndexWriterConfig config, String field) {
        if (config.getCodec() instanceof Elasticsearch92Lucene103Codec codec) {
            if (codec.getDocValuesFormatForField(field) instanceof ES819TSDBDocValuesFormat format) {
                return format.binaryDVCompressionMode != BinaryDVCompressionMode.NO_COMPRESS;
            }
        }
        return false;
    }

=======
>>>>>>> 763238b6
}<|MERGE_RESOLUTION|>--- conflicted
+++ resolved
@@ -1798,21 +1798,8 @@
         BinaryDVCompressionMode[] modes = BinaryDVCompressionMode.values();
         return modes[random().nextInt(modes.length)];
     }
-<<<<<<< HEAD
 
     public static int randomNumericBlockSize() {
         return random().nextBoolean() ? ES819TSDBDocValuesFormat.NUMERIC_LARGE_BLOCK_SHIFT : ES819TSDBDocValuesFormat.NUMERIC_BLOCK_SHIFT;
     }
-
-    private boolean isCompressed(IndexWriterConfig config, String field) {
-        if (config.getCodec() instanceof Elasticsearch92Lucene103Codec codec) {
-            if (codec.getDocValuesFormatForField(field) instanceof ES819TSDBDocValuesFormat format) {
-                return format.binaryDVCompressionMode != BinaryDVCompressionMode.NO_COMPRESS;
-            }
-        }
-        return false;
-    }
-
-=======
->>>>>>> 763238b6
 }
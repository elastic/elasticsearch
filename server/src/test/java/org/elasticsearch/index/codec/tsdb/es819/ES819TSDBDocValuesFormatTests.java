/*
 * Copyright Elasticsearch B.V. and/or licensed to Elasticsearch B.V. under one
 * or more contributor license agreements. Licensed under the "Elastic License
 * 2.0", the "GNU Affero General Public License v3.0 only", and the "Server Side
 * Public License v 1"; you may not use this file except in compliance with, at
 * your election, the "Elastic License 2.0", the "GNU Affero General Public
 * License v3.0 only", or the "Server Side Public License, v 1".
 */

package org.elasticsearch.index.codec.tsdb.es819;

import org.apache.lucene.codecs.Codec;
import org.apache.lucene.codecs.DocValuesConsumer;
import org.apache.lucene.codecs.DocValuesFormat;
import org.apache.lucene.codecs.lucene90.Lucene90DocValuesFormat;
import org.apache.lucene.document.BinaryDocValuesField;
import org.apache.lucene.document.Document;
import org.apache.lucene.document.NumericDocValuesField;
import org.apache.lucene.document.SortedDocValuesField;
import org.apache.lucene.document.SortedNumericDocValuesField;
import org.apache.lucene.document.SortedSetDocValuesField;
import org.apache.lucene.index.DirectoryReader;
import org.apache.lucene.index.DocValues;
import org.apache.lucene.index.IndexWriter;
import org.apache.lucene.index.IndexWriterConfig;
import org.apache.lucene.index.IndexableField;
import org.apache.lucene.index.LeafReader;
import org.apache.lucene.index.LeafReaderContext;
import org.apache.lucene.index.LogByteSizeMergePolicy;
import org.apache.lucene.index.NumericDocValues;
import org.apache.lucene.index.SegmentWriteState;
import org.apache.lucene.index.SortedDocValues;
import org.apache.lucene.search.DocIdSetIterator;
import org.apache.lucene.search.IndexSearcher;
import org.apache.lucene.search.Sort;
import org.apache.lucene.search.SortField;
import org.apache.lucene.search.SortedNumericSortField;
import org.apache.lucene.search.SortedSetSortField;
import org.apache.lucene.store.Directory;
import org.apache.lucene.util.BytesRef;
import org.elasticsearch.cluster.metadata.DataStream;
import org.elasticsearch.common.Randomness;
import org.elasticsearch.common.lucene.BytesRefs;
import org.elasticsearch.common.util.CollectionUtils;
import org.elasticsearch.index.codec.Elasticsearch900Lucene101Codec;
import org.elasticsearch.index.codec.Elasticsearch92Lucene103Codec;
<<<<<<< HEAD
import org.elasticsearch.index.codec.Elasticsearch93Lucene104Codec;
=======
import org.elasticsearch.index.codec.tsdb.BinaryDVCompressionMode;
>>>>>>> c7797175
import org.elasticsearch.index.codec.tsdb.ES87TSDBDocValuesFormatTests;
import org.elasticsearch.index.codec.tsdb.es819.ES819TSDBDocValuesProducer.BaseDenseNumericValues;
import org.elasticsearch.index.codec.tsdb.es819.ES819TSDBDocValuesProducer.BaseSortedDocValues;
import org.elasticsearch.index.codec.tsdb.es819.ES819TSDBDocValuesProducer.DenseBinaryDocValues;
import org.elasticsearch.index.mapper.BlockLoader;
import org.elasticsearch.index.mapper.BlockLoader.OptionalColumnAtATimeReader;
import org.elasticsearch.index.mapper.TestBlock;
import org.elasticsearch.test.ESTestCase;

import java.io.IOException;
import java.util.ArrayList;
import java.util.Arrays;
import java.util.HashMap;
import java.util.HashSet;
import java.util.List;
import java.util.Locale;
import java.util.Map;
import java.util.Set;
import java.util.function.Supplier;
import java.util.stream.IntStream;

import static org.elasticsearch.index.codec.tsdb.es819.ES819TSDBDocValuesFormat.BLOCK_BYTES_THRESHOLD;
import static org.elasticsearch.index.codec.tsdb.es819.ES819TSDBDocValuesFormat.BLOCK_COUNT_THRESHOLD;
import static org.elasticsearch.test.ESTestCase.between;
import static org.elasticsearch.test.ESTestCase.randomAlphaOfLength;
import static org.elasticsearch.test.ESTestCase.randomAlphaOfLengthBetween;
import static org.elasticsearch.test.ESTestCase.randomBoolean;
import static org.elasticsearch.test.ESTestCase.randomFrom;
import static org.elasticsearch.test.ESTestCase.randomIntBetween;
import static org.hamcrest.Matchers.equalTo;
import static org.hamcrest.Matchers.instanceOf;

public class ES819TSDBDocValuesFormatTests extends ES87TSDBDocValuesFormatTests {

    private final Codec codec = new Elasticsearch93Lucene104Codec() {

        final ES819TSDBDocValuesFormat docValuesFormat = new ES819TSDBDocValuesFormat(
            ESTestCase.randomIntBetween(2, 4096),
            ESTestCase.randomIntBetween(1, 512),
            random().nextBoolean(),
            randomBinaryCompressionMode(),
            true
        );

        @Override
        public DocValuesFormat getDocValuesFormatForField(String field) {
            return docValuesFormat;
        }
    };

    public static class TestES819TSDBDocValuesFormatVersion0 extends ES819TSDBDocValuesFormat {

        public TestES819TSDBDocValuesFormatVersion0() {
            super();
        }

        @Override
        public DocValuesConsumer fieldsConsumer(SegmentWriteState state) throws IOException {
            return new ES819TSDBDocValuesConsumerVersion0(
                state,
                skipIndexIntervalSize,
                minDocsPerOrdinalForRangeEncoding,
                enableOptimizedMerge,
                DATA_CODEC,
                DATA_EXTENSION,
                META_CODEC,
                META_EXTENSION
            );
        }
    }

    @Override
    protected Codec getCodec() {
        return codec;
    }

    public void testBinaryCompressionFeatureFlag() {
        ES819TSDBDocValuesFormat docValueFormat = new ES819TSDBDocValuesFormat();
        if (ES819TSDBDocValuesFormat.BINARY_DV_COMPRESSION_FEATURE_FLAG) {
            assertThat(docValueFormat.binaryDVCompressionMode, equalTo(BinaryDVCompressionMode.COMPRESSED_ZSTD_LEVEL_1));
        } else {
            assertThat(docValueFormat.binaryDVCompressionMode, equalTo(BinaryDVCompressionMode.NO_COMPRESS));
        }
    }

    public void testBlockWiseBinary() throws Exception {
        boolean sparse = randomBoolean();
        int numBlocksBound = 10;
        // Since average size is 25b will hit count threshold rather than size threshold, so use count threshold compute needed docs.
        int numNonNullValues = randomIntBetween(0, numBlocksBound * BLOCK_COUNT_THRESHOLD);

        List<String> binaryValues = new ArrayList<>();
        int numNonNull = 0;
        while (numNonNull < numNonNullValues) {
            if (sparse && randomBoolean()) {
                binaryValues.add(null);
            } else {
                // Average
                final String value = randomAlphaOfLengthBetween(0, 50);
                binaryValues.add(value);
                numNonNull++;
            }
        }

        assertBinaryValues(binaryValues);
    }

    public void testBlockWiseBinarySmallValues() throws Exception {
        boolean sparse = randomBoolean();
        int numBlocksBound = 5;
        int numNonNullValues = randomIntBetween(0, numBlocksBound * BLOCK_COUNT_THRESHOLD);

        List<String> binaryValues = new ArrayList<>();
        int numNonNull = 0;
        while (numNonNull < numNonNullValues) {
            if (sparse && randomBoolean()) {
                binaryValues.add(null);
            } else {
                final String value = randomAlphaOfLengthBetween(0, 2);
                binaryValues.add(value);
                numNonNull++;
            }
        }

        assertBinaryValues(binaryValues);
    }

    public void testBlockWiseBinaryLargeValues() throws Exception {
        boolean sparse = randomBoolean();
        int numBlocksBound = 5;
        int binaryDataSize = randomIntBetween(0, numBlocksBound * BLOCK_BYTES_THRESHOLD);
        List<String> binaryValues = new ArrayList<>();
        int totalSize = 0;
        while (totalSize < binaryDataSize) {
            if (sparse && randomBoolean()) {
                binaryValues.add(null);
            } else {
                final String value = randomAlphaOfLengthBetween(BLOCK_BYTES_THRESHOLD / 2, 2 * BLOCK_BYTES_THRESHOLD);
                binaryValues.add(value);
                totalSize += value.length();
            }
        }

        assertBinaryValues(binaryValues);
    }

    public void assertBinaryValues(List<String> binaryValues) throws Exception {
        String timestampField = "@timestamp";
        String hostnameField = "host.name";
        long baseTimestamp = 1704067200000L;
        String binaryField = "binary_field";
        var config = getTimeSeriesIndexWriterConfig(hostnameField, timestampField);
        try (var dir = newDirectory(); var iw = new IndexWriter(dir, config)) {

            int numDocs = binaryValues.size();
            for (int i = 0; i < numDocs; i++) {
                var d = new Document();
                long timestamp = baseTimestamp + (1000L * i);
                d.add(new SortedDocValuesField(hostnameField, new BytesRef("host-1")));
                d.add(new SortedNumericDocValuesField(timestampField, timestamp));

                String binaryValue = binaryValues.get(i);
                if (binaryValue != null) {
                    d.add(new BinaryDocValuesField(binaryField, new BytesRef(binaryValue)));
                }

                iw.addDocument(d);
                if (i % 100 == 0) {
                    iw.commit();
                }
            }
            iw.commit();
            iw.forceMerge(1);

            try (var reader = DirectoryReader.open(iw)) {
                assertEquals(1, reader.leaves().size());
                assertEquals(numDocs, reader.maxDoc());
                var leaf = reader.leaves().get(0).reader();
                var binaryDV = leaf.getBinaryDocValues(binaryField);
                assertNotNull(binaryDV);
                for (int i = 0; i < numDocs; i++) {
                    String expected = binaryValues.removeLast();
                    if (expected == null) {
                        assertFalse(binaryDV.advanceExact(i));
                    } else {
                        assertTrue(binaryDV.advanceExact(i));
                        assertEquals(expected, binaryDV.binaryValue().utf8ToString());
                    }
                }
            }
        }
    }

    public void testForceMergeDenseCase() throws Exception {
        String timestampField = "@timestamp";
        String hostnameField = "host.name";
        long baseTimestamp = 1704067200000L;

        var config = getTimeSeriesIndexWriterConfig(hostnameField, timestampField);
        try (var dir = newDirectory(); var iw = new IndexWriter(dir, config)) {
            long counter1 = 0;
            long counter2 = 10_000_000;
            long[] gauge1Values = new long[] { 2, 4, 6, 8, 10, 12, 14, 16 };
            long[] gauge2Values = new long[] { -2, -4, -6, -8, -10, -12, -14, -16 };
            String[] tags = new String[] { "tag_1", "tag_2", "tag_3", "tag_4", "tag_5", "tag_6", "tag_7", "tag_8" };

            int numDocs = 256 + random().nextInt(1024);
            int numHosts = numDocs / 20;

            for (int i = 0; i < numDocs; i++) {
                var d = new Document();

                int batchIndex = i / numHosts;
                String hostName = String.format(Locale.ROOT, "host-%03d", batchIndex);
                long timestamp = baseTimestamp + (1000L * i);

                d.add(new SortedDocValuesField(hostnameField, new BytesRef(hostName)));
                // Index sorting doesn't work with NumericDocValuesField:
                d.add(new SortedNumericDocValuesField(timestampField, timestamp));
                d.add(new NumericDocValuesField("counter_1", counter1++));
                d.add(new SortedNumericDocValuesField("counter_2", counter2++));
                d.add(new SortedNumericDocValuesField("gauge_1", gauge1Values[i % gauge1Values.length]));

                int numGauge2 = 1 + random().nextInt(8);
                for (int j = 0; j < numGauge2; j++) {
                    d.add(new SortedNumericDocValuesField("gauge_2", gauge2Values[(i + j) % gauge2Values.length]));
                }

                int numTags = 1 + random().nextInt(8);
                for (int j = 0; j < numTags; j++) {
                    d.add(new SortedSetDocValuesField("tags", new BytesRef(tags[(i + j) % tags.length])));
                }

                d.add(new BinaryDocValuesField("tags_as_bytes", new BytesRef(tags[i % tags.length])));

                iw.addDocument(d);
                if (i % 100 == 0) {
                    iw.commit();
                }
            }
            iw.commit();

            iw.forceMerge(1);

            // For asserting using binary search later on:
            Arrays.sort(gauge2Values);

            try (var reader = DirectoryReader.open(iw)) {
                assertEquals(1, reader.leaves().size());
                assertEquals(numDocs, reader.maxDoc());
                var leaf = reader.leaves().get(0).reader();
                var hostNameDV = leaf.getSortedDocValues(hostnameField);
                assertNotNull(hostNameDV);
                var timestampDV = DocValues.unwrapSingleton(leaf.getSortedNumericDocValues(timestampField));
                assertNotNull(timestampDV);
                var counterOneDV = leaf.getNumericDocValues("counter_1");
                assertNotNull(counterOneDV);
                var counterTwoDV = leaf.getSortedNumericDocValues("counter_2");
                assertNotNull(counterTwoDV);
                var gaugeOneDV = leaf.getSortedNumericDocValues("gauge_1");
                assertNotNull(gaugeOneDV);
                var gaugeTwoDV = leaf.getSortedNumericDocValues("gauge_2");
                assertNotNull(gaugeTwoDV);
                var tagsDV = leaf.getSortedSetDocValues("tags");
                assertNotNull(tagsDV);
                var tagBytesDV = leaf.getBinaryDocValues("tags_as_bytes");
                assertNotNull(tagBytesDV);
                for (int i = 0; i < numDocs; i++) {
                    assertEquals(i, hostNameDV.nextDoc());
                    int batchIndex = i / numHosts;
                    assertEquals(batchIndex, hostNameDV.ordValue());
                    String expectedHostName = String.format(Locale.ROOT, "host-%03d", batchIndex);
                    assertEquals(expectedHostName, hostNameDV.lookupOrd(hostNameDV.ordValue()).utf8ToString());

                    assertEquals(i, timestampDV.nextDoc());
                    long timestamp = timestampDV.longValue();
                    long lowerBound = baseTimestamp;
                    long upperBound = baseTimestamp + (1000L * numDocs);
                    assertTrue(
                        "unexpected timestamp [" + timestamp + "], expected between [" + lowerBound + "] and [" + upperBound + "]",
                        timestamp >= lowerBound && timestamp < upperBound
                    );

                    assertEquals(i, counterOneDV.nextDoc());
                    long counterOneValue = counterOneDV.longValue();
                    assertTrue("unexpected counter [" + counterOneValue + "]", counterOneValue >= 0 && counterOneValue < counter1);

                    assertEquals(i, counterTwoDV.nextDoc());
                    assertEquals(1, counterTwoDV.docValueCount());
                    long counterTwoValue = counterTwoDV.nextValue();
                    assertTrue("unexpected counter [" + counterTwoValue + "]", counterTwoValue > 0 && counterTwoValue <= counter2);

                    assertEquals(i, gaugeOneDV.nextDoc());
                    assertEquals(1, gaugeOneDV.docValueCount());
                    long gaugeOneValue = gaugeOneDV.nextValue();
                    assertTrue("unexpected gauge [" + gaugeOneValue + "]", Arrays.binarySearch(gauge1Values, gaugeOneValue) >= 0);

                    assertEquals(i, gaugeTwoDV.nextDoc());
                    for (int j = 0; j < gaugeTwoDV.docValueCount(); j++) {
                        long gaugeTwoValue = gaugeTwoDV.nextValue();
                        assertTrue("unexpected gauge [" + gaugeTwoValue + "]", Arrays.binarySearch(gauge2Values, gaugeTwoValue) >= 0);
                    }

                    assertEquals(i, tagsDV.nextDoc());
                    for (int j = 0; j < tagsDV.docValueCount(); j++) {
                        long ordinal = tagsDV.nextOrd();
                        String actualTag = tagsDV.lookupOrd(ordinal).utf8ToString();
                        assertTrue("unexpected tag [" + actualTag + "]", Arrays.binarySearch(tags, actualTag) >= 0);
                    }

                    assertEquals(i, tagBytesDV.nextDoc());
                    BytesRef tagBytesValue = tagBytesDV.binaryValue();
                    assertTrue("unexpected bytes " + tagBytesValue, Arrays.binarySearch(tags, tagBytesValue.utf8ToString()) >= 0);
                }
            }
        }
    }

    public void testTwoSegmentsTwoDifferentFields() throws Exception {
        String timestampField = "@timestamp";
        String hostnameField = "host.name";
        long timestamp = 1704067200000L;

        var config = getTimeSeriesIndexWriterConfig(hostnameField, timestampField);
        try (var dir = newDirectory(); var iw = new IndexWriter(dir, config)) {
            long counter1 = 0;
            long counter2 = 10_000_000;

            {
                var d = new Document();
                d.add(new SortedDocValuesField(hostnameField, new BytesRef("host-001")));
                d.add(new SortedNumericDocValuesField(timestampField, timestamp - 1));
                d.add(new NumericDocValuesField("counter_1", counter1));
                d.add(new SortedNumericDocValuesField("gauge_1", 2));
                d.add(new BinaryDocValuesField("binary_1", new BytesRef("foo")));
                iw.addDocument(d);
                iw.commit();
            }
            {
                var d = new Document();
                d.add(new SortedDocValuesField(hostnameField, new BytesRef("host-001")));
                d.add(new SortedNumericDocValuesField(timestampField, timestamp));
                d.add(new SortedNumericDocValuesField("counter_2", counter2));
                d.add(new SortedNumericDocValuesField("gauge_2", -2));
                d.add(new BinaryDocValuesField("binary_2", new BytesRef("bar")));
                iw.addDocument(d);
                iw.commit();
            }

            iw.forceMerge(1);

            try (var reader = DirectoryReader.open(iw)) {
                assertEquals(1, reader.leaves().size());
                assertEquals(2, reader.maxDoc());
                var leaf = reader.leaves().get(0).reader();
                var hostNameDV = leaf.getSortedDocValues(hostnameField);
                assertNotNull(hostNameDV);
                var timestampDV = DocValues.unwrapSingleton(leaf.getSortedNumericDocValues(timestampField));
                assertNotNull(timestampDV);
                var counterOneDV = leaf.getNumericDocValues("counter_1");
                assertNotNull(counterOneDV);
                var counterTwoDV = leaf.getSortedNumericDocValues("counter_2");
                assertNotNull(counterTwoDV);
                var gaugeOneDV = leaf.getSortedNumericDocValues("gauge_1");
                assertNotNull(gaugeOneDV);
                var gaugeTwoDV = leaf.getSortedNumericDocValues("gauge_2");
                assertNotNull(gaugeTwoDV);
                var binaryOneDV = leaf.getBinaryDocValues("binary_1");
                assertNotNull(binaryOneDV);
                var binaryTwoDv = leaf.getBinaryDocValues("binary_2");
                assertNotNull(binaryTwoDv);
                for (int i = 0; i < 2; i++) {
                    assertEquals(i, hostNameDV.nextDoc());
                    assertEquals("host-001", hostNameDV.lookupOrd(hostNameDV.ordValue()).utf8ToString());

                    assertEquals(i, timestampDV.nextDoc());
                    long actualTimestamp = timestampDV.longValue();
                    assertTrue(actualTimestamp == timestamp || actualTimestamp == timestamp - 1);

                    if (counterOneDV.advanceExact(i)) {
                        long counterOneValue = counterOneDV.longValue();
                        assertEquals(counter1, counterOneValue);
                    }

                    if (counterTwoDV.advanceExact(i)) {
                        assertEquals(1, counterTwoDV.docValueCount());
                        long counterTwoValue = counterTwoDV.nextValue();
                        assertEquals(counter2, counterTwoValue);
                    }

                    if (gaugeOneDV.advanceExact(i)) {
                        assertEquals(1, gaugeOneDV.docValueCount());
                        long gaugeOneValue = gaugeOneDV.nextValue();
                        assertEquals(2, gaugeOneValue);
                    }

                    if (gaugeTwoDV.advanceExact(i)) {
                        assertEquals(1, gaugeTwoDV.docValueCount());
                        long gaugeTwoValue = gaugeTwoDV.nextValue();
                        assertEquals(-2, gaugeTwoValue);
                    }

                    if (binaryOneDV.advanceExact(i)) {
                        BytesRef binaryOneValue = binaryOneDV.binaryValue();
                        assertEquals(new BytesRef("foo"), binaryOneValue);
                    }

                    if (binaryTwoDv.advanceExact(i)) {
                        BytesRef binaryTwoValue = binaryTwoDv.binaryValue();
                        assertEquals(new BytesRef("bar"), binaryTwoValue);
                    }
                }
            }
        }
    }

    public void testForceMergeSparseCase() throws Exception {
        String timestampField = "@timestamp";
        String hostnameField = "host.name";
        long baseTimestamp = 1704067200000L;

        var config = getTimeSeriesIndexWriterConfig(hostnameField, timestampField);
        try (var dir = newDirectory(); var iw = new IndexWriter(dir, config)) {
            long counter1 = 0;
            long counter2 = 10_000_000;
            long[] gauge1Values = new long[] { 2, 4, 6, 8, 10, 12, 14, 16 };
            long[] gauge2Values = new long[] { -2, -4, -6, -8, -10, -12, -14, -16 };
            String[] tags = new String[] { "tag_1", "tag_2", "tag_3", "tag_4", "tag_5", "tag_6", "tag_7", "tag_8" };

            int numDocs = 256 + random().nextInt(1024);
            int numHosts = numDocs / 20;
            for (int i = 0; i < numDocs; i++) {
                var d = new Document();

                int batchIndex = i / numHosts;
                String hostName = String.format(Locale.ROOT, "host-%03d", batchIndex);
                long timestamp = baseTimestamp + (1000L * i);

                d.add(new SortedDocValuesField(hostnameField, new BytesRef(hostName)));
                // Index sorting doesn't work with NumericDocValuesField:
                d.add(new SortedNumericDocValuesField(timestampField, timestamp));

                if (random().nextBoolean()) {
                    d.add(new NumericDocValuesField("counter_1", counter1++));
                }
                if (random().nextBoolean()) {
                    d.add(new SortedNumericDocValuesField("counter_2", counter2++));
                }
                if (random().nextBoolean()) {
                    d.add(new SortedNumericDocValuesField("gauge_1", gauge1Values[i % gauge1Values.length]));
                }
                if (random().nextBoolean()) {
                    int numGauge2 = 1 + random().nextInt(8);
                    for (int j = 0; j < numGauge2; j++) {
                        d.add(new SortedNumericDocValuesField("gauge_2", gauge2Values[(i + j) % gauge2Values.length]));
                    }
                }
                if (random().nextBoolean()) {
                    int numTags = 1 + random().nextInt(8);
                    for (int j = 0; j < numTags; j++) {
                        d.add(new SortedSetDocValuesField("tags", new BytesRef(tags[j])));
                    }
                }
                if (random().nextBoolean()) {
                    int randomIndex = random().nextInt(tags.length);
                    d.add(new SortedDocValuesField("other_tag", new BytesRef(tags[randomIndex])));
                }
                if (random().nextBoolean()) {
                    int randomIndex = random().nextInt(tags.length);
                    d.add(new BinaryDocValuesField("tags_as_bytes", new BytesRef(tags[randomIndex])));
                }

                iw.addDocument(d);
                if (i % 100 == 0) {
                    iw.commit();
                }
            }
            iw.commit();

            iw.forceMerge(1);

            // For asserting using binary search later on:
            Arrays.sort(gauge2Values);

            try (var reader = DirectoryReader.open(iw)) {
                assertEquals(1, reader.leaves().size());
                assertEquals(numDocs, reader.maxDoc());
                var leaf = reader.leaves().get(0).reader();
                var hostNameDV = leaf.getSortedDocValues(hostnameField);
                assertNotNull(hostNameDV);
                var timestampDV = DocValues.unwrapSingleton(leaf.getSortedNumericDocValues(timestampField));
                assertNotNull(timestampDV);
                var counterOneDV = leaf.getNumericDocValues("counter_1");
                assertNotNull(counterOneDV);
                var counterTwoDV = leaf.getSortedNumericDocValues("counter_2");
                assertNotNull(counterTwoDV);
                var gaugeOneDV = leaf.getSortedNumericDocValues("gauge_1");
                assertNotNull(gaugeOneDV);
                var gaugeTwoDV = leaf.getSortedNumericDocValues("gauge_2");
                assertNotNull(gaugeTwoDV);
                var tagsDV = leaf.getSortedSetDocValues("tags");
                assertNotNull(tagsDV);
                var otherTagDV = leaf.getSortedDocValues("other_tag");
                assertNotNull(otherTagDV);
                var tagBytesDV = leaf.getBinaryDocValues("tags_as_bytes");
                assertNotNull(tagBytesDV);
                for (int i = 0; i < numDocs; i++) {
                    assertEquals(i, hostNameDV.nextDoc());
                    int batchIndex = i / numHosts;
                    assertEquals(batchIndex, hostNameDV.ordValue());
                    String expectedHostName = String.format(Locale.ROOT, "host-%03d", batchIndex);
                    assertEquals(expectedHostName, hostNameDV.lookupOrd(hostNameDV.ordValue()).utf8ToString());

                    assertEquals(i, timestampDV.nextDoc());
                    long timestamp = timestampDV.longValue();
                    long lowerBound = baseTimestamp;
                    long upperBound = baseTimestamp + (1000L * numDocs);
                    assertTrue(
                        "unexpected timestamp [" + timestamp + "], expected between [" + lowerBound + "] and [" + upperBound + "]",
                        timestamp >= lowerBound && timestamp < upperBound
                    );

                    if (counterOneDV.advanceExact(i)) {
                        long counterOneValue = counterOneDV.longValue();
                        assertTrue("unexpected counter [" + counterOneValue + "]", counterOneValue >= 0 && counterOneValue < counter1);
                    }

                    if (counterTwoDV.advanceExact(i)) {
                        assertEquals(1, counterTwoDV.docValueCount());
                        long counterTwoValue = counterTwoDV.nextValue();
                        assertTrue("unexpected counter [" + counterTwoValue + "]", counterTwoValue > 0 && counterTwoValue <= counter2);
                    }

                    if (gaugeOneDV.advanceExact(i)) {
                        assertEquals(1, gaugeOneDV.docValueCount());
                        long gaugeOneValue = gaugeOneDV.nextValue();
                        assertTrue("unexpected gauge [" + gaugeOneValue + "]", Arrays.binarySearch(gauge1Values, gaugeOneValue) >= 0);
                    }

                    if (gaugeTwoDV.advanceExact(i)) {
                        for (int j = 0; j < gaugeTwoDV.docValueCount(); j++) {
                            long gaugeTwoValue = gaugeTwoDV.nextValue();
                            assertTrue("unexpected gauge [" + gaugeTwoValue + "]", Arrays.binarySearch(gauge2Values, gaugeTwoValue) >= 0);
                        }
                    }

                    if (tagsDV.advanceExact(i)) {
                        for (int j = 0; j < tagsDV.docValueCount(); j++) {
                            long ordinal = tagsDV.nextOrd();
                            String actualTag = tagsDV.lookupOrd(ordinal).utf8ToString();
                            assertTrue("unexpected tag [" + actualTag + "]", Arrays.binarySearch(tags, actualTag) >= 0);
                        }
                    }
                    if (otherTagDV.advanceExact(i)) {
                        int ordinal = otherTagDV.ordValue();
                        String actualTag = otherTagDV.lookupOrd(ordinal).utf8ToString();
                        assertTrue("unexpected tag [" + actualTag + "]", Arrays.binarySearch(tags, actualTag) >= 0);
                    }

                    if (tagBytesDV.advanceExact(i)) {
                        BytesRef tagBytesValue = tagBytesDV.binaryValue();
                        assertTrue("unexpected bytes " + tagBytesValue, Arrays.binarySearch(tags, tagBytesValue.utf8ToString()) >= 0);
                    }
                }
            }
        }
    }

    public void testWithNoValueMultiValue() throws Exception {
        String timestampField = "@timestamp";
        String hostnameField = "host.name";
        long baseTimestamp = 1704067200000L;
        int numRounds = 32 + random().nextInt(32);
        int numDocsPerRound = 64 + random().nextInt(64);

        var config = getTimeSeriesIndexWriterConfig(hostnameField, timestampField);
        try (var dir = newDirectory(); var iw = new IndexWriter(dir, config)) {
            long[] gauge1Values = new long[] { 2, 4, 6, 8, 10, 12, 14, 16 };
            String[] tags = new String[] { "tag_1", "tag_2", "tag_3", "tag_4", "tag_5", "tag_6", "tag_7", "tag_8" };
            {
                long timestamp = baseTimestamp;
                for (int i = 0; i < numRounds; i++) {
                    int r = random().nextInt(10);
                    for (int j = 0; j < numDocsPerRound; j++) {
                        var d = new Document();
                        // host in reverse, otherwise merging will detect that segments are already ordered and will use sequential docid
                        // merger:
                        String hostName = String.format(Locale.ROOT, "host-%03d", numRounds - i);
                        d.add(new SortedDocValuesField(hostnameField, new BytesRef(hostName)));
                        // Index sorting doesn't work with NumericDocValuesField:
                        d.add(new SortedNumericDocValuesField(timestampField, timestamp++));

                        if (r % 10 == 5) {
                            // sometimes no values
                        } else if (r % 10 > 5) {
                            // often single value:
                            d.add(new SortedNumericDocValuesField("gauge_1", gauge1Values[j % gauge1Values.length]));
                            d.add(new SortedSetDocValuesField("tags", new BytesRef(tags[j % tags.length])));
                        } else {
                            // otherwise multiple values:
                            int numValues = 2 + random().nextInt(4);
                            for (int k = 0; k < numValues; k++) {
                                d.add(new SortedNumericDocValuesField("gauge_1", gauge1Values[(j + k) % gauge1Values.length]));
                                d.add(new SortedSetDocValuesField("tags", new BytesRef(tags[(j + k) % tags.length])));
                            }
                        }
                        iw.addDocument(d);
                    }
                    iw.commit();
                }
                iw.forceMerge(1);
            }

            int numDocs = numRounds * numDocsPerRound;
            try (var reader = DirectoryReader.open(iw)) {
                assertEquals(1, reader.leaves().size());
                assertEquals(numDocs, reader.maxDoc());
                var leaf = reader.leaves().get(0).reader();
                var hostNameDV = leaf.getSortedDocValues(hostnameField);
                assertNotNull(hostNameDV);
                var timestampDV = DocValues.unwrapSingleton(leaf.getSortedNumericDocValues(timestampField));
                assertNotNull(timestampDV);
                var gaugeOneDV = leaf.getSortedNumericDocValues("gauge_1");
                assertNotNull(gaugeOneDV);
                var tagsDV = leaf.getSortedSetDocValues("tags");
                assertNotNull(tagsDV);
                for (int i = 0; i < numDocs; i++) {
                    assertEquals(i, hostNameDV.nextDoc());
                    String actualHostName = hostNameDV.lookupOrd(hostNameDV.ordValue()).utf8ToString();
                    assertTrue("unexpected host name:" + actualHostName, actualHostName.startsWith("host-"));

                    assertEquals(i, timestampDV.nextDoc());
                    long timestamp = timestampDV.longValue();
                    long lowerBound = baseTimestamp;
                    long upperBound = baseTimestamp + numDocs;
                    assertTrue(
                        "unexpected timestamp [" + timestamp + "], expected between [" + lowerBound + "] and [" + upperBound + "]",
                        timestamp >= lowerBound && timestamp < upperBound
                    );
                    if (gaugeOneDV.advanceExact(i)) {
                        for (int j = 0; j < gaugeOneDV.docValueCount(); j++) {
                            long value = gaugeOneDV.nextValue();
                            assertTrue("unexpected gauge [" + value + "]", Arrays.binarySearch(gauge1Values, value) >= 0);
                        }
                    }
                    if (tagsDV.advanceExact(i)) {
                        for (int j = 0; j < tagsDV.docValueCount(); j++) {
                            long ordinal = tagsDV.nextOrd();
                            String actualTag = tagsDV.lookupOrd(ordinal).utf8ToString();
                            assertTrue("unexpected tag [" + actualTag + "]", Arrays.binarySearch(tags, actualTag) >= 0);
                        }
                    }
                }
            }
        }
    }

    public void testAddIndices() throws IOException {
        String timestampField = "@timestamp";
        String hostnameField = "host.name";
        Supplier<IndexWriterConfig> indexConfigWithRandomDVFormat = () -> {
            IndexWriterConfig config = getTimeSeriesIndexWriterConfig(hostnameField, timestampField);
            DocValuesFormat dvFormat = switch (random().nextInt(3)) {
                case 0 -> new ES87TSDBDocValuesFormatTests.TestES87TSDBDocValuesFormat(random().nextInt(4, 16));
                case 1 -> new ES819TSDBDocValuesFormat();
                case 2 -> new Lucene90DocValuesFormat();
                default -> throw new AssertionError("unknown option");
            };
            config.setCodec(new Elasticsearch900Lucene101Codec() {
                @Override
                public DocValuesFormat getDocValuesFormatForField(String field) {
                    return dvFormat;
                }
            });
            return config;
        };
        var allNumericFields = IntStream.range(0, ESTestCase.between(1, 10)).mapToObj(n -> "numeric_" + n).toList();
        var allSortedNumericFields = IntStream.range(0, ESTestCase.between(1, 10)).mapToObj(n -> "sorted_numeric_" + n).toList();
        var allSortedFields = IntStream.range(0, ESTestCase.between(1, 10)).mapToObj(n -> "sorted_" + n).toList();
        var allSortedSetFields = IntStream.range(0, ESTestCase.between(1, 10)).mapToObj(n -> "sorted_set" + n).toList();
        var allBinaryFields = IntStream.range(0, ESTestCase.between(1, 10)).mapToObj(n -> "binary_" + n).toList();
        try (var source1 = newDirectory(); var source2 = newDirectory(); var singleDir = newDirectory(); var mergeDir = newDirectory()) {
            try (
                var writer1 = new IndexWriter(source1, indexConfigWithRandomDVFormat.get());
                var writer2 = new IndexWriter(source2, indexConfigWithRandomDVFormat.get());
                var singleWriter = new IndexWriter(singleDir, indexConfigWithRandomDVFormat.get())
            ) {
                int numDocs = 1 + random().nextInt(1_000);
                long timestamp = random().nextLong(1000_000L);
                for (int i = 0; i < numDocs; i++) {
                    List<IndexableField> fields = new ArrayList<>();
                    String hostName = String.format(Locale.ROOT, "host-%d", random().nextInt(5));
                    timestamp += 1 + random().nextInt(1_000);
                    fields.add(new SortedDocValuesField(hostnameField, new BytesRef(hostName)));
                    fields.add(new SortedNumericDocValuesField(timestampField, timestamp));
                    var numericFields = ESTestCase.randomSubsetOf(allNumericFields);
                    for (String f : numericFields) {
                        fields.add(new NumericDocValuesField(f, random().nextLong(1000L)));
                    }
                    var sortedNumericFields = ESTestCase.randomSubsetOf(allSortedNumericFields);
                    for (String field : sortedNumericFields) {
                        int valueCount = 1 + random().nextInt(3);
                        for (int v = 0; v < valueCount; v++) {
                            fields.add(new SortedNumericDocValuesField(field, random().nextLong(1000L)));
                        }
                    }
                    var sortedFields = ESTestCase.randomSubsetOf(allSortedFields);
                    for (String field : sortedFields) {
                        fields.add(new SortedDocValuesField(field, new BytesRef("s" + random().nextInt(100))));
                    }
                    var sortedSetFields = ESTestCase.randomSubsetOf(allSortedSetFields);
                    for (String field : sortedSetFields) {
                        int valueCount = 1 + random().nextInt(3);
                        for (int v = 0; v < valueCount; v++) {
                            fields.add(new SortedSetDocValuesField(field, new BytesRef("ss" + random().nextInt(100))));
                        }
                    }
                    List<String> binaryFields = ESTestCase.randomSubsetOf(allBinaryFields);
                    for (String field : binaryFields) {
                        fields.add(new BinaryDocValuesField(field, new BytesRef("b" + random().nextInt(100))));
                    }
                    for (IndexWriter writer : List.of(ESTestCase.randomFrom(writer1, writer2), singleWriter)) {
                        Randomness.shuffle(fields);
                        writer.addDocument(fields);
                        if (random().nextInt(100) <= 5) {
                            writer.commit();
                        }
                    }
                }
                if (random().nextBoolean()) {
                    writer1.forceMerge(1);
                }
                if (random().nextBoolean()) {
                    writer2.forceMerge(1);
                }
                singleWriter.commit();
                singleWriter.forceMerge(1);
            }
            try (var mergeWriter = new IndexWriter(mergeDir, getTimeSeriesIndexWriterConfig(hostnameField, timestampField))) {
                mergeWriter.addIndexes(source1, source2);
                mergeWriter.forceMerge(1);
            }
            try (var reader1 = DirectoryReader.open(singleDir); var reader2 = DirectoryReader.open(mergeDir)) {
                assertEquals(reader1.maxDoc(), reader2.maxDoc());
                assertEquals(1, reader1.leaves().size());
                assertEquals(1, reader2.leaves().size());
                for (int i = 0; i < reader1.leaves().size(); i++) {
                    LeafReader leaf1 = reader1.leaves().get(i).reader();
                    LeafReader leaf2 = reader2.leaves().get(i).reader();
                    for (String f : CollectionUtils.appendToCopy(allSortedNumericFields, timestampField)) {
                        var dv1 = leaf1.getNumericDocValues(f);
                        var dv2 = leaf2.getNumericDocValues(f);
                        if (dv1 == null) {
                            assertNull(dv2);
                            continue;
                        }
                        assertNotNull(dv2);
                        while (dv1.nextDoc() != NumericDocValues.NO_MORE_DOCS) {
                            assertNotEquals(NumericDocValues.NO_MORE_DOCS, dv2.nextDoc());
                            assertEquals(dv1.docID(), dv2.docID());
                            assertEquals(dv1.longValue(), dv2.longValue());
                        }
                        assertEquals(NumericDocValues.NO_MORE_DOCS, dv2.nextDoc());
                    }
                    for (String f : CollectionUtils.appendToCopy(allSortedNumericFields, timestampField)) {
                        var dv1 = leaf1.getSortedNumericDocValues(f);
                        var dv2 = leaf2.getSortedNumericDocValues(f);
                        if (dv1 == null) {
                            assertNull(dv2);
                            continue;
                        }
                        assertNotNull(dv2);
                        while (dv1.nextDoc() != NumericDocValues.NO_MORE_DOCS) {
                            assertNotEquals(NumericDocValues.NO_MORE_DOCS, dv2.nextDoc());
                            assertEquals(dv1.docID(), dv2.docID());
                            assertEquals(dv1.docValueCount(), dv2.docValueCount());
                            for (int v = 0; v < dv1.docValueCount(); v++) {
                                assertEquals(dv1.nextValue(), dv2.nextValue());
                            }
                        }
                        assertEquals(NumericDocValues.NO_MORE_DOCS, dv2.nextDoc());
                    }
                    for (String f : CollectionUtils.appendToCopy(allSortedFields, hostnameField)) {
                        var dv1 = leaf1.getSortedDocValues(f);
                        var dv2 = leaf2.getSortedDocValues(f);
                        if (dv1 == null) {
                            assertNull(dv2);
                            continue;
                        }
                        assertNotNull(dv2);
                        while (dv1.nextDoc() != SortedDocValues.NO_MORE_DOCS) {
                            assertNotEquals(SortedDocValues.NO_MORE_DOCS, dv2.nextDoc());
                            assertEquals(dv1.docID(), dv2.docID());
                            assertEquals(dv1.lookupOrd(dv1.ordValue()), dv2.lookupOrd(dv2.ordValue()));
                        }
                        assertEquals(NumericDocValues.NO_MORE_DOCS, dv2.nextDoc());
                    }
                    for (String f : allSortedSetFields) {
                        var dv1 = leaf1.getSortedSetDocValues(f);
                        var dv2 = leaf2.getSortedSetDocValues(f);
                        if (dv1 == null) {
                            assertNull(dv2);
                            continue;
                        }
                        assertNotNull(dv2);
                        while (dv1.nextDoc() != SortedDocValues.NO_MORE_DOCS) {
                            assertNotEquals(SortedDocValues.NO_MORE_DOCS, dv2.nextDoc());
                            assertEquals(dv1.docID(), dv2.docID());
                            assertEquals(dv1.docValueCount(), dv2.docValueCount());
                            for (int v = 0; v < dv1.docValueCount(); v++) {
                                assertEquals(dv1.lookupOrd(dv1.nextOrd()), dv2.lookupOrd(dv2.nextOrd()));
                            }
                        }
                        assertEquals(NumericDocValues.NO_MORE_DOCS, dv2.nextDoc());
                    }
                    for (String f : allBinaryFields) {
                        var dv1 = leaf1.getBinaryDocValues(f);
                        var dv2 = leaf2.getBinaryDocValues(f);
                        if (dv1 == null) {
                            assertNull(dv2);
                            continue;
                        }
                        assertNotNull(dv2);
                        while (dv1.nextDoc() != SortedDocValues.NO_MORE_DOCS) {
                            assertNotEquals(SortedDocValues.NO_MORE_DOCS, dv2.nextDoc());
                            assertEquals(dv1.docID(), dv2.docID());
                            assertEquals(dv1.binaryValue(), dv2.binaryValue());
                        }
                        assertEquals(NumericDocValues.NO_MORE_DOCS, dv2.nextDoc());
                    }
                }
            }
        }
    }

    public void testOptionalColumnAtATimeReader() throws Exception {
        final String counterField = "counter";
        final String counterFieldAsString = "counter_as_string";
        final String timestampField = "@timestamp";
        final String gaugeField = "gauge";
        final String binaryFixedField = "binary_variable";
        final String binaryVariableField = "binary_fixed";
        final int binaryFieldMaxLength = randomIntBetween(1, 20);
        long currentTimestamp = 1704067200000L;
        long currentCounter = 10_000_000;

        var config = getTimeSeriesIndexWriterConfig(null, timestampField);
        try (var dir = newDirectory(); var iw = new IndexWriter(dir, config)) {
            long[] gauge1Values = new long[] { 2, 4, 6, 8, 10, 12, 14, 16 };
            List<BytesRef> binaryFixedValues = new ArrayList<>();
            List<BytesRef> binaryVariableValues = new ArrayList<>();
            int numDocs = 256 + random().nextInt(8096);

            for (int i = 0; i < numDocs; i++) {
                binaryFixedValues.add(new BytesRef(randomAlphaOfLength(binaryFieldMaxLength)));
                binaryVariableValues.add(new BytesRef(randomAlphaOfLength(between(0, binaryFieldMaxLength))));
                var d = new Document();
                long timestamp = currentTimestamp;
                // Index sorting doesn't work with NumericDocValuesField:
                d.add(SortedNumericDocValuesField.indexedField(timestampField, timestamp));
                d.add(new SortedNumericDocValuesField(counterField, currentCounter));
                d.add(new SortedSetDocValuesField(counterFieldAsString, new BytesRef(Long.toString(currentCounter))));
                d.add(new SortedNumericDocValuesField(gaugeField, gauge1Values[i % gauge1Values.length]));
                d.add(new BinaryDocValuesField(binaryFixedField, binaryFixedValues.getLast()));
                d.add(new BinaryDocValuesField(binaryVariableField, binaryVariableValues.getLast()));

                iw.addDocument(d);
                if (i % 100 == 0) {
                    iw.commit();
                }
                if (i < numDocs - 1) {
                    currentTimestamp += 1000L;
                    currentCounter++;
                }
            }
            iw.commit();
            var factory = TestBlock.factory();
            final long lastIndexedTimestamp = currentTimestamp;
            final long lastIndexedCounter = currentCounter;
            try (var reader = DirectoryReader.open(iw)) {
                int gaugeIndex = numDocs;
                for (var leaf : reader.leaves()) {
                    var timestampDV = getBaseDenseNumericValues(leaf.reader(), timestampField);
                    var counterDV = getBaseDenseNumericValues(leaf.reader(), counterField);
                    var gaugeDV = getBaseDenseNumericValues(leaf.reader(), gaugeField);
                    var stringCounterDV = getBaseSortedDocValues(leaf.reader(), counterFieldAsString);
                    var binaryFixedDV = getDenseBinaryValues(leaf.reader(), binaryFixedField);
                    var binaryVariableDV = getDenseBinaryValues(leaf.reader(), binaryVariableField);

                    int maxDoc = leaf.reader().maxDoc();
                    for (int i = 0; i < maxDoc;) {
                        int size = Math.max(1, random().nextInt(0, maxDoc - i));
                        var docs = TestBlock.docs(IntStream.range(i, i + size).toArray());

                        {
                            // bulk loading timestamp:
                            var block = (TestBlock) timestampDV.tryRead(factory, docs, 0, random().nextBoolean(), null, false);
                            assertNotNull(block);
                            assertEquals(size, block.size());
                            for (int j = 0; j < block.size(); j++) {
                                long actualTimestamp = (long) block.get(j);
                                long expectedTimestamp = currentTimestamp;
                                assertEquals(expectedTimestamp, actualTimestamp);
                                currentTimestamp -= 1000L;
                            }
                        }
                        {
                            // bulk loading counter field:
                            var block = (TestBlock) counterDV.tryRead(factory, docs, 0, random().nextBoolean(), null, false);
                            assertNotNull(block);
                            assertEquals(size, block.size());
                            var stringBlock = (TestBlock) stringCounterDV.tryRead(factory, docs, 0, random().nextBoolean(), null, false);
                            assertNotNull(stringBlock);
                            assertEquals(size, stringBlock.size());
                            for (int j = 0; j < block.size(); j++) {
                                long expectedCounter = currentCounter;
                                long actualCounter = (long) block.get(j);
                                assertEquals(expectedCounter, actualCounter);

                                var expectedStringCounter = Long.toString(actualCounter);
                                var actualStringCounter = ((BytesRef) stringBlock.get(j)).utf8ToString();
                                assertEquals(expectedStringCounter, actualStringCounter);

                                currentCounter--;
                            }
                        }
                        {
                            // bulk loading gauge field:
                            var block = (TestBlock) gaugeDV.tryRead(factory, docs, 0, random().nextBoolean(), null, false);
                            assertNotNull(block);
                            assertEquals(size, block.size());
                            for (int j = 0; j < block.size(); j++) {
                                long actualGauge = (long) block.get(j);
                                long expectedGauge = gauge1Values[--gaugeIndex % gauge1Values.length];
                                assertEquals(expectedGauge, actualGauge);
                            }
                        }

                        // TODO add bulk loading to compressed values so this is not necessary
                        var block = (TestBlock) binaryFixedDV.tryRead(factory, docs, 0, random().nextBoolean(), null, false);
                        if (isCompressed(config, binaryFixedField)) {
                            assertNull(block);
                        } else {
                            // bulk loading binary fixed length field:
                            assertNotNull(block);
                            assertEquals(size, block.size());
                            for (int j = 0; j < block.size(); j++) {
                                var actual = (BytesRef) block.get(j);
                                var expected = binaryFixedValues.removeLast();
                                assertEquals(expected, actual);
                            }
                        }

                        // TODO add bulk loading to compressed values so this is not necessary
                        block = (TestBlock) binaryVariableDV.tryRead(factory, docs, 0, random().nextBoolean(), null, false);
                        if (isCompressed(config, binaryVariableField)) {
                            assertNull(block);
                        } else {
                            // bulk loading binary variable length field:
                            assertNotNull(block);
                            assertEquals(size, block.size());
                            for (int j = 0; j < block.size(); j++) {
                                var actual = (BytesRef) block.get(j);
                                var expected = binaryVariableValues.removeLast();
                                assertEquals(expected, actual);
                            }
                        }

                        i += size;
                    }
                }
            }

            // Now bulk reader from one big segment and use random offset:
            iw.forceMerge(1);
            var blockFactory = TestBlock.factory();
            try (var reader = DirectoryReader.open(iw)) {
                int randomOffset = random().nextInt(numDocs / 4);
                currentTimestamp = lastIndexedTimestamp - (randomOffset * 1000L);
                currentCounter = lastIndexedCounter - randomOffset;
                assertEquals(1, reader.leaves().size());
                assertEquals(numDocs, reader.maxDoc());
                var leafReader = reader.leaves().get(0).reader();
                int maxDoc = leafReader.maxDoc();
                int size = maxDoc - randomOffset;
                int gaugeIndex = size;

                var timestampDV = getBaseDenseNumericValues(leafReader, timestampField);
                var counterDV = getBaseDenseNumericValues(leafReader, counterField);
                var gaugeDV = getBaseDenseNumericValues(leafReader, gaugeField);
                var stringCounterDV = getBaseSortedDocValues(leafReader, counterFieldAsString);

                var docs = TestBlock.docs(IntStream.range(0, maxDoc).toArray());

                {
                    // bulk loading timestamp:
                    var block = (TestBlock) timestampDV.tryRead(blockFactory, docs, randomOffset, false, null, false);
                    assertNotNull(block);
                    assertEquals(size, block.size());
                    for (int j = 0; j < block.size(); j++) {
                        long actualTimestamp = (long) block.get(j);
                        long expectedTimestamp = currentTimestamp;
                        assertEquals(expectedTimestamp, actualTimestamp);
                        currentTimestamp -= 1000L;
                    }
                }
                {
                    // bulk loading counter field:
                    var block = (TestBlock) counterDV.tryRead(factory, docs, randomOffset, false, null, false);
                    assertNotNull(block);
                    assertEquals(size, block.size());

                    var stringBlock = (TestBlock) stringCounterDV.tryRead(factory, docs, randomOffset, false, null, false);
                    assertNotNull(stringBlock);
                    assertEquals(size, stringBlock.size());

                    for (int j = 0; j < block.size(); j++) {
                        long actualCounter = (long) block.get(j);
                        long expectedCounter = currentCounter;
                        assertEquals(expectedCounter, actualCounter);

                        var expectedStringCounter = Long.toString(actualCounter);
                        var actualStringCounter = ((BytesRef) stringBlock.get(j)).utf8ToString();
                        assertEquals(expectedStringCounter, actualStringCounter);

                        currentCounter--;
                    }
                }
                {
                    // bulk loading gauge field:
                    var block = (TestBlock) gaugeDV.tryRead(factory, docs, randomOffset, false, null, false);
                    assertNotNull(block);
                    assertEquals(size, block.size());
                    for (int j = 0; j < block.size(); j++) {
                        long actualGauge = (long) block.get(j);
                        long expectedGauge = gauge1Values[--gaugeIndex % gauge1Values.length];
                        assertEquals(expectedGauge, actualGauge);
                    }
                }

                // And finally docs with gaps:
                docs = TestBlock.docs(IntStream.range(0, maxDoc).filter(docId -> docId == 0 || docId % 64 != 0).toArray());
                size = docs.count();
                // Test against values loaded using normal doc value apis:
                long[] expectedCounters = new long[size];
                counterDV = getBaseDenseNumericValues(leafReader, counterField);
                for (int i = 0; i < docs.count(); i++) {
                    int docId = docs.get(i);
                    counterDV.advanceExact(docId);
                    expectedCounters[i] = counterDV.longValue();
                }
                counterDV = getBaseDenseNumericValues(leafReader, counterField);
                stringCounterDV = getBaseSortedDocValues(leafReader, counterFieldAsString);
                {
                    // bulk loading counter field:
                    var block = (TestBlock) counterDV.tryRead(factory, docs, 0, false, null, false);
                    assertNotNull(block);
                    assertEquals(size, block.size());

                    var stringBlock = (TestBlock) stringCounterDV.tryRead(factory, docs, 0, false, null, false);
                    assertNotNull(stringBlock);
                    assertEquals(size, stringBlock.size());

                    for (int j = 0; j < block.size(); j++) {
                        long actualCounter = (long) block.get(j);
                        long expectedCounter = expectedCounters[j];
                        assertEquals(expectedCounter, actualCounter);

                        var expectedStringCounter = Long.toString(actualCounter);
                        var actualStringCounter = ((BytesRef) stringBlock.get(j)).utf8ToString();
                        assertEquals(expectedStringCounter, actualStringCounter);
                    }
                }
            }
        }
    }

    public void testOptionalColumnAtATimeReaderReadAsInt() throws Exception {
        final String counterField = "counter";
        final String timestampField = "@timestamp";
        final String gaugeField = "gauge";
        int currentTimestamp = 17040672;
        int currentCounter = 10_000_000;

        var config = getTimeSeriesIndexWriterConfig(null, timestampField);
        try (var dir = newDirectory(); var iw = new IndexWriter(dir, config)) {
            int[] gauge1Values = new int[] { 2, 4, 6, 8, 10, 12, 14, 16 };
            int numDocs = 256 + random().nextInt(8096);

            for (int i = 0; i < numDocs; i++) {
                var d = new Document();
                long timestamp = currentTimestamp;
                // Index sorting doesn't work with NumericDocValuesField:
                d.add(SortedNumericDocValuesField.indexedField(timestampField, timestamp));
                d.add(new SortedNumericDocValuesField(counterField, currentCounter));
                d.add(new SortedNumericDocValuesField(gaugeField, gauge1Values[i % gauge1Values.length]));

                iw.addDocument(d);
                if (i % 100 == 0) {
                    iw.commit();
                }
                if (i < numDocs - 1) {
                    currentTimestamp += 1000;
                    currentCounter++;
                }
            }
            iw.commit();
            var factory = TestBlock.factory();
            try (var reader = DirectoryReader.open(iw)) {
                int gaugeIndex = numDocs;
                for (var leaf : reader.leaves()) {
                    var timestampDV = getBaseDenseNumericValues(leaf.reader(), timestampField);
                    var counterDV = getBaseDenseNumericValues(leaf.reader(), counterField);
                    var gaugeDV = getBaseDenseNumericValues(leaf.reader(), gaugeField);
                    int maxDoc = leaf.reader().maxDoc();
                    for (int i = 0; i < maxDoc;) {
                        int size = Math.max(1, random().nextInt(0, maxDoc - i));
                        var docs = TestBlock.docs(IntStream.range(i, i + size).toArray());

                        {
                            // bulk loading timestamp:
                            var block = (TestBlock) timestampDV.tryRead(factory, docs, 0, random().nextBoolean(), null, true);
                            assertNotNull(block);
                            assertEquals(size, block.size());
                            for (int j = 0; j < block.size(); j++) {
                                int actualTimestamp = (int) block.get(j);
                                int expectedTimestamp = currentTimestamp;
                                assertEquals(expectedTimestamp, actualTimestamp);
                                currentTimestamp -= 1000;
                            }
                        }
                        {
                            // bulk loading counter field:
                            var block = (TestBlock) counterDV.tryRead(factory, docs, 0, random().nextBoolean(), null, true);
                            assertNotNull(block);
                            assertEquals(size, block.size());
                            for (int j = 0; j < block.size(); j++) {
                                int expectedCounter = currentCounter;
                                int actualCounter = (int) block.get(j);
                                assertEquals(expectedCounter, actualCounter);
                                currentCounter--;
                            }
                        }
                        {
                            // bulk loading gauge field:
                            var block = (TestBlock) gaugeDV.tryRead(factory, docs, 0, random().nextBoolean(), null, true);
                            assertNotNull(block);
                            assertEquals(size, block.size());
                            for (int j = 0; j < block.size(); j++) {
                                int actualGauge = (int) block.get(j);
                                int expectedGauge = gauge1Values[--gaugeIndex % gauge1Values.length];
                                assertEquals(expectedGauge, actualGauge);
                            }
                        }

                        i += size;
                    }
                }
            }
        }
    }

    public void testOptionalColumnAtATimeReaderWithSparseDocs() throws Exception {
        final String counterField = "counter";
        final String counterAsStringField = "counter_as_string";
        final String timestampField = "@timestamp";
        String queryField = "query_field";
        String temperatureField = "temperature_field";
        final String binaryFixedField = "binary_variable";
        final String binaryVariableField = "binary_fixed";
        final int binaryFieldMaxLength = randomIntBetween(1, 20);

        long currentTimestamp = 1704067200000L;
        long currentCounter = 10_000_000;

        var config = getTimeSeriesIndexWriterConfig(null, timestampField);
        try (var dir = newDirectory(); var iw = new IndexWriter(dir, config)) {
            int numDocsPerQValue = 120;
            int numDocs = numDocsPerQValue * (1 + random().nextInt(40));
            Long[] temperatureValues = new Long[numDocs];
            BytesRef[] binaryFixed = new BytesRef[numDocs];
            BytesRef[] binaryVariable = new BytesRef[numDocs];
            long q = 1;
            for (int i = 1; i <= numDocs; i++) {
                var d = new Document();
                // Index sorting doesn't work with NumericDocValuesField:
                d.add(SortedNumericDocValuesField.indexedField(timestampField, currentTimestamp));
                currentTimestamp += 1000L;
                d.add(new SortedNumericDocValuesField(counterField, currentCounter));
                d.add(new SortedDocValuesField(counterAsStringField, new BytesRef(Long.toString(currentCounter))));
                d.add(new SortedNumericDocValuesField(queryField, q));

                binaryFixed[numDocs - i] = new BytesRef(randomAlphaOfLength(binaryFieldMaxLength));
                d.add(new BinaryDocValuesField(binaryFixedField, binaryFixed[numDocs - i]));
                binaryVariable[numDocs - i] = new BytesRef(randomAlphaOfLength(between(0, binaryFieldMaxLength)));
                d.add(new BinaryDocValuesField(binaryVariableField, binaryVariable[numDocs - i]));

                if (i % 120 == 0) {
                    q++;
                }
                if (random().nextBoolean()) {
                    long v = random().nextLong();
                    temperatureValues[numDocs - i] = v;
                    d.add(new NumericDocValuesField(temperatureField, v));
                }
                iw.addDocument(d);
                if (i % 100 == 0) {
                    iw.commit();
                }
                if (i < numDocs - 1) {
                    currentCounter++;
                }
            }
            iw.commit();

            // Now bulk reader from one big segment and use random offset:
            iw.forceMerge(1);
            var factory = TestBlock.factory();
            try (var reader = DirectoryReader.open(iw)) {
                assertEquals(1, reader.leaves().size());
                assertEquals(numDocs, reader.maxDoc());
                var leafReader = reader.leaves().get(0).reader();

                for (int query = 1; query < q; query++) {
                    IndexSearcher searcher = new IndexSearcher(reader);
                    var topDocs = searcher.search(
                        SortedNumericDocValuesField.newSlowExactQuery(queryField, query),
                        numDocsPerQValue,
                        new Sort(SortField.FIELD_DOC),
                        false
                    );
                    assertEquals(numDocsPerQValue, topDocs.totalHits.value());
                    var timestampDV = getBaseDenseNumericValues(leafReader, timestampField);
                    long[] expectedTimestamps = new long[numDocsPerQValue];
                    var counterDV = getBaseDenseNumericValues(leafReader, counterField);
                    long[] expectedCounters = new long[numDocsPerQValue];
                    var counterAsStringDV = getBaseSortedDocValues(leafReader, counterAsStringField);
                    String[] expectedCounterAsStrings = new String[numDocsPerQValue];

                    int[] docIds = new int[numDocsPerQValue];
                    for (int i = 0; i < topDocs.scoreDocs.length; i++) {
                        var scoreDoc = topDocs.scoreDocs[i];
                        docIds[i] = scoreDoc.doc;

                        assertTrue(timestampDV.advanceExact(scoreDoc.doc));
                        expectedTimestamps[i] = timestampDV.longValue();

                        assertTrue(counterDV.advanceExact(scoreDoc.doc));
                        expectedCounters[i] = counterDV.longValue();

                        assertTrue(counterAsStringDV.advanceExact(scoreDoc.doc));
                        expectedCounterAsStrings[i] = counterAsStringDV.lookupOrd(counterAsStringDV.ordValue()).utf8ToString();
                    }

                    var docs = TestBlock.docs(docIds);
                    {
                        timestampDV = getBaseDenseNumericValues(leafReader, timestampField);
                        var block = (TestBlock) timestampDV.tryRead(factory, docs, 0, random().nextBoolean(), null, false);
                        assertNotNull(block);
                        assertEquals(numDocsPerQValue, block.size());
                        for (int j = 0; j < block.size(); j++) {
                            long actualTimestamp = (long) block.get(j);
                            long expectedTimestamp = expectedTimestamps[j];
                            assertEquals(expectedTimestamp, actualTimestamp);
                        }
                    }
                    {
                        counterDV = getBaseDenseNumericValues(leafReader, counterField);
                        var block = (TestBlock) counterDV.tryRead(factory, docs, 0, random().nextBoolean(), null, false);
                        assertNotNull(block);
                        assertEquals(numDocsPerQValue, block.size());
                        for (int j = 0; j < block.size(); j++) {
                            long actualCounter = (long) block.get(j);
                            long expectedCounter = expectedCounters[j];
                            assertEquals(expectedCounter, actualCounter);
                        }
                    }
                    {
                        counterAsStringDV = getBaseSortedDocValues(leafReader, counterAsStringField);
                        var block = (TestBlock) counterAsStringDV.tryRead(factory, docs, 0, random().nextBoolean(), null, false);
                        assertNotNull(block);
                        assertEquals(numDocsPerQValue, block.size());
                        for (int j = 0; j < block.size(); j++) {
                            var actualCounter = ((BytesRef) block.get(j)).utf8ToString();
                            var expectedCounter = expectedCounterAsStrings[j];
                            assertEquals(expectedCounter, actualCounter);
                        }
                    }
                }

                BlockLoader.Docs docs;
                {
                    int startIndex = ESTestCase.between(0, temperatureValues.length - 1);
                    int endIndex = ESTestCase.between(startIndex + 1, temperatureValues.length);
                    List<Integer> testDocs = new ArrayList<>();
                    for (int i = startIndex; i < endIndex; i++) {
                        if (temperatureValues[i] != null) {
                            testDocs.add(i);
                        }
                    }
                    if (testDocs.isEmpty() == false) {
                        NumericDocValues dv = leafReader.getNumericDocValues(temperatureField);
                        assertThat(dv, instanceOf(OptionalColumnAtATimeReader.class));
                        OptionalColumnAtATimeReader directReader = (OptionalColumnAtATimeReader) dv;
                        docs = TestBlock.docs(testDocs.stream().mapToInt(n -> n).toArray());
                        assertNull(directReader.tryRead(factory, docs, 0, false, null, false));
                        TestBlock block = (TestBlock) directReader.tryRead(factory, docs, 0, true, null, false);
                        assertNotNull(block);
                        for (int i = 0; i < testDocs.size(); i++) {
                            assertThat(block.get(i), equalTo(temperatureValues[testDocs.get(i)]));
                        }
                    }
                    if (testDocs.size() > 2) {
                        // currently bulk loading is disabled with gaps
                        testDocs.remove(ESTestCase.between(1, testDocs.size() - 2));
                        docs = TestBlock.docs(testDocs.stream().mapToInt(n -> n).toArray());
                        NumericDocValues dv = leafReader.getNumericDocValues(temperatureField);
                        OptionalColumnAtATimeReader directReader = (OptionalColumnAtATimeReader) dv;
                        assertNull(directReader.tryRead(factory, docs, 0, false, null, false));
                        assertNull(directReader.tryRead(factory, docs, 0, true, null, false));
                    }
                }

                {
                    // Bulk binary loader can only handle sparse queries over dense documents
                    List<Integer> testDocs = IntStream.range(0, numDocs - 1).filter(i -> randomBoolean()).boxed().toList();
                    docs = TestBlock.docs(testDocs.stream().mapToInt(n -> n).toArray());
                    if (testDocs.isEmpty() == false) {
                        {
                            var dv = getDenseBinaryValues(leafReader, binaryFixedField);
                            var block = (TestBlock) dv.tryRead(factory, docs, 0, random().nextBoolean(), null, false);
                            // TODO add bulk loading to compressed values so this is not necessary
                            if (isCompressed(config, binaryFixedField)) {
                                assertNull(block);
                            } else {
                                assertNotNull(block);
                                for (int i = 0; i < testDocs.size(); i++) {
                                    assertThat(block.get(i), equalTo(binaryFixed[testDocs.get(i)]));
                                }
                            }
                        }
                        {
                            var dv = getDenseBinaryValues(leafReader, binaryVariableField);
                            var block = (TestBlock) dv.tryRead(factory, docs, 0, random().nextBoolean(), null, false);
                            // TODO add bulk loading to compressed values so this is not necessary
                            if (isCompressed(config, binaryVariableField)) {
                                assertNull(block);
                            } else {
                                assertNotNull(block);
                                for (int i = 0; i < testDocs.size(); i++) {
                                    assertThat(block.get(i), equalTo(binaryVariable[testDocs.get(i)]));
                                }
                            }
                        }
                    }
                }
            }
        }
    }

    public void testLoadKeywordFieldWithIndexSorts() throws IOException {
        String primaryField = "sorted_first";
        String secondField = "sorted_second";
        String unsortedField = "no_sort";
        String sparseField = "sparse";
        var config = new IndexWriterConfig();
        config.setIndexSort(new Sort(new SortField(primaryField, SortField.Type.STRING, false)));
        config.setMergePolicy(new LogByteSizeMergePolicy());
        final Codec codec = new Elasticsearch92Lucene103Codec() {
            final ES819TSDBDocValuesFormat docValuesFormat = new ES819TSDBDocValuesFormat(
                randomIntBetween(2, 4096),
                1, // always enable range-encode
                random().nextBoolean(),
                randomBinaryCompressionMode(),
                randomBoolean()
            );

            @Override
            public DocValuesFormat getDocValuesFormatForField(String field) {
                return docValuesFormat;
            }
        };
        config.setCodec(codec);
        Map<Integer, String> hostnames = new HashMap<>();
        try (Directory dir = newDirectory(); IndexWriter writer = new IndexWriter(dir, config)) {
            int numDocs = randomIntBetween(100, 5000);
            for (int i = 0; i < numDocs; i++) {
                hostnames.put(i, "h" + random().nextInt(10));
            }
            List<Integer> ids = new ArrayList<>(hostnames.keySet());
            Randomness.shuffle(ids);
            Set<Integer> sparseIds = new HashSet<>(ESTestCase.randomSubsetOf(ESTestCase.between(1, ids.size() / 2), ids));
            for (Integer id : ids) {
                var d = new Document();
                String hostname = hostnames.get(id);
                d.add(new NumericDocValuesField("id", id));
                d.add(new SortedDocValuesField(primaryField, new BytesRef(hostname)));
                d.add(new SortedDocValuesField(secondField, new BytesRef(hostname)));
                d.add(new SortedDocValuesField(unsortedField, new BytesRef(hostname)));
                if (sparseIds.contains(id)) {
                    d.add(new SortedDocValuesField(sparseField, new BytesRef(hostname)));
                }
                writer.addDocument(d);
                if (random().nextInt(100) < 10) {
                    writer.flush();
                }
            }
            for (int iter = 0; iter < 2; iter++) {
                var factory = TestBlock.factory();
                try (DirectoryReader reader = DirectoryReader.open(writer)) {
                    for (LeafReaderContext leaf : reader.leaves()) {
                        BlockLoader.Docs docs = new BlockLoader.Docs() {
                            @Override
                            public int count() {
                                return leaf.reader().maxDoc();
                            }

                            @Override
                            public int get(int i) {
                                return i;
                            }
                        };
                        var idReader = ESTestCase.asInstanceOf(OptionalColumnAtATimeReader.class, leaf.reader().getNumericDocValues("id"));
                        TestBlock idBlock = (TestBlock) idReader.tryRead(factory, docs, 0, false, null, false);
                        assertNotNull(idBlock);

                        {
                            var reader2 = (BaseSortedDocValues) ESTestCase.asInstanceOf(
                                OptionalColumnAtATimeReader.class,
                                leaf.reader().getSortedDocValues(secondField)
                            );
                            int randomOffset = ESTestCase.between(0, docs.count() - 1);
                            TestBlock block;
                            if (reader2.getValueCount() == 1) {
                                block = (TestBlock) reader2.tryReadAHead(factory, docs, randomOffset);
                            } else {
                                assertNull(reader2.tryReadAHead(factory, docs, randomOffset));
                                block = (TestBlock) reader2.tryRead(factory, docs, randomOffset, false, null, false);
                            }
                            assertNotNull(block);
                            assertThat(block.size(), equalTo(docs.count() - randomOffset));
                            for (int i = 0; i < block.size(); i++) {
                                String actualHostName = BytesRefs.toString(block.get(i));
                                int id = ((Number) idBlock.get(i + randomOffset)).intValue();
                                String expectedHostName = hostnames.get(id);
                                assertEquals(expectedHostName, actualHostName);
                            }
                        }
                        {
                            var reader3 = (BaseSortedDocValues) ESTestCase.asInstanceOf(
                                OptionalColumnAtATimeReader.class,
                                leaf.reader().getSortedDocValues(unsortedField)
                            );
                            int randomOffset = ESTestCase.between(0, docs.count() - 1);
                            TestBlock block;
                            if (reader3.getValueCount() == 1) {
                                block = (TestBlock) reader3.tryReadAHead(factory, docs, randomOffset);
                            } else {
                                assertNull(reader3.tryReadAHead(factory, docs, randomOffset));
                                block = (TestBlock) reader3.tryRead(factory, docs, randomOffset, false, null, false);
                            }
                            assertNotNull(reader3);
                            assertNotNull(block);
                            assertThat(block.size(), equalTo(docs.count() - randomOffset));
                            for (int i = 0; i < block.size(); i++) {
                                String actualHostName = BytesRefs.toString(block.get(i));
                                int id = ((Number) idBlock.get(i + randomOffset)).intValue();
                                String expectedHostName = hostnames.get(id);
                                assertEquals(expectedHostName, actualHostName);
                            }
                        }
                        for (int offset = 0; offset < idBlock.size(); offset += ESTestCase.between(1, numDocs)) {
                            int start = offset;
                            var reader1 = (BaseSortedDocValues) ESTestCase.asInstanceOf(
                                OptionalColumnAtATimeReader.class,
                                leaf.reader().getSortedDocValues(primaryField)
                            );
                            while (start < idBlock.size()) {
                                int end = start + random().nextInt(idBlock.size() - start);
                                TestBlock hostBlock = (TestBlock) reader1.tryReadAHead(factory, new BlockLoader.Docs() {
                                    @Override
                                    public int count() {
                                        return end + 1;
                                    }

                                    @Override
                                    public int get(int docId) {
                                        return docId;
                                    }
                                }, start);
                                assertNotNull(hostBlock);
                                assertThat(hostBlock.size(), equalTo(end - start + 1));
                                for (int i = 0; i < hostBlock.size(); i++) {
                                    String actualHostName = BytesRefs.toString(hostBlock.get(i));
                                    assertThat(actualHostName, equalTo(hostnames.get(((Number) idBlock.get(i + start)).intValue())));
                                }
                                if (start == idBlock.size() - 1) {
                                    break;
                                }
                                start = end + ESTestCase.between(0, 10);
                            }
                        }
                        writer.forceMerge(1);
                    }
                }
            }
        }
    }

    public void testEncodeRangeWithSortedSetPrimarySortField() throws Exception {
        String timestampField = "@timestamp";
        String hostnameField = "host.name";
        long baseTimestamp = 1704067200000L;

        var config = getTimeSeriesIndexWriterConfig(hostnameField, true, timestampField);
        try (var dir = newDirectory(); var iw = new IndexWriter(dir, config)) {

            int numDocs = 512 + random().nextInt(512);
            int numHosts = numDocs / 20;

            for (int i = 0; i < numDocs; i++) {
                var d = new Document();
                int batchIndex = i / numHosts;
                {
                    String hostName = String.format(Locale.ROOT, "host-%03d", batchIndex);
                    d.add(new SortedSetDocValuesField(hostnameField, new BytesRef(hostName)));
                }
                {
                    String hostName = String.format(Locale.ROOT, "host-%03d", batchIndex + 1);
                    d.add(new SortedSetDocValuesField(hostnameField, new BytesRef(hostName)));
                }
                // Index sorting doesn't work with NumericDocValuesField:
                long timestamp = baseTimestamp + (1000L * i);
                d.add(new SortedNumericDocValuesField(timestampField, timestamp));
                iw.addDocument(d);
                if (i % 100 == 0) {
                    iw.commit();
                }
            }
            iw.commit();
            iw.forceMerge(1);

            try (var reader = DirectoryReader.open(iw)) {
                assertEquals(1, reader.leaves().size());
                assertEquals(numDocs, reader.maxDoc());
                var leaf = reader.leaves().get(0).reader();
                var hostNameDV = leaf.getSortedSetDocValues(hostnameField);
                assertNotNull(hostNameDV);
                var timestampDV = DocValues.unwrapSingleton(leaf.getSortedNumericDocValues(timestampField));
                assertNotNull(timestampDV);
                for (int i = 0; i < numDocs; i++) {
                    assertEquals(i, hostNameDV.nextDoc());

                    int batchIndex = i / numHosts;
                    assertEquals(2, hostNameDV.docValueCount());

                    long firstOrd = hostNameDV.nextOrd();
                    assertEquals(batchIndex, firstOrd);
                    String expectedFirstHostName = String.format(Locale.ROOT, "host-%03d", batchIndex);
                    String actualFirstHostName = hostNameDV.lookupOrd(firstOrd).utf8ToString();
                    assertEquals(expectedFirstHostName, actualFirstHostName);

                    batchIndex++;
                    long secondOrd = hostNameDV.nextOrd();
                    assertEquals(batchIndex, secondOrd);
                    String expectedSecondHostName = String.format(Locale.ROOT, "host-%03d", batchIndex);
                    String actualSecondHostName = hostNameDV.lookupOrd(secondOrd).utf8ToString();
                    assertEquals(expectedSecondHostName, actualSecondHostName);

                    assertEquals(i, timestampDV.nextDoc());
                    long timestamp = timestampDV.longValue();
                    long lowerBound = baseTimestamp;
                    long upperBound = baseTimestamp + (1000L * numDocs);
                    assertTrue(
                        "unexpected timestamp [" + timestamp + "], expected between [" + lowerBound + "] and [" + upperBound + "]",
                        timestamp >= lowerBound && timestamp < upperBound
                    );
                }
            }
        }
    }

    private static DenseBinaryDocValues getDenseBinaryValues(LeafReader leafReader, String field) throws IOException {
        return (DenseBinaryDocValues) leafReader.getBinaryDocValues(field);
    }

    private static BaseDenseNumericValues getBaseDenseNumericValues(LeafReader leafReader, String field) throws IOException {
        return (BaseDenseNumericValues) DocValues.unwrapSingleton(leafReader.getSortedNumericDocValues(field));
    }

    private static BaseSortedDocValues getBaseSortedDocValues(LeafReader leafReader, String field) throws IOException {
        var sortedDocValues = leafReader.getSortedDocValues(field);
        if (sortedDocValues == null) {
            sortedDocValues = DocValues.unwrapSingleton(leafReader.getSortedSetDocValues(field));
        }
        return (BaseSortedDocValues) sortedDocValues;
    }

    public void testDocIDEndRun() throws IOException {
        String timestampField = "@timestamp";
        String hostnameField = "host.name";
        long baseTimestamp = 1704067200000L;

        var config = getTimeSeriesIndexWriterConfig(hostnameField, timestampField);
        try (var dir = newDirectory(); var iw = new IndexWriter(dir, config)) {
            long counter1 = 0;

            long[] gauge2Values = new long[] { -2, -4, -6, -8, -10, -12, -14, -16 };
            String[] tags = new String[] { "tag_1", "tag_2", "tag_3", "tag_4", "tag_5", "tag_6", "tag_7", "tag_8" };

            // IndexedDISI stores ids in blocks of 4096. To test sparse end runs, we want a mixture of
            // dense and sparse blocks, so we need the gap frequency to be larger than
            // this value, but smaller than two blocks, and to index at least three blocks
            int gap_frequency = 4500 + random().nextInt(2048);
            int numDocs = 10000 + random().nextInt(10000);
            int numHosts = numDocs / 20;

            for (int i = 0; i < numDocs; i++) {
                var d = new Document();

                int batchIndex = i / numHosts;
                String hostName = String.format(Locale.ROOT, "host-%03d", batchIndex);
                long timestamp = baseTimestamp + (1000L * i);

                d.add(new SortedDocValuesField(hostnameField, new BytesRef(hostName)));
                // Index sorting doesn't work with NumericDocValuesField:
                d.add(new SortedNumericDocValuesField(timestampField, timestamp));
                d.add(new NumericDocValuesField("counter", counter1++));
                if (i % gap_frequency != 0) {
                    d.add(new NumericDocValuesField("sparse_counter", counter1));
                }

                int numGauge2 = 1 + random().nextInt(8);
                for (int j = 0; j < numGauge2; j++) {
                    d.add(new SortedNumericDocValuesField("gauge", gauge2Values[(i + j) % gauge2Values.length]));
                    if (i % gap_frequency != 0) {
                        d.add(new SortedNumericDocValuesField("sparse_gauge", gauge2Values[(i + j) % gauge2Values.length]));
                    }
                }

                d.add(new SortedDocValuesField("tag", new BytesRef(randomFrom(tags))));
                if (i % gap_frequency != 0) {
                    d.add(new SortedDocValuesField("sparse_tag", new BytesRef(randomFrom(tags))));
                }

                int numTags = 1 + random().nextInt(8);
                for (int j = 0; j < numTags; j++) {
                    d.add(new SortedSetDocValuesField("tags", new BytesRef(tags[(i + j) % tags.length])));
                    if (i % gap_frequency != 0) {
                        d.add(new SortedSetDocValuesField("sparse_tags", new BytesRef(tags[(i + j) % tags.length])));
                    }
                }

                d.add(new BinaryDocValuesField("tags_as_bytes", new BytesRef(tags[i % tags.length])));
                if (i % gap_frequency != 0) {
                    d.add(new BinaryDocValuesField("sparse_tags_as_bytes", new BytesRef(tags[i % tags.length])));
                }

                iw.addDocument(d);
                if (i % 100 == 0) {
                    iw.commit();
                }
            }
            iw.commit();

            iw.forceMerge(1);

            try (var reader = DirectoryReader.open(iw)) {
                assertEquals(1, reader.leaves().size());
                assertEquals(numDocs, reader.maxDoc());
                var leaf = reader.leaves().get(0).reader();
                var hostNameDV = leaf.getSortedDocValues(hostnameField);
                assertNotNull(hostNameDV);
                validateRunEnd(hostNameDV);
                var timestampDV = DocValues.unwrapSingleton(leaf.getSortedNumericDocValues(timestampField));
                assertNotNull(timestampDV);
                validateRunEnd(timestampDV);
                var counterOneDV = leaf.getNumericDocValues("counter");
                assertNotNull(counterOneDV);
                validateRunEnd(counterOneDV);
                var sparseCounter = leaf.getNumericDocValues("sparse_counter");
                assertNotNull(sparseCounter);
                validateRunEnd(sparseCounter);
                var gaugeOneDV = leaf.getSortedNumericDocValues("gauge");
                assertNotNull(gaugeOneDV);
                validateRunEnd(gaugeOneDV);
                var sparseGaugeDV = leaf.getSortedNumericDocValues("sparse_gauge");
                assertNotNull(sparseGaugeDV);
                validateRunEnd(sparseGaugeDV);
                var tagDV = leaf.getSortedDocValues("tag");
                assertNotNull(tagDV);
                validateRunEnd(tagDV);
                var sparseTagDV = leaf.getSortedDocValues("sparse_tag");
                assertNotNull(sparseTagDV);
                validateRunEnd(sparseTagDV);
                var tagsDV = leaf.getSortedSetDocValues("tags");
                assertNotNull(tagsDV);
                validateRunEnd(tagsDV);
                var sparseTagsDV = leaf.getSortedSetDocValues("sparse_tags");
                assertNotNull(sparseTagsDV);
                validateRunEnd(sparseTagsDV);
                var tagBytesDV = leaf.getBinaryDocValues("tags_as_bytes");
                assertNotNull(tagBytesDV);
                validateRunEnd(tagBytesDV);
                var sparseTagBytesDV = leaf.getBinaryDocValues("sparse_tags_as_bytes");
                assertNotNull(sparseTagBytesDV);
                validateRunEnd(sparseTagBytesDV);
            }
        }
    }

    private void validateRunEnd(DocIdSetIterator iterator) throws IOException {
        int runCount = 0;
        while (iterator.nextDoc() != DocIdSetIterator.NO_MORE_DOCS) {
            int runLength = iterator.docIDRunEnd() - iterator.docID() - 1;
            if (runLength > 1) {
                runCount++;
                for (int i = 0; i < runLength; i++) {
                    int expected = iterator.docID() + 1;
                    assertEquals(expected, iterator.advance(expected));
                }
            }
        }
        assertTrue("Expected docid runs of greater than 1", runCount > 0);
    }

    private IndexWriterConfig getTimeSeriesIndexWriterConfig(String hostnameField, String timestampField) {
        return getTimeSeriesIndexWriterConfig(hostnameField, false, timestampField);
    }

    private IndexWriterConfig getTimeSeriesIndexWriterConfig(String hostnameField, boolean multiValued, String timestampField) {
        var config = new IndexWriterConfig();
        if (hostnameField != null) {
            config.setIndexSort(
                new Sort(
                    multiValued ? new SortedSetSortField(hostnameField, false) : new SortField(hostnameField, SortField.Type.STRING, false),
                    new SortedNumericSortField(timestampField, SortField.Type.LONG, true)
                )
            );
        } else {
            config.setIndexSort(new Sort(new SortedNumericSortField(timestampField, SortField.Type.LONG, true)));
        }
        config.setLeafSorter(DataStream.TIMESERIES_LEAF_READERS_SORTER);
        config.setMergePolicy(new LogByteSizeMergePolicy());
        config.setCodec(getCodec());
        return config;
    }

    public static BinaryDVCompressionMode randomBinaryCompressionMode() {
        BinaryDVCompressionMode[] modes = BinaryDVCompressionMode.values();
        return modes[random().nextInt(modes.length)];
    }

    private boolean isCompressed(IndexWriterConfig config, String field) {
        if (config.getCodec() instanceof Elasticsearch92Lucene103Codec codec) {
            if (codec.getDocValuesFormatForField(field) instanceof ES819TSDBDocValuesFormat format) {
                return format.binaryDVCompressionMode != BinaryDVCompressionMode.NO_COMPRESS;
            }
        }
        return false;
    }

}<|MERGE_RESOLUTION|>--- conflicted
+++ resolved
@@ -43,12 +43,8 @@
 import org.elasticsearch.common.lucene.BytesRefs;
 import org.elasticsearch.common.util.CollectionUtils;
 import org.elasticsearch.index.codec.Elasticsearch900Lucene101Codec;
-import org.elasticsearch.index.codec.Elasticsearch92Lucene103Codec;
-<<<<<<< HEAD
 import org.elasticsearch.index.codec.Elasticsearch93Lucene104Codec;
-=======
 import org.elasticsearch.index.codec.tsdb.BinaryDVCompressionMode;
->>>>>>> c7797175
 import org.elasticsearch.index.codec.tsdb.ES87TSDBDocValuesFormatTests;
 import org.elasticsearch.index.codec.tsdb.es819.ES819TSDBDocValuesProducer.BaseDenseNumericValues;
 import org.elasticsearch.index.codec.tsdb.es819.ES819TSDBDocValuesProducer.BaseSortedDocValues;
@@ -1417,7 +1413,7 @@
         var config = new IndexWriterConfig();
         config.setIndexSort(new Sort(new SortField(primaryField, SortField.Type.STRING, false)));
         config.setMergePolicy(new LogByteSizeMergePolicy());
-        final Codec codec = new Elasticsearch92Lucene103Codec() {
+        final Codec codec = new Elasticsearch93Lucene104Codec() {
             final ES819TSDBDocValuesFormat docValuesFormat = new ES819TSDBDocValuesFormat(
                 randomIntBetween(2, 4096),
                 1, // always enable range-encode
@@ -1803,7 +1799,7 @@
     }
 
     private boolean isCompressed(IndexWriterConfig config, String field) {
-        if (config.getCodec() instanceof Elasticsearch92Lucene103Codec codec) {
+        if (config.getCodec() instanceof Elasticsearch93Lucene104Codec codec) {
             if (codec.getDocValuesFormatForField(field) instanceof ES819TSDBDocValuesFormat format) {
                 return format.binaryDVCompressionMode != BinaryDVCompressionMode.NO_COMPRESS;
             }

--- conflicted
+++ resolved
@@ -55,12 +55,7 @@
 import org.apache.lucene.tests.store.MockDirectoryWrapper;
 import org.apache.lucene.tests.util.TestUtil;
 import org.elasticsearch.common.logging.LogConfigurator;
-<<<<<<< HEAD
-import org.elasticsearch.index.codec.vectors.BFloat16;
-import org.elasticsearch.index.mapper.vectors.DenseVectorFieldMapper;
-=======
 import org.junit.AssumptionViolatedException;
->>>>>>> c51d17fb
 
 import java.io.IOException;
 import java.util.ArrayList;
@@ -87,19 +82,9 @@
 
     private KnnVectorsFormat format;
 
-<<<<<<< HEAD
-    DenseVectorFieldMapper.ElementType elementType() {
-        return DenseVectorFieldMapper.ElementType.FLOAT;
-    }
-
-    @Override
-    public void setUp() throws Exception {
-        format = new ES93BinaryQuantizedVectorsFormat(elementType(), random().nextBoolean());
-=======
     @Override
     public void setUp() throws Exception {
         format = new ES93BinaryQuantizedVectorsFormat(ES93GenericFlatVectorsFormat.ElementType.STANDARD, random().nextBoolean());
->>>>>>> c51d17fb
         super.setUp();
     }
 
@@ -259,21 +244,12 @@
                     var fieldInfo = r.getFieldInfos().fieldInfo("f");
                     var offHeap = knnVectorsReader.getOffHeapByteSize(fieldInfo);
                     if (expectVecOffHeap) {
-<<<<<<< HEAD
-                        int bytes = switch (elementType()) {
-                            case FLOAT -> Float.BYTES;
-                            case BFLOAT16 -> BFloat16.BYTES;
-                            default -> throw new AssertionError();
-                        };
-                        assertEquals(vector.length * bytes, (long) offHeap.get("vec"));
-=======
                         assertThat(offHeap, aMapWithSize(2));
                         assertThat(offHeap, hasEntry(equalTo("veb"), greaterThan(0L)));
                         assertThat(offHeap, hasEntry("vec", (long) vector.length * Float.BYTES));
                     } else {
                         assertThat(offHeap, aMapWithSize(1));
                         assertThat(offHeap, hasEntry(equalTo("veb"), greaterThan(0L)));
->>>>>>> c51d17fb
                     }
                 }
             }

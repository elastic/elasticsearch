--- conflicted
+++ resolved
@@ -24,16 +24,7 @@
 import org.apache.lucene.store.Directory;
 import org.apache.lucene.store.MMapDirectory;
 import org.apache.lucene.tests.store.MockDirectoryWrapper;
-<<<<<<< HEAD
-import org.apache.lucene.tests.util.TestUtil;
-import org.apache.lucene.util.SameThreadExecutorService;
-import org.apache.lucene.util.VectorUtil;
-import org.elasticsearch.common.logging.LogConfigurator;
-import org.elasticsearch.index.codec.vectors.BFloat16;
-import org.elasticsearch.index.mapper.vectors.DenseVectorFieldMapper;
-=======
 import org.elasticsearch.index.codec.vectors.BaseHnswVectorsFormatTestCase;
->>>>>>> c51d17fb
 
 import java.io.IOException;
 import java.util.Locale;
@@ -50,23 +41,6 @@
 
 public class ES93HnswBinaryQuantizedVectorsFormatTests extends BaseHnswVectorsFormatTestCase {
 
-<<<<<<< HEAD
-    static {
-        LogConfigurator.loadLog4jPlugins();
-        LogConfigurator.configureESLogging(); // native access requires logging to be initialized
-    }
-
-    private KnnVectorsFormat format;
-
-    DenseVectorFieldMapper.ElementType elementType() {
-        return DenseVectorFieldMapper.ElementType.FLOAT;
-    }
-
-    @Override
-    public void setUp() throws Exception {
-        format = new ES93HnswBinaryQuantizedVectorsFormat(DEFAULT_MAX_CONN, DEFAULT_BEAM_WIDTH, elementType(), random().nextBoolean());
-        super.setUp();
-=======
     @Override
     protected KnnVectorsFormat createFormat() {
         return new ES93HnswBinaryQuantizedVectorsFormat(ES93GenericFlatVectorsFormat.ElementType.STANDARD, random().nextBoolean());
@@ -80,7 +54,6 @@
             ES93GenericFlatVectorsFormat.ElementType.STANDARD,
             random().nextBoolean()
         );
->>>>>>> c51d17fb
     }
 
     @Override
@@ -96,76 +69,6 @@
     }
 
     public void testToString() {
-<<<<<<< HEAD
-        FilterCodec customCodec = new FilterCodec("foo", Codec.getDefault()) {
-            @Override
-            public KnnVectorsFormat knnVectorsFormat() {
-                return new ES93HnswBinaryQuantizedVectorsFormat(10, 20, elementType(), false, 1, null);
-            }
-        };
-        String expectedPattern = "ES93HnswBinaryQuantizedVectorsFormat(name=ES93HnswBinaryQuantizedVectorsFormat,"
-            + " maxConn=10, beamWidth=20,"
-            + " flatVectorFormat=ES93BinaryQuantizedVectorsFormat(name=ES93BinaryQuantizedVectorsFormat,"
-            + " rawVectorFormat=ES93GenericFlatVectorsFormat(name=ES93GenericFlatVectorsFormat,"
-            + " format=Lucene99FlatVectorsFormat(name=Lucene99FlatVectorsFormat, flatVectorScorer={}())),"
-            + " scorer=ES818BinaryFlatVectorsScorer(nonQuantizedDelegate={}())))";
-
-        var defaultScorer = expectedPattern.replaceAll("\\{}", "DefaultFlatVectorScorer");
-        var memSegScorer = expectedPattern.replaceAll("\\{}", "Lucene99MemorySegmentFlatVectorsScorer");
-        assertThat(customCodec.knnVectorsFormat().toString(), oneOf(defaultScorer, memSegScorer));
-    }
-
-    public void testSingleVectorCase() throws Exception {
-        float[] vector = randomVector(random().nextInt(12, 500));
-        for (VectorSimilarityFunction similarityFunction : VectorSimilarityFunction.values()) {
-            try (Directory dir = newDirectory(); IndexWriter w = new IndexWriter(dir, newIndexWriterConfig())) {
-                Document doc = new Document();
-                if (similarityFunction == VectorSimilarityFunction.COSINE) {
-                    VectorUtil.l2normalize(vector);
-                }
-                doc.add(new KnnFloatVectorField("f", vector, similarityFunction));
-                w.addDocument(doc);
-                w.commit();
-                try (IndexReader reader = DirectoryReader.open(w)) {
-                    LeafReader r = getOnlyLeafReader(reader);
-                    FloatVectorValues vectorValues = r.getFloatVectorValues("f");
-                    KnnVectorValues.DocIndexIterator docIndexIterator = vectorValues.iterator();
-                    assert (vectorValues.size() == 1);
-                    while (docIndexIterator.nextDoc() != NO_MORE_DOCS) {
-                        assertArrayEquals(vector, vectorValues.vectorValue(docIndexIterator.index()), 0.00001f);
-                    }
-                    float[] randomVector = randomVector(vector.length);
-                    if (similarityFunction == VectorSimilarityFunction.COSINE) {
-                        VectorUtil.l2normalize(randomVector);
-                    }
-                    float trueScore = similarityFunction.compare(vector, randomVector);
-                    TopDocs td = r.searchNearestVectors(
-                        "f",
-                        randomVector,
-                        1,
-                        AcceptDocs.fromLiveDocs(r.getLiveDocs(), r.maxDoc()),
-                        Integer.MAX_VALUE
-                    );
-                    assertEquals(1, td.totalHits.value());
-                    assertTrue(td.scoreDocs[0].score >= 0);
-                    // When it's the only vector in a segment, the score should be very close to the true score
-                    assertEquals(trueScore, td.scoreDocs[0].score, 0.01f);
-                }
-            }
-        }
-    }
-
-    public void testLimits() {
-        expectThrows(IllegalArgumentException.class, () -> new ES93HnswBinaryQuantizedVectorsFormat(-1, 20, elementType(), false));
-        expectThrows(IllegalArgumentException.class, () -> new ES93HnswBinaryQuantizedVectorsFormat(0, 20, elementType(), false));
-        expectThrows(IllegalArgumentException.class, () -> new ES93HnswBinaryQuantizedVectorsFormat(20, 0, elementType(), false));
-        expectThrows(IllegalArgumentException.class, () -> new ES93HnswBinaryQuantizedVectorsFormat(20, -1, elementType(), false));
-        expectThrows(IllegalArgumentException.class, () -> new ES93HnswBinaryQuantizedVectorsFormat(512 + 1, 20, elementType(), false));
-        expectThrows(IllegalArgumentException.class, () -> new ES93HnswBinaryQuantizedVectorsFormat(20, 3201, elementType(), false));
-        expectThrows(
-            IllegalArgumentException.class,
-            () -> new ES93HnswBinaryQuantizedVectorsFormat(20, 100, elementType(), false, 1, new SameThreadExecutorService())
-=======
         String expected = "ES93HnswBinaryQuantizedVectorsFormat("
             + "name=ES93HnswBinaryQuantizedVectorsFormat, maxConn=10, beamWidth=20, flatVectorFormat=%s)";
         expected = format(
@@ -173,7 +76,6 @@
             expected,
             "ES93BinaryQuantizedVectorsFormat(name=ES93BinaryQuantizedVectorsFormat, rawVectorFormat=%s,"
                 + " scorer=ES818BinaryFlatVectorsScorer(nonQuantizedDelegate={}()))"
->>>>>>> c51d17fb
         );
         expected = format(Locale.ROOT, expected, "ES93GenericFlatVectorsFormat(name=ES93GenericFlatVectorsFormat, format=%s)");
         expected = format(Locale.ROOT, expected, "Lucene99FlatVectorsFormat(name=Lucene99FlatVectorsFormat, flatVectorScorer={}())");
@@ -198,36 +100,6 @@
 
     public void testSimpleOffHeapSizeImpl(Directory dir, IndexWriterConfig config, boolean expectVecOffHeap) throws IOException {
         float[] vector = randomVector(random().nextInt(12, 500));
-<<<<<<< HEAD
-        try (IndexWriter w = new IndexWriter(dir, config)) {
-            Document doc = new Document();
-            doc.add(new KnnFloatVectorField("f", vector, DOT_PRODUCT));
-            w.addDocument(doc);
-            w.commit();
-            try (IndexReader reader = DirectoryReader.open(w)) {
-                LeafReader r = getOnlyLeafReader(reader);
-                if (r instanceof CodecReader codecReader) {
-                    KnnVectorsReader knnVectorsReader = codecReader.getVectorReader();
-                    if (knnVectorsReader instanceof PerFieldKnnVectorsFormat.FieldsReader fieldsReader) {
-                        knnVectorsReader = fieldsReader.getFieldReader("f");
-                    }
-                    var fieldInfo = r.getFieldInfos().fieldInfo("f");
-                    var offHeap = knnVectorsReader.getOffHeapByteSize(fieldInfo);
-                    assertEquals(expectVecOffHeap ? 3 : 2, offHeap.size());
-                    assertEquals(1L, (long) offHeap.get("vex"));
-                    assertTrue(offHeap.get("veb") > 0L);
-                    if (expectVecOffHeap) {
-                        int bytes = switch (elementType()) {
-                            case FLOAT -> Float.BYTES;
-                            case BFLOAT16 -> BFloat16.BYTES;
-                            default -> throw new AssertionError();
-                        };
-                        assertEquals(vector.length * bytes, (long) offHeap.get("vec"));
-                    }
-                }
-            }
-        }
-=======
         var matcher = expectVecOffHeap
             ? allOf(
                 aMapWithSize(3),
@@ -238,7 +110,6 @@
             : allOf(aMapWithSize(2), hasEntry("vex", 1L), hasEntry(equalTo("veb"), greaterThan(0L)));
 
         testSimpleOffHeapSize(dir, config, vector, matcher);
->>>>>>> c51d17fb
     }
 
     static Directory newMMapDirectory() throws IOException {

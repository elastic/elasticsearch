--- conflicted
+++ resolved
@@ -35,29 +35,19 @@
     private static final String DOUBLE_FIELD = "double_field_5";
 
     public void testDuelBestSpeed() throws IOException {
-<<<<<<< HEAD
-        var baseline = new LegacyPerFieldMapperCodec(Lucene104Codec.Mode.BEST_SPEED, null, BigArrays.NON_RECYCLING_INSTANCE);
-        var contender = new PerFieldMapperCodec(Zstd814StoredFieldsFormat.Mode.BEST_SPEED, null, BigArrays.NON_RECYCLING_INSTANCE);
-=======
-        var baseline = new LegacyPerFieldMapperCodec(Lucene103Codec.Mode.BEST_SPEED, null, BigArrays.NON_RECYCLING_INSTANCE, null);
+        var baseline = new LegacyPerFieldMapperCodec(Lucene104Codec.Mode.BEST_SPEED, null, BigArrays.NON_RECYCLING_INSTANCE, null);
         var contender = new PerFieldMapperCodec(Zstd814StoredFieldsFormat.Mode.BEST_SPEED, null, BigArrays.NON_RECYCLING_INSTANCE, null);
->>>>>>> b96d4d5b
         doTestDuel(baseline, contender);
     }
 
     public void testDuelBestCompression() throws IOException {
-<<<<<<< HEAD
-        var baseline = new LegacyPerFieldMapperCodec(Lucene104Codec.Mode.BEST_COMPRESSION, null, BigArrays.NON_RECYCLING_INSTANCE);
-        var contender = new PerFieldMapperCodec(Zstd814StoredFieldsFormat.Mode.BEST_COMPRESSION, null, BigArrays.NON_RECYCLING_INSTANCE);
-=======
-        var baseline = new LegacyPerFieldMapperCodec(Lucene103Codec.Mode.BEST_COMPRESSION, null, BigArrays.NON_RECYCLING_INSTANCE, null);
+        var baseline = new LegacyPerFieldMapperCodec(Lucene104Codec.Mode.BEST_COMPRESSION, null, BigArrays.NON_RECYCLING_INSTANCE, null);
         var contender = new PerFieldMapperCodec(
             Zstd814StoredFieldsFormat.Mode.BEST_COMPRESSION,
             null,
             BigArrays.NON_RECYCLING_INSTANCE,
             null
         );
->>>>>>> b96d4d5b
         doTestDuel(baseline, contender);
     }
 

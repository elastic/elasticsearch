/*
 * Licensed to Elasticsearch under one or more contributor
 * license agreements. See the NOTICE file distributed with
 * this work for additional information regarding copyright
 * ownership. Elasticsearch licenses this file to you under
 * the Apache License, Version 2.0 (the "License"); you may
 * not use this file except in compliance with the License.
 * You may obtain a copy of the License at
 *
 *    http://www.apache.org/licenses/LICENSE-2.0
 *
 * Unless required by applicable law or agreed to in writing,
 * software distributed under the License is distributed on an
 * "AS IS" BASIS, WITHOUT WARRANTIES OR CONDITIONS OF ANY
 * KIND, either express or implied.  See the License for the
 * specific language governing permissions and limitations
 * under the License.
 */

package org.elasticsearch.index.engine;

import com.carrotsearch.hppc.cursors.ObjectObjectCursor;
import org.apache.logging.log4j.Level;
import org.apache.logging.log4j.LogManager;
import org.apache.logging.log4j.Logger;
import org.apache.logging.log4j.core.LogEvent;
import org.apache.logging.log4j.core.appender.AbstractAppender;
import org.apache.logging.log4j.core.filter.RegexFilter;
import org.apache.lucene.codecs.lucene50.Lucene50StoredFieldsFormat;
import org.apache.lucene.document.Field;
import org.apache.lucene.document.LongPoint;
import org.apache.lucene.document.NumericDocValuesField;
import org.apache.lucene.document.StoredField;
import org.apache.lucene.document.TextField;
import org.apache.lucene.index.DirectoryReader;
import org.apache.lucene.index.IndexCommit;
import org.apache.lucene.index.IndexReader;
import org.apache.lucene.index.IndexWriter;
import org.apache.lucene.index.IndexWriterConfig;
import org.apache.lucene.index.IndexableField;
import org.apache.lucene.index.LeafReader;
import org.apache.lucene.index.LeafReaderContext;
import org.apache.lucene.index.LiveIndexWriterConfig;
import org.apache.lucene.index.LogByteSizeMergePolicy;
import org.apache.lucene.index.LogDocMergePolicy;
import org.apache.lucene.index.NoMergePolicy;
import org.apache.lucene.index.NumericDocValues;
import org.apache.lucene.index.PointValues;
import org.apache.lucene.index.Term;
import org.apache.lucene.index.TieredMergePolicy;
import org.apache.lucene.search.IndexSearcher;
import org.apache.lucene.search.MatchAllDocsQuery;
import org.apache.lucene.search.ReferenceManager;
import org.apache.lucene.search.Sort;
import org.apache.lucene.search.SortedSetSortField;
import org.apache.lucene.search.TermQuery;
import org.apache.lucene.search.TopDocs;
import org.apache.lucene.search.TotalHitCountCollector;
import org.apache.lucene.store.AlreadyClosedException;
import org.apache.lucene.store.Directory;
import org.apache.lucene.store.Lock;
import org.apache.lucene.store.MockDirectoryWrapper;
import org.apache.lucene.util.Bits;
import org.apache.lucene.util.BytesRef;
import org.apache.lucene.util.FixedBitSet;
import org.apache.lucene.util.IOUtils;
import org.elasticsearch.ElasticsearchException;
import org.elasticsearch.Version;
import org.elasticsearch.action.index.IndexRequest;
import org.elasticsearch.action.support.TransportActions;
import org.elasticsearch.cluster.metadata.IndexMetaData;
import org.elasticsearch.cluster.routing.IndexShardRoutingTable;
import org.elasticsearch.cluster.routing.ShardRouting;
import org.elasticsearch.cluster.routing.ShardRoutingState;
import org.elasticsearch.cluster.routing.TestShardRouting;
import org.elasticsearch.common.Randomness;
import org.elasticsearch.common.Strings;
import org.elasticsearch.common.bytes.BytesArray;
import org.elasticsearch.common.bytes.BytesReference;
import org.elasticsearch.common.collect.Tuple;
import org.elasticsearch.common.logging.ServerLoggers;
import org.elasticsearch.common.logging.Loggers;
import org.elasticsearch.common.lucene.index.ElasticsearchDirectoryReader;
import org.elasticsearch.common.lucene.uid.Versions;
import org.elasticsearch.common.lucene.uid.VersionsAndSeqNoResolver;
import org.elasticsearch.common.lucene.uid.VersionsAndSeqNoResolver.DocIdAndSeqNo;
import org.elasticsearch.common.settings.Settings;
import org.elasticsearch.common.unit.TimeValue;
import org.elasticsearch.common.util.BigArrays;
import org.elasticsearch.common.util.concurrent.AbstractRunnable;
import org.elasticsearch.common.util.concurrent.ConcurrentCollections;
import org.elasticsearch.common.xcontent.XContentType;
import org.elasticsearch.index.IndexSettings;
import org.elasticsearch.index.VersionType;
import org.elasticsearch.index.codec.CodecService;
import org.elasticsearch.index.engine.Engine.Searcher;
import org.elasticsearch.index.fieldvisitor.FieldsVisitor;
import org.elasticsearch.index.mapper.ContentPath;
import org.elasticsearch.index.mapper.IdFieldMapper;
import org.elasticsearch.index.mapper.Mapper.BuilderContext;
import org.elasticsearch.index.mapper.Mapping;
import org.elasticsearch.index.mapper.MetadataFieldMapper;
import org.elasticsearch.index.mapper.ParseContext;
import org.elasticsearch.index.mapper.ParseContext.Document;
import org.elasticsearch.index.mapper.ParsedDocument;
import org.elasticsearch.index.mapper.RootObjectMapper;
import org.elasticsearch.index.mapper.SeqNoFieldMapper;
import org.elasticsearch.index.mapper.SourceFieldMapper;
import org.elasticsearch.index.seqno.GlobalCheckpointTracker;
import org.elasticsearch.index.seqno.LocalCheckpointTracker;
import org.elasticsearch.index.seqno.SequenceNumbers;
import org.elasticsearch.index.shard.IndexSearcherWrapper;
import org.elasticsearch.index.shard.ShardId;
import org.elasticsearch.index.shard.ShardUtils;
import org.elasticsearch.index.store.DirectoryUtils;
import org.elasticsearch.index.store.Store;
import org.elasticsearch.index.translog.SnapshotMatchers;
import org.elasticsearch.index.translog.Translog;
import org.elasticsearch.index.translog.TranslogConfig;
import org.elasticsearch.indices.breaker.NoneCircuitBreakerService;
import org.elasticsearch.test.IndexSettingsModule;
import org.hamcrest.MatcherAssert;
import org.hamcrest.Matchers;

import java.io.IOException;
import java.io.UncheckedIOException;
import java.nio.charset.Charset;
import java.nio.file.Files;
import java.nio.file.Path;
import java.util.ArrayList;
import java.util.Arrays;
import java.util.Base64;
import java.util.Collections;
import java.util.Comparator;
import java.util.HashMap;
import java.util.HashSet;
import java.util.LinkedHashMap;
import java.util.List;
import java.util.Map;
import java.util.Queue;
import java.util.Set;
import java.util.concurrent.BrokenBarrierException;
import java.util.concurrent.CountDownLatch;
import java.util.concurrent.CyclicBarrier;
import java.util.concurrent.TimeUnit;
import java.util.concurrent.atomic.AtomicBoolean;
import java.util.concurrent.atomic.AtomicInteger;
import java.util.concurrent.atomic.AtomicLong;
import java.util.concurrent.atomic.AtomicReference;
import java.util.function.BiFunction;
import java.util.function.LongSupplier;
import java.util.function.Supplier;
import java.util.function.ToLongBiFunction;
import java.util.stream.Collectors;
import java.util.stream.LongStream;

import static java.util.Collections.emptyMap;
import static java.util.Collections.shuffle;
import static org.elasticsearch.index.engine.Engine.Operation.Origin.LOCAL_TRANSLOG_RECOVERY;
import static org.elasticsearch.index.engine.Engine.Operation.Origin.PEER_RECOVERY;
import static org.elasticsearch.index.engine.Engine.Operation.Origin.PRIMARY;
import static org.elasticsearch.index.engine.Engine.Operation.Origin.REPLICA;
import static org.elasticsearch.index.translog.TranslogDeletionPolicies.createTranslogDeletionPolicy;
import static org.hamcrest.CoreMatchers.instanceOf;
import static org.hamcrest.Matchers.contains;
import static org.hamcrest.Matchers.equalTo;
import static org.hamcrest.Matchers.everyItem;
import static org.hamcrest.Matchers.greaterThan;
import static org.hamcrest.Matchers.greaterThanOrEqualTo;
import static org.hamcrest.Matchers.hasKey;
import static org.hamcrest.Matchers.hasSize;
import static org.hamcrest.Matchers.lessThanOrEqualTo;
import static org.hamcrest.Matchers.not;
import static org.hamcrest.Matchers.notNullValue;
import static org.hamcrest.Matchers.nullValue;

public class InternalEngineTests extends EngineTestCase {

    public void testVersionMapAfterAutoIDDocument() throws IOException {
        ParsedDocument doc = testParsedDocument("1", null, testDocumentWithTextField("test"),
            new BytesArray("{}".getBytes(Charset.defaultCharset())), null);
        Engine.Index operation = randomBoolean() ?
            appendOnlyPrimary(doc, false, 1)
            : appendOnlyReplica(doc, false, 1, randomIntBetween(0, 5));
        engine.index(operation);
        assertFalse(engine.isSafeAccessRequired());
        doc = testParsedDocument("1", null, testDocumentWithTextField("updated"),
            new BytesArray("{}".getBytes(Charset.defaultCharset())), null);
        Engine.Index update = indexForDoc(doc);
        engine.index(update);
        assertTrue(engine.isSafeAccessRequired());
        assertEquals(1, engine.getVersionMapSize());
        try (Engine.Searcher searcher = engine.acquireSearcher("test")) {
            assertEquals(0, searcher.reader().numDocs());
        }

        try (Engine.Searcher searcher = engine.acquireSearcher("test", Engine.SearcherScope.INTERNAL)) {
            assertEquals(1, searcher.reader().numDocs());
            TopDocs search = searcher.searcher().search(new MatchAllDocsQuery(), 1);
            org.apache.lucene.document.Document luceneDoc = searcher.searcher().doc(search.scoreDocs[0].doc);
            assertEquals("test", luceneDoc.get("value"));
        }

        // now lets make this document visible
        engine.refresh("test");
        if (randomBoolean()) { // random empty refresh
            engine.refresh("test");
        }
        assertTrue("safe access should be required we carried it over", engine.isSafeAccessRequired());
        try (Engine.Searcher searcher = engine.acquireSearcher("test")) {
            assertEquals(1, searcher.reader().numDocs());
            TopDocs search = searcher.searcher().search(new MatchAllDocsQuery(), 1);
            org.apache.lucene.document.Document luceneDoc = searcher.searcher().doc(search.scoreDocs[0].doc);
            assertEquals("updated", luceneDoc.get("value"));
        }

        doc = testParsedDocument("2", null, testDocumentWithTextField("test"),
            new BytesArray("{}".getBytes(Charset.defaultCharset())), null);
        operation = randomBoolean() ?
            appendOnlyPrimary(doc, false, 1)
            : appendOnlyReplica(doc, false, 1, engine.getLocalCheckpointTracker().generateSeqNo());
        engine.index(operation);
        assertTrue("safe access should be required", engine.isSafeAccessRequired());
        assertEquals(1, engine.getVersionMapSize()); // now we add this to the map
        engine.refresh("test");
        if (randomBoolean()) { // randomly refresh here again
            engine.refresh("test");
        }
        try (Engine.Searcher searcher = engine.acquireSearcher("test")) {
            assertEquals(2, searcher.reader().numDocs());
        }
        assertFalse("safe access should NOT be required last indexing round was only append only", engine.isSafeAccessRequired());
        engine.delete(new Engine.Delete(operation.type(), operation.id(), operation.uid()));
        assertTrue("safe access should be required", engine.isSafeAccessRequired());
        engine.refresh("test");
        assertTrue("safe access should be required", engine.isSafeAccessRequired());
        try (Engine.Searcher searcher = engine.acquireSearcher("test")) {
            assertEquals(1, searcher.reader().numDocs());
        }
    }

    public void testSegments() throws Exception {
        try (Store store = createStore();
             InternalEngine engine = createEngine(defaultSettings, store, createTempDir(), NoMergePolicy.INSTANCE)) {
            List<Segment> segments = engine.segments(false);
            assertThat(segments.isEmpty(), equalTo(true));
            assertThat(engine.segmentsStats(false).getCount(), equalTo(0L));
            assertThat(engine.segmentsStats(false).getMemoryInBytes(), equalTo(0L));

            // create two docs and refresh
            ParsedDocument doc = testParsedDocument("1", null, testDocumentWithTextField(), B_1, null);
            Engine.Index first = indexForDoc(doc);
            Engine.IndexResult firstResult = engine.index(first);
            ParsedDocument doc2 = testParsedDocument("2", null, testDocumentWithTextField(), B_2, null);
            Engine.Index second = indexForDoc(doc2);
            Engine.IndexResult secondResult = engine.index(second);
            assertThat(secondResult.getTranslogLocation(), greaterThan(firstResult.getTranslogLocation()));
            engine.refresh("test");

            segments = engine.segments(false);
            assertThat(segments.size(), equalTo(1));
            SegmentsStats stats = engine.segmentsStats(false);
            assertThat(stats.getCount(), equalTo(1L));
            assertThat(stats.getTermsMemoryInBytes(), greaterThan(0L));
            assertThat(stats.getStoredFieldsMemoryInBytes(), greaterThan(0L));
            assertThat(stats.getTermVectorsMemoryInBytes(), equalTo(0L));
            assertThat(stats.getNormsMemoryInBytes(), greaterThan(0L));
            assertThat(stats.getDocValuesMemoryInBytes(), greaterThan(0L));
            assertThat(segments.get(0).isCommitted(), equalTo(false));
            assertThat(segments.get(0).isSearch(), equalTo(true));
            assertThat(segments.get(0).getNumDocs(), equalTo(2));
            assertThat(segments.get(0).getDeletedDocs(), equalTo(0));
            assertThat(segments.get(0).isCompound(), equalTo(true));
            assertThat(segments.get(0).ramTree, nullValue());
            assertThat(segments.get(0).getAttributes().keySet(), Matchers.contains(Lucene50StoredFieldsFormat.MODE_KEY));

            engine.flush();

            segments = engine.segments(false);
            assertThat(segments.size(), equalTo(1));
            assertThat(engine.segmentsStats(false).getCount(), equalTo(1L));
            assertThat(segments.get(0).isCommitted(), equalTo(true));
            assertThat(segments.get(0).isSearch(), equalTo(true));
            assertThat(segments.get(0).getNumDocs(), equalTo(2));
            assertThat(segments.get(0).getDeletedDocs(), equalTo(0));
            assertThat(segments.get(0).isCompound(), equalTo(true));

            ParsedDocument doc3 = testParsedDocument("3", null, testDocumentWithTextField(), B_3, null);
            engine.index(indexForDoc(doc3));
            engine.refresh("test");

            segments = engine.segments(false);
            assertThat(segments.size(), equalTo(2));
            assertThat(engine.segmentsStats(false).getCount(), equalTo(2L));
            assertThat(engine.segmentsStats(false).getTermsMemoryInBytes(), greaterThan(stats.getTermsMemoryInBytes()));
            assertThat(engine.segmentsStats(false).getStoredFieldsMemoryInBytes(), greaterThan(stats.getStoredFieldsMemoryInBytes()));
            assertThat(engine.segmentsStats(false).getTermVectorsMemoryInBytes(), equalTo(0L));
            assertThat(engine.segmentsStats(false).getNormsMemoryInBytes(), greaterThan(stats.getNormsMemoryInBytes()));
            assertThat(engine.segmentsStats(false).getDocValuesMemoryInBytes(), greaterThan(stats.getDocValuesMemoryInBytes()));
            assertThat(segments.get(0).getGeneration() < segments.get(1).getGeneration(), equalTo(true));
            assertThat(segments.get(0).isCommitted(), equalTo(true));
            assertThat(segments.get(0).isSearch(), equalTo(true));
            assertThat(segments.get(0).getNumDocs(), equalTo(2));
            assertThat(segments.get(0).getDeletedDocs(), equalTo(0));
            assertThat(segments.get(0).isCompound(), equalTo(true));


            assertThat(segments.get(1).isCommitted(), equalTo(false));
            assertThat(segments.get(1).isSearch(), equalTo(true));
            assertThat(segments.get(1).getNumDocs(), equalTo(1));
            assertThat(segments.get(1).getDeletedDocs(), equalTo(0));
            assertThat(segments.get(1).isCompound(), equalTo(true));


            engine.delete(new Engine.Delete("test", "1", newUid(doc)));
            engine.refresh("test");

            segments = engine.segments(false);
            assertThat(segments.size(), equalTo(2));
            assertThat(engine.segmentsStats(false).getCount(), equalTo(2L));
            assertThat(segments.get(0).getGeneration() < segments.get(1).getGeneration(), equalTo(true));
            assertThat(segments.get(0).isCommitted(), equalTo(true));
            assertThat(segments.get(0).isSearch(), equalTo(true));
            assertThat(segments.get(0).getNumDocs(), equalTo(1));
            assertThat(segments.get(0).getDeletedDocs(), equalTo(1));
            assertThat(segments.get(0).isCompound(), equalTo(true));

            assertThat(segments.get(1).isCommitted(), equalTo(false));
            assertThat(segments.get(1).isSearch(), equalTo(true));
            assertThat(segments.get(1).getNumDocs(), equalTo(1));
            assertThat(segments.get(1).getDeletedDocs(), equalTo(0));
            assertThat(segments.get(1).isCompound(), equalTo(true));

            engine.onSettingsChanged();
            ParsedDocument doc4 = testParsedDocument("4", null, testDocumentWithTextField(), B_3, null);
            engine.index(indexForDoc(doc4));
            engine.refresh("test");

            segments = engine.segments(false);
            assertThat(segments.size(), equalTo(3));
            assertThat(engine.segmentsStats(false).getCount(), equalTo(3L));
            assertThat(segments.get(0).getGeneration() < segments.get(1).getGeneration(), equalTo(true));
            assertThat(segments.get(0).isCommitted(), equalTo(true));
            assertThat(segments.get(0).isSearch(), equalTo(true));
            assertThat(segments.get(0).getNumDocs(), equalTo(1));
            assertThat(segments.get(0).getDeletedDocs(), equalTo(1));
            assertThat(segments.get(0).isCompound(), equalTo(true));

            assertThat(segments.get(1).isCommitted(), equalTo(false));
            assertThat(segments.get(1).isSearch(), equalTo(true));
            assertThat(segments.get(1).getNumDocs(), equalTo(1));
            assertThat(segments.get(1).getDeletedDocs(), equalTo(0));
            assertThat(segments.get(1).isCompound(), equalTo(true));

            assertThat(segments.get(2).isCommitted(), equalTo(false));
            assertThat(segments.get(2).isSearch(), equalTo(true));
            assertThat(segments.get(2).getNumDocs(), equalTo(1));
            assertThat(segments.get(2).getDeletedDocs(), equalTo(0));
            assertThat(segments.get(2).isCompound(), equalTo(true));

            // internal refresh - lets make sure we see those segments in the stats
            ParsedDocument doc5 = testParsedDocument("5", null, testDocumentWithTextField(), B_3, null);
            engine.index(indexForDoc(doc5));
            engine.refresh("test", Engine.SearcherScope.INTERNAL);

            segments = engine.segments(false);
            assertThat(segments.size(), equalTo(4));
            assertThat(engine.segmentsStats(false).getCount(), equalTo(4L));
            assertThat(segments.get(0).getGeneration() < segments.get(1).getGeneration(), equalTo(true));
            assertThat(segments.get(0).isCommitted(), equalTo(true));
            assertThat(segments.get(0).isSearch(), equalTo(true));
            assertThat(segments.get(0).getNumDocs(), equalTo(1));
            assertThat(segments.get(0).getDeletedDocs(), equalTo(1));
            assertThat(segments.get(0).isCompound(), equalTo(true));

            assertThat(segments.get(1).isCommitted(), equalTo(false));
            assertThat(segments.get(1).isSearch(), equalTo(true));
            assertThat(segments.get(1).getNumDocs(), equalTo(1));
            assertThat(segments.get(1).getDeletedDocs(), equalTo(0));
            assertThat(segments.get(1).isCompound(), equalTo(true));

            assertThat(segments.get(2).isCommitted(), equalTo(false));
            assertThat(segments.get(2).isSearch(), equalTo(true));
            assertThat(segments.get(2).getNumDocs(), equalTo(1));
            assertThat(segments.get(2).getDeletedDocs(), equalTo(0));
            assertThat(segments.get(2).isCompound(), equalTo(true));

            assertThat(segments.get(3).isCommitted(), equalTo(false));
            assertThat(segments.get(3).isSearch(), equalTo(false));
            assertThat(segments.get(3).getNumDocs(), equalTo(1));
            assertThat(segments.get(3).getDeletedDocs(), equalTo(0));
            assertThat(segments.get(3).isCompound(), equalTo(true));

            // now refresh the external searcher and make sure it has the new segment
            engine.refresh("test");
            segments = engine.segments(false);
            assertThat(segments.size(), equalTo(4));
            assertThat(engine.segmentsStats(false).getCount(), equalTo(4L));
            assertThat(segments.get(0).getGeneration() < segments.get(1).getGeneration(), equalTo(true));
            assertThat(segments.get(0).isCommitted(), equalTo(true));
            assertThat(segments.get(0).isSearch(), equalTo(true));
            assertThat(segments.get(0).getNumDocs(), equalTo(1));
            assertThat(segments.get(0).getDeletedDocs(), equalTo(1));
            assertThat(segments.get(0).isCompound(), equalTo(true));

            assertThat(segments.get(1).isCommitted(), equalTo(false));
            assertThat(segments.get(1).isSearch(), equalTo(true));
            assertThat(segments.get(1).getNumDocs(), equalTo(1));
            assertThat(segments.get(1).getDeletedDocs(), equalTo(0));
            assertThat(segments.get(1).isCompound(), equalTo(true));

            assertThat(segments.get(2).isCommitted(), equalTo(false));
            assertThat(segments.get(2).isSearch(), equalTo(true));
            assertThat(segments.get(2).getNumDocs(), equalTo(1));
            assertThat(segments.get(2).getDeletedDocs(), equalTo(0));
            assertThat(segments.get(2).isCompound(), equalTo(true));

            assertThat(segments.get(3).isCommitted(), equalTo(false));
            assertThat(segments.get(3).isSearch(), equalTo(true));
            assertThat(segments.get(3).getNumDocs(), equalTo(1));
            assertThat(segments.get(3).getDeletedDocs(), equalTo(0));
            assertThat(segments.get(3).isCompound(), equalTo(true));
        }
    }

    public void testVerboseSegments() throws Exception {
        try (Store store = createStore();
             Engine engine = createEngine(defaultSettings, store, createTempDir(), NoMergePolicy.INSTANCE)) {
            List<Segment> segments = engine.segments(true);
            assertThat(segments.isEmpty(), equalTo(true));

            ParsedDocument doc = testParsedDocument("1", null, testDocumentWithTextField(), B_1, null);
            engine.index(indexForDoc(doc));
            engine.refresh("test");

            segments = engine.segments(true);
            assertThat(segments.size(), equalTo(1));
            assertThat(segments.get(0).ramTree, notNullValue());

            ParsedDocument doc2 = testParsedDocument("2", null, testDocumentWithTextField(), B_2, null);
            engine.index(indexForDoc(doc2));
            engine.refresh("test");
            ParsedDocument doc3 = testParsedDocument("3", null, testDocumentWithTextField(), B_3, null);
            engine.index(indexForDoc(doc3));
            engine.refresh("test");

            segments = engine.segments(true);
            assertThat(segments.size(), equalTo(3));
            assertThat(segments.get(0).ramTree, notNullValue());
            assertThat(segments.get(1).ramTree, notNullValue());
            assertThat(segments.get(2).ramTree, notNullValue());
        }
    }

    public void testSegmentsWithMergeFlag() throws Exception {
        try (Store store = createStore();
             Engine engine = createEngine(defaultSettings, store, createTempDir(), new TieredMergePolicy())) {
            ParsedDocument doc = testParsedDocument("1", null, testDocument(), B_1, null);
            Engine.Index index = indexForDoc(doc);
            engine.index(index);
            engine.flush();
            assertThat(engine.segments(false).size(), equalTo(1));
            index = indexForDoc(testParsedDocument("2", null, testDocument(), B_1, null));
            engine.index(index);
            engine.flush();
            List<Segment> segments = engine.segments(false);
            assertThat(segments.size(), equalTo(2));
            for (Segment segment : segments) {
                assertThat(segment.getMergeId(), nullValue());
            }
            index = indexForDoc(testParsedDocument("3", null, testDocument(), B_1, null));
            engine.index(index);
            engine.flush();
            segments = engine.segments(false);
            assertThat(segments.size(), equalTo(3));
            for (Segment segment : segments) {
                assertThat(segment.getMergeId(), nullValue());
            }

            index = indexForDoc(doc);
            engine.index(index);
            engine.flush();
            final long gen1 = store.readLastCommittedSegmentsInfo().getGeneration();
            // now, optimize and wait for merges, see that we have no merge flag
            engine.forceMerge(true);

            for (Segment segment : engine.segments(false)) {
                assertThat(segment.getMergeId(), nullValue());
            }
            // we could have multiple underlying merges, so the generation may increase more than once
            assertTrue(store.readLastCommittedSegmentsInfo().getGeneration() > gen1);

            final boolean flush = randomBoolean();
            final long gen2 = store.readLastCommittedSegmentsInfo().getGeneration();
            engine.forceMerge(flush);
            for (Segment segment : engine.segments(false)) {
                assertThat(segment.getMergeId(), nullValue());
            }

            if (flush) {
                // we should have had just 1 merge, so last generation should be exact
                assertEquals(gen2, store.readLastCommittedSegmentsInfo().getLastGeneration());
            }
        }
    }

    public void testSegmentsWithIndexSort() throws Exception {
        Sort indexSort = new Sort(new SortedSetSortField("_type", false));
        try (Store store = createStore();
             Engine engine =
                     createEngine(defaultSettings, store, createTempDir(), NoMergePolicy.INSTANCE, null, null, null, indexSort, null)) {
            List<Segment> segments = engine.segments(true);
            assertThat(segments.isEmpty(), equalTo(true));

            ParsedDocument doc = testParsedDocument("1", null, testDocumentWithTextField(), B_1, null);
            engine.index(indexForDoc(doc));
            engine.refresh("test");

            segments = engine.segments(false);
            assertThat(segments.size(), equalTo(1));
            assertThat(segments.get(0).getSegmentSort(), equalTo(indexSort));

            ParsedDocument doc2 = testParsedDocument("2", null, testDocumentWithTextField(), B_2, null);
            engine.index(indexForDoc(doc2));
            engine.refresh("test");
            ParsedDocument doc3 = testParsedDocument("3", null, testDocumentWithTextField(), B_3, null);
            engine.index(indexForDoc(doc3));
            engine.refresh("test");

            segments = engine.segments(true);
            assertThat(segments.size(), equalTo(3));
            assertThat(segments.get(0).getSegmentSort(), equalTo(indexSort));
            assertThat(segments.get(1).getSegmentSort(), equalTo(indexSort));
            assertThat(segments.get(2).getSegmentSort(), equalTo(indexSort));
        }
    }

    public void testSegmentsStatsIncludingFileSizes() throws Exception {
        try (Store store = createStore();
             Engine engine = createEngine(defaultSettings, store, createTempDir(), NoMergePolicy.INSTANCE)) {
            assertThat(engine.segmentsStats(true).getFileSizes().size(), equalTo(0));

            ParsedDocument doc = testParsedDocument("1", null, testDocumentWithTextField(), B_1, null);
            engine.index(indexForDoc(doc));
            engine.refresh("test");

            SegmentsStats stats = engine.segmentsStats(true);
            assertThat(stats.getFileSizes().size(), greaterThan(0));
            assertThat(() -> stats.getFileSizes().valuesIt(), everyItem(greaterThan(0L)));

            ObjectObjectCursor<String, Long> firstEntry = stats.getFileSizes().iterator().next();

            ParsedDocument doc2 = testParsedDocument("2", null, testDocumentWithTextField(), B_2, null);
            engine.index(indexForDoc(doc2));
            engine.refresh("test");

            assertThat(engine.segmentsStats(true).getFileSizes().get(firstEntry.key), greaterThan(firstEntry.value));
        }
    }

    public void testCommitStats() throws IOException {
        final AtomicLong maxSeqNo = new AtomicLong(SequenceNumbers.NO_OPS_PERFORMED);
        final AtomicLong localCheckpoint = new AtomicLong(SequenceNumbers.NO_OPS_PERFORMED);
        final AtomicLong globalCheckpoint = new AtomicLong(SequenceNumbers.UNASSIGNED_SEQ_NO);
        try (
            Store store = createStore();
            InternalEngine engine = createEngine(store, createTempDir(), (maxSeq, localCP) -> new LocalCheckpointTracker(
                            maxSeq,
                            localCP) {
                        @Override
                        public long getMaxSeqNo() {
                            return maxSeqNo.get();
                        }

                        @Override
                        public long getCheckpoint() {
                            return localCheckpoint.get();
                        }
                    }
            )) {
            CommitStats stats1 = engine.commitStats();
            assertThat(stats1.getGeneration(), greaterThan(0L));
            assertThat(stats1.getId(), notNullValue());
            assertThat(stats1.getUserData(), hasKey(Translog.TRANSLOG_GENERATION_KEY));
            assertThat(stats1.getUserData(), hasKey(SequenceNumbers.LOCAL_CHECKPOINT_KEY));
            assertThat(
                Long.parseLong(stats1.getUserData().get(SequenceNumbers.LOCAL_CHECKPOINT_KEY)),
                equalTo(SequenceNumbers.NO_OPS_PERFORMED));

            assertThat(stats1.getUserData(), hasKey(SequenceNumbers.MAX_SEQ_NO));
            assertThat(
                Long.parseLong(stats1.getUserData().get(SequenceNumbers.MAX_SEQ_NO)),
                equalTo(SequenceNumbers.NO_OPS_PERFORMED));

            maxSeqNo.set(rarely() ? SequenceNumbers.NO_OPS_PERFORMED : randomIntBetween(0, 1024));
            localCheckpoint.set(
                rarely() || maxSeqNo.get() == SequenceNumbers.NO_OPS_PERFORMED ?
                    SequenceNumbers.NO_OPS_PERFORMED : randomIntBetween(0, 1024));
            globalCheckpoint.set(rarely() || localCheckpoint.get() == SequenceNumbers.NO_OPS_PERFORMED ?
                SequenceNumbers.UNASSIGNED_SEQ_NO : randomIntBetween(0, (int) localCheckpoint.get()));

            engine.flush(true, true);

            CommitStats stats2 = engine.commitStats();
            assertThat(stats2.getGeneration(), greaterThan(stats1.getGeneration()));
            assertThat(stats2.getId(), notNullValue());
            assertThat(stats2.getId(), not(equalTo(stats1.getId())));
            assertThat(stats2.getUserData(), hasKey(Translog.TRANSLOG_GENERATION_KEY));
            assertThat(stats2.getUserData(), hasKey(Translog.TRANSLOG_UUID_KEY));
            assertThat(
                stats2.getUserData().get(Translog.TRANSLOG_GENERATION_KEY),
                not(equalTo(stats1.getUserData().get(Translog.TRANSLOG_GENERATION_KEY))));
            assertThat(stats2.getUserData().get(Translog.TRANSLOG_UUID_KEY), equalTo(stats1.getUserData().get(Translog.TRANSLOG_UUID_KEY)));
            assertThat(Long.parseLong(stats2.getUserData().get(SequenceNumbers.LOCAL_CHECKPOINT_KEY)), equalTo(localCheckpoint.get()));
            assertThat(stats2.getUserData(), hasKey(SequenceNumbers.MAX_SEQ_NO));
            assertThat(Long.parseLong(stats2.getUserData().get(SequenceNumbers.MAX_SEQ_NO)), equalTo(maxSeqNo.get()));
        }
    }

    public void testIndexSearcherWrapper() throws Exception {
        final AtomicInteger counter = new AtomicInteger();
        IndexSearcherWrapper wrapper = new IndexSearcherWrapper() {

            @Override
            public DirectoryReader wrap(DirectoryReader reader) {
                counter.incrementAndGet();
                return reader;
            }

            @Override
            public IndexSearcher wrap(IndexSearcher searcher) throws EngineException {
                counter.incrementAndGet();
                return searcher;
            }
        };
        Store store = createStore();
        Path translog = createTempDir("translog-test");
        InternalEngine engine = createEngine(store, translog);
        engine.close();

        engine = new InternalEngine(engine.config());
        assertTrue(engine.isRecovering());
        engine.recoverFromTranslog();
        Engine.Searcher searcher = wrapper.wrap(engine.acquireSearcher("test"));
        assertThat(counter.get(), equalTo(2));
        searcher.close();
        IOUtils.close(store, engine);
    }

    public void testFlushIsDisabledDuringTranslogRecovery() throws IOException {
        assertFalse(engine.isRecovering());
        ParsedDocument doc = testParsedDocument("1", null, testDocumentWithTextField(), SOURCE, null);
        engine.index(indexForDoc(doc));
        engine.close();

        engine = new InternalEngine(engine.config());
        expectThrows(IllegalStateException.class, () -> engine.flush(true, true));
        assertTrue(engine.isRecovering());
        engine.recoverFromTranslog();
        assertFalse(engine.isRecovering());
        doc = testParsedDocument("2", null, testDocumentWithTextField(), SOURCE, null);
        engine.index(indexForDoc(doc));
        engine.flush();
    }

    public void testTranslogMultipleOperationsSameDocument() throws IOException {
        final int ops = randomIntBetween(1, 32);
        Engine initialEngine;
        final List<Engine.Operation> operations = new ArrayList<>();
        try {
            initialEngine = engine;
            for (int i = 0; i < ops; i++) {
                final ParsedDocument doc = testParsedDocument("1", null, testDocumentWithTextField(), SOURCE, null);
                if (randomBoolean()) {
                    final Engine.Index operation = new Engine.Index(newUid(doc), doc, SequenceNumbers.UNASSIGNED_SEQ_NO, 0, i, VersionType.EXTERNAL, Engine.Operation.Origin.PRIMARY, System.nanoTime(), -1, false);
                    operations.add(operation);
                    initialEngine.index(operation);
                } else {
                    final Engine.Delete operation = new Engine.Delete("test", "1", newUid(doc), SequenceNumbers.UNASSIGNED_SEQ_NO, 0, i, VersionType.EXTERNAL, Engine.Operation.Origin.PRIMARY, System.nanoTime());
                    operations.add(operation);
                    initialEngine.delete(operation);
                }
            }
        } finally {
            IOUtils.close(engine);
        }

        Engine recoveringEngine = null;
        try {
            recoveringEngine = new InternalEngine(engine.config());
            recoveringEngine.recoverFromTranslog();
            try (Engine.Searcher searcher = recoveringEngine.acquireSearcher("test")) {
                final TotalHitCountCollector collector = new TotalHitCountCollector();
                searcher.searcher().search(new MatchAllDocsQuery(), collector);
                assertThat(collector.getTotalHits(), equalTo(operations.get(operations.size() - 1) instanceof Engine.Delete ? 0 : 1));
            }
        } finally {
            IOUtils.close(recoveringEngine);
        }
    }

    public void testTranslogRecoveryDoesNotReplayIntoTranslog() throws IOException {
        final int docs = randomIntBetween(1, 32);
        Engine initialEngine = null;
        try {
            initialEngine = engine;
            for (int i = 0; i < docs; i++) {
                final String id = Integer.toString(i);
                final ParsedDocument doc = testParsedDocument(id, null, testDocumentWithTextField(), SOURCE, null);
                initialEngine.index(indexForDoc(doc));
            }
        } finally {
            IOUtils.close(initialEngine);
        }

        Engine recoveringEngine = null;
        try {
            final AtomicBoolean committed = new AtomicBoolean();
            recoveringEngine = new InternalEngine(initialEngine.config()) {

                @Override
                protected void commitIndexWriter(IndexWriter writer, Translog translog, String syncId) throws IOException {
                    committed.set(true);
                    super.commitIndexWriter(writer, translog, syncId);
                }
            };

            assertThat(recoveringEngine.getTranslog().uncommittedOperations(), equalTo(docs));
            recoveringEngine.recoverFromTranslog();
            assertTrue(committed.get());
        } finally {
            IOUtils.close(recoveringEngine);
        }
    }

    public void testTranslogRecoveryWithMultipleGenerations() throws IOException {
        final int docs = randomIntBetween(1, 4096);
        final List<Long> seqNos = LongStream.range(0, docs).boxed().collect(Collectors.toList());
        Randomness.shuffle(seqNos);
        Engine initialEngine = null;
        Engine recoveringEngine = null;
        Store store = createStore();
        final AtomicInteger counter = new AtomicInteger();
        try {
            initialEngine = createEngine(
                    store,
                    createTempDir(),
                    LocalCheckpointTracker::new,
                    (engine, operation) -> seqNos.get(counter.getAndIncrement()));
            for (int i = 0; i < docs; i++) {
                final String id = Integer.toString(i);
                final ParsedDocument doc = testParsedDocument(id, null, testDocumentWithTextField(), SOURCE, null);
                initialEngine.index(indexForDoc(doc));
                if (rarely()) {
                    initialEngine.getTranslog().rollGeneration();
                } else if (rarely()) {
                    initialEngine.flush();
                }
            }
            initialEngine.close();
            recoveringEngine = new InternalEngine(initialEngine.config());
            recoveringEngine.recoverFromTranslog();
            try (Engine.Searcher searcher = recoveringEngine.acquireSearcher("test")) {
                TopDocs topDocs = searcher.searcher().search(new MatchAllDocsQuery(), docs);
                assertEquals(docs, topDocs.totalHits);
            }
        } finally {
            IOUtils.close(initialEngine, recoveringEngine, store);
        }
    }

    public void testConcurrentGetAndFlush() throws Exception {
        ParsedDocument doc = testParsedDocument("1", null, testDocumentWithTextField(), B_1, null);
        engine.index(indexForDoc(doc));

        final AtomicReference<Engine.GetResult> latestGetResult = new AtomicReference<>();
        final BiFunction<String, Engine.SearcherScope, Searcher> searcherFactory = engine::acquireSearcher;
        latestGetResult.set(engine.get(newGet(true, doc), searcherFactory));
        final AtomicBoolean flushFinished = new AtomicBoolean(false);
        final CyclicBarrier barrier = new CyclicBarrier(2);
        Thread getThread = new Thread(() -> {
            try {
                barrier.await();
            } catch (InterruptedException | BrokenBarrierException e) {
                throw new RuntimeException(e);
            }
            while (flushFinished.get() == false) {
                Engine.GetResult previousGetResult = latestGetResult.get();
                if (previousGetResult != null) {
                    previousGetResult.release();
                }
                latestGetResult.set(engine.get(newGet(true, doc), searcherFactory));
                if (latestGetResult.get().exists() == false) {
                    break;
                }
            }
        });
        getThread.start();
        barrier.await();
        engine.flush();
        flushFinished.set(true);
        getThread.join();
        assertTrue(latestGetResult.get().exists());
        latestGetResult.get().release();
    }

    public void testSimpleOperations() throws Exception {
        Engine.Searcher searchResult = engine.acquireSearcher("test");
        MatcherAssert.assertThat(searchResult, EngineSearcherTotalHitsMatcher.engineSearcherTotalHits(0));
        searchResult.close();

        final BiFunction<String, Engine.SearcherScope, Searcher> searcherFactory = engine::acquireSearcher;

        // create a document
        Document document = testDocumentWithTextField();
        document.add(new Field(SourceFieldMapper.NAME, BytesReference.toBytes(B_1), SourceFieldMapper.Defaults.FIELD_TYPE));
        ParsedDocument doc = testParsedDocument("1", null, document, B_1, null);
        engine.index(indexForDoc(doc));

        // its not there...
        searchResult = engine.acquireSearcher("test");
        MatcherAssert.assertThat(searchResult, EngineSearcherTotalHitsMatcher.engineSearcherTotalHits(0));
        MatcherAssert.assertThat(searchResult, EngineSearcherTotalHitsMatcher.engineSearcherTotalHits(new TermQuery(new Term("value", "test")), 0));
        searchResult.close();

        // but, not there non realtime
        Engine.GetResult getResult = engine.get(newGet(false, doc), searcherFactory);
        assertThat(getResult.exists(), equalTo(false));
        getResult.release();

        // but, we can still get it (in realtime)
        getResult = engine.get(newGet(true, doc), searcherFactory);
        assertThat(getResult.exists(), equalTo(true));
        assertThat(getResult.docIdAndVersion(), notNullValue());
        getResult.release();

        // but not real time is not yet visible
        getResult = engine.get(newGet(false, doc), searcherFactory);
        assertThat(getResult.exists(), equalTo(false));
        getResult.release();


        // refresh and it should be there
        engine.refresh("test");

        // now its there...
        searchResult = engine.acquireSearcher("test");
        MatcherAssert.assertThat(searchResult, EngineSearcherTotalHitsMatcher.engineSearcherTotalHits(1));
        MatcherAssert.assertThat(searchResult, EngineSearcherTotalHitsMatcher.engineSearcherTotalHits(new TermQuery(new Term("value", "test")), 1));
        searchResult.close();

        // also in non realtime
        getResult = engine.get(newGet(false, doc), searcherFactory);
        assertThat(getResult.exists(), equalTo(true));
        assertThat(getResult.docIdAndVersion(), notNullValue());
        getResult.release();

        // now do an update
        document = testDocument();
        document.add(new TextField("value", "test1", Field.Store.YES));
        document.add(new Field(SourceFieldMapper.NAME, BytesReference.toBytes(B_2), SourceFieldMapper.Defaults.FIELD_TYPE));
        doc = testParsedDocument("1", null, document, B_2, null);
        engine.index(indexForDoc(doc));

        // its not updated yet...
        searchResult = engine.acquireSearcher("test");
        MatcherAssert.assertThat(searchResult, EngineSearcherTotalHitsMatcher.engineSearcherTotalHits(1));
        MatcherAssert.assertThat(searchResult, EngineSearcherTotalHitsMatcher.engineSearcherTotalHits(new TermQuery(new Term("value", "test")), 1));
        MatcherAssert.assertThat(searchResult, EngineSearcherTotalHitsMatcher.engineSearcherTotalHits(new TermQuery(new Term("value", "test1")), 0));
        searchResult.close();

        // but, we can still get it (in realtime)
        getResult = engine.get(newGet(true, doc), searcherFactory);
        assertThat(getResult.exists(), equalTo(true));
        assertThat(getResult.docIdAndVersion(), notNullValue());
        getResult.release();

        // refresh and it should be updated
        engine.refresh("test");

        searchResult = engine.acquireSearcher("test");
        MatcherAssert.assertThat(searchResult, EngineSearcherTotalHitsMatcher.engineSearcherTotalHits(1));
        MatcherAssert.assertThat(searchResult, EngineSearcherTotalHitsMatcher.engineSearcherTotalHits(new TermQuery(new Term("value", "test")), 0));
        MatcherAssert.assertThat(searchResult, EngineSearcherTotalHitsMatcher.engineSearcherTotalHits(new TermQuery(new Term("value", "test1")), 1));
        searchResult.close();

        // now delete
        engine.delete(new Engine.Delete("test", "1", newUid(doc)));

        // its not deleted yet
        searchResult = engine.acquireSearcher("test");
        MatcherAssert.assertThat(searchResult, EngineSearcherTotalHitsMatcher.engineSearcherTotalHits(1));
        MatcherAssert.assertThat(searchResult, EngineSearcherTotalHitsMatcher.engineSearcherTotalHits(new TermQuery(new Term("value", "test")), 0));
        MatcherAssert.assertThat(searchResult, EngineSearcherTotalHitsMatcher.engineSearcherTotalHits(new TermQuery(new Term("value", "test1")), 1));
        searchResult.close();

        // but, get should not see it (in realtime)
        getResult = engine.get(newGet(true, doc), searcherFactory);
        assertThat(getResult.exists(), equalTo(false));
        getResult.release();

        // refresh and it should be deleted
        engine.refresh("test");

        searchResult = engine.acquireSearcher("test");
        MatcherAssert.assertThat(searchResult, EngineSearcherTotalHitsMatcher.engineSearcherTotalHits(0));
        MatcherAssert.assertThat(searchResult, EngineSearcherTotalHitsMatcher.engineSearcherTotalHits(new TermQuery(new Term("value", "test")), 0));
        MatcherAssert.assertThat(searchResult, EngineSearcherTotalHitsMatcher.engineSearcherTotalHits(new TermQuery(new Term("value", "test1")), 0));
        searchResult.close();

        // add it back
        document = testDocumentWithTextField();
        document.add(new Field(SourceFieldMapper.NAME, BytesReference.toBytes(B_1), SourceFieldMapper.Defaults.FIELD_TYPE));
        doc = testParsedDocument("1", null, document, B_1, null);
        engine.index(new Engine.Index(newUid(doc), doc, Versions.MATCH_DELETED));

        // its not there...
        searchResult = engine.acquireSearcher("test");
        MatcherAssert.assertThat(searchResult, EngineSearcherTotalHitsMatcher.engineSearcherTotalHits(0));
        MatcherAssert.assertThat(searchResult, EngineSearcherTotalHitsMatcher.engineSearcherTotalHits(new TermQuery(new Term("value", "test")), 0));
        MatcherAssert.assertThat(searchResult, EngineSearcherTotalHitsMatcher.engineSearcherTotalHits(new TermQuery(new Term("value", "test1")), 0));
        searchResult.close();

        // refresh and it should be there
        engine.refresh("test");

        // now its there...
        searchResult = engine.acquireSearcher("test");
        MatcherAssert.assertThat(searchResult, EngineSearcherTotalHitsMatcher.engineSearcherTotalHits(1));
        MatcherAssert.assertThat(searchResult, EngineSearcherTotalHitsMatcher.engineSearcherTotalHits(new TermQuery(new Term("value", "test")), 1));
        MatcherAssert.assertThat(searchResult, EngineSearcherTotalHitsMatcher.engineSearcherTotalHits(new TermQuery(new Term("value", "test1")), 0));
        searchResult.close();

        // now flush
        engine.flush();

        // and, verify get (in real time)
        getResult = engine.get(newGet(true, doc), searcherFactory);
        assertThat(getResult.exists(), equalTo(true));
        assertThat(getResult.docIdAndVersion(), notNullValue());
        getResult.release();

        // make sure we can still work with the engine
        // now do an update
        document = testDocument();
        document.add(new TextField("value", "test1", Field.Store.YES));
        doc = testParsedDocument("1", null, document, B_1, null);
        engine.index(indexForDoc(doc));

        // its not updated yet...
        searchResult = engine.acquireSearcher("test");
        MatcherAssert.assertThat(searchResult, EngineSearcherTotalHitsMatcher.engineSearcherTotalHits(1));
        MatcherAssert.assertThat(searchResult, EngineSearcherTotalHitsMatcher.engineSearcherTotalHits(new TermQuery(new Term("value", "test")), 1));
        MatcherAssert.assertThat(searchResult, EngineSearcherTotalHitsMatcher.engineSearcherTotalHits(new TermQuery(new Term("value", "test1")), 0));
        searchResult.close();

        // refresh and it should be updated
        engine.refresh("test");

        searchResult = engine.acquireSearcher("test");
        MatcherAssert.assertThat(searchResult, EngineSearcherTotalHitsMatcher.engineSearcherTotalHits(1));
        MatcherAssert.assertThat(searchResult, EngineSearcherTotalHitsMatcher.engineSearcherTotalHits(new TermQuery(new Term("value", "test")), 0));
        MatcherAssert.assertThat(searchResult, EngineSearcherTotalHitsMatcher.engineSearcherTotalHits(new TermQuery(new Term("value", "test1")), 1));
        searchResult.close();
    }

    public void testSearchResultRelease() throws Exception {
        Engine.Searcher searchResult = engine.acquireSearcher("test");
        MatcherAssert.assertThat(searchResult, EngineSearcherTotalHitsMatcher.engineSearcherTotalHits(0));
        searchResult.close();

        // create a document
        ParsedDocument doc = testParsedDocument("1", null, testDocumentWithTextField(), B_1, null);
        engine.index(indexForDoc(doc));

        // its not there...
        searchResult = engine.acquireSearcher("test");
        MatcherAssert.assertThat(searchResult, EngineSearcherTotalHitsMatcher.engineSearcherTotalHits(0));
        MatcherAssert.assertThat(searchResult, EngineSearcherTotalHitsMatcher.engineSearcherTotalHits(new TermQuery(new Term("value", "test")), 0));
        searchResult.close();

        // refresh and it should be there
        engine.refresh("test");

        // now its there...
        searchResult = engine.acquireSearcher("test");
        MatcherAssert.assertThat(searchResult, EngineSearcherTotalHitsMatcher.engineSearcherTotalHits(1));
        MatcherAssert.assertThat(searchResult, EngineSearcherTotalHitsMatcher.engineSearcherTotalHits(new TermQuery(new Term("value", "test")), 1));
        // don't release the search result yet...

        // delete, refresh and do a new search, it should not be there
        engine.delete(new Engine.Delete("test", "1", newUid(doc)));
        engine.refresh("test");
        Engine.Searcher updateSearchResult = engine.acquireSearcher("test");
        MatcherAssert.assertThat(updateSearchResult, EngineSearcherTotalHitsMatcher.engineSearcherTotalHits(0));
        updateSearchResult.close();

        // the non release search result should not see the deleted yet...
        MatcherAssert.assertThat(searchResult, EngineSearcherTotalHitsMatcher.engineSearcherTotalHits(1));
        MatcherAssert.assertThat(searchResult, EngineSearcherTotalHitsMatcher.engineSearcherTotalHits(new TermQuery(new Term("value", "test")), 1));
        searchResult.close();
    }

    public void testCommitAdvancesMinTranslogForRecovery() throws IOException {
        IOUtils.close(engine, store);
        final Path translogPath = createTempDir();
        store = createStore();
        final AtomicLong globalCheckpoint = new AtomicLong(SequenceNumbers.NO_OPS_PERFORMED);
        final LongSupplier globalCheckpointSupplier = () -> globalCheckpoint.get();
        engine = createEngine(config(defaultSettings, store, translogPath, newMergePolicy(), null, null, globalCheckpointSupplier));
        ParsedDocument doc = testParsedDocument("1", null, testDocumentWithTextField(), B_1, null);
        engine.index(indexForDoc(doc));
        boolean inSync = randomBoolean();
        if (inSync) {
            globalCheckpoint.set(engine.getLocalCheckpointTracker().getCheckpoint());
        }

        engine.flush();
        assertThat(engine.getTranslog().currentFileGeneration(), equalTo(3L));
        assertThat(engine.getTranslog().getDeletionPolicy().getMinTranslogGenerationForRecovery(), equalTo(inSync ? 3L : 1L));
        assertThat(engine.getTranslog().getDeletionPolicy().getTranslogGenerationOfLastCommit(), equalTo(3L));

        engine.flush();
        assertThat(engine.getTranslog().currentFileGeneration(), equalTo(3L));
        assertThat(engine.getTranslog().getDeletionPolicy().getMinTranslogGenerationForRecovery(), equalTo(inSync ? 3L : 1L));
        assertThat(engine.getTranslog().getDeletionPolicy().getTranslogGenerationOfLastCommit(), equalTo(3L));

        engine.flush(true, true);
        assertThat(engine.getTranslog().currentFileGeneration(), equalTo(4L));
        assertThat(engine.getTranslog().getDeletionPolicy().getMinTranslogGenerationForRecovery(), equalTo(inSync ? 4L : 1L));
        assertThat(engine.getTranslog().getDeletionPolicy().getTranslogGenerationOfLastCommit(), equalTo(4L));

        globalCheckpoint.set(engine.getLocalCheckpointTracker().getCheckpoint());
        engine.flush(true, true);
        assertThat(engine.getTranslog().currentFileGeneration(), equalTo(5L));
        assertThat(engine.getTranslog().getDeletionPolicy().getMinTranslogGenerationForRecovery(), equalTo(5L));
        assertThat(engine.getTranslog().getDeletionPolicy().getTranslogGenerationOfLastCommit(), equalTo(5L));
    }

    public void testSyncedFlush() throws IOException {
        try (Store store = createStore();
             Engine engine = createEngine(defaultSettings, store, createTempDir(), new LogByteSizeMergePolicy(), null)) {
            final String syncId = randomUnicodeOfCodepointLengthBetween(10, 20);
            ParsedDocument doc = testParsedDocument("1", null, testDocumentWithTextField(), B_1, null);
            engine.index(indexForDoc(doc));
            Engine.CommitId commitID = engine.flush();
            assertThat(commitID, equalTo(new Engine.CommitId(store.readLastCommittedSegmentsInfo().getId())));
            byte[] wrongBytes = Base64.getDecoder().decode(commitID.toString());
            wrongBytes[0] = (byte) ~wrongBytes[0];
            Engine.CommitId wrongId = new Engine.CommitId(wrongBytes);
            assertEquals("should fail to sync flush with wrong id (but no docs)", engine.syncFlush(syncId + "1", wrongId),
                Engine.SyncedFlushResult.COMMIT_MISMATCH);
            engine.index(indexForDoc(doc));
            assertEquals("should fail to sync flush with right id but pending doc", engine.syncFlush(syncId + "2", commitID),
                Engine.SyncedFlushResult.PENDING_OPERATIONS);
            commitID = engine.flush();
            assertEquals("should succeed to flush commit with right id and no pending doc", engine.syncFlush(syncId, commitID),
                Engine.SyncedFlushResult.SUCCESS);
            assertEquals(store.readLastCommittedSegmentsInfo().getUserData().get(Engine.SYNC_COMMIT_ID), syncId);
            assertEquals(engine.getLastCommittedSegmentInfos().getUserData().get(Engine.SYNC_COMMIT_ID), syncId);
        }
    }

    public void testRenewSyncFlush() throws Exception {
        final int iters = randomIntBetween(2, 5); // run this a couple of times to get some coverage
        for (int i = 0; i < iters; i++) {
            try (Store store = createStore();
                 InternalEngine engine =
                     createEngine(config(defaultSettings, store, createTempDir(), new LogDocMergePolicy(), null))) {
                final String syncId = randomUnicodeOfCodepointLengthBetween(10, 20);
                Engine.Index doc1 = indexForDoc(testParsedDocument("1", null, testDocumentWithTextField(), B_1, null));
                engine.index(doc1);
                assertEquals(engine.getLastWriteNanos(), doc1.startTime());
                engine.flush();
                Engine.Index doc2 = indexForDoc(testParsedDocument("2", null, testDocumentWithTextField(), B_1, null));
                engine.index(doc2);
                assertEquals(engine.getLastWriteNanos(), doc2.startTime());
                engine.flush();
                final boolean forceMergeFlushes = randomBoolean();
                final ParsedDocument parsedDoc3 = testParsedDocument("3", null, testDocumentWithTextField(), B_1, null);
                if (forceMergeFlushes) {
                    engine.index(new Engine.Index(newUid(parsedDoc3), parsedDoc3, SequenceNumbers.UNASSIGNED_SEQ_NO, 0, Versions.MATCH_ANY, VersionType.INTERNAL, Engine.Operation.Origin.PRIMARY, System.nanoTime() - engine.engineConfig.getFlushMergesAfter().nanos(), -1, false));
                } else {
                    engine.index(indexForDoc(parsedDoc3));
                }
                Engine.CommitId commitID = engine.flush();
                assertEquals("should succeed to flush commit with right id and no pending doc", engine.syncFlush(syncId, commitID),
                    Engine.SyncedFlushResult.SUCCESS);
                assertEquals(3, engine.segments(false).size());

                engine.forceMerge(forceMergeFlushes, 1, false, false, false);
                if (forceMergeFlushes == false) {
                    engine.refresh("make all segments visible");
                    assertEquals(4, engine.segments(false).size());
                    assertEquals(store.readLastCommittedSegmentsInfo().getUserData().get(Engine.SYNC_COMMIT_ID), syncId);
                    assertEquals(engine.getLastCommittedSegmentInfos().getUserData().get(Engine.SYNC_COMMIT_ID), syncId);
                    assertTrue(engine.tryRenewSyncCommit());
                    assertEquals(1, engine.segments(false).size());
                } else {
                    engine.refresh("test");
                    assertBusy(() -> assertEquals(1, engine.segments(false).size()));
                }
                assertEquals(store.readLastCommittedSegmentsInfo().getUserData().get(Engine.SYNC_COMMIT_ID), syncId);
                assertEquals(engine.getLastCommittedSegmentInfos().getUserData().get(Engine.SYNC_COMMIT_ID), syncId);

                if (randomBoolean()) {
                    Engine.Index doc4 = indexForDoc(testParsedDocument("4", null, testDocumentWithTextField(), B_1, null));
                    engine.index(doc4);
                    assertEquals(engine.getLastWriteNanos(), doc4.startTime());
                } else {
                    Engine.Delete delete = new Engine.Delete(doc1.type(), doc1.id(), doc1.uid());
                    engine.delete(delete);
                    assertEquals(engine.getLastWriteNanos(), delete.startTime());
                }
                assertFalse(engine.tryRenewSyncCommit());
                engine.flush(false, true); // we might hit a concurrent flush from a finishing merge here - just wait if ongoing...
                assertNull(store.readLastCommittedSegmentsInfo().getUserData().get(Engine.SYNC_COMMIT_ID));
                assertNull(engine.getLastCommittedSegmentInfos().getUserData().get(Engine.SYNC_COMMIT_ID));
            }
        }
    }

    public void testSyncedFlushSurvivesEngineRestart() throws IOException {
        final AtomicLong globalCheckpoint = new AtomicLong(SequenceNumbers.NO_OPS_PERFORMED);
        IOUtils.close(store, engine);
        store = createStore();
        engine = createEngine(store, primaryTranslogDir, globalCheckpoint::get);
        final String syncId = randomUnicodeOfCodepointLengthBetween(10, 20);
        ParsedDocument doc = testParsedDocument("1", null, testDocumentWithTextField(), new BytesArray("{}"), null);
        engine.index(indexForDoc(doc));
        globalCheckpoint.set(0L);
        final Engine.CommitId commitID = engine.flush();
        assertEquals("should succeed to flush commit with right id and no pending doc", engine.syncFlush(syncId, commitID),
            Engine.SyncedFlushResult.SUCCESS);
        assertEquals(store.readLastCommittedSegmentsInfo().getUserData().get(Engine.SYNC_COMMIT_ID), syncId);
        assertEquals(engine.getLastCommittedSegmentInfos().getUserData().get(Engine.SYNC_COMMIT_ID), syncId);
        EngineConfig config = engine.config();
        if (randomBoolean()) {
            engine.close();
        } else {
            engine.flushAndClose();
        }
        if (randomBoolean()) {
            EngineDiskUtils.createNewTranslog(store.directory(), config.getTranslogConfig().getTranslogPath(),
                SequenceNumbers.UNASSIGNED_SEQ_NO, shardId);
        }
        engine = new InternalEngine(config);
        engine.recoverFromTranslog();
        assertEquals(engine.getLastCommittedSegmentInfos().getUserData().get(Engine.SYNC_COMMIT_ID), syncId);
    }

    public void testSyncedFlushVanishesOnReplay() throws IOException {
        final String syncId = randomUnicodeOfCodepointLengthBetween(10, 20);
        ParsedDocument doc = testParsedDocument("1", null, testDocumentWithTextField(), new BytesArray("{}"), null);
        engine.index(indexForDoc(doc));
        final Engine.CommitId commitID = engine.flush();
        assertEquals("should succeed to flush commit with right id and no pending doc", engine.syncFlush(syncId, commitID),
            Engine.SyncedFlushResult.SUCCESS);
        assertEquals(store.readLastCommittedSegmentsInfo().getUserData().get(Engine.SYNC_COMMIT_ID), syncId);
        assertEquals(engine.getLastCommittedSegmentInfos().getUserData().get(Engine.SYNC_COMMIT_ID), syncId);
        doc = testParsedDocument("2", null, testDocumentWithTextField(), new BytesArray("{}"), null);
        engine.index(indexForDoc(doc));
        EngineConfig config = engine.config();
        engine.close();
        engine = new InternalEngine(config);
        engine.recoverFromTranslog();
        assertNull("Sync ID must be gone since we have a document to replay", engine.getLastCommittedSegmentInfos().getUserData().get(Engine.SYNC_COMMIT_ID));
    }

    public void testVersioningNewCreate() throws IOException {
        ParsedDocument doc = testParsedDocument("1", null, testDocument(), B_1, null);
        Engine.Index create = new Engine.Index(newUid(doc), doc, Versions.MATCH_DELETED);
        Engine.IndexResult indexResult = engine.index(create);
        assertThat(indexResult.getVersion(), equalTo(1L));

        create = new Engine.Index(newUid(doc), doc, indexResult.getSeqNo(), create.primaryTerm(), indexResult.getVersion(),
            create.versionType().versionTypeForReplicationAndRecovery(), REPLICA, 0, -1, false);
        indexResult = replicaEngine.index(create);
        assertThat(indexResult.getVersion(), equalTo(1L));
    }

    public void testReplicatedVersioningWithFlush() throws IOException {
        ParsedDocument doc = testParsedDocument("1", null, testDocument(), B_1, null);
        Engine.Index create = new Engine.Index(newUid(doc), doc, Versions.MATCH_DELETED);
        Engine.IndexResult indexResult = engine.index(create);
        assertThat(indexResult.getVersion(), equalTo(1L));
        assertTrue(indexResult.isCreated());


        create = new Engine.Index(newUid(doc), doc, indexResult.getSeqNo(), create.primaryTerm(), indexResult.getVersion(),
            create.versionType().versionTypeForReplicationAndRecovery(), REPLICA, 0, -1, false);
        indexResult = replicaEngine.index(create);
        assertThat(indexResult.getVersion(), equalTo(1L));
        assertTrue(indexResult.isCreated());

        if (randomBoolean()) {
            engine.flush();
        }
        if (randomBoolean()) {
            replicaEngine.flush();
        }

        Engine.Index update = new Engine.Index(newUid(doc), doc, 1);
        Engine.IndexResult updateResult = engine.index(update);
        assertThat(updateResult.getVersion(), equalTo(2L));
        assertFalse(updateResult.isCreated());


        update = new Engine.Index(newUid(doc), doc, updateResult.getSeqNo(), update.primaryTerm(), updateResult.getVersion(),
            update.versionType().versionTypeForReplicationAndRecovery(), REPLICA, 0, -1, false);
        updateResult = replicaEngine.index(update);
        assertThat(updateResult.getVersion(), equalTo(2L));
        assertFalse(updateResult.isCreated());
        replicaEngine.refresh("test");
        try (Searcher searcher = replicaEngine.acquireSearcher("test")) {
            assertEquals(1, searcher.getDirectoryReader().numDocs());
        }

        engine.refresh("test");
        try (Searcher searcher = engine.acquireSearcher("test")) {
            assertEquals(1, searcher.getDirectoryReader().numDocs());
        }
    }

    /**
     * simulates what an upsert / update API does
     */
    public void testVersionedUpdate() throws IOException {
        final BiFunction<String, Engine.SearcherScope, Searcher> searcherFactory = engine::acquireSearcher;

        ParsedDocument doc = testParsedDocument("1", null, testDocument(), B_1, null);
        Engine.Index create = new Engine.Index(newUid(doc), doc, Versions.MATCH_DELETED);
        Engine.IndexResult indexResult = engine.index(create);
        assertThat(indexResult.getVersion(), equalTo(1L));
        try (Engine.GetResult get = engine.get(new Engine.Get(true, doc.type(), doc.id(), create.uid()), searcherFactory)) {
            assertEquals(1, get.version());
        }

        Engine.Index update_1 = new Engine.Index(newUid(doc), doc, 1);
        Engine.IndexResult update_1_result = engine.index(update_1);
        assertThat(update_1_result.getVersion(), equalTo(2L));

        try (Engine.GetResult get = engine.get(new Engine.Get(true, doc.type(), doc.id(), create.uid()), searcherFactory)) {
            assertEquals(2, get.version());
        }

        Engine.Index update_2 = new Engine.Index(newUid(doc), doc, 2);
        Engine.IndexResult update_2_result = engine.index(update_2);
        assertThat(update_2_result.getVersion(), equalTo(3L));

        try (Engine.GetResult get = engine.get(new Engine.Get(true, doc.type(), doc.id(), create.uid()), searcherFactory)) {
            assertEquals(3, get.version());
        }

    }

    public void testVersioningNewIndex() throws IOException {
        ParsedDocument doc = testParsedDocument("1", null, testDocument(), B_1, null);
        Engine.Index index = indexForDoc(doc);
        Engine.IndexResult indexResult = engine.index(index);
        assertThat(indexResult.getVersion(), equalTo(1L));

        index = new Engine.Index(newUid(doc), doc, indexResult.getSeqNo(), index.primaryTerm(), indexResult.getVersion(), index.versionType().versionTypeForReplicationAndRecovery(), REPLICA, 0, -1, false);
        indexResult = replicaEngine.index(index);
        assertThat(indexResult.getVersion(), equalTo(1L));
    }

    public void testForceMerge() throws IOException {
        try (Store store = createStore();
             Engine engine = createEngine(config(defaultSettings, store, createTempDir(),
                 new LogByteSizeMergePolicy(), null))) { // use log MP here we test some behavior in ESMP
            int numDocs = randomIntBetween(10, 100);
            for (int i = 0; i < numDocs; i++) {
                ParsedDocument doc = testParsedDocument(Integer.toString(i), null, testDocument(), B_1, null);
                Engine.Index index = indexForDoc(doc);
                engine.index(index);
                engine.refresh("test");
            }
            try (Engine.Searcher test = engine.acquireSearcher("test")) {
                assertEquals(numDocs, test.reader().numDocs());
            }
            engine.forceMerge(true, 1, false, false, false);
            engine.refresh("test");
            assertEquals(engine.segments(true).size(), 1);

            ParsedDocument doc = testParsedDocument(Integer.toString(0), null, testDocument(), B_1, null);
            Engine.Index index = indexForDoc(doc);
            engine.delete(new Engine.Delete(index.type(), index.id(), index.uid()));
            engine.forceMerge(true, 10, true, false, false); //expunge deletes
            engine.refresh("test");

            assertEquals(engine.segments(true).size(), 1);
            try (Engine.Searcher test = engine.acquireSearcher("test")) {
                assertEquals(numDocs - 1, test.reader().numDocs());
                assertEquals(engine.config().getMergePolicy().toString(), numDocs - 1, test.reader().maxDoc());
            }

            doc = testParsedDocument(Integer.toString(1), null, testDocument(), B_1, null);
            index = indexForDoc(doc);
            engine.delete(new Engine.Delete(index.type(), index.id(), index.uid()));
            engine.forceMerge(true, 10, false, false, false); //expunge deletes
            engine.refresh("test");
            assertEquals(engine.segments(true).size(), 1);
            try (Engine.Searcher test = engine.acquireSearcher("test")) {
                assertEquals(numDocs - 2, test.reader().numDocs());
                assertEquals(numDocs - 1, test.reader().maxDoc());
            }
        }
    }

    public void testForceMergeAndClose() throws IOException, InterruptedException {
        int numIters = randomIntBetween(2, 10);
        for (int j = 0; j < numIters; j++) {
            try (Store store = createStore()) {
                final InternalEngine engine = createEngine(store, createTempDir());
                final CountDownLatch startGun = new CountDownLatch(1);
                final CountDownLatch indexed = new CountDownLatch(1);

                Thread thread = new Thread() {
                    @Override
                    public void run() {
                        try {
                            try {
                                startGun.await();
                            } catch (InterruptedException e) {
                                throw new RuntimeException(e);
                            }
                            int i = 0;
                            while (true) {
                                int numDocs = randomIntBetween(1, 20);
                                for (int j = 0; j < numDocs; j++) {
                                    i++;
                                    ParsedDocument doc = testParsedDocument(Integer.toString(i), null, testDocument(), B_1, null);
                                    Engine.Index index = indexForDoc(doc);
                                    engine.index(index);
                                }
                                engine.refresh("test");
                                indexed.countDown();
                                try {
                                    engine.forceMerge(randomBoolean(), 1, false, randomBoolean(), randomBoolean());
                                } catch (IOException e) {
                                    return;
                                }
                            }
                        } catch (AlreadyClosedException ex) {
                            // fine
                        } catch (IOException e) {
                            throw new AssertionError(e);
                        }
                    }
                };

                thread.start();
                startGun.countDown();
                int someIters = randomIntBetween(1, 10);
                for (int i = 0; i < someIters; i++) {
                    engine.forceMerge(randomBoolean(), 1, false, randomBoolean(), randomBoolean());
                }
                indexed.await();
                IOUtils.close(engine);
                thread.join();
            }
        }

    }

    public void testVersioningCreateExistsException() throws IOException {
        ParsedDocument doc = testParsedDocument("1", null, testDocument(), B_1, null);
        Engine.Index create = new Engine.Index(newUid(doc), doc, SequenceNumbers.UNASSIGNED_SEQ_NO, 0, Versions.MATCH_DELETED, VersionType.INTERNAL, PRIMARY, 0, -1, false);
        Engine.IndexResult indexResult = engine.index(create);
        assertThat(indexResult.getVersion(), equalTo(1L));

        create = new Engine.Index(newUid(doc), doc, SequenceNumbers.UNASSIGNED_SEQ_NO, 0, Versions.MATCH_DELETED, VersionType.INTERNAL, PRIMARY, 0, -1, false);
        indexResult = engine.index(create);
        assertTrue(indexResult.hasFailure());
        assertThat(indexResult.getFailure(), instanceOf(VersionConflictEngineException.class));
    }

    protected List<Engine.Operation> generateSingleDocHistory(boolean forReplica, VersionType versionType,
                                                              boolean partialOldPrimary, long primaryTerm,
                                                              int minOpCount, int maxOpCount) {
        final int numOfOps = randomIntBetween(minOpCount, maxOpCount);
        final List<Engine.Operation> ops = new ArrayList<>();
        final Term id = newUid("1");
        final int startWithSeqNo;
        if (partialOldPrimary) {
            startWithSeqNo = randomBoolean() ? numOfOps - 1 : randomIntBetween(0, numOfOps - 1);
        } else {
            startWithSeqNo = 0;
        }
        final String valuePrefix = forReplica ? "r_" : "p_";
        final boolean incrementTermWhenIntroducingSeqNo = randomBoolean();
        for (int i = 0; i < numOfOps; i++) {
            final Engine.Operation op;
            final long version;
            switch (versionType) {
                case INTERNAL:
                    version = forReplica ? i : Versions.MATCH_ANY;
                    break;
                case EXTERNAL:
                    version = i;
                    break;
                case EXTERNAL_GTE:
                    version = randomBoolean() ? Math.max(i - 1, 0) : i;
                    break;
                case FORCE:
                    version = randomNonNegativeLong();
                    break;
                default:
                    throw new UnsupportedOperationException("unknown version type: " + versionType);
            }
            if (randomBoolean()) {
                op = new Engine.Index(id, testParsedDocument("1", null, testDocumentWithTextField(valuePrefix + i), B_1, null),
                    forReplica && i >= startWithSeqNo ? i * 2 : SequenceNumbers.UNASSIGNED_SEQ_NO,
                    forReplica && i >= startWithSeqNo && incrementTermWhenIntroducingSeqNo ? primaryTerm + 1 : primaryTerm,
                    version,
                    forReplica ? versionType.versionTypeForReplicationAndRecovery() : versionType,
                    forReplica ? REPLICA : PRIMARY,
                    System.currentTimeMillis(), -1, false
                );
            } else {
                op = new Engine.Delete("test", "1", id,
                    forReplica && i >= startWithSeqNo ? i * 2 : SequenceNumbers.UNASSIGNED_SEQ_NO,
                    forReplica && i >= startWithSeqNo && incrementTermWhenIntroducingSeqNo ? primaryTerm + 1 : primaryTerm,
                    version,
                    forReplica ? versionType.versionTypeForReplicationAndRecovery() : versionType,
                    forReplica ? REPLICA : PRIMARY,
                    System.currentTimeMillis());
            }
            ops.add(op);
        }
        return ops;
    }

    public void testOutOfOrderDocsOnReplica() throws IOException {
        final List<Engine.Operation> ops = generateSingleDocHistory(true,
            randomFrom(VersionType.INTERNAL, VersionType.EXTERNAL, VersionType.EXTERNAL_GTE, VersionType.FORCE), false, 2, 2, 20);
        assertOpsOnReplica(ops, replicaEngine, true);
    }

    private void assertOpsOnReplica(List<Engine.Operation> ops, InternalEngine replicaEngine, boolean shuffleOps) throws IOException {
        final Engine.Operation lastOp = ops.get(ops.size() - 1);
        final String lastFieldValue;
        if (lastOp instanceof Engine.Index) {
            Engine.Index index = (Engine.Index) lastOp;
            lastFieldValue = index.docs().get(0).get("value");
        } else {
            // delete
            lastFieldValue = null;
        }
        if (shuffleOps) {
            int firstOpWithSeqNo = 0;
            while (firstOpWithSeqNo < ops.size() && ops.get(firstOpWithSeqNo).seqNo() < 0) {
                firstOpWithSeqNo++;
            }
            // shuffle ops but make sure legacy ops are first
            shuffle(ops.subList(0, firstOpWithSeqNo), random());
            shuffle(ops.subList(firstOpWithSeqNo, ops.size()), random());
        }
        boolean firstOp = true;
        for (Engine.Operation op : ops) {
            logger.info("performing [{}], v [{}], seq# [{}], term [{}]",
                op.operationType().name().charAt(0), op.version(), op.seqNo(), op.primaryTerm());
            if (op instanceof Engine.Index) {
                Engine.IndexResult result = replicaEngine.index((Engine.Index) op);
                // replicas don't really care to about creation status of documents
                // this allows to ignore the case where a document was found in the live version maps in
                // a delete state and return false for the created flag in favor of code simplicity
                // as deleted or not. This check is just signal regression so a decision can be made if it's
                // intentional
                assertThat(result.isCreated(), equalTo(firstOp));
                assertThat(result.getVersion(), equalTo(op.version()));
                assertThat(result.hasFailure(), equalTo(false));

            } else {
                Engine.DeleteResult result = replicaEngine.delete((Engine.Delete) op);
                // Replicas don't really care to about found status of documents
                // this allows to ignore the case where a document was found in the live version maps in
                // a delete state and return true for the found flag in favor of code simplicity
                // his check is just signal regression so a decision can be made if it's
                // intentional
                assertThat(result.isFound(), equalTo(firstOp == false));
                assertThat(result.getVersion(), equalTo(op.version()));
                assertThat(result.hasFailure(), equalTo(false));
            }
            if (randomBoolean()) {
                engine.refresh("test");
            }
            if (randomBoolean()) {
                engine.flush();
                engine.refresh("test");
            }
            firstOp = false;
        }

        assertVisibleCount(replicaEngine, lastFieldValue == null ? 0 : 1);
        if (lastFieldValue != null) {
            try (Searcher searcher = replicaEngine.acquireSearcher("test")) {
                final TotalHitCountCollector collector = new TotalHitCountCollector();
                searcher.searcher().search(new TermQuery(new Term("value", lastFieldValue)), collector);
                assertThat(collector.getTotalHits(), equalTo(1));
            }
        }
    }

    public void testConcurrentOutOfDocsOnReplica() throws IOException, InterruptedException {
        final List<Engine.Operation> ops = generateSingleDocHistory(true, randomFrom(VersionType.INTERNAL, VersionType.EXTERNAL), false, 2, 100, 300);
        final Engine.Operation lastOp = ops.get(ops.size() - 1);
        final String lastFieldValue;
        if (lastOp instanceof Engine.Index) {
            Engine.Index index = (Engine.Index) lastOp;
            lastFieldValue = index.docs().get(0).get("value");
        } else {
            // delete
            lastFieldValue = null;
        }
        shuffle(ops, random());
        concurrentlyApplyOps(ops, engine);

        assertVisibleCount(engine, lastFieldValue == null ? 0 : 1);
        if (lastFieldValue != null) {
            try (Searcher searcher = engine.acquireSearcher("test")) {
                final TotalHitCountCollector collector = new TotalHitCountCollector();
                searcher.searcher().search(new TermQuery(new Term("value", lastFieldValue)), collector);
                assertThat(collector.getTotalHits(), equalTo(1));
            }
        }
    }

    private void concurrentlyApplyOps(List<Engine.Operation> ops, InternalEngine engine) throws InterruptedException {
        Thread[] thread = new Thread[randomIntBetween(3, 5)];
        CountDownLatch startGun = new CountDownLatch(thread.length);
        AtomicInteger offset = new AtomicInteger(-1);
        for (int i = 0; i < thread.length; i++) {
            thread[i] = new Thread(() -> {
                startGun.countDown();
                try {
                    startGun.await();
                } catch (InterruptedException e) {
                    throw new AssertionError(e);
                }
                int docOffset;
                while ((docOffset = offset.incrementAndGet()) < ops.size()) {
                    try {
                        final Engine.Operation op = ops.get(docOffset);
                        if (op instanceof Engine.Index) {
                            engine.index((Engine.Index) op);
                        } else {
                            engine.delete((Engine.Delete) op);
                        }
                        if ((docOffset + 1) % 4 == 0) {
                            engine.refresh("test");
                        }
                    } catch (IOException e) {
                        throw new AssertionError(e);
                    }
                }
            });
            thread[i].start();
        }
        for (int i = 0; i < thread.length; i++) {
            thread[i].join();
        }
    }

    public void testInternalVersioningOnPrimary() throws IOException {
        final List<Engine.Operation> ops = generateSingleDocHistory(false, VersionType.INTERNAL, false, 2, 2, 20);
        assertOpsOnPrimary(ops, Versions.NOT_FOUND, true, engine);
    }

    private int assertOpsOnPrimary(List<Engine.Operation> ops, long currentOpVersion, boolean docDeleted, InternalEngine engine)
        throws IOException {
        String lastFieldValue = null;
        int opsPerformed = 0;
        long lastOpVersion = currentOpVersion;
        BiFunction<Long, Engine.Index, Engine.Index> indexWithVersion = (version, index) -> new Engine.Index(index.uid(), index.parsedDoc(),
            index.seqNo(), index.primaryTerm(), version, index.versionType(), index.origin(), index.startTime(),
            index.getAutoGeneratedIdTimestamp(), index.isRetry());
        BiFunction<Long, Engine.Delete, Engine.Delete> delWithVersion = (version, delete) -> new Engine.Delete(delete.type(), delete.id(),
            delete.uid(), delete.seqNo(), delete.primaryTerm(), version, delete.versionType(), delete.origin(), delete.startTime());
        for (Engine.Operation op : ops) {
            final boolean versionConflict = rarely();
            final boolean versionedOp = versionConflict || randomBoolean();
            final long conflictingVersion = docDeleted || randomBoolean() ?
                lastOpVersion + (randomBoolean() ? 1 : -1) :
                Versions.MATCH_DELETED;
            final long correctVersion = docDeleted && randomBoolean() ? Versions.MATCH_DELETED : lastOpVersion;
            logger.info("performing [{}]{}{}",
                op.operationType().name().charAt(0),
                versionConflict ? " (conflict " + conflictingVersion + ")" : "",
                versionedOp ? " (versioned " + correctVersion + ")" : "");
            if (op instanceof Engine.Index) {
                final Engine.Index index = (Engine.Index) op;
                if (versionConflict) {
                    // generate a conflict
                    Engine.IndexResult result = engine.index(indexWithVersion.apply(conflictingVersion, index));
                    assertThat(result.isCreated(), equalTo(false));
                    assertThat(result.getVersion(), equalTo(lastOpVersion));
                    assertThat(result.hasFailure(), equalTo(true));
                    assertThat(result.getFailure(), instanceOf(VersionConflictEngineException.class));
                } else {
                    Engine.IndexResult result = engine.index(versionedOp ? indexWithVersion.apply(correctVersion, index) : index);
                    assertThat(result.isCreated(), equalTo(docDeleted));
                    assertThat(result.getVersion(), equalTo(Math.max(lastOpVersion + 1, 1)));
                    assertThat(result.hasFailure(), equalTo(false));
                    assertThat(result.getFailure(), nullValue());
                    lastFieldValue = index.docs().get(0).get("value");
                    docDeleted = false;
                    lastOpVersion = result.getVersion();
                    opsPerformed++;
                }
            } else {
                final Engine.Delete delete = (Engine.Delete) op;
                if (versionConflict) {
                    // generate a conflict
                    Engine.DeleteResult result = engine.delete(delWithVersion.apply(conflictingVersion, delete));
                    assertThat(result.isFound(), equalTo(docDeleted == false));
                    assertThat(result.getVersion(), equalTo(lastOpVersion));
                    assertThat(result.hasFailure(), equalTo(true));
                    assertThat(result.getFailure(), instanceOf(VersionConflictEngineException.class));
                } else {
                    Engine.DeleteResult result = engine.delete(versionedOp ? delWithVersion.apply(correctVersion, delete) : delete);
                    assertThat(result.isFound(), equalTo(docDeleted == false));
                    assertThat(result.getVersion(), equalTo(Math.max(lastOpVersion + 1, 1)));
                    assertThat(result.hasFailure(), equalTo(false));
                    assertThat(result.getFailure(), nullValue());
                    docDeleted = true;
                    lastOpVersion = result.getVersion();
                    opsPerformed++;
                }
            }
            if (randomBoolean()) {
                // refresh and take the chance to check everything is ok so far
                assertVisibleCount(engine, docDeleted ? 0 : 1);
                // even if doc is not not deleted, lastFieldValue can still be null if this is the
                // first op and it failed.
                if (docDeleted == false && lastFieldValue != null) {
                    try (Searcher searcher = engine.acquireSearcher("test")) {
                        final TotalHitCountCollector collector = new TotalHitCountCollector();
                        searcher.searcher().search(new TermQuery(new Term("value", lastFieldValue)), collector);
                        assertThat(collector.getTotalHits(), equalTo(1));
                    }
                }
            }
            if (randomBoolean()) {
                engine.flush();
                engine.refresh("test");
            }

            if (rarely()) {
                // simulate GC deletes
                engine.refresh("gc_simulation", Engine.SearcherScope.INTERNAL);
                engine.clearDeletedTombstones();
                if (docDeleted) {
                    lastOpVersion = Versions.NOT_FOUND;
                }
            }
        }

        assertVisibleCount(engine, docDeleted ? 0 : 1);
        if (docDeleted == false) {
            try (Searcher searcher = engine.acquireSearcher("test")) {
                final TotalHitCountCollector collector = new TotalHitCountCollector();
                searcher.searcher().search(new TermQuery(new Term("value", lastFieldValue)), collector);
                assertThat(collector.getTotalHits(), equalTo(1));
            }
        }
        return opsPerformed;
    }

    public void testNonInternalVersioningOnPrimary() throws IOException {
        final Set<VersionType> nonInternalVersioning = new HashSet<>(Arrays.asList(VersionType.values()));
        nonInternalVersioning.remove(VersionType.INTERNAL);
        final VersionType versionType = randomFrom(nonInternalVersioning);
        final List<Engine.Operation> ops = generateSingleDocHistory(false, versionType, false, 2, 2, 20);
        final Engine.Operation lastOp = ops.get(ops.size() - 1);
        final String lastFieldValue;
        if (lastOp instanceof Engine.Index) {
            Engine.Index index = (Engine.Index) lastOp;
            lastFieldValue = index.docs().get(0).get("value");
        } else {
            // delete
            lastFieldValue = null;
        }
        // other version types don't support out of order processing.
        if (versionType == VersionType.EXTERNAL) {
            shuffle(ops, random());
        }
        long highestOpVersion = Versions.NOT_FOUND;
        long seqNo = -1;
        boolean docDeleted = true;
        for (Engine.Operation op : ops) {
            logger.info("performing [{}], v [{}], seq# [{}], term [{}]",
                op.operationType().name().charAt(0), op.version(), op.seqNo(), op.primaryTerm());
            if (op instanceof Engine.Index) {
                final Engine.Index index = (Engine.Index) op;
                Engine.IndexResult result = engine.index(index);
                if (op.versionType().isVersionConflictForWrites(highestOpVersion, op.version(), docDeleted) == false) {
                    seqNo++;
                    assertThat(result.getSeqNo(), equalTo(seqNo));
                    assertThat(result.isCreated(), equalTo(docDeleted));
                    assertThat(result.getVersion(), equalTo(op.version()));
                    assertThat(result.hasFailure(), equalTo(false));
                    assertThat(result.getFailure(), nullValue());
                    docDeleted = false;
                    highestOpVersion = op.version();
                } else {
                    assertThat(result.isCreated(), equalTo(false));
                    assertThat(result.getVersion(), equalTo(highestOpVersion));
                    assertThat(result.hasFailure(), equalTo(true));
                    assertThat(result.getFailure(), instanceOf(VersionConflictEngineException.class));
                }
            } else {
                final Engine.Delete delete = (Engine.Delete) op;
                Engine.DeleteResult result = engine.delete(delete);
                if (op.versionType().isVersionConflictForWrites(highestOpVersion, op.version(), docDeleted) == false) {
                    seqNo++;
                    assertThat(result.getSeqNo(), equalTo(seqNo));
                    assertThat(result.isFound(), equalTo(docDeleted == false));
                    assertThat(result.getVersion(), equalTo(op.version()));
                    assertThat(result.hasFailure(), equalTo(false));
                    assertThat(result.getFailure(), nullValue());
                    docDeleted = true;
                    highestOpVersion = op.version();
                } else {
                    assertThat(result.isFound(), equalTo(docDeleted == false));
                    assertThat(result.getVersion(), equalTo(highestOpVersion));
                    assertThat(result.hasFailure(), equalTo(true));
                    assertThat(result.getFailure(), instanceOf(VersionConflictEngineException.class));
                }
            }
            if (randomBoolean()) {
                engine.refresh("test");
            }
            if (randomBoolean()) {
                engine.flush();
                engine.refresh("test");
            }
        }

        assertVisibleCount(engine, docDeleted ? 0 : 1);
        if (docDeleted == false) {
            logger.info("searching for [{}]", lastFieldValue);
            try (Searcher searcher = engine.acquireSearcher("test")) {
                final TotalHitCountCollector collector = new TotalHitCountCollector();
                searcher.searcher().search(new TermQuery(new Term("value", lastFieldValue)), collector);
                assertThat(collector.getTotalHits(), equalTo(1));
            }
        }
    }

    public void testVersioningPromotedReplica() throws IOException {
        final List<Engine.Operation> replicaOps = generateSingleDocHistory(true, VersionType.INTERNAL, false, 1, 2, 20);
        List<Engine.Operation> primaryOps = generateSingleDocHistory(false, VersionType.INTERNAL, false, 2, 2, 20);
        Engine.Operation lastReplicaOp = replicaOps.get(replicaOps.size() - 1);
        final boolean deletedOnReplica = lastReplicaOp instanceof Engine.Delete;
        final long finalReplicaVersion = lastReplicaOp.version();
        final long finalReplicaSeqNo = lastReplicaOp.seqNo();
        assertOpsOnReplica(replicaOps, replicaEngine, true);
        final int opsOnPrimary = assertOpsOnPrimary(primaryOps, finalReplicaVersion, deletedOnReplica, replicaEngine);
        final long currentSeqNo = getSequenceID(replicaEngine,
            new Engine.Get(false, "type", lastReplicaOp.uid().text(), lastReplicaOp.uid())).v1();
        try (Searcher searcher = engine.acquireSearcher("test")) {
            final TotalHitCountCollector collector = new TotalHitCountCollector();
            searcher.searcher().search(new MatchAllDocsQuery(), collector);
            if (collector.getTotalHits() > 0) {
                // last op wasn't delete
                assertThat(currentSeqNo, equalTo(finalReplicaSeqNo + opsOnPrimary));
            }
        }
    }

    public void testConcurrentExternalVersioningOnPrimary() throws IOException, InterruptedException {
        final List<Engine.Operation> ops = generateSingleDocHistory(false, VersionType.EXTERNAL, false, 2, 100, 300);
        final Engine.Operation lastOp = ops.get(ops.size() - 1);
        final String lastFieldValue;
        if (lastOp instanceof Engine.Index) {
            Engine.Index index = (Engine.Index) lastOp;
            lastFieldValue = index.docs().get(0).get("value");
        } else {
            // delete
            lastFieldValue = null;
        }
        shuffle(ops, random());
        concurrentlyApplyOps(ops, engine);

        assertVisibleCount(engine, lastFieldValue == null ? 0 : 1);
        if (lastFieldValue != null) {
            try (Searcher searcher = engine.acquireSearcher("test")) {
                final TotalHitCountCollector collector = new TotalHitCountCollector();
                searcher.searcher().search(new TermQuery(new Term("value", lastFieldValue)), collector);
                assertThat(collector.getTotalHits(), equalTo(1));
            }
        }
    }

    public void testConcurrentGetAndSetOnPrimary() throws IOException, InterruptedException {
        Thread[] thread = new Thread[randomIntBetween(3, 5)];
        CountDownLatch startGun = new CountDownLatch(thread.length);
        final int opsPerThread = randomIntBetween(10, 20);
        class OpAndVersion {
            final long version;
            final String removed;
            final String added;

            OpAndVersion(long version, String removed, String added) {
                this.version = version;
                this.removed = removed;
                this.added = added;
            }
        }
        final AtomicInteger idGenerator = new AtomicInteger();
        final Queue<OpAndVersion> history = ConcurrentCollections.newQueue();
        ParsedDocument doc = testParsedDocument("1", null, testDocument(), bytesArray(""), null);
        final Term uidTerm = newUid(doc);
        engine.index(indexForDoc(doc));
        final BiFunction<String, Engine.SearcherScope, Searcher> searcherFactory = engine::acquireSearcher;
        for (int i = 0; i < thread.length; i++) {
            thread[i] = new Thread(() -> {
                startGun.countDown();
                try {
                    startGun.await();
                } catch (InterruptedException e) {
                    throw new AssertionError(e);
                }
                for (int op = 0; op < opsPerThread; op++) {
                    try (Engine.GetResult get = engine.get(new Engine.Get(true, doc.type(), doc.id(), uidTerm), searcherFactory)) {
                        FieldsVisitor visitor = new FieldsVisitor(true);
                        get.docIdAndVersion().context.reader().document(get.docIdAndVersion().docId, visitor);
                        List<String> values = new ArrayList<>(Strings.commaDelimitedListToSet(visitor.source().utf8ToString()));
                        String removed = op % 3 == 0 && values.size() > 0 ? values.remove(0) : null;
                        String added = "v_" + idGenerator.incrementAndGet();
                        values.add(added);
                        Engine.Index index = new Engine.Index(uidTerm,
                            testParsedDocument("1", null, testDocument(),
                                bytesArray(Strings.collectionToCommaDelimitedString(values)), null),
                            SequenceNumbers.UNASSIGNED_SEQ_NO, 2,
                            get.version(), VersionType.INTERNAL,
                            PRIMARY, System.currentTimeMillis(), -1, false);
                        Engine.IndexResult indexResult = engine.index(index);
                        if (indexResult.hasFailure() == false) {
                            history.add(new OpAndVersion(indexResult.getVersion(), removed, added));
                        }

                    } catch (IOException e) {
                        throw new AssertionError(e);
                    }
                }
            });
            thread[i].start();
        }
        for (int i = 0; i < thread.length; i++) {
            thread[i].join();
        }
        List<OpAndVersion> sortedHistory = new ArrayList<>(history);
        sortedHistory.sort(Comparator.comparing(o -> o.version));
        Set<String> currentValues = new HashSet<>();
        for (int i = 0; i < sortedHistory.size(); i++) {
            OpAndVersion op = sortedHistory.get(i);
            if (i > 0) {
                assertThat("duplicate version", op.version, not(equalTo(sortedHistory.get(i - 1).version)));
            }
            boolean exists = op.removed == null ? true : currentValues.remove(op.removed);
            assertTrue(op.removed + " should exist", exists);
            exists = currentValues.add(op.added);
            assertTrue(op.added + " should not exist", exists);
        }

        try (Engine.GetResult get = engine.get(new Engine.Get(true, doc.type(), doc.id(), uidTerm), searcherFactory)) {
            FieldsVisitor visitor = new FieldsVisitor(true);
            get.docIdAndVersion().context.reader().document(get.docIdAndVersion().docId, visitor);
            List<String> values = Arrays.asList(Strings.commaDelimitedListToStringArray(visitor.source().utf8ToString()));
            assertThat(currentValues, equalTo(new HashSet<>(values)));
        }
    }

    public void testBasicCreatedFlag() throws IOException {
        ParsedDocument doc = testParsedDocument("1", null, testDocument(), B_1, null);
        Engine.Index index = indexForDoc(doc);
        Engine.IndexResult indexResult = engine.index(index);
        assertTrue(indexResult.isCreated());

        index = indexForDoc(doc);
        indexResult = engine.index(index);
        assertFalse(indexResult.isCreated());

        engine.delete(new Engine.Delete("doc", "1", newUid(doc)));

        index = indexForDoc(doc);
        indexResult = engine.index(index);
        assertTrue(indexResult.isCreated());
    }

    private static class MockAppender extends AbstractAppender {
        public boolean sawIndexWriterMessage;

        public boolean sawIndexWriterIFDMessage;

        MockAppender(final String name) throws IllegalAccessException {
            super(name, RegexFilter.createFilter(".*(\n.*)*", new String[0], false, null, null), null);
        }

        @Override
        public void append(LogEvent event) {
            final String formattedMessage = event.getMessage().getFormattedMessage();
            if (event.getLevel() == Level.TRACE && event.getMarker().getName().contains("[index][0] ")) {
                if (event.getLoggerName().endsWith(".IW") &&
                    formattedMessage.contains("IW: now apply all deletes")) {
                    sawIndexWriterMessage = true;
                }
                if (event.getLoggerName().endsWith(".IFD")) {
                    sawIndexWriterIFDMessage = true;
                }
            }
        }
    }

    // #5891: make sure IndexWriter's infoStream output is
    // sent to lucene.iw with log level TRACE:

    public void testIndexWriterInfoStream() throws IllegalAccessException, IOException {
        assumeFalse("who tests the tester?", VERBOSE);
        MockAppender mockAppender = new MockAppender("testIndexWriterInfoStream");
        mockAppender.start();

        Logger rootLogger = LogManager.getRootLogger();
        Level savedLevel = rootLogger.getLevel();
        ServerLoggers.addAppender(rootLogger, mockAppender);
        ServerLoggers.setLevel(rootLogger, Level.DEBUG);
        rootLogger = LogManager.getRootLogger();

        try {
            // First, with DEBUG, which should NOT log IndexWriter output:
            ParsedDocument doc = testParsedDocument("1", null, testDocumentWithTextField(), B_1, null);
            engine.index(indexForDoc(doc));
            engine.flush();
            assertFalse(mockAppender.sawIndexWriterMessage);

            // Again, with TRACE, which should log IndexWriter output:
            ServerLoggers.setLevel(rootLogger, Level.TRACE);
            engine.index(indexForDoc(doc));
            engine.flush();
            assertTrue(mockAppender.sawIndexWriterMessage);

        } finally {
            ServerLoggers.removeAppender(rootLogger, mockAppender);
            mockAppender.stop();
            ServerLoggers.setLevel(rootLogger, savedLevel);
        }
    }

    public void testSeqNoAndCheckpoints() throws IOException {
        final int opCount = randomIntBetween(1, 256);
        long primarySeqNo = SequenceNumbers.NO_OPS_PERFORMED;
        final String[] ids = new String[]{"1", "2", "3"};
        final Set<String> indexedIds = new HashSet<>();
        long localCheckpoint = SequenceNumbers.NO_OPS_PERFORMED;
        long replicaLocalCheckpoint = SequenceNumbers.NO_OPS_PERFORMED;
        final long globalCheckpoint;
        long maxSeqNo = SequenceNumbers.NO_OPS_PERFORMED;
        InternalEngine initialEngine = null;

        try {
            initialEngine = engine;
            final ShardRouting primary = TestShardRouting.newShardRouting("test", shardId.id(), "node1", null, true,
                ShardRoutingState.STARTED, allocationId);
            final ShardRouting replica = TestShardRouting.newShardRouting(shardId, "node2", false, ShardRoutingState.STARTED);
            GlobalCheckpointTracker gcpTracker = (GlobalCheckpointTracker) initialEngine.config().getGlobalCheckpointSupplier();
            gcpTracker.updateFromMaster(1L, new HashSet<>(Arrays.asList(primary.allocationId().getId(),
                replica.allocationId().getId())),
                new IndexShardRoutingTable.Builder(shardId).addShard(primary).addShard(replica).build(), Collections.emptySet());
            gcpTracker.activatePrimaryMode(primarySeqNo);
            for (int op = 0; op < opCount; op++) {
                final String id;
                // mostly index, sometimes delete
                if (rarely() && indexedIds.isEmpty() == false) {
                    // we have some docs indexed, so delete one of them
                    id = randomFrom(indexedIds);
                    final Engine.Delete delete = new Engine.Delete(
                        "test", id, newUid(id), SequenceNumbers.UNASSIGNED_SEQ_NO, 0,
                        rarely() ? 100 : Versions.MATCH_ANY, VersionType.INTERNAL, PRIMARY, 0);
                    final Engine.DeleteResult result = initialEngine.delete(delete);
                    if (!result.hasFailure()) {
                        assertThat(result.getSeqNo(), equalTo(primarySeqNo + 1));
                        assertThat(initialEngine.getLocalCheckpointTracker().getMaxSeqNo(), equalTo(primarySeqNo + 1));
                        indexedIds.remove(id);
                        primarySeqNo++;
                    } else {
                        assertThat(result.getSeqNo(), equalTo(SequenceNumbers.UNASSIGNED_SEQ_NO));
                        assertThat(initialEngine.getLocalCheckpointTracker().getMaxSeqNo(), equalTo(primarySeqNo));
                    }
                } else {
                    // index a document
                    id = randomFrom(ids);
                    ParsedDocument doc = testParsedDocument(id, null, testDocumentWithTextField(), SOURCE, null);
                    final Engine.Index index = new Engine.Index(newUid(doc), doc,
                        SequenceNumbers.UNASSIGNED_SEQ_NO, 0,
                        rarely() ? 100 : Versions.MATCH_ANY, VersionType.INTERNAL,
                        PRIMARY, 0, -1, false);
                    final Engine.IndexResult result = initialEngine.index(index);
                    if (!result.hasFailure()) {
                        assertThat(result.getSeqNo(), equalTo(primarySeqNo + 1));
                        assertThat(initialEngine.getLocalCheckpointTracker().getMaxSeqNo(), equalTo(primarySeqNo + 1));
                        indexedIds.add(id);
                        primarySeqNo++;
                    } else {
                        assertThat(result.getSeqNo(), equalTo(SequenceNumbers.UNASSIGNED_SEQ_NO));
                        assertThat(initialEngine.getLocalCheckpointTracker().getMaxSeqNo(), equalTo(primarySeqNo));
                    }
                }

                if (randomInt(10) < 3) {
                    // only update rarely as we do it every doc
                    replicaLocalCheckpoint = randomIntBetween(Math.toIntExact(replicaLocalCheckpoint), Math.toIntExact(primarySeqNo));
                }
                gcpTracker.updateLocalCheckpoint(primary.allocationId().getId(),
                    initialEngine.getLocalCheckpointTracker().getCheckpoint());
                gcpTracker.updateLocalCheckpoint(replica.allocationId().getId(), replicaLocalCheckpoint);

                if (rarely()) {
                    localCheckpoint = primarySeqNo;
                    maxSeqNo = primarySeqNo;
                    initialEngine.flush(true, true);
                }
            }

            logger.info("localcheckpoint {}, global {}", replicaLocalCheckpoint, primarySeqNo);
            globalCheckpoint = gcpTracker.getGlobalCheckpoint();

            assertEquals(primarySeqNo, initialEngine.getLocalCheckpointTracker().getMaxSeqNo());
            assertEquals(primarySeqNo, initialEngine.getLocalCheckpointTracker().getCheckpoint());
            assertThat(globalCheckpoint, equalTo(replicaLocalCheckpoint));

            assertThat(
                Long.parseLong(initialEngine.commitStats().getUserData().get(SequenceNumbers.LOCAL_CHECKPOINT_KEY)),
                equalTo(localCheckpoint));
            initialEngine.getTranslog().sync(); // to guarantee the global checkpoint is written to the translog checkpoint
            assertThat(
                initialEngine.getTranslog().getLastSyncedGlobalCheckpoint(),
                equalTo(globalCheckpoint));
            assertThat(
                Long.parseLong(initialEngine.commitStats().getUserData().get(SequenceNumbers.MAX_SEQ_NO)),
                equalTo(maxSeqNo));

        } finally {
            IOUtils.close(initialEngine);
        }

        InternalEngine recoveringEngine = null;
        try {
            recoveringEngine = new InternalEngine(initialEngine.config());
            recoveringEngine.recoverFromTranslog();

            assertEquals(primarySeqNo, recoveringEngine.getLocalCheckpointTracker().getMaxSeqNo());
            assertThat(
                Long.parseLong(recoveringEngine.commitStats().getUserData().get(SequenceNumbers.LOCAL_CHECKPOINT_KEY)),
                equalTo(primarySeqNo));
            assertThat(
                recoveringEngine.getTranslog().getLastSyncedGlobalCheckpoint(),
                equalTo(globalCheckpoint));
            assertThat(
                Long.parseLong(recoveringEngine.commitStats().getUserData().get(SequenceNumbers.MAX_SEQ_NO)),
                // after recovering from translog, all docs have been flushed to Lucene segments, so here we will assert
                // that the committed max seq no is equivalent to what the current primary seq no is, as all data
                // we have assigned sequence numbers to should be in the commit
                equalTo(primarySeqNo));
            assertThat(recoveringEngine.getLocalCheckpointTracker().getCheckpoint(), equalTo(primarySeqNo));
            assertThat(recoveringEngine.getLocalCheckpointTracker().getMaxSeqNo(), equalTo(primarySeqNo));
            assertThat(recoveringEngine.getLocalCheckpointTracker().generateSeqNo(), equalTo(primarySeqNo + 1));
        } finally {
            IOUtils.close(recoveringEngine);
        }
    }

    // this test writes documents to the engine while concurrently flushing/commit
    // and ensuring that the commit points contain the correct sequence number data
    public void testConcurrentWritesAndCommits() throws Exception {
        List<Engine.IndexCommitRef> commits = new ArrayList<>();
        try (Store store = createStore();
             InternalEngine engine = createEngine(config(defaultSettings, store, createTempDir(), newMergePolicy(), null))) {
            final int numIndexingThreads = scaledRandomIntBetween(2, 4);
            final int numDocsPerThread = randomIntBetween(500, 1000);
            final CyclicBarrier barrier = new CyclicBarrier(numIndexingThreads + 1);
            final List<Thread> indexingThreads = new ArrayList<>();
            final CountDownLatch doneLatch = new CountDownLatch(numIndexingThreads);
            // create N indexing threads to index documents simultaneously
            for (int threadNum = 0; threadNum < numIndexingThreads; threadNum++) {
                final int threadIdx = threadNum;
                Thread indexingThread = new Thread(() -> {
                    try {
                        barrier.await(); // wait for all threads to start at the same time
                        // index random number of docs
                        for (int i = 0; i < numDocsPerThread; i++) {
                            final String id = "thread" + threadIdx + "#" + i;
                            ParsedDocument doc = testParsedDocument(id, null, testDocument(), B_1, null);
                            engine.index(indexForDoc(doc));
                        }
                    } catch (Exception e) {
                        throw new RuntimeException(e);
                    } finally {
                        doneLatch.countDown();
                    }

                });
                indexingThreads.add(indexingThread);
            }

            // start the indexing threads
            for (Thread thread : indexingThreads) {
                thread.start();
            }
            barrier.await(); // wait for indexing threads to all be ready to start
            int commitLimit = randomIntBetween(10, 20);
            long sleepTime = 1;
            // create random commit points
            boolean doneIndexing;
            do {
                doneIndexing = doneLatch.await(sleepTime, TimeUnit.MILLISECONDS);
                commits.add(engine.acquireIndexCommit(false, true));
                if (commits.size() > commitLimit) { // don't keep on piling up too many commits
                    IOUtils.close(commits.remove(randomIntBetween(0, commits.size()-1)));
                    // we increase the wait time to make sure we eventually if things are slow wait for threads to finish.
                    // this will reduce pressure on disks and will allow threads to make progress without piling up too many commits
                    sleepTime = sleepTime * 2;
                }
            } while (doneIndexing == false);

            // now, verify all the commits have the correct docs according to the user commit data
            long prevLocalCheckpoint = SequenceNumbers.NO_OPS_PERFORMED;
            long prevMaxSeqNo = SequenceNumbers.NO_OPS_PERFORMED;
            for (Engine.IndexCommitRef commitRef : commits) {
                final IndexCommit commit = commitRef.getIndexCommit();
                Map<String, String> userData = commit.getUserData();
                long localCheckpoint = userData.containsKey(SequenceNumbers.LOCAL_CHECKPOINT_KEY) ?
                    Long.parseLong(userData.get(SequenceNumbers.LOCAL_CHECKPOINT_KEY)) :
                    SequenceNumbers.NO_OPS_PERFORMED;
                long maxSeqNo = userData.containsKey(SequenceNumbers.MAX_SEQ_NO) ?
                    Long.parseLong(userData.get(SequenceNumbers.MAX_SEQ_NO)) :
                    SequenceNumbers.UNASSIGNED_SEQ_NO;
                // local checkpoint and max seq no shouldn't go backwards
                assertThat(localCheckpoint, greaterThanOrEqualTo(prevLocalCheckpoint));
                assertThat(maxSeqNo, greaterThanOrEqualTo(prevMaxSeqNo));
                try (IndexReader reader = DirectoryReader.open(commit)) {
                    Long highest = getHighestSeqNo(reader);
                    final long highestSeqNo;
                    if (highest != null) {
                        highestSeqNo = highest.longValue();
                    } else {
                        highestSeqNo = SequenceNumbers.NO_OPS_PERFORMED;
                    }
                    // make sure localCheckpoint <= highest seq no found <= maxSeqNo
                    assertThat(highestSeqNo, greaterThanOrEqualTo(localCheckpoint));
                    assertThat(highestSeqNo, lessThanOrEqualTo(maxSeqNo));
                    // make sure all sequence numbers up to and including the local checkpoint are in the index
                    FixedBitSet seqNosBitSet = getSeqNosSet(reader, highestSeqNo);
                    for (int i = 0; i <= localCheckpoint; i++) {
                        assertTrue("local checkpoint [" + localCheckpoint + "], _seq_no [" + i + "] should be indexed",
                            seqNosBitSet.get(i));
                    }
                }
                prevLocalCheckpoint = localCheckpoint;
                prevMaxSeqNo = maxSeqNo;
            }
        } finally {
            IOUtils.close(commits);
        }
    }

    private static Long getHighestSeqNo(final IndexReader reader) throws IOException {
        final String fieldName = SeqNoFieldMapper.NAME;
        long size = PointValues.size(reader, fieldName);
        if (size == 0) {
            return null;
        }
        byte[] max = PointValues.getMaxPackedValue(reader, fieldName);
        return LongPoint.decodeDimension(max, 0);
    }

    private static FixedBitSet getSeqNosSet(final IndexReader reader, final long highestSeqNo) throws IOException {
        // _seq_no are stored as doc values for the time being, so this is how we get them
        // (as opposed to using an IndexSearcher or IndexReader)
        final FixedBitSet bitSet = new FixedBitSet((int) highestSeqNo + 1);
        final List<LeafReaderContext> leaves = reader.leaves();
        if (leaves.isEmpty()) {
            return bitSet;
        }

        for (int i = 0; i < leaves.size(); i++) {
            final LeafReader leaf = leaves.get(i).reader();
            final NumericDocValues values = leaf.getNumericDocValues(SeqNoFieldMapper.NAME);
            if (values == null) {
                continue;
            }
            final Bits bits = leaf.getLiveDocs();
            for (int docID = 0; docID < leaf.maxDoc(); docID++) {
                if (bits == null || bits.get(docID)) {
                    if (values.advanceExact(docID) == false) {
                        throw new AssertionError("Document does not have a seq number: " + docID);
                    }
                    final long seqNo = values.longValue();
                    assertFalse("should not have more than one document with the same seq_no[" + seqNo + "]", bitSet.get((int) seqNo));
                    bitSet.set((int) seqNo);
                }
            }
        }
        return bitSet;
    }

    // #8603: make sure we can separately log IFD's messages
    public void testIndexWriterIFDInfoStream() throws IllegalAccessException, IOException {
        assumeFalse("who tests the tester?", VERBOSE);
        MockAppender mockAppender = new MockAppender("testIndexWriterIFDInfoStream");
        mockAppender.start();

        final Logger iwIFDLogger = Loggers.getLogger("org.elasticsearch.index.engine.Engine.IFD");

        ServerLoggers.addAppender(iwIFDLogger, mockAppender);
        ServerLoggers.setLevel(iwIFDLogger, Level.DEBUG);

        try {
            // First, with DEBUG, which should NOT log IndexWriter output:
            ParsedDocument doc = testParsedDocument("1", null, testDocumentWithTextField(), B_1, null);
            engine.index(indexForDoc(doc));
            engine.flush();
            assertFalse(mockAppender.sawIndexWriterMessage);
            assertFalse(mockAppender.sawIndexWriterIFDMessage);

            // Again, with TRACE, which should only log IndexWriter IFD output:
            ServerLoggers.setLevel(iwIFDLogger, Level.TRACE);
            engine.index(indexForDoc(doc));
            engine.flush();
            assertFalse(mockAppender.sawIndexWriterMessage);
            assertTrue(mockAppender.sawIndexWriterIFDMessage);

        } finally {
            ServerLoggers.removeAppender(iwIFDLogger, mockAppender);
            mockAppender.stop();
            ServerLoggers.setLevel(iwIFDLogger, (Level) null);
        }
    }

    public void testEnableGcDeletes() throws Exception {
        try (Store store = createStore();
             Engine engine = createEngine(config(defaultSettings, store, createTempDir(), newMergePolicy(), null))) {
            engine.config().setEnableGcDeletes(false);

            final BiFunction<String, Engine.SearcherScope, Searcher> searcherFactory = engine::acquireSearcher;

            // Add document
            Document document = testDocument();
            document.add(new TextField("value", "test1", Field.Store.YES));

            ParsedDocument doc = testParsedDocument("1", null, document, B_2, null);
            engine.index(new Engine.Index(newUid(doc), doc, SequenceNumbers.UNASSIGNED_SEQ_NO, 0, 1, VersionType.EXTERNAL, Engine.Operation.Origin.PRIMARY, System.nanoTime(), -1, false));

            // Delete document we just added:
            engine.delete(new Engine.Delete("test", "1", newUid(doc), SequenceNumbers.UNASSIGNED_SEQ_NO, 0, 10, VersionType.EXTERNAL, Engine.Operation.Origin.PRIMARY, System.nanoTime()));

            // Get should not find the document
            Engine.GetResult getResult = engine.get(newGet(true, doc), searcherFactory);
            assertThat(getResult.exists(), equalTo(false));

            // Give the gc pruning logic a chance to kick in
            Thread.sleep(1000);

            if (randomBoolean()) {
                engine.refresh("test");
            }

            // Delete non-existent document
            engine.delete(new Engine.Delete("test", "2", newUid("2"), SequenceNumbers.UNASSIGNED_SEQ_NO, 0, 10, VersionType.EXTERNAL, Engine.Operation.Origin.PRIMARY, System.nanoTime()));

            // Get should not find the document (we never indexed uid=2):
            getResult = engine.get(new Engine.Get(true, "type", "2", newUid("2")), searcherFactory);
            assertThat(getResult.exists(), equalTo(false));

            // Try to index uid=1 with a too-old version, should fail:
            Engine.Index index = new Engine.Index(newUid(doc), doc, SequenceNumbers.UNASSIGNED_SEQ_NO, 0, 2, VersionType.EXTERNAL, Engine.Operation.Origin.PRIMARY, System.nanoTime(), -1, false);
            Engine.IndexResult indexResult = engine.index(index);
            assertTrue(indexResult.hasFailure());
            assertThat(indexResult.getFailure(), instanceOf(VersionConflictEngineException.class));

            // Get should still not find the document
            getResult = engine.get(newGet(true, doc), searcherFactory);
            assertThat(getResult.exists(), equalTo(false));

            // Try to index uid=2 with a too-old version, should fail:
            Engine.Index index1 = new Engine.Index(newUid(doc), doc, SequenceNumbers.UNASSIGNED_SEQ_NO, 0, 2, VersionType.EXTERNAL, Engine.Operation.Origin.PRIMARY, System.nanoTime(), -1, false);
            indexResult = engine.index(index1);
            assertTrue(indexResult.hasFailure());
            assertThat(indexResult.getFailure(), instanceOf(VersionConflictEngineException.class));

            // Get should not find the document
            getResult = engine.get(newGet(true, doc), searcherFactory);
            assertThat(getResult.exists(), equalTo(false));
        }
    }

    public void testExtractShardId() {
        try (Engine.Searcher test = this.engine.acquireSearcher("test")) {
            ShardId shardId = ShardUtils.extractShardId(test.getDirectoryReader());
            assertNotNull(shardId);
            assertEquals(shardId, engine.config().getShardId());
        }
    }

    /**
     * Random test that throws random exception and ensures all references are
     * counted down / released and resources are closed.
     */
    public void testFailStart() throws IOException {
        // this test fails if any reader, searcher or directory is not closed - MDW FTW
        final int iters = scaledRandomIntBetween(10, 100);
        for (int i = 0; i < iters; i++) {
            MockDirectoryWrapper wrapper = newMockDirectory();
            wrapper.setFailOnOpenInput(randomBoolean());
            wrapper.setAllowRandomFileNotFoundException(randomBoolean());
            wrapper.setRandomIOExceptionRate(randomDouble());
            wrapper.setRandomIOExceptionRateOnOpen(randomDouble());
            final Path translogPath = createTempDir("testFailStart");
            try (Store store = createStore(wrapper)) {
                int refCount = store.refCount();
                assertTrue("refCount: " + store.refCount(), store.refCount() > 0);
                InternalEngine holder;
                try {
                    holder = createEngine(store, translogPath);
                } catch (EngineCreationFailureException | IOException ex) {
                    assertEquals(store.refCount(), refCount);
                    continue;
                }
                assertEquals(store.refCount(), refCount + 1);
                final int numStarts = scaledRandomIntBetween(1, 5);
                for (int j = 0; j < numStarts; j++) {
                    try {
                        assertEquals(store.refCount(), refCount + 1);
                        holder.close();
                        holder = createEngine(store, translogPath);
                        assertEquals(store.refCount(), refCount + 1);
                    } catch (EngineCreationFailureException ex) {
                        // all is fine
                        assertEquals(store.refCount(), refCount);
                        break;
                    }
                }
                holder.close();
                assertEquals(store.refCount(), refCount);
            }
        }
    }

    public void testSettings() {
        CodecService codecService = new CodecService(null, logger);
        LiveIndexWriterConfig currentIndexWriterConfig = engine.getCurrentIndexWriterConfig();

        assertEquals(engine.config().getCodec().getName(), codecService.codec(codecName).getName());
        assertEquals(currentIndexWriterConfig.getCodec().getName(), codecService.codec(codecName).getName());
    }

    public void testMissingTranslog() throws IOException {
        // test that we can force start the engine , even if the translog is missing.
        engine.close();
        // fake a new translog, causing the engine to point to a missing one.
        Translog translog = createTranslog();
        long id = translog.currentFileGeneration();
        translog.close();
        IOUtils.rm(translog.location().resolve(Translog.getFilename(id)));
        try {
            engine = createEngine(store, primaryTranslogDir);
            fail("engine shouldn't start without a valid translog id");
        } catch (EngineCreationFailureException ex) {
            // expected
        }
        // when a new translog is created it should be ok
        EngineDiskUtils.createNewTranslog(store.directory(), primaryTranslogDir, SequenceNumbers.UNASSIGNED_SEQ_NO, shardId);
        EngineConfig config = config(defaultSettings, store, primaryTranslogDir, newMergePolicy(), null);
        engine = new InternalEngine(config);
    }

    public void testTranslogReplayWithFailure() throws IOException {
        final int numDocs = randomIntBetween(1, 10);
        for (int i = 0; i < numDocs; i++) {
            ParsedDocument doc = testParsedDocument(Integer.toString(i), null, testDocument(), new BytesArray("{}"), null);
            Engine.Index firstIndexRequest = new Engine.Index(newUid(doc), doc, SequenceNumbers.UNASSIGNED_SEQ_NO, 0, Versions.MATCH_DELETED, VersionType.INTERNAL, PRIMARY, System.nanoTime(), -1, false);
            Engine.IndexResult indexResult = engine.index(firstIndexRequest);
            assertThat(indexResult.getVersion(), equalTo(1L));
        }
        assertVisibleCount(engine, numDocs);
        engine.close();
        final MockDirectoryWrapper directory = DirectoryUtils.getLeaf(store.directory(), MockDirectoryWrapper.class);
        if (directory != null) {
            // since we rollback the IW we are writing the same segment files again after starting IW but MDW prevents
            // this so we have to disable the check explicitly
            boolean started = false;
            final int numIters = randomIntBetween(10, 20);
            for (int i = 0; i < numIters; i++) {
                directory.setRandomIOExceptionRateOnOpen(randomDouble());
                directory.setRandomIOExceptionRate(randomDouble());
                directory.setFailOnOpenInput(randomBoolean());
                directory.setAllowRandomFileNotFoundException(randomBoolean());
                try {
                    engine = createEngine(store, primaryTranslogDir);
                    started = true;
                    break;
                } catch (EngineException | IOException e) {
                }
            }

            directory.setRandomIOExceptionRateOnOpen(0.0);
            directory.setRandomIOExceptionRate(0.0);
            directory.setFailOnOpenInput(false);
            directory.setAllowRandomFileNotFoundException(false);
            if (started == false) {
                engine = createEngine(store, primaryTranslogDir);
            }
        } else {
            // no mock directory, no fun.
            engine = createEngine(store, primaryTranslogDir);
        }
        assertVisibleCount(engine, numDocs, false);
    }

    private static void assertVisibleCount(InternalEngine engine, int numDocs) throws IOException {
        assertVisibleCount(engine, numDocs, true);
    }

    private static void assertVisibleCount(InternalEngine engine, int numDocs, boolean refresh) throws IOException {
        if (refresh) {
            engine.refresh("test");
        }
        try (Searcher searcher = engine.acquireSearcher("test")) {
            final TotalHitCountCollector collector = new TotalHitCountCollector();
            searcher.searcher().search(new MatchAllDocsQuery(), collector);
            assertThat(collector.getTotalHits(), equalTo(numDocs));
        }
    }

    public void testTranslogCleanUpPostCommitCrash() throws Exception {
        IndexSettings indexSettings = new IndexSettings(defaultSettings.getIndexMetaData(), defaultSettings.getNodeSettings(),
            defaultSettings.getScopedSettings());
        IndexMetaData.Builder builder = IndexMetaData.builder(indexSettings.getIndexMetaData());
        builder.settings(Settings.builder().put(indexSettings.getSettings())
            .put(IndexSettings.INDEX_TRANSLOG_RETENTION_AGE_SETTING.getKey(), "-1")
            .put(IndexSettings.INDEX_TRANSLOG_RETENTION_SIZE_SETTING.getKey(), "-1")
        );
        indexSettings.updateIndexMetaData(builder.build());

        try (Store store = createStore()) {
            AtomicBoolean throwErrorOnCommit = new AtomicBoolean();
            final Path translogPath = createTempDir();
            final AtomicLong globalCheckpoint = new AtomicLong(SequenceNumbers.NO_OPS_PERFORMED);
            final LongSupplier globalCheckpointSupplier = () -> globalCheckpoint.get();
            EngineDiskUtils.createEmpty(store.directory(), translogPath, shardId);
            try (InternalEngine engine =
                     new InternalEngine(config(indexSettings, store, translogPath, newMergePolicy(), null, null,
                         globalCheckpointSupplier)) {

                @Override
                protected void commitIndexWriter(IndexWriter writer, Translog translog, String syncId) throws IOException {
                    super.commitIndexWriter(writer, translog, syncId);
                    if (throwErrorOnCommit.get()) {
                        throw new RuntimeException("power's out");
                    }
                }
            }) {
                engine.recoverFromTranslog();
                final ParsedDocument doc1 = testParsedDocument("1", null, testDocumentWithTextField(), SOURCE, null);
                engine.index(indexForDoc(doc1));
                globalCheckpoint.set(engine.getLocalCheckpointTracker().getCheckpoint());
                throwErrorOnCommit.set(true);
                FlushFailedEngineException e = expectThrows(FlushFailedEngineException.class, engine::flush);
                assertThat(e.getCause().getMessage(), equalTo("power's out"));
            }
            try (InternalEngine engine =
                     new InternalEngine(config(indexSettings, store, translogPath, newMergePolicy(), null, null,
                         globalCheckpointSupplier))) {
                engine.recoverFromTranslog();
                assertVisibleCount(engine, 1);
                final long committedGen = Long.valueOf(
                    engine.getLastCommittedSegmentInfos().getUserData().get(Translog.TRANSLOG_GENERATION_KEY));
                for (int gen = 1; gen < committedGen; gen++) {
                    final Path genFile = translogPath.resolve(Translog.getFilename(gen));
                    assertFalse(genFile + " wasn't cleaned up", Files.exists(genFile));
                }
            }
        }
    }

    public void testSkipTranslogReplay() throws IOException {
        final int numDocs = randomIntBetween(1, 10);
        for (int i = 0; i < numDocs; i++) {
            ParsedDocument doc = testParsedDocument(Integer.toString(i), null, testDocument(), new BytesArray("{}"), null);
            Engine.Index firstIndexRequest = new Engine.Index(newUid(doc), doc, SequenceNumbers.UNASSIGNED_SEQ_NO, 0, Versions.MATCH_DELETED, VersionType.INTERNAL, PRIMARY, System.nanoTime(), -1, false);
            Engine.IndexResult indexResult = engine.index(firstIndexRequest);
            assertThat(indexResult.getVersion(), equalTo(1L));
        }
        assertVisibleCount(engine, numDocs);
        engine.close();
        engine = new InternalEngine(engine.config());
        engine.skipTranslogRecovery();
        try (Engine.Searcher searcher = engine.acquireSearcher("test")) {
            TopDocs topDocs = searcher.searcher().search(new MatchAllDocsQuery(), randomIntBetween(numDocs, numDocs + 10));
            assertThat(topDocs.totalHits, equalTo(0L));
        }
    }

    private Mapping dynamicUpdate() {
        BuilderContext context = new BuilderContext(
            Settings.builder().put(IndexMetaData.SETTING_VERSION_CREATED, Version.CURRENT).build(), new ContentPath());
        final RootObjectMapper root = new RootObjectMapper.Builder("some_type").build(context);
        return new Mapping(Version.CURRENT, root, new MetadataFieldMapper[0], emptyMap());
    }

    private Path[] filterExtraFSFiles(Path[] files) {
        List<Path> paths = new ArrayList<>();
        for (Path p : files) {
            if (p.getFileName().toString().startsWith("extra")) {
                continue;
            }
            paths.add(p);
        }
        return paths.toArray(new Path[0]);
    }

    public void testTranslogReplay() throws IOException {
        final LongSupplier inSyncGlobalCheckpointSupplier = () -> this.engine.getLocalCheckpointTracker().getCheckpoint();
        final int numDocs = randomIntBetween(1, 10);
        for (int i = 0; i < numDocs; i++) {
            ParsedDocument doc = testParsedDocument(Integer.toString(i), null, testDocument(), new BytesArray("{}"), null);
            Engine.Index firstIndexRequest = new Engine.Index(newUid(doc), doc, SequenceNumbers.UNASSIGNED_SEQ_NO, 0, Versions.MATCH_DELETED, VersionType.INTERNAL, PRIMARY, System.nanoTime(), -1, false);
            Engine.IndexResult indexResult = engine.index(firstIndexRequest);
            assertThat(indexResult.getVersion(), equalTo(1L));
        }
        assertVisibleCount(engine, numDocs);

        TranslogHandler parser = (TranslogHandler) engine.config().getTranslogRecoveryRunner();
        parser.mappingUpdate = dynamicUpdate();

        engine.close();
        engine = new InternalEngine(copy(engine.config(), inSyncGlobalCheckpointSupplier)); // we need to reuse the engine config unless the parser.mappingModified won't work
        engine.recoverFromTranslog();

        assertVisibleCount(engine, numDocs, false);
        parser = (TranslogHandler) engine.config().getTranslogRecoveryRunner();
        assertEquals(numDocs, parser.appliedOperations());
        if (parser.mappingUpdate != null) {
            assertEquals(1, parser.getRecoveredTypes().size());
            assertTrue(parser.getRecoveredTypes().containsKey("test"));
        } else {
            assertEquals(0, parser.getRecoveredTypes().size());
        }

        engine.close();
        engine = createEngine(store, primaryTranslogDir, inSyncGlobalCheckpointSupplier);
        assertVisibleCount(engine, numDocs, false);
        parser = (TranslogHandler) engine.config().getTranslogRecoveryRunner();
        assertEquals(0, parser.appliedOperations());

        final boolean flush = randomBoolean();
        int randomId = randomIntBetween(numDocs + 1, numDocs + 10);
        ParsedDocument doc = testParsedDocument(Integer.toString(randomId), null, testDocument(), new BytesArray("{}"), null);
        Engine.Index firstIndexRequest = new Engine.Index(newUid(doc), doc, SequenceNumbers.UNASSIGNED_SEQ_NO, 0, 1, VersionType.EXTERNAL, PRIMARY, System.nanoTime(), -1, false);
        Engine.IndexResult indexResult = engine.index(firstIndexRequest);
        assertThat(indexResult.getVersion(), equalTo(1L));
        if (flush) {
            engine.flush();
            engine.refresh("test");
        }

        doc = testParsedDocument(Integer.toString(randomId), null, testDocument(), new BytesArray("{}"), null);
        Engine.Index idxRequest = new Engine.Index(newUid(doc), doc, SequenceNumbers.UNASSIGNED_SEQ_NO, 0, 2, VersionType.EXTERNAL, PRIMARY, System.nanoTime(), -1, false);
        Engine.IndexResult result = engine.index(idxRequest);
        engine.refresh("test");
        assertThat(result.getVersion(), equalTo(2L));
        try (Engine.Searcher searcher = engine.acquireSearcher("test")) {
            TopDocs topDocs = searcher.searcher().search(new MatchAllDocsQuery(), numDocs + 1);
            assertThat(topDocs.totalHits, equalTo(numDocs + 1L));
        }

        engine.close();
        engine = createEngine(store, primaryTranslogDir, inSyncGlobalCheckpointSupplier);
        try (Engine.Searcher searcher = engine.acquireSearcher("test")) {
            TopDocs topDocs = searcher.searcher().search(new MatchAllDocsQuery(), numDocs + 1);
            assertThat(topDocs.totalHits, equalTo(numDocs + 1L));
        }
        parser = (TranslogHandler) engine.config().getTranslogRecoveryRunner();
        assertEquals(flush ? 1 : 2, parser.appliedOperations());
        engine.delete(new Engine.Delete("test", Integer.toString(randomId), newUid(doc)));
        if (randomBoolean()) {
            engine.refresh("test");
        } else {
            engine.close();
            engine = createEngine(store, primaryTranslogDir, inSyncGlobalCheckpointSupplier);
        }
        try (Engine.Searcher searcher = engine.acquireSearcher("test")) {
            TopDocs topDocs = searcher.searcher().search(new MatchAllDocsQuery(), numDocs);
            assertThat(topDocs.totalHits, equalTo((long) numDocs));
        }
    }

    public void testRecoverFromForeignTranslog() throws IOException {
        final int numDocs = randomIntBetween(1, 10);
        for (int i = 0; i < numDocs; i++) {
            ParsedDocument doc = testParsedDocument(Integer.toString(i), null, testDocument(), new BytesArray("{}"), null);
            Engine.Index firstIndexRequest = new Engine.Index(newUid(doc), doc, SequenceNumbers.UNASSIGNED_SEQ_NO, 0, Versions.MATCH_DELETED, VersionType.INTERNAL, PRIMARY, System.nanoTime(), -1, false);
            Engine.IndexResult index = engine.index(firstIndexRequest);
            assertThat(index.getVersion(), equalTo(1L));
        }
        assertVisibleCount(engine, numDocs);
        Translog.TranslogGeneration generation = engine.getTranslog().getGeneration();
        engine.close();

        final Path badTranslogLog = createTempDir();
        final String badUUID = Translog.createEmptyTranslog(badTranslogLog, SequenceNumbers.NO_OPS_PERFORMED, shardId);
        Translog translog = new Translog(
            new TranslogConfig(shardId, badTranslogLog, INDEX_SETTINGS, BigArrays.NON_RECYCLING_INSTANCE),
            badUUID, createTranslogDeletionPolicy(INDEX_SETTINGS), () -> SequenceNumbers.NO_OPS_PERFORMED);
        translog.add(new Translog.Index("test", "SomeBogusId", 0, "{}".getBytes(Charset.forName("UTF-8"))));
        assertEquals(generation.translogFileGeneration, translog.currentFileGeneration());
        translog.close();

        EngineConfig config = engine.config();
        /* create a TranslogConfig that has been created with a different UUID */
        TranslogConfig translogConfig = new TranslogConfig(shardId, translog.location(), config.getIndexSettings(),
            BigArrays.NON_RECYCLING_INSTANCE);

        EngineConfig brokenConfig = new EngineConfig(shardId, allocationId.getId(),
                threadPool, config.getIndexSettings(), null, store, newMergePolicy(), config.getAnalyzer(), config.getSimilarity(),
                new CodecService(null, logger), config.getEventListener(), IndexSearcher.getDefaultQueryCache(),
                IndexSearcher.getDefaultQueryCachingPolicy(), translogConfig, TimeValue.timeValueMinutes(5),
                config.getExternalRefreshListener(), config.getInternalRefreshListener(), null, config.getTranslogRecoveryRunner(),
                new NoneCircuitBreakerService(), () -> SequenceNumbers.UNASSIGNED_SEQ_NO);
        try {
            InternalEngine internalEngine = new InternalEngine(brokenConfig);
            fail("translog belongs to a different engine");
        } catch (EngineCreationFailureException ex) {
        }

        engine = createEngine(store, primaryTranslogDir); // and recover again!
        assertVisibleCount(engine, numDocs, false);
    }

    public void testHistoryUUIDIsSetIfMissing() throws IOException {
        final int numDocs = randomIntBetween(0, 3);
        for (int i = 0; i < numDocs; i++) {
            ParsedDocument doc = testParsedDocument(Integer.toString(i), null, testDocument(), new BytesArray("{}"), null);
            Engine.Index firstIndexRequest = new Engine.Index(newUid(doc), doc, SequenceNumbers.UNASSIGNED_SEQ_NO, 0, Versions.MATCH_DELETED, VersionType.INTERNAL, PRIMARY, System.nanoTime(), -1, false);
            Engine.IndexResult index = engine.index(firstIndexRequest);
            assertThat(index.getVersion(), equalTo(1L));
        }
        assertVisibleCount(engine, numDocs);
        engine.close();

        IndexWriterConfig iwc = new IndexWriterConfig(null)
            .setCommitOnClose(false)
            // we don't want merges to happen here - we call maybe merge on the engine
            // later once we stared it up otherwise we would need to wait for it here
            // we also don't specify a codec here and merges should use the engines for this index
            .setMergePolicy(NoMergePolicy.INSTANCE)
            .setOpenMode(IndexWriterConfig.OpenMode.APPEND);
        try (IndexWriter writer = new IndexWriter(store.directory(), iwc)) {
            Map<String, String> newCommitData = new HashMap<>();
            for (Map.Entry<String, String> entry: writer.getLiveCommitData()) {
                if (entry.getKey().equals(Engine.HISTORY_UUID_KEY) == false)  {
                    newCommitData.put(entry.getKey(), entry.getValue());
                }
            }
            writer.setLiveCommitData(newCommitData.entrySet());
            writer.commit();
        }

        EngineDiskUtils.verifyHasHistoryUUID(store.directory());

        final IndexSettings indexSettings = IndexSettingsModule.newIndexSettings("test", Settings.builder()
            .put(defaultSettings.getSettings())
            .put(IndexMetaData.SETTING_VERSION_CREATED, Version.V_6_0_0_beta1)
            .build());

        EngineConfig config = engine.config();
        EngineConfig newConfig = new EngineConfig(
            shardId, allocationId.getId(),
            threadPool, indexSettings, null, store, newMergePolicy(), config.getAnalyzer(), config.getSimilarity(),
            new CodecService(null, logger), config.getEventListener(), IndexSearcher.getDefaultQueryCache(),
            IndexSearcher.getDefaultQueryCachingPolicy(), config.getTranslogConfig(), TimeValue.timeValueMinutes(5),
            config.getExternalRefreshListener(), config.getInternalRefreshListener(), null, config.getTranslogRecoveryRunner(),
            new NoneCircuitBreakerService(), () -> SequenceNumbers.NO_OPS_PERFORMED);
        engine = new InternalEngine(newConfig);
        engine.recoverFromTranslog();
        assertVisibleCount(engine, numDocs, false);
        assertThat(engine.getHistoryUUID(), notNullValue());
    }

    public void testHistoryUUIDCanBeForced() throws IOException {
        final int numDocs = randomIntBetween(0, 3);
        for (int i = 0; i < numDocs; i++) {
            ParsedDocument doc = testParsedDocument(Integer.toString(i), null, testDocument(), new BytesArray("{}"), null);
            Engine.Index firstIndexRequest = new Engine.Index(newUid(doc), doc, SequenceNumbers.UNASSIGNED_SEQ_NO, 0, Versions.MATCH_DELETED, VersionType.INTERNAL, PRIMARY, System.nanoTime(), -1, false);
            Engine.IndexResult index = engine.index(firstIndexRequest);
            assertThat(index.getVersion(), equalTo(1L));
        }
        assertVisibleCount(engine, numDocs);
        final String oldHistoryUUID = engine.getHistoryUUID();
        engine.close();
        EngineConfig config = engine.config();
        EngineDiskUtils.bootstrapNewHistoryFromLuceneIndex(store.directory(), config.getTranslogConfig().getTranslogPath(), shardId);

        EngineConfig newConfig = new EngineConfig(
            shardId, allocationId.getId(),
            threadPool, config.getIndexSettings(), null, store, newMergePolicy(), config.getAnalyzer(), config.getSimilarity(),
            new CodecService(null, logger), config.getEventListener(), IndexSearcher.getDefaultQueryCache(),
            IndexSearcher.getDefaultQueryCachingPolicy(), config.getTranslogConfig(), TimeValue.timeValueMinutes(5),
            config.getExternalRefreshListener(), config.getInternalRefreshListener(), null, config.getTranslogRecoveryRunner(),
            new NoneCircuitBreakerService(), () -> SequenceNumbers.NO_OPS_PERFORMED);
        engine = new InternalEngine(newConfig);
        engine.recoverFromTranslog();
        assertVisibleCount(engine, 0, false);
        assertThat(engine.getHistoryUUID(), not(equalTo(oldHistoryUUID)));
    }

    public void testShardNotAvailableExceptionWhenEngineClosedConcurrently() throws IOException, InterruptedException {
        AtomicReference<Exception> exception = new AtomicReference<>();
        String operation = randomFrom("optimize", "refresh", "flush");
        Thread mergeThread = new Thread() {
            @Override
            public void run() {
                boolean stop = false;
                logger.info("try with {}", operation);
                while (stop == false) {
                    try {
                        switch (operation) {
                            case "optimize": {
                                engine.forceMerge(true, 1, false, false, false);
                                break;
                            }
                            case "refresh": {
                                engine.refresh("test refresh");
                                break;
                            }
                            case "flush": {
                                engine.flush(true, false);
                                break;
                            }
                        }
                    } catch (Exception e) {
                        exception.set(e);
                        stop = true;
                    }
                }
            }
        };
        mergeThread.start();
        engine.close();
        mergeThread.join();
        logger.info("exception caught: ", exception.get());
        assertTrue("expected an Exception that signals shard is not available", TransportActions.isShardNotAvailableException(exception.get()));
    }

    /**
     * Tests that when the close method returns the engine is actually guaranteed to have cleaned up and that resources are closed
     */
    public void testConcurrentEngineClosed() throws BrokenBarrierException, InterruptedException {
        Thread[] closingThreads = new Thread[3];
        CyclicBarrier barrier = new CyclicBarrier(1 + closingThreads.length + 1);
        Thread failEngine = new Thread(new AbstractRunnable() {
            @Override
            public void onFailure(Exception e) {
                throw new AssertionError(e);
            }

            @Override
            protected void doRun() throws Exception {
                barrier.await();
                engine.failEngine("test", new RuntimeException("test"));
            }
        });
        failEngine.start();
        for (int i = 0;i < closingThreads.length ; i++) {
            boolean flushAndClose = randomBoolean();
            closingThreads[i] = new Thread(new AbstractRunnable() {
                @Override
                public void onFailure(Exception e) {
                    throw new AssertionError(e);
                }

                @Override
                protected void doRun() throws Exception {
                    barrier.await();
                    if (flushAndClose) {
                        engine.flushAndClose();
                    } else {
                        engine.close();
                    }
                    // try to acquire the writer lock - i.e., everything is closed, we need to synchronize
                    // to avoid races between closing threads
                    synchronized (closingThreads) {
                        try (Lock ignored = store.directory().obtainLock(IndexWriter.WRITE_LOCK_NAME)) {
                            // all good.
                        }
                    }
                }
            });
            closingThreads[i].setName("closingThread_" + i);
            closingThreads[i].start();
        }
        barrier.await();
        failEngine.join();
        for (Thread t : closingThreads) {
            t.join();
        }
    }

    public void testCurrentTranslogIDisCommitted() throws IOException {
        final AtomicLong globalCheckpoint = new AtomicLong(SequenceNumbers.NO_OPS_PERFORMED);
        try (Store store = createStore()) {
            EngineConfig config = config(defaultSettings, store, createTempDir(), newMergePolicy(), null, null, globalCheckpoint::get);

            // create
            {
                EngineDiskUtils.createEmpty(store.directory(), config.getTranslogConfig().getTranslogPath(), shardId);
                ParsedDocument doc = testParsedDocument(Integer.toString(0), null, testDocument(), new BytesArray("{}"), null);
                Engine.Index firstIndexRequest = new Engine.Index(newUid(doc), doc, SequenceNumbers.UNASSIGNED_SEQ_NO, 0, Versions.MATCH_DELETED, VersionType.INTERNAL, PRIMARY, System.nanoTime(), -1, false);

                try (InternalEngine engine = createEngine(config)){
                    engine.index(firstIndexRequest);
                    globalCheckpoint.set(engine.getLocalCheckpointTracker().getCheckpoint());
                    expectThrows(IllegalStateException.class, () -> engine.recoverFromTranslog());
                    Map<String, String> userData = engine.getLastCommittedSegmentInfos().getUserData();
                    assertEquals("1", userData.get(Translog.TRANSLOG_GENERATION_KEY));
                    assertEquals(engine.getTranslog().getTranslogUUID(), userData.get(Translog.TRANSLOG_UUID_KEY));
                }
            }
            // open and recover tlog
            {
                for (int i = 0; i < 2; i++) {
                    try (InternalEngine engine = new InternalEngine(config)) {
                        assertTrue(engine.isRecovering());
                        Map<String, String> userData = engine.getLastCommittedSegmentInfos().getUserData();
                        if (i == 0) {
                            assertEquals("1", userData.get(Translog.TRANSLOG_GENERATION_KEY));
                        } else {
                            // creating an empty index will create the first translog gen and commit it
                            // opening the empty index will make the second translog file but not commit it
                            // opening the engine again (i=0) will make the third translog file, which then be committed
                            assertEquals("3", userData.get(Translog.TRANSLOG_GENERATION_KEY));
                        }
                        assertEquals(engine.getTranslog().getTranslogUUID(), userData.get(Translog.TRANSLOG_UUID_KEY));
                        engine.recoverFromTranslog();
                        userData = engine.getLastCommittedSegmentInfos().getUserData();
                        assertEquals("3", userData.get(Translog.TRANSLOG_GENERATION_KEY));
                        assertEquals(engine.getTranslog().getTranslogUUID(), userData.get(Translog.TRANSLOG_UUID_KEY));
                    }
                }
            }
            // open index with new tlog
            {
                EngineDiskUtils.createNewTranslog(store.directory(), config.getTranslogConfig().getTranslogPath(),
                    SequenceNumbers.NO_OPS_PERFORMED, shardId);
                try (InternalEngine engine = new InternalEngine(config)) {
                    Map<String, String> userData = engine.getLastCommittedSegmentInfos().getUserData();
                    assertEquals("1", userData.get(Translog.TRANSLOG_GENERATION_KEY));
                    assertEquals(engine.getTranslog().getTranslogUUID(), userData.get(Translog.TRANSLOG_UUID_KEY));
                    engine.recoverFromTranslog();
                    assertEquals(2, engine.getTranslog().currentFileGeneration());
                    assertEquals(0L, engine.getTranslog().uncommittedOperations());
                }
            }

            // open and recover tlog with empty tlog
            {
                for (int i = 0; i < 2; i++) {
                    try (InternalEngine engine = new InternalEngine(config)) {
                        Map<String, String> userData = engine.getLastCommittedSegmentInfos().getUserData();
                        assertEquals("1", userData.get(Translog.TRANSLOG_GENERATION_KEY));
                        assertEquals(engine.getTranslog().getTranslogUUID(), userData.get(Translog.TRANSLOG_UUID_KEY));
                        engine.recoverFromTranslog();
                        userData = engine.getLastCommittedSegmentInfos().getUserData();
                        assertEquals("no changes - nothing to commit", "1", userData.get(Translog.TRANSLOG_GENERATION_KEY));
                        assertEquals(engine.getTranslog().getTranslogUUID(), userData.get(Translog.TRANSLOG_UUID_KEY));
                    }
                }
            }
        }
    }

    private static class ThrowingIndexWriter extends IndexWriter {
        private AtomicReference<Supplier<Exception>> failureToThrow = new AtomicReference<>();

        ThrowingIndexWriter(Directory d, IndexWriterConfig conf) throws IOException {
            super(d, conf);
        }

        @Override
        public long addDocument(Iterable<? extends IndexableField> doc) throws IOException {
            maybeThrowFailure();
            return super.addDocument(doc);
        }

        private void maybeThrowFailure() throws IOException {
            if (failureToThrow.get() != null) {
                Exception failure = failureToThrow.get().get();
                if (failure instanceof RuntimeException) {
                    throw (RuntimeException) failure;
                } else if (failure instanceof IOException) {
                    throw (IOException) failure;
                } else {
                    assert false: "unsupported failure class: " + failure.getClass().getCanonicalName();
                }
            }
        }

        @Override
        public long deleteDocuments(Term... terms) throws IOException {
            maybeThrowFailure();
            return super.deleteDocuments(terms);
        }

        public void setThrowFailure(Supplier<Exception> failureSupplier) {
            failureToThrow.set(failureSupplier);
        }

        public void clearFailure() {
            failureToThrow.set(null);
        }
    }

    public void testHandleDocumentFailure() throws Exception {
        try (Store store = createStore()) {
            final ParsedDocument doc1 = testParsedDocument("1", null, testDocumentWithTextField(), B_1, null);
            final ParsedDocument doc2 = testParsedDocument("2", null, testDocumentWithTextField(), B_1, null);
            final ParsedDocument doc3 = testParsedDocument("3", null, testDocumentWithTextField(), B_1, null);

            AtomicReference<ThrowingIndexWriter> throwingIndexWriter = new AtomicReference<>();
            try (Engine engine = createEngine(defaultSettings, store, createTempDir(), NoMergePolicy.INSTANCE,
                (directory, iwc) -> {
                  throwingIndexWriter.set(new ThrowingIndexWriter(directory, iwc));
                  return throwingIndexWriter.get();
                })
            ) {
                // test document failure while indexing
                if (randomBoolean()) {
                    throwingIndexWriter.get().setThrowFailure(() -> new IOException("simulated"));
                } else {
                    throwingIndexWriter.get().setThrowFailure(() -> new IllegalArgumentException("simulated max token length"));
                }
                // test index with document failure
                Engine.IndexResult indexResult = engine.index(indexForDoc(doc1));
                assertNotNull(indexResult.getFailure());
                assertThat(indexResult.getSeqNo(), equalTo(0L));
                assertThat(indexResult.getVersion(), equalTo(Versions.MATCH_ANY));
                assertNotNull(indexResult.getTranslogLocation());

                throwingIndexWriter.get().clearFailure();
                indexResult = engine.index(indexForDoc(doc1));
                assertThat(indexResult.getSeqNo(), equalTo(1L));
                assertThat(indexResult.getVersion(), equalTo(1L));
                assertNull(indexResult.getFailure());
                assertNotNull(indexResult.getTranslogLocation());
                engine.index(indexForDoc(doc2));

                // test failure while deleting
                // all these simulated exceptions are not fatal to the IW so we treat them as document failures
                final Engine.DeleteResult deleteResult;
                if (randomBoolean()) {
                    throwingIndexWriter.get().setThrowFailure(() -> new IOException("simulated"));
                    deleteResult = engine.delete(new Engine.Delete("test", "1", newUid(doc1)));
                    assertThat(deleteResult.getFailure(), instanceOf(IOException.class));
                } else {
                    throwingIndexWriter.get().setThrowFailure(() -> new IllegalArgumentException("simulated max token length"));
                    deleteResult = engine.delete(new Engine.Delete("test", "1", newUid(doc1)));
                    assertThat(deleteResult.getFailure(),
                        instanceOf(IllegalArgumentException.class));
                }
                assertThat(deleteResult.getVersion(), equalTo(2L));
                assertThat(deleteResult.getSeqNo(), equalTo(3L));

                // test non document level failure is thrown
                if (randomBoolean()) {
                    // simulate close by corruption
                    throwingIndexWriter.get().setThrowFailure(null);
                    UncheckedIOException uncheckedIOException = expectThrows(UncheckedIOException.class, () -> {
                        Engine.Index index = indexForDoc(doc3);
                        index.parsedDoc().rootDoc().add(new StoredField("foo", "bar") {
                            // this is a hack to add a failure during store document which triggers a tragic event
                            // and in turn fails the engine
                            @Override
                            public BytesRef binaryValue() {
                                throw new UncheckedIOException(new MockDirectoryWrapper.FakeIOException());
                            }
                        });
                        engine.index(index);
                    });
                    assertTrue(uncheckedIOException.getCause() instanceof MockDirectoryWrapper.FakeIOException);
                } else {
                    // normal close
                    engine.close();
                }
                // now the engine is closed check we respond correctly
                try {
                    if (randomBoolean()) {
                        engine.index(indexForDoc(doc1));
                    } else {
                        engine.delete(new Engine.Delete("test", "", newUid(doc1)));
                    }
                    fail("engine should be closed");
                } catch (Exception e) {
                    assertThat(e, instanceOf(AlreadyClosedException.class));
                }
            }
        }
    }

    public void testDoubleDeliveryPrimary() throws IOException {
        final ParsedDocument doc = testParsedDocument("1", null, testDocumentWithTextField(), new BytesArray("{}".getBytes(Charset.defaultCharset())), null);
        Engine.Index operation = appendOnlyPrimary(doc, false, 1);
        Engine.Index retry = appendOnlyPrimary(doc, true, 1);
        if (randomBoolean()) {
            Engine.IndexResult indexResult = engine.index(operation);
            assertFalse(engine.indexWriterHasDeletions());
            assertEquals(0, engine.getNumVersionLookups());
            assertNotNull(indexResult.getTranslogLocation());
            Engine.IndexResult retryResult = engine.index(retry);
            assertTrue(engine.indexWriterHasDeletions());
            assertEquals(0, engine.getNumVersionLookups());
            assertNotNull(retryResult.getTranslogLocation());
            assertTrue(retryResult.getTranslogLocation().compareTo(indexResult.getTranslogLocation()) > 0);
        } else {
            Engine.IndexResult retryResult = engine.index(retry);
            assertTrue(engine.indexWriterHasDeletions());
            assertEquals(0, engine.getNumVersionLookups());
            assertNotNull(retryResult.getTranslogLocation());
            Engine.IndexResult indexResult = engine.index(operation);
            assertTrue(engine.indexWriterHasDeletions());
            assertEquals(0, engine.getNumVersionLookups());
            assertNotNull(retryResult.getTranslogLocation());
            assertTrue(retryResult.getTranslogLocation().compareTo(indexResult.getTranslogLocation()) < 0);
        }

        engine.refresh("test");
        try (Engine.Searcher searcher = engine.acquireSearcher("test")) {
            TopDocs topDocs = searcher.searcher().search(new MatchAllDocsQuery(), 10);
            assertEquals(1, topDocs.totalHits);
        }
        operation = appendOnlyPrimary(doc, false, 1);
        retry = appendOnlyPrimary(doc, true, 1);
        if (randomBoolean()) {
            Engine.IndexResult indexResult = engine.index(operation);
            assertNotNull(indexResult.getTranslogLocation());
            Engine.IndexResult retryResult = engine.index(retry);
            assertNotNull(retryResult.getTranslogLocation());
            assertTrue(retryResult.getTranslogLocation().compareTo(indexResult.getTranslogLocation()) > 0);
        } else {
            Engine.IndexResult retryResult = engine.index(retry);
            assertNotNull(retryResult.getTranslogLocation());
            Engine.IndexResult indexResult = engine.index(operation);
            assertNotNull(retryResult.getTranslogLocation());
            assertTrue(retryResult.getTranslogLocation().compareTo(indexResult.getTranslogLocation()) < 0);
        }

        engine.refresh("test");
        try (Engine.Searcher searcher = engine.acquireSearcher("test")) {
            TopDocs topDocs = searcher.searcher().search(new MatchAllDocsQuery(), 10);
            assertEquals(1, topDocs.totalHits);
        }
    }

    public void testDoubleDeliveryReplicaAppendingAndDeleteOnly() throws IOException {
        final ParsedDocument doc = testParsedDocument("1", null, testDocumentWithTextField(),
            new BytesArray("{}".getBytes(Charset.defaultCharset())), null);
        Engine.Index operation = appendOnlyReplica(doc, false, 1, randomIntBetween(0, 5));
        Engine.Index retry = appendOnlyReplica(doc, true, 1, randomIntBetween(0, 5));
        Engine.Delete delete = new Engine.Delete(operation.type(), operation.id(), operation.uid(),
            Math.max(retry.seqNo(), operation.seqNo())+1, operation.primaryTerm(), operation.version()+1, operation.versionType(),
            REPLICA, operation.startTime()+1);
        // operations with a seq# equal or lower to the local checkpoint are not indexed to lucene
        // and the version lookup is skipped
        final boolean belowLckp = operation.seqNo() == 0 && retry.seqNo() == 0;
        if (randomBoolean()) {
            Engine.IndexResult indexResult = engine.index(operation);
            assertFalse(engine.indexWriterHasDeletions());
            assertEquals(0, engine.getNumVersionLookups());
            assertNotNull(indexResult.getTranslogLocation());
            engine.delete(delete);
            assertEquals(1, engine.getNumVersionLookups());
            assertTrue(engine.indexWriterHasDeletions());
            Engine.IndexResult retryResult = engine.index(retry);
            assertEquals(belowLckp ? 1 : 2, engine.getNumVersionLookups());
            assertNotNull(retryResult.getTranslogLocation());
            assertTrue(retryResult.getTranslogLocation().compareTo(indexResult.getTranslogLocation()) > 0);
        } else {
            Engine.IndexResult retryResult = engine.index(retry);
            assertFalse(engine.indexWriterHasDeletions());
            assertEquals(1, engine.getNumVersionLookups());
            assertNotNull(retryResult.getTranslogLocation());
            engine.delete(delete);
            assertTrue(engine.indexWriterHasDeletions());
            assertEquals(2, engine.getNumVersionLookups());
            Engine.IndexResult indexResult = engine.index(operation);
            assertEquals(belowLckp ? 2 : 3, engine.getNumVersionLookups());
            assertNotNull(retryResult.getTranslogLocation());
            assertTrue(retryResult.getTranslogLocation().compareTo(indexResult.getTranslogLocation()) < 0);
        }

        engine.refresh("test");
        try (Engine.Searcher searcher = engine.acquireSearcher("test")) {
            TopDocs topDocs = searcher.searcher().search(new MatchAllDocsQuery(), 10);
            assertEquals(0, topDocs.totalHits);
        }
    }

    public void testDoubleDeliveryReplicaAppendingOnly() throws IOException {
        final ParsedDocument doc = testParsedDocument("1", null, testDocumentWithTextField(),
            new BytesArray("{}".getBytes(Charset.defaultCharset())), null);
        Engine.Index operation = appendOnlyReplica(doc, false, 1, randomIntBetween(0, 5));
        Engine.Index retry = appendOnlyReplica(doc, true, 1, randomIntBetween(0, 5));
        // operations with a seq# equal or lower to the local checkpoint are not indexed to lucene
        // and the version lookup is skipped
        final boolean belowLckp = operation.seqNo() == 0 && retry.seqNo() == 0;
        if (randomBoolean()) {
            Engine.IndexResult indexResult = engine.index(operation);
            assertFalse(engine.indexWriterHasDeletions());
            assertEquals(0, engine.getNumVersionLookups());
            assertNotNull(indexResult.getTranslogLocation());
            Engine.IndexResult retryResult = engine.index(retry);
            assertEquals(retry.seqNo() > operation.seqNo(), engine.indexWriterHasDeletions());
            assertEquals(belowLckp ? 0 : 1, engine.getNumVersionLookups());
            assertNotNull(retryResult.getTranslogLocation());
            assertTrue(retryResult.getTranslogLocation().compareTo(indexResult.getTranslogLocation()) > 0);
        } else {
            Engine.IndexResult retryResult = engine.index(retry);
            assertFalse(engine.indexWriterHasDeletions());
            assertEquals(1, engine.getNumVersionLookups());
            assertNotNull(retryResult.getTranslogLocation());
            Engine.IndexResult indexResult = engine.index(operation);
            assertEquals(operation.seqNo() > retry.seqNo(), engine.indexWriterHasDeletions());
            assertEquals(belowLckp ? 1 : 2, engine.getNumVersionLookups());
            assertNotNull(retryResult.getTranslogLocation());
            assertTrue(retryResult.getTranslogLocation().compareTo(indexResult.getTranslogLocation()) < 0);
        }

        engine.refresh("test");
        try (Engine.Searcher searcher = engine.acquireSearcher("test")) {
            TopDocs topDocs = searcher.searcher().search(new MatchAllDocsQuery(), 10);
            assertEquals(1, topDocs.totalHits);
        }
        operation = randomAppendOnly(doc, false, 1);
        retry = randomAppendOnly(doc, true, 1);
        if (randomBoolean()) {
            Engine.IndexResult indexResult = engine.index(operation);
            assertNotNull(indexResult.getTranslogLocation());
            Engine.IndexResult retryResult = engine.index(retry);
            assertNotNull(retryResult.getTranslogLocation());
            assertTrue(retryResult.getTranslogLocation().compareTo(indexResult.getTranslogLocation()) > 0);
        } else {
            Engine.IndexResult retryResult = engine.index(retry);
            assertNotNull(retryResult.getTranslogLocation());
            Engine.IndexResult indexResult = engine.index(operation);
            assertNotNull(retryResult.getTranslogLocation());
            assertTrue(retryResult.getTranslogLocation().compareTo(indexResult.getTranslogLocation()) < 0);
        }

        engine.refresh("test");
        try (Engine.Searcher searcher = engine.acquireSearcher("test")) {
            TopDocs topDocs = searcher.searcher().search(new MatchAllDocsQuery(), 10);
            assertEquals(1, topDocs.totalHits);
        }
    }

    public void testDoubleDeliveryReplica() throws IOException {
        final ParsedDocument doc = testParsedDocument("1", null, testDocumentWithTextField(),
            new BytesArray("{}".getBytes(Charset.defaultCharset())), null);
        Engine.Index operation = replicaIndexForDoc(doc, 1, 20, false);
        Engine.Index duplicate = replicaIndexForDoc(doc, 1, 20, true);
        if (randomBoolean()) {
            Engine.IndexResult indexResult = engine.index(operation);
            assertFalse(engine.indexWriterHasDeletions());
            assertEquals(1, engine.getNumVersionLookups());
            assertNotNull(indexResult.getTranslogLocation());
            if (randomBoolean()) {
                engine.refresh("test");
            }
            Engine.IndexResult retryResult = engine.index(duplicate);
            assertFalse(engine.indexWriterHasDeletions());
            assertEquals(2, engine.getNumVersionLookups());
            assertNotNull(retryResult.getTranslogLocation());
            assertTrue(retryResult.getTranslogLocation().compareTo(indexResult.getTranslogLocation()) > 0);
        } else {
            Engine.IndexResult retryResult = engine.index(duplicate);
            assertFalse(engine.indexWriterHasDeletions());
            assertEquals(1, engine.getNumVersionLookups());
            assertNotNull(retryResult.getTranslogLocation());
            if (randomBoolean()) {
                engine.refresh("test");
            }
            Engine.IndexResult indexResult = engine.index(operation);
            assertFalse(engine.indexWriterHasDeletions());
            assertEquals(2, engine.getNumVersionLookups());
            assertNotNull(retryResult.getTranslogLocation());
            assertTrue(retryResult.getTranslogLocation().compareTo(indexResult.getTranslogLocation()) < 0);
        }

        engine.refresh("test");
        try (Engine.Searcher searcher = engine.acquireSearcher("test")) {
            TopDocs topDocs = searcher.searcher().search(new MatchAllDocsQuery(), 10);
            assertEquals(1, topDocs.totalHits);
        }
        engine.refresh("test");
        try (Engine.Searcher searcher = engine.acquireSearcher("test")) {
            TopDocs topDocs = searcher.searcher().search(new MatchAllDocsQuery(), 10);
            assertEquals(1, topDocs.totalHits);
        }
    }

    public void testRetryWithAutogeneratedIdWorksAndNoDuplicateDocs() throws IOException {

        final ParsedDocument doc = testParsedDocument("1", null, testDocumentWithTextField(), new BytesArray("{}".getBytes(Charset.defaultCharset())), null);
        boolean isRetry = false;
        long autoGeneratedIdTimestamp = 0;

        Engine.Index index = new Engine.Index(newUid(doc), doc, SequenceNumbers.UNASSIGNED_SEQ_NO, 0, Versions.MATCH_ANY, VersionType.INTERNAL, PRIMARY, System.nanoTime(), autoGeneratedIdTimestamp, isRetry);
        Engine.IndexResult indexResult = engine.index(index);
        assertThat(indexResult.getVersion(), equalTo(1L));

        index = new Engine.Index(newUid(doc), doc, indexResult.getSeqNo(), index.primaryTerm(), indexResult.getVersion(), index.versionType().versionTypeForReplicationAndRecovery(), REPLICA, System.nanoTime(), autoGeneratedIdTimestamp, isRetry);
        indexResult = replicaEngine.index(index);
        assertThat(indexResult.getVersion(), equalTo(1L));

        isRetry = true;
        index = new Engine.Index(newUid(doc), doc, SequenceNumbers.UNASSIGNED_SEQ_NO, 0, Versions.MATCH_ANY, VersionType.INTERNAL, PRIMARY, System.nanoTime(), autoGeneratedIdTimestamp, isRetry);
        indexResult = engine.index(index);
        assertThat(indexResult.getVersion(), equalTo(1L));
        engine.refresh("test");
        try (Engine.Searcher searcher = engine.acquireSearcher("test")) {
            TopDocs topDocs = searcher.searcher().search(new MatchAllDocsQuery(), 10);
            assertEquals(1, topDocs.totalHits);
        }

        index = new Engine.Index(newUid(doc), doc, indexResult.getSeqNo(), index.primaryTerm(), indexResult.getVersion(), index.versionType().versionTypeForReplicationAndRecovery(), REPLICA, System.nanoTime(), autoGeneratedIdTimestamp, isRetry);
        indexResult = replicaEngine.index(index);
        assertThat(indexResult.hasFailure(), equalTo(false));
        replicaEngine.refresh("test");
        try (Engine.Searcher searcher = replicaEngine.acquireSearcher("test")) {
            TopDocs topDocs = searcher.searcher().search(new MatchAllDocsQuery(), 10);
            assertEquals(1, topDocs.totalHits);
        }
    }

    public void testRetryWithAutogeneratedIdsAndWrongOrderWorksAndNoDuplicateDocs() throws IOException {

        final ParsedDocument doc = testParsedDocument("1", null, testDocumentWithTextField(), new BytesArray("{}".getBytes(Charset.defaultCharset())), null);
        boolean isRetry = true;
        long autoGeneratedIdTimestamp = 0;

        Engine.Index firstIndexRequest = new Engine.Index(newUid(doc), doc, SequenceNumbers.UNASSIGNED_SEQ_NO, 0, Versions.MATCH_ANY, VersionType.INTERNAL, PRIMARY, System.nanoTime(), autoGeneratedIdTimestamp, isRetry);
        Engine.IndexResult result = engine.index(firstIndexRequest);
        assertThat(result.getVersion(), equalTo(1L));

        Engine.Index firstIndexRequestReplica = new Engine.Index(newUid(doc), doc, result.getSeqNo(), firstIndexRequest.primaryTerm(), result.getVersion(), firstIndexRequest.versionType().versionTypeForReplicationAndRecovery(), REPLICA, System.nanoTime(), autoGeneratedIdTimestamp, isRetry);
        Engine.IndexResult indexReplicaResult = replicaEngine.index(firstIndexRequestReplica);
        assertThat(indexReplicaResult.getVersion(), equalTo(1L));

        isRetry = false;
        Engine.Index secondIndexRequest = new Engine.Index(newUid(doc), doc, SequenceNumbers.UNASSIGNED_SEQ_NO, 0, Versions.MATCH_ANY, VersionType.INTERNAL, PRIMARY, System.nanoTime(), autoGeneratedIdTimestamp, isRetry);
        Engine.IndexResult indexResult = engine.index(secondIndexRequest);
        assertTrue(indexResult.isCreated());
        engine.refresh("test");
        try (Engine.Searcher searcher = engine.acquireSearcher("test")) {
            TopDocs topDocs = searcher.searcher().search(new MatchAllDocsQuery(), 10);
            assertEquals(1, topDocs.totalHits);
        }

        Engine.Index secondIndexRequestReplica = new Engine.Index(newUid(doc), doc, result.getSeqNo(), secondIndexRequest.primaryTerm(), result.getVersion(), firstIndexRequest.versionType().versionTypeForReplicationAndRecovery(), REPLICA, System.nanoTime(), autoGeneratedIdTimestamp, isRetry);
        replicaEngine.index(secondIndexRequestReplica);
        replicaEngine.refresh("test");
        try (Engine.Searcher searcher = replicaEngine.acquireSearcher("test")) {
            TopDocs topDocs = searcher.searcher().search(new MatchAllDocsQuery(), 10);
            assertEquals(1, topDocs.totalHits);
        }
    }

    public Engine.Index randomAppendOnly(ParsedDocument doc, boolean retry, final long autoGeneratedIdTimestamp) {
        if (randomBoolean()) {
            return appendOnlyPrimary(doc, retry, autoGeneratedIdTimestamp);
        } else {
            return appendOnlyReplica(doc, retry, autoGeneratedIdTimestamp, 0);
        }
    }

    public Engine.Index appendOnlyPrimary(ParsedDocument doc, boolean retry, final long autoGeneratedIdTimestamp) {
        return new Engine.Index(newUid(doc), doc, SequenceNumbers.UNASSIGNED_SEQ_NO, 0, Versions.MATCH_ANY,
            VersionType.INTERNAL, Engine.Operation.Origin.PRIMARY, System.nanoTime(), autoGeneratedIdTimestamp, retry);
    }

    public Engine.Index appendOnlyReplica(ParsedDocument doc, boolean retry, final long autoGeneratedIdTimestamp, final long seqNo) {
        return new Engine.Index(newUid(doc), doc, seqNo, 2, 1, VersionType.EXTERNAL,
            Engine.Operation.Origin.REPLICA, System.nanoTime(), autoGeneratedIdTimestamp, retry);
    }

    public void testRetryConcurrently() throws InterruptedException, IOException {
        Thread[] thread = new Thread[randomIntBetween(3, 5)];
        int numDocs = randomIntBetween(1000, 10000);
        List<Engine.Index> docs = new ArrayList<>();
        final boolean primary = randomBoolean();
        for (int i = 0; i < numDocs; i++) {
            final ParsedDocument doc = testParsedDocument(Integer.toString(i), null, testDocumentWithTextField(), new BytesArray("{}".getBytes(Charset.defaultCharset())), null);
            final Engine.Index originalIndex;
            final Engine.Index retryIndex;
            if (primary) {
               originalIndex = appendOnlyPrimary(doc, false, i);
               retryIndex = appendOnlyPrimary(doc, true, i);
            } else {
                originalIndex = appendOnlyReplica(doc, false, i, i * 2);
                retryIndex = appendOnlyReplica(doc, true, i, i * 2);
            }
            docs.add(originalIndex);
            docs.add(retryIndex);
        }
        Collections.shuffle(docs, random());
        CountDownLatch startGun = new CountDownLatch(thread.length);
        AtomicInteger offset = new AtomicInteger(-1);
        for (int i = 0; i < thread.length; i++) {
            thread[i] = new Thread(() -> {
                startGun.countDown();
                try {
                    startGun.await();
                } catch (InterruptedException e) {
                    throw new AssertionError(e);
                }
                int docOffset;
                while ((docOffset = offset.incrementAndGet()) < docs.size()) {
                    try {
                        engine.index(docs.get(docOffset));
                    } catch (IOException e) {
                        throw new AssertionError(e);
                    }
                }
            });
            thread[i].start();
        }
        for (int i = 0; i < thread.length; i++) {
            thread[i].join();
        }
        if (primary) {
            assertEquals(0, engine.getNumVersionLookups());
            assertEquals(0, engine.getNumIndexVersionsLookups());
        } else {
            // we don't really know what order the operations will arrive and thus can't predict how many
            // version lookups will be needed
            assertThat(engine.getNumIndexVersionsLookups(), lessThanOrEqualTo(engine.getNumVersionLookups()));
        }
        engine.refresh("test");
        try (Engine.Searcher searcher = engine.acquireSearcher("test")) {
            TopDocs topDocs = searcher.searcher().search(new MatchAllDocsQuery(), 10);
            assertEquals(numDocs, topDocs.totalHits);
        }
        if (primary) {
            // primaries rely on lucene dedup and may index the same document twice
            assertTrue(engine.indexWriterHasDeletions());
        } else {
            // replicas rely on seq# based dedup and in this setup (same seq#) should never rely on lucene
            assertFalse(engine.indexWriterHasDeletions());
        }
    }

    public void testEngineMaxTimestampIsInitialized() throws IOException {

        final long timestamp1 = Math.abs(randomNonNegativeLong());
        final Path storeDir = createTempDir();
        final Path translogDir = createTempDir();
        final long timestamp2 = randomNonNegativeLong();
        final long maxTimestamp12 = Math.max(timestamp1, timestamp2);
        try (Store store = createStore(newFSDirectory(storeDir));
             Engine engine = createEngine(config(defaultSettings, store, translogDir, NoMergePolicy.INSTANCE, null))) {
            assertEquals(IndexRequest.UNSET_AUTO_GENERATED_TIMESTAMP, engine.segmentsStats(false).getMaxUnsafeAutoIdTimestamp());
            final ParsedDocument doc = testParsedDocument("1", null, testDocumentWithTextField(),
                new BytesArray("{}".getBytes(Charset.defaultCharset())), null);
            engine.index(appendOnlyPrimary(doc, true, timestamp1));
            assertEquals(timestamp1, engine.segmentsStats(false).getMaxUnsafeAutoIdTimestamp());
        }
        try (Store store = createStore(newFSDirectory(storeDir));
             Engine engine = new InternalEngine(config(defaultSettings, store, translogDir, NoMergePolicy.INSTANCE, null))) {
            assertEquals(IndexRequest.UNSET_AUTO_GENERATED_TIMESTAMP, engine.segmentsStats(false).getMaxUnsafeAutoIdTimestamp());
            engine.recoverFromTranslog();
            assertEquals(timestamp1, engine.segmentsStats(false).getMaxUnsafeAutoIdTimestamp());
            final ParsedDocument doc = testParsedDocument("1", null, testDocumentWithTextField(),
                new BytesArray("{}".getBytes(Charset.defaultCharset())), null);
            engine.index(appendOnlyPrimary(doc, true, timestamp2));
            assertEquals(maxTimestamp12, engine.segmentsStats(false).getMaxUnsafeAutoIdTimestamp());
            engine.flush();
        }
        try (Store store = createStore(newFSDirectory(storeDir))) {
            if (randomBoolean()) {
                EngineDiskUtils.createNewTranslog(store.directory(), translogDir, SequenceNumbers.NO_OPS_PERFORMED, shardId);
            }
            try (Engine engine = new InternalEngine(config(defaultSettings, store, translogDir, NoMergePolicy.INSTANCE, null))) {
                assertEquals(maxTimestamp12, engine.segmentsStats(false).getMaxUnsafeAutoIdTimestamp());
            }
        }
    }

    public void testAppendConcurrently() throws InterruptedException, IOException {
        Thread[] thread = new Thread[randomIntBetween(3, 5)];
        int numDocs = randomIntBetween(1000, 10000);
        assertEquals(0, engine.getNumVersionLookups());
        assertEquals(0, engine.getNumIndexVersionsLookups());
        boolean primary = randomBoolean();
        List<Engine.Index> docs = new ArrayList<>();
        for (int i = 0; i < numDocs; i++) {
            final ParsedDocument doc = testParsedDocument(Integer.toString(i), null, testDocumentWithTextField(), new BytesArray("{}".getBytes(Charset.defaultCharset())), null);
            Engine.Index index = primary ? appendOnlyPrimary(doc, false, i) : appendOnlyReplica(doc, false, i, i);
            docs.add(index);
        }
        Collections.shuffle(docs, random());
        CountDownLatch startGun = new CountDownLatch(thread.length);

        AtomicInteger offset = new AtomicInteger(-1);
        for (int i = 0; i < thread.length; i++) {
            thread[i] = new Thread() {
                @Override
                public void run() {
                    startGun.countDown();
                    try {
                        startGun.await();
                    } catch (InterruptedException e) {
                        throw new AssertionError(e);
                    }
                    assertEquals(0, engine.getVersionMapSize());
                    int docOffset;
                    while ((docOffset = offset.incrementAndGet()) < docs.size()) {
                        try {
                            engine.index(docs.get(docOffset));
                        } catch (IOException e) {
                            throw new AssertionError(e);
                        }
                    }
                }
            };
            thread[i].start();
        }
        try (Engine.Searcher searcher = engine.acquireSearcher("test", Engine.SearcherScope.INTERNAL)) {
            assertEquals("unexpected refresh", 0, searcher.reader().maxDoc());
        }
        for (int i = 0; i < thread.length; i++) {
            thread[i].join();
        }

        engine.refresh("test");
        try (Engine.Searcher searcher = engine.acquireSearcher("test")) {
            TopDocs topDocs = searcher.searcher().search(new MatchAllDocsQuery(), 10);
            assertEquals(docs.size(), topDocs.totalHits);
        }
        assertEquals(0, engine.getNumVersionLookups());
        assertEquals(0, engine.getNumIndexVersionsLookups());
        assertFalse(engine.indexWriterHasDeletions());

    }

    public static long getNumVersionLookups(InternalEngine engine) { // for other tests to access this
        return engine.getNumVersionLookups();
    }

    public static long getNumIndexVersionsLookups(InternalEngine engine) { // for other tests to access this
        return engine.getNumIndexVersionsLookups();
    }

    public void testFailEngineOnRandomIO() throws IOException, InterruptedException {
        MockDirectoryWrapper wrapper = newMockDirectory();
        final Path translogPath = createTempDir("testFailEngineOnRandomIO");
        try (Store store = createStore(wrapper)) {
            CyclicBarrier join = new CyclicBarrier(2);
            CountDownLatch start = new CountDownLatch(1);
            AtomicInteger controller = new AtomicInteger(0);
            EngineConfig config = config(defaultSettings, store, translogPath, newMergePolicy(), new ReferenceManager.RefreshListener() {
                    @Override
                    public void beforeRefresh() throws IOException {
                    }

                    @Override
                    public void afterRefresh(boolean didRefresh) throws IOException {
                        int i = controller.incrementAndGet();
                        if (i == 1) {
                            throw new MockDirectoryWrapper.FakeIOException();
                        } else if (i == 2) {
                            try {
                                start.await();
                            } catch (InterruptedException e) {
                                throw new AssertionError(e);
                            }
                            throw new ElasticsearchException("something completely different");
                        }
                    }
                });
            InternalEngine internalEngine = createEngine(config);
            int docId = 0;
            final ParsedDocument doc = testParsedDocument(Integer.toString(docId), null,
                testDocumentWithTextField(), new BytesArray("{}".getBytes(Charset.defaultCharset())), null);

            Engine.Index index = randomBoolean() ? indexForDoc(doc) : randomAppendOnly(doc, false, docId);
            internalEngine.index(index);
            Runnable r = () ->  {
                try {
                    join.await();
                } catch (Exception e) {
                    throw new AssertionError(e);
                }
                try {
                    internalEngine.refresh("test");
                    fail();
                } catch (AlreadyClosedException ex) {
                    if (ex.getCause() != null) {
                        assertTrue(ex.toString(), ex.getCause() instanceof MockDirectoryWrapper.FakeIOException);
                    }
                } catch (RefreshFailedEngineException ex) {
                    // fine
                } finally {
                    start.countDown();
                }

            };
            Thread t = new Thread(r);
            Thread t1 = new Thread(r);
            t.start();
            t1.start();
            t.join();
            t1.join();
            assertTrue(internalEngine.isClosed.get());
            assertTrue(internalEngine.failedEngine.get() instanceof MockDirectoryWrapper.FakeIOException);
        }
    }

    public void testSequenceIDs() throws Exception {
        Tuple<Long, Long> seqID = getSequenceID(engine, new Engine.Get(false, "type", "2", newUid("1")));
        // Non-existent doc returns no seqnum and no primary term
        assertThat(seqID.v1(), equalTo(SequenceNumbers.UNASSIGNED_SEQ_NO));
        assertThat(seqID.v2(), equalTo(0L));

        // create a document
        Document document = testDocumentWithTextField();
        document.add(new Field(SourceFieldMapper.NAME, BytesReference.toBytes(B_1), SourceFieldMapper.Defaults.FIELD_TYPE));
        ParsedDocument doc = testParsedDocument("1", null, document, B_1, null);
        engine.index(indexForDoc(doc));
        engine.refresh("test");

        seqID = getSequenceID(engine, newGet(false, doc));
        logger.info("--> got seqID: {}", seqID);
        assertThat(seqID.v1(), equalTo(0L));
        assertThat(seqID.v2(), equalTo(2L));

        // Index the same document again
        document = testDocumentWithTextField();
        document.add(new Field(SourceFieldMapper.NAME, BytesReference.toBytes(B_1), SourceFieldMapper.Defaults.FIELD_TYPE));
        doc = testParsedDocument("1", null, document, B_1, null);
        engine.index(indexForDoc(doc));
        engine.refresh("test");

        seqID = getSequenceID(engine, newGet(false, doc));
        logger.info("--> got seqID: {}", seqID);
        assertThat(seqID.v1(), equalTo(1L));
        assertThat(seqID.v2(), equalTo(2L));

        // Index the same document for the third time, this time changing the primary term
        document = testDocumentWithTextField();
        document.add(new Field(SourceFieldMapper.NAME, BytesReference.toBytes(B_1), SourceFieldMapper.Defaults.FIELD_TYPE));
        doc = testParsedDocument("1", null, document, B_1, null);
        engine.index(new Engine.Index(newUid(doc), doc, SequenceNumbers.UNASSIGNED_SEQ_NO, 3,
                        Versions.MATCH_ANY, VersionType.INTERNAL, Engine.Operation.Origin.PRIMARY,
                        System.nanoTime(), -1, false));
        engine.refresh("test");

        seqID = getSequenceID(engine, newGet(false, doc));
        logger.info("--> got seqID: {}", seqID);
        assertThat(seqID.v1(), equalTo(2L));
        assertThat(seqID.v2(), equalTo(3L));

        // we can query by the _seq_no
        Engine.Searcher searchResult = engine.acquireSearcher("test");
        MatcherAssert.assertThat(searchResult, EngineSearcherTotalHitsMatcher.engineSearcherTotalHits(1));
        MatcherAssert.assertThat(searchResult, EngineSearcherTotalHitsMatcher.engineSearcherTotalHits(LongPoint.newExactQuery("_seq_no", 2), 1));
        searchResult.close();
    }

    /**
     * A sequence number generator that will generate a sequence number and if {@code stall} is set to true will wait on the barrier and the
     * referenced latch before returning. If the local checkpoint should advance (because {@code stall} is false, then the value of
     * {@code expectedLocalCheckpoint} is set accordingly.
     *
     * @param latchReference          to latch the thread for the purpose of stalling
     * @param barrier                 to signal the thread has generated a new sequence number
     * @param stall                   whether or not the thread should stall
     * @param expectedLocalCheckpoint the expected local checkpoint after generating a new sequence
     *                                number
     * @return a sequence number generator
     */
    private ToLongBiFunction<Engine, Engine.Operation> getStallingSeqNoGenerator(
            final AtomicReference<CountDownLatch> latchReference,
            final CyclicBarrier barrier,
            final AtomicBoolean stall,
            final AtomicLong expectedLocalCheckpoint) {
        return (engine, operation) -> {
            final long seqNo = engine.getLocalCheckpointTracker().generateSeqNo();
            final CountDownLatch latch = latchReference.get();
            if (stall.get()) {
                try {
                    barrier.await();
                    latch.await();
                } catch (BrokenBarrierException | InterruptedException e) {
                    throw new RuntimeException(e);
                }
            } else {
                if (expectedLocalCheckpoint.get() + 1 == seqNo) {
                    expectedLocalCheckpoint.set(seqNo);
                }
            }
            return seqNo;
        };
    }

    public void testSequenceNumberAdvancesToMaxSeqOnEngineOpenOnPrimary() throws BrokenBarrierException, InterruptedException, IOException {
        engine.close();
        final int docs = randomIntBetween(1, 32);
        InternalEngine initialEngine = null;
        try {
            final AtomicReference<CountDownLatch> latchReference = new AtomicReference<>(new CountDownLatch(1));
            final CyclicBarrier barrier = new CyclicBarrier(2);
            final AtomicBoolean stall = new AtomicBoolean();
            final AtomicLong expectedLocalCheckpoint = new AtomicLong(SequenceNumbers.NO_OPS_PERFORMED);
            final List<Thread> threads = new ArrayList<>();
            initialEngine =
                    createEngine(defaultSettings, store, primaryTranslogDir, newMergePolicy(), null, LocalCheckpointTracker::new, null, getStallingSeqNoGenerator(latchReference, barrier, stall, expectedLocalCheckpoint));
            final InternalEngine finalInitialEngine = initialEngine;
            for (int i = 0; i < docs; i++) {
                final String id = Integer.toString(i);
                final ParsedDocument doc = testParsedDocument(id, null, testDocumentWithTextField(), SOURCE, null);

                stall.set(randomBoolean());
                final Thread thread = new Thread(() -> {
                    try {
                        finalInitialEngine.index(indexForDoc(doc));
                    } catch (IOException e) {
                        throw new AssertionError(e);
                    }
                });
                thread.start();
                if (stall.get()) {
                    threads.add(thread);
                    barrier.await();
                } else {
                    thread.join();
                }
            }

            assertThat(initialEngine.getLocalCheckpointTracker().getCheckpoint(), equalTo(expectedLocalCheckpoint.get()));
            assertThat(initialEngine.getLocalCheckpointTracker().getMaxSeqNo(), equalTo((long) (docs - 1)));
            initialEngine.flush(true, true);

            latchReference.get().countDown();
            for (final Thread thread : threads) {
                thread.join();
            }
        } finally {
            IOUtils.close(initialEngine);
        }

        try (Engine recoveringEngine = new InternalEngine(initialEngine.config())) {
            recoveringEngine.recoverFromTranslog();
            recoveringEngine.fillSeqNoGaps(2);
            assertThat(recoveringEngine.getLocalCheckpointTracker().getCheckpoint(), greaterThanOrEqualTo((long) (docs - 1)));
        }
    }


    /** java docs */
    public void testOutOfOrderSequenceNumbersWithVersionConflict() throws IOException {
        final List<Engine.Operation> operations = new ArrayList<>();

        final int numberOfOperations = randomIntBetween(16, 32);
        final Document document = testDocumentWithTextField();
        final AtomicLong sequenceNumber = new AtomicLong();
        final Engine.Operation.Origin origin = randomFrom(LOCAL_TRANSLOG_RECOVERY, PEER_RECOVERY, PRIMARY, REPLICA);
        final LongSupplier sequenceNumberSupplier =
            origin == PRIMARY ? () -> SequenceNumbers.UNASSIGNED_SEQ_NO : sequenceNumber::getAndIncrement;
        document.add(new Field(SourceFieldMapper.NAME, BytesReference.toBytes(B_1), SourceFieldMapper.Defaults.FIELD_TYPE));
        final ParsedDocument doc = testParsedDocument("1", null, document, B_1, null);
        final Term uid = newUid(doc);
        final BiFunction<String, Engine.SearcherScope, Searcher> searcherFactory = engine::acquireSearcher;
        for (int i = 0; i < numberOfOperations; i++) {
            if (randomBoolean()) {
                final Engine.Index index = new Engine.Index(
                    uid,
                    doc,
                    sequenceNumberSupplier.getAsLong(),
                    1,
                    i,
                    VersionType.EXTERNAL,
                    origin,
                    System.nanoTime(),
                    IndexRequest.UNSET_AUTO_GENERATED_TIMESTAMP,
                    false);
                operations.add(index);
            } else {
                final Engine.Delete delete = new Engine.Delete(
                    "test",
                    "1",
                    uid,
                    sequenceNumberSupplier.getAsLong(),
                    1,
                    i,
                    VersionType.EXTERNAL,
                    origin,
                    System.nanoTime());
                operations.add(delete);
            }
        }

        final boolean exists = operations.get(operations.size() - 1) instanceof Engine.Index;
        Randomness.shuffle(operations);

        for (final Engine.Operation operation : operations) {
            if (operation instanceof Engine.Index) {
                engine.index((Engine.Index) operation);
            } else {
                engine.delete((Engine.Delete) operation);
            }
        }

        final long expectedLocalCheckpoint;
        if (origin == PRIMARY) {
            // we can only advance as far as the number of operations that did not conflict
            int count = 0;

            // each time the version increments as we walk the list, that counts as a successful operation
            long version = -1;
            for (int i = 0; i < numberOfOperations; i++) {
                if (operations.get(i).version() >= version) {
                    count++;
                    version = operations.get(i).version();
                }
            }

            // sequence numbers start at zero, so the expected local checkpoint is the number of successful operations minus one
            expectedLocalCheckpoint = count - 1;
        } else {
            expectedLocalCheckpoint = numberOfOperations - 1;
        }

        assertThat(engine.getLocalCheckpointTracker().getCheckpoint(), equalTo(expectedLocalCheckpoint));
        try (Engine.GetResult result = engine.get(new Engine.Get(true, "type", "2", uid), searcherFactory)) {
            assertThat(result.exists(), equalTo(exists));
        }
    }

    /*
     * This test tests that a no-op does not generate a new sequence number, that no-ops can advance the local checkpoint, and that no-ops
     * are correctly added to the translog.
     */
    public void testNoOps() throws IOException {
        engine.close();
        InternalEngine noOpEngine = null;
        final int maxSeqNo = randomIntBetween(0, 128);
        final int localCheckpoint = randomIntBetween(0, maxSeqNo);
        try {
            final BiFunction<Long, Long, LocalCheckpointTracker> supplier = (ms, lcp) -> new LocalCheckpointTracker(
                    maxSeqNo,
                    localCheckpoint);
            noOpEngine = new InternalEngine(engine.config(), supplier) {
                @Override
                protected long doGenerateSeqNoForOperation(Operation operation) {
                    throw new UnsupportedOperationException();
                }
            };
            noOpEngine.recoverFromTranslog();
            final long primaryTerm = randomNonNegativeLong();
            final int gapsFilled = noOpEngine.fillSeqNoGaps(primaryTerm);
            final String reason = randomAlphaOfLength(16);
            noOpEngine.noOp(
                    new Engine.NoOp(
                            maxSeqNo + 1,
                            primaryTerm,
                            randomFrom(PRIMARY, REPLICA, PEER_RECOVERY, LOCAL_TRANSLOG_RECOVERY),
                            System.nanoTime(),
                            reason));
            assertThat(noOpEngine.getLocalCheckpointTracker().getCheckpoint(), equalTo((long) (maxSeqNo + 1)));
            assertThat(noOpEngine.getTranslog().uncommittedOperations(), equalTo(1 + gapsFilled));
            // skip to the op that we added to the translog
            Translog.Operation op;
            Translog.Operation last = null;
            try (Translog.Snapshot snapshot = noOpEngine.getTranslog().newSnapshot()) {
                while ((op = snapshot.next()) != null) {
                    last = op;
                }
            }
            assertNotNull(last);
            assertThat(last, instanceOf(Translog.NoOp.class));
            final Translog.NoOp noOp = (Translog.NoOp) last;
            assertThat(noOp.seqNo(), equalTo((long) (maxSeqNo + 1)));
            assertThat(noOp.primaryTerm(), equalTo(primaryTerm));
            assertThat(noOp.reason(), equalTo(reason));
        } finally {
            IOUtils.close(noOpEngine);
        }
    }

    public void testMinGenerationForSeqNo() throws IOException, BrokenBarrierException, InterruptedException {
        engine.close();
        final int numberOfTriplets = randomIntBetween(1, 32);
        InternalEngine actualEngine = null;
        try {
            final AtomicReference<CountDownLatch> latchReference = new AtomicReference<>();
            final CyclicBarrier barrier = new CyclicBarrier(2);
            final AtomicBoolean stall = new AtomicBoolean();
            final AtomicLong expectedLocalCheckpoint = new AtomicLong(SequenceNumbers.NO_OPS_PERFORMED);
            final Map<Thread, CountDownLatch> threads = new LinkedHashMap<>();
            actualEngine =
                    createEngine(defaultSettings, store, primaryTranslogDir, newMergePolicy(), null, LocalCheckpointTracker::new, null, getStallingSeqNoGenerator(latchReference, barrier, stall, expectedLocalCheckpoint));
            final InternalEngine finalActualEngine = actualEngine;
            final Translog translog = finalActualEngine.getTranslog();
            final long generation = finalActualEngine.getTranslog().currentFileGeneration();
            for (int i = 0; i < numberOfTriplets; i++) {
                /*
                 * Index three documents with the first and last landing in the same generation and the middle document being stalled until
                 * a later generation.
                 */
                stall.set(false);
                index(finalActualEngine, 3 * i);

                final CountDownLatch latch = new CountDownLatch(1);
                latchReference.set(latch);
                final int skipId = 3 * i + 1;
                stall.set(true);
                final Thread thread = new Thread(() -> {
                    try {
                        index(finalActualEngine, skipId);
                    } catch (IOException e) {
                        throw new AssertionError(e);
                    }
                });
                thread.start();
                threads.put(thread, latch);
                barrier.await();

                stall.set(false);
                index(finalActualEngine, 3 * i + 2);
                finalActualEngine.flush();

                /*
                 * This sequence number landed in the last generation, but the lower and upper bounds for an earlier generation straddle
                 * this sequence number.
                 */
                assertThat(translog.getMinGenerationForSeqNo(3 * i + 1).translogFileGeneration, equalTo(i + generation));
            }

            int i = 0;
            for (final Map.Entry<Thread, CountDownLatch> entry : threads.entrySet()) {
                final Map<String, String> userData = finalActualEngine.commitStats().getUserData();
                assertThat(userData.get(SequenceNumbers.LOCAL_CHECKPOINT_KEY), equalTo(Long.toString(3 * i)));
                assertThat(userData.get(Translog.TRANSLOG_GENERATION_KEY), equalTo(Long.toString(i + generation)));
                entry.getValue().countDown();
                entry.getKey().join();
                finalActualEngine.flush();
                i++;
            }

        } finally {
            IOUtils.close(actualEngine);
        }
    }

    private void index(final InternalEngine engine, final int id) throws IOException {
        final String docId = Integer.toString(id);
        final ParsedDocument doc =
                testParsedDocument(docId, null, testDocumentWithTextField(), SOURCE, null);
        engine.index(indexForDoc(doc));
    }

    /**
     * Return a tuple representing the sequence ID for the given {@code Get}
     * operation. The first value in the tuple is the sequence number, the
     * second is the primary term.
     */
    private Tuple<Long, Long> getSequenceID(Engine engine, Engine.Get get) throws EngineException {
        try (Searcher searcher = engine.acquireSearcher("get")) {
            final long primaryTerm;
            final long seqNo;
            DocIdAndSeqNo docIdAndSeqNo = VersionsAndSeqNoResolver.loadDocIdAndSeqNo(searcher.reader(), get.uid());
            if (docIdAndSeqNo == null) {
                primaryTerm = 0;
                seqNo = SequenceNumbers.UNASSIGNED_SEQ_NO;
            } else {
                seqNo = docIdAndSeqNo.seqNo;
                primaryTerm = VersionsAndSeqNoResolver.loadPrimaryTerm(docIdAndSeqNo, get.uid().field());
            }
            return new Tuple<>(seqNo, primaryTerm);
        } catch (Exception e) {
            throw new EngineException(shardId, "unable to retrieve sequence id", e);
        }
    }

    public void testRestoreLocalCheckpointFromTranslog() throws IOException {
        engine.close();
        InternalEngine actualEngine = null;
        try {
            final Set<Long> completedSeqNos = new HashSet<>();
            final BiFunction<Long, Long, LocalCheckpointTracker> supplier = (maxSeqNo, localCheckpoint) -> new LocalCheckpointTracker(
                    maxSeqNo,
                    localCheckpoint) {
                @Override
                public void markSeqNoAsCompleted(long seqNo) {
                    super.markSeqNoAsCompleted(seqNo);
                    completedSeqNos.add(seqNo);
                }
            };
            actualEngine = new InternalEngine(engine.config(), supplier);
            final int operations = randomIntBetween(0, 1024);
            final Set<Long> expectedCompletedSeqNos = new HashSet<>();
            for (int i = 0; i < operations; i++) {
                if (rarely() && i < operations - 1) {
                    continue;
                }
                expectedCompletedSeqNos.add((long) i);
            }

            final ArrayList<Long> seqNos = new ArrayList<>(expectedCompletedSeqNos);
            Randomness.shuffle(seqNos);
            for (final long seqNo : seqNos) {
                final String id = Long.toString(seqNo);
                final ParsedDocument doc = testParsedDocument(id, null, testDocumentWithTextField(), SOURCE, null);
                final Term uid = newUid(doc);
                final long time = System.nanoTime();
                actualEngine.index(new Engine.Index(uid, doc, seqNo, 1, 1, VersionType.EXTERNAL, REPLICA, time, time, false));
                if (rarely()) {
                    actualEngine.rollTranslogGeneration();
                }
            }
            final long currentLocalCheckpoint = actualEngine.getLocalCheckpointTracker().getCheckpoint();
            final long resetLocalCheckpoint =
                    randomIntBetween(Math.toIntExact(SequenceNumbers.NO_OPS_PERFORMED), Math.toIntExact(currentLocalCheckpoint));
            actualEngine.getLocalCheckpointTracker().resetCheckpoint(resetLocalCheckpoint);
            completedSeqNos.clear();
            actualEngine.restoreLocalCheckpointFromTranslog();
            final Set<Long> intersection = new HashSet<>(expectedCompletedSeqNos);
            intersection.retainAll(LongStream.range(resetLocalCheckpoint + 1, operations).boxed().collect(Collectors.toSet()));
            assertThat(completedSeqNos, equalTo(intersection));
            assertThat(actualEngine.getLocalCheckpointTracker().getCheckpoint(), equalTo(currentLocalCheckpoint));
            assertThat(actualEngine.getLocalCheckpointTracker().generateSeqNo(), equalTo((long) operations));
        } finally {
            IOUtils.close(actualEngine);
        }
    }

    public void testFillUpSequenceIdGapsOnRecovery() throws IOException {
        final int docs = randomIntBetween(1, 32);
        int numDocsOnReplica = 0;
        long maxSeqIDOnReplica = -1;
        long checkpointOnReplica;
        try {
            for (int i = 0; i < docs; i++) {
                final String docId = Integer.toString(i);
                final ParsedDocument doc =
                        testParsedDocument(docId, null, testDocumentWithTextField(), SOURCE, null);
                Engine.Index primaryResponse = indexForDoc(doc);
                Engine.IndexResult indexResult = engine.index(primaryResponse);
                if (randomBoolean()) {
                    numDocsOnReplica++;
                    maxSeqIDOnReplica = indexResult.getSeqNo();
                    replicaEngine.index(replicaIndexForDoc(doc, 1, indexResult.getSeqNo(), false));
                }
            }
            checkpointOnReplica = replicaEngine.getLocalCheckpointTracker().getCheckpoint();
        } finally {
            IOUtils.close(replicaEngine);
        }


        boolean flushed = false;
        AtomicLong globalCheckpoint = new AtomicLong(SequenceNumbers.UNASSIGNED_SEQ_NO);
        Engine recoveringEngine = null;
        try {
            assertEquals(docs - 1, engine.getLocalCheckpointTracker().getMaxSeqNo());
            assertEquals(docs - 1, engine.getLocalCheckpointTracker().getCheckpoint());
            assertEquals(maxSeqIDOnReplica, replicaEngine.getLocalCheckpointTracker().getMaxSeqNo());
            assertEquals(checkpointOnReplica, replicaEngine.getLocalCheckpointTracker().getCheckpoint());
<<<<<<< HEAD
            recoveringEngine = new InternalEngine(replicaEngine.config());
=======
            recoveringEngine = new InternalEngine(copy(
                replicaEngine.config(), EngineConfig.OpenMode.OPEN_INDEX_AND_TRANSLOG, globalCheckpoint::get));
>>>>>>> 0a4a4c8a
            assertEquals(numDocsOnReplica, recoveringEngine.getTranslog().uncommittedOperations());
            recoveringEngine.recoverFromTranslog();
            assertEquals(maxSeqIDOnReplica, recoveringEngine.getLocalCheckpointTracker().getMaxSeqNo());
            assertEquals(checkpointOnReplica, recoveringEngine.getLocalCheckpointTracker().getCheckpoint());
            assertEquals((maxSeqIDOnReplica + 1) - numDocsOnReplica, recoveringEngine.fillSeqNoGaps(2));

            // now snapshot the tlog and ensure the primary term is updated
            try (Translog.Snapshot snapshot = recoveringEngine.getTranslog().newSnapshot()) {
                assertTrue((maxSeqIDOnReplica + 1) - numDocsOnReplica <= snapshot.totalOperations());
                Translog.Operation operation;
                while ((operation = snapshot.next()) != null) {
                    if (operation.opType() == Translog.Operation.Type.NO_OP) {
                        assertEquals(2, operation.primaryTerm());
                    } else {
                        assertEquals(1, operation.primaryTerm());
                    }

                }
                assertEquals(maxSeqIDOnReplica, recoveringEngine.getLocalCheckpointTracker().getMaxSeqNo());
                assertEquals(maxSeqIDOnReplica, recoveringEngine.getLocalCheckpointTracker().getCheckpoint());
                if ((flushed = randomBoolean())) {
                    globalCheckpoint.set(recoveringEngine.getLocalCheckpointTracker().getMaxSeqNo());
                    recoveringEngine.getTranslog().sync();
                    recoveringEngine.flush(true, true);
                }
            }
        } finally {
            IOUtils.close(recoveringEngine);
        }

        // now do it again to make sure we preserve values etc.
        try {
<<<<<<< HEAD
            recoveringEngine = new InternalEngine(replicaEngine.config());
=======
            recoveringEngine = new InternalEngine(
                copy(replicaEngine.config(), EngineConfig.OpenMode.OPEN_INDEX_AND_TRANSLOG, globalCheckpoint::get));
>>>>>>> 0a4a4c8a
            if (flushed) {
                assertEquals(0, recoveringEngine.getTranslog().uncommittedOperations());
            }
            recoveringEngine.recoverFromTranslog();
            assertEquals(maxSeqIDOnReplica, recoveringEngine.getLocalCheckpointTracker().getMaxSeqNo());
            assertEquals(maxSeqIDOnReplica, recoveringEngine.getLocalCheckpointTracker().getCheckpoint());
            assertEquals(0, recoveringEngine.fillSeqNoGaps(3));
            assertEquals(maxSeqIDOnReplica, recoveringEngine.getLocalCheckpointTracker().getMaxSeqNo());
            assertEquals(maxSeqIDOnReplica, recoveringEngine.getLocalCheckpointTracker().getCheckpoint());
        } finally {
            IOUtils.close(recoveringEngine);
        }
    }


    public void assertSameReader(Searcher left, Searcher right) {
        List<LeafReaderContext> leftLeaves = ElasticsearchDirectoryReader.unwrap(left.getDirectoryReader()).leaves();
        List<LeafReaderContext> rightLeaves = ElasticsearchDirectoryReader.unwrap(right.getDirectoryReader()).leaves();
        assertEquals(rightLeaves.size(), leftLeaves.size());
        for (int i = 0; i < leftLeaves.size(); i++) {
            assertSame(leftLeaves.get(i).reader(), rightLeaves.get(i).reader());
        }
    }

    public void assertNotSameReader(Searcher left, Searcher right) {
        List<LeafReaderContext> leftLeaves = ElasticsearchDirectoryReader.unwrap(left.getDirectoryReader()).leaves();
        List<LeafReaderContext> rightLeaves = ElasticsearchDirectoryReader.unwrap(right.getDirectoryReader()).leaves();
        if (rightLeaves.size() == leftLeaves.size()) {
            for (int i = 0; i < leftLeaves.size(); i++) {
                if (leftLeaves.get(i).reader() != rightLeaves.get(i).reader()) {
                    return; // all is well
                }
            }
            fail("readers are same");
        }
    }

    public void testRefreshScopedSearcher() throws IOException {
        try (Searcher getSearcher = engine.acquireSearcher("test", Engine.SearcherScope.INTERNAL);
                Searcher searchSearcher = engine.acquireSearcher("test", Engine.SearcherScope.EXTERNAL)){
            assertSameReader(getSearcher, searchSearcher);
        }
        for (int i = 0; i < 10; i++) {
            final String docId = Integer.toString(i);
            final ParsedDocument doc =
                testParsedDocument(docId, null, testDocumentWithTextField(), SOURCE, null);
            Engine.Index primaryResponse = indexForDoc(doc);
            engine.index(primaryResponse);
        }
        assertTrue(engine.refreshNeeded());
        engine.refresh("test", Engine.SearcherScope.INTERNAL);
        try (Searcher getSearcher = engine.acquireSearcher("test", Engine.SearcherScope.INTERNAL);
             Searcher searchSearcher = engine.acquireSearcher("test", Engine.SearcherScope.EXTERNAL)){
            assertEquals(10, getSearcher.reader().numDocs());
            assertEquals(0, searchSearcher.reader().numDocs());
            assertNotSameReader(getSearcher, searchSearcher);
        }
        engine.refresh("test", Engine.SearcherScope.EXTERNAL);

        try (Searcher getSearcher = engine.acquireSearcher("test", Engine.SearcherScope.INTERNAL);
             Searcher searchSearcher = engine.acquireSearcher("test", Engine.SearcherScope.EXTERNAL)){
            assertEquals(10, getSearcher.reader().numDocs());
            assertEquals(10, searchSearcher.reader().numDocs());
            assertSameReader(getSearcher, searchSearcher);
        }

        // now ensure external refreshes are reflected on the internal reader
        final String docId = Integer.toString(10);
        final ParsedDocument doc =
            testParsedDocument(docId, null, testDocumentWithTextField(), SOURCE, null);
        Engine.Index primaryResponse = indexForDoc(doc);
        engine.index(primaryResponse);

        engine.refresh("test", Engine.SearcherScope.EXTERNAL);

        try (Searcher getSearcher = engine.acquireSearcher("test", Engine.SearcherScope.INTERNAL);
             Searcher searchSearcher = engine.acquireSearcher("test", Engine.SearcherScope.EXTERNAL)){
            assertEquals(11, getSearcher.reader().numDocs());
            assertEquals(11, searchSearcher.reader().numDocs());
            assertSameReader(getSearcher, searchSearcher);
        }

        try (Searcher searcher = engine.acquireSearcher("test", Engine.SearcherScope.INTERNAL)){
            engine.refresh("test", Engine.SearcherScope.INTERNAL);
            try (Searcher nextSearcher = engine.acquireSearcher("test", Engine.SearcherScope.INTERNAL)){
                assertSame(searcher.searcher(), nextSearcher.searcher());
            }
        }

        try (Searcher searcher = engine.acquireSearcher("test", Engine.SearcherScope.EXTERNAL)){
            engine.refresh("test", Engine.SearcherScope.EXTERNAL);
            try (Searcher nextSearcher = engine.acquireSearcher("test", Engine.SearcherScope.EXTERNAL)){
                assertSame(searcher.searcher(), nextSearcher.searcher());
            }
        }
    }

    public void testSeqNoGenerator() throws IOException {
        engine.close();
        final long seqNo = randomIntBetween(Math.toIntExact(SequenceNumbers.NO_OPS_PERFORMED), Integer.MAX_VALUE);
        final BiFunction<Long, Long, LocalCheckpointTracker> localCheckpointTrackerSupplier = (ms, lcp) -> new LocalCheckpointTracker(
                SequenceNumbers.NO_OPS_PERFORMED,
                SequenceNumbers.NO_OPS_PERFORMED);
        final AtomicLong seqNoGenerator = new AtomicLong(seqNo);
        try (Engine e = createEngine(defaultSettings, store, primaryTranslogDir, newMergePolicy(), null, localCheckpointTrackerSupplier,
            null, (engine, operation) -> seqNoGenerator.getAndIncrement())) {
            final String id = "id";
            final Field uidField = new Field("_id", id, IdFieldMapper.Defaults.FIELD_TYPE);
            final String type = "type";
            final Field versionField = new NumericDocValuesField("_version", 0);
            final SeqNoFieldMapper.SequenceIDFields seqID = SeqNoFieldMapper.SequenceIDFields.emptySeqID();
            final ParseContext.Document document = new ParseContext.Document();
            document.add(uidField);
            document.add(versionField);
            document.add(seqID.seqNo);
            document.add(seqID.seqNoDocValue);
            document.add(seqID.primaryTerm);
            final BytesReference source = new BytesArray(new byte[]{1});
            final ParsedDocument parsedDocument = new ParsedDocument(
                    versionField,
                    seqID,
                    id,
                    type,
                    "routing",
                    Collections.singletonList(document),
                    source,
                    XContentType.JSON,
                    null);

            final Engine.Index index = new Engine.Index(
                    new Term("_id", parsedDocument.id()),
                    parsedDocument,
                    SequenceNumbers.UNASSIGNED_SEQ_NO,
                    (long) randomIntBetween(1, 8),
                    Versions.MATCH_ANY,
                    VersionType.INTERNAL,
                    Engine.Operation.Origin.PRIMARY,
                    System.currentTimeMillis(),
                    System.currentTimeMillis(),
                    randomBoolean());
            final Engine.IndexResult indexResult = e.index(index);
            assertThat(indexResult.getSeqNo(), equalTo(seqNo));
            assertThat(seqNoGenerator.get(), equalTo(seqNo + 1));

            final Engine.Delete delete = new Engine.Delete(
                    type,
                    id,
                    new Term("_id", parsedDocument.id()),
                    SequenceNumbers.UNASSIGNED_SEQ_NO,
                    (long) randomIntBetween(1, 8),
                    Versions.MATCH_ANY,
                    VersionType.INTERNAL,
                    Engine.Operation.Origin.PRIMARY,
                    System.currentTimeMillis());
            final Engine.DeleteResult deleteResult = e.delete(delete);
            assertThat(deleteResult.getSeqNo(), equalTo(seqNo + 1));
            assertThat(seqNoGenerator.get(), equalTo(seqNo + 2));
        }
    }

    public void testKeepTranslogAfterGlobalCheckpoint() throws Exception {
        IOUtils.close(engine, store);
        final IndexSettings indexSettings = new IndexSettings(defaultSettings.getIndexMetaData(), defaultSettings.getNodeSettings(),
            defaultSettings.getScopedSettings());
        IndexMetaData.Builder builder = IndexMetaData.builder(indexSettings.getIndexMetaData())
            .settings(Settings.builder().put(indexSettings.getSettings())
                .put(IndexSettings.INDEX_TRANSLOG_RETENTION_AGE_SETTING.getKey(), randomFrom("-1", "100micros", "30m"))
                .put(IndexSettings.INDEX_TRANSLOG_RETENTION_SIZE_SETTING.getKey(), randomFrom("-1", "512b", "1gb")));
        indexSettings.updateIndexMetaData(builder.build());

        final Path translogPath = createTempDir();
        store = createStore();
        final AtomicLong globalCheckpoint = new AtomicLong(SequenceNumbers.NO_OPS_PERFORMED);

        final EngineConfig engineConfig = config(indexSettings, store, translogPath, NoMergePolicy.INSTANCE, null, null,
            () -> globalCheckpoint.get());
        EngineDiskUtils.createEmpty(store.directory(), translogPath, shardId);
        try (Engine engine = new InternalEngine(engineConfig) {
                @Override
                protected void commitIndexWriter(IndexWriter writer, Translog translog, String syncId) throws IOException {
                    // Advance the global checkpoint during the flush to create a lag between a persisted global checkpoint in the translog
                    // (this value is visible to the deletion policy) and an in memory global checkpoint in the SequenceNumbersService.
                    if (rarely()) {
                        globalCheckpoint.set(randomLongBetween(globalCheckpoint.get(), getLocalCheckpointTracker().getCheckpoint()));
                    }
                    super.commitIndexWriter(writer, translog, syncId);
                }
            }) {
            engine.recoverFromTranslog();
            int numDocs = scaledRandomIntBetween(10, 100);
            for (int docId = 0; docId < numDocs; docId++) {
                ParseContext.Document document = testDocumentWithTextField();
                document.add(new Field(SourceFieldMapper.NAME, BytesReference.toBytes(B_1), SourceFieldMapper.Defaults.FIELD_TYPE));
                engine.index(indexForDoc(testParsedDocument(Integer.toString(docId), null, document, B_1, null)));
                if (frequently()) {
                    globalCheckpoint.set(randomLongBetween(globalCheckpoint.get(), engine.getLocalCheckpointTracker().getCheckpoint()));
                    engine.getTranslog().sync();
                }
                if (frequently()) {
                    final long lastSyncedGlobalCheckpoint = Translog.readGlobalCheckpoint(translogPath);
                    engine.flush(randomBoolean(), true);
                    final List<IndexCommit> commits = DirectoryReader.listCommits(store.directory());
                    // Keep only one safe commit as the oldest commit.
                    final IndexCommit safeCommit = commits.get(0);
                    if (lastSyncedGlobalCheckpoint == SequenceNumbers.UNASSIGNED_SEQ_NO) {
                        // If the global checkpoint is still unassigned, we keep an empty(eg. initial) commit as a safe commit.
                        assertThat(Long.parseLong(safeCommit.getUserData().get(SequenceNumbers.MAX_SEQ_NO)),
                            equalTo(SequenceNumbers.NO_OPS_PERFORMED));
                    } else {
                        assertThat(Long.parseLong(safeCommit.getUserData().get(SequenceNumbers.MAX_SEQ_NO)),
                            lessThanOrEqualTo(lastSyncedGlobalCheckpoint));
                    }
                    for (int i = 1; i < commits.size(); i++) {
                        assertThat(Long.parseLong(commits.get(i).getUserData().get(SequenceNumbers.MAX_SEQ_NO)),
                            greaterThan(lastSyncedGlobalCheckpoint));
                    }
                    // Make sure we keep all translog operations after the local checkpoint of the safe commit.
                    long localCheckpointFromSafeCommit = Long.parseLong(safeCommit.getUserData().get(SequenceNumbers.LOCAL_CHECKPOINT_KEY));
                    try (Translog.Snapshot snapshot = engine.getTranslog().newSnapshot()) {
                        assertThat(snapshot, SnapshotMatchers.containsSeqNoRange(localCheckpointFromSafeCommit + 1, docId));
                    }
                }
            }
        }
    }

    public void testConcurrentAppendUpdateAndRefresh() throws InterruptedException, IOException {
        int numDocs = scaledRandomIntBetween(100, 1000);
        CountDownLatch latch = new CountDownLatch(2);
        AtomicBoolean done = new AtomicBoolean(false);
        AtomicInteger numDeletes = new AtomicInteger();
        Thread thread = new Thread(() -> {
           try {
               latch.countDown();
               latch.await();
               for (int j = 0; j < numDocs; j++) {
                   String docID = Integer.toString(j);
                   ParsedDocument doc = testParsedDocument(docID, null, testDocumentWithTextField(),
                       new BytesArray("{}".getBytes(Charset.defaultCharset())), null);
                   Engine.Index operation = appendOnlyPrimary(doc, false, 1);
                   engine.index(operation);
                   if (rarely()) {
                       engine.delete(new Engine.Delete(operation.type(), operation.id(), operation.uid()));
                       numDeletes.incrementAndGet();
                   } else {
                       doc = testParsedDocument(docID, null, testDocumentWithTextField("updated"),
                           new BytesArray("{}".getBytes(Charset.defaultCharset())), null);
                       Engine.Index update = indexForDoc(doc);
                       engine.index(update);
                   }
               }
           } catch (Exception e) {
               throw new AssertionError(e);
           } finally {
               done.set(true);
           }
        });
        thread.start();
        latch.countDown();
        latch.await();
        while (done.get() == false) {
            engine.refresh("test", Engine.SearcherScope.INTERNAL);
        }
        thread.join();
        engine.refresh("test", Engine.SearcherScope.INTERNAL);
        try (Engine.Searcher searcher = engine.acquireSearcher("test", Engine.SearcherScope.INTERNAL)) {
            TopDocs search = searcher.searcher().search(new MatchAllDocsQuery(), searcher.reader().numDocs());
            for (int i = 0; i < search.scoreDocs.length; i++) {
                org.apache.lucene.document.Document luceneDoc = searcher.searcher().doc(search.scoreDocs[i].doc);
                assertEquals("updated", luceneDoc.get("value"));
            }
            int totalNumDocs = numDocs - numDeletes.get();
            assertEquals(totalNumDocs, searcher.reader().numDocs());
        }
    }

    public void testAcquireIndexCommit() throws Exception {
        IOUtils.close(engine, store);
        store = createStore();
        final AtomicLong globalCheckpoint = new AtomicLong(SequenceNumbers.NO_OPS_PERFORMED);
        try (InternalEngine engine = createEngine(store, createTempDir(), globalCheckpoint::get)) {
            int numDocs = between(1, 20);
            for (int i = 0; i < numDocs; i++) {
                index(engine, i);
            }
            final boolean inSync = randomBoolean();
            if (inSync) {
                globalCheckpoint.set(numDocs - 1);
            }
            final boolean flushFirst = randomBoolean();
            final boolean safeCommit = randomBoolean();
            Engine.IndexCommitRef commit = engine.acquireIndexCommit(safeCommit, flushFirst);
            int moreDocs = between(1, 20);
            for (int i = 0; i < moreDocs; i++) {
                index(engine, numDocs + i);
            }
            globalCheckpoint.set(numDocs + moreDocs - 1);
            engine.flush();
            // check that we can still read the commit that we captured
            try (IndexReader reader = DirectoryReader.open(commit.getIndexCommit())) {
                assertThat(reader.numDocs(), equalTo(flushFirst && (safeCommit == false || inSync) ? numDocs : 0));
            }
            assertThat(DirectoryReader.listCommits(engine.store.directory()), hasSize(2));
            commit.close();
            // check it's clean up
            engine.flush(true, true);
            assertThat(DirectoryReader.listCommits(engine.store.directory()), hasSize(1));
        }
    }

    public void testOpenIndexAndTranslogKeepOnlySafeCommit() throws Exception {
        IOUtils.close(engine);
        final AtomicLong globalCheckpoint = new AtomicLong(SequenceNumbers.UNASSIGNED_SEQ_NO);
        final EngineConfig config = copy(engine.config(), EngineConfig.OpenMode.OPEN_INDEX_AND_TRANSLOG, globalCheckpoint::get);
        final IndexCommit safeCommit;
        try (InternalEngine engine = new InternalEngine(copy(config, EngineConfig.OpenMode.OPEN_INDEX_CREATE_TRANSLOG))) {
            final int numDocs = between(5, 50);
            for (int i = 0; i < numDocs; i++) {
                index(engine, i);
                if (randomBoolean()) {
                    engine.flush();
                }
            }
            // Selects a starting commit and advances and persists the global checkpoint to that commit.
            final List<IndexCommit> commits = DirectoryReader.listCommits(engine.store.directory());
            safeCommit = randomFrom(commits);
            globalCheckpoint.set(Long.parseLong(safeCommit.getUserData().get(SequenceNumbers.MAX_SEQ_NO)));
            engine.getTranslog().sync();
        }
        try (InternalEngine engine = new InternalEngine(copy(config, EngineConfig.OpenMode.OPEN_INDEX_AND_TRANSLOG))) {
            final List<IndexCommit> existingCommits = DirectoryReader.listCommits(engine.store.directory());
            assertThat("OPEN_INDEX_AND_TRANSLOG should keep only safe commit", existingCommits, contains(safeCommit));
        }
    }

    public void testOpenIndexCreateTranslogKeepOnlyLastCommit() throws Exception {
        IOUtils.close(engine);
        final EngineConfig config = copy(engine.config(), EngineConfig.OpenMode.OPEN_INDEX_AND_TRANSLOG);
        final Map<String, String> lastCommit;
        try (InternalEngine engine = new InternalEngine(copy(config, EngineConfig.OpenMode.OPEN_INDEX_AND_TRANSLOG))) {
            engine.skipTranslogRecovery();
            final int numDocs = between(5, 50);
            for (int i = 0; i < numDocs; i++) {
                index(engine, i);
                if (randomBoolean()) {
                    engine.flush();
                }
            }
            final List<IndexCommit> commits = DirectoryReader.listCommits(engine.store.directory());
            lastCommit = commits.get(commits.size() - 1).getUserData();
        }
        try (InternalEngine engine = new InternalEngine(copy(config, EngineConfig.OpenMode.OPEN_INDEX_CREATE_TRANSLOG))) {
            final List<IndexCommit> existingCommits = DirectoryReader.listCommits(engine.store.directory());
            assertThat("OPEN_INDEX_CREATE_TRANSLOG should keep only last commit", existingCommits, hasSize(1));
            final Map<String, String> userData = existingCommits.get(0).getUserData();
            assertThat(userData.get(SequenceNumbers.MAX_SEQ_NO), equalTo(lastCommit.get(SequenceNumbers.MAX_SEQ_NO)));
            assertThat(userData.get(SequenceNumbers.LOCAL_CHECKPOINT_KEY), equalTo(lastCommit.get(SequenceNumbers.LOCAL_CHECKPOINT_KEY)));
            // Translog tags should be fresh.
            assertThat(userData.get(Translog.TRANSLOG_UUID_KEY), not(equalTo(lastCommit.get(Translog.TRANSLOG_UUID_KEY))));
            assertThat(userData.get(Translog.TRANSLOG_GENERATION_KEY), equalTo("1"));
        }
    }

    public void testCleanUpCommitsWhenGlobalCheckpointAdvanced() throws Exception {
        IOUtils.close(engine, store);
        store = createStore();
        final AtomicLong globalCheckpoint = new AtomicLong(SequenceNumbers.UNASSIGNED_SEQ_NO);
        try (InternalEngine engine = createEngine(store, createTempDir(), globalCheckpoint::get)) {
            final int numDocs = scaledRandomIntBetween(10, 100);
            for (int docId = 0; docId < numDocs; docId++) {
                index(engine, docId);
                if (frequently()) {
                    engine.flush(randomBoolean(), randomBoolean());
                }
            }
            engine.flush(false, randomBoolean());
            List<IndexCommit> commits = DirectoryReader.listCommits(store.directory());
            // Global checkpoint advanced but not enough - all commits are kept.
            globalCheckpoint.set(randomLongBetween(globalCheckpoint.get(), engine.getLocalCheckpointTracker().getCheckpoint() - 1));
            engine.syncTranslog();
            assertThat(DirectoryReader.listCommits(store.directory()), equalTo(commits));
            // Global checkpoint advanced enough - only the last commit is kept.
            globalCheckpoint.set(randomLongBetween(engine.getLocalCheckpointTracker().getCheckpoint(), Long.MAX_VALUE));
            engine.syncTranslog();
            assertThat(DirectoryReader.listCommits(store.directory()), contains(commits.get(commits.size() - 1)));
        }
    }
}<|MERGE_RESOLUTION|>--- conflicted
+++ resolved
@@ -3977,12 +3977,7 @@
             assertEquals(docs - 1, engine.getLocalCheckpointTracker().getCheckpoint());
             assertEquals(maxSeqIDOnReplica, replicaEngine.getLocalCheckpointTracker().getMaxSeqNo());
             assertEquals(checkpointOnReplica, replicaEngine.getLocalCheckpointTracker().getCheckpoint());
-<<<<<<< HEAD
             recoveringEngine = new InternalEngine(replicaEngine.config());
-=======
-            recoveringEngine = new InternalEngine(copy(
-                replicaEngine.config(), EngineConfig.OpenMode.OPEN_INDEX_AND_TRANSLOG, globalCheckpoint::get));
->>>>>>> 0a4a4c8a
             assertEquals(numDocsOnReplica, recoveringEngine.getTranslog().uncommittedOperations());
             recoveringEngine.recoverFromTranslog();
             assertEquals(maxSeqIDOnReplica, recoveringEngine.getLocalCheckpointTracker().getMaxSeqNo());
@@ -4015,12 +4010,7 @@
 
         // now do it again to make sure we preserve values etc.
         try {
-<<<<<<< HEAD
             recoveringEngine = new InternalEngine(replicaEngine.config());
-=======
-            recoveringEngine = new InternalEngine(
-                copy(replicaEngine.config(), EngineConfig.OpenMode.OPEN_INDEX_AND_TRANSLOG, globalCheckpoint::get));
->>>>>>> 0a4a4c8a
             if (flushed) {
                 assertEquals(0, recoveringEngine.getTranslog().uncommittedOperations());
             }

--- conflicted
+++ resolved
@@ -334,12 +334,9 @@
         withLuceneIndex(mapperService, iw -> iw.addDocuments(Arrays.asList(doc1.rootDoc(), doc2.rootDoc())), reader -> {
             SearchLookup searchLookup = new SearchLookup(
                 mapperService::fieldType,
-<<<<<<< HEAD
-                (mft, lookupSupplier, fdt) -> mft.fielddataBuilder("test", lookupSupplier, fdt).build(null, null),
-                mapperService.mappingLookup()::sourcePaths
-=======
-                (mft, lookupSupplier) -> mft.fielddataBuilder(new FieldDataContext("test", lookupSupplier)).build(null, null)
->>>>>>> 9b5cd671
+                (mft, lookupSupplier, fdo) -> mft.fielddataBuilder(
+                    new FieldDataContext("test", lookupSupplier, mapperService.mappingLookup()::sourcePaths, fdo)
+                ).build(null, null)
             );
 
             LeafSearchLookup leafSearchLookup = searchLookup.getLeafSearchLookup(reader.leaves().get(0));

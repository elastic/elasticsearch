/*
 * Copyright Elasticsearch B.V. and/or licensed to Elasticsearch B.V. under one
 * or more contributor license agreements. Licensed under the Elastic License
 * 2.0 and the Server Side Public License, v 1; you may not use this file except
 * in compliance with, at your election, the Elastic License 2.0 or the Server
 * Side Public License, v 1.
 */

package org.elasticsearch.index.mapper;

import org.apache.lucene.index.DocValuesType;
import org.apache.lucene.index.IndexableField;
import org.elasticsearch.Version;
import org.elasticsearch.common.settings.Settings;
import org.elasticsearch.common.time.DateFormatter;
import org.elasticsearch.common.time.DateUtils;
import org.elasticsearch.core.Tuple;
import org.elasticsearch.index.mapper.DateFieldMapper.DateFieldType;
import org.elasticsearch.index.termvectors.TermVectorsService;
import org.elasticsearch.script.DateFieldScript;
import org.elasticsearch.search.DocValueFormat;
import org.elasticsearch.xcontent.XContentBuilder;

import java.io.IOException;
import java.math.BigDecimal;
import java.time.Instant;
import java.time.ZoneId;
import java.time.ZoneOffset;
import java.time.ZonedDateTime;
import java.util.ArrayList;
import java.util.Comparator;
import java.util.List;
import java.util.Locale;
import java.util.Optional;

import static org.elasticsearch.index.mapper.DateFieldMapper.DEFAULT_DATE_TIME_FORMATTER;
import static org.hamcrest.Matchers.containsString;
import static org.hamcrest.Matchers.equalTo;
import static org.hamcrest.Matchers.greaterThan;
import static org.hamcrest.Matchers.greaterThanOrEqualTo;
import static org.hamcrest.Matchers.instanceOf;
import static org.hamcrest.Matchers.lessThan;
import static org.hamcrest.Matchers.lessThanOrEqualTo;
import static org.hamcrest.Matchers.notNullValue;

public class DateFieldMapperTests extends MapperTestCase {

    @Override
    protected Object getSampleValueForDocument() {
        return "2016-03-11";
    }

    @Override
    protected void minimalMapping(XContentBuilder b) throws IOException {
        b.field("type", "date");
    }

    @Override
    protected void registerParameters(ParameterChecker checker) throws IOException {
        checker.registerConflictCheck("doc_values", b -> b.field("doc_values", false));
        checker.registerConflictCheck("index", b -> b.field("index", false));
        checker.registerConflictCheck("store", b -> b.field("store", true));
        checker.registerConflictCheck("format", b -> b.field("format", "yyyy-MM-dd"));
        checker.registerConflictCheck("locale", b -> b.field("locale", "es"));
        checker.registerConflictCheck("null_value", b -> b.field("null_value", "34500000"));
        checker.registerUpdateCheck(b -> b.field("ignore_malformed", true), m -> assertTrue(((DateFieldMapper) m).getIgnoreMalformed()));
    }

    public void testExistsQueryDocValuesDisabled() throws IOException {
        MapperService mapperService = createMapperService(fieldMapping(b -> {
            minimalMapping(b);
            b.field("doc_values", false);
        }));
        assertExistsQuery(mapperService);
        assertParseMinimalWarnings();
    }

    public void testDefaults() throws Exception {
        DocumentMapper mapper = createDocumentMapper(fieldMapping(this::minimalMapping));
        ParsedDocument doc = mapper.parse(source(b -> b.field("field", "2016-03-11")));

        IndexableField[] fields = doc.rootDoc().getFields("field");
        assertEquals(2, fields.length);
        IndexableField pointField = fields[0];
        assertEquals(1, pointField.fieldType().pointIndexDimensionCount());
        assertEquals(8, pointField.fieldType().pointNumBytes());
        assertFalse(pointField.fieldType().stored());
        assertEquals(1457654400000L, pointField.numericValue().longValue());
        IndexableField dvField = fields[1];
        assertEquals(DocValuesType.SORTED_NUMERIC, dvField.fieldType().docValuesType());
        assertEquals(1457654400000L, dvField.numericValue().longValue());
        assertFalse(dvField.fieldType().stored());
    }

    public void testNotIndexed() throws Exception {

        DocumentMapper mapper = createDocumentMapper(fieldMapping(b -> b.field("type", "date").field("index", false)));

        ParsedDocument doc = mapper.parse(source(b -> b.field("field", "2016-03-11")));

        IndexableField[] fields = doc.rootDoc().getFields("field");
        assertEquals(1, fields.length);
        IndexableField dvField = fields[0];
        assertEquals(DocValuesType.SORTED_NUMERIC, dvField.fieldType().docValuesType());
    }

    public void testNoDocValues() throws Exception {

        DocumentMapper mapper = createDocumentMapper(fieldMapping(b -> b.field("type", "date").field("doc_values", false)));

        ParsedDocument doc = mapper.parse(source(b -> b.field("field", "2016-03-11")));

        IndexableField[] fields = doc.rootDoc().getFields("field");
        assertEquals(1, fields.length);
        IndexableField pointField = fields[0];
        assertEquals(1, pointField.fieldType().pointIndexDimensionCount());
    }

    public void testStore() throws Exception {

        DocumentMapper mapper = createDocumentMapper(fieldMapping(b -> b.field("type", "date").field("store", true)));

        ParsedDocument doc = mapper.parse(source(b -> b.field("field", "2016-03-11")));

        IndexableField[] fields = doc.rootDoc().getFields("field");
        assertEquals(3, fields.length);
        IndexableField pointField = fields[0];
        assertEquals(1, pointField.fieldType().pointIndexDimensionCount());
        IndexableField dvField = fields[1];
        assertEquals(DocValuesType.SORTED_NUMERIC, dvField.fieldType().docValuesType());
        IndexableField storedField = fields[2];
        assertTrue(storedField.fieldType().stored());
        assertEquals(1457654400000L, storedField.numericValue().longValue());
    }

    public void testIgnoreMalformed() throws IOException {
        testIgnoreMalformedForValue(
            "2016-03-99",
            "failed to parse date field [2016-03-99] with format [strict_date_optional_time||epoch_millis]",
            "strict_date_optional_time||epoch_millis"
        );
        testIgnoreMalformedForValue("-522000000", "long overflow", "date_optional_time");
    }

    private void testIgnoreMalformedForValue(String value, String expectedCause, String dateFormat) throws IOException {

        DocumentMapper mapper = createDocumentMapper(fieldMapping((builder) -> dateFieldMapping(builder, dateFormat)));

        MapperParsingException e = expectThrows(MapperParsingException.class, () -> mapper.parse(source(b -> b.field("field", value))));
        assertThat(e.getMessage(), containsString("failed to parse field [field] of type [date]"));
        assertThat(e.getMessage(), containsString("Preview of field's value: '" + value + "'"));
        assertThat(e.getCause().getMessage(), containsString(expectedCause));

        DocumentMapper mapper2 = createDocumentMapper(
            fieldMapping(b -> b.field("type", "date").field("format", dateFormat).field("ignore_malformed", true))
        );

        ParsedDocument doc = mapper2.parse(source(b -> b.field("field", value)));

        IndexableField[] fields = doc.rootDoc().getFields("field");
        assertEquals(0, fields.length);
        assertArrayEquals(new String[] { "field" }, TermVectorsService.getValues(doc.rootDoc().getFields("_ignored")));
    }

    private void dateFieldMapping(XContentBuilder builder, String dateFormat) throws IOException {
        builder.field("type", "date");
        builder.field("format", dateFormat);

    }

    public void testChangeFormat() throws IOException {

        DocumentMapper mapper = createDocumentMapper(fieldMapping(b -> b.field("type", "date").field("format", "epoch_second")));

        ParsedDocument doc = mapper.parse(source(b -> b.field("field", 1457654400)));

        IndexableField[] fields = doc.rootDoc().getFields("field");
        assertEquals(2, fields.length);
        IndexableField pointField = fields[0];
        assertEquals(1457654400000L, pointField.numericValue().longValue());
    }

    public void testChangeLocale() throws IOException {
        DocumentMapper mapper = createDocumentMapper(
            fieldMapping(b -> b.field("type", "date").field("format", "E, d MMM yyyy HH:mm:ss Z").field("locale", "de"))
        );

        mapper.parse(source(b -> b.field("field", "Mi, 06 Dez 2000 02:55:00 -0800")));
    }

    public void testNullValue() throws IOException {

        DocumentMapper mapper = createDocumentMapper(fieldMapping(this::minimalMapping));

        ParsedDocument doc = mapper.parse(source(b -> b.nullField("field")));
        assertArrayEquals(new IndexableField[0], doc.rootDoc().getFields("field"));

        mapper = createDocumentMapper(fieldMapping(b -> b.field("type", "date").field("null_value", "2016-03-11")));

        doc = mapper.parse(source(b -> b.nullField("field")));
        IndexableField[] fields = doc.rootDoc().getFields("field");
        assertEquals(2, fields.length);
        IndexableField pointField = fields[0];
        assertEquals(1, pointField.fieldType().pointIndexDimensionCount());
        assertEquals(8, pointField.fieldType().pointNumBytes());
        assertFalse(pointField.fieldType().stored());
        assertEquals(1457654400000L, pointField.numericValue().longValue());
        IndexableField dvField = fields[1];
        assertEquals(DocValuesType.SORTED_NUMERIC, dvField.fieldType().docValuesType());
        assertEquals(1457654400000L, dvField.numericValue().longValue());
        assertFalse(dvField.fieldType().stored());
    }

    public void testNanosNullValue() throws IOException {
        DocumentMapper mapper = createDocumentMapper(fieldMapping(this::minimalMapping));

        ParsedDocument doc = mapper.parse(source(b -> b.nullField("field")));
        assertArrayEquals(new IndexableField[0], doc.rootDoc().getFields("field"));

        MapperService mapperService = createMapperService(
            fieldMapping(b -> b.field("type", "date_nanos").field("null_value", "2016-03-11"))
        );

        DateFieldMapper.DateFieldType ft = (DateFieldMapper.DateFieldType) mapperService.fieldType("field");
        long expectedNullValue = ft.parse("2016-03-11");

        doc = mapperService.documentMapper().parse(source(b -> b.nullField("field")));
        IndexableField[] fields = doc.rootDoc().getFields("field");
        assertEquals(2, fields.length);
        IndexableField pointField = fields[0];
        assertEquals(1, pointField.fieldType().pointIndexDimensionCount());
        assertEquals(8, pointField.fieldType().pointNumBytes());
        assertFalse(pointField.fieldType().stored());
        assertEquals(expectedNullValue, pointField.numericValue().longValue());
        IndexableField dvField = fields[1];
        assertEquals(DocValuesType.SORTED_NUMERIC, dvField.fieldType().docValuesType());
        assertEquals(expectedNullValue, dvField.numericValue().longValue());
        assertFalse(dvField.fieldType().stored());
    }

    public void testBadNullValue() throws IOException {

        MapperParsingException e = expectThrows(
            MapperParsingException.class,
            () -> createDocumentMapper(Version.V_8_0_0, fieldMapping(b -> b.field("type", "date").field("null_value", "foo")))
        );

        assertThat(
            e.getMessage(),
            equalTo(
                "Failed to parse mapping: Error parsing [null_value] on field [field]: "
                    + "failed to parse date field [foo] with format [strict_date_optional_time||epoch_millis]"
            )
        );

        createDocumentMapper(Version.V_7_9_0, fieldMapping(b -> b.field("type", "date").field("null_value", "foo")));

        assertWarnings("Error parsing [foo] as date in [null_value] on field [field]); [null_value] will be ignored");
    }

    public void testNullConfigValuesFail() {
        Exception e = expectThrows(
            MapperParsingException.class,
            () -> createDocumentMapper(fieldMapping(b -> b.field("type", "date").nullField("format")))
        );
        assertThat(e.getMessage(), containsString("[format] on mapper [field] of type [date] must not have a [null] value"));
    }

    public void testTimeZoneParsing() throws Exception {
        final String timeZonePattern = "yyyy-MM-dd" + randomFrom("XXX", "[XXX]", "'['XXX']'");

        DocumentMapper mapper = createDocumentMapper(fieldMapping(b -> b.field("type", "date").field("format", timeZonePattern)));

        DateFormatter formatter = DateFormatter.forPattern(timeZonePattern);
        final ZoneId randomTimeZone = randomBoolean() ? ZoneId.of(randomFrom("UTC", "CET")) : randomZone();
        final ZonedDateTime randomDate = ZonedDateTime.of(2016, 3, 11, 0, 0, 0, 0, randomTimeZone);

        ParsedDocument doc = mapper.parse(source(b -> b.field("field", formatter.format(randomDate))));

        IndexableField[] fields = doc.rootDoc().getFields("field");
        assertEquals(2, fields.length);

        long millis = randomDate.withZoneSameInstant(ZoneOffset.UTC).toInstant().toEpochMilli();
        assertEquals(millis, fields[0].numericValue().longValue());
    }

    public void testMergeDate() throws IOException {
        MapperService mapperService = createMapperService(fieldMapping(b -> b.field("type", "date").field("format", "yyyy/MM/dd")));

        assertThat(mapperService.fieldType("field"), notNullValue());
        assertFalse(mapperService.fieldType("field").isStored());

        Exception e = expectThrows(
            IllegalArgumentException.class,
            () -> merge(mapperService, fieldMapping(b -> b.field("type", "date").field("format", "epoch_millis")))
        );
        assertThat(e.getMessage(), containsString("parameter [format] from [yyyy/MM/dd] to [epoch_millis]"));
    }

    public void testMergeText() throws Exception {
        MapperService mapperService = createMapperService(fieldMapping(this::minimalMapping));

        IllegalArgumentException e = expectThrows(
            IllegalArgumentException.class,
            () -> merge(mapperService, fieldMapping(b -> b.field("type", "text")))
        );
        assertEquals("mapper [field] cannot be changed from type [date] to [text]", e.getMessage());
    }

    public void testIllegalFormatField() {
        MapperParsingException e = expectThrows(
            MapperParsingException.class,
            () -> createDocumentMapper(fieldMapping(b -> b.field("type", "date").field("format", "test_format")))
        );
        assertThat(e.getMessage(), containsString("Invalid format: [test_format]: Unknown pattern letter: t"));
        assertThat(e.getMessage(), containsString("Error parsing [format] on field [field]: Invalid"));
    }

    public void testFetchDocValuesMillis() throws IOException {
        MapperService mapperService = createMapperService(
            fieldMapping(b -> b.field("type", "date").field("format", "strict_date_time||epoch_millis"))
        );
        MappedFieldType ft = mapperService.fieldType("field");
        DocValueFormat format = ft.docValueFormat(null, null);
        String date = "2020-05-15T21:33:02.123Z";
        assertEquals(List.of(date), fetchFromDocValues(mapperService, ft, format, date));
        assertEquals(List.of(date), fetchFromDocValues(mapperService, ft, format, 1589578382123L));
    }

    public void testFormatPreserveNanos() throws IOException {
        MapperService mapperService = createMapperService(fieldMapping(b -> b.field("type", "date_nanos")));
        DateFieldMapper.DateFieldType ft = (DateFieldMapper.DateFieldType) mapperService.fieldType("field");
        assertEquals(ft.dateTimeFormatter, DateFieldMapper.DEFAULT_DATE_TIME_NANOS_FORMATTER);
        DocValueFormat format = ft.docValueFormat(null, null);
        String date = "2020-05-15T21:33:02.123456789Z";
        assertEquals(List.of(date), fetchFromDocValues(mapperService, ft, format, date));
    }

    public void testFetchDocValuesNanos() throws IOException {
        MapperService mapperService = createMapperService(
            fieldMapping(b -> b.field("type", "date_nanos").field("format", "strict_date_time||epoch_millis"))
        );
        MappedFieldType ft = mapperService.fieldType("field");
        DocValueFormat format = ft.docValueFormat(null, null);
        String date = "2020-05-15T21:33:02.123456789Z";
        assertEquals(List.of(date), fetchFromDocValues(mapperService, ft, format, date));
        assertEquals(List.of("2020-05-15T21:33:02.123Z"), fetchFromDocValues(mapperService, ft, format, 1589578382123L));
    }

    public void testResolutionRounding() {
        final long millis = randomLong();
        assertThat(DateFieldMapper.Resolution.MILLISECONDS.roundDownToMillis(millis), equalTo(millis));
        assertThat(DateFieldMapper.Resolution.MILLISECONDS.roundUpToMillis(millis), equalTo(millis));

        final long nanos = randomNonNegativeLong();
        final long down = DateFieldMapper.Resolution.NANOSECONDS.roundDownToMillis(nanos);
        assertThat(DateUtils.toNanoSeconds(down), lessThanOrEqualTo(nanos));
        try {
            assertThat(DateUtils.toNanoSeconds(down + 1), greaterThan(nanos));
        } catch (IllegalArgumentException e) {
            // ok, down+1 was out of range
        }

        final long up = DateFieldMapper.Resolution.NANOSECONDS.roundUpToMillis(nanos);
        try {
            assertThat(DateUtils.toNanoSeconds(up), greaterThanOrEqualTo(nanos));
        } catch (IllegalArgumentException e) {
            // ok, up may be out of range by 1; we check that up-1 is in range below (as long as it's >0)
            assertThat(up, greaterThan(0L));
        }

        if (up > 0) {
            assertThat(DateUtils.toNanoSeconds(up - 1), lessThan(nanos));
        } else {
            assertThat(up, equalTo(0L));
        }
    }

    /**
     * The max date iso8601 can parse. It'll format much larger dates.
     */
    private static final long MAX_ISO_DATE = DEFAULT_DATE_TIME_FORMATTER.parseMillis("9999-12-12T23:59:59.999Z");

    public void testFetchMillis() throws IOException {
        assertFetch(dateMapperService(), "field", randomLongBetween(0, Long.MAX_VALUE), null);
    }

    public void testFetchMillisFromMillisFormatted() throws IOException {
        assertFetch(dateMapperService(), "field", randomLongBetween(0, Long.MAX_VALUE), "epoch_millis");
    }

    public void testFetchMillisFromMillisFormattedIso8601() throws IOException {
        assertFetch(dateMapperService(), "field", randomLongBetween(0, Long.MAX_VALUE), "iso8601");
    }

    public void testFetchMillisFromIso8601() throws IOException {
        assertFetch(dateMapperService(), "field", DEFAULT_DATE_TIME_FORMATTER.formatMillis(randomLongBetween(0, MAX_ISO_DATE)), "iso8601");
    }

    public void testFetchMillisFromIso8601Nanos() throws IOException {
        assertFetch(dateMapperService(), "field", randomIs8601Nanos(MAX_ISO_DATE), null);
    }

    public void testFetchMillisFromIso8601NanosFormatted() throws IOException {
        assertFetch(dateMapperService(), "field", randomIs8601Nanos(MAX_ISO_DATE), "strict_date_optional_time_nanos");
    }

    /**
     * Tests round tripping a date with nanosecond resolution through doc
     * values and field fetching via the {@code date} field. We expect this to
     * lose precision because the {@code date} field only supports millisecond
     * resolution. But its important that this lose precision in the same
     * way.
     */
    public void testFetchMillisFromRoundedNanos() throws IOException {
        assertFetch(dateMapperService(), "field", randomDecimalNanos(MAX_ISO_DATE), null);
    }

    /**
     * Tests round tripping a date with nanosecond resolution through doc
     * values and field fetching via the {@code date} field with a specific
     * format. We expect this to lose precision because the {@code date}
     * field only supports millisecond resolution. But its important that
     * this lose precision in the same way.
     */
    @AwaitsFix(bugUrl = "https://github.com/elastic/elasticsearch/issues/70085") // Fails about 1/1000 of the time because of rounding.
    public void testFetchMillisFromFixedNanos() throws IOException {
        assertFetch(dateMapperService(), "field", new BigDecimal(randomDecimalNanos(MAX_ISO_DATE)), null);
    }

    private MapperService dateMapperService() throws IOException {
        return createMapperService(mapping(b -> b.startObject("field").field("type", "date").endObject()));
    }

    /**
     * The maximum valid nanosecond date in milliseconds since epoch.
     */
    private static final long MAX_NANOS = DateUtils.MAX_NANOSECOND_INSTANT.toEpochMilli();

    public void testFetchNanos() throws IOException {
        assertFetch(dateNanosMapperService(), "field", randomLongBetween(0, MAX_NANOS), null);
    }

    public void testFetchNanosFromMillisFormatted() throws IOException {
        assertFetch(dateNanosMapperService(), "field", randomLongBetween(0, MAX_NANOS), "epoch_millis");
    }

    public void testFetchNanosFromMillisFormattedIso8601() throws IOException {
        assertFetch(dateNanosMapperService(), "field", randomLongBetween(0, MAX_NANOS), "iso8601");
    }

    public void testFetchNanosFromIso8601Nanos() throws IOException {
        assertFetch(dateNanosMapperService(), "field", randomIs8601Nanos(MAX_NANOS), null);
    }

    public void testFetchNanosFromIso8601NanosFormatted() throws IOException {
        assertFetch(dateNanosMapperService(), "field", randomIs8601Nanos(MAX_NANOS), "strict_date_optional_time_nanos");
    }

    public void testFetchNanosFromRoundedNanos() throws IOException {
        assertFetch(dateNanosMapperService(), "field", randomDecimalNanos(MAX_NANOS), null);
    }

    /**
     * Maximum date we can round trip through {@code date_nanos} without
     * losing precision right now. We hope to be able to make this
     * {@link #MAX_NANOS} soon.
     * <p>
     * Given the maximum precise value for a double (9,007,199,254,740,992)
     * I'd expect this to be 1970-04-15T05:59:59.253Z but that causes
     * errors. I'm curious about why but not curious enough to track it down.
     */
    private static final long MAX_MILLIS_DOUBLE_NANOS_KEEPS_PRECISION = DEFAULT_DATE_TIME_FORMATTER.parseMillis("1970-04-10T00:00:00.000Z");

    /**
     * Tests round tripping a date with nanosecond resolution through doc
     * values and field fetching via the {@code date_nanos} field.
     */
    public void testFetchNanosFromFixedNanos() throws IOException {
        assertFetch(dateNanosMapperService(), "field", new BigDecimal(randomDecimalNanos(MAX_MILLIS_DOUBLE_NANOS_KEEPS_PRECISION)), null);
    }

    /**
     * Tests round tripping a date with nanosecond resolution through doc
     * values and field fetching via the {@code date_nanos} field when there
     * is a format.
     */
    public void testFetchNanosFromFixedNanosFormatted() throws IOException {
        assertFetch(
            dateNanosMapperService(),
            "field",
            new BigDecimal(randomDecimalNanos(MAX_MILLIS_DOUBLE_NANOS_KEEPS_PRECISION)),
            "strict_date_optional_time_nanos"
        );
    }

    @Override
    protected void randomFetchTestFieldConfig(XContentBuilder b) throws IOException {
        b.field("type", randomBoolean() ? "date" : "date_nanos");
    }

    @Override
    protected String randomFetchTestFormat() {
        // TODO more choices! The test should work fine even for choices that throw out a ton of precision.
        return switch (randomInt(2)) {
            case 0 -> null;
            case 1 -> "epoch_millis";
            case 2 -> "iso8601";
            default -> throw new IllegalStateException();
        };
    }

    @Override
    protected Object generateRandomInputValue(MappedFieldType ft) {
        return generateRandomInputValue(((DateFieldType) ft).resolution());
    }

    private Object generateRandomInputValue(DateFieldMapper.Resolution resolution) {
        switch (resolution) {
            case MILLISECONDS:
                if (randomBoolean()) {
                    return randomIs8601Nanos(MAX_ISO_DATE);
                }
                return randomLongBetween(0, Long.MAX_VALUE);
            case NANOSECONDS:
                return switch (randomInt(2)) {
                    case 0 -> randomLongBetween(0, MAX_NANOS);
                    case 1 -> randomIs8601Nanos(MAX_NANOS);
                    case 2 -> new BigDecimal(randomDecimalNanos(MAX_MILLIS_DOUBLE_NANOS_KEEPS_PRECISION));
                    default -> throw new IllegalStateException();
                };
            default:
                throw new IllegalStateException();
        }
    }

    private MapperService dateNanosMapperService() throws IOException {
        return createMapperService(mapping(b -> b.startObject("field").field("type", "date_nanos").endObject()));
    }

    private String randomIs8601Nanos(long maxMillis) {
        String date = DateFieldMapper.DEFAULT_DATE_TIME_NANOS_FORMATTER.formatMillis(randomLongBetween(0, maxMillis));
        date = date.substring(0, date.length() - 1);  // Strip off trailing "Z"
        return date + String.format(Locale.ROOT, "%06d", between(0, 999999)) + "Z";  // Add nanos and the "Z"
    }

    private String randomDecimalNanos(long maxMillis) {
        return Long.toString(randomLongBetween(0, maxMillis)) + "." + between(0, 999999);
    }

    public void testScriptAndPrecludedParameters() {
        {
            Exception e = expectThrows(MapperParsingException.class, () -> createDocumentMapper(fieldMapping(b -> {
                b.field("type", "date");
                b.field("script", "test");
                b.field("null_value", 7);
            })));
            assertThat(
                e.getMessage(),
                equalTo("Failed to parse mapping: Field [null_value] cannot be set in conjunction with field [script]")
            );
        }
        {
            Exception e = expectThrows(MapperParsingException.class, () -> createDocumentMapper(fieldMapping(b -> {
                b.field("type", "date");
                b.field("script", "test");
                b.field("ignore_malformed", "true");
            })));
            assertThat(
                e.getMessage(),
                equalTo("Failed to parse mapping: Field [ignore_malformed] cannot be set in conjunction with field [script]")
            );
        }
    }

<<<<<<< HEAD
    @Override
    protected SyntheticSourceExample syntheticSourceExample() throws IOException {
        return new SyntheticSourceExampleHelper().example();
    }

    protected final class SyntheticSourceExampleHelper {
        private final DateFieldMapper.Resolution resolution = randomFrom(DateFieldMapper.Resolution.values());
        private final Object nullValue = usually()
            ? null
            : randomValueOtherThanMany(
                v -> v instanceof BigDecimal,  // BigDecimal values don't parse properly so limit the test to others
                () -> generateRandomInputValue(resolution)
            );
        private final DateFormatter formatter = resolution == DateFieldMapper.Resolution.MILLISECONDS
            ? DateFieldMapper.DEFAULT_DATE_TIME_FORMATTER
            : DateFieldMapper.DEFAULT_DATE_TIME_NANOS_FORMATTER;

        public SyntheticSourceExample example() {
            if (randomBoolean()) {
                Tuple<Object, String> v = generateValue();
                return new SyntheticSourceExample(v.v1(), v.v2(), this::mapping);
            }
            List<Tuple<Object, String>> values = randomList(1, 5, this::generateValue);
            List<Object> in = values.stream().map(Tuple::v1).toList();
            List<String> outList = values.stream()
                .sorted(Comparator.comparing(v -> Instant.from(formatter.parse(v.v1() == null ? nullValue.toString() : v.v1().toString()))))
                .map(Tuple::v2)
                .toList();
            Object out = outList.size() == 1 ? outList.get(0) : outList;
            return new SyntheticSourceExample(in, out, this::mapping);
        }

        private Tuple<Object, String> generateValue() {
            if (nullValue != null && randomBoolean()) {
                return Tuple.tuple(null, outValue(nullValue));
            }
            Object in = generateRandomInputValue(resolution);
            String out = outValue(in);
            return Tuple.tuple(in, out);
        }

        private String outValue(Object in) {
            return formatter.format(formatter.parse(in.toString()));
        }

        private void mapping(XContentBuilder b) throws IOException {
            b.field("type", resolution.type());
            if (nullValue != null) {
                b.field("null_value", nullValue);
            }
        }
    }

    @Override
    protected List<SyntheticSourceInvalidExample> syntheticSourceInvalidExamples() throws IOException {
        List<SyntheticSourceInvalidExample> examples = new ArrayList<>();
        for (String fieldType : new String[] { "date", "date_nanos" }) {
            examples.add(
                new SyntheticSourceInvalidExample(
                    equalTo(
                        "field [field] of type [" + fieldType + "] doesn't support synthetic source because it doesn't have doc values"
                    ),
                    b -> b.field("type", fieldType).field("doc_values", false)
                )
            );
            examples.add(
                new SyntheticSourceInvalidExample(
                    equalTo(
                        "field [field] of type [" + fieldType + "] doesn't support synthetic source because it ignores malformed dates"
                    ),
                    b -> b.field("type", fieldType).field("ignore_malformed", true)
                )
            );
        }
        return examples;
    }

    @Override
    protected Optional<DateFieldScript.Factory> emptyFieldScript() {
        return Optional.of(
            (fieldName, params, searchLookup, formatter) -> ctx -> new DateFieldScript(fieldName, params, searchLookup, formatter, ctx) {
                @Override
                public void execute() {}
            }
        );
    }

    @Override
    protected Optional<DateFieldScript.Factory> nonEmptyFieldScript() {
        return Optional.of(
            (fieldName, params, searchLookup, formatter) -> ctx -> new DateFieldScript(fieldName, params, searchLookup, formatter, ctx) {
                @Override
                public void execute() {
                    emit(1649343081000L);
                }
            }
        );
=======
    public void testLegacyField() throws Exception {
        // check that unknown date formats are treated leniently on old indices
        MapperService service = createMapperService(Version.fromString("5.0.0"), Settings.EMPTY, () -> false, mapping(b -> {
            b.startObject("mydate");
            b.field("type", "date");
            b.field("format", "unknown-format");
            b.endObject();
        }));
        assertThat(service.fieldType("mydate"), instanceOf(DateFieldType.class));
        assertEquals(DEFAULT_DATE_TIME_FORMATTER, ((DateFieldType) service.fieldType("mydate")).dateTimeFormatter);

        // check that date format can be updated
        merge(service, mapping(b -> {
            b.startObject("mydate");
            b.field("type", "date");
            b.field("format", "YYYY/MM/dd");
            b.endObject();
        }));
        assertThat(service.fieldType("mydate"), instanceOf(DateFieldType.class));
        assertNotEquals(DEFAULT_DATE_TIME_FORMATTER, ((DateFieldType) service.fieldType("mydate")).dateTimeFormatter);
>>>>>>> dfda0868
    }
}<|MERGE_RESOLUTION|>--- conflicted
+++ resolved
@@ -573,7 +573,6 @@
         }
     }
 
-<<<<<<< HEAD
     @Override
     protected SyntheticSourceExample syntheticSourceExample() throws IOException {
         return new SyntheticSourceExampleHelper().example();
@@ -663,15 +662,17 @@
 
     @Override
     protected Optional<DateFieldScript.Factory> nonEmptyFieldScript() {
-        return Optional.of(
-            (fieldName, params, searchLookup, formatter) -> ctx -> new DateFieldScript(fieldName, params, searchLookup, formatter, ctx) {
-                @Override
-                public void execute() {
-                    emit(1649343081000L);
-                }
+        return Optional.of((fieldName, params, searchLookup, formatter) -> ctx -> new DateFieldScript(fieldName,
+            params,
+            searchLookup,
+            formatter,
+            ctx) {
+            @Override public void execute() {
+                emit(1649343081000L);
             }
-        );
-=======
+        });
+    }
+
     public void testLegacyField() throws Exception {
         // check that unknown date formats are treated leniently on old indices
         MapperService service = createMapperService(Version.fromString("5.0.0"), Settings.EMPTY, () -> false, mapping(b -> {
@@ -692,6 +693,5 @@
         }));
         assertThat(service.fieldType("mydate"), instanceOf(DateFieldType.class));
         assertNotEquals(DEFAULT_DATE_TIME_FORMATTER, ((DateFieldType) service.fieldType("mydate")).dateTimeFormatter);
->>>>>>> dfda0868
     }
 }
/*
 * Licensed to Elasticsearch under one or more contributor
 * license agreements. See the NOTICE file distributed with
 * this work for additional information regarding copyright
 * ownership. Elasticsearch licenses this file to you under
 * the Apache License, Version 2.0 (the "License"); you may
 * not use this file except in compliance with the License.
 * You may obtain a copy of the License at
 *
 *    http://www.apache.org/licenses/LICENSE-2.0
 *
 * Unless required by applicable law or agreed to in writing,
 * software distributed under the License is distributed on an
 * "AS IS" BASIS, WITHOUT WARRANTIES OR CONDITIONS OF ANY
 * KIND, either express or implied.  See the License for the
 * specific language governing permissions and limitations
 * under the License.
 */

package org.elasticsearch.index.mapper;

import org.apache.lucene.index.DocValuesType;
import org.apache.lucene.index.IndexableField;
import org.elasticsearch.bootstrap.JavaVersion;
import org.elasticsearch.common.Strings;
import org.elasticsearch.common.bytes.BytesReference;
import org.elasticsearch.common.compress.CompressedXContent;
import org.elasticsearch.common.time.DateFormatter;
<<<<<<< HEAD
import org.elasticsearch.common.time.DateFormatters;
=======
>>>>>>> 5f336c9a
import org.elasticsearch.common.xcontent.XContentFactory;
import org.elasticsearch.common.xcontent.XContentType;
import org.elasticsearch.index.IndexService;
import org.elasticsearch.plugins.Plugin;
import org.elasticsearch.test.ESSingleNodeTestCase;
import org.elasticsearch.test.InternalSettingsPlugin;
import org.junit.Before;

import java.io.IOException;
import java.time.ZoneId;
import java.time.ZoneOffset;
import java.time.ZonedDateTime;
import java.util.Collection;

import static org.hamcrest.Matchers.containsString;
import static org.hamcrest.Matchers.notNullValue;

public class DateFieldMapperTests extends ESSingleNodeTestCase {

    IndexService indexService;
    DocumentMapperParser parser;

    @Before
    public void setup() {
        indexService = createIndex("test");
        parser = indexService.mapperService().documentMapperParser();
    }

    @Override
    protected Collection<Class<? extends Plugin>> getPlugins() {
        return pluginList(InternalSettingsPlugin.class);
    }

    public void testDefaults() throws Exception {
        String mapping = Strings.toString(XContentFactory.jsonBuilder().startObject().startObject("type")
                .startObject("properties").startObject("field").field("type", "date").endObject().endObject()
                .endObject().endObject());

        DocumentMapper mapper = parser.parse("type", new CompressedXContent(mapping));

        assertEquals(mapping, mapper.mappingSource().toString());

        ParsedDocument doc = mapper.parse(new SourceToParse("test", "type", "1", BytesReference
                .bytes(XContentFactory.jsonBuilder()
                        .startObject()
                        .field("field", "2016-03-11")
                        .endObject()),
                XContentType.JSON));

        IndexableField[] fields = doc.rootDoc().getFields("field");
        assertEquals(2, fields.length);
        IndexableField pointField = fields[0];
        assertEquals(1, pointField.fieldType().pointIndexDimensionCount());
        assertEquals(8, pointField.fieldType().pointNumBytes());
        assertFalse(pointField.fieldType().stored());
        assertEquals(1457654400000L, pointField.numericValue().longValue());
        IndexableField dvField = fields[1];
        assertEquals(DocValuesType.SORTED_NUMERIC, dvField.fieldType().docValuesType());
        assertEquals(1457654400000L, dvField.numericValue().longValue());
        assertFalse(dvField.fieldType().stored());
    }

    public void testNotIndexed() throws Exception {
        String mapping = Strings.toString(XContentFactory.jsonBuilder().startObject().startObject("type")
                .startObject("properties").startObject("field").field("type", "date").field("index", false).endObject().endObject()
                .endObject().endObject());

        DocumentMapper mapper = parser.parse("type", new CompressedXContent(mapping));

        assertEquals(mapping, mapper.mappingSource().toString());

        ParsedDocument doc = mapper.parse(new SourceToParse("test", "type", "1", BytesReference
                .bytes(XContentFactory.jsonBuilder()
                        .startObject()
                        .field("field", "2016-03-11")
                        .endObject()),
                XContentType.JSON));

        IndexableField[] fields = doc.rootDoc().getFields("field");
        assertEquals(1, fields.length);
        IndexableField dvField = fields[0];
        assertEquals(DocValuesType.SORTED_NUMERIC, dvField.fieldType().docValuesType());
    }

    public void testNoDocValues() throws Exception {
        String mapping = Strings.toString(XContentFactory.jsonBuilder().startObject().startObject("type")
                .startObject("properties").startObject("field").field("type", "date").field("doc_values", false).endObject().endObject()
                .endObject().endObject());

        DocumentMapper mapper = parser.parse("type", new CompressedXContent(mapping));

        assertEquals(mapping, mapper.mappingSource().toString());

        ParsedDocument doc = mapper.parse(new SourceToParse("test", "type", "1", BytesReference
                .bytes(XContentFactory.jsonBuilder()
                        .startObject()
                        .field("field", "2016-03-11")
                        .endObject()),
                XContentType.JSON));

        IndexableField[] fields = doc.rootDoc().getFields("field");
        assertEquals(1, fields.length);
        IndexableField pointField = fields[0];
        assertEquals(1, pointField.fieldType().pointIndexDimensionCount());
    }

    public void testStore() throws Exception {
        String mapping = Strings.toString(XContentFactory.jsonBuilder().startObject().startObject("type")
                .startObject("properties").startObject("field").field("type", "date").field("store", true).endObject().endObject()
                .endObject().endObject());

        DocumentMapper mapper = parser.parse("type", new CompressedXContent(mapping));

        assertEquals(mapping, mapper.mappingSource().toString());

        ParsedDocument doc = mapper.parse(new SourceToParse("test", "type", "1", BytesReference
                .bytes(XContentFactory.jsonBuilder()
                        .startObject()
                        .field("field", "2016-03-11")
                        .endObject()),
                XContentType.JSON));

        IndexableField[] fields = doc.rootDoc().getFields("field");
        assertEquals(3, fields.length);
        IndexableField pointField = fields[0];
        assertEquals(1, pointField.fieldType().pointIndexDimensionCount());
        IndexableField dvField = fields[1];
        assertEquals(DocValuesType.SORTED_NUMERIC, dvField.fieldType().docValuesType());
        IndexableField storedField = fields[2];
        assertTrue(storedField.fieldType().stored());
        assertEquals(1457654400000L, storedField.numericValue().longValue());
    }

    public void testIgnoreMalformed() throws Exception {
        String mapping = Strings.toString(XContentFactory.jsonBuilder().startObject().startObject("type")
                .startObject("properties").startObject("field").field("type", "date").endObject().endObject()
                .endObject().endObject());

        DocumentMapper mapper = parser.parse("type", new CompressedXContent(mapping));

        assertEquals(mapping, mapper.mappingSource().toString());

        ThrowingRunnable runnable = () -> mapper.parse(new SourceToParse("test", "type", "1", BytesReference
                .bytes(XContentFactory.jsonBuilder()
                        .startObject()
                        .field("field", "2016-03-99")
                        .endObject()),
                XContentType.JSON));
        MapperParsingException e = expectThrows(MapperParsingException.class, runnable);
        assertThat(e.getCause().getMessage(),
            containsString("failed to parse date field [2016-03-99] with format [strict_date_optional_time||epoch_millis]"));

        mapping = Strings.toString(XContentFactory.jsonBuilder().startObject().startObject("type")
                .startObject("properties").startObject("field").field("type", "date")
                .field("ignore_malformed", true).endObject().endObject()
                .endObject().endObject());

        DocumentMapper mapper2 = parser.parse("type", new CompressedXContent(mapping));

        ParsedDocument doc = mapper2.parse(new SourceToParse("test", "type", "1", BytesReference
                .bytes(XContentFactory.jsonBuilder()
                        .startObject()
                        .field("field", ":1")
                        .endObject()),
                XContentType.JSON));

        IndexableField[] fields = doc.rootDoc().getFields("field");
        assertEquals(0, fields.length);
        assertArrayEquals(new String[] { "field" }, doc.rootDoc().getValues("_ignored"));
    }

    public void testChangeFormat() throws IOException {
        String mapping = Strings.toString(XContentFactory.jsonBuilder().startObject().startObject("type")
                .startObject("properties").startObject("field").field("type", "date")
                .field("format", "epoch_second").endObject().endObject()
                .endObject().endObject());

        DocumentMapper mapper = parser.parse("type", new CompressedXContent(mapping));

        assertEquals(mapping, mapper.mappingSource().toString());

        ParsedDocument doc = mapper.parse(new SourceToParse("test", "type", "1", BytesReference
                .bytes(XContentFactory.jsonBuilder()
                        .startObject()
                        .field("field", 1457654400)
                        .endObject()),
                XContentType.JSON));

        IndexableField[] fields = doc.rootDoc().getFields("field");
        assertEquals(2, fields.length);
        IndexableField pointField = fields[0];
        assertEquals(1457654400000L, pointField.numericValue().longValue());
    }

    public void testChangeLocale() throws IOException {
        assumeTrue("need java 9 for testing ",JavaVersion.current().compareTo(JavaVersion.parse("9")) >= 0);
        String mapping = Strings.toString(XContentFactory.jsonBuilder().startObject().startObject("type")
                .startObject("properties").startObject("field").field("type", "date")
                    .field("format", "E, d MMM yyyy HH:mm:ss Z")
                    .field("locale", "de")
            .endObject().endObject().endObject().endObject());

        DocumentMapper mapper = parser.parse("type", new CompressedXContent(mapping));

        assertEquals(mapping, mapper.mappingSource().toString());

        mapper.parse(new SourceToParse("test", "type", "1", BytesReference
                .bytes(XContentFactory.jsonBuilder()
                        .startObject()
                        .field("field", "Mi., 06 Dez. 2000 02:55:00 -0800")
                        .endObject()),
                XContentType.JSON));
    }

    public void testNullValue() throws IOException {
        String mapping = Strings.toString(XContentFactory.jsonBuilder().startObject()
                .startObject("type")
                    .startObject("properties")
                        .startObject("field")
                            .field("type", "date")
                        .endObject()
                    .endObject()
                .endObject().endObject());

        DocumentMapper mapper = parser.parse("type", new CompressedXContent(mapping));
        assertEquals(mapping, mapper.mappingSource().toString());

        ParsedDocument doc = mapper.parse(new SourceToParse("test", "type", "1", BytesReference
                .bytes(XContentFactory.jsonBuilder()
                        .startObject()
                        .nullField("field")
                        .endObject()),
                XContentType.JSON));
        assertArrayEquals(new IndexableField[0], doc.rootDoc().getFields("field"));

        mapping = Strings.toString(XContentFactory.jsonBuilder().startObject()
                .startObject("type")
                    .startObject("properties")
                        .startObject("field")
                            .field("type", "date")
                            .field("null_value", "2016-03-11")
                        .endObject()
                    .endObject()
                .endObject().endObject());

        mapper = parser.parse("type", new CompressedXContent(mapping));
        assertEquals(mapping, mapper.mappingSource().toString());

        doc = mapper.parse(new SourceToParse("test", "type", "1", BytesReference
                .bytes(XContentFactory.jsonBuilder()
                        .startObject()
                        .nullField("field")
                        .endObject()),
                XContentType.JSON));
        IndexableField[] fields = doc.rootDoc().getFields("field");
        assertEquals(2, fields.length);
        IndexableField pointField = fields[0];
        assertEquals(1, pointField.fieldType().pointIndexDimensionCount());
        assertEquals(8, pointField.fieldType().pointNumBytes());
        assertFalse(pointField.fieldType().stored());
        assertEquals(1457654400000L, pointField.numericValue().longValue());
        IndexableField dvField = fields[1];
        assertEquals(DocValuesType.SORTED_NUMERIC, dvField.fieldType().docValuesType());
        assertEquals(1457654400000L, dvField.numericValue().longValue());
        assertFalse(dvField.fieldType().stored());
    }

    public void testNullConfigValuesFail() throws MapperParsingException, IOException {
        String mapping = Strings.toString(XContentFactory.jsonBuilder().startObject()
                .startObject("type")
                    .startObject("properties")
                        .startObject("field")
                            .field("type", "date")
                            .field("format", (String) null)
                        .endObject()
                    .endObject()
                .endObject().endObject());

        Exception e = expectThrows(MapperParsingException.class, () -> parser.parse("type", new CompressedXContent(mapping)));
        assertEquals("[format] must not have a [null] value", e.getMessage());
    }

    public void testEmptyName() throws IOException {
        String mapping = Strings.toString(XContentFactory.jsonBuilder().startObject().startObject("type")
            .startObject("properties").startObject("").field("type", "date")
            .field("format", "epoch_second").endObject().endObject()
            .endObject().endObject());

        IllegalArgumentException e = expectThrows(IllegalArgumentException.class,
            () -> parser.parse("type", new CompressedXContent(mapping))
        );
        assertThat(e.getMessage(), containsString("name cannot be empty string"));
    }

    public void testTimeZoneParsing() throws Exception {
        final String timeZonePattern = "yyyy-MM-dd" + randomFrom("XXX", "[XXX]", "'['XXX']'");

        String mapping = Strings.toString(XContentFactory.jsonBuilder().startObject()
                .startObject("type")
                    .startObject("properties")
                        .startObject("field")
                            .field("type", "date")
                            .field("format", timeZonePattern)
                        .endObject()
                    .endObject()
                .endObject().endObject());

        DocumentMapper mapper = parser.parse("type", new CompressedXContent(mapping));
        assertEquals(mapping, mapper.mappingSource().toString());

<<<<<<< HEAD
        DateFormatter formatter = DateFormatters.forPattern(timeZonePattern);
=======
        DateFormatter formatter = DateFormatter.forPattern(timeZonePattern);
>>>>>>> 5f336c9a
        final ZoneId randomTimeZone = randomBoolean() ? ZoneId.of(randomFrom("UTC", "CET")) : randomZone();
        final ZonedDateTime randomDate = ZonedDateTime.of(2016, 3, 11, 0, 0, 0, 0, randomTimeZone);

        ParsedDocument doc = mapper.parse(new SourceToParse("test", "type", "1", BytesReference
                .bytes(XContentFactory.jsonBuilder()
                        .startObject()
                            .field("field", formatter.format(randomDate))
                        .endObject()),
                XContentType.JSON));

        IndexableField[] fields = doc.rootDoc().getFields("field");
        assertEquals(2, fields.length);

        long millis = randomDate.withZoneSameInstant(ZoneOffset.UTC).toInstant().toEpochMilli();
        assertEquals(millis, fields[0].numericValue().longValue());
    }

    public void testMergeDate() throws IOException {
        String initMapping = Strings.toString(XContentFactory.jsonBuilder().startObject().startObject("movie")
            .startObject("properties")
            .startObject("release_date").field("type", "date").field("format", "yyyy/MM/dd").endObject()
            .endObject().endObject().endObject());
        indexService.mapperService().merge("movie", new CompressedXContent(initMapping),
            MapperService.MergeReason.MAPPING_UPDATE);

        assertThat(indexService.mapperService().fullName("release_date"), notNullValue());
        assertFalse(indexService.mapperService().fullName("release_date").stored());

        String updateFormatMapping = Strings.toString(XContentFactory.jsonBuilder().startObject().startObject("movie")
            .startObject("properties")
            .startObject("release_date").field("type", "date").field("format", "epoch_millis").endObject()
            .endObject().endObject().endObject());

        Exception e = expectThrows(IllegalArgumentException.class,
            () -> indexService.mapperService().merge("movie", new CompressedXContent(updateFormatMapping),
                MapperService.MergeReason.MAPPING_UPDATE));
        assertThat(e.getMessage(), containsString("[mapper [release_date] has different [format] values]"));
    }

    public void testMergeText() throws Exception {
        String mapping = Strings.toString(XContentFactory.jsonBuilder().startObject().startObject("_doc")
                .startObject("properties").startObject("date").field("type", "date").endObject()
                .endObject().endObject().endObject());
        DocumentMapper mapper = indexService.mapperService().parse("_doc", new CompressedXContent(mapping), false);

        String mappingUpdate = Strings.toString(XContentFactory.jsonBuilder().startObject().startObject("_doc")
                .startObject("properties").startObject("date").field("type", "text").endObject()
                .endObject().endObject().endObject());
        DocumentMapper update = indexService.mapperService().parse("_doc", new CompressedXContent(mappingUpdate), false);

        IllegalArgumentException e = expectThrows(IllegalArgumentException.class,
                () -> mapper.merge(update.mapping()));
        assertEquals("mapper [date] of different type, current_type [date], merged_type [text]", e.getMessage());
    }

    public void testIllegalFormatField() throws Exception {
        String mapping =  Strings.toString(XContentFactory.jsonBuilder()
            .startObject()
                .startObject("type")
                    .startObject("properties")
                        .startObject("field")
                            .field("type", "date")
                            .array("format", "test_format")
                        .endObject()
                    .endObject()
                .endObject()
            .endObject());

        IllegalArgumentException e = expectThrows(IllegalArgumentException.class,
                () -> parser.parse("type", new CompressedXContent(mapping)));
        assertEquals("Invalid format: [[test_format]]: Unknown pattern letter: t", e.getMessage());
    }
}<|MERGE_RESOLUTION|>--- conflicted
+++ resolved
@@ -26,10 +26,6 @@
 import org.elasticsearch.common.bytes.BytesReference;
 import org.elasticsearch.common.compress.CompressedXContent;
 import org.elasticsearch.common.time.DateFormatter;
-<<<<<<< HEAD
-import org.elasticsearch.common.time.DateFormatters;
-=======
->>>>>>> 5f336c9a
 import org.elasticsearch.common.xcontent.XContentFactory;
 import org.elasticsearch.common.xcontent.XContentType;
 import org.elasticsearch.index.IndexService;
@@ -340,11 +336,7 @@
         DocumentMapper mapper = parser.parse("type", new CompressedXContent(mapping));
         assertEquals(mapping, mapper.mappingSource().toString());
 
-<<<<<<< HEAD
-        DateFormatter formatter = DateFormatters.forPattern(timeZonePattern);
-=======
         DateFormatter formatter = DateFormatter.forPattern(timeZonePattern);
->>>>>>> 5f336c9a
         final ZoneId randomTimeZone = randomBoolean() ? ZoneId.of(randomFrom("UTC", "CET")) : randomZone();
         final ZonedDateTime randomDate = ZonedDateTime.of(2016, 3, 11, 0, 0, 0, 0, randomTimeZone);
 

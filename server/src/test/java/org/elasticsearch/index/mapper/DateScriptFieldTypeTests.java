/*
 * Copyright Elasticsearch B.V. and/or licensed to Elasticsearch B.V. under one
 * or more contributor license agreements. Licensed under the Elastic License
 * 2.0 and the Server Side Public License, v 1; you may not use this file except
 * in compliance with, at your election, the Elastic License 2.0 or the Server
 * Side Public License, v 1.
 */

package org.elasticsearch.index.mapper;

import org.apache.lucene.document.StoredField;
import org.apache.lucene.index.DirectoryReader;
import org.apache.lucene.index.LeafReaderContext;
import org.apache.lucene.index.SortedNumericDocValues;
import org.apache.lucene.search.Collector;
import org.apache.lucene.search.Explanation;
import org.apache.lucene.search.FieldDoc;
import org.apache.lucene.search.IndexSearcher;
import org.apache.lucene.search.LeafCollector;
import org.apache.lucene.search.MatchAllDocsQuery;
import org.apache.lucene.search.Query;
import org.apache.lucene.search.Scorable;
import org.apache.lucene.search.ScoreMode;
import org.apache.lucene.search.Sort;
import org.apache.lucene.search.SortField;
import org.apache.lucene.search.TopDocs;
import org.apache.lucene.search.TopFieldDocs;
import org.apache.lucene.store.Directory;
import org.apache.lucene.tests.index.RandomIndexWriter;
import org.apache.lucene.util.BytesRef;
import org.elasticsearch.ElasticsearchParseException;
import org.elasticsearch.Version;
import org.elasticsearch.common.CheckedSupplier;
import org.elasticsearch.common.Strings;
import org.elasticsearch.common.geo.ShapeRelation;
import org.elasticsearch.common.lucene.search.function.ScriptScoreQuery;
import org.elasticsearch.common.time.DateFormatter;
import org.elasticsearch.index.fielddata.DateScriptFieldData;
import org.elasticsearch.index.fielddata.ScriptDocValues;
import org.elasticsearch.index.query.SearchExecutionContext;
import org.elasticsearch.script.DateFieldScript;
import org.elasticsearch.script.DocReader;
import org.elasticsearch.script.ScoreScript;
import org.elasticsearch.script.Script;
import org.elasticsearch.script.ScriptType;
import org.elasticsearch.search.MultiValueMode;
import org.elasticsearch.xcontent.XContentBuilder;

import java.io.IOException;
import java.time.Instant;
import java.time.ZoneId;
import java.time.ZonedDateTime;
import java.time.temporal.ChronoUnit;
import java.util.ArrayList;
import java.util.List;
import java.util.Map;

import static java.util.Collections.emptyMap;
import static org.hamcrest.Matchers.arrayWithSize;
import static org.hamcrest.Matchers.closeTo;
import static org.hamcrest.Matchers.containsString;
import static org.hamcrest.Matchers.equalTo;
import static org.hamcrest.Matchers.instanceOf;

public class DateScriptFieldTypeTests extends AbstractNonTextScriptFieldTypeTestCase {

    public void testFromSource() throws IOException {
        MapperService mapperService = createMapperService(runtimeFieldMapping(b -> b.field("type", "date")));
        ParsedDocument doc = mapperService.documentMapper().parse(source(b -> b.field("field", 1545)));
        withLuceneIndex(mapperService, iw -> iw.addDocuments(doc.docs()), ir -> {
            MappedFieldType ft = mapperService.fieldType("field");
            SearchExecutionContext sec = createSearchExecutionContext(mapperService);
            Query rangeQuery = ft.rangeQuery("1200-01-01", "2020-01-01", false, false, ShapeRelation.CONTAINS, null, null, sec);
            IndexSearcher searcher = new IndexSearcher(ir);
            assertEquals(1, searcher.count(rangeQuery));
        });
    }

    public void testDateWithFormat() throws IOException {
        CheckedSupplier<XContentBuilder, IOException> mapping = () -> runtimeFieldMapping(b -> {
            minimalMapping(b);
            b.field("format", "yyyy-MM-dd");
        });
        MapperService mapperService = createMapperService(mapping.get());
        MappedFieldType fieldType = mapperService.fieldType("field");
        assertThat(fieldType, instanceOf(DateScriptFieldType.class));
        assertEquals(Strings.toString(mapping.get()), Strings.toString(mapperService.documentMapper().mapping()));
    }

    public void testDateWithLocale() throws IOException {
        CheckedSupplier<XContentBuilder, IOException> mapping = () -> runtimeFieldMapping(b -> {
            minimalMapping(b);
            b.field("locale", "en_GB");
        });
        MapperService mapperService = createMapperService(mapping.get());
        MappedFieldType fieldType = mapperService.fieldType("field");
        assertThat(fieldType, instanceOf(DateScriptFieldType.class));
        assertEquals(Strings.toString(mapping.get()), Strings.toString(mapperService.documentMapper().mapping()));
    }

    public void testDateWithLocaleAndFormat() throws IOException {
        CheckedSupplier<XContentBuilder, IOException> mapping = () -> runtimeFieldMapping(b -> {
            minimalMapping(b);
            b.field("format", "yyyy-MM-dd").field("locale", "en_GB");
        });
        MapperService mapperService = createMapperService(mapping.get());
        MappedFieldType fieldType = mapperService.fieldType("field");
        assertThat(fieldType, instanceOf(DateScriptFieldType.class));
        assertEquals(Strings.toString(mapping.get()), Strings.toString(mapperService.documentMapper().mapping()));
    }

    public void testFormat() throws IOException {
        assertThat(simpleMappedFieldType().docValueFormat("date", null).format(1595432181354L), equalTo("2020-07-22"));
        assertThat(
            simpleMappedFieldType().docValueFormat("strict_date_optional_time", null).format(1595432181354L),
            equalTo("2020-07-22T15:36:21.354Z")
        );
        assertThat(
            simpleMappedFieldType().docValueFormat("strict_date_optional_time", ZoneId.of("America/New_York")).format(1595432181354L),
            equalTo("2020-07-22T11:36:21.354-04:00")
        );
        assertThat(
            simpleMappedFieldType().docValueFormat(null, ZoneId.of("America/New_York")).format(1595432181354L),
            equalTo("2020-07-22T11:36:21.354-04:00")
        );
        assertThat(coolFormattedFieldType().docValueFormat(null, null).format(1595432181354L), equalTo("2020-07-22(-■_■)15:36:21.354Z"));
    }

    public void testFormatDuel() throws IOException {
        DateFormatter formatter = DateFormatter.forPattern(randomDateFormatterPattern()).withLocale(randomLocale(random()));
        DateScriptFieldType scripted = build(new Script(ScriptType.INLINE, "test", "read_timestamp", Map.of()), formatter);
        DateFieldMapper.DateFieldType indexed = new DateFieldMapper.DateFieldType("test", formatter);
        for (int i = 0; i < 100; i++) {
            long date = randomDate();
            assertThat(indexed.docValueFormat(null, null).format(date), equalTo(scripted.docValueFormat(null, null).format(date)));
            String format = randomDateFormatterPattern();
            assertThat(indexed.docValueFormat(format, null).format(date), equalTo(scripted.docValueFormat(format, null).format(date)));
            ZoneId zone = randomZone();
            assertThat(indexed.docValueFormat(null, zone).format(date), equalTo(scripted.docValueFormat(null, zone).format(date)));
            assertThat(indexed.docValueFormat(format, zone).format(date), equalTo(scripted.docValueFormat(format, zone).format(date)));
        }
    }

    @Override
    public void testDocValues() throws IOException {
        try (Directory directory = newDirectory(); RandomIndexWriter iw = new RandomIndexWriter(random(), directory)) {
            iw.addDocument(List.of(new StoredField("_source", new BytesRef("{\"timestamp\": [1595432181354]}"))));
            iw.addDocument(List.of(new StoredField("_source", new BytesRef("{\"timestamp\": [1595432181356, 1595432181351]}"))));
            List<Long> results = new ArrayList<>();
            try (DirectoryReader reader = iw.getReader()) {
                IndexSearcher searcher = newSearcher(reader);
                DateScriptFieldType ft = build("add_days", Map.of("days", 1));
<<<<<<< HEAD
                DateScriptFieldData ifd = ft.fielddataBuilder("test", mockContext()::lookup, MappedFieldType.FielddataOperation.SEARCH)
                    .build(null, null);
=======
                DateScriptFieldData ifd = ft.fielddataBuilder(mockFielddataContext()).build(null, null);
>>>>>>> 9b5cd671
                searcher.search(new MatchAllDocsQuery(), new Collector() {
                    @Override
                    public ScoreMode scoreMode() {
                        return ScoreMode.COMPLETE_NO_SCORES;
                    }

                    @Override
                    public LeafCollector getLeafCollector(LeafReaderContext context) throws IOException {
                        SortedNumericDocValues dv = ifd.load(context).getLongValues();
                        return new LeafCollector() {
                            @Override
                            public void setScorer(Scorable scorer) throws IOException {}

                            @Override
                            public void collect(int doc) throws IOException {
                                if (dv.advanceExact(doc)) {
                                    for (int i = 0; i < dv.docValueCount(); i++) {
                                        results.add(dv.nextValue());
                                    }
                                }
                            }
                        };
                    }
                });
                assertThat(results, equalTo(List.of(1595518581354L, 1595518581351L, 1595518581356L)));
            }
        }
    }

    @Override
    public void testSort() throws IOException {
        try (Directory directory = newDirectory(); RandomIndexWriter iw = new RandomIndexWriter(random(), directory)) {
            iw.addDocument(List.of(new StoredField("_source", new BytesRef("{\"timestamp\": [1595432181354]}"))));
            iw.addDocument(List.of(new StoredField("_source", new BytesRef("{\"timestamp\": [1595432181351]}"))));
            iw.addDocument(List.of(new StoredField("_source", new BytesRef("{\"timestamp\": [1595432181356]}"))));
            try (DirectoryReader reader = iw.getReader()) {
                IndexSearcher searcher = newSearcher(reader);
<<<<<<< HEAD
                DateScriptFieldData ifd = simpleMappedFieldType().fielddataBuilder(
                    "test",
                    mockContext()::lookup,
                    MappedFieldType.FielddataOperation.SEARCH
                ).build(null, null);
=======
                DateScriptFieldData ifd = simpleMappedFieldType().fielddataBuilder(mockFielddataContext()).build(null, null);
>>>>>>> 9b5cd671
                SortField sf = ifd.sortField(null, MultiValueMode.MIN, null, false);
                TopFieldDocs docs = searcher.search(new MatchAllDocsQuery(), 3, new Sort(sf));
                assertThat(readSource(reader, docs.scoreDocs[0].doc), equalTo("{\"timestamp\": [1595432181351]}"));
                assertThat(readSource(reader, docs.scoreDocs[1].doc), equalTo("{\"timestamp\": [1595432181354]}"));
                assertThat(readSource(reader, docs.scoreDocs[2].doc), equalTo("{\"timestamp\": [1595432181356]}"));
                assertThat((Long) (((FieldDoc) docs.scoreDocs[0]).fields[0]), equalTo(1595432181351L));
                assertThat((Long) (((FieldDoc) docs.scoreDocs[1]).fields[0]), equalTo(1595432181354L));
                assertThat((Long) (((FieldDoc) docs.scoreDocs[2]).fields[0]), equalTo(1595432181356L));
            }
        }
    }

    @Override
    public void testUsedInScript() throws IOException {
        try (Directory directory = newDirectory(); RandomIndexWriter iw = new RandomIndexWriter(random(), directory)) {
            iw.addDocument(List.of(new StoredField("_source", new BytesRef("{\"timestamp\": [1595432181354]}"))));
            iw.addDocument(List.of(new StoredField("_source", new BytesRef("{\"timestamp\": [1595432181351]}"))));
            iw.addDocument(List.of(new StoredField("_source", new BytesRef("{\"timestamp\": [1595432181356]}"))));
            try (DirectoryReader reader = iw.getReader()) {
                IndexSearcher searcher = newSearcher(reader);
                SearchExecutionContext searchContext = mockContext(true, simpleMappedFieldType());
                assertThat(searcher.count(new ScriptScoreQuery(new MatchAllDocsQuery(), new Script("test"), new ScoreScript.LeafFactory() {
                    @Override
                    public boolean needs_score() {
                        return false;
                    }

                    @Override
                    public ScoreScript newInstance(DocReader docReader) throws IOException {
                        return new ScoreScript(Map.of(), searchContext.lookup(), docReader) {
                            @Override
                            public double execute(ExplanationHolder explanation) {
                                ScriptDocValues.Dates dates = (ScriptDocValues.Dates) getDoc().get("test");
                                return dates.get(0).toInstant().toEpochMilli() % 1000;
                            }
                        };
                    }
                }, searchContext.lookup(), 354.5f, "test", 0, Version.CURRENT)), equalTo(1));
            }
        }
    }

    public void testDistanceFeatureQuery() throws IOException {
        try (Directory directory = newDirectory(); RandomIndexWriter iw = new RandomIndexWriter(random(), directory)) {
            iw.addDocuments(
                List.of(
                    List.of(new StoredField("_source", new BytesRef("{\"timestamp\": [1595432181354]}"))),
                    List.of(new StoredField("_source", new BytesRef("{\"timestamp\": [1595432181351]}"))),
                    List.of(new StoredField("_source", new BytesRef("{\"timestamp\": [1595432181356, 1]}"))),
                    List.of(new StoredField("_source", new BytesRef("{\"timestamp\": []}")))
                )
            );
            try (DirectoryReader reader = iw.getReader()) {
                IndexSearcher searcher = newSearcher(reader);
                Query query = simpleMappedFieldType().distanceFeatureQuery(1595432181354L, "1ms", mockContext());
                TopDocs docs = searcher.search(query, 4);
                assertThat(docs.scoreDocs, arrayWithSize(3));
                assertThat(readSource(reader, docs.scoreDocs[0].doc), equalTo("{\"timestamp\": [1595432181354]}"));
                assertThat(docs.scoreDocs[0].score, equalTo(1.0F));
                assertThat(readSource(reader, docs.scoreDocs[1].doc), equalTo("{\"timestamp\": [1595432181356, 1]}"));
                assertThat((double) docs.scoreDocs[1].score, closeTo(.333, .001));
                assertThat(readSource(reader, docs.scoreDocs[2].doc), equalTo("{\"timestamp\": [1595432181351]}"));
                assertThat((double) docs.scoreDocs[2].score, closeTo(.250, .001));
                Explanation explanation = query.createWeight(searcher, ScoreMode.TOP_SCORES, 1.0F)
                    .explain(reader.leaves().get(0), docs.scoreDocs[0].doc);
                assertThat(explanation.toString(), containsString("1.0 = Distance score, computed as weight * pivot / (pivot"));
                assertThat(explanation.toString(), containsString("1.0 = weight"));
                assertThat(explanation.toString(), containsString("1 = pivot"));
                assertThat(explanation.toString(), containsString("1595432181354 = origin"));
                assertThat(explanation.toString(), containsString("1595432181354 = current value"));
            }
        }
    }

    public void testDistanceFeatureQueryIsExpensive() throws IOException {
        checkExpensiveQuery(this::randomDistanceFeatureQuery);
    }

    public void testDistanceFeatureQueryInLoop() throws IOException {
        checkLoop(this::randomDistanceFeatureQuery);
    }

    private Query randomDistanceFeatureQuery(MappedFieldType ft, SearchExecutionContext ctx) {
        return ft.distanceFeatureQuery(randomDate(), randomTimeValue(), ctx);
    }

    @Override
    public void testExistsQuery() throws IOException {
        try (Directory directory = newDirectory(); RandomIndexWriter iw = new RandomIndexWriter(random(), directory)) {
            iw.addDocument(List.of(new StoredField("_source", new BytesRef("{\"timestamp\": [1595432181356]}"))));
            iw.addDocument(List.of(new StoredField("_source", new BytesRef("{\"timestamp\": []}"))));
            try (DirectoryReader reader = iw.getReader()) {
                IndexSearcher searcher = newSearcher(reader);
                assertThat(searcher.count(simpleMappedFieldType().existsQuery(mockContext())), equalTo(1));
            }
        }
    }

    @Override
    public void testRangeQuery() throws IOException {
        try (Directory directory = newDirectory(); RandomIndexWriter iw = new RandomIndexWriter(random(), directory)) {
            iw.addDocument(List.of(new StoredField("_source", new BytesRef("{\"timestamp\": [1595432181354]}"))));
            iw.addDocument(List.of(new StoredField("_source", new BytesRef("{\"timestamp\": [1595432181351]}"))));
            iw.addDocument(List.of(new StoredField("_source", new BytesRef("{\"timestamp\": [1595432181356]}"))));
            try (DirectoryReader reader = iw.getReader()) {
                IndexSearcher searcher = newSearcher(reader);
                MappedFieldType ft = simpleMappedFieldType();
                assertThat(
                    searcher.count(
                        ft.rangeQuery("2020-07-22T15:36:21.356Z", "2020-07-23T00:00:00.000Z", true, true, null, null, null, mockContext())
                    ),
                    equalTo(1)
                );
                assertThat(
                    searcher.count(
                        ft.rangeQuery("2020-07-22T00:00:00.00Z", "2020-07-22T15:36:21.354Z", true, true, null, null, null, mockContext())
                    ),
                    equalTo(2)
                );
                assertThat(
                    searcher.count(ft.rangeQuery(1595432181351L, 1595432181356L, true, true, null, null, null, mockContext())),
                    equalTo(3)
                );
                assertThat(
                    searcher.count(
                        ft.rangeQuery("2020-07-22T15:36:21.356Z", "2020-07-23T00:00:00.000Z", true, false, null, null, null, mockContext())
                    ),
                    equalTo(1)
                );
                assertThat(
                    searcher.count(
                        ft.rangeQuery("2020-07-22T15:36:21.356Z", "2020-07-23T00:00:00.000Z", false, false, null, null, null, mockContext())
                    ),
                    equalTo(0)
                );
                checkBadDate(
                    () -> searcher.count(
                        ft.rangeQuery(
                            "2020-07-22(-■_■)00:00:00.000Z",
                            "2020-07-23(-■_■)00:00:00.000Z",
                            false,
                            false,
                            null,
                            null,
                            null,
                            mockContext()
                        )
                    )
                );
                assertThat(
                    searcher.count(
                        coolFormattedFieldType().rangeQuery(
                            "2020-07-22(-■_■)00:00:00.000Z",
                            "2020-07-23(-■_■)00:00:00.000Z",
                            false,
                            false,
                            null,
                            null,
                            null,
                            mockContext()
                        )
                    ),
                    equalTo(3)
                );
            }
        }
    }

    @Override
    protected Query randomRangeQuery(MappedFieldType ft, SearchExecutionContext ctx) {
        long d1 = randomDate();
        long d2 = randomValueOtherThan(d1, DateScriptFieldTypeTests::randomDate);
        if (d1 > d2) {
            long backup = d2;
            d2 = d1;
            d1 = backup;
        }
        return ft.rangeQuery(d1, d2, randomBoolean(), randomBoolean(), null, null, null, ctx);
    }

    @Override
    public void testTermQuery() throws IOException {
        try (Directory directory = newDirectory(); RandomIndexWriter iw = new RandomIndexWriter(random(), directory)) {
            iw.addDocument(List.of(new StoredField("_source", new BytesRef("{\"timestamp\": [1595432181354]}"))));
            iw.addDocument(List.of(new StoredField("_source", new BytesRef("{\"timestamp\": [1595432181355]}"))));
            try (DirectoryReader reader = iw.getReader()) {
                IndexSearcher searcher = newSearcher(reader);
                assertThat(searcher.count(simpleMappedFieldType().termQuery("2020-07-22T15:36:21.354Z", mockContext())), equalTo(1));
                assertThat(searcher.count(simpleMappedFieldType().termQuery("1595432181355", mockContext())), equalTo(1));
                assertThat(searcher.count(simpleMappedFieldType().termQuery(1595432181354L, mockContext())), equalTo(1));
                assertThat(searcher.count(simpleMappedFieldType().termQuery(2595432181354L, mockContext())), equalTo(0));
                assertThat(
                    searcher.count(build("add_days", Map.of("days", 1)).termQuery("2020-07-23T15:36:21.354Z", mockContext())),
                    equalTo(1)
                );
                checkBadDate(() -> searcher.count(simpleMappedFieldType().termQuery("2020-07-22(-■_■)15:36:21.354Z", mockContext())));
                assertThat(searcher.count(coolFormattedFieldType().termQuery("2020-07-22(-■_■)15:36:21.354Z", mockContext())), equalTo(1));
            }
        }
    }

    @Override
    protected Query randomTermQuery(MappedFieldType ft, SearchExecutionContext ctx) {
        return ft.termQuery(randomDate(), ctx);
    }

    @Override
    public void testTermsQuery() throws IOException {
        try (Directory directory = newDirectory(); RandomIndexWriter iw = new RandomIndexWriter(random(), directory)) {
            iw.addDocument(List.of(new StoredField("_source", new BytesRef("{\"timestamp\": [1595432181354]}"))));
            iw.addDocument(List.of(new StoredField("_source", new BytesRef("{\"timestamp\": [1595432181355]}"))));
            try (DirectoryReader reader = iw.getReader()) {
                MappedFieldType ft = simpleMappedFieldType();
                IndexSearcher searcher = newSearcher(reader);
                assertThat(searcher.count(ft.termsQuery(List.of("2020-07-22T15:36:21.354Z"), mockContext())), equalTo(1));
                assertThat(searcher.count(ft.termsQuery(List.of("1595432181354"), mockContext())), equalTo(1));
                assertThat(searcher.count(ft.termsQuery(List.of(1595432181354L), mockContext())), equalTo(1));
                assertThat(searcher.count(ft.termsQuery(List.of(2595432181354L), mockContext())), equalTo(0));
                assertThat(searcher.count(ft.termsQuery(List.of(1595432181354L, 2595432181354L), mockContext())), equalTo(1));
                assertThat(searcher.count(ft.termsQuery(List.of(2595432181354L, 1595432181354L), mockContext())), equalTo(1));
                assertThat(searcher.count(ft.termsQuery(List.of(1595432181355L, 1595432181354L), mockContext())), equalTo(2));
                checkBadDate(
                    () -> searcher.count(
                        simpleMappedFieldType().termsQuery(
                            List.of("2020-07-22T15:36:21.354Z", "2020-07-22(-■_■)15:36:21.354Z"),
                            mockContext()
                        )
                    )
                );
                assertThat(
                    searcher.count(
                        coolFormattedFieldType().termsQuery(
                            List.of("2020-07-22(-■_■)15:36:21.354Z", "2020-07-22(-■_■)15:36:21.355Z"),
                            mockContext()
                        )
                    ),
                    equalTo(2)
                );
            }
        }
    }

    @Override
    protected Query randomTermsQuery(MappedFieldType ft, SearchExecutionContext ctx) {
        return ft.termsQuery(randomList(1, 100, DateScriptFieldTypeTests::randomDate), ctx);
    }

    @Override
    protected DateScriptFieldType simpleMappedFieldType() {
        return build("read_timestamp");
    }

    @Override
    protected MappedFieldType loopFieldType() {
        return build("loop");
    }

    private DateScriptFieldType coolFormattedFieldType() {
        return build(simpleMappedFieldType().script, DateFormatter.forPattern("yyyy-MM-dd(-■_■)HH:mm:ss.SSSz||epoch_millis"));
    }

    @Override
    protected String typeName() {
        return "date";
    }

    private static DateScriptFieldType build(String code) {
        return build(code, Map.of());
    }

    private static DateScriptFieldType build(String code, Map<String, Object> params) {
        return build(new Script(ScriptType.INLINE, "test", code, params), DateFieldMapper.DEFAULT_DATE_TIME_FORMATTER);
    }

    private static DateFieldScript.Factory factory(Script script) {
        return switch (script.getIdOrCode()) {
            case "read_timestamp" -> (fieldName, params, lookup, formatter) -> ctx -> new DateFieldScript(
                fieldName,
                params,
                lookup,
                formatter,
                ctx
            ) {
                @Override
                public void execute() {
                    for (Object timestamp : (List<?>) lookup.source().get("timestamp")) {
                        Parse parse = new Parse(this);
                        emit(parse.parse(timestamp));
                    }
                }
            };
            case "add_days" -> (fieldName, params, lookup, formatter) -> ctx -> new DateFieldScript(
                fieldName,
                params,
                lookup,
                formatter,
                ctx
            ) {
                @Override
                public void execute() {
                    for (Object timestamp : (List<?>) lookup.source().get("timestamp")) {
                        long epoch = (Long) timestamp;
                        ZonedDateTime dt = ZonedDateTime.ofInstant(Instant.ofEpochMilli(epoch), ZoneId.of("UTC"));
                        dt = dt.plus(((Number) params.get("days")).longValue(), ChronoUnit.DAYS);
                        emit(dt.toInstant().toEpochMilli());
                    }
                }
            };
            case "loop" -> (fieldName, params, lookup, formatter) -> {
                // Indicate that this script wants the field call "test", which *is* the name of this field
                lookup.forkAndTrackFieldReferences("test");
                throw new IllegalStateException("shoud have thrown on the line above");
            };
            default -> throw new IllegalArgumentException("unsupported script [" + script.getIdOrCode() + "]");
        };
    }

    private static DateScriptFieldType build(Script script, DateFormatter dateTimeFormatter) {
        return new DateScriptFieldType("test", factory(script), dateTimeFormatter, script, emptyMap());
    }

    private static long randomDate() {
        return Math.abs(randomLong() % (2 * (long) 10e11)); // 1970-01-01T00:00:00Z - 2033-05-18T05:33:20.000+02:00
    }

    private void checkBadDate(ThrowingRunnable queryBuilder) {
        Exception e = expectThrows(ElasticsearchParseException.class, queryBuilder);
        assertThat(e.getMessage(), containsString("failed to parse date field"));
    }
}<|MERGE_RESOLUTION|>--- conflicted
+++ resolved
@@ -150,12 +150,8 @@
             try (DirectoryReader reader = iw.getReader()) {
                 IndexSearcher searcher = newSearcher(reader);
                 DateScriptFieldType ft = build("add_days", Map.of("days", 1));
-<<<<<<< HEAD
-                DateScriptFieldData ifd = ft.fielddataBuilder("test", mockContext()::lookup, MappedFieldType.FielddataOperation.SEARCH)
+                DateScriptFieldData ifd = ft.fielddataBuilder(mockFielddataContext(MappedFieldType.FielddataOperation.SEARCH))
                     .build(null, null);
-=======
-                DateScriptFieldData ifd = ft.fielddataBuilder(mockFielddataContext()).build(null, null);
->>>>>>> 9b5cd671
                 searcher.search(new MatchAllDocsQuery(), new Collector() {
                     @Override
                     public ScoreMode scoreMode() {
@@ -193,15 +189,9 @@
             iw.addDocument(List.of(new StoredField("_source", new BytesRef("{\"timestamp\": [1595432181356]}"))));
             try (DirectoryReader reader = iw.getReader()) {
                 IndexSearcher searcher = newSearcher(reader);
-<<<<<<< HEAD
                 DateScriptFieldData ifd = simpleMappedFieldType().fielddataBuilder(
-                    "test",
-                    mockContext()::lookup,
-                    MappedFieldType.FielddataOperation.SEARCH
+                    mockFielddataContext(MappedFieldType.FielddataOperation.SEARCH)
                 ).build(null, null);
-=======
-                DateScriptFieldData ifd = simpleMappedFieldType().fielddataBuilder(mockFielddataContext()).build(null, null);
->>>>>>> 9b5cd671
                 SortField sf = ifd.sortField(null, MultiValueMode.MIN, null, false);
                 TopFieldDocs docs = searcher.search(new MatchAllDocsQuery(), 3, new Sort(sf));
                 assertThat(readSource(reader, docs.scoreDocs[0].doc), equalTo("{\"timestamp\": [1595432181351]}"));

/*
 * Copyright Elasticsearch B.V. and/or licensed to Elasticsearch B.V. under one
 * or more contributor license agreements. Licensed under the "Elastic License
 * 2.0", the "GNU Affero General Public License v3.0 only", and the "Server Side
 * Public License v 1"; you may not use this file except in compliance with, at
 * your election, the "Elastic License 2.0", the "GNU Affero General Public
 * License v3.0 only", or the "Server Side Public License, v 1".
 */

package org.elasticsearch.index.mapper;

import org.apache.logging.log4j.Level;
import org.apache.logging.log4j.LogManager;
import org.apache.logging.log4j.Logger;
import org.apache.logging.log4j.core.LogEvent;
import org.apache.lucene.analysis.Analyzer;
import org.apache.lucene.analysis.core.KeywordAnalyzer;
import org.apache.lucene.analysis.core.WhitespaceAnalyzer;
import org.apache.lucene.analysis.standard.StandardAnalyzer;
import org.elasticsearch.common.Strings;
import org.elasticsearch.common.compress.CompressedXContent;
import org.elasticsearch.common.logging.Loggers;
import org.elasticsearch.common.logging.MockAppender;
import org.elasticsearch.common.settings.Settings;
import org.elasticsearch.index.IndexSettings;
import org.elasticsearch.index.IndexVersion;
import org.elasticsearch.index.analysis.AnalyzerScope;
import org.elasticsearch.index.analysis.IndexAnalyzers;
import org.elasticsearch.index.analysis.NamedAnalyzer;
import org.elasticsearch.index.mapper.MapperService.MergeReason;
import org.elasticsearch.xcontent.XContentBuilder;
import org.elasticsearch.xcontent.XContentFactory;

import java.io.IOException;
import java.util.ArrayList;
import java.util.Collections;
import java.util.Comparator;
import java.util.List;
import java.util.Locale;
import java.util.Map;
import java.util.concurrent.CountDownLatch;
import java.util.concurrent.CyclicBarrier;
import java.util.concurrent.atomic.AtomicBoolean;
import java.util.concurrent.atomic.AtomicReference;

import static org.elasticsearch.index.mapper.MapperService.INDEX_MAPPING_DEPTH_LIMIT_SETTING;
import static org.elasticsearch.test.ListMatcher.matchesList;
import static org.elasticsearch.test.MapMatcher.assertMap;
import static org.hamcrest.Matchers.containsString;
import static org.hamcrest.Matchers.equalTo;
import static org.hamcrest.Matchers.notNullValue;
import static org.hamcrest.Matchers.nullValue;

public class DocumentMapperTests extends MapperServiceTestCase {

    public void testAddFields() throws Exception {
        DocumentMapper stage1 = createDocumentMapper(mapping(b -> b.startObject("name").field("type", "text").endObject()));
        DocumentMapper stage2 = createDocumentMapper(mapping(b -> {
            b.startObject("name").field("type", "text").endObject();
            b.startObject("age").field("type", "integer").endObject();
            b.startObject("obj1");
            {
                b.startObject("properties");
                {
                    b.startObject("prop1").field("type", "integer").endObject();
                }
                b.endObject();
            }
            b.endObject();
        }));

        MergeReason reason = randomFrom(MergeReason.MAPPING_UPDATE, MergeReason.INDEX_TEMPLATE, MergeReason.MAPPING_AUTO_UPDATE);
        Mapping merged = MapperService.mergeMappings(stage1, stage2.mapping(), reason, Long.MAX_VALUE);
        // stage1 mapping should not have been modified
        assertThat(stage1.mappers().getMapper("age"), nullValue());
        assertThat(stage1.mappers().getMapper("obj1.prop1"), nullValue());
        // but merged should
        DocumentParser documentParser = new DocumentParser(null, null);
        DocumentMapper mergedMapper = new DocumentMapper(
            documentParser,
            merged,
            merged.toCompressedXContent(),
            IndexVersion.current(),
<<<<<<< HEAD
            null,
            MapperMetrics.NOOP
=======
            MapperMetrics.NOOP,
            "myIndex"
>>>>>>> 795cd7e0
        );
        assertThat(mergedMapper.mappers().getMapper("age"), notNullValue());
        assertThat(mergedMapper.mappers().getMapper("obj1.prop1"), notNullValue());
    }

    public void testMergeObjectDynamic() throws Exception {
        DocumentMapper mapper = createDocumentMapper(mapping(b -> {}));
        assertNull(mapper.mapping().getRoot().dynamic());

        DocumentMapper withDynamicMapper = createDocumentMapper(topMapping(b -> b.field("dynamic", "false")));
        assertThat(withDynamicMapper.mapping().getRoot().dynamic(), equalTo(ObjectMapper.Dynamic.FALSE));

        Mapping merged = MapperService.mergeMappings(
            mapper,
            withDynamicMapper.mapping(),
            randomFrom(MergeReason.MAPPING_UPDATE, MergeReason.MAPPING_AUTO_UPDATE),
            Long.MAX_VALUE
        );
        assertThat(merged.getRoot().dynamic(), equalTo(ObjectMapper.Dynamic.FALSE));
    }

    public void testMergeObjectAndNested() throws Exception {
        DocumentMapper objectMapper = createDocumentMapper(mapping(b -> b.startObject("obj").field("type", "object").endObject()));
        DocumentMapper nestedMapper = createDocumentMapper(mapping(b -> b.startObject("obj").field("type", "nested").endObject()));
        MergeReason reason = randomFrom(MergeReason.MAPPING_UPDATE, MergeReason.INDEX_TEMPLATE, MergeReason.MAPPING_AUTO_UPDATE);

        {
            IllegalArgumentException e = expectThrows(
                IllegalArgumentException.class,
                () -> MapperService.mergeMappings(objectMapper, nestedMapper.mapping(), reason, Long.MAX_VALUE)
            );
            assertThat(e.getMessage(), containsString("can't merge a non-nested mapping [obj] with a nested mapping"));
        }
        {
            IllegalArgumentException e = expectThrows(
                IllegalArgumentException.class,
                () -> MapperService.mergeMappings(nestedMapper, objectMapper.mapping(), reason, Long.MAX_VALUE)
            );
            assertThat(e.getMessage(), containsString("can't merge a non-nested mapping [obj] with a nested mapping"));
        }
    }

    @Override
    protected IndexAnalyzers createIndexAnalyzers(IndexSettings indexSettings) {
        return IndexAnalyzers.of(
            Map.of(
                "default",
                new NamedAnalyzer("default", AnalyzerScope.INDEX, new StandardAnalyzer()),
                "keyword",
                new NamedAnalyzer("keyword", AnalyzerScope.INDEX, new KeywordAnalyzer()),
                "whitespace",
                new NamedAnalyzer("whitespace", AnalyzerScope.INDEX, new WhitespaceAnalyzer())
            )
        );
    }

    public void testMergeSearchAnalyzer() throws Exception {

        MapperService mapperService = createMapperService(fieldMapping(b -> {
            b.field("type", "text");
            b.field("analyzer", "default");
            b.field("search_analyzer", "whitespace");
        }));

        assertThat(mapperService.fieldType("field").getTextSearchInfo().searchAnalyzer().name(), equalTo("whitespace"));

        merge(mapperService, fieldMapping(b -> {
            b.field("type", "text");
            b.field("analyzer", "default");
            b.field("search_analyzer", "keyword");
        }));
        assertThat(mapperService.fieldType("field").getTextSearchInfo().searchAnalyzer().name(), equalTo("keyword"));
    }

    public void testChangeSearchAnalyzerToDefault() throws Exception {

        MapperService mapperService = createMapperService(fieldMapping(b -> {
            b.field("type", "text");
            b.field("analyzer", "default");
            b.field("search_analyzer", "whitespace");
        }));

        assertThat(mapperService.fieldType("field").getTextSearchInfo().searchAnalyzer().name(), equalTo("whitespace"));

        merge(mapperService, fieldMapping(b -> {
            b.field("type", "text");
            b.field("analyzer", "default");
        }));

        assertThat(mapperService.fieldType("field").getTextSearchInfo().searchAnalyzer().name(), equalTo("default"));
    }

    public void testConcurrentMergeTest() throws Throwable {

        final MapperService mapperService = createMapperService(mapping(b -> {}));
        final DocumentMapper documentMapper = mapperService.documentMapper();

        expectThrows(IllegalArgumentException.class, () -> documentMapper.mappers().indexAnalyzer("non_existing_field", f -> {
            throw new IllegalArgumentException();
        }));

        final AtomicBoolean stopped = new AtomicBoolean(false);
        final CyclicBarrier barrier = new CyclicBarrier(2);
        final AtomicReference<String> lastIntroducedFieldName = new AtomicReference<>();
        final AtomicReference<Exception> error = new AtomicReference<>();
        final Thread updater = new Thread(() -> {
            try {
                barrier.await();
                for (int i = 0; i < 200 && stopped.get() == false; i++) {
                    final String fieldName = Integer.toString(i);
                    ParsedDocument doc = documentMapper.parse(source(b -> b.field(fieldName, "test")));
                    Mapping update = doc.dynamicMappingsUpdate();
                    assert update != null;
                    lastIntroducedFieldName.set(fieldName);
                    mapperService.merge(
                        "_doc",
                        new CompressedXContent(update.toString()),
                        randomFrom(MergeReason.MAPPING_UPDATE, MergeReason.MAPPING_AUTO_UPDATE)
                    );
                }
            } catch (Exception e) {
                error.set(e);
            } finally {
                stopped.set(true);
            }
        });
        updater.start();
        try {
            barrier.await();
            while (stopped.get() == false) {
                final String fieldName = lastIntroducedFieldName.get();
                if (fieldName == null) {
                    continue;
                }
                ParsedDocument parsedDoc = mapperService.documentMapper().parse(source(b -> b.field(fieldName, "test")));
                if (parsedDoc.dynamicMappingsUpdate() != null) {
                    // not in the mapping yet, try again
                    continue;
                }
                Analyzer a = mapperService.indexAnalyzer(fieldName, f -> null);
                assertNotNull(a);
                assertNotNull(a.tokenStream(fieldName, "foo"));
            }
        } finally {
            stopped.set(true);
            updater.join();
        }
        if (error.get() != null) {
            throw error.get();
        }
    }

    public void testDoNotRepeatOriginalMapping() throws IOException {
        MapperService mapperService = createMapperService(topMapping(b -> b.startObject("_source").field("enabled", false).endObject()));

        merge(mapperService, fieldMapping(b -> b.field("type", "text")));

        assertNotNull(mapperService.documentMapper().mappers().getMapper("field"));
        assertFalse(mapperService.documentMapper().sourceMapper().enabled());
    }

    public void testMergeMetadataFieldsForIndexTemplates() throws IOException {
        MapperService mapperService = createMapperService(topMapping(b -> b.startObject("_source").field("enabled", false).endObject()));

        merge(mapperService, MergeReason.INDEX_TEMPLATE, topMapping(b -> b.startObject("_source").field("enabled", true).endObject()));
        DocumentMapper mapper = mapperService.documentMapper();
        assertTrue(mapper.sourceMapper().enabled());
    }

    public void testMergeMeta() throws IOException {
        DocumentMapper initMapper = createDocumentMapper(topMapping(b -> b.startObject("_meta").field("foo", "bar").endObject()));
        assertThat(initMapper.mapping().getMeta().get("foo"), equalTo("bar"));

        DocumentMapper updatedMapper = createDocumentMapper(fieldMapping(b -> b.field("type", "text")));

        Mapping merged = MapperService.mergeMappings(
            initMapper,
            updatedMapper.mapping(),
            randomFrom(MergeReason.MAPPING_UPDATE, MergeReason.MAPPING_AUTO_UPDATE),
            Long.MAX_VALUE
        );
        assertThat(merged.getMeta().get("foo"), equalTo("bar"));

        updatedMapper = createDocumentMapper(topMapping(b -> b.startObject("_meta").field("foo", "new_bar").endObject()));
        merged = MapperService.mergeMappings(
            initMapper,
            updatedMapper.mapping(),
            randomFrom(MergeReason.MAPPING_UPDATE, MergeReason.MAPPING_AUTO_UPDATE),
            Long.MAX_VALUE
        );
        assertThat(merged.getMeta().get("foo"), equalTo("new_bar"));
    }

    public void testMergeMetaForIndexTemplate() throws IOException {
        DocumentMapper initMapper = createDocumentMapper(topMapping(b -> {
            b.startObject("_meta");
            {
                b.field("field", "value");
                b.startObject("object");
                {
                    b.field("field1", "value1");
                    b.field("field2", "value2");
                }
                b.endObject();
            }
            b.endObject();
        }));

        Map<String, Object> expected = Map.of("field", "value", "object", Map.of("field1", "value1", "field2", "value2"));
        assertThat(initMapper.mapping().getMeta(), equalTo(expected));

        DocumentMapper updatedMapper = createDocumentMapper(fieldMapping(b -> b.field("type", "text")));
        Mapping merged = MapperService.mergeMappings(initMapper, updatedMapper.mapping(), MergeReason.INDEX_TEMPLATE, Long.MAX_VALUE);
        assertThat(merged.getMeta(), equalTo(expected));

        updatedMapper = createDocumentMapper(topMapping(b -> {
            b.startObject("_meta");
            {
                b.field("field", "value");
                b.startObject("object");
                {
                    b.field("field2", "new_value");
                    b.field("field3", "value3");
                }
                b.endObject();
            }
            b.endObject();
        }));
        merged = merged.merge(updatedMapper.mapping(), MergeReason.INDEX_TEMPLATE, Long.MAX_VALUE);

        expected = Map.of("field", "value", "object", Map.of("field1", "value1", "field2", "new_value", "field3", "value3"));
        assertThat(merged.getMeta(), equalTo(expected));
    }

    public void testEmptyDocumentMapper() {
        MapperService mapperService = createMapperService(IndexVersion.current(), Settings.EMPTY, () -> false);
        DocumentMapper documentMapper = DocumentMapper.createEmpty(mapperService);
        assertEquals("{\"_doc\":{}}", Strings.toString(documentMapper.mapping()));
        assertTrue(documentMapper.mappers().hasMappings());
        assertNotNull(documentMapper.mappers().getMapper(IdFieldMapper.NAME));
        assertNotNull(documentMapper.sourceMapper());
        assertNotNull(documentMapper.IndexFieldMapper());
        List<Class<?>> metadataMappers = new ArrayList<>(documentMapper.mappers().getMapping().getMetadataMappersMap().keySet());
        Collections.sort(metadataMappers, Comparator.comparing(c -> c.getSimpleName()));
        assertMap(
            metadataMappers,
            matchesList().item(DataStreamTimestampFieldMapper.class)
                .item(DocCountFieldMapper.class)
                .item(FieldNamesFieldMapper.class)
                .item(IgnoredFieldMapper.class)
                .item(IgnoredSourceFieldMapper.class)
                .item(IndexFieldMapper.class)
                .item(IndexModeFieldMapper.class)
                .item(NestedPathFieldMapper.class)
                .item(ProvidedIdFieldMapper.class)
                .item(RoutingFieldMapper.class)
                .item(SeqNoFieldMapper.class)
                .item(SourceFieldMapper.class)
                .item(VersionFieldMapper.class)
        );
        List<String> matching = new ArrayList<>(documentMapper.mappers().getMatchingFieldNames("*"));
        Collections.sort(matching);
        assertMap(
            matching,
            matchesList().item(DataStreamTimestampFieldMapper.NAME)
                .item(DocCountFieldMapper.CONTENT_TYPE)
                .item(FieldNamesFieldMapper.CONTENT_TYPE)
                .item(IdFieldMapper.CONTENT_TYPE)
                .item(IgnoredFieldMapper.CONTENT_TYPE)
                .item(IgnoredSourceFieldMapper.NAME)
                .item(IndexFieldMapper.CONTENT_TYPE)
                .item(IndexModeFieldMapper.CONTENT_TYPE)
                .item(NestedPathFieldMapper.NAME)
                .item(RoutingFieldMapper.CONTENT_TYPE)
                .item(SeqNoFieldMapper.CONTENT_TYPE)
                .item(SourceFieldMapper.CONTENT_TYPE)
                .item(VersionFieldMapper.CONTENT_TYPE)
        );
    }

    public void testTooManyDimensionFields() {
        int max;
        Settings settings;
        String dimensionErrorSuffix = "";
        if (randomBoolean()) {
            max = 1000; // By default no more than 1000 dimensions per document are supported
            settings = Settings.builder()
                .put(getIndexSettings())
                .put(MapperService.INDEX_MAPPING_TOTAL_FIELDS_LIMIT_SETTING.getKey(), max)
                .build();
        } else {
            max = between(1, 10000);
            settings = Settings.builder()
                .put(getIndexSettings())
                .put(MapperService.INDEX_MAPPING_DIMENSION_FIELDS_LIMIT_SETTING.getKey(), max)
                .put(MapperService.INDEX_MAPPING_TOTAL_FIELDS_LIMIT_SETTING.getKey(), max + 1)
                .build();
            dimensionErrorSuffix = "dimension ";
        }
        IllegalArgumentException e = expectThrows(IllegalArgumentException.class, () -> createMapperService(settings, mapping(b -> {
            for (int i = 0; i <= max; i++) {
                b.startObject("field" + i)
                    .field("type", randomFrom("ip", "keyword", "long", "integer", "byte", "short"))
                    .field("time_series_dimension", true)
                    .endObject();
            }
        })));
        assertThat(
            e.getMessage(),
            containsString(String.format(Locale.ROOT, "Limit of total %sfields [" + max + "] has been exceeded", dimensionErrorSuffix))
        );
    }

    public void testDeeplyNestedMapping() throws Exception {
        final int maxDepth = INDEX_MAPPING_DEPTH_LIMIT_SETTING.get(Settings.EMPTY).intValue();
        {
            // test that the depth limit is enforced for object field
            XContentBuilder builder = XContentFactory.jsonBuilder().startObject().startObject("_doc").startObject("properties");
            for (int i = 0; i < maxDepth + 5; i++) {
                builder.startObject("obj" + i);
                builder.startObject("properties");
            }
            builder.startObject("foo").field("type", "keyword").endObject();
            for (int i = 0; i < maxDepth + 5; i++) {
                builder.endObject();
                builder.endObject();
            }
            builder.endObject().endObject().endObject();

            MapperParsingException exc = expectThrows(
                MapperParsingException.class,
                () -> createMapperService(Settings.builder().put(getIndexSettings()).build(), builder)
            );
            assertThat(exc.getMessage(), containsString("Limit of mapping depth [" + maxDepth + "] has been exceeded"));
        }

        {
            // test that the limit is per individual field, so several object fields don't trip the limit
            XContentBuilder builder = XContentFactory.jsonBuilder().startObject().startObject("_doc").startObject("properties");
            for (int i = 0; i < maxDepth - 3; i++) {
                builder.startObject("obj" + i);
                builder.startObject("properties");
            }

            for (int i = 0; i < 2; i++) {
                builder.startObject("sub_obj1" + i);
                builder.startObject("properties");
            }
            builder.startObject("foo").field("type", "keyword").endObject();
            for (int i = 0; i < 2; i++) {
                builder.endObject();
                builder.endObject();
            }

            for (int i = 0; i < 2; i++) {
                builder.startObject("sub_obj2" + i);
                builder.startObject("properties");
            }
            builder.startObject("foo2").field("type", "keyword").endObject();
            for (int i = 0; i < 2; i++) {
                builder.endObject();
                builder.endObject();
            }

            for (int i = 0; i < maxDepth - 3; i++) {
                builder.endObject();
                builder.endObject();
            }
            builder.endObject().endObject().endObject();

            createMapperService(Settings.builder().put(getIndexSettings()).build(), builder);
        }
        {
            // test that parsing correct objects in parallel using the same MapperService don't trip the limit
            final int numThreads = randomIntBetween(2, 5);
            final XContentBuilder[] builders = new XContentBuilder[numThreads];

            for (int i = 0; i < numThreads; i++) {
                builders[i] = XContentFactory.jsonBuilder().startObject().startObject("_doc").startObject("properties");
                for (int j = 0; j < maxDepth - 1; j++) {
                    builders[i].startObject("obj" + i + "_" + j);
                    builders[i].startObject("properties");
                }
                builders[i].startObject("foo").field("type", "keyword").endObject();
                for (int j = 0; j < maxDepth - 1; j++) {
                    builders[i].endObject();
                    builders[i].endObject();
                }
                builders[i].endObject().endObject().endObject();
            }

            final MapperService mapperService = createMapperService(IndexVersion.current(), Settings.EMPTY, () -> false);
            final CountDownLatch latch = new CountDownLatch(1);
            final Thread[] threads = new Thread[numThreads];
            for (int i = 0; i < threads.length; i++) {
                final int threadId = i;
                threads[threadId] = new Thread(() -> {
                    try {
                        latch.await();
                        mapperService.parseMapping(
                            "_doc",
                            MergeReason.MAPPING_UPDATE,
                            new CompressedXContent(Strings.toString(builders[threadId]))
                        );
                    } catch (Exception e) {
                        throw new AssertionError(e);
                    }
                });
                threads[threadId].start();
            }
            latch.countDown();
            for (Thread thread : threads) {
                thread.join();
            }
        }
    }

    public void testParsingErrorLogging() throws Exception {
        MockAppender appender = new MockAppender("mock_appender");
        appender.start();
        Logger testLogger = LogManager.getLogger(DocumentMapper.class);
        Loggers.addAppender(testLogger, appender);
        Level originalLogLevel = testLogger.getLevel();
        Loggers.setLevel(testLogger, Level.ERROR);

        try {
            DocumentMapper doc = createDocumentMapper(mapping(b -> b.startObject("value").field("type", "integer").endObject()));

            DocumentParsingException e = expectThrows(
                DocumentParsingException.class,
                () -> doc.parse(source(b -> b.field("value", "foo")))
            );
            assertThat(e.getMessage(), containsString("failed to parse field [value] of type [integer] in document with id '1'"));
            LogEvent event = appender.getLastEventAndReset();
            if (event != null) {
                assertThat(event.getMessage().getFormattedMessage(), containsString(e.getMessage()));
            }

            e = expectThrows(DocumentParsingException.class, () -> doc.parse(source(b -> b.field("value", "foo"))));
            assertThat(e.getMessage(), containsString("failed to parse field [value] of type [integer] in document with id '1'"));
            assertThat(appender.getLastEventAndReset(), nullValue());
        } finally {
            Loggers.setLevel(testLogger, originalLogLevel);
            Loggers.removeAppender(testLogger, appender);
            appender.stop();
        }
    }
}<|MERGE_RESOLUTION|>--- conflicted
+++ resolved
@@ -81,13 +81,9 @@
             merged,
             merged.toCompressedXContent(),
             IndexVersion.current(),
-<<<<<<< HEAD
             null,
             MapperMetrics.NOOP
-=======
-            MapperMetrics.NOOP,
             "myIndex"
->>>>>>> 795cd7e0
         );
         assertThat(mergedMapper.mappers().getMapper("age"), notNullValue());
         assertThat(mergedMapper.mappers().getMapper("obj1.prop1"), notNullValue());

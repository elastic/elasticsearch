/*
 * Licensed to Elasticsearch under one or more contributor
 * license agreements. See the NOTICE file distributed with
 * this work for additional information regarding copyright
 * ownership. Elasticsearch licenses this file to you under
 * the Apache License, Version 2.0 (the "License"); you may
 * not use this file except in compliance with the License.
 * You may obtain a copy of the License at
 *
 *    http://www.apache.org/licenses/LICENSE-2.0
 *
 * Unless required by applicable law or agreed to in writing,
 * software distributed under the License is distributed on an
 * "AS IS" BASIS, WITHOUT WARRANTIES OR CONDITIONS OF ANY
 * KIND, either express or implied.  See the License for the
 * specific language governing permissions and limitations
 * under the License.
 */

package org.elasticsearch.index.mapper;

import org.elasticsearch.common.Strings;
import org.elasticsearch.common.bytes.BytesArray;
import org.elasticsearch.common.bytes.BytesReference;
import org.elasticsearch.common.compress.CompressedXContent;
import org.elasticsearch.common.settings.Settings;
import org.elasticsearch.common.xcontent.XContentBuilder;
import org.elasticsearch.common.xcontent.XContentFactory;
import org.elasticsearch.common.xcontent.XContentType;
import org.elasticsearch.index.mapper.MapperService.MergeReason;
import org.elasticsearch.test.ESSingleNodeTestCase;

import java.io.IOException;
import java.util.Map;
import java.util.concurrent.CyclicBarrier;
import java.util.concurrent.atomic.AtomicBoolean;
import java.util.concurrent.atomic.AtomicReference;

import static org.hamcrest.Matchers.containsString;
import static org.hamcrest.Matchers.equalTo;
import static org.hamcrest.Matchers.notNullValue;
import static org.hamcrest.Matchers.nullValue;

public class DocumentMapperTests extends ESSingleNodeTestCase {

    public void testAddFields() throws Exception {
        String stage1Mapping = Strings.toString(XContentFactory.jsonBuilder().startObject().startObject("person").startObject("properties")
                .startObject("name").field("type", "text").endObject()
                .endObject().endObject().endObject());
        DocumentMapperParser parser = createIndex("test").mapperService().documentMapperParser();
        DocumentMapper stage1 = parser.parse("person", new CompressedXContent(stage1Mapping));
        String stage2Mapping = Strings.toString(XContentFactory.jsonBuilder().startObject().startObject("person").startObject("properties")
                .startObject("name").field("type", "text").endObject()
                .startObject("age").field("type", "integer").endObject()
                .startObject("obj1").startObject("properties").startObject("prop1").field("type", "integer").endObject().endObject()
                .endObject()
                .endObject().endObject().endObject());
        DocumentMapper stage2 = parser.parse("person", new CompressedXContent(stage2Mapping));

        MergeReason reason = randomFrom(MergeReason.MAPPING_UPDATE, MergeReason.INDEX_TEMPLATE);
        DocumentMapper merged = stage1.merge(stage2.mapping(), reason);
        // stage1 mapping should not have been modified
        assertThat(stage1.mappers().getMapper("age"), nullValue());
        assertThat(stage1.mappers().getMapper("obj1.prop1"), nullValue());
        // but merged should
        assertThat(merged.mappers().getMapper("age"), notNullValue());
        assertThat(merged.mappers().getMapper("obj1.prop1"), notNullValue());
}

    public void testMergeObjectDynamic() throws Exception {
        DocumentMapperParser parser = createIndex("test").mapperService().documentMapperParser();
        String objectMapping = Strings.toString(XContentFactory.jsonBuilder().startObject().startObject("type1").endObject().endObject());
        DocumentMapper mapper = parser.parse("type1", new CompressedXContent(objectMapping));
        assertNull(mapper.root().dynamic());

        String withDynamicMapping = Strings.toString(
                XContentFactory.jsonBuilder().startObject().startObject("type1").field("dynamic", "false").endObject().endObject());
        DocumentMapper withDynamicMapper = parser.parse("type1", new CompressedXContent(withDynamicMapping));
        assertThat(withDynamicMapper.root().dynamic(), equalTo(ObjectMapper.Dynamic.FALSE));

        DocumentMapper merged = mapper.merge(withDynamicMapper.mapping(), MergeReason.MAPPING_UPDATE);
        assertThat(merged.root().dynamic(), equalTo(ObjectMapper.Dynamic.FALSE));
    }

    public void testMergeObjectAndNested() throws Exception {
        DocumentMapperParser parser = createIndex("test").mapperService().documentMapperParser();
        String objectMapping = Strings.toString(XContentFactory.jsonBuilder().startObject().startObject("type1").startObject("properties")
                .startObject("obj").field("type", "object").endObject()
                .endObject().endObject().endObject());
        DocumentMapper objectMapper = parser.parse("type1", new CompressedXContent(objectMapping));
        String nestedMapping = Strings.toString(XContentFactory.jsonBuilder().startObject().startObject("type1").startObject("properties")
                .startObject("obj").field("type", "nested").endObject()
                .endObject().endObject().endObject());
        DocumentMapper nestedMapper = parser.parse("type1", new CompressedXContent(nestedMapping));
        MergeReason reason = randomFrom(MergeReason.MAPPING_UPDATE, MergeReason.INDEX_TEMPLATE);

        try {
            objectMapper.merge(nestedMapper.mapping(), reason);
            fail();
        } catch (IllegalArgumentException e) {
            assertThat(e.getMessage(), containsString("cannot change object mapping from non-nested to nested"));
        }

        try {
            nestedMapper.merge(objectMapper.mapping(), reason);
            fail();
        } catch (IllegalArgumentException e) {
            assertThat(e.getMessage(), containsString("cannot change object mapping from nested to non-nested"));
        }
    }

    public void testMergeSearchAnalyzer() throws Exception {
        XContentBuilder mapping1 = XContentFactory.jsonBuilder().startObject().startObject("_doc")
            .startObject("properties").startObject("field")
                .field("type", "text")
                .field("analyzer", "standard")
                .field("search_analyzer", "whitespace")
            .endObject().endObject()
        .endObject().endObject();
        MapperService mapperService = createIndex("test", Settings.EMPTY, mapping1).mapperService();

        assertThat(mapperService.fieldType("field").getTextSearchInfo().getSearchAnalyzer().name(), equalTo("whitespace"));

        String mapping2 = Strings.toString(XContentFactory.jsonBuilder().startObject().startObject("type")
            .startObject("properties").startObject("field")
                .field("type", "text")
                .field("analyzer", "standard")
                .field("search_analyzer", "keyword")
            .endObject().endObject()
        .endObject().endObject());

<<<<<<< HEAD
        mapperService.merge("type", new CompressedXContent(mapping2), MapperService.MergeReason.MAPPING_UPDATE);
        assertThat(mapperService.fieldType("field").getTextSearchInfo().getSearchAnalyzer().name(), equalTo("keyword"));
=======
        mapperService.merge("type", new CompressedXContent(mapping2), MergeReason.MAPPING_UPDATE);
        assertThat(mapperService.fieldType("field").searchAnalyzer().name(), equalTo("keyword"));
>>>>>>> 7816c100
    }

    public void testChangeSearchAnalyzerToDefault() throws Exception {
          XContentBuilder mapping1 = XContentFactory.jsonBuilder().startObject().startObject("_doc")
            .startObject("properties").startObject("field")
                .field("type", "text")
                .field("analyzer", "standard")
                .field("search_analyzer", "whitespace")
            .endObject().endObject()
        .endObject().endObject();
        MapperService mapperService = createIndex("test", Settings.EMPTY, mapping1).mapperService();

        assertThat(mapperService.fieldType("field").getTextSearchInfo().getSearchAnalyzer().name(), equalTo("whitespace"));

        String mapping2 = Strings.toString(XContentFactory.jsonBuilder().startObject().startObject("type")
            .startObject("properties").startObject("field")
                .field("type", "text")
                .field("analyzer", "standard")
            .endObject().endObject()
        .endObject().endObject());

<<<<<<< HEAD
        mapperService.merge("type", new CompressedXContent(mapping2), MapperService.MergeReason.MAPPING_UPDATE);
        assertThat(mapperService.fieldType("field").getTextSearchInfo().getSearchAnalyzer().name(), equalTo("standard"));
=======
        mapperService.merge("type", new CompressedXContent(mapping2), MergeReason.MAPPING_UPDATE);
        assertThat(mapperService.fieldType("field").searchAnalyzer().name(), equalTo("standard"));
>>>>>>> 7816c100
    }

    public void testConcurrentMergeTest() throws Throwable {
        final MapperService mapperService = createIndex("test").mapperService();
        MergeReason reason = randomFrom(MergeReason.MAPPING_UPDATE, MergeReason.INDEX_TEMPLATE);
        mapperService.merge("test", new CompressedXContent("{\"test\":{}}"), reason);
        final DocumentMapper documentMapper = mapperService.documentMapper();

        DocumentFieldMappers dfm = documentMapper.mappers();
        try {
            assertNotNull(dfm.indexAnalyzer().tokenStream("non_existing_field", "foo"));
            fail();
        } catch (IllegalArgumentException e) {
            // ok that's expected
        }

        final AtomicBoolean stopped = new AtomicBoolean(false);
        final CyclicBarrier barrier = new CyclicBarrier(2);
        final AtomicReference<String> lastIntroducedFieldName = new AtomicReference<>();
        final AtomicReference<Exception> error = new AtomicReference<>();
        final Thread updater = new Thread() {
            @Override
            public void run() {
                try {
                    barrier.await();
                    for (int i = 0; i < 200 && stopped.get() == false; i++) {
                        final String fieldName = Integer.toString(i);
                        ParsedDocument doc = documentMapper.parse(new SourceToParse("test",
                                fieldName,
                                new BytesArray("{ \"" + fieldName + "\" : \"test\" }"),
                                XContentType.JSON));
                        Mapping update = doc.dynamicMappingsUpdate();
                        assert update != null;
                        lastIntroducedFieldName.set(fieldName);
                        mapperService.merge("test", new CompressedXContent(update.toString()), MergeReason.MAPPING_UPDATE);
                    }
                } catch (Exception e) {
                    error.set(e);
                } finally {
                    stopped.set(true);
                }
            }
        };
        updater.start();
        try {
            barrier.await();
            while(stopped.get() == false) {
                final String fieldName = lastIntroducedFieldName.get();
                final BytesReference source = new BytesArray("{ \"" + fieldName + "\" : \"test\" }");
                ParsedDocument parsedDoc = documentMapper.parse(new SourceToParse("test",
                        "random",
                        source,
                        XContentType.JSON));
                if (parsedDoc.dynamicMappingsUpdate() != null) {
                    // not in the mapping yet, try again
                    continue;
                }
                dfm = documentMapper.mappers();
                assertNotNull(dfm.indexAnalyzer().tokenStream(fieldName, "foo"));
            }
        } finally {
            stopped.set(true);
            updater.join();
        }
        if (error.get() != null) {
            throw error.get();
        }
    }

    public void testDoNotRepeatOriginalMapping() throws IOException {
        MergeReason reason = randomFrom(MergeReason.MAPPING_UPDATE, MergeReason.INDEX_TEMPLATE);
        CompressedXContent mapping = new CompressedXContent(BytesReference.bytes(XContentFactory.jsonBuilder().startObject()
                .startObject("type")
                    .startObject("_source")
                        .field("enabled", false)
                    .endObject()
                .endObject().endObject()));
        MapperService mapperService = createIndex("test").mapperService();
        mapperService.merge("type", mapping, reason);

        CompressedXContent update = new CompressedXContent(BytesReference.bytes(XContentFactory.jsonBuilder().startObject()
                .startObject("type")
                    .startObject("properties")
                        .startObject("foo")
                            .field("type", "text")
                        .endObject()
                    .endObject()
                .endObject().endObject()));
        DocumentMapper mapper = mapperService.merge("type", update, reason);

        assertNotNull(mapper.mappers().getMapper("foo"));
        assertFalse(mapper.sourceMapper().enabled());
    }

    public void testMergeMetadataFieldsForIndexTemplates() throws IOException {
        CompressedXContent mapping = new CompressedXContent(BytesReference.bytes(XContentFactory.jsonBuilder().startObject()
                .startObject("type")
                    .startObject("_source")
                        .field("enabled", false)
                    .endObject()
                .endObject().endObject()));
        MapperService mapperService = createIndex("test").mapperService();
        mapperService.merge("type", mapping, MergeReason.INDEX_TEMPLATE);

        CompressedXContent update = new CompressedXContent(BytesReference.bytes(XContentFactory.jsonBuilder().startObject()
                .startObject("type")
                    .startObject("_source")
                        .field("enabled", true)
                    .endObject()
                .endObject().endObject()));
        DocumentMapper mapper = mapperService.merge("type", update, MergeReason.INDEX_TEMPLATE);
        assertTrue(mapper.sourceMapper().enabled());
    }

    public void testMergeMeta() throws IOException {
        DocumentMapperParser parser = createIndex("test").mapperService().documentMapperParser();

        String initMapping = Strings
            .toString(XContentFactory.jsonBuilder()
                .startObject()
                    .startObject("test")
                        .startObject("_meta")
                            .field("foo").value("bar")
                        .endObject()
                    .endObject()
                .endObject());
        DocumentMapper initMapper = parser.parse("test", new CompressedXContent(initMapping));

        assertThat(initMapper.meta().get("foo"), equalTo("bar"));

        String updateMapping = Strings
            .toString(XContentFactory.jsonBuilder()
                .startObject()
                    .startObject("test")
                        .startObject("properties")
                            .startObject("name").field("type", "text").endObject()
                        .endObject()
                    .endObject()
                .endObject());
        DocumentMapper updatedMapper = parser.parse("test", new CompressedXContent(updateMapping));

        DocumentMapper mergedMapper = initMapper.merge(updatedMapper.mapping(), MergeReason.MAPPING_UPDATE);
        assertThat(mergedMapper.meta().get("foo"), equalTo("bar"));

        updateMapping = Strings
            .toString(XContentFactory.jsonBuilder()
                .startObject()
                    .startObject("test")
                        .startObject("_meta")
                            .field("foo").value("new_bar")
                        .endObject()
                    .endObject()
                .endObject());
        updatedMapper = parser.parse("test", new CompressedXContent(updateMapping));

        mergedMapper = initMapper.merge(updatedMapper.mapping(), MergeReason.MAPPING_UPDATE);
        assertThat(mergedMapper.meta().get("foo"), equalTo("new_bar"));
    }

    public void testMergeMetaForIndexTemplate() throws IOException {
        DocumentMapperParser parser = createIndex("test").mapperService().documentMapperParser();

        String initMapping = Strings.toString(XContentFactory.jsonBuilder().startObject()
                .startObject("_meta")
                    .field("field", "value")
                    .startObject("object")
                        .field("field1", "value1")
                        .field("field2", "value2")
                    .endObject()
                .endObject()
            .endObject());
        DocumentMapper initMapper = parser.parse(MapperService.SINGLE_MAPPING_NAME, new CompressedXContent(initMapping));

        Map<String, Object> expected = Map.of("field", "value",
            "object", Map.of("field1", "value1", "field2", "value2"));
        assertThat(initMapper.meta(), equalTo(expected));

        String updateMapping = Strings.toString(XContentFactory.jsonBuilder().startObject()
                .startObject("properties")
                    .startObject("name").field("type", "text").endObject()
                .endObject()
            .endObject());
        DocumentMapper updatedMapper = parser.parse(MapperService.SINGLE_MAPPING_NAME, new CompressedXContent(updateMapping));
        DocumentMapper mergedMapper = initMapper.merge(updatedMapper.mapping(), MergeReason.INDEX_TEMPLATE);
        assertThat(mergedMapper.meta(), equalTo(expected));

        updateMapping = Strings.toString(XContentFactory.jsonBuilder().startObject()
                .startObject("_meta")
                    .field("field", "value")
                    .startObject("object")
                        .field("field2", "new_value")
                        .field("field3", "value3")
                    .endObject()
                .endObject()
            .endObject());
        updatedMapper = parser.parse(MapperService.SINGLE_MAPPING_NAME, new CompressedXContent(updateMapping));
        mergedMapper = mergedMapper.merge(updatedMapper.mapping(), MergeReason.INDEX_TEMPLATE);

        expected = Map.of("field", "value",
            "object", Map.of("field1", "value1", "field2", "new_value", "field3", "value3"));
        assertThat(mergedMapper.meta(), equalTo(expected));
    }
}<|MERGE_RESOLUTION|>--- conflicted
+++ resolved
@@ -129,13 +129,8 @@
             .endObject().endObject()
         .endObject().endObject());
 
-<<<<<<< HEAD
-        mapperService.merge("type", new CompressedXContent(mapping2), MapperService.MergeReason.MAPPING_UPDATE);
+        mapperService.merge("type", new CompressedXContent(mapping2), MergeReason.MAPPING_UPDATE);
         assertThat(mapperService.fieldType("field").getTextSearchInfo().getSearchAnalyzer().name(), equalTo("keyword"));
-=======
-        mapperService.merge("type", new CompressedXContent(mapping2), MergeReason.MAPPING_UPDATE);
-        assertThat(mapperService.fieldType("field").searchAnalyzer().name(), equalTo("keyword"));
->>>>>>> 7816c100
     }
 
     public void testChangeSearchAnalyzerToDefault() throws Exception {
@@ -157,13 +152,8 @@
             .endObject().endObject()
         .endObject().endObject());
 
-<<<<<<< HEAD
-        mapperService.merge("type", new CompressedXContent(mapping2), MapperService.MergeReason.MAPPING_UPDATE);
+        mapperService.merge("type", new CompressedXContent(mapping2), MergeReason.MAPPING_UPDATE);
         assertThat(mapperService.fieldType("field").getTextSearchInfo().getSearchAnalyzer().name(), equalTo("standard"));
-=======
-        mapperService.merge("type", new CompressedXContent(mapping2), MergeReason.MAPPING_UPDATE);
-        assertThat(mapperService.fieldType("field").searchAnalyzer().name(), equalTo("standard"));
->>>>>>> 7816c100
     }
 
     public void testConcurrentMergeTest() throws Throwable {

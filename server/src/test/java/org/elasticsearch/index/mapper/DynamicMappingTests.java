/*
 * Copyright Elasticsearch B.V. and/or licensed to Elasticsearch B.V. under one
 * or more contributor license agreements. Licensed under the Elastic License
 * 2.0 and the Server Side Public License, v 1; you may not use this file except
 * in compliance with, at your election, the Elastic License 2.0 or the Server
 * Side Public License, v 1.
 */
package org.elasticsearch.index.mapper;

import org.elasticsearch.common.Strings;
import org.elasticsearch.common.bytes.BytesReference;
import org.elasticsearch.core.CheckedConsumer;
import org.elasticsearch.xcontent.XContentBuilder;
import org.elasticsearch.xcontent.XContentFactory;

import java.io.IOException;
import java.time.Instant;

import static org.hamcrest.CoreMatchers.containsString;
import static org.hamcrest.Matchers.equalTo;
import static org.hamcrest.Matchers.instanceOf;
import static org.hamcrest.Matchers.not;
import static org.hamcrest.Matchers.nullValue;

public class DynamicMappingTests extends MapperServiceTestCase {

    private XContentBuilder dynamicMapping(String dynamicValue, CheckedConsumer<XContentBuilder, IOException> buildFields)
        throws IOException {
        return topMapping(b -> {
            b.field("dynamic", dynamicValue);
            b.startObject("properties");
            buildFields.accept(b);
            b.endObject();
        });
    }

    public void testDynamicTrue() throws IOException {
        DocumentMapper defaultMapper = createDocumentMapper(
            dynamicMapping("true", b -> b.startObject("field1").field("type", "text").endObject())
        );

        ParsedDocument doc = defaultMapper.parse(source(b -> {
            b.field("field1", "value1");
            b.field("field2", "value2");
        }));

        assertThat(doc.rootDoc().get("field1"), equalTo("value1"));
        assertThat(doc.rootDoc().get("field2"), equalTo("value2"));

        assertEquals(
            "{\"_doc\":{\"dynamic\":\"true\",\""
                + "properties\":{\"field2\":{\"type\":\"text\",\"fields\":{\"keyword\":{\"type\":\"keyword\",\"ignore_above\":256}}}}}}",
            Strings.toString(doc.dynamicMappingsUpdate())
        );
    }

    public void testDynamicRuntime() throws IOException {
        DocumentMapper defaultMapper = createDocumentMapper(
            dynamicMapping("runtime", b -> b.startObject("field1").field("type", "text").endObject())
        );

        ParsedDocument doc = defaultMapper.parse(source(b -> {
            b.field("field1", "value1");
            b.field("field2", "value2");
        }));

        assertThat(doc.rootDoc().get("field1"), equalTo("value1"));
        assertNull(doc.rootDoc().get("field2"));

        assertEquals(
            "{\"_doc\":{\"dynamic\":\"runtime\"," + "\"runtime\":{\"field2\":{\"type\":\"keyword\"}}}}",
            Strings.toString(doc.dynamicMappingsUpdate())
        );
    }

    public void testDynamicFalse() throws IOException {
        DocumentMapper defaultMapper = createDocumentMapper(
            dynamicMapping("false", b -> b.startObject("field1").field("type", "text").endObject())
        );

        ParsedDocument doc = defaultMapper.parse(source(b -> {
            b.field("field1", "value1");
            b.field("field2", "value2");
        }));

        assertThat(doc.rootDoc().get("field1"), equalTo("value1"));
        assertThat(doc.rootDoc().get("field2"), nullValue());

        assertNull(doc.dynamicMappingsUpdate());
    }

    public void testDynamicStrict() throws IOException {
        DocumentMapper defaultMapper = createDocumentMapper(
            dynamicMapping("strict", b -> b.startObject("field1").field("type", "text").endObject())
        );

        StrictDynamicMappingException e = expectThrows(StrictDynamicMappingException.class, () -> defaultMapper.parse(source(b -> {
            b.field("field1", "value1");
            b.field("field2", "value2");
        })));
        assertThat(e.getMessage(), equalTo("mapping set to strict, dynamic introduction of [field2] within [_doc] is not allowed"));

        e = expectThrows(StrictDynamicMappingException.class, () -> defaultMapper.parse(source(b -> {
            b.field("field1", "value1");
            b.nullField("field2");
        })));
        assertThat(e.getMessage(), equalTo("mapping set to strict, dynamic introduction of [field2] within [_doc] is not allowed"));
    }

    public void testDynamicFalseWithInnerObjectButDynamicSetOnRoot() throws IOException {
        DocumentMapper defaultMapper = createDocumentMapper(dynamicMapping("false", b -> {
            b.startObject("obj1");
            {
                b.startObject("properties");
                {
                    b.startObject("field1").field("type", "text").endObject();
                }
                b.endObject();
            }
            b.endObject();
        }));

        ParsedDocument doc = defaultMapper.parse(source(b -> {
            b.startObject("obj1");
            {
                b.field("field1", "value1");
                b.field("field2", "value2");
            }
            b.endObject();
        }));

        assertThat(doc.rootDoc().get("obj1.field1"), equalTo("value1"));
        assertThat(doc.rootDoc().get("obj1.field2"), nullValue());
    }

    public void testDynamicStrictWithInnerObjectButDynamicSetOnRoot() throws IOException {
        DocumentMapper defaultMapper = createDocumentMapper(dynamicMapping("strict", b -> {
            b.startObject("obj1");
            {
                b.startObject("properties");
                {
                    b.startObject("field1").field("type", "text").endObject();
                }
                b.endObject();
            }
            b.endObject();
        }));

        StrictDynamicMappingException e = expectThrows(StrictDynamicMappingException.class, () -> defaultMapper.parse(source(b -> {
            b.startObject("obj1");
            {
                b.field("field1", "value1");
                b.field("field2", "value2");
            }
            b.endObject();
        })));
        assertThat(e.getMessage(), equalTo("mapping set to strict, dynamic introduction of [field2] within [obj1] is not allowed"));
    }

    public void testDynamicMappingOnEmptyString() throws Exception {
        MapperService mapperService = createMapperService(mapping(b -> {}));
        ParsedDocument doc = mapperService.documentMapper().parse(source(b -> b.field("empty_field", "")));
        assertNotNull(doc.rootDoc().getField("empty_field"));
        merge(mapperService, dynamicMapping(doc.dynamicMappingsUpdate()));
        MappedFieldType fieldType = mapperService.fieldType("empty_field");
        assertNotNull(fieldType);
    }

    public void testDynamicRuntimeMappingOnEmptyString() throws Exception {
        MapperService mapperService = createMapperService(dynamicMapping("runtime", b -> {}));
        ParsedDocument doc = mapperService.documentMapper().parse(source(b -> b.field("empty_field", "")));
        assertNull(doc.rootDoc().getField("empty_field"));
        merge(mapperService, dynamicMapping(doc.dynamicMappingsUpdate()));
        MappedFieldType fieldType = mapperService.fieldType("empty_field");
        assertNotNull(fieldType);
    }

    public void testDynamicMappingsNotNeeded() throws Exception {
        DocumentMapper mapper = createDocumentMapper(fieldMapping(b -> b.field("type", "text")));
        ParsedDocument doc = mapper.parse(source(b -> b.field("field", "bar")));
        // field is already defined in mappings
        assertNull(doc.dynamicMappingsUpdate());
    }

    public void testDynamicField() throws Exception {
        DocumentMapper mapper = createDocumentMapper(mapping(b -> {}));
        ParsedDocument doc = mapper.parse(source(b -> b.field("foo", "bar")));
        assertNotNull(doc.dynamicMappingsUpdate());
        assertEquals(
            "{\"_doc\":{\"properties\":{\"foo\":{\"type\":\"text\",\"fields\":"
                + "{\"keyword\":{\"type\":\"keyword\",\"ignore_above\":256}}}}}}",
            Strings.toString(doc.dynamicMappingsUpdate())
        );

    }

    public void testDynamicFieldOnIncorrectDate() throws Exception {
        DocumentMapper mapper = createDocumentMapper(mapping(b -> {}));
        ParsedDocument doc = mapper.parse(source(b -> b.field("foo", "2020-01-01T01-01-01Z")));
        assertNotNull(doc.dynamicMappingsUpdate());
        assertEquals(
            "{\"_doc\":{\"properties\":{\"foo\":{\"type\":\"text\",\"fields\":"
                + "{\"keyword\":{\"type\":\"keyword\",\"ignore_above\":256}}}}}}",
            Strings.toString(doc.dynamicMappingsUpdate())
        );
    }

    public void testDynamicUpdateWithRuntimeField() throws Exception {
        MapperService mapperService = createMapperService(runtimeFieldMapping(b -> b.field("type", "keyword")));
        ParsedDocument doc = mapperService.documentMapper().parse(source(b -> b.field("test", "value")));
        assertEquals(
            "{\"_doc\":{\"properties\":{"
                + "\"test\":{\"type\":\"text\",\"fields\":{\"keyword\":{\"type\":\"keyword\",\"ignore_above\":256}}}}}}",
            Strings.toString(doc.dynamicMappingsUpdate().getRoot())
        );
        merge(mapperService, dynamicMapping(doc.dynamicMappingsUpdate()));
        Mapping merged = mapperService.documentMapper().mapping();
        assertNotNull(merged.getRoot().getMapper("test"));
        assertEquals(1, merged.getRoot().runtimeFields().size());
        assertNotNull(merged.getRoot().getRuntimeField("field"));
    }

    public void testDynamicUpdateWithRuntimeFieldDottedName() throws Exception {
        MapperService mapperService = createMapperService(
            runtimeMapping(b -> b.startObject("path1.path2.path3.field").field("type", "keyword").endObject())
        );
        ParsedDocument doc = mapperService.documentMapper().parse(source(b -> {
            b.startObject("path1").startObject("path2").startObject("path3");
            b.field("field", "value");
            b.endObject().endObject().endObject();
        }));
        RootObjectMapper root = doc.dynamicMappingsUpdate().getRoot();
        assertEquals(0, root.runtimeFields().size());
        {
            // the runtime field is defined but the object structure is not, hence it is defined under properties
            Mapper path1 = root.getMapper("path1");
            assertThat(path1, instanceOf(ObjectMapper.class));
            Mapper path2 = ((ObjectMapper) path1).getMapper("path2");
            assertThat(path2, instanceOf(ObjectMapper.class));
            Mapper path3 = ((ObjectMapper) path2).getMapper("path3");
            assertThat(path3, instanceOf(ObjectMapper.class));
            assertFalse(path3.iterator().hasNext());
        }
        assertNull(doc.rootDoc().getField("path1.path2.path3.field"));
        merge(mapperService, dynamicMapping(doc.dynamicMappingsUpdate()));
        Mapping merged = mapperService.documentMapper().mapping();
        {
            Mapper path1 = merged.getRoot().getMapper("path1");
            assertThat(path1, instanceOf(ObjectMapper.class));
            Mapper path2 = ((ObjectMapper) path1).getMapper("path2");
            assertThat(path2, instanceOf(ObjectMapper.class));
            Mapper path3 = ((ObjectMapper) path2).getMapper("path3");
            assertThat(path3, instanceOf(ObjectMapper.class));
            assertFalse(path3.iterator().hasNext());
        }
        assertEquals(1, merged.getRoot().runtimeFields().size());
        assertNotNull(merged.getRoot().getRuntimeField("path1.path2.path3.field"));
    }

    public void testIncremental() throws Exception {
        // Make sure that mapping updates are incremental, this is important for performance otherwise
        // every new field introduction runs in linear time with the total number of fields
        DocumentMapper mapper = createDocumentMapper(fieldMapping(b -> b.field("type", "text")));

        ParsedDocument doc = mapper.parse(source(b -> {
            b.field("field", "bar");
            b.field("bar", "baz");
        }));
        assertNotNull(doc.dynamicMappingsUpdate());

        assertThat(Strings.toString(doc.dynamicMappingsUpdate()), containsString("{\"bar\":"));
        // field is NOT in the update
        assertThat(Strings.toString(doc.dynamicMappingsUpdate()), not(containsString("{\"field\":")));
    }

    public void testIntroduceTwoFields() throws Exception {
        DocumentMapper mapper = createDocumentMapper(mapping(b -> {}));
        ParsedDocument doc = mapper.parse(source(b -> {
            b.field("foo", "bar");
            b.field("bar", "baz");
        }));

        assertNotNull(doc.dynamicMappingsUpdate());
        assertThat(Strings.toString(doc.dynamicMappingsUpdate()), containsString("\"foo\":{"));
        assertThat(Strings.toString(doc.dynamicMappingsUpdate()), containsString("\"bar\":{"));
    }

    public void testObject() throws Exception {
        MapperService mapperService = createMapperService(mapping(b -> {}));
        ParsedDocument doc = mapperService.documentMapper().parse(source(b -> {
            b.startObject("foo");
            {
                b.startObject("bar").field("baz", "foo").endObject();
            }
            b.endObject();
        }));

        assertNotNull(doc.dynamicMappingsUpdate());
<<<<<<< HEAD
        merge(mapperService, dynamicMapping(doc.dynamicMappingsUpdate()));
        assertThat(Strings.toString(mapperService.documentMapper().mapping()),
            containsString("{\"foo\":{\"properties\":{\"bar\":{\"properties\":{\"baz\":{\"type\":\"text\""));
=======
        assertThat(
            Strings.toString(doc.dynamicMappingsUpdate()),
            containsString("{\"foo\":{\"properties\":{\"bar\":{\"properties\":{\"baz\":{\"type\":\"text\"")
        );
>>>>>>> d7117f22
    }

    public void testDynamicRuntimeFieldWithinObject() throws Exception {
        DocumentMapper mapper = createDocumentMapper(dynamicMapping("runtime", b -> {}));
        ParsedDocument doc = mapper.parse(source(b -> {
            b.startObject("foo");
            {
                b.startObject("bar").field("baz", 1).endObject();
            }
            b.endObject();
        }));

        assertEquals(
            "{\"_doc\":{\"dynamic\":\"runtime\"," + "\"runtime\":{\"foo.bar.baz\":{\"type\":\"long\"}}}}",
            Strings.toString(doc.dynamicMappingsUpdate())
        );
    }

    public void testDynamicRuntimeMappingDynamicObject() throws Exception {
        DocumentMapper mapper = createDocumentMapper(
            dynamicMapping("runtime", b -> b.startObject("dynamic_object").field("type", "object").field("dynamic", true).endObject())
        );
        ParsedDocument doc = mapper.parse(source(b -> {
            b.startObject("dynamic_object");
            {
                b.startObject("foo").startObject("bar").field("baz", 1).endObject().endObject();
            }
            b.endObject();
            b.startObject("object");
            {
                b.startObject("foo").startObject("bar").field("baz", 1).endObject().endObject();
            }
            b.endObject();
        }));

        assertEquals(
            "{\"_doc\":{\"dynamic\":\"runtime\","
                + "\"runtime\":{\"object.foo.bar.baz\":{\"type\":\"long\"}},"
                + "\"properties\":{\"dynamic_object\":{\"dynamic\":\"true\","
                + "\"properties\":{\"foo\":{\"properties\":{\"bar\":{\"properties\":{\"baz\":{\"type\":\"long\"}}}}}}}}}}",
            Strings.toString(doc.dynamicMappingsUpdate())
        );
    }

    public void testDynamicMappingDynamicRuntimeObject() throws Exception {
        DocumentMapper mapper = createDocumentMapper(
            dynamicMapping("true", b -> b.startObject("runtime_object").field("type", "object").field("dynamic", "runtime").endObject())
        );
        ParsedDocument doc = mapper.parse(source(b -> {
            b.startObject("runtime_object");
            {
                b.startObject("foo").startObject("bar").field("baz", "text").endObject().endObject();
            }
            b.endObject();
            b.startObject("object");
            {
                b.startObject("foo").startObject("bar").field("baz", "text").endObject().endObject();
            }
            b.endObject();
        }));

        assertEquals(
            "{\"_doc\":{\"dynamic\":\"true\",\""
                + "runtime\":{\"runtime_object.foo.bar.baz\":{\"type\":\"keyword\"}},"
                + "\"properties\":{\"object\":{\"properties\":{\"foo\":{\"properties\":{\"bar\":{\"properties\":{"
                + "\"baz\":{\"type\":\"text\",\"fields\":{\"keyword\":{\"type\":\"keyword\",\"ignore_above\":256}}}}}}}}}}}}",
            Strings.toString(doc.dynamicMappingsUpdate())
        );
    }

    public void testArray() throws Exception {
        DocumentMapper mapper = createDocumentMapper(mapping(b -> {}));
        ParsedDocument doc = mapper.parse(source(b -> b.startArray("foo").value("bar").value("baz").endArray()));

        assertNotNull(doc.dynamicMappingsUpdate());
        assertThat(Strings.toString(doc.dynamicMappingsUpdate()), containsString("{\"foo\":{\"type\":\"text\""));
    }

    public void testInnerDynamicMapping() throws Exception {
        DocumentMapper mapper = createDocumentMapper(fieldMapping(b -> b.field("type", "object")));
        ParsedDocument doc = mapper.parse(source(b -> {
            b.startObject("field");
            {
                b.startObject("bar").field("baz", "foo").endObject();
            }
            b.endObject();
        }));

        assertNotNull(doc.dynamicMappingsUpdate());
        assertThat(
            Strings.toString(doc.dynamicMappingsUpdate()),
            containsString("{\"field\":{\"properties\":{\"bar\":{\"properties\":{\"baz\":{\"type\":\"text\"")
        );
    }

    public void testComplexArray() throws Exception {
        DocumentMapper mapper = createDocumentMapper(mapping(b -> {}));
        ParsedDocument doc = mapper.parse(source(b -> {
            b.startArray("foo");
            {
                b.startObject().field("bar", "baz").endObject();
                b.startObject().field("baz", 3).endObject();
            }
            b.endArray();
        }));
        assertNotNull(doc.dynamicMappingsUpdate());
        assertEquals(
            "{\"_doc\":{\"properties\":{\"foo\":{\"properties\":{\"bar\":{\"type\":\"text\",\"fields\":{"
                + "\"keyword\":{\"type\":\"keyword\",\"ignore_above\":256}}},\"baz\":{\"type\":\"long\"}}}}}}",
            Strings.toString(doc.dynamicMappingsUpdate())
        );
    }

    public void testReuseExistingMappings() throws Exception {
        // Even if the dynamic type of our new field is long, we already have a mapping for the same field
        // of type string so it should be mapped as a string
        DocumentMapper newMapper = createDocumentMapper(mapping(b -> {
            b.startObject("my_field1").field("type", "text").field("store", "true").endObject();
            b.startObject("my_field2").field("type", "integer").field("store", "false").endObject();
            b.startObject("my_field3").field("type", "long").field("doc_values", "false").endObject();
            b.startObject("my_field4").field("type", "float").field("index", "false").endObject();
            b.startObject("my_field5").field("type", "double").field("store", "true").endObject();
            b.startObject("my_field6").field("type", "date").field("doc_values", "false").endObject();
            b.startObject("my_field7").field("type", "boolean").field("doc_values", "false").endObject();
        }));

        ParsedDocument doc = newMapper.parse(source(b -> {
            b.field("my_field1", 42);
            b.field("my_field2", 43);
            b.field("my_field3", 44);
            b.field("my_field4", 45);
            b.field("my_field5", 46);
            b.field("my_field6", Instant.now().toEpochMilli());
            b.field("my_field7", true);
        }));
        assertNull(doc.dynamicMappingsUpdate());

        MapperParsingException e = expectThrows(
            MapperParsingException.class,
            () -> newMapper.parse(source(b -> b.field("my_field2", "foobar")))
        );
        assertThat(e.getMessage(), containsString("failed to parse field [my_field2] of type [integer]"));
    }

    public void testDefaultFloatingPointMappings() throws IOException {
        DocumentMapper mapper = createDocumentMapper(topMapping(b -> b.field("numeric_detection", true)));
        doTestDefaultFloatingPointMappings(mapper, XContentFactory.jsonBuilder());
        doTestDefaultFloatingPointMappings(mapper, XContentFactory.yamlBuilder());
        doTestDefaultFloatingPointMappings(mapper, XContentFactory.smileBuilder());
        doTestDefaultFloatingPointMappings(mapper, XContentFactory.cborBuilder());
    }

    private void doTestDefaultFloatingPointMappings(DocumentMapper mapper, XContentBuilder builder) throws IOException {
        BytesReference source = BytesReference.bytes(
            builder.startObject()
                .field("foo", 3.2f) // float
                .field("bar", 3.2d) // double
                .field("baz", (double) 3.2f) // double that can be accurately represented as a float
                .field("quux", "3.2") // float detected through numeric detection
                .endObject()
        );
        ParsedDocument parsedDocument = mapper.parse(new SourceToParse("id", source, builder.contentType()));
        Mapping update = parsedDocument.dynamicMappingsUpdate();
        assertNotNull(update);
        assertThat(((FieldMapper) update.getRoot().getMapper("foo")).fieldType().typeName(), equalTo("float"));
        assertThat(((FieldMapper) update.getRoot().getMapper("bar")).fieldType().typeName(), equalTo("float"));
        assertThat(((FieldMapper) update.getRoot().getMapper("baz")).fieldType().typeName(), equalTo("float"));
        assertThat(((FieldMapper) update.getRoot().getMapper("quux")).fieldType().typeName(), equalTo("float"));
    }

    public void testNumericDetectionEnabled() throws Exception {
        MapperService mapperService = createMapperService(topMapping(b -> b.field("numeric_detection", true)));

        ParsedDocument doc = mapperService.documentMapper().parse(source(b -> {
            b.field("s_long", "100");
            b.field("s_double", "100.0");
        }));
        assertNotNull(doc.dynamicMappingsUpdate());
        merge(mapperService, dynamicMapping(doc.dynamicMappingsUpdate()));

        Mapper mapper = mapperService.documentMapper().mappers().getMapper("s_long");
        assertThat(mapper.typeName(), equalTo("long"));

        mapper = mapperService.documentMapper().mappers().getMapper("s_double");
        assertThat(mapper.typeName(), equalTo("float"));
    }

    public void testNumericDetectionEnabledDynamicRuntime() throws Exception {
        MapperService mapperService = createMapperService(topMapping(b -> b.field("numeric_detection", true).field("dynamic", "runtime")));

        ParsedDocument doc = mapperService.documentMapper().parse(source(b -> {
            b.field("s_long", "100");
            b.field("s_double", "100.0");
        }));
        assertNotNull(doc.dynamicMappingsUpdate());
        merge(mapperService, dynamicMapping(doc.dynamicMappingsUpdate()));

        assertThat(mapperService.fieldType("s_long").typeName(), equalTo("long"));
        assertThat(mapperService.fieldType("s_double").typeName(), equalTo("double"));
    }

    public void testNumericDetectionDefault() throws Exception {
        MapperService mapperService = createMapperService(mapping(b -> {}));

        ParsedDocument doc = mapperService.documentMapper().parse(source(b -> {
            b.field("s_long", "100");
            b.field("s_double", "100.0");
        }));
        assertNotNull(doc.dynamicMappingsUpdate());
        merge(mapperService, dynamicMapping(doc.dynamicMappingsUpdate()));

        Mapper mapper = mapperService.documentMapper().mappers().getMapper("s_long");
        assertThat(mapper, instanceOf(TextFieldMapper.class));

        mapper = mapperService.documentMapper().mappers().getMapper("s_double");
        assertThat(mapper, instanceOf(TextFieldMapper.class));
    }

    public void testNumericDetectionDefaultDynamicRuntime() throws Exception {
        MapperService mapperService = createMapperService(dynamicMapping("runtime", b -> {}));

        ParsedDocument doc = mapperService.documentMapper().parse(source(b -> {
            b.field("s_long", "100");
            b.field("s_double", "100.0");
        }));
        assertNotNull(doc.dynamicMappingsUpdate());
        merge(mapperService, dynamicMapping(doc.dynamicMappingsUpdate()));

        assertThat(mapperService.fieldType("s_long").typeName(), equalTo("keyword"));
        assertThat(mapperService.fieldType("s_double").typeName(), equalTo("keyword"));
    }

    public void testDynamicRuntimeLeafFields() throws IOException {
        DocumentMapper documentMapper = createDocumentMapper(dynamicMapping("runtime", builder -> {}));
        ParsedDocument doc = documentMapper.parse(source(b -> {
            b.field("long", 123);
            b.field("double", 123.456);
            b.field("string", "text");
            b.field("boolean", true);
            b.field("date", "2020-12-15");
        }));
        assertEquals(
            "{\"_doc\":{\"dynamic\":\"runtime\","
                + "\"runtime\":{\"boolean\":{\"type\":\"boolean\"},"
                + "\"date\":{\"type\":\"date\"},"
                + "\"double\":{\"type\":\"double\"},"
                + "\"long\":{\"type\":\"long\"},"
                + "\"string\":{\"type\":\"keyword\"}}}}",
            Strings.toString(doc.dynamicMappingsUpdate())
        );
    }

    public void testDynamicRuntimeWithDynamicDateFormats() throws IOException {
        DocumentMapper documentMapper = createDocumentMapper(topMapping(b -> {
            b.field("dynamic", ObjectMapper.Dynamic.RUNTIME);
            b.array("dynamic_date_formats", "dd/MM/yyyy", "dd-MM-yyyy");
        }));
        ParsedDocument doc = documentMapper.parse(source(b -> {
            b.field("date1", "15/12/2020");
            b.field("date2", "15-12-2020");
        }));
        assertEquals(
            "{\"_doc\":{\"dynamic\":\"runtime\","
                + "\"runtime\":{\"date1\":{\"type\":\"date\",\"format\":\"dd/MM/yyyy\"},"
                + "\"date2\":{\"type\":\"date\",\"format\":\"dd-MM-yyyy\"}}}}",
            Strings.toString(doc.dynamicMappingsUpdate())
        );
    }

    public void testDynamicRuntimeWithinObjects() throws IOException {
        DocumentMapper documentMapper = createDocumentMapper(topMapping(b -> {
            b.field("dynamic", false);
            b.startObject("properties");
            b.startObject("dynamic_true").field("type", "object").field("dynamic", true).endObject();
            b.startObject("dynamic_runtime").field("type", "object").field("dynamic", ObjectMapper.Dynamic.RUNTIME).endObject();
            b.endObject();
        }));
        ParsedDocument doc = documentMapper.parse(source(b -> {
            b.startObject("anything").field("field", "text").endObject();
            b.startObject("dynamic_true").field("field1", "text").startObject("child").field("field2", "text").endObject().endObject();
            b.startObject("dynamic_runtime").field("field3", "text").startObject("child").field("field4", "text").endObject().endObject();
        }));
        assertEquals(
            "{\"_doc\":{\"dynamic\":\"false\","
                + "\"runtime\":{\"dynamic_runtime.child.field4\":{\"type\":\"keyword\"},"
                + "\"dynamic_runtime.field3\":{\"type\":\"keyword\"}},"
                + "\"properties\":{"
                + "\"dynamic_true\":{\"dynamic\":\"true\",\"properties\":{\"child\":{\"properties\":{"
                + "\"field2\":{\"type\":\"text\",\"fields\":{\"keyword\":{\"type\":\"keyword\",\"ignore_above\":256}}}}},"
                + "\"field1\":{\"type\":\"text\",\"fields\":{\"keyword\":{\"type\":\"keyword\",\"ignore_above\":256}}}}}}}}",
            Strings.toString(doc.dynamicMappingsUpdate())
        );
    }

    public void testDynamicRuntimeDotsInFieldNames() throws IOException {
        DocumentMapper documentMapper = createDocumentMapper(dynamicMapping("runtime", builder -> {}));
        ParsedDocument doc = documentMapper.parse(source(b -> {
            b.field("one.two.three.four", "1234");
            b.field("one.two.three", 123);
            b.array("one.two", 1.2, 1.2, 1.2);
            b.field("one", "one");
        }));
        assertEquals(
            "{\"_doc\":{\"dynamic\":\"runtime\",\"runtime\":{"
                + "\"one\":{\"type\":\"keyword\"},"
                + "\"one.two\":{\"type\":\"double\"},"
                + "\"one.two.three\":{\"type\":\"long\"},"
                + "\"one.two.three.four\":{\"type\":\"keyword\"}}}}",
            Strings.toString(doc.dynamicMappingsUpdate())
        );
    }

    public void testDynamicConcreteDotsInFieldNames() throws IOException {
        MapperService mapperService = createMapperService(topMapping(b -> b.field("flatten", true)));
        ParsedDocument doc = mapperService.documentMapper().parse(source(b -> {
            b.field("instrument.name", "fred");
            b.field("temp", 20);
            b.field("temp.min", 15);
            b.field("temp.max", 25);
        }));
        assertEquals("{\"_doc\":{\"flatten\":true,\"properties\":{" +
            "\"instrument.name\":{\"type\":\"text\",\"fields\":{\"keyword\":{\"type\":\"keyword\",\"ignore_above\":256}}}," +
            "\"temp\":{\"type\":\"long\"},\"temp.max\":{\"type\":\"long\"},\"temp.min\":{\"type\":\"long\"}" +
            "}}}",
            Strings.toString(doc.dynamicMappingsUpdate()));
    }
}<|MERGE_RESOLUTION|>--- conflicted
+++ resolved
@@ -296,16 +296,9 @@
         }));
 
         assertNotNull(doc.dynamicMappingsUpdate());
-<<<<<<< HEAD
         merge(mapperService, dynamicMapping(doc.dynamicMappingsUpdate()));
         assertThat(Strings.toString(mapperService.documentMapper().mapping()),
             containsString("{\"foo\":{\"properties\":{\"bar\":{\"properties\":{\"baz\":{\"type\":\"text\""));
-=======
-        assertThat(
-            Strings.toString(doc.dynamicMappingsUpdate()),
-            containsString("{\"foo\":{\"properties\":{\"bar\":{\"properties\":{\"baz\":{\"type\":\"text\"")
-        );
->>>>>>> d7117f22
     }
 
     public void testDynamicRuntimeFieldWithinObject() throws Exception {
@@ -617,19 +610,4 @@
             Strings.toString(doc.dynamicMappingsUpdate())
         );
     }
-
-    public void testDynamicConcreteDotsInFieldNames() throws IOException {
-        MapperService mapperService = createMapperService(topMapping(b -> b.field("flatten", true)));
-        ParsedDocument doc = mapperService.documentMapper().parse(source(b -> {
-            b.field("instrument.name", "fred");
-            b.field("temp", 20);
-            b.field("temp.min", 15);
-            b.field("temp.max", 25);
-        }));
-        assertEquals("{\"_doc\":{\"flatten\":true,\"properties\":{" +
-            "\"instrument.name\":{\"type\":\"text\",\"fields\":{\"keyword\":{\"type\":\"keyword\",\"ignore_above\":256}}}," +
-            "\"temp\":{\"type\":\"long\"},\"temp.max\":{\"type\":\"long\"},\"temp.min\":{\"type\":\"long\"}" +
-            "}}}",
-            Strings.toString(doc.dynamicMappingsUpdate()));
-    }
 }
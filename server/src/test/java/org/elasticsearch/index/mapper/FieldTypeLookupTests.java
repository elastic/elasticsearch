--- conflicted
+++ resolved
@@ -33,10 +33,6 @@
         Collection<String> names = lookup.simpleMatchToFullName("foo");
         assertNotNull(names);
         assertThat(names, equalTo(Set.of("foo")));
-<<<<<<< HEAD
-        assertEquals(0, size(lookup.filter(ft -> true)));
-=======
->>>>>>> 351a8249
     }
 
     public void testAddNewField() {
@@ -174,14 +170,6 @@
         }
     }
 
-    private static int size(Iterable<MappedFieldType> iterable) {
-        int count = 0;
-        for (MappedFieldType fieldType : iterable) {
-            count++;
-        }
-        return count;
-    }
-
     public void testFlattenedLookup() {
         String fieldName = "object1.object2.field";
         FlattenedFieldMapper mapper = createFlattenedMapper(fieldName);

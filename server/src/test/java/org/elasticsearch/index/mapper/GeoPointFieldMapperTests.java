/*
 * Licensed to Elasticsearch under one or more contributor
 * license agreements. See the NOTICE file distributed with
 * this work for additional information regarding copyright
 * ownership. Elasticsearch licenses this file to you under
 * the Apache License, Version 2.0 (the "License"); you may
 * not use this file except in compliance with the License.
 * You may obtain a copy of the License at
 *
 *    http://www.apache.org/licenses/LICENSE-2.0
 *
 * Unless required by applicable law or agreed to in writing,
 * software distributed under the License is distributed on an
 * "AS IS" BASIS, WITHOUT WARRANTIES OR CONDITIONS OF ANY
 * KIND, either express or implied.  See the License for the
 * specific language governing permissions and limitations
 * under the License.
 */
package org.elasticsearch.index.mapper;

import org.apache.lucene.util.BytesRef;
import org.elasticsearch.action.admin.indices.create.CreateIndexRequestBuilder;
import org.elasticsearch.action.search.SearchResponse;
import org.elasticsearch.common.Priority;
import org.elasticsearch.common.Strings;
import org.elasticsearch.common.bytes.BytesReference;
import org.elasticsearch.common.compress.CompressedXContent;
import org.elasticsearch.common.geo.GeoPoint;
import org.elasticsearch.common.xcontent.XContentBuilder;
import org.elasticsearch.common.xcontent.XContentFactory;
import org.elasticsearch.common.xcontent.XContentType;
import org.elasticsearch.plugins.Plugin;
import org.elasticsearch.test.ESSingleNodeTestCase;
import org.elasticsearch.test.InternalSettingsPlugin;
import org.elasticsearch.test.geo.RandomGeoGenerator;
import org.hamcrest.CoreMatchers;

import java.io.IOException;
import java.util.Collection;

import static org.elasticsearch.action.support.WriteRequest.RefreshPolicy.IMMEDIATE;
import static org.elasticsearch.common.geo.GeoHashUtils.stringEncode;
import static org.elasticsearch.common.xcontent.XContentFactory.jsonBuilder;
import static org.elasticsearch.index.mapper.GeoPointFieldMapper.Names.IGNORE_Z_VALUE;
import static org.elasticsearch.index.mapper.GeoPointFieldMapper.Names.NULL_VALUE;
import static org.elasticsearch.index.query.QueryBuilders.matchAllQuery;
import static org.hamcrest.Matchers.containsString;
import static org.hamcrest.Matchers.equalTo;
import static org.hamcrest.Matchers.instanceOf;
import static org.hamcrest.Matchers.not;
import static org.hamcrest.Matchers.notNullValue;
import static org.hamcrest.Matchers.nullValue;

public class GeoPointFieldMapperTests extends ESSingleNodeTestCase {

    @Override
    protected Collection<Class<? extends Plugin>> getPlugins() {
        return pluginList(InternalSettingsPlugin.class);
    }

    public void testGeoHashValue() throws Exception {
        XContentBuilder xContentBuilder = XContentFactory.jsonBuilder().startObject().startObject("type")
            .startObject("properties").startObject("point").field("type", "geo_point");
        String mapping = Strings.toString(xContentBuilder.endObject().endObject().endObject().endObject());
<<<<<<< HEAD
        DocumentMapper defaultMapper = createIndex("test").mapperService().documentMapperParser().parse("type", new CompressedXContent(mapping));

        ParsedDocument doc = defaultMapper.parse(SourceToParse.source("test", "type", "1", BytesReference
                .bytes(XContentFactory.jsonBuilder()
=======
        DocumentMapper defaultMapper = createIndex("test").mapperService().documentMapperParser()
            .parse("type", new CompressedXContent(mapping));

        ParsedDocument doc = defaultMapper.parse(SourceToParse.source("test", "type", "1",
            BytesReference.bytes(XContentFactory.jsonBuilder()
>>>>>>> 0c7f6570
                        .startObject()
                        .field("point", stringEncode(1.3, 1.2))
                        .endObject()),
                XContentType.JSON));

        assertThat(doc.rootDoc().getField("point"), notNullValue());
    }

    public void testLatLonValuesStored() throws Exception {
        XContentBuilder xContentBuilder = XContentFactory.jsonBuilder().startObject().startObject("type")
            .startObject("properties").startObject("point").field("type", "geo_point");
        String mapping = Strings.toString(xContentBuilder.field("store", true).endObject().endObject().endObject().endObject());
<<<<<<< HEAD
        DocumentMapper defaultMapper = createIndex("test").mapperService().documentMapperParser().parse("type", new CompressedXContent(mapping));

        ParsedDocument doc = defaultMapper.parse(SourceToParse.source("test", "type", "1", BytesReference
                .bytes(XContentFactory.jsonBuilder()
=======
        DocumentMapper defaultMapper = createIndex("test").mapperService().documentMapperParser()
            .parse("type", new CompressedXContent(mapping));

        ParsedDocument doc = defaultMapper.parse(SourceToParse.source("test", "type", "1",
            BytesReference.bytes(XContentFactory.jsonBuilder()
>>>>>>> 0c7f6570
                        .startObject()
                        .startObject("point").field("lat", 1.2).field("lon", 1.3).endObject()
                        .endObject()),
                XContentType.JSON));

        assertThat(doc.rootDoc().getField("point"), notNullValue());
    }

    public void testArrayLatLonValues() throws Exception {
        XContentBuilder xContentBuilder = XContentFactory.jsonBuilder().startObject().startObject("type")
            .startObject("properties").startObject("point").field("type", "geo_point").field("doc_values", false);
        String mapping = Strings.toString(xContentBuilder.field("store", true).endObject().endObject().endObject().endObject());
<<<<<<< HEAD
        DocumentMapper defaultMapper = createIndex("test").mapperService().documentMapperParser().parse("type", new CompressedXContent(mapping));

        ParsedDocument doc = defaultMapper.parse(SourceToParse.source("test", "type", "1", BytesReference
                .bytes(XContentFactory.jsonBuilder()
=======
        DocumentMapper defaultMapper = createIndex("test").mapperService().documentMapperParser()
            .parse("type", new CompressedXContent(mapping));

        ParsedDocument doc = defaultMapper.parse(SourceToParse.source("test", "type", "1",
            BytesReference.bytes(XContentFactory.jsonBuilder()
>>>>>>> 0c7f6570
                        .startObject()
                        .startArray("point")
                        .startObject().field("lat", 1.2).field("lon", 1.3).endObject()
                        .startObject().field("lat", 1.4).field("lon", 1.5).endObject()
                        .endArray()
                        .endObject()),
                XContentType.JSON));

        // doc values are enabled by default, but in this test we disable them; we should only have 2 points
        assertThat(doc.rootDoc().getFields("point"), notNullValue());
        assertThat(doc.rootDoc().getFields("point").length, equalTo(4));
    }

    public void testLatLonInOneValue() throws Exception {
        XContentBuilder xContentBuilder = XContentFactory.jsonBuilder().startObject().startObject("type")
            .startObject("properties").startObject("point").field("type", "geo_point");
        String mapping = Strings.toString(xContentBuilder.endObject().endObject().endObject().endObject());
<<<<<<< HEAD
        DocumentMapper defaultMapper = createIndex("test").mapperService().documentMapperParser().parse("type",
            new CompressedXContent(mapping));

        ParsedDocument doc = defaultMapper.parse(SourceToParse.source("test", "type", "1", BytesReference
                .bytes(XContentFactory.jsonBuilder()
                        .startObject()
                        .field("point", "1.2,1.3")
                        .endObject()),
                XContentType.JSON));
=======
        DocumentMapper defaultMapper = createIndex("test").mapperService().documentMapperParser()
            .parse("type", new CompressedXContent(mapping));

        ParsedDocument doc = defaultMapper.parse(SourceToParse.source("test", "type", "1",
            BytesReference.bytes(XContentFactory.jsonBuilder()
                        .startObject()
                        .field("point", "1.2,1.3")
                        .endObject()),
                XContentType.JSON));

        assertThat(doc.rootDoc().getField("point"), notNullValue());
    }

    public void testLatLonStringWithZValue() throws Exception {
        XContentBuilder xContentBuilder = XContentFactory.jsonBuilder().startObject().startObject("type")
            .startObject("properties").startObject("point").field("type", "geo_point")
            .field(IGNORE_Z_VALUE.getPreferredName(), true);
        String mapping = Strings.toString(xContentBuilder.endObject().endObject().endObject().endObject());
        DocumentMapper defaultMapper = createIndex("test").mapperService().documentMapperParser()
            .parse("type", new CompressedXContent(mapping));

        ParsedDocument doc = defaultMapper.parse(SourceToParse.source("test", "type", "1",
            BytesReference.bytes(XContentFactory.jsonBuilder()
                .startObject()
                .field("point", "1.2,1.3,10.0")
                .endObject()),
            XContentType.JSON));
>>>>>>> 0c7f6570

        assertThat(doc.rootDoc().getField("point"), notNullValue());
    }

<<<<<<< HEAD
    public void testLatLonStringWithZValue() throws Exception {
        XContentBuilder xContentBuilder = XContentFactory.jsonBuilder().startObject().startObject("type")
            .startObject("properties").startObject("point").field("type", "geo_point")
            .field(IGNORE_Z_VALUE.getPreferredName(), true);
        String mapping = Strings.toString(xContentBuilder.endObject().endObject().endObject().endObject());
        DocumentMapper defaultMapper = createIndex("test").mapperService().documentMapperParser().parse("type",
            new CompressedXContent(mapping));

        ParsedDocument doc = defaultMapper.parse(SourceToParse.source("test", "type", "1", BytesReference
            .bytes(XContentFactory.jsonBuilder()
                .startObject()
                .field("point", "1.2,1.3,10.0")
                .endObject()),
            XContentType.JSON));

        assertThat(doc.rootDoc().getField("point"), notNullValue());
    }

=======
>>>>>>> 0c7f6570
    public void testLatLonStringWithZValueException() throws Exception {
        XContentBuilder xContentBuilder = XContentFactory.jsonBuilder().startObject().startObject("type")
            .startObject("properties").startObject("point").field("type", "geo_point")
            .field(IGNORE_Z_VALUE.getPreferredName(), false);
        String mapping = Strings.toString(xContentBuilder.endObject().endObject().endObject().endObject());
<<<<<<< HEAD
        DocumentMapper defaultMapper = createIndex("test").mapperService().documentMapperParser().parse("type",
            new CompressedXContent(mapping));

        SourceToParse source = SourceToParse.source("test", "type", "1", BytesReference
            .bytes(XContentFactory.jsonBuilder()
=======
        DocumentMapper defaultMapper = createIndex("test").mapperService().documentMapperParser()
            .parse("type", new CompressedXContent(mapping));

        SourceToParse source = SourceToParse.source("test", "type", "1",
            BytesReference.bytes(XContentFactory.jsonBuilder()
>>>>>>> 0c7f6570
                .startObject()
                .field("point", "1.2,1.3,10.0")
                .endObject()),
            XContentType.JSON);

        Exception e = expectThrows(MapperParsingException.class, () -> defaultMapper.parse(source));
        assertThat(e.getCause().getMessage(), containsString("but [ignore_z_value] parameter is [false]"));
    }

    public void testLatLonInOneValueStored() throws Exception {
        XContentBuilder xContentBuilder = XContentFactory.jsonBuilder().startObject().startObject("type")
            .startObject("properties").startObject("point").field("type", "geo_point");
        String mapping = Strings.toString(xContentBuilder.field("store", true).endObject().endObject().endObject().endObject());
<<<<<<< HEAD
        DocumentMapper defaultMapper = createIndex("test").mapperService().documentMapperParser().parse("type",
            new CompressedXContent(mapping));

        ParsedDocument doc = defaultMapper.parse(SourceToParse.source("test", "type", "1", BytesReference
                .bytes(XContentFactory.jsonBuilder()
=======
        DocumentMapper defaultMapper = createIndex("test").mapperService().documentMapperParser()
            .parse("type", new CompressedXContent(mapping));

        ParsedDocument doc = defaultMapper.parse(SourceToParse.source("test", "type", "1",
            BytesReference.bytes(XContentFactory.jsonBuilder()
>>>>>>> 0c7f6570
                        .startObject()
                        .field("point", "1.2,1.3")
                        .endObject()),
                XContentType.JSON));
        assertThat(doc.rootDoc().getField("point"), notNullValue());
    }

    public void testLatLonInOneValueArray() throws Exception {
        XContentBuilder xContentBuilder = XContentFactory.jsonBuilder().startObject().startObject("type")
            .startObject("properties").startObject("point").field("type", "geo_point").field("doc_values", false);
        String mapping = Strings.toString(xContentBuilder.field("store", true).endObject().endObject().endObject().endObject());
<<<<<<< HEAD
        DocumentMapper defaultMapper = createIndex("test").mapperService().documentMapperParser().parse("type",
            new CompressedXContent(mapping));

        ParsedDocument doc = defaultMapper.parse(SourceToParse.source("test", "type", "1", BytesReference
                .bytes(XContentFactory.jsonBuilder()
=======
        DocumentMapper defaultMapper = createIndex("test").mapperService().documentMapperParser()
            .parse("type", new CompressedXContent(mapping));

        ParsedDocument doc = defaultMapper.parse(SourceToParse.source("test", "type", "1",
            BytesReference.bytes(XContentFactory.jsonBuilder()
>>>>>>> 0c7f6570
                        .startObject()
                        .startArray("point")
                        .value("1.2,1.3")
                        .value("1.4,1.5")
                        .endArray()
                        .endObject()),
                XContentType.JSON));

        // doc values are enabled by default, but in this test we disable them; we should only have 2 points
        assertThat(doc.rootDoc().getFields("point"), notNullValue());
        assertThat(doc.rootDoc().getFields("point").length, equalTo(4));
    }

    public void testLonLatArray() throws Exception {
        XContentBuilder xContentBuilder = XContentFactory.jsonBuilder().startObject().startObject("type")
            .startObject("properties").startObject("point").field("type", "geo_point");
        String mapping = Strings.toString(xContentBuilder.endObject().endObject().endObject().endObject());
<<<<<<< HEAD
        DocumentMapper defaultMapper = createIndex("test").mapperService().documentMapperParser().parse("type", new CompressedXContent(mapping));

        ParsedDocument doc = defaultMapper.parse(SourceToParse.source("test", "type", "1", BytesReference
                .bytes(XContentFactory.jsonBuilder()
=======
        DocumentMapper defaultMapper = createIndex("test").mapperService().documentMapperParser()
            .parse("type", new CompressedXContent(mapping));

        ParsedDocument doc = defaultMapper.parse(SourceToParse.source("test", "type", "1",
            BytesReference.bytes(XContentFactory.jsonBuilder()
>>>>>>> 0c7f6570
                        .startObject()
                        .startArray("point").value(1.3).value(1.2).endArray()
                        .endObject()),
                XContentType.JSON));

        assertThat(doc.rootDoc().getField("point"), notNullValue());
    }

    public void testLonLatArrayDynamic() throws Exception {
        XContentBuilder xContentBuilder = XContentFactory.jsonBuilder().startObject().startObject("type")
            .startArray("dynamic_templates").startObject().startObject("point").field("match", "point*")
            .startObject("mapping").field("type", "geo_point");
        String mapping = Strings.toString(xContentBuilder.endObject().endObject().endObject().endArray().endObject().endObject());
<<<<<<< HEAD
        DocumentMapper defaultMapper = createIndex("test").mapperService().documentMapperParser().parse("type", new CompressedXContent(mapping));

        ParsedDocument doc = defaultMapper.parse(SourceToParse.source("test", "type", "1", BytesReference
                .bytes(XContentFactory.jsonBuilder()
=======
        DocumentMapper defaultMapper = createIndex("test").mapperService().documentMapperParser()
            .parse("type", new CompressedXContent(mapping));

        ParsedDocument doc = defaultMapper.parse(SourceToParse.source("test", "type", "1",
            BytesReference.bytes(XContentFactory.jsonBuilder()
>>>>>>> 0c7f6570
                        .startObject()
                        .startArray("point").value(1.3).value(1.2).endArray()
                        .endObject()),
                XContentType.JSON));

        assertThat(doc.rootDoc().getField("point"), notNullValue());
    }

    public void testLonLatArrayStored() throws Exception {
        XContentBuilder xContentBuilder = XContentFactory.jsonBuilder().startObject().startObject("type")
            .startObject("properties").startObject("point").field("type", "geo_point");
        String mapping = Strings.toString(xContentBuilder.field("store", true).endObject().endObject().endObject().endObject());
<<<<<<< HEAD
        DocumentMapper defaultMapper = createIndex("test").mapperService().documentMapperParser().parse("type", new CompressedXContent(mapping));

        ParsedDocument doc = defaultMapper.parse(SourceToParse.source("test", "type", "1", BytesReference
                .bytes(XContentFactory.jsonBuilder()
=======
        DocumentMapper defaultMapper = createIndex("test").mapperService().documentMapperParser()
            .parse("type", new CompressedXContent(mapping));

        ParsedDocument doc = defaultMapper.parse(SourceToParse.source("test", "type", "1",
            BytesReference.bytes(XContentFactory.jsonBuilder()
>>>>>>> 0c7f6570
                        .startObject()
                        .startArray("point").value(1.3).value(1.2).endArray()
                        .endObject()),
                XContentType.JSON));

        assertThat(doc.rootDoc().getField("point"), notNullValue());
        assertThat(doc.rootDoc().getFields("point").length, equalTo(3));
    }

    public void testLonLatArrayArrayStored() throws Exception {
        XContentBuilder xContentBuilder = XContentFactory.jsonBuilder().startObject().startObject("type")
            .startObject("properties").startObject("point").field("type", "geo_point");
<<<<<<< HEAD
        String mapping = Strings.toString(xContentBuilder.field("store", true).field("doc_values", false).endObject().endObject()
            .endObject().endObject());
        DocumentMapper defaultMapper = createIndex("test").mapperService().documentMapperParser().parse("type", new CompressedXContent(mapping));

        ParsedDocument doc = defaultMapper.parse(SourceToParse.source("test", "type", "1", BytesReference
                .bytes(XContentFactory.jsonBuilder()
=======
        String mapping = Strings.toString(xContentBuilder.field("store", true)
            .field("doc_values", false).endObject().endObject()
            .endObject().endObject());
        DocumentMapper defaultMapper = createIndex("test").mapperService().documentMapperParser()
            .parse("type", new CompressedXContent(mapping));

        ParsedDocument doc = defaultMapper.parse(SourceToParse.source("test", "type", "1",
            BytesReference.bytes(XContentFactory.jsonBuilder()
>>>>>>> 0c7f6570
                        .startObject()
                        .startArray("point")
                        .startArray().value(1.3).value(1.2).endArray()
                        .startArray().value(1.5).value(1.4).endArray()
                        .endArray()
                        .endObject()),
                XContentType.JSON));

        assertThat(doc.rootDoc().getFields("point"), notNullValue());
        assertThat(doc.rootDoc().getFields("point").length, CoreMatchers.equalTo(4));
    }

    /**
     * Test that accept_z_value parameter correctly parses
     */
    public void testIgnoreZValue() throws IOException {
        String mapping = Strings.toString(XContentFactory.jsonBuilder().startObject().startObject("type1")
            .startObject("properties").startObject("location")
            .field("type", "geo_point")
            .field(IGNORE_Z_VALUE.getPreferredName(), "true")
            .endObject().endObject()
            .endObject().endObject());

        DocumentMapper defaultMapper = createIndex("test").mapperService().documentMapperParser()
            .parse("type1", new CompressedXContent(mapping));
<<<<<<< HEAD
        FieldMapper fieldMapper = defaultMapper.mappers().getMapper("location");
=======
        Mapper fieldMapper = defaultMapper.mappers().getMapper("location");
>>>>>>> 0c7f6570
        assertThat(fieldMapper, instanceOf(GeoPointFieldMapper.class));

        boolean ignoreZValue = ((GeoPointFieldMapper)fieldMapper).ignoreZValue().value();
        assertThat(ignoreZValue, equalTo(true));

        // explicit false accept_z_value test
        mapping = Strings.toString(XContentFactory.jsonBuilder().startObject().startObject("type1")
            .startObject("properties").startObject("location")
            .field("type", "geo_point")
            .field(IGNORE_Z_VALUE.getPreferredName(), "false")
            .endObject().endObject()
            .endObject().endObject());

        defaultMapper = createIndex("test2").mapperService().documentMapperParser().parse("type1", new CompressedXContent(mapping));
        fieldMapper = defaultMapper.mappers().getMapper("location");
        assertThat(fieldMapper, instanceOf(GeoPointFieldMapper.class));

        ignoreZValue = ((GeoPointFieldMapper)fieldMapper).ignoreZValue().value();
        assertThat(ignoreZValue, equalTo(false));
    }

    public void testMultiField() throws Exception {
        int numDocs = randomIntBetween(10, 100);
<<<<<<< HEAD
        String mapping = Strings.toString(XContentFactory.jsonBuilder().startObject().startObject("pin").startObject("properties").startObject("location")
=======
        String mapping = Strings.toString(XContentFactory.jsonBuilder().startObject().startObject("pin")
            .startObject("properties").startObject("location")
>>>>>>> 0c7f6570
            .field("type", "geo_point")
            .startObject("fields")
            .startObject("geohash").field("type", "keyword").endObject()  // test geohash as keyword
            .startObject("latlon").field("type", "keyword").endObject()  // test geohash as string
            .endObject()
            .endObject().endObject().endObject().endObject());
        CreateIndexRequestBuilder mappingRequest = client().admin().indices().prepareCreate("test")
            .addMapping("pin", mapping, XContentType.JSON);
        mappingRequest.execute().actionGet();

        // create index and add random test points
        client().admin().cluster().prepareHealth().setWaitForEvents(Priority.LANGUID).setWaitForGreenStatus().execute().actionGet();
        for (int i=0; i<numDocs; ++i) {
            final GeoPoint pt = RandomGeoGenerator.randomPoint(random());
            client().prepareIndex("test", "pin").setSource(jsonBuilder().startObject()
                .startObject("location").field("lat", pt.lat())
                .field("lon", pt.lon()).endObject().endObject()).setRefreshPolicy(IMMEDIATE).get();
        }

        // TODO these tests are bogus and need to be Fix
        // query by geohash subfield
        SearchResponse searchResponse = client().prepareSearch().addStoredField("location.geohash")
            .setQuery(matchAllQuery()).execute().actionGet();
        assertEquals(numDocs, searchResponse.getHits().getTotalHits());

        // query by latlon subfield
        searchResponse = client().prepareSearch().addStoredField("location.latlon").setQuery(matchAllQuery()).execute().actionGet();
        assertEquals(numDocs, searchResponse.getHits().getTotalHits());
    }


    public void testEmptyName() throws Exception {
        // after 5.x
        String mapping = Strings.toString(XContentFactory.jsonBuilder().startObject().startObject("type")
            .startObject("properties").startObject("").field("type", "geo_point").endObject().endObject()
            .endObject().endObject());

        DocumentMapperParser parser = createIndex("test").mapperService().documentMapperParser();
        IllegalArgumentException e = expectThrows(IllegalArgumentException.class,
            () -> parser.parse("type", new CompressedXContent(mapping))
        );
        assertThat(e.getMessage(), containsString("name cannot be empty string"));
    }

    public void testNullValue() throws Exception {
        String mapping = Strings.toString(XContentFactory.jsonBuilder().startObject().startObject("type")
            .startObject("properties").startObject("location")
            .field("type", "geo_point")
            .field(NULL_VALUE, "1,2")
            .endObject().endObject()
            .endObject().endObject());

        DocumentMapper defaultMapper = createIndex("test").mapperService().documentMapperParser()
            .parse("type", new CompressedXContent(mapping));
<<<<<<< HEAD
        FieldMapper fieldMapper = defaultMapper.mappers().getMapper("location");
        assertThat(fieldMapper, instanceOf(GeoPointFieldMapper.class));

        Object nullValue = fieldMapper.fieldType().nullValue();
        assertThat(nullValue, equalTo(new GeoPoint(1, 2)));

        ParsedDocument doc = defaultMapper.parse(SourceToParse.source("test", "type", "1", BytesReference
                .bytes(XContentFactory.jsonBuilder()
=======
        Mapper fieldMapper = defaultMapper.mappers().getMapper("location");
        assertThat(fieldMapper, instanceOf(GeoPointFieldMapper.class));

        Object nullValue = ((GeoPointFieldMapper) fieldMapper).fieldType().nullValue();
        assertThat(nullValue, equalTo(new GeoPoint(1, 2)));

        ParsedDocument doc = defaultMapper.parse(SourceToParse.source("test", "type", "1",
            BytesReference.bytes(XContentFactory.jsonBuilder()
>>>>>>> 0c7f6570
                    .startObject()
                    .nullField("location")
                    .endObject()),
            XContentType.JSON));

        assertThat(doc.rootDoc().getField("location"), notNullValue());
        BytesRef defaultValue = doc.rootDoc().getField("location").binaryValue();

<<<<<<< HEAD
        doc = defaultMapper.parse(SourceToParse.source("test", "type", "1", BytesReference
                .bytes(XContentFactory.jsonBuilder()
=======
        doc = defaultMapper.parse(SourceToParse.source("test", "type", "1",
            BytesReference.bytes(XContentFactory.jsonBuilder()
>>>>>>> 0c7f6570
                    .startObject()
                    .field("location", "1, 2")
                    .endObject()),
            XContentType.JSON));
        // Shouldn't matter if we specify the value explicitly or use null value
        assertThat(defaultValue, equalTo(doc.rootDoc().getField("location").binaryValue()));

<<<<<<< HEAD
        doc = defaultMapper.parse(SourceToParse.source("test", "type", "1", BytesReference
                .bytes(XContentFactory.jsonBuilder()
=======
        doc = defaultMapper.parse(SourceToParse.source("test", "type", "1",
            BytesReference.bytes(XContentFactory.jsonBuilder()
>>>>>>> 0c7f6570
                    .startObject()
                    .field("location", "3, 4")
                    .endObject()),
            XContentType.JSON));
        // Shouldn't matter if we specify the value explicitly or use null value
        assertThat(defaultValue, not(equalTo(doc.rootDoc().getField("location").binaryValue())));
    }

    public void testInvalidGeohashIgnored() throws Exception {
        String mapping = Strings.toString(XContentFactory.jsonBuilder().startObject().startObject("type")
            .startObject("properties")
            .startObject("location")
            .field("type", "geo_point")
            .field("ignore_malformed", "true")
            .endObject()
            .endObject().endObject().endObject());

        DocumentMapper defaultMapper = createIndex("test").mapperService().documentMapperParser()
            .parse("type", new CompressedXContent(mapping));

<<<<<<< HEAD
        ParsedDocument doc = defaultMapper.parse(SourceToParse.source("test", "type", "1", BytesReference
                .bytes(XContentFactory.jsonBuilder()
=======
        ParsedDocument doc = defaultMapper.parse(SourceToParse.source("test", "type", "1",
            BytesReference.bytes(XContentFactory.jsonBuilder()
>>>>>>> 0c7f6570
                    .startObject()
                    .field("location", "1234.333")
                    .endObject()),
            XContentType.JSON));

        assertThat(doc.rootDoc().getField("location"), nullValue());
    }


    public void testInvalidGeohashNotIgnored() throws Exception {
        String mapping = Strings.toString(XContentFactory.jsonBuilder().startObject().startObject("type")
            .startObject("properties")
            .startObject("location")
            .field("type", "geo_point")
            .endObject()
            .endObject().endObject().endObject());

        DocumentMapper defaultMapper = createIndex("test").mapperService().documentMapperParser()
            .parse("type", new CompressedXContent(mapping));

        MapperParsingException ex = expectThrows(MapperParsingException.class,
<<<<<<< HEAD
            () -> defaultMapper.parse(SourceToParse.source("test", "type", "1", BytesReference
                .bytes(XContentFactory.jsonBuilder()
=======
            () -> defaultMapper.parse(SourceToParse.source("test", "type", "1",
                BytesReference.bytes(XContentFactory.jsonBuilder()
>>>>>>> 0c7f6570
                    .startObject()
                    .field("location", "1234.333")
                    .endObject()),
            XContentType.JSON)));

        assertThat(ex.getMessage(), equalTo("failed to parse"));
        assertThat(ex.getRootCause().getMessage(), equalTo("unsupported symbol [.] in geohash [1234.333]"));
    }

<<<<<<< HEAD
=======

    public void testInvalidGeopointValuesIgnored() throws Exception {
        String mapping = Strings.toString(XContentFactory.jsonBuilder().startObject().startObject("type")
            .startObject("properties")
            .startObject("location")
            .field("type", "geo_point")
            .field("ignore_malformed", "true")
            .endObject()
            .endObject().endObject().endObject());

        DocumentMapper defaultMapper = createIndex("test").mapperService().documentMapperParser()
            .parse("type", new CompressedXContent(mapping));

        assertThat(defaultMapper.parse(SourceToParse.source("test", "type", "1",
            BytesReference.bytes(XContentFactory.jsonBuilder()
                .startObject().field("location", "1234.333").endObject()
            ), XContentType.JSON)).rootDoc().getField("location"), nullValue());

        assertThat(defaultMapper.parse(SourceToParse.source("test", "type", "1",
            BytesReference.bytes(XContentFactory.jsonBuilder()
                .startObject().field("lat", "-").field("lon", 1.3).endObject()
            ), XContentType.JSON)).rootDoc().getField("location"), nullValue());

        assertThat(defaultMapper.parse(SourceToParse.source("test", "type", "1",
            BytesReference.bytes(XContentFactory.jsonBuilder()
                .startObject().field("lat", 1.3).field("lon", "-").endObject()
            ), XContentType.JSON)).rootDoc().getField("location"), nullValue());

        assertThat(defaultMapper.parse(SourceToParse.source("test", "type", "1",
            BytesReference.bytes(XContentFactory.jsonBuilder()
                .startObject().field("location", "-,1.3").endObject()
            ), XContentType.JSON)).rootDoc().getField("location"), nullValue());

        assertThat(defaultMapper.parse(SourceToParse.source("test", "type", "1",
            BytesReference.bytes(XContentFactory.jsonBuilder()
                .startObject().field("location", "1.3,-").endObject()
            ), XContentType.JSON)).rootDoc().getField("location"), nullValue());

        assertThat(defaultMapper.parse(SourceToParse.source("test", "type", "1",
            BytesReference.bytes(XContentFactory.jsonBuilder()
                .startObject().field("lat", "NaN").field("lon", "NaN").endObject()
            ), XContentType.JSON)).rootDoc().getField("location"), nullValue());

        assertThat(defaultMapper.parse(SourceToParse.source("test", "type", "1",
            BytesReference.bytes(XContentFactory.jsonBuilder()
                .startObject().field("lat", 12).field("lon", "NaN").endObject()
            ), XContentType.JSON)).rootDoc().getField("location"), nullValue());

        assertThat(defaultMapper.parse(SourceToParse.source("test", "type", "1",
            BytesReference.bytes(XContentFactory.jsonBuilder()
                .startObject().field("lat", "NaN").field("lon", 10).endObject()
            ), XContentType.JSON)).rootDoc().getField("location"), nullValue());

        assertThat(defaultMapper.parse(SourceToParse.source("test", "type", "1",
            BytesReference.bytes(XContentFactory.jsonBuilder()
                .startObject().field("location", "NaN,NaN").endObject()
            ), XContentType.JSON)).rootDoc().getField("location"), nullValue());

        assertThat(defaultMapper.parse(SourceToParse.source("test", "type", "1",
            BytesReference.bytes(XContentFactory.jsonBuilder()
                .startObject().field("location", "10,NaN").endObject()
            ), XContentType.JSON)).rootDoc().getField("location"), nullValue());

        assertThat(defaultMapper.parse(SourceToParse.source("test", "type", "1",
            BytesReference.bytes(XContentFactory.jsonBuilder()
                .startObject().field("location", "NaN,12").endObject()
            ), XContentType.JSON)).rootDoc().getField("location"), nullValue());
    }
>>>>>>> 0c7f6570
}<|MERGE_RESOLUTION|>--- conflicted
+++ resolved
@@ -62,18 +62,11 @@
         XContentBuilder xContentBuilder = XContentFactory.jsonBuilder().startObject().startObject("type")
             .startObject("properties").startObject("point").field("type", "geo_point");
         String mapping = Strings.toString(xContentBuilder.endObject().endObject().endObject().endObject());
-<<<<<<< HEAD
-        DocumentMapper defaultMapper = createIndex("test").mapperService().documentMapperParser().parse("type", new CompressedXContent(mapping));
-
-        ParsedDocument doc = defaultMapper.parse(SourceToParse.source("test", "type", "1", BytesReference
-                .bytes(XContentFactory.jsonBuilder()
-=======
-        DocumentMapper defaultMapper = createIndex("test").mapperService().documentMapperParser()
-            .parse("type", new CompressedXContent(mapping));
-
-        ParsedDocument doc = defaultMapper.parse(SourceToParse.source("test", "type", "1",
-            BytesReference.bytes(XContentFactory.jsonBuilder()
->>>>>>> 0c7f6570
+        DocumentMapper defaultMapper = createIndex("test").mapperService().documentMapperParser()
+            .parse("type", new CompressedXContent(mapping));
+
+        ParsedDocument doc = defaultMapper.parse(SourceToParse.source("test", "type", "1",
+            BytesReference.bytes(XContentFactory.jsonBuilder()
                         .startObject()
                         .field("point", stringEncode(1.3, 1.2))
                         .endObject()),
@@ -86,18 +79,11 @@
         XContentBuilder xContentBuilder = XContentFactory.jsonBuilder().startObject().startObject("type")
             .startObject("properties").startObject("point").field("type", "geo_point");
         String mapping = Strings.toString(xContentBuilder.field("store", true).endObject().endObject().endObject().endObject());
-<<<<<<< HEAD
-        DocumentMapper defaultMapper = createIndex("test").mapperService().documentMapperParser().parse("type", new CompressedXContent(mapping));
-
-        ParsedDocument doc = defaultMapper.parse(SourceToParse.source("test", "type", "1", BytesReference
-                .bytes(XContentFactory.jsonBuilder()
-=======
-        DocumentMapper defaultMapper = createIndex("test").mapperService().documentMapperParser()
-            .parse("type", new CompressedXContent(mapping));
-
-        ParsedDocument doc = defaultMapper.parse(SourceToParse.source("test", "type", "1",
-            BytesReference.bytes(XContentFactory.jsonBuilder()
->>>>>>> 0c7f6570
+        DocumentMapper defaultMapper = createIndex("test").mapperService().documentMapperParser()
+            .parse("type", new CompressedXContent(mapping));
+
+        ParsedDocument doc = defaultMapper.parse(SourceToParse.source("test", "type", "1",
+            BytesReference.bytes(XContentFactory.jsonBuilder()
                         .startObject()
                         .startObject("point").field("lat", 1.2).field("lon", 1.3).endObject()
                         .endObject()),
@@ -110,18 +96,11 @@
         XContentBuilder xContentBuilder = XContentFactory.jsonBuilder().startObject().startObject("type")
             .startObject("properties").startObject("point").field("type", "geo_point").field("doc_values", false);
         String mapping = Strings.toString(xContentBuilder.field("store", true).endObject().endObject().endObject().endObject());
-<<<<<<< HEAD
-        DocumentMapper defaultMapper = createIndex("test").mapperService().documentMapperParser().parse("type", new CompressedXContent(mapping));
-
-        ParsedDocument doc = defaultMapper.parse(SourceToParse.source("test", "type", "1", BytesReference
-                .bytes(XContentFactory.jsonBuilder()
-=======
-        DocumentMapper defaultMapper = createIndex("test").mapperService().documentMapperParser()
-            .parse("type", new CompressedXContent(mapping));
-
-        ParsedDocument doc = defaultMapper.parse(SourceToParse.source("test", "type", "1",
-            BytesReference.bytes(XContentFactory.jsonBuilder()
->>>>>>> 0c7f6570
+        DocumentMapper defaultMapper = createIndex("test").mapperService().documentMapperParser()
+            .parse("type", new CompressedXContent(mapping));
+
+        ParsedDocument doc = defaultMapper.parse(SourceToParse.source("test", "type", "1",
+            BytesReference.bytes(XContentFactory.jsonBuilder()
                         .startObject()
                         .startArray("point")
                         .startObject().field("lat", 1.2).field("lon", 1.3).endObject()
@@ -139,17 +118,6 @@
         XContentBuilder xContentBuilder = XContentFactory.jsonBuilder().startObject().startObject("type")
             .startObject("properties").startObject("point").field("type", "geo_point");
         String mapping = Strings.toString(xContentBuilder.endObject().endObject().endObject().endObject());
-<<<<<<< HEAD
-        DocumentMapper defaultMapper = createIndex("test").mapperService().documentMapperParser().parse("type",
-            new CompressedXContent(mapping));
-
-        ParsedDocument doc = defaultMapper.parse(SourceToParse.source("test", "type", "1", BytesReference
-                .bytes(XContentFactory.jsonBuilder()
-                        .startObject()
-                        .field("point", "1.2,1.3")
-                        .endObject()),
-                XContentType.JSON));
-=======
         DocumentMapper defaultMapper = createIndex("test").mapperService().documentMapperParser()
             .parse("type", new CompressedXContent(mapping));
 
@@ -177,50 +145,20 @@
                 .field("point", "1.2,1.3,10.0")
                 .endObject()),
             XContentType.JSON));
->>>>>>> 0c7f6570
-
-        assertThat(doc.rootDoc().getField("point"), notNullValue());
-    }
-
-<<<<<<< HEAD
-    public void testLatLonStringWithZValue() throws Exception {
-        XContentBuilder xContentBuilder = XContentFactory.jsonBuilder().startObject().startObject("type")
-            .startObject("properties").startObject("point").field("type", "geo_point")
-            .field(IGNORE_Z_VALUE.getPreferredName(), true);
-        String mapping = Strings.toString(xContentBuilder.endObject().endObject().endObject().endObject());
-        DocumentMapper defaultMapper = createIndex("test").mapperService().documentMapperParser().parse("type",
-            new CompressedXContent(mapping));
-
-        ParsedDocument doc = defaultMapper.parse(SourceToParse.source("test", "type", "1", BytesReference
-            .bytes(XContentFactory.jsonBuilder()
-                .startObject()
-                .field("point", "1.2,1.3,10.0")
-                .endObject()),
-            XContentType.JSON));
-
-        assertThat(doc.rootDoc().getField("point"), notNullValue());
-    }
-
-=======
->>>>>>> 0c7f6570
+
+        assertThat(doc.rootDoc().getField("point"), notNullValue());
+    }
+
     public void testLatLonStringWithZValueException() throws Exception {
         XContentBuilder xContentBuilder = XContentFactory.jsonBuilder().startObject().startObject("type")
             .startObject("properties").startObject("point").field("type", "geo_point")
             .field(IGNORE_Z_VALUE.getPreferredName(), false);
         String mapping = Strings.toString(xContentBuilder.endObject().endObject().endObject().endObject());
-<<<<<<< HEAD
-        DocumentMapper defaultMapper = createIndex("test").mapperService().documentMapperParser().parse("type",
-            new CompressedXContent(mapping));
-
-        SourceToParse source = SourceToParse.source("test", "type", "1", BytesReference
-            .bytes(XContentFactory.jsonBuilder()
-=======
         DocumentMapper defaultMapper = createIndex("test").mapperService().documentMapperParser()
             .parse("type", new CompressedXContent(mapping));
 
         SourceToParse source = SourceToParse.source("test", "type", "1",
             BytesReference.bytes(XContentFactory.jsonBuilder()
->>>>>>> 0c7f6570
                 .startObject()
                 .field("point", "1.2,1.3,10.0")
                 .endObject()),
@@ -234,19 +172,11 @@
         XContentBuilder xContentBuilder = XContentFactory.jsonBuilder().startObject().startObject("type")
             .startObject("properties").startObject("point").field("type", "geo_point");
         String mapping = Strings.toString(xContentBuilder.field("store", true).endObject().endObject().endObject().endObject());
-<<<<<<< HEAD
-        DocumentMapper defaultMapper = createIndex("test").mapperService().documentMapperParser().parse("type",
-            new CompressedXContent(mapping));
-
-        ParsedDocument doc = defaultMapper.parse(SourceToParse.source("test", "type", "1", BytesReference
-                .bytes(XContentFactory.jsonBuilder()
-=======
-        DocumentMapper defaultMapper = createIndex("test").mapperService().documentMapperParser()
-            .parse("type", new CompressedXContent(mapping));
-
-        ParsedDocument doc = defaultMapper.parse(SourceToParse.source("test", "type", "1",
-            BytesReference.bytes(XContentFactory.jsonBuilder()
->>>>>>> 0c7f6570
+        DocumentMapper defaultMapper = createIndex("test").mapperService().documentMapperParser()
+            .parse("type", new CompressedXContent(mapping));
+
+        ParsedDocument doc = defaultMapper.parse(SourceToParse.source("test", "type", "1",
+            BytesReference.bytes(XContentFactory.jsonBuilder()
                         .startObject()
                         .field("point", "1.2,1.3")
                         .endObject()),
@@ -258,19 +188,11 @@
         XContentBuilder xContentBuilder = XContentFactory.jsonBuilder().startObject().startObject("type")
             .startObject("properties").startObject("point").field("type", "geo_point").field("doc_values", false);
         String mapping = Strings.toString(xContentBuilder.field("store", true).endObject().endObject().endObject().endObject());
-<<<<<<< HEAD
-        DocumentMapper defaultMapper = createIndex("test").mapperService().documentMapperParser().parse("type",
-            new CompressedXContent(mapping));
-
-        ParsedDocument doc = defaultMapper.parse(SourceToParse.source("test", "type", "1", BytesReference
-                .bytes(XContentFactory.jsonBuilder()
-=======
-        DocumentMapper defaultMapper = createIndex("test").mapperService().documentMapperParser()
-            .parse("type", new CompressedXContent(mapping));
-
-        ParsedDocument doc = defaultMapper.parse(SourceToParse.source("test", "type", "1",
-            BytesReference.bytes(XContentFactory.jsonBuilder()
->>>>>>> 0c7f6570
+        DocumentMapper defaultMapper = createIndex("test").mapperService().documentMapperParser()
+            .parse("type", new CompressedXContent(mapping));
+
+        ParsedDocument doc = defaultMapper.parse(SourceToParse.source("test", "type", "1",
+            BytesReference.bytes(XContentFactory.jsonBuilder()
                         .startObject()
                         .startArray("point")
                         .value("1.2,1.3")
@@ -288,18 +210,11 @@
         XContentBuilder xContentBuilder = XContentFactory.jsonBuilder().startObject().startObject("type")
             .startObject("properties").startObject("point").field("type", "geo_point");
         String mapping = Strings.toString(xContentBuilder.endObject().endObject().endObject().endObject());
-<<<<<<< HEAD
-        DocumentMapper defaultMapper = createIndex("test").mapperService().documentMapperParser().parse("type", new CompressedXContent(mapping));
-
-        ParsedDocument doc = defaultMapper.parse(SourceToParse.source("test", "type", "1", BytesReference
-                .bytes(XContentFactory.jsonBuilder()
-=======
-        DocumentMapper defaultMapper = createIndex("test").mapperService().documentMapperParser()
-            .parse("type", new CompressedXContent(mapping));
-
-        ParsedDocument doc = defaultMapper.parse(SourceToParse.source("test", "type", "1",
-            BytesReference.bytes(XContentFactory.jsonBuilder()
->>>>>>> 0c7f6570
+        DocumentMapper defaultMapper = createIndex("test").mapperService().documentMapperParser()
+            .parse("type", new CompressedXContent(mapping));
+
+        ParsedDocument doc = defaultMapper.parse(SourceToParse.source("test", "type", "1",
+            BytesReference.bytes(XContentFactory.jsonBuilder()
                         .startObject()
                         .startArray("point").value(1.3).value(1.2).endArray()
                         .endObject()),
@@ -313,18 +228,11 @@
             .startArray("dynamic_templates").startObject().startObject("point").field("match", "point*")
             .startObject("mapping").field("type", "geo_point");
         String mapping = Strings.toString(xContentBuilder.endObject().endObject().endObject().endArray().endObject().endObject());
-<<<<<<< HEAD
-        DocumentMapper defaultMapper = createIndex("test").mapperService().documentMapperParser().parse("type", new CompressedXContent(mapping));
-
-        ParsedDocument doc = defaultMapper.parse(SourceToParse.source("test", "type", "1", BytesReference
-                .bytes(XContentFactory.jsonBuilder()
-=======
-        DocumentMapper defaultMapper = createIndex("test").mapperService().documentMapperParser()
-            .parse("type", new CompressedXContent(mapping));
-
-        ParsedDocument doc = defaultMapper.parse(SourceToParse.source("test", "type", "1",
-            BytesReference.bytes(XContentFactory.jsonBuilder()
->>>>>>> 0c7f6570
+        DocumentMapper defaultMapper = createIndex("test").mapperService().documentMapperParser()
+            .parse("type", new CompressedXContent(mapping));
+
+        ParsedDocument doc = defaultMapper.parse(SourceToParse.source("test", "type", "1",
+            BytesReference.bytes(XContentFactory.jsonBuilder()
                         .startObject()
                         .startArray("point").value(1.3).value(1.2).endArray()
                         .endObject()),
@@ -337,18 +245,11 @@
         XContentBuilder xContentBuilder = XContentFactory.jsonBuilder().startObject().startObject("type")
             .startObject("properties").startObject("point").field("type", "geo_point");
         String mapping = Strings.toString(xContentBuilder.field("store", true).endObject().endObject().endObject().endObject());
-<<<<<<< HEAD
-        DocumentMapper defaultMapper = createIndex("test").mapperService().documentMapperParser().parse("type", new CompressedXContent(mapping));
-
-        ParsedDocument doc = defaultMapper.parse(SourceToParse.source("test", "type", "1", BytesReference
-                .bytes(XContentFactory.jsonBuilder()
-=======
-        DocumentMapper defaultMapper = createIndex("test").mapperService().documentMapperParser()
-            .parse("type", new CompressedXContent(mapping));
-
-        ParsedDocument doc = defaultMapper.parse(SourceToParse.source("test", "type", "1",
-            BytesReference.bytes(XContentFactory.jsonBuilder()
->>>>>>> 0c7f6570
+        DocumentMapper defaultMapper = createIndex("test").mapperService().documentMapperParser()
+            .parse("type", new CompressedXContent(mapping));
+
+        ParsedDocument doc = defaultMapper.parse(SourceToParse.source("test", "type", "1",
+            BytesReference.bytes(XContentFactory.jsonBuilder()
                         .startObject()
                         .startArray("point").value(1.3).value(1.2).endArray()
                         .endObject()),
@@ -361,14 +262,6 @@
     public void testLonLatArrayArrayStored() throws Exception {
         XContentBuilder xContentBuilder = XContentFactory.jsonBuilder().startObject().startObject("type")
             .startObject("properties").startObject("point").field("type", "geo_point");
-<<<<<<< HEAD
-        String mapping = Strings.toString(xContentBuilder.field("store", true).field("doc_values", false).endObject().endObject()
-            .endObject().endObject());
-        DocumentMapper defaultMapper = createIndex("test").mapperService().documentMapperParser().parse("type", new CompressedXContent(mapping));
-
-        ParsedDocument doc = defaultMapper.parse(SourceToParse.source("test", "type", "1", BytesReference
-                .bytes(XContentFactory.jsonBuilder()
-=======
         String mapping = Strings.toString(xContentBuilder.field("store", true)
             .field("doc_values", false).endObject().endObject()
             .endObject().endObject());
@@ -377,7 +270,6 @@
 
         ParsedDocument doc = defaultMapper.parse(SourceToParse.source("test", "type", "1",
             BytesReference.bytes(XContentFactory.jsonBuilder()
->>>>>>> 0c7f6570
                         .startObject()
                         .startArray("point")
                         .startArray().value(1.3).value(1.2).endArray()
@@ -403,11 +295,7 @@
 
         DocumentMapper defaultMapper = createIndex("test").mapperService().documentMapperParser()
             .parse("type1", new CompressedXContent(mapping));
-<<<<<<< HEAD
-        FieldMapper fieldMapper = defaultMapper.mappers().getMapper("location");
-=======
         Mapper fieldMapper = defaultMapper.mappers().getMapper("location");
->>>>>>> 0c7f6570
         assertThat(fieldMapper, instanceOf(GeoPointFieldMapper.class));
 
         boolean ignoreZValue = ((GeoPointFieldMapper)fieldMapper).ignoreZValue().value();
@@ -431,12 +319,8 @@
 
     public void testMultiField() throws Exception {
         int numDocs = randomIntBetween(10, 100);
-<<<<<<< HEAD
-        String mapping = Strings.toString(XContentFactory.jsonBuilder().startObject().startObject("pin").startObject("properties").startObject("location")
-=======
         String mapping = Strings.toString(XContentFactory.jsonBuilder().startObject().startObject("pin")
             .startObject("properties").startObject("location")
->>>>>>> 0c7f6570
             .field("type", "geo_point")
             .startObject("fields")
             .startObject("geohash").field("type", "keyword").endObject()  // test geohash as keyword
@@ -491,16 +375,6 @@
 
         DocumentMapper defaultMapper = createIndex("test").mapperService().documentMapperParser()
             .parse("type", new CompressedXContent(mapping));
-<<<<<<< HEAD
-        FieldMapper fieldMapper = defaultMapper.mappers().getMapper("location");
-        assertThat(fieldMapper, instanceOf(GeoPointFieldMapper.class));
-
-        Object nullValue = fieldMapper.fieldType().nullValue();
-        assertThat(nullValue, equalTo(new GeoPoint(1, 2)));
-
-        ParsedDocument doc = defaultMapper.parse(SourceToParse.source("test", "type", "1", BytesReference
-                .bytes(XContentFactory.jsonBuilder()
-=======
         Mapper fieldMapper = defaultMapper.mappers().getMapper("location");
         assertThat(fieldMapper, instanceOf(GeoPointFieldMapper.class));
 
@@ -509,7 +383,6 @@
 
         ParsedDocument doc = defaultMapper.parse(SourceToParse.source("test", "type", "1",
             BytesReference.bytes(XContentFactory.jsonBuilder()
->>>>>>> 0c7f6570
                     .startObject()
                     .nullField("location")
                     .endObject()),
@@ -518,13 +391,8 @@
         assertThat(doc.rootDoc().getField("location"), notNullValue());
         BytesRef defaultValue = doc.rootDoc().getField("location").binaryValue();
 
-<<<<<<< HEAD
-        doc = defaultMapper.parse(SourceToParse.source("test", "type", "1", BytesReference
-                .bytes(XContentFactory.jsonBuilder()
-=======
         doc = defaultMapper.parse(SourceToParse.source("test", "type", "1",
             BytesReference.bytes(XContentFactory.jsonBuilder()
->>>>>>> 0c7f6570
                     .startObject()
                     .field("location", "1, 2")
                     .endObject()),
@@ -532,13 +400,8 @@
         // Shouldn't matter if we specify the value explicitly or use null value
         assertThat(defaultValue, equalTo(doc.rootDoc().getField("location").binaryValue()));
 
-<<<<<<< HEAD
-        doc = defaultMapper.parse(SourceToParse.source("test", "type", "1", BytesReference
-                .bytes(XContentFactory.jsonBuilder()
-=======
         doc = defaultMapper.parse(SourceToParse.source("test", "type", "1",
             BytesReference.bytes(XContentFactory.jsonBuilder()
->>>>>>> 0c7f6570
                     .startObject()
                     .field("location", "3, 4")
                     .endObject()),
@@ -559,13 +422,8 @@
         DocumentMapper defaultMapper = createIndex("test").mapperService().documentMapperParser()
             .parse("type", new CompressedXContent(mapping));
 
-<<<<<<< HEAD
-        ParsedDocument doc = defaultMapper.parse(SourceToParse.source("test", "type", "1", BytesReference
-                .bytes(XContentFactory.jsonBuilder()
-=======
-        ParsedDocument doc = defaultMapper.parse(SourceToParse.source("test", "type", "1",
-            BytesReference.bytes(XContentFactory.jsonBuilder()
->>>>>>> 0c7f6570
+        ParsedDocument doc = defaultMapper.parse(SourceToParse.source("test", "type", "1",
+            BytesReference.bytes(XContentFactory.jsonBuilder()
                     .startObject()
                     .field("location", "1234.333")
                     .endObject()),
@@ -587,13 +445,8 @@
             .parse("type", new CompressedXContent(mapping));
 
         MapperParsingException ex = expectThrows(MapperParsingException.class,
-<<<<<<< HEAD
-            () -> defaultMapper.parse(SourceToParse.source("test", "type", "1", BytesReference
-                .bytes(XContentFactory.jsonBuilder()
-=======
             () -> defaultMapper.parse(SourceToParse.source("test", "type", "1",
                 BytesReference.bytes(XContentFactory.jsonBuilder()
->>>>>>> 0c7f6570
                     .startObject()
                     .field("location", "1234.333")
                     .endObject()),
@@ -603,8 +456,6 @@
         assertThat(ex.getRootCause().getMessage(), equalTo("unsupported symbol [.] in geohash [1234.333]"));
     }
 
-<<<<<<< HEAD
-=======
 
     public void testInvalidGeopointValuesIgnored() throws Exception {
         String mapping = Strings.toString(XContentFactory.jsonBuilder().startObject().startObject("type")
@@ -673,5 +524,4 @@
                 .startObject().field("location", "NaN,12").endObject()
             ), XContentType.JSON)).rootDoc().getField("location"), nullValue());
     }
->>>>>>> 0c7f6570
 }
--- conflicted
+++ resolved
@@ -67,12 +67,8 @@
                 IpFieldScript script = new IpFieldScript(
                     "test",
                     Map.of(),
-<<<<<<< HEAD
                     new SearchLookup(field -> null, (ft, lookup, fdt) -> null, (ctx, doc) -> null),
-=======
-                    new SearchLookup(field -> null, (ft, lookup, fdt) -> null, new SourceLookup.ReaderSourceProvider()),
                     OnScriptError.FAIL,
->>>>>>> 42464200
                     reader.leaves().get(0)
                 ) {
                     @Override
@@ -107,12 +103,8 @@
                 IpFieldScript.LeafFactory leafFactory = fromSource().newFactory(
                     "field",
                     Collections.emptyMap(),
-<<<<<<< HEAD
-                    new SearchLookup(field -> null, (ft, lookup, fdt) -> null, SourceProvider.fromStoredFields())
-=======
-                    new SearchLookup(field -> null, (ft, lookup, fdt) -> null, new SourceLookup.ReaderSourceProvider()),
+                    new SearchLookup(field -> null, (ft, lookup, fdt) -> null, SourceProvider.fromStoredFields()),
                     OnScriptError.FAIL
->>>>>>> 42464200
                 );
                 IpFieldScript ipFieldScript = leafFactory.newInstance(reader.leaves().get(0));
                 List<InetAddress> results = new ArrayList<>();

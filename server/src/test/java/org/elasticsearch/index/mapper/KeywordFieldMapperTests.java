/*
 * Copyright Elasticsearch B.V. and/or licensed to Elasticsearch B.V. under one
 * or more contributor license agreements. Licensed under the "Elastic License
 * 2.0", the "GNU Affero General Public License v3.0 only", and the "Server Side
 * Public License v 1"; you may not use this file except in compliance with, at
 * your election, the "Elastic License 2.0", the "GNU Affero General Public
 * License v3.0 only", or the "Server Side Public License, v 1".
 */

package org.elasticsearch.index.mapper;

import org.apache.lucene.analysis.Analyzer;
import org.apache.lucene.analysis.TokenStream;
import org.apache.lucene.analysis.core.LowerCaseFilter;
import org.apache.lucene.analysis.core.WhitespaceTokenizer;
import org.apache.lucene.analysis.standard.StandardAnalyzer;
import org.apache.lucene.index.DocValuesType;
import org.apache.lucene.index.IndexOptions;
import org.apache.lucene.index.IndexWriter;
import org.apache.lucene.index.IndexableField;
import org.apache.lucene.index.IndexableFieldType;
import org.apache.lucene.tests.analysis.MockLowerCaseFilter;
import org.apache.lucene.tests.analysis.MockTokenizer;
import org.apache.lucene.util.BytesRef;
import org.elasticsearch.cluster.metadata.IndexMetadata;
import org.elasticsearch.common.Strings;
import org.elasticsearch.common.lucene.Lucene;
import org.elasticsearch.common.settings.Settings;
import org.elasticsearch.index.IndexMode;
import org.elasticsearch.index.IndexSettings;
import org.elasticsearch.index.IndexSortConfig;
import org.elasticsearch.index.IndexVersion;
import org.elasticsearch.index.analysis.AnalyzerScope;
import org.elasticsearch.index.analysis.CharFilterFactory;
import org.elasticsearch.index.analysis.CustomAnalyzer;
import org.elasticsearch.index.analysis.IndexAnalyzers;
import org.elasticsearch.index.analysis.LowercaseNormalizer;
import org.elasticsearch.index.analysis.NamedAnalyzer;
import org.elasticsearch.index.analysis.PreConfiguredTokenFilter;
import org.elasticsearch.index.analysis.TokenFilterFactory;
import org.elasticsearch.index.analysis.TokenizerFactory;
import org.elasticsearch.index.termvectors.TermVectorsService;
import org.elasticsearch.indices.analysis.AnalysisModule;
import org.elasticsearch.plugins.AnalysisPlugin;
import org.elasticsearch.plugins.Plugin;
import org.elasticsearch.script.StringFieldScript;
import org.elasticsearch.xcontent.XContentBuilder;

import java.io.IOException;
import java.time.Instant;
import java.util.Arrays;
import java.util.Collection;
import java.util.List;
import java.util.Map;
import java.util.function.Function;

import static java.util.Collections.singletonList;
import static java.util.Collections.singletonMap;
import static org.apache.lucene.tests.analysis.BaseTokenStreamTestCase.assertTokenStreamContents;
import static org.hamcrest.Matchers.contains;
import static org.hamcrest.Matchers.containsString;
import static org.hamcrest.Matchers.empty;
import static org.hamcrest.Matchers.equalTo;
import static org.hamcrest.Matchers.greaterThan;
import static org.hamcrest.Matchers.hasSize;
import static org.hamcrest.Matchers.instanceOf;

public class KeywordFieldMapperTests extends MapperTestCase {
    /**
     * Creates a copy of the lowercase token filter which we use for testing merge errors.
     */
    public static class MockAnalysisPlugin extends Plugin implements AnalysisPlugin {
        @Override
        public List<PreConfiguredTokenFilter> getPreConfiguredTokenFilters() {
            return singletonList(PreConfiguredTokenFilter.singleton("mock_other_lowercase", true, MockLowerCaseFilter::new));
        }

        @Override
        public Map<String, AnalysisModule.AnalysisProvider<TokenizerFactory>> getTokenizers() {
            return singletonMap(
                "keyword",
                (indexSettings, environment, name, settings) -> TokenizerFactory.newFactory(
                    name,
                    () -> new MockTokenizer(MockTokenizer.KEYWORD, false)
                )
            );
        }
    }

    @Override
    protected Object getSampleValueForDocument() {
        return "value";
    }

    public final void testExistsQueryDocValuesDisabled() throws IOException {
        MapperService mapperService = createMapperService(fieldMapping(b -> {
            minimalMapping(b);
            b.field("doc_values", false);
            if (randomBoolean()) {
                b.field("norms", false);
            }
        }));
        assertExistsQuery(mapperService);
        assertParseMinimalWarnings();
    }

    public final void testExistsQueryDocValuesDisabledWithNorms() throws IOException {
        MapperService mapperService = createMapperService(fieldMapping(b -> {
            minimalMapping(b);
            b.field("doc_values", false);
            b.field("norms", true);
        }));
        assertExistsQuery(mapperService);
        assertParseMinimalWarnings();
    }

    public void testAggregationsDocValuesDisabled() throws IOException {
        MapperService mapperService = createMapperService(fieldMapping(b -> {
            minimalMapping(b);
            b.field("doc_values", false);
        }));
        assertAggregatableConsistency(mapperService.fieldType("field"));
    }

    @Override
    protected Collection<? extends Plugin> getPlugins() {
        return singletonList(new MockAnalysisPlugin());
    }

    @Override
    protected IndexAnalyzers createIndexAnalyzers(IndexSettings indexSettings) {
        return IndexAnalyzers.of(
            Map.of("default", new NamedAnalyzer("default", AnalyzerScope.INDEX, new StandardAnalyzer())),
            Map.ofEntries(
                Map.entry("lowercase", new NamedAnalyzer("lowercase", AnalyzerScope.INDEX, new LowercaseNormalizer())),
                Map.entry("other_lowercase", new NamedAnalyzer("other_lowercase", AnalyzerScope.INDEX, new LowercaseNormalizer())),
                Map.entry("default", new NamedAnalyzer("default", AnalyzerScope.INDEX, new LowercaseNormalizer()))
            ),
            Map.of(
                "lowercase",
                new NamedAnalyzer(
                    "lowercase",
                    AnalyzerScope.INDEX,
                    new CustomAnalyzer(
                        TokenizerFactory.newFactory("lowercase", WhitespaceTokenizer::new),
                        new CharFilterFactory[0],
                        new TokenFilterFactory[] { new TokenFilterFactory() {

                            @Override
                            public String name() {
                                return "lowercase";
                            }

                            @Override
                            public TokenStream create(TokenStream tokenStream) {
                                return new LowerCaseFilter(tokenStream);
                            }
                        } }
                    )
                )
            )
        );
    }

    @Override
    protected void minimalMapping(XContentBuilder b) throws IOException {
        b.field("type", "keyword");
    }

    @Override
    protected void registerParameters(ParameterChecker checker) throws IOException {
        checker.registerConflictCheck("doc_values", b -> b.field("doc_values", false));
        checker.registerConflictCheck("index", b -> b.field("index", false));
        checker.registerConflictCheck("store", b -> b.field("store", true));
        checker.registerConflictCheck("index_options", b -> b.field("index_options", "freqs"));
        checker.registerConflictCheck("null_value", b -> b.field("null_value", "foo"));
        checker.registerConflictCheck("similarity", b -> b.field("similarity", "boolean"));
        checker.registerConflictCheck("normalizer", b -> b.field("normalizer", "lowercase"));

        checker.registerUpdateCheck(b -> b.field("eager_global_ordinals", true), m -> assertTrue(m.fieldType().eagerGlobalOrdinals()));
        checker.registerUpdateCheck(
            b -> b.field("ignore_above", 256),
            m -> assertEquals(256, ((KeywordFieldMapper) m).fieldType().ignoreAbove())
        );
        checker.registerUpdateCheck(
            b -> b.field("split_queries_on_whitespace", true),
            m -> assertEquals("_whitespace", m.fieldType().getTextSearchInfo().searchAnalyzer().name())
        );

        // norms can be set from true to false, but not vice versa
        checker.registerConflictCheck("norms", b -> b.field("norms", true));
        checker.registerUpdateCheck(b -> {
            minimalMapping(b);
            b.field("norms", true);
        }, b -> {
            minimalMapping(b);
            b.field("norms", false);
        }, m -> assertFalse(m.fieldType().getTextSearchInfo().hasNorms()));

        registerDimensionChecks(checker);
    }

    public void testDefaults() throws Exception {
        XContentBuilder mapping = fieldMapping(this::minimalMapping);
        DocumentMapper mapper = createDocumentMapper(mapping);
        assertEquals(Strings.toString(mapping), mapper.mappingSource().toString());

        ParsedDocument doc = mapper.parse(source(b -> b.field("field", "1234")));
        List<IndexableField> fields = doc.rootDoc().getFields("field");
        assertEquals(1, fields.size());

        assertEquals(new BytesRef("1234"), fields.get(0).binaryValue());
        IndexableFieldType fieldType = fields.get(0).fieldType();
        assertThat(fieldType.omitNorms(), equalTo(true));
        assertFalse(fieldType.tokenized());
        assertFalse(fieldType.stored());
        assertThat(fieldType.indexOptions(), equalTo(IndexOptions.DOCS));
        assertThat(fieldType.storeTermVectors(), equalTo(false));
        assertThat(fieldType.storeTermVectorOffsets(), equalTo(false));
        assertThat(fieldType.storeTermVectorPositions(), equalTo(false));
        assertThat(fieldType.storeTermVectorPayloads(), equalTo(false));
        assertEquals(DocValuesType.SORTED_SET, fieldType.docValuesType());
        assertSame(KeywordFieldMapper.Defaults.FIELD_TYPE, fieldType);

        // used by TermVectorsService
        assertThat(TermVectorsService.getValues(doc.rootDoc().getFields("field")), contains("1234"));
    }

    public void testIgnoreAbove() throws IOException {
        DocumentMapper mapper = createDocumentMapper(fieldMapping(b -> b.field("type", "keyword").field("ignore_above", 5)));

        ParsedDocument doc = mapper.parse(source(b -> b.field("field", "elk")));
        List<IndexableField> fields = doc.rootDoc().getFields("field");
        assertEquals(1, fields.size());
        fields = doc.rootDoc().getFields("_ignored");
        assertEquals(0, fields.size());

        doc = mapper.parse(source(b -> b.field("field", "elasticsearch")));
        fields = doc.rootDoc().getFields("field");
        assertEquals(0, fields.size());

        fields = doc.rootDoc().getFields("_ignored");
        assertEquals(2, fields.size());
        assertTrue(doc.rootDoc().getFields("_ignored").stream().anyMatch(field -> "field".equals(field.stringValue())));
    }

    public void testNullValue() throws IOException {
        DocumentMapper mapper = createDocumentMapper(fieldMapping(this::minimalMapping));
        ParsedDocument doc = mapper.parse(source(b -> b.nullField("field")));
        assertThat(doc.rootDoc().getFields("field"), empty());

        mapper = createDocumentMapper(fieldMapping(b -> b.field("type", "keyword").field("null_value", "uri")));
        doc = mapper.parse(source(b -> {}));
        List<IndexableField> fields = doc.rootDoc().getFields("field");
        assertEquals(0, fields.size());
        doc = mapper.parse(source(b -> b.nullField("field")));
        fields = doc.rootDoc().getFields("field");
        assertEquals(1, fields.size());
        assertEquals(new BytesRef("uri"), fields.get(0).binaryValue());
    }

    public void testEnableStore() throws IOException {
        DocumentMapper mapper = createDocumentMapper(fieldMapping(b -> b.field("type", "keyword").field("store", true)));
        ParsedDocument doc = mapper.parse(source(b -> b.field("field", "1234")));
        List<IndexableField> fields = doc.rootDoc().getFields("field");
        assertEquals(1, fields.size());
        assertTrue(fields.get(0).fieldType().stored());
    }

    public void testDisableIndex() throws IOException {
        DocumentMapper mapper = createDocumentMapper(fieldMapping(b -> b.field("type", "keyword").field("index", false)));
        ParsedDocument doc = mapper.parse(source(b -> b.field("field", "1234")));
        List<IndexableField> fields = doc.rootDoc().getFields("field");
        assertEquals(1, fields.size());
        assertEquals(IndexOptions.NONE, fields.get(0).fieldType().indexOptions());
        assertEquals(DocValuesType.SORTED_SET, fields.get(0).fieldType().docValuesType());
    }

    public void testDisableDocValues() throws IOException {
        DocumentMapper mapper = createDocumentMapper(fieldMapping(b -> b.field("type", "keyword").field("doc_values", false)));
        ParsedDocument doc = mapper.parse(source(b -> b.field("field", "1234")));
        List<IndexableField> fields = doc.rootDoc().getFields("field");
        assertEquals(1, fields.size());
        assertEquals(DocValuesType.NONE, fields.get(0).fieldType().docValuesType());
    }

    public void testIndexOptions() throws IOException {
        DocumentMapper mapper = createDocumentMapper(fieldMapping(b -> b.field("type", "keyword").field("index_options", "freqs")));
        ParsedDocument doc = mapper.parse(source(b -> b.field("field", "1234")));
        List<IndexableField> fields = doc.rootDoc().getFields("field");
        assertEquals(1, fields.size());
        assertEquals(IndexOptions.DOCS_AND_FREQS, fields.get(0).fieldType().indexOptions());

        for (String indexOptions : Arrays.asList("positions", "offsets")) {
            MapperParsingException e = expectThrows(
                MapperParsingException.class,
                () -> createMapperService(fieldMapping(b -> b.field("type", "keyword").field("index_options", indexOptions)))
            );
            assertThat(
                e.getMessage(),
                containsString("Unknown value [" + indexOptions + "] for field [index_options] - accepted values are [docs, freqs]")
            );
        }
    }

    public void testEnableNorms() throws IOException {
        DocumentMapper mapper = createDocumentMapper(
            fieldMapping(b -> b.field("type", "keyword").field("doc_values", false).field("norms", true))
        );
        ParsedDocument doc = mapper.parse(source(b -> b.field("field", "1234")));
        List<IndexableField> fields = doc.rootDoc().getFields("field");
        assertEquals(1, fields.size());
        assertFalse(fields.get(0).fieldType().omitNorms());

        List<IndexableField> fieldNamesFields = doc.rootDoc().getFields(FieldNamesFieldMapper.NAME);
        assertThat(fieldNamesFields, empty());
    }

    public void testDimension() throws IOException {
        // Test default setting
        MapperService mapperService = createMapperService(fieldMapping(b -> minimalMapping(b)));
        KeywordFieldMapper.KeywordFieldType ft = (KeywordFieldMapper.KeywordFieldType) mapperService.fieldType("field");
        assertFalse(ft.isDimension());

        assertDimension(true, KeywordFieldMapper.KeywordFieldType::isDimension);
        assertDimension(false, KeywordFieldMapper.KeywordFieldType::isDimension);
    }

    public void testDimensionAndIgnoreAbove() throws IOException {
        DocumentMapper documentMapper = createDocumentMapper(fieldMapping(b -> {
            minimalMapping(b);
            b.field("time_series_dimension", true).field("ignore_above", 2048);
        }));
        KeywordFieldMapper field = (KeywordFieldMapper) documentMapper.mappers().getMapper("field");
        assertEquals(2048, field.fieldType().ignoreAbove());
    }

    public void testDimensionAndNormalizer() {
        Exception e = expectThrows(MapperParsingException.class, () -> createDocumentMapper(fieldMapping(b -> {
            minimalMapping(b);
            b.field("time_series_dimension", true).field("normalizer", "my_normalizer");
        })));
        assertThat(
            e.getCause().getMessage(),
            containsString("Field [normalizer] cannot be set in conjunction with field [time_series_dimension]")
        );
    }

    public void testDimensionIndexedAndDocvalues() {
        {
            Exception e = expectThrows(MapperParsingException.class, () -> createDocumentMapper(fieldMapping(b -> {
                minimalMapping(b);
                b.field("time_series_dimension", true).field("index", false).field("doc_values", false);
            })));
            assertThat(
                e.getCause().getMessage(),
                containsString("Field [time_series_dimension] requires that [index] and [doc_values] are true")
            );
        }
        {
            Exception e = expectThrows(MapperParsingException.class, () -> createDocumentMapper(fieldMapping(b -> {
                minimalMapping(b);
                b.field("time_series_dimension", true).field("index", true).field("doc_values", false);
            })));
            assertThat(
                e.getCause().getMessage(),
                containsString("Field [time_series_dimension] requires that [index] and [doc_values] are true")
            );
        }
        {
            Exception e = expectThrows(MapperParsingException.class, () -> createDocumentMapper(fieldMapping(b -> {
                minimalMapping(b);
                b.field("time_series_dimension", true).field("index", false).field("doc_values", true);
            })));
            assertThat(
                e.getCause().getMessage(),
                containsString("Field [time_series_dimension] requires that [index] and [doc_values] are true")
            );
        }
    }

    public void testDimensionMultiValuedFieldTSDB() throws IOException {
        DocumentMapper mapper = createDocumentMapper(fieldMapping(b -> {
            minimalMapping(b);
            b.field("time_series_dimension", true);
        }), IndexMode.TIME_SERIES);

        ParsedDocument doc = mapper.parse(source(null, b -> {
            b.array("field", "1234", "45678");
            b.field("@timestamp", Instant.now());
        }, TimeSeriesRoutingHashFieldMapper.encode(randomInt())));
        assertThat(doc.docs().get(0).getFields("field"), hasSize(greaterThan(1)));
    }

    public void testDimensionMultiValuedFieldNonTSDB() throws IOException {
        DocumentMapper mapper = createDocumentMapper(fieldMapping(b -> {
            minimalMapping(b);
            b.field("time_series_dimension", true);
        }), randomFrom(IndexMode.STANDARD, IndexMode.LOGSDB));

        ParsedDocument doc = mapper.parse(source(b -> {
            b.array("field", "1234", "45678");
            b.field("@timestamp", Instant.now());
        }));
        assertThat(doc.docs().get(0).getFields("field"), hasSize(greaterThan(1)));
    }

    public void testDimensionExtraLongKeyword() throws IOException {
        DocumentMapper mapper = createTimeSeriesModeDocumentMapper(fieldMapping(b -> {
            minimalMapping(b);
            b.field("time_series_dimension", true);
        }));

        Exception e = expectThrows(
            DocumentParsingException.class,
            () -> mapper.parse(
                source(
                    b -> b.field("field", randomAlphaOfLengthBetween(IndexWriter.MAX_TERM_LENGTH + 1, IndexWriter.MAX_TERM_LENGTH + 100))
                )
            )
        );
        assertThat(
            e.getCause().getMessage(),
            containsString(
                "Document contains at least one immense term in field=\"field\" (whose UTF8 encoding is longer than the max length 32766"
            )
        );
    }

    public void testConfigureSimilarity() throws IOException {
        MapperService mapperService = createMapperService(fieldMapping(b -> b.field("type", "keyword").field("similarity", "boolean")));
        MappedFieldType ft = mapperService.documentMapper().mappers().fieldTypesLookup().get("field");
        assertEquals("boolean", ft.getTextSearchInfo().similarity().name());

        IllegalArgumentException e = expectThrows(
            IllegalArgumentException.class,
            () -> merge(mapperService, fieldMapping(b -> b.field("type", "keyword").field("similarity", "BM25")))
        );
        assertThat(e.getMessage(), containsString("Cannot update parameter [similarity] from [boolean] to [BM25]"));
    }

    public void testNormalizer() throws IOException {
        DocumentMapper mapper = createDocumentMapper(fieldMapping(b -> b.field("type", "keyword").field("normalizer", "lowercase")));
        ParsedDocument doc = mapper.parse(source(b -> b.field("field", "AbC")));

        List<IndexableField> fields = doc.rootDoc().getFields("field");
        assertEquals(1, fields.size());

        assertEquals(new BytesRef("abc"), fields.get(0).binaryValue());
        IndexableFieldType fieldType = fields.get(0).fieldType();
        assertThat(fieldType.omitNorms(), equalTo(true));
        assertFalse(fieldType.tokenized());
        assertFalse(fieldType.stored());
        assertThat(fieldType.indexOptions(), equalTo(IndexOptions.DOCS));
        assertThat(fieldType.storeTermVectors(), equalTo(false));
        assertThat(fieldType.storeTermVectorOffsets(), equalTo(false));
        assertThat(fieldType.storeTermVectorPositions(), equalTo(false));
        assertThat(fieldType.storeTermVectorPayloads(), equalTo(false));
        assertEquals(DocValuesType.SORTED_SET, fieldType.docValuesType());
    }

    public void testNormalizerNamedDefault() throws IOException {
        // you can call a normalizer 'default' but it won't be applied unless you specifically ask for it
        DocumentMapper mapper = createDocumentMapper(mapping(b -> {
            b.startObject("field").field("type", "keyword").endObject();
            b.startObject("field2").field("type", "keyword").field("normalizer", "default").endObject();
        }));
        ParsedDocument doc = mapper.parse(source(b -> {
            b.field("field", "FOO");
            b.field("field2", "FOO");
        }));
        assertEquals(new BytesRef("FOO"), doc.rootDoc().getField("field").binaryValue());
        assertEquals(new BytesRef("foo"), doc.rootDoc().getField("field2").binaryValue());
    }

    public void testParsesKeywordNestedEmptyObjectStrict() throws IOException {
        DocumentMapper defaultMapper = createDocumentMapper(fieldMapping(this::minimalMapping));

        DocumentParsingException ex = expectThrows(
            DocumentParsingException.class,
            () -> defaultMapper.parse(source(b -> b.startObject("field").endObject()))
        );
        assertEquals(
            "[1:11] failed to parse field [field] of type [keyword] in document with id '1'. " + "Preview of field's value: '{}'",
            ex.getMessage()
        );
    }

    public void testParsesKeywordNestedListStrict() throws IOException {
        DocumentMapper defaultMapper = createDocumentMapper(fieldMapping(this::minimalMapping));
        DocumentParsingException ex = expectThrows(DocumentParsingException.class, () -> defaultMapper.parse(source(b -> {
            b.startArray("field");
            {
                b.startObject();
                {
                    b.startArray("array_name").value("inner_field_first").value("inner_field_second").endArray();
                }
                b.endObject();
            }
            b.endArray();
        })));
        assertEquals(
            "[1:67] failed to parse field [field] of type [keyword] in document with id '1'. "
                + "Preview of field's value: '{array_name=[inner_field_first, inner_field_second]}'",
            ex.getMessage()
        );
    }

    public void testParsesKeywordNullStrict() throws IOException {
        DocumentMapper defaultMapper = createDocumentMapper(fieldMapping(this::minimalMapping));
        Exception e = expectThrows(
            DocumentParsingException.class,
            () -> defaultMapper.parse(source(b -> b.startObject("field").nullField("field_name").endObject()))
        );
        assertEquals(
            "[1:28] failed to parse field [field] of type [keyword] in document with id '1'. "
                + "Preview of field's value: '{field_name=null}'",
            e.getMessage()
        );
    }

    public void testUpdateNormalizer() throws IOException {
        MapperService mapperService = createMapperService(fieldMapping(b -> b.field("type", "keyword").field("normalizer", "lowercase")));
        IllegalArgumentException e = expectThrows(
            IllegalArgumentException.class,
            () -> merge(mapperService, fieldMapping(b -> b.field("type", "keyword").field("normalizer", "other_lowercase")))
        );
        assertEquals(
            "Mapper for [field] conflicts with existing mapper:\n"
                + "\tCannot update parameter [normalizer] from [lowercase] to [other_lowercase]",
            e.getMessage()
        );
    }

    public void testSplitQueriesOnWhitespace() throws IOException {
        MapperService mapperService = createMapperService(mapping(b -> {
            b.startObject("field").field("type", "keyword").endObject();
            b.startObject("field_with_normalizer");
            {
                b.field("type", "keyword");
                b.field("normalizer", "lowercase");
                b.field("split_queries_on_whitespace", true);
            }
            b.endObject();
        }));

        MappedFieldType fieldType = mapperService.fieldType("field");
        assertThat(fieldType, instanceOf(KeywordFieldMapper.KeywordFieldType.class));
        KeywordFieldMapper.KeywordFieldType ft = (KeywordFieldMapper.KeywordFieldType) fieldType;
        Analyzer a = ft.getTextSearchInfo().searchAnalyzer();
        assertTokenStreamContents(a.tokenStream("", "Hello World"), new String[] { "Hello World" });

        fieldType = mapperService.fieldType("field_with_normalizer");
        assertThat(fieldType, instanceOf(KeywordFieldMapper.KeywordFieldType.class));
        ft = (KeywordFieldMapper.KeywordFieldType) fieldType;
        assertThat(ft.getTextSearchInfo().searchAnalyzer().name(), equalTo("lowercase"));
        assertTokenStreamContents(
            ft.getTextSearchInfo().searchAnalyzer().analyzer().tokenStream("", "Hello World"),
            new String[] { "hello", "world" }
        );
        Analyzer q = ft.getTextSearchInfo().searchQuoteAnalyzer();
        assertTokenStreamContents(q.tokenStream("", "Hello World"), new String[] { "hello world" });

        mapperService = createMapperService(mapping(b -> {
            b.startObject("field").field("type", "keyword").field("split_queries_on_whitespace", true).endObject();
            b.startObject("field_with_normalizer");
            {
                b.field("type", "keyword");
                b.field("normalizer", "lowercase");
                b.field("split_queries_on_whitespace", false);
            }
            b.endObject();
        }));

        fieldType = mapperService.fieldType("field");
        assertThat(fieldType, instanceOf(KeywordFieldMapper.KeywordFieldType.class));
        ft = (KeywordFieldMapper.KeywordFieldType) fieldType;
        assertTokenStreamContents(
            ft.getTextSearchInfo().searchAnalyzer().analyzer().tokenStream("", "Hello World"),
            new String[] { "Hello", "World" }
        );

        fieldType = mapperService.fieldType("field_with_normalizer");
        assertThat(fieldType, instanceOf(KeywordFieldMapper.KeywordFieldType.class));
        ft = (KeywordFieldMapper.KeywordFieldType) fieldType;
        assertThat(ft.getTextSearchInfo().searchAnalyzer().name(), equalTo("lowercase"));
        assertTokenStreamContents(
            ft.getTextSearchInfo().searchAnalyzer().analyzer().tokenStream("", "Hello World"),
            new String[] { "hello world" }
        );
    }

    public void testScriptAndPrecludedParameters() {
        Exception e = expectThrows(MapperParsingException.class, () -> createDocumentMapper(fieldMapping(b -> {
            b.field("type", "keyword");
            b.field("script", "test");
            b.field("null_value", true);
        })));
        assertThat(e.getMessage(), equalTo("Failed to parse mapping: Field [null_value] cannot be set in conjunction with field [script]"));
    }

    @Override
    protected Object generateRandomInputValue(MappedFieldType ft) {
        return switch (between(0, 4)) {
            case 0 -> randomAlphaOfLengthBetween(1, 100);
            case 1 -> randomBoolean() ? null : randomAlphaOfLengthBetween(1, 100);
            case 2 -> randomLong();
            case 3 -> randomDouble();
            case 4 -> randomBoolean();
            default -> throw new IllegalStateException();
        };
    }

    @Override
    protected boolean dedupAfterFetch() {
        return true;
    }

    public void testDimensionInRoutingPath() throws IOException {
        MapperService mapper = createMapperService(fieldMapping(b -> b.field("type", "keyword").field("time_series_dimension", true)));
        IndexSettings settings = createIndexSettings(
            IndexVersion.current(),
            Settings.builder()
                .put(IndexSettings.MODE.getKey(), "time_series")
                .put(IndexMetadata.INDEX_ROUTING_PATH.getKey(), "field")
                .put(IndexSettings.TIME_SERIES_START_TIME.getKey(), "2021-04-28T00:00:00Z")
                .put(IndexSettings.TIME_SERIES_END_TIME.getKey(), "2021-04-29T00:00:00Z")
                .build()
        );
        mapper.documentMapper().validate(settings, false);  // Doesn't throw
    }

    public void testKeywordFieldUtf8LongerThan32766() throws Exception {
        DocumentMapper mapper = createDocumentMapper(fieldMapping(b -> b.field("type", "keyword")));
        StringBuilder stringBuilder = new StringBuilder(32768);
        for (int i = 0; i < 32768; i++) {
            stringBuilder.append("a");
        }
        DocumentParsingException e = expectThrows(
            DocumentParsingException.class,
            () -> mapper.parse(source(b -> b.field("field", stringBuilder.toString())))
        );
        assertThat(e.getCause().getMessage(), containsString("UTF8 encoding is longer than the max length"));
    }

    /**
     * Test that we don't error on exceeding field size if field is neither indexed nor has doc values nor stored
     */
    public void testKeywordFieldUtf8LongerThan32766SourceOnly() throws Exception {
        DocumentMapper mapper = createDocumentMapper(fieldMapping(b -> {
            b.field("type", "keyword");
            b.field("index", false);
            b.field("doc_values", false);
            b.field("store", false);
        }));
        StringBuilder stringBuilder = new StringBuilder(32768);
        for (int i = 0; i < 32768; i++) {
            stringBuilder.append("a");
        }
        mapper.parse(source(b -> b.field("field", stringBuilder.toString())));
    }

    /**
     * Test that we track the synthetic source if field is neither indexed nor has doc values nor stored
     */
    public void testSyntheticSourceForDisabledField() throws Exception {
        MapperService mapper = createSytheticSourceMapperService(
            fieldMapping(b -> b.field("type", "keyword").field("index", false).field("doc_values", false).field("store", false))
        );
        String value = randomAlphaOfLengthBetween(1, 20);
        assertEquals("{\"field\":\"" + value + "\"}", syntheticSource(mapper.documentMapper(), b -> b.field("field", value)));
    }

    @Override
    protected boolean supportsIgnoreMalformed() {
        return false;
    }

    @Override
    protected BlockReaderSupport getSupportedReaders(MapperService mapper, String loaderFieldName) {
        MappedFieldType ft = mapper.fieldType(loaderFieldName);
        return new BlockReaderSupport(ft.hasDocValues(), ft.hasDocValues() || ft.isStored(), mapper, loaderFieldName);
    }

    @Override
    protected Function<Object, Object> loadBlockExpected() {
        return v -> ((BytesRef) v).utf8ToString();
    }

    @Override
    protected SyntheticSourceSupport syntheticSourceSupport(boolean ignoreMalformed) {
        assertFalse("keyword doesn't support ignore_malformed", ignoreMalformed);
        return new KeywordFieldSyntheticSourceSupport(
            randomBoolean() ? null : between(10, 100),
            randomBoolean(),
            usually() ? null : randomAlphaOfLength(2),
            true
        );
    }

    @Override
    protected IngestScriptSupport ingestScriptSupport() {
        return new IngestScriptSupport() {
            @Override
            protected StringFieldScript.Factory emptyFieldScript() {
                return (fieldName, params, searchLookup, onScriptError) -> ctx -> new StringFieldScript(
                    fieldName,
                    params,
                    searchLookup,
                    OnScriptError.FAIL,
                    ctx
                ) {
                    @Override
                    public void execute() {}
                };
            }

            @Override
            protected StringFieldScript.Factory nonEmptyFieldScript() {
                return (fieldName, params, searchLookup, onScriptError) -> ctx -> new StringFieldScript(
                    fieldName,
                    params,
                    searchLookup,
                    OnScriptError.FAIL,
                    ctx
                ) {
                    @Override
                    public void execute() {
                        emit("foo");
                    }
                };
            }
        };
    }

    public void testLegacyField() throws Exception {
        // check that unknown normalizers are treated leniently on old indices
        MapperService service = createMapperService(IndexVersion.fromId(5000099), Settings.EMPTY, () -> false, mapping(b -> {
            b.startObject("mykeyw");
            b.field("type", "keyword");
            b.field("normalizer", "unknown-normalizer");
            b.endObject();
        }));
        assertThat(service.fieldType("mykeyw"), instanceOf(KeywordFieldMapper.KeywordFieldType.class));
        assertEquals(Lucene.KEYWORD_ANALYZER, ((KeywordFieldMapper.KeywordFieldType) service.fieldType("mykeyw")).normalizer());

        // check that normalizer can be updated
        merge(service, mapping(b -> {
            b.startObject("mykeyw");
            b.field("type", "keyword");
            b.field("normalizer", "lowercase");
            b.endObject();
        }));
        assertThat(service.fieldType("mykeyw"), instanceOf(KeywordFieldMapper.KeywordFieldType.class));
        assertNotEquals(Lucene.KEYWORD_ANALYZER, ((KeywordFieldMapper.KeywordFieldType) service.fieldType("mykeyw")).normalizer());
    }

    public void testDocValues() throws IOException {
        MapperService mapper = createMapperService(fieldMapping(b -> b.field("type", "keyword")));
        assertScriptDocValues(mapper, "foo", equalTo(List.of("foo")));
    }

    public void testDocValuesLoadedFromSource() throws IOException {
        MapperService mapper = createMapperService(fieldMapping(b -> b.field("type", "keyword").field("doc_values", false)));
        assertScriptDocValues(mapper, "foo", equalTo(List.of("foo")));
    }

    public void testDocValuesLoadedFromStoredSynthetic() throws IOException {
        MapperService mapper = createSytheticSourceMapperService(
            fieldMapping(b -> b.field("type", "keyword").field("doc_values", false).field("store", true))
        );
        assertScriptDocValues(mapper, "foo", equalTo(List.of("foo")));
    }

<<<<<<< HEAD
    public void testFieldTypeWithSkipDocValues_LogsDbMode() throws IOException {
        assumeTrue("Needs feature flag to be enabled", IndexSettings.DOC_VALUES_SKIPPER.isEnabled());

=======
    public void testFieldTypeWithSkipDocValues_LogsDbModeDisabledSetting() throws IOException {
>>>>>>> 27adf205
        final MapperService mapperService = createMapperService(
            Settings.builder()
                .put(IndexSettings.MODE.getKey(), IndexMode.LOGSDB.name())
                .put(IndexSortConfig.INDEX_SORT_FIELD_SETTING.getKey(), "host.name")
                .put(IndexSettings.USE_DOC_VALUES_SKIPPER.getKey(), false)
                .build(),
            mapping(b -> {
                b.startObject("host.name");
                b.field("type", "keyword");
                b.endObject();
            })
        );

        final KeywordFieldMapper mapper = (KeywordFieldMapper) mapperService.documentMapper().mappers().getMapper("host.name");
        assertTrue(mapper.fieldType().hasDocValues());
<<<<<<< HEAD
        assertFalse(mapper.fieldType().isIndexed());
        assertTrue(mapper.fieldType().hasDocValuesSkipper());
    }

    public void testFieldTypeDefault_StandardMode() throws IOException {
        assumeTrue("Needs feature flag to be enabled", IndexSettings.DOC_VALUES_SKIPPER.isEnabled());
=======
        assertTrue(mapper.fieldType().isIndexed());
        assertFalse(mapper.fieldType().hasDocValuesSkipper());
    }

    public void testFieldTypeWithSkipDocValues_LogsDbMode() throws IOException {
        final Settings settings = Settings.builder()
            .put(IndexSettings.MODE.getKey(), IndexMode.LOGSDB.name())
            .put(IndexSortConfig.INDEX_SORT_FIELD_SETTING.getKey(), "host.name")
            .build();
        final MapperService mapperService = createMapperService(settings, mapping(b -> {
            b.startObject("host.name");
            b.field("type", "keyword");
            b.endObject();
        }));
>>>>>>> 27adf205

        final KeywordFieldMapper mapper = (KeywordFieldMapper) mapperService.documentMapper().mappers().getMapper("host.name");
        assertTrue(mapper.fieldType().hasDocValues());
        assertFalse(IndexSettings.USE_DOC_VALUES_SKIPPER.get(settings) && mapper.fieldType().isIndexed());
        if (IndexSettings.USE_DOC_VALUES_SKIPPER.get(settings)) {
            assertTrue(mapper.fieldType().hasDocValuesSkipper());
        } else {
            assertFalse(mapper.fieldType().hasDocValuesSkipper());
        }
    }

    public void testFieldTypeDefault_StandardMode() throws IOException {
        final Settings settings = Settings.builder()
            .put(IndexSettings.MODE.getKey(), IndexMode.STANDARD.name())
            .put(IndexSortConfig.INDEX_SORT_FIELD_SETTING.getKey(), "host.name")
            .build();
        final MapperService mapperService = createMapperService(settings, mapping(b -> {
            b.startObject("host.name");
            b.field("type", "keyword");
            b.endObject();
        }));

        final KeywordFieldMapper mapper = (KeywordFieldMapper) mapperService.documentMapper().mappers().getMapper("host.name");
        assertTrue(mapper.fieldType().hasDocValues());
        assertTrue(mapper.fieldType().isIndexed());
        assertFalse(mapper.fieldType().hasDocValuesSkipper());
    }

    public void testFieldTypeDefault_NonMatchingFieldName() throws IOException {
<<<<<<< HEAD
        assumeTrue("Needs feature flag to be enabled", IndexSettings.DOC_VALUES_SKIPPER.isEnabled());

        final MapperService mapperService = createMapperService(
            Settings.builder()
                .put(IndexSettings.MODE.getKey(), IndexMode.LOGSDB.name())
                .put(IndexSortConfig.INDEX_SORT_FIELD_SETTING.getKey(), "hostname")
                .build(),
            mapping(b -> {
                b.startObject("hostname");
                b.field("type", "keyword");
                b.endObject();
            })
        );
=======
        final Settings settings = Settings.builder()
            .put(IndexSettings.MODE.getKey(), IndexMode.LOGSDB.name())
            .put(IndexSortConfig.INDEX_SORT_FIELD_SETTING.getKey(), "hostname")
            .build();
        final MapperService mapperService = createMapperService(settings, mapping(b -> {
            b.startObject("hostname");
            b.field("type", "keyword");
            b.endObject();
        }));
>>>>>>> 27adf205

        final KeywordFieldMapper mapper = (KeywordFieldMapper) mapperService.documentMapper().mappers().getMapper("hostname");
        assertTrue(mapper.fieldType().hasDocValues());
        assertTrue(mapper.fieldType().isIndexed());
        assertFalse(mapper.fieldType().hasDocValuesSkipper());
    }

<<<<<<< HEAD
    public void testFieldTypeDefault_ConfiguredIndexed() throws IOException {
        assumeTrue("Needs feature flag to be enabled", IndexSettings.DOC_VALUES_SKIPPER.isEnabled());
=======
    public void testFieldTypeDefault_ConfiguredIndexedWithSettingOverride() throws IOException {
        final Settings settings = Settings.builder()
            .put(IndexSettings.MODE.getKey(), IndexMode.LOGSDB.name())
            .put(IndexSortConfig.INDEX_SORT_FIELD_SETTING.getKey(), "host.name")
            .build();
        final MapperService mapperService = createMapperService(settings, mapping(b -> {
            b.startObject("host.name");
            b.field("type", "keyword");
            b.field("index", true);
            b.endObject();
        }));
>>>>>>> 27adf205

        final KeywordFieldMapper mapper = (KeywordFieldMapper) mapperService.documentMapper().mappers().getMapper("host.name");
        assertTrue(mapper.fieldType().hasDocValues());
        assertFalse(IndexSettings.USE_DOC_VALUES_SKIPPER.get(settings) && mapper.fieldType().isIndexed());
        if (IndexSettings.USE_DOC_VALUES_SKIPPER.get(settings)) {
            assertTrue(mapper.fieldType().hasDocValuesSkipper());
        } else {
            assertFalse(mapper.fieldType().hasDocValuesSkipper());
        }
    }

    public void testFieldTypeDefault_ConfiguredIndexedWithoutSettingOverride() throws IOException {
        final Settings settings = Settings.builder()
            .put(IndexSettings.MODE.getKey(), IndexMode.LOGSDB.name())
            .put(IndexSortConfig.INDEX_SORT_FIELD_SETTING.getKey(), "host.name")
            .build();
        final MapperService mapperService = createMapperService(settings, mapping(b -> {
            b.startObject("host.name");
            b.field("type", "keyword");
            b.field("index", true);
            b.endObject();
        }));

        final KeywordFieldMapper mapper = (KeywordFieldMapper) mapperService.documentMapper().mappers().getMapper("host.name");
        assertTrue(mapper.fieldType().hasDocValues());
<<<<<<< HEAD
        assertTrue(mapper.fieldType().isIndexed());
        assertFalse(mapper.fieldType().hasDocValuesSkipper());
    }

    public void testFieldTypeDefault_ConfiguredDocValues() throws IOException {
        assumeTrue("Needs feature flag to be enabled", IndexSettings.DOC_VALUES_SKIPPER.isEnabled());

        final MapperService mapperService = createMapperService(
            Settings.builder()
                .put(IndexSettings.MODE.getKey(), IndexMode.LOGSDB.name())
                .put(IndexSortConfig.INDEX_SORT_FIELD_SETTING.getKey(), "host.name")
                .build(),
            mapping(b -> {
                b.startObject("host.name");
                b.field("type", "keyword");
                b.field("doc_values", true);
                b.endObject();
            })
        );

        final KeywordFieldMapper mapper = (KeywordFieldMapper) mapperService.documentMapper().mappers().getMapper("host.name");
        assertTrue(mapper.fieldType().hasDocValues());
        assertFalse(mapper.fieldType().isIndexed());
        assertTrue(mapper.fieldType().hasDocValuesSkipper());
    }

    public void testFieldTypeDefault_LogsDbMode_NonSortField() throws IOException {
        assumeTrue("Needs feature flag to be enabled", IndexSettings.DOC_VALUES_SKIPPER.isEnabled());

        final MapperService mapperService = createMapperService(
            Settings.builder().put(IndexSettings.MODE.getKey(), IndexMode.LOGSDB.name()).build(),
            mapping(b -> {
                b.startObject("host.name");
                b.field("type", "keyword");
                b.endObject();
            })
        );
=======
        assertFalse(IndexSettings.USE_DOC_VALUES_SKIPPER.get(settings) && mapper.fieldType().isIndexed());
        if (IndexSettings.USE_DOC_VALUES_SKIPPER.get(settings)) {
            assertTrue(mapper.fieldType().hasDocValuesSkipper());
        } else {
            assertFalse(mapper.fieldType().hasDocValuesSkipper());
        }
    }

    public void testFieldTypeDefault_ConfiguredDocValues() throws IOException {
        final Settings settings = Settings.builder()
            .put(IndexSettings.MODE.getKey(), IndexMode.LOGSDB.name())
            .put(IndexSortConfig.INDEX_SORT_FIELD_SETTING.getKey(), "host.name")
            .build();
        final MapperService mapperService = createMapperService(settings, mapping(b -> {
            b.startObject("host.name");
            b.field("type", "keyword");
            b.field("doc_values", true);
            b.endObject();
        }));

        final KeywordFieldMapper mapper = (KeywordFieldMapper) mapperService.documentMapper().mappers().getMapper("host.name");
        assertTrue(mapper.fieldType().hasDocValues());
        assertFalse(IndexSettings.USE_DOC_VALUES_SKIPPER.get(settings) && mapper.fieldType().isIndexed());
        if (IndexSettings.USE_DOC_VALUES_SKIPPER.get(settings)) {
            assertTrue(mapper.fieldType().hasDocValuesSkipper());
        } else {
            assertFalse(mapper.fieldType().hasDocValuesSkipper());
        }
    }

    public void testFieldTypeDefault_LogsDbMode_NonSortField() throws IOException {
        final Settings settings = Settings.builder()
            .put(IndexSettings.MODE.getKey(), IndexMode.LOGSDB.name())
            .put(IndexSettings.USE_DOC_VALUES_SKIPPER.getKey(), true)
            .build();
        final MapperService mapperService = createMapperService(settings, mapping(b -> {
            b.startObject("host.name");
            b.field("type", "keyword");
            b.endObject();
        }));
>>>>>>> 27adf205

        final KeywordFieldMapper mapper = (KeywordFieldMapper) mapperService.documentMapper().mappers().getMapper("host.name");
        assertTrue(mapper.fieldType().hasDocValues());
        assertTrue(mapper.fieldType().isIndexed());
        assertFalse(mapper.fieldType().hasDocValuesSkipper());
    }

    public void testFieldTypeWithSkipDocValues_IndexedFalseDocValuesTrue() throws IOException {
<<<<<<< HEAD
        assumeTrue("Needs feature flag to be enabled", IndexSettings.DOC_VALUES_SKIPPER.isEnabled());

        final MapperService mapperService = createMapperService(
            Settings.builder()
                .put(IndexSettings.MODE.getKey(), IndexMode.LOGSDB.name())
                .put(IndexSortConfig.INDEX_SORT_FIELD_SETTING.getKey(), "host.name")
                .build(),
            mapping(b -> {
                b.startObject("host.name");
                b.field("type", "keyword");
                b.field("index", false);
                b.field("doc_values", true);
                b.endObject();
            })
        );

        final KeywordFieldMapper mapper = (KeywordFieldMapper) mapperService.documentMapper().mappers().getMapper("host.name");
        assertTrue(mapper.fieldType().hasDocValues());
        assertFalse(mapper.fieldType().isIndexed());
        assertFalse(mapper.fieldType().hasDocValuesSkipper());
    }

    public void testFieldTypeDefault_IndexedFalseDocValuesFalse() throws IOException {
        assumeTrue("Needs feature flag to be enabled", IndexSettings.DOC_VALUES_SKIPPER.isEnabled());

        final MapperService mapperService = createMapperService(
            Settings.builder()
                .put(IndexSettings.MODE.getKey(), IndexMode.LOGSDB.name())
                .put(IndexSortConfig.INDEX_SORT_FIELD_SETTING.getKey(), "host.name")
                .build(),
            mapping(b -> {
                b.startObject("host.name");
                b.field("type", "keyword");
                b.field("index", false);
                b.field("doc_values", false);
                b.endObject();
            })
        );
=======
        final Settings settings = Settings.builder()
            .put(IndexSettings.MODE.getKey(), IndexMode.LOGSDB.name())
            .put(IndexSortConfig.INDEX_SORT_FIELD_SETTING.getKey(), "host.name")
            .build();
        final MapperService mapperService = createMapperService(settings, mapping(b -> {
            b.startObject("host.name");
            b.field("type", "keyword");
            b.field("index", false);
            b.field("doc_values", true);
            b.endObject();
        }));

        final KeywordFieldMapper mapper = (KeywordFieldMapper) mapperService.documentMapper().mappers().getMapper("host.name");
        assertTrue(mapper.fieldType().hasDocValues());
        assertFalse(IndexSettings.USE_DOC_VALUES_SKIPPER.get(settings) && mapper.fieldType().isIndexed());
        if (IndexSettings.USE_DOC_VALUES_SKIPPER.get(settings)) {
            assertTrue(mapper.fieldType().hasDocValuesSkipper());
        } else {
            assertFalse(mapper.fieldType().hasDocValuesSkipper());
        }
    }

    public void testFieldTypeDefault_IndexedFalseDocValuesFalse() throws IOException {
        final Settings settings = Settings.builder()
            .put(IndexSettings.MODE.getKey(), IndexMode.LOGSDB.name())
            .put(IndexSortConfig.INDEX_SORT_FIELD_SETTING.getKey(), "host.name")
            .build();
        final MapperService mapperService = createMapperService(settings, mapping(b -> {
            b.startObject("host.name");
            b.field("type", "keyword");
            b.field("index", false);
            b.field("doc_values", false);
            b.endObject();
        }));
>>>>>>> 27adf205

        final KeywordFieldMapper mapper = (KeywordFieldMapper) mapperService.documentMapper().mappers().getMapper("host.name");
        assertFalse(mapper.fieldType().hasDocValues());
        assertFalse(mapper.fieldType().isIndexed());
        assertFalse(mapper.fieldType().hasDocValuesSkipper());
    }
}<|MERGE_RESOLUTION|>--- conflicted
+++ resolved
@@ -772,13 +772,7 @@
         assertScriptDocValues(mapper, "foo", equalTo(List.of("foo")));
     }
 
-<<<<<<< HEAD
-    public void testFieldTypeWithSkipDocValues_LogsDbMode() throws IOException {
-        assumeTrue("Needs feature flag to be enabled", IndexSettings.DOC_VALUES_SKIPPER.isEnabled());
-
-=======
     public void testFieldTypeWithSkipDocValues_LogsDbModeDisabledSetting() throws IOException {
->>>>>>> 27adf205
         final MapperService mapperService = createMapperService(
             Settings.builder()
                 .put(IndexSettings.MODE.getKey(), IndexMode.LOGSDB.name())
@@ -794,14 +788,6 @@
 
         final KeywordFieldMapper mapper = (KeywordFieldMapper) mapperService.documentMapper().mappers().getMapper("host.name");
         assertTrue(mapper.fieldType().hasDocValues());
-<<<<<<< HEAD
-        assertFalse(mapper.fieldType().isIndexed());
-        assertTrue(mapper.fieldType().hasDocValuesSkipper());
-    }
-
-    public void testFieldTypeDefault_StandardMode() throws IOException {
-        assumeTrue("Needs feature flag to be enabled", IndexSettings.DOC_VALUES_SKIPPER.isEnabled());
-=======
         assertTrue(mapper.fieldType().isIndexed());
         assertFalse(mapper.fieldType().hasDocValuesSkipper());
     }
@@ -816,7 +802,6 @@
             b.field("type", "keyword");
             b.endObject();
         }));
->>>>>>> 27adf205
 
         final KeywordFieldMapper mapper = (KeywordFieldMapper) mapperService.documentMapper().mappers().getMapper("host.name");
         assertTrue(mapper.fieldType().hasDocValues());
@@ -846,21 +831,6 @@
     }
 
     public void testFieldTypeDefault_NonMatchingFieldName() throws IOException {
-<<<<<<< HEAD
-        assumeTrue("Needs feature flag to be enabled", IndexSettings.DOC_VALUES_SKIPPER.isEnabled());
-
-        final MapperService mapperService = createMapperService(
-            Settings.builder()
-                .put(IndexSettings.MODE.getKey(), IndexMode.LOGSDB.name())
-                .put(IndexSortConfig.INDEX_SORT_FIELD_SETTING.getKey(), "hostname")
-                .build(),
-            mapping(b -> {
-                b.startObject("hostname");
-                b.field("type", "keyword");
-                b.endObject();
-            })
-        );
-=======
         final Settings settings = Settings.builder()
             .put(IndexSettings.MODE.getKey(), IndexMode.LOGSDB.name())
             .put(IndexSortConfig.INDEX_SORT_FIELD_SETTING.getKey(), "hostname")
@@ -870,7 +840,6 @@
             b.field("type", "keyword");
             b.endObject();
         }));
->>>>>>> 27adf205
 
         final KeywordFieldMapper mapper = (KeywordFieldMapper) mapperService.documentMapper().mappers().getMapper("hostname");
         assertTrue(mapper.fieldType().hasDocValues());
@@ -878,10 +847,6 @@
         assertFalse(mapper.fieldType().hasDocValuesSkipper());
     }
 
-<<<<<<< HEAD
-    public void testFieldTypeDefault_ConfiguredIndexed() throws IOException {
-        assumeTrue("Needs feature flag to be enabled", IndexSettings.DOC_VALUES_SKIPPER.isEnabled());
-=======
     public void testFieldTypeDefault_ConfiguredIndexedWithSettingOverride() throws IOException {
         final Settings settings = Settings.builder()
             .put(IndexSettings.MODE.getKey(), IndexMode.LOGSDB.name())
@@ -893,7 +858,6 @@
             b.field("index", true);
             b.endObject();
         }));
->>>>>>> 27adf205
 
         final KeywordFieldMapper mapper = (KeywordFieldMapper) mapperService.documentMapper().mappers().getMapper("host.name");
         assertTrue(mapper.fieldType().hasDocValues());
@@ -919,45 +883,6 @@
 
         final KeywordFieldMapper mapper = (KeywordFieldMapper) mapperService.documentMapper().mappers().getMapper("host.name");
         assertTrue(mapper.fieldType().hasDocValues());
-<<<<<<< HEAD
-        assertTrue(mapper.fieldType().isIndexed());
-        assertFalse(mapper.fieldType().hasDocValuesSkipper());
-    }
-
-    public void testFieldTypeDefault_ConfiguredDocValues() throws IOException {
-        assumeTrue("Needs feature flag to be enabled", IndexSettings.DOC_VALUES_SKIPPER.isEnabled());
-
-        final MapperService mapperService = createMapperService(
-            Settings.builder()
-                .put(IndexSettings.MODE.getKey(), IndexMode.LOGSDB.name())
-                .put(IndexSortConfig.INDEX_SORT_FIELD_SETTING.getKey(), "host.name")
-                .build(),
-            mapping(b -> {
-                b.startObject("host.name");
-                b.field("type", "keyword");
-                b.field("doc_values", true);
-                b.endObject();
-            })
-        );
-
-        final KeywordFieldMapper mapper = (KeywordFieldMapper) mapperService.documentMapper().mappers().getMapper("host.name");
-        assertTrue(mapper.fieldType().hasDocValues());
-        assertFalse(mapper.fieldType().isIndexed());
-        assertTrue(mapper.fieldType().hasDocValuesSkipper());
-    }
-
-    public void testFieldTypeDefault_LogsDbMode_NonSortField() throws IOException {
-        assumeTrue("Needs feature flag to be enabled", IndexSettings.DOC_VALUES_SKIPPER.isEnabled());
-
-        final MapperService mapperService = createMapperService(
-            Settings.builder().put(IndexSettings.MODE.getKey(), IndexMode.LOGSDB.name()).build(),
-            mapping(b -> {
-                b.startObject("host.name");
-                b.field("type", "keyword");
-                b.endObject();
-            })
-        );
-=======
         assertFalse(IndexSettings.USE_DOC_VALUES_SKIPPER.get(settings) && mapper.fieldType().isIndexed());
         if (IndexSettings.USE_DOC_VALUES_SKIPPER.get(settings)) {
             assertTrue(mapper.fieldType().hasDocValuesSkipper());
@@ -998,7 +923,6 @@
             b.field("type", "keyword");
             b.endObject();
         }));
->>>>>>> 27adf205
 
         final KeywordFieldMapper mapper = (KeywordFieldMapper) mapperService.documentMapper().mappers().getMapper("host.name");
         assertTrue(mapper.fieldType().hasDocValues());
@@ -1007,46 +931,6 @@
     }
 
     public void testFieldTypeWithSkipDocValues_IndexedFalseDocValuesTrue() throws IOException {
-<<<<<<< HEAD
-        assumeTrue("Needs feature flag to be enabled", IndexSettings.DOC_VALUES_SKIPPER.isEnabled());
-
-        final MapperService mapperService = createMapperService(
-            Settings.builder()
-                .put(IndexSettings.MODE.getKey(), IndexMode.LOGSDB.name())
-                .put(IndexSortConfig.INDEX_SORT_FIELD_SETTING.getKey(), "host.name")
-                .build(),
-            mapping(b -> {
-                b.startObject("host.name");
-                b.field("type", "keyword");
-                b.field("index", false);
-                b.field("doc_values", true);
-                b.endObject();
-            })
-        );
-
-        final KeywordFieldMapper mapper = (KeywordFieldMapper) mapperService.documentMapper().mappers().getMapper("host.name");
-        assertTrue(mapper.fieldType().hasDocValues());
-        assertFalse(mapper.fieldType().isIndexed());
-        assertFalse(mapper.fieldType().hasDocValuesSkipper());
-    }
-
-    public void testFieldTypeDefault_IndexedFalseDocValuesFalse() throws IOException {
-        assumeTrue("Needs feature flag to be enabled", IndexSettings.DOC_VALUES_SKIPPER.isEnabled());
-
-        final MapperService mapperService = createMapperService(
-            Settings.builder()
-                .put(IndexSettings.MODE.getKey(), IndexMode.LOGSDB.name())
-                .put(IndexSortConfig.INDEX_SORT_FIELD_SETTING.getKey(), "host.name")
-                .build(),
-            mapping(b -> {
-                b.startObject("host.name");
-                b.field("type", "keyword");
-                b.field("index", false);
-                b.field("doc_values", false);
-                b.endObject();
-            })
-        );
-=======
         final Settings settings = Settings.builder()
             .put(IndexSettings.MODE.getKey(), IndexMode.LOGSDB.name())
             .put(IndexSortConfig.INDEX_SORT_FIELD_SETTING.getKey(), "host.name")
@@ -1081,7 +965,6 @@
             b.field("doc_values", false);
             b.endObject();
         }));
->>>>>>> 27adf205
 
         final KeywordFieldMapper mapper = (KeywordFieldMapper) mapperService.documentMapper().mappers().getMapper("host.name");
         assertFalse(mapper.fieldType().hasDocValues());

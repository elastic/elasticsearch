/*
 * Copyright Elasticsearch B.V. and/or licensed to Elasticsearch B.V. under one
 * or more contributor license agreements. Licensed under the Elastic License
 * 2.0 and the Server Side Public License, v 1; you may not use this file except
 * in compliance with, at your election, the Elastic License 2.0 or the Server
 * Side Public License, v 1.
 */

package org.elasticsearch.index.mapper;

import org.apache.lucene.document.StoredField;
import org.apache.lucene.index.DirectoryReader;
import org.apache.lucene.index.LeafReaderContext;
import org.apache.lucene.search.Collector;
import org.apache.lucene.search.IndexSearcher;
import org.apache.lucene.search.LeafCollector;
import org.apache.lucene.search.MatchAllDocsQuery;
import org.apache.lucene.search.Query;
import org.apache.lucene.search.Scorable;
import org.apache.lucene.search.ScoreMode;
import org.apache.lucene.search.Sort;
import org.apache.lucene.search.SortField;
import org.apache.lucene.search.TopFieldDocs;
import org.apache.lucene.store.Directory;
import org.apache.lucene.tests.index.RandomIndexWriter;
import org.apache.lucene.util.BytesRef;
import org.apache.lucene.util.automaton.Operations;
import org.elasticsearch.Version;
import org.elasticsearch.common.lucene.search.function.ScriptScoreQuery;
import org.elasticsearch.common.unit.Fuzziness;
import org.elasticsearch.index.fielddata.BinaryScriptFieldData;
import org.elasticsearch.index.fielddata.ScriptDocValues;
import org.elasticsearch.index.fielddata.SortedBinaryDocValues;
import org.elasticsearch.index.fielddata.StringScriptFieldData;
import org.elasticsearch.index.query.MatchQueryBuilder;
import org.elasticsearch.index.query.SearchExecutionContext;
import org.elasticsearch.script.DocReader;
import org.elasticsearch.script.ScoreScript;
import org.elasticsearch.script.Script;
import org.elasticsearch.script.ScriptType;
import org.elasticsearch.script.StringFieldScript;
import org.elasticsearch.search.MultiValueMode;

import java.io.IOException;
import java.util.ArrayList;
import java.util.List;
import java.util.Map;

import static java.util.Collections.emptyMap;
import static org.hamcrest.Matchers.equalTo;

public class KeywordScriptFieldTypeTests extends AbstractScriptFieldTypeTestCase {

    @Override
    public void testDocValues() throws IOException {
        try (Directory directory = newDirectory(); RandomIndexWriter iw = new RandomIndexWriter(random(), directory)) {
            iw.addDocument(List.of(new StoredField("_source", new BytesRef("{\"foo\": [1]}"))));
            iw.addDocument(List.of(new StoredField("_source", new BytesRef("{\"foo\": [2, 1]}"))));
            List<String> results = new ArrayList<>();
            try (DirectoryReader reader = iw.getReader()) {
                IndexSearcher searcher = newSearcher(reader);
                KeywordScriptFieldType ft = build("append_param", Map.of("param", "-suffix"));
<<<<<<< HEAD
                StringScriptFieldData ifd = ft.fielddataBuilder("test", mockContext()::lookup, MappedFieldType.FielddataOperation.SEARCH)
                    .build(null, null);
=======
                StringScriptFieldData ifd = ft.fielddataBuilder(mockFielddataContext()).build(null, null);
>>>>>>> 9b5cd671
                searcher.search(new MatchAllDocsQuery(), new Collector() {
                    @Override
                    public ScoreMode scoreMode() {
                        return ScoreMode.COMPLETE_NO_SCORES;
                    }

                    @Override
                    public LeafCollector getLeafCollector(LeafReaderContext context) {
                        SortedBinaryDocValues dv = ifd.load(context).getBytesValues();
                        return new LeafCollector() {
                            @Override
                            public void setScorer(Scorable scorer) {}

                            @Override
                            public void collect(int doc) throws IOException {
                                if (dv.advanceExact(doc)) {
                                    for (int i = 0; i < dv.docValueCount(); i++) {
                                        results.add(dv.nextValue().utf8ToString());
                                    }
                                }
                            }
                        };
                    }
                });
                assertThat(results, equalTo(List.of("1-suffix", "1-suffix", "2-suffix")));
            }
        }
    }

    @Override
    public void testSort() throws IOException {
        try (Directory directory = newDirectory(); RandomIndexWriter iw = new RandomIndexWriter(random(), directory)) {
            iw.addDocument(List.of(new StoredField("_source", new BytesRef("{\"foo\": [\"a\"]}"))));
            iw.addDocument(List.of(new StoredField("_source", new BytesRef("{\"foo\": [\"d\"]}"))));
            iw.addDocument(List.of(new StoredField("_source", new BytesRef("{\"foo\": [\"b\"]}"))));
            try (DirectoryReader reader = iw.getReader()) {
                IndexSearcher searcher = newSearcher(reader);
<<<<<<< HEAD
                BinaryScriptFieldData ifd = simpleMappedFieldType().fielddataBuilder(
                    "test",
                    mockContext()::lookup,
                    MappedFieldType.FielddataOperation.SEARCH
                ).build(null, null);
=======
                BinaryScriptFieldData ifd = simpleMappedFieldType().fielddataBuilder(mockFielddataContext()).build(null, null);
>>>>>>> 9b5cd671
                SortField sf = ifd.sortField(null, MultiValueMode.MIN, null, false);
                TopFieldDocs docs = searcher.search(new MatchAllDocsQuery(), 3, new Sort(sf));
                assertThat(reader.document(docs.scoreDocs[0].doc).getBinaryValue("_source").utf8ToString(), equalTo("{\"foo\": [\"a\"]}"));
                assertThat(reader.document(docs.scoreDocs[1].doc).getBinaryValue("_source").utf8ToString(), equalTo("{\"foo\": [\"b\"]}"));
                assertThat(reader.document(docs.scoreDocs[2].doc).getBinaryValue("_source").utf8ToString(), equalTo("{\"foo\": [\"d\"]}"));
            }
        }
    }

    @Override
    public void testUsedInScript() throws IOException {
        try (Directory directory = newDirectory(); RandomIndexWriter iw = new RandomIndexWriter(random(), directory)) {
            iw.addDocument(List.of(new StoredField("_source", new BytesRef("{\"foo\": [\"a\"]}"))));
            iw.addDocument(List.of(new StoredField("_source", new BytesRef("{\"foo\": [\"aaa\"]}"))));
            iw.addDocument(List.of(new StoredField("_source", new BytesRef("{\"foo\": [\"aa\"]}"))));
            try (DirectoryReader reader = iw.getReader()) {
                IndexSearcher searcher = newSearcher(reader);
                SearchExecutionContext searchContext = mockContext(true, simpleMappedFieldType());
                assertThat(searcher.count(new ScriptScoreQuery(new MatchAllDocsQuery(), new Script("test"), new ScoreScript.LeafFactory() {
                    @Override
                    public boolean needs_score() {
                        return false;
                    }

                    @Override
                    public ScoreScript newInstance(DocReader docReader) {
                        return new ScoreScript(Map.of(), searchContext.lookup(), docReader) {
                            @Override
                            public double execute(ExplanationHolder explanation) {
                                ScriptDocValues.Strings bytes = (ScriptDocValues.Strings) getDoc().get("test");
                                return bytes.get(0).length();
                            }
                        };
                    }
                }, searchContext.lookup(), 2.5f, "test", 0, Version.CURRENT)), equalTo(1));
            }
        }
    }

    @Override
    public void testExistsQuery() throws IOException {
        try (Directory directory = newDirectory(); RandomIndexWriter iw = new RandomIndexWriter(random(), directory)) {
            iw.addDocument(List.of(new StoredField("_source", new BytesRef("{\"foo\": [1]}"))));
            iw.addDocument(List.of(new StoredField("_source", new BytesRef("{\"foo\": []}"))));
            try (DirectoryReader reader = iw.getReader()) {
                IndexSearcher searcher = newSearcher(reader);
                assertThat(searcher.count(simpleMappedFieldType().existsQuery(mockContext())), equalTo(1));
            }
        }
    }

    public void testFuzzyQuery() throws IOException {
        try (Directory directory = newDirectory(); RandomIndexWriter iw = new RandomIndexWriter(random(), directory)) {
            iw.addDocument(List.of(new StoredField("_source", new BytesRef("{\"foo\": [\"cat\"]}"))));   // No edits, matches
            iw.addDocument(List.of(new StoredField("_source", new BytesRef("{\"foo\": [\"caat\"]}"))));  // Single insertion, matches
            iw.addDocument(List.of(new StoredField("_source", new BytesRef("{\"foo\": [\"cta\"]}"))));   // Single transposition, matches
            iw.addDocument(List.of(new StoredField("_source", new BytesRef("{\"foo\": [\"caaat\"]}")))); // Two insertions, no match
            iw.addDocument(List.of(new StoredField("_source", new BytesRef("{\"foo\": [\"dog\"]}"))));   // Totally wrong, no match
            try (DirectoryReader reader = iw.getReader()) {
                IndexSearcher searcher = newSearcher(reader);
                assertThat(
                    searcher.count(simpleMappedFieldType().fuzzyQuery("cat", Fuzziness.AUTO, 0, 1, true, mockContext())),
                    equalTo(3)
                );
            }
        }
    }

    public void testFuzzyQueryIsExpensive() {
        checkExpensiveQuery(this::randomFuzzyQuery);
    }

    public void testFuzzyQueryInLoop() {
        checkLoop(this::randomFuzzyQuery);
    }

    private Query randomFuzzyQuery(MappedFieldType ft, SearchExecutionContext ctx) {
        return ft.fuzzyQuery(
            randomAlphaOfLengthBetween(1, 1000),
            randomFrom(Fuzziness.AUTO, Fuzziness.ZERO, Fuzziness.ONE, Fuzziness.TWO),
            randomInt(),
            randomInt(),
            randomBoolean(),
            ctx
        );
    }

    public void testPrefixQuery() throws IOException {
        try (Directory directory = newDirectory(); RandomIndexWriter iw = new RandomIndexWriter(random(), directory)) {
            iw.addDocument(List.of(new StoredField("_source", new BytesRef("{\"foo\": [\"cat\"]}"))));
            iw.addDocument(List.of(new StoredField("_source", new BytesRef("{\"foo\": [\"cata\"]}"))));
            iw.addDocument(List.of(new StoredField("_source", new BytesRef("{\"foo\": [\"dog\"]}"))));
            try (DirectoryReader reader = iw.getReader()) {
                IndexSearcher searcher = newSearcher(reader);
                assertThat(searcher.count(simpleMappedFieldType().prefixQuery("cat", null, mockContext())), equalTo(2));
            }
        }
    }

    public void testPrefixQueryIsExpensive() {
        checkExpensiveQuery(this::randomPrefixQuery);
    }

    public void testPrefixQueryInLoop() {
        checkLoop(this::randomPrefixQuery);
    }

    private Query randomPrefixQuery(MappedFieldType ft, SearchExecutionContext ctx) {
        return ft.prefixQuery(randomAlphaOfLengthBetween(1, 1000), null, ctx);
    }

    @Override
    public void testRangeQuery() throws IOException {
        try (Directory directory = newDirectory(); RandomIndexWriter iw = new RandomIndexWriter(random(), directory)) {
            iw.addDocument(List.of(new StoredField("_source", new BytesRef("{\"foo\": [\"cat\"]}"))));
            iw.addDocument(List.of(new StoredField("_source", new BytesRef("{\"foo\": [\"cata\"]}"))));
            iw.addDocument(List.of(new StoredField("_source", new BytesRef("{\"foo\": [\"dog\"]}"))));
            try (DirectoryReader reader = iw.getReader()) {
                IndexSearcher searcher = newSearcher(reader);
                assertThat(
                    searcher.count(simpleMappedFieldType().rangeQuery("cat", "d", false, false, null, null, null, mockContext())),
                    equalTo(1)
                );
                assertThat(
                    searcher.count(simpleMappedFieldType().rangeQuery(null, "d", true, false, null, null, null, mockContext())),
                    equalTo(2)
                );
                assertThat(
                    searcher.count(simpleMappedFieldType().rangeQuery("cat", null, false, true, null, null, null, mockContext())),
                    equalTo(2)
                );
                assertThat(
                    searcher.count(simpleMappedFieldType().rangeQuery(null, null, true, true, null, null, null, mockContext())),
                    equalTo(3)
                );
            }
        }
    }

    @Override
    protected Query randomRangeQuery(MappedFieldType ft, SearchExecutionContext ctx) {
        boolean lowerNull = randomBoolean();
        boolean upperNull = randomBoolean();
        return ft.rangeQuery(
            lowerNull ? null : randomAlphaOfLengthBetween(0, 1000),
            upperNull ? null : randomAlphaOfLengthBetween(0, 1000),
            lowerNull || randomBoolean(),
            upperNull || randomBoolean(),
            null,
            null,
            null,
            ctx
        );
    }

    public void testRegexpQuery() throws IOException {
        try (Directory directory = newDirectory(); RandomIndexWriter iw = new RandomIndexWriter(random(), directory)) {
            iw.addDocument(List.of(new StoredField("_source", new BytesRef("{\"foo\": [\"cat\"]}"))));
            iw.addDocument(List.of(new StoredField("_source", new BytesRef("{\"foo\": [\"cata\"]}"))));
            iw.addDocument(List.of(new StoredField("_source", new BytesRef("{\"foo\": [\"dog\"]}"))));
            try (DirectoryReader reader = iw.getReader()) {
                IndexSearcher searcher = newSearcher(reader);
                assertThat(
                    searcher.count(
                        simpleMappedFieldType().regexpQuery("ca.+", 0, 0, Operations.DEFAULT_DETERMINIZE_WORK_LIMIT, null, mockContext())
                    ),
                    equalTo(2)
                );
            }
        }
    }

    public void testRegexpQueryInLoop() throws IOException {
        checkLoop(this::randomRegexpQuery);
    }

    private Query randomRegexpQuery(MappedFieldType ft, SearchExecutionContext ctx) {
        return ft.regexpQuery(randomAlphaOfLengthBetween(1, 1000), randomInt(0xFF), 0, Integer.MAX_VALUE, null, ctx);
    }

    @Override
    public void testTermQuery() throws IOException {
        try (Directory directory = newDirectory(); RandomIndexWriter iw = new RandomIndexWriter(random(), directory)) {
            iw.addDocument(List.of(new StoredField("_source", new BytesRef("{\"foo\": [1]}"))));
            iw.addDocument(List.of(new StoredField("_source", new BytesRef("{\"foo\": [2]}"))));
            try (DirectoryReader reader = iw.getReader()) {
                IndexSearcher searcher = newSearcher(reader);
                KeywordScriptFieldType fieldType = build("append_param", Map.of("param", "-suffix"));
                assertThat(searcher.count(fieldType.termQuery("1-suffix", mockContext())), equalTo(1));
            }
        }
    }

    @Override
    protected Query randomTermQuery(MappedFieldType ft, SearchExecutionContext ctx) {
        return ft.termQuery(randomAlphaOfLengthBetween(1, 1000), ctx);
    }

    @Override
    public void testTermsQuery() throws IOException {
        try (Directory directory = newDirectory(); RandomIndexWriter iw = new RandomIndexWriter(random(), directory)) {
            iw.addDocument(List.of(new StoredField("_source", new BytesRef("{\"foo\": [1]}"))));
            iw.addDocument(List.of(new StoredField("_source", new BytesRef("{\"foo\": [2]}"))));
            iw.addDocument(List.of(new StoredField("_source", new BytesRef("{\"foo\": [3]}"))));
            iw.addDocument(List.of(new StoredField("_source", new BytesRef("{\"foo\": [4]}"))));
            try (DirectoryReader reader = iw.getReader()) {
                IndexSearcher searcher = newSearcher(reader);
                assertThat(searcher.count(simpleMappedFieldType().termsQuery(List.of("1", "2"), mockContext())), equalTo(2));
            }
        }
    }

    @Override
    protected Query randomTermsQuery(MappedFieldType ft, SearchExecutionContext ctx) {
        return ft.termsQuery(randomList(100, () -> randomAlphaOfLengthBetween(1, 1000)), ctx);
    }

    public void testWildcardQuery() throws IOException {
        try (Directory directory = newDirectory(); RandomIndexWriter iw = new RandomIndexWriter(random(), directory)) {
            iw.addDocument(List.of(new StoredField("_source", new BytesRef("{\"foo\": [\"aab\"]}"))));
            iw.addDocument(List.of(new StoredField("_source", new BytesRef("{\"foo\": [\"b\"]}"))));
            try (DirectoryReader reader = iw.getReader()) {
                IndexSearcher searcher = newSearcher(reader);
                assertThat(searcher.count(simpleMappedFieldType().wildcardQuery("a*b", null, mockContext())), equalTo(1));
            }
        }
    }

    // Normalized WildcardQueries are requested by the QueryStringQueryParser
    public void testNormalizedWildcardQuery() throws IOException {
        try (Directory directory = newDirectory(); RandomIndexWriter iw = new RandomIndexWriter(random(), directory)) {
            iw.addDocument(List.of(new StoredField("_source", new BytesRef("{\"foo\": [\"aab\"]}"))));
            iw.addDocument(List.of(new StoredField("_source", new BytesRef("{\"foo\": [\"b\"]}"))));
            try (DirectoryReader reader = iw.getReader()) {
                IndexSearcher searcher = newSearcher(reader);
                assertThat(searcher.count(simpleMappedFieldType().normalizedWildcardQuery("a*b", null, mockContext())), equalTo(1));
            }
        }
    }

    public void testWildcardQueryIsExpensive() {
        checkExpensiveQuery(this::randomWildcardQuery);
    }

    public void testWildcardQueryInLoop() {
        checkLoop(this::randomWildcardQuery);
    }

    private Query randomWildcardQuery(MappedFieldType ft, SearchExecutionContext ctx) {
        return ft.wildcardQuery(randomAlphaOfLengthBetween(1, 1000), null, ctx);
    }

    public void testMatchQuery() throws IOException {
        try (Directory directory = newDirectory(); RandomIndexWriter iw = new RandomIndexWriter(random(), directory)) {
            iw.addDocument(List.of(new StoredField("_source", new BytesRef("{\"foo\": [1]}"))));
            iw.addDocument(List.of(new StoredField("_source", new BytesRef("{\"foo\": [2]}"))));
            try (DirectoryReader reader = iw.getReader()) {
                IndexSearcher searcher = newSearcher(reader);
                KeywordScriptFieldType fieldType = build("append_param", Map.of("param", "-Suffix"));
                SearchExecutionContext searchExecutionContext = mockContext(true, fieldType);
                Query query = new MatchQueryBuilder("test", "1-Suffix").toQuery(searchExecutionContext);
                assertThat(searcher.count(query), equalTo(1));
            }
        }
    }

    @Override
    protected KeywordScriptFieldType simpleMappedFieldType() {
        return build("read_foo", Map.of());
    }

    @Override
    protected KeywordScriptFieldType loopFieldType() {
        return build("loop", Map.of());
    }

    @Override
    protected String typeName() {
        return "keyword";
    }

    private static KeywordScriptFieldType build(String code, Map<String, Object> params) {
        return build(new Script(ScriptType.INLINE, "test", code, params));
    }

    private static StringFieldScript.Factory factory(Script script) {
        return switch (script.getIdOrCode()) {
            case "read_foo" -> (fieldName, params, lookup) -> ctx -> new StringFieldScript(fieldName, params, lookup, ctx) {
                @Override
                public void execute() {
                    for (Object foo : (List<?>) lookup.source().get("foo")) {
                        emit(foo.toString());
                    }
                }
            };
            case "append_param" -> (fieldName, params, lookup) -> ctx -> new StringFieldScript(fieldName, params, lookup, ctx) {
                @Override
                public void execute() {
                    for (Object foo : (List<?>) lookup.source().get("foo")) {
                        emit(foo.toString() + getParams().get("param").toString());
                    }
                }
            };
            case "loop" -> (fieldName, params, lookup) -> {
                // Indicate that this script wants the field call "test", which *is* the name of this field
                lookup.forkAndTrackFieldReferences("test");
                throw new IllegalStateException("shoud have thrown on the line above");
            };
            default -> throw new IllegalArgumentException("unsupported script [" + script.getIdOrCode() + "]");
        };
    }

    private static KeywordScriptFieldType build(Script script) {
        return new KeywordScriptFieldType("test", factory(script), script, emptyMap());
    }
}<|MERGE_RESOLUTION|>--- conflicted
+++ resolved
@@ -60,12 +60,8 @@
             try (DirectoryReader reader = iw.getReader()) {
                 IndexSearcher searcher = newSearcher(reader);
                 KeywordScriptFieldType ft = build("append_param", Map.of("param", "-suffix"));
-<<<<<<< HEAD
-                StringScriptFieldData ifd = ft.fielddataBuilder("test", mockContext()::lookup, MappedFieldType.FielddataOperation.SEARCH)
+                StringScriptFieldData ifd = ft.fielddataBuilder(mockFielddataContext(MappedFieldType.FielddataOperation.SEARCH))
                     .build(null, null);
-=======
-                StringScriptFieldData ifd = ft.fielddataBuilder(mockFielddataContext()).build(null, null);
->>>>>>> 9b5cd671
                 searcher.search(new MatchAllDocsQuery(), new Collector() {
                     @Override
                     public ScoreMode scoreMode() {
@@ -103,15 +99,9 @@
             iw.addDocument(List.of(new StoredField("_source", new BytesRef("{\"foo\": [\"b\"]}"))));
             try (DirectoryReader reader = iw.getReader()) {
                 IndexSearcher searcher = newSearcher(reader);
-<<<<<<< HEAD
                 BinaryScriptFieldData ifd = simpleMappedFieldType().fielddataBuilder(
-                    "test",
-                    mockContext()::lookup,
-                    MappedFieldType.FielddataOperation.SEARCH
+                    mockFielddataContext(MappedFieldType.FielddataOperation.SEARCH)
                 ).build(null, null);
-=======
-                BinaryScriptFieldData ifd = simpleMappedFieldType().fielddataBuilder(mockFielddataContext()).build(null, null);
->>>>>>> 9b5cd671
                 SortField sf = ifd.sortField(null, MultiValueMode.MIN, null, false);
                 TopFieldDocs docs = searcher.search(new MatchAllDocsQuery(), 3, new Sort(sf));
                 assertThat(reader.document(docs.scoreDocs[0].doc).getBinaryValue("_source").utf8ToString(), equalTo("{\"foo\": [\"a\"]}"));

/*
 * Copyright Elasticsearch B.V. and/or licensed to Elasticsearch B.V. under one
 * or more contributor license agreements. Licensed under the Elastic License
 * 2.0 and the Server Side Public License, v 1; you may not use this file except
 * in compliance with, at your election, the Elastic License 2.0 or the Server
 * Side Public License, v 1.
 */

package org.elasticsearch.index.mapper;

import org.apache.lucene.index.IndexableField;
import org.elasticsearch.cluster.metadata.IndexMetadata;
import org.elasticsearch.common.Strings;
import org.elasticsearch.common.bytes.BytesReference;
import org.elasticsearch.common.compress.CompressedXContent;
import org.elasticsearch.common.settings.Settings;
import org.elasticsearch.index.IndexVersion;
import org.elasticsearch.index.IndexVersions;
import org.elasticsearch.index.mapper.MapperService.MergeReason;
import org.elasticsearch.indices.IndicesModule;
import org.elasticsearch.test.index.IndexVersionUtils;
import org.elasticsearch.xcontent.XContentBuilder;
import org.elasticsearch.xcontent.XContentFactory;

import java.io.IOException;
import java.util.List;
import java.util.Map;
import java.util.function.Function;
import java.util.stream.Collectors;
import java.util.stream.StreamSupport;

import static org.elasticsearch.index.mapper.MapperService.INDEX_MAPPING_IGNORE_DYNAMIC_BEYOND_LIMIT_SETTING;
import static org.hamcrest.CoreMatchers.containsString;
import static org.hamcrest.Matchers.contains;
import static org.hamcrest.Matchers.containsInAnyOrder;
import static org.hamcrest.Matchers.instanceOf;
import static org.hamcrest.Matchers.not;
import static org.hamcrest.Matchers.notNullValue;
import static org.hamcrest.Matchers.nullValue;

public class MapperServiceTests extends MapperServiceTestCase {

    public void testPreflightUpdateDoesNotChangeMapping() throws Throwable {
        final MapperService mapperService = createMapperService(mapping(b -> {}));
        merge(mapperService, MergeReason.MAPPING_AUTO_UPDATE_PREFLIGHT, mapping(b -> createMappingSpecifyingNumberOfFields(b, 1)));
        assertThat("field was not created by preflight check", mapperService.fieldType("field0"), nullValue());
        merge(
            mapperService,
            randomFrom(MergeReason.MAPPING_UPDATE, MergeReason.MAPPING_AUTO_UPDATE),
            mapping(b -> createMappingSpecifyingNumberOfFields(b, 1))
        );
        assertThat("field was not created by mapping update", mapperService.fieldType("field0"), notNullValue());
    }

    public void testMappingLookup() throws IOException {
        MapperService service = createMapperService(mapping(b -> {}));
        MappingLookup oldLookup = service.mappingLookup();
        assertThat(oldLookup.fieldTypesLookup().get("cat"), nullValue());

        merge(service, mapping(b -> b.startObject("cat").field("type", "keyword").endObject()));
        MappingLookup newLookup = service.mappingLookup();
        assertThat(newLookup.fieldTypesLookup().get("cat"), not(nullValue()));
        assertThat(oldLookup.fieldTypesLookup().get("cat"), nullValue());
    }

    /**
     * Test that we can have at least the number of fields in new mappings that are defined by "index.mapping.total_fields.limit".
     * Any additional field should trigger an IllegalArgumentException.
     */
    public void testTotalFieldsLimit() throws Throwable {
        int totalFieldsLimit = randomIntBetween(1, 10);
        Settings settings = Settings.builder()
            .put(MapperService.INDEX_MAPPING_TOTAL_FIELDS_LIMIT_SETTING.getKey(), totalFieldsLimit)
            .put(INDEX_MAPPING_IGNORE_DYNAMIC_BEYOND_LIMIT_SETTING.getKey(), true)
            .build();
        MapperService mapperService = createMapperService(
            settings,
            mapping(b -> createMappingSpecifyingNumberOfFields(b, totalFieldsLimit))
        );

        // adding one more field should trigger exception
        IllegalArgumentException e = expectThrows(
            IllegalArgumentException.class,
            () -> merge(mapperService, mapping(b -> b.startObject("newfield").field("type", "long").endObject()))
        );
        assertTrue(e.getMessage(), e.getMessage().contains("Limit of total fields [" + totalFieldsLimit + "] has been exceeded"));

        // adding one more runtime field should trigger exception
        e = expectThrows(
            IllegalArgumentException.class,
            () -> merge(mapperService, runtimeMapping(b -> b.startObject("newfield").field("type", "long").endObject()))
        );
        assertTrue(e.getMessage(), e.getMessage().contains("Limit of total fields [" + totalFieldsLimit + "] has been exceeded"));
    }

    private void createMappingSpecifyingNumberOfFields(XContentBuilder b, int numberOfFields) throws IOException {
        for (int i = 0; i < numberOfFields; i++) {
            b.startObject("field" + i);
            b.field("type", randomFrom("long", "integer", "date", "keyword", "text"));
            b.endObject();
        }
    }

    public void testMappingDepthExceedsLimit() throws Throwable {

        Settings settings = Settings.builder().put(MapperService.INDEX_MAPPING_DEPTH_LIMIT_SETTING.getKey(), 1).build();
        MapperService mapperService = createMapperService(settings, mapping(b -> {}));

        IllegalArgumentException e = expectThrows(IllegalArgumentException.class, () -> merge(mapperService, mapping((b -> {
            b.startObject("object1");
            b.field("type", "object");
            b.endObject();
        }))));
        assertThat(e.getMessage(), containsString("Limit of mapping depth [1] has been exceeded"));
    }

    public void testPartitionedConstraints() throws IOException {
        // partitioned index must have routing
        Settings settings = Settings.builder().put("index.number_of_shards", 4).put("index.routing_partition_size", 2).build();
        Exception e = expectThrows(IllegalArgumentException.class, () -> createMapperService(settings, mapping(b -> {})));
        assertThat(e.getMessage(), containsString("must have routing"));

        // valid partitioned index
        createMapperService(settings, topMapping(b -> b.startObject("_routing").field("required", true).endObject()));
    }

    public void testIndexSortWithNestedFields() throws IOException {
        Settings settings = Settings.builder().put("index.sort.field", "foo").build();
        IllegalArgumentException invalidNestedException = expectThrows(
            IllegalArgumentException.class,
            () -> createMapperService(settings, mapping(b -> {
                b.startObject("nested_field").field("type", "nested").endObject();
                b.startObject("foo").field("type", "keyword").endObject();
            }))
        );

        assertThat(invalidNestedException.getMessage(), containsString("cannot have nested fields when index sort is activated"));

        MapperService mapperService = createMapperService(
            settings,
            mapping(b -> b.startObject("foo").field("type", "keyword").endObject())
        );
        invalidNestedException = expectThrows(IllegalArgumentException.class, () -> merge(mapperService, mapping(b -> {
            b.startObject("nested_field");
            b.field("type", "nested");
            b.endObject();
        })));
        assertThat(invalidNestedException.getMessage(), containsString("cannot have nested fields when index sort is activated"));
    }

    public void testFieldAliasWithMismatchedNestedScope() throws Throwable {
        MapperService mapperService = createMapperService(mapping(b -> {
            b.startObject("nested");
            {
                b.field("type", "nested");
                b.startObject("properties");
                {
                    b.startObject("field").field("type", "text").endObject();
                }
                b.endObject();
            }
            b.endObject();
        }));

        IllegalArgumentException e = expectThrows(IllegalArgumentException.class, () -> merge(mapperService, mapping(b -> {
            b.startObject("alias");
            {
                b.field("type", "alias");
                b.field("path", "nested.field");
            }
            b.endObject();
        })));
        assertThat(e.getMessage(), containsString("Invalid [path] value [nested.field] for field alias [alias]"));
    }

    public void testTotalFieldsLimitWithFieldAlias() throws Throwable {

        int numberOfFieldsIncludingAlias = 2;

        Settings settings = Settings.builder()
            .put(MapperService.INDEX_MAPPING_TOTAL_FIELDS_LIMIT_SETTING.getKey(), numberOfFieldsIncludingAlias)
            .put(INDEX_MAPPING_IGNORE_DYNAMIC_BEYOND_LIMIT_SETTING.getKey(), true)
            .build();
        createMapperService(settings, mapping(b -> {
            b.startObject("alias").field("type", "alias").field("path", "field").endObject();
            b.startObject("field").field("type", "text").endObject();
        }));

        // Set the total fields limit to the number of non-alias fields, to verify that adding
        // a field alias pushes the mapping over the limit.
        int numberOfNonAliasFields = 1;
        Settings errorSettings = Settings.builder()
            .put(MapperService.INDEX_MAPPING_TOTAL_FIELDS_LIMIT_SETTING.getKey(), numberOfNonAliasFields)
            .put(INDEX_MAPPING_IGNORE_DYNAMIC_BEYOND_LIMIT_SETTING.getKey(), true)
            .build();
        IllegalArgumentException e = expectThrows(IllegalArgumentException.class, () -> createMapperService(errorSettings, mapping(b -> {
            b.startObject("alias").field("type", "alias").field("path", "field").endObject();
            b.startObject("field").field("type", "text").endObject();
        })));
        assertEquals("Limit of total fields [" + numberOfNonAliasFields + "] has been exceeded", e.getMessage());
    }

    public void testFieldNameLengthLimit() throws Throwable {
        int maxFieldNameLength = randomIntBetween(25, 30);
        String testString = new String(new char[maxFieldNameLength + 1]).replace("\0", "a");
        Settings settings = Settings.builder()
            .put(MapperService.INDEX_MAPPING_FIELD_NAME_LENGTH_LIMIT_SETTING.getKey(), maxFieldNameLength)
            .build();
        MapperService mapperService = createMapperService(settings, fieldMapping(b -> b.field("type", "text")));

        IllegalArgumentException e = expectThrows(
            IllegalArgumentException.class,
            () -> merge(mapperService, mapping(b -> b.startObject(testString).field("type", "text").endObject()))
        );

        assertEquals("Field name [" + testString + "] is longer than the limit of [" + maxFieldNameLength + "] characters", e.getMessage());
    }

    public void testObjectNameLengthLimit() throws Throwable {
        int maxFieldNameLength = randomIntBetween(25, 30);
        String testString = new String(new char[maxFieldNameLength + 1]).replace("\0", "a");
        Settings settings = Settings.builder()
            .put(MapperService.INDEX_MAPPING_FIELD_NAME_LENGTH_LIMIT_SETTING.getKey(), maxFieldNameLength)
            .build();
        MapperService mapperService = createMapperService(settings, mapping(b -> {}));

        IllegalArgumentException e = expectThrows(
            IllegalArgumentException.class,
            () -> merge(mapperService, mapping(b -> b.startObject(testString).field("type", "object").endObject()))
        );

        assertEquals("Field name [" + testString + "] is longer than the limit of [" + maxFieldNameLength + "] characters", e.getMessage());
    }

    public void testAliasFieldNameLengthLimit() throws Throwable {
        int maxFieldNameLength = randomIntBetween(25, 30);
        String testString = new String(new char[maxFieldNameLength + 1]).replace("\0", "a");
        Settings settings = Settings.builder()
            .put(MapperService.INDEX_MAPPING_FIELD_NAME_LENGTH_LIMIT_SETTING.getKey(), maxFieldNameLength)
            .build();
        MapperService mapperService = createMapperService(settings, mapping(b -> {}));

        IllegalArgumentException e = expectThrows(IllegalArgumentException.class, () -> merge(mapperService, mapping(b -> {
            b.startObject(testString).field("type", "alias").field("path", "field").endObject();
            b.startObject("field").field("type", "text").endObject();
        })));

        assertEquals("Field name [" + testString + "] is longer than the limit of [" + maxFieldNameLength + "] characters", e.getMessage());
    }

    public void testMappingRecoverySkipFieldNameLengthLimit() throws Throwable {
        int maxFieldNameLength = randomIntBetween(25, 30);
        String testString = new String(new char[maxFieldNameLength + 1]).replace("\0", "a");
        Settings settings = Settings.builder()
            .put(MapperService.INDEX_MAPPING_FIELD_NAME_LENGTH_LIMIT_SETTING.getKey(), maxFieldNameLength)
            .build();
        MapperService mapperService = createMapperService(settings, mapping(b -> {}));

        CompressedXContent mapping = new CompressedXContent(
            BytesReference.bytes(
                XContentFactory.jsonBuilder()
                    .startObject()
                    .startObject("_doc")
                    .startObject("properties")
                    .startObject(testString)
                    .field("type", "text")
                    .endObject()
                    .endObject()
                    .endObject()
                    .endObject()
            )
        );

        DocumentMapper documentMapper = mapperService.merge("_doc", mapping, MergeReason.MAPPING_RECOVERY);

        assertEquals(testString, documentMapper.mappers().getMapper(testString).simpleName());
    }

    public void testIsMetadataField() throws IOException {
        IndexVersion version = IndexVersionUtils.randomCompatibleVersion(random());
        Settings settings = Settings.builder().put(IndexMetadata.SETTING_VERSION_CREATED, version).build();

        MapperService mapperService = createMapperService(settings, mapping(b -> {}));
        assertFalse(mapperService.isMetadataField(randomAlphaOfLengthBetween(10, 15)));

        for (String builtIn : IndicesModule.getBuiltInMetadataFields()) {
            if (NestedPathFieldMapper.NAME.equals(builtIn) && version.before(IndexVersions.V_8_0_0)) {
                continue;   // Nested field does not exist in the 7x line
            }
            assertTrue("Expected " + builtIn + " to be a metadata field for version " + version, mapperService.isMetadataField(builtIn));
        }
    }

    public void testMappingUpdateChecks() throws IOException {
        MapperService mapperService = createMapperService(fieldMapping(b -> b.field("type", "text")));

        {
            IndexMetadata.Builder builder = new IndexMetadata.Builder("test");
            builder.settings(indexSettings(IndexVersion.current(), 1, 0));

            // Text fields are not stored by default, so an incoming update that is identical but
            // just has `stored:false` should not require an update
            builder.putMapping("""
                {"properties":{"field":{"type":"text","store":"false"}}}""");
            assertTrue(mapperService.assertNoUpdateRequired(builder.build()));
        }

        {
            IndexMetadata.Builder builder = new IndexMetadata.Builder("test");
            builder.settings(indexSettings(IndexVersion.current(), 1, 0));

            // However, an update that really does need a rebuild will throw an exception
            builder.putMapping("""
                {"properties":{"field":{"type":"text","store":"true"}}}""");
            Exception e = expectThrows(IllegalStateException.class, () -> mapperService.assertNoUpdateRequired(builder.build()));

            assertThat(e.getMessage(), containsString("expected current mapping ["));
            assertThat(e.getMessage(), containsString("to be the same as new mapping"));
        }
    }

    public void testEagerGlobalOrdinals() throws IOException {
        MapperService mapperService = createMapperService(mapping(b -> {
            b.startObject("eager1").field("type", "keyword").field("eager_global_ordinals", true).endObject();
            b.startObject("lazy1").field("type", "keyword").field("eager_global_ordinals", false).endObject();
            b.startObject("eager2").field("type", "keyword").field("eager_global_ordinals", true).endObject();
            b.startObject("lazy2").field("type", "long").endObject();
        }));

        List<String> eagerFieldNames = StreamSupport.stream(mapperService.getEagerGlobalOrdinalsFields().spliterator(), false)
            .map(MappedFieldType::name)
            .toList();
        assertThat(eagerFieldNames, containsInAnyOrder("eager1", "eager2"));
    }

    public void testMultiFieldChecks() throws IOException {
        MapperService mapperService = createMapperService("""
            { "_doc" : {
              "properties" : {
                 "field1" : {
                   "type" : "keyword",
                   "fields" : {
                     "subfield1" : {
                       "type" : "long"
                     },
                     "subfield2" : {
                       "type" : "text"
                     }
                   }
                 },
                 "object.field2" : { "type" : "keyword" }
              },
              "runtime" : {
                  "object.subfield1" : { "type" : "keyword" },
                  "field1.subfield2" : { "type" : "keyword" }
              }
            } }
            """);

        assertFalse(mapperService.isMultiField("non_existent_field"));
        assertFalse(mapperService.isMultiField("field1"));
        assertTrue(mapperService.isMultiField("field1.subfield1"));
        // not a multifield, because it's shadowed by a runtime field
        assertFalse(mapperService.isMultiField("field1.subfield2"));
        assertFalse(mapperService.isMultiField("object.field2"));
        assertFalse(mapperService.isMultiField("object.subfield1"));
    }

    public void testMergeObjectSubfieldWhileParsing() throws IOException {
        /*
        If we are parsing mappings that hold the definition of the same field twice, the two are merged together. This can happen when
        mappings have the same field specified using the object notation as well as the dot notation, as well as when applying index
        templates, in which case the two definitions may come from separate index templates that end up in the same map (through
        XContentHelper#mergeDefaults, see MetadataCreateIndexService#parseV1Mappings).
        We had a bug (https://github.com/elastic/elasticsearch/issues/88573) triggered by this scenario that caused the merged leaf fields
        to get the wrong path (missing the first portion).
         */
        MapperService mapperService = createMapperService("""
            {
              "_doc": {
                "properties": {
                  "obj": {
                    "properties": {
                      "sub": {
                        "properties": {
                          "string": {
                            "type": "keyword"
                          }
                        }
                      }
                    }
                  },
                  "obj.sub.string" : {
                    "type" : "keyword"
                  }
                }
              }
            }
            """);

        assertNotNull(mapperService.mappingLookup().getMapper("obj.sub.string"));
        MappedFieldType fieldType = mapperService.mappingLookup().getFieldType("obj.sub.string");
        assertNotNull(fieldType);
        assertEquals("""
            {
              "_doc" : {
                "properties" : {
                  "obj" : {
                    "properties" : {
                      "sub" : {
                        "properties" : {
                          "string" : {
                            "type" : "keyword"
                          }
                        }
                      }
                    }
                  }
                }
              }
            }""", Strings.toString(mapperService.documentMapper().mapping(), true, true));

        // check that with the resulting mappings a new document has the previously merged field indexed properly
        ParsedDocument parsedDocument = mapperService.documentMapper().parse(source("""
            {
              "obj.sub.string" : "value"
            }"""));

        assertNull(parsedDocument.dynamicMappingsUpdate());
        List<IndexableField> fields = parsedDocument.rootDoc().getFields("obj.sub.string");
        assertEquals(1, fields.size());
    }

    public void testBulkMerge() throws IOException {
        final MapperService mapperService = createMapperService(mapping(b -> {}));
        CompressedXContent mapping1 = createTestMapping1();
        CompressedXContent mapping2 = createTestMapping2();
        mapperService.merge("_doc", mapping1, MergeReason.INDEX_TEMPLATE);
        DocumentMapper sequentiallyMergedMapper = mapperService.merge("_doc", mapping2, MergeReason.INDEX_TEMPLATE);
        DocumentMapper bulkMergedMapper = mapperService.merge("_doc", List.of(mapping1, mapping2), MergeReason.INDEX_TEMPLATE);
        assertEquals(sequentiallyMergedMapper.mappingSource(), bulkMergedMapper.mappingSource());
    }

    public void testMergeSubobjectsFalseOrder() throws IOException {
        final MapperService mapperService = createMapperService(mapping(b -> {}));
        CompressedXContent mapping1 = createTestMapping1();
        CompressedXContent mapping2 = createTestMapping2();
        DocumentMapper subobjectsFirst = mapperService.merge("_doc", List.of(mapping1, mapping2), MergeReason.INDEX_TEMPLATE);
        DocumentMapper subobjectsLast = mapperService.merge("_doc", List.of(mapping2, mapping1), MergeReason.INDEX_TEMPLATE);
        assertEquals(subobjectsFirst.mappingSource(), subobjectsLast.mappingSource());
    }

    private static CompressedXContent createTestMapping1() throws IOException {
        CompressedXContent mapping1;
        try (XContentBuilder xContentBuilder = XContentFactory.jsonBuilder()) {
            mapping1 = new CompressedXContent(
                BytesReference.bytes(
                    xContentBuilder.startObject()
                        .startObject("_doc")
                        .field("subobjects", false)
                        .startObject("properties")
                        .startObject("parent")
                        .field("type", "text")
                        .endObject()
                        .endObject()
                        .endObject()
                        .endObject()
                )
            );
        }
        return mapping1;
    }

    private static CompressedXContent createTestMapping2() throws IOException {
        CompressedXContent mapping2;
        try (XContentBuilder xContentBuilder = XContentFactory.jsonBuilder()) {
            mapping2 = new CompressedXContent(
                BytesReference.bytes(
                    xContentBuilder.startObject()
                        .startObject("_doc")
                        .field("subobjects", false)
                        .startObject("properties")
                        .startObject("parent.subfield")
                        .field("type", "text")
                        .endObject()
                        .endObject()
                        .endObject()
                        .endObject()
                )
            );
        }
        return mapping2;
    }

    public void testSubobjectsDisabledNotAtRoot() throws IOException {
        final MapperService mapperService = createMapperService(mapping(b -> {}));
        CompressedXContent mapping1;
        try (XContentBuilder xContentBuilder = XContentFactory.jsonBuilder()) {
            mapping1 = new CompressedXContent(
                BytesReference.bytes(
                    xContentBuilder.startObject()
                        .startObject("_doc")
                        .startObject("properties")
                        .startObject("parent")
                        .field("subobjects", false)
                        .field("type", "object")
                        .endObject()
                        .endObject()
                        .endObject()
                        .endObject()
                )
            );
        }
        CompressedXContent mapping2;
        try (XContentBuilder xContentBuilder = XContentFactory.jsonBuilder()) {
            mapping2 = new CompressedXContent(
                BytesReference.bytes(
                    xContentBuilder.startObject()
                        .startObject("_doc")
                        .startObject("properties")
                        .startObject("parent")
                        .startObject("properties")
                        .startObject("child.grandchild")
                        .field("type", "text")
                        .endObject()
                        .endObject()
                        .endObject()
                        .endObject()
                        .endObject()
                        .endObject()
                )
            );
        }

        DocumentMapper subobjectsFirst = mapperService.merge("_doc", List.of(mapping1, mapping2), MergeReason.INDEX_TEMPLATE);
        DocumentMapper subobjectsLast = mapperService.merge("_doc", List.of(mapping2, mapping1), MergeReason.INDEX_TEMPLATE);
        assertEquals(subobjectsFirst.mappingSource(), subobjectsLast.mappingSource());
    }

    public void testMergeMultipleRoots() throws IOException {
        CompressedXContent mapping1 = new CompressedXContent("""
            {
              "properties" : {
                "field" : {
                  "subobjects" : false,
                  "type" : "object"
                }
              }
            }
            """);

        CompressedXContent mapping2 = new CompressedXContent("""
            {
              "_doc" : {
                "_meta" : {
                  "meta-field" : "some-info"
                },
                "properties" : {
                  "field" : {
                    "properties" : {
                      "subfield" : {
                        "type" : "keyword"
                      }
                    }
                  }
                }
              }
            }""");

        assertMergeEquals(List.of(mapping1, mapping2), """
            {
              "_doc" : {
                "_meta" : {
                  "meta-field" : "some-info"
                },
                "properties" : {
                  "field" : {
                    "subobjects" : false,
                    "properties" : {
                      "subfield" : {
                        "type" : "keyword"
                      }
                    }
                  }
                }
              }
            }""");
    }

    public void testMergeMultipleRootsWithRootType() throws IOException {
        CompressedXContent mapping1 = new CompressedXContent("""
            {
              "properties" : {
                "field" : {
                  "type" : "keyword"
                }
              }
            }
            """);

        CompressedXContent mapping2 = new CompressedXContent("""
            {
              "_doc" : {
                "_meta" : {
                  "meta-field" : "some-info"
                }
              },
              "properties" : {
                "field" : {
                  "subobjects" : false
                }
              }
            }""");

        final MapperService mapperService = createMapperService(mapping(b -> {}));
        MapperParsingException e = expectThrows(
            MapperParsingException.class,
            () -> mapperService.merge("_doc", List.of(mapping1, mapping2), MergeReason.INDEX_TEMPLATE)
        );
        assertThat(e.getMessage(), containsString("cannot merge a map with multiple roots, one of which is [_doc]"));
    }

    public void testMergeMultipleRootsWithoutRootType() throws IOException {
        CompressedXContent mapping1 = new CompressedXContent("""
            {
              "properties" : {
                "field" : {
                  "type" : "keyword"
                }
              }
            }
            """);

        CompressedXContent mapping2 = new CompressedXContent("""
            {
              "_meta" : {
                "meta-field" : "some-info"
              }
            }""");

        assertMergeEquals(List.of(mapping1, mapping2), """
            {
              "_doc" : {
                "_meta" : {
                  "meta-field" : "some-info"
                },
                "properties" : {
                  "field" : {
                    "type" : "keyword"
                  }
                }
              }
            }""");
    }

    public void testValidMappingSubstitution() throws IOException {
        CompressedXContent mapping1 = new CompressedXContent("""
            {
              "properties": {
                "field": {
                  "type": "keyword",
                  "ignore_above": 1024
                }
              }
            }""");

        CompressedXContent mapping2 = new CompressedXContent("""
            {
              "properties": {
                "field": {
                  "type": "long",
                  "coerce": true
                }
              }
            }""");

        assertMergeEquals(List.of(mapping1, mapping2), """
            {
              "_doc" : {
                "properties" : {
                  "field" : {
                    "type" : "long",
                    "coerce" : true
                  }
                }
              }
            }""");
    }

    public void testValidMappingSubtreeSubstitution() throws IOException {
        CompressedXContent mapping1 = new CompressedXContent("""
            {
              "properties": {
                "field": {
                  "type": "object",
                                                                      "subobjects": false,
                  "properties": {
                    "subfield": {
                      "type": "keyword"
                    }
                  }
                }
              }
            }""");

        CompressedXContent mapping2 = new CompressedXContent("""
            {
              "properties": {
                "field": {
                  "type": "long",
                  "coerce": true
                }
              }
            }""");

        final MapperService mapperService = createMapperService(mapping(b -> {}));
        mapperService.merge("_doc", List.of(mapping1, mapping2), MergeReason.INDEX_TEMPLATE);

        assertEquals("""
            {
              "_doc" : {
                "properties" : {
                  "field" : {
                    "type" : "long",
                    "coerce" : true
                  }
                }
              }
            }""", Strings.toString(mapperService.documentMapper().mapping(), true, true));
    }

    public void testSameTypeMerge() throws IOException {
        CompressedXContent mapping1 = new CompressedXContent("""
            {
              "properties": {
                "field": {
                  "type": "keyword",
                  "ignore_above": 256,
                  "doc_values": false,
                  "fields": {
                    "text": {
                      "type": "text"
                    }
                  }
                }
              }
            }""");

        CompressedXContent mapping2 = new CompressedXContent("""
            {
              "properties": {
                "field": {
                  "type": "keyword",
                  "ignore_above": 1024,
                  "fields": {
                    "other_text": {
                      "type": "text"
                    }
                  }
                }
              }
            }""");

        assertMergeEquals(List.of(mapping1, mapping2), """
            {
              "_doc" : {
                "properties" : {
                  "field" : {
                    "type" : "keyword",
                    "ignore_above" : 1024,
                    "fields" : {
                      "other_text" : {
                        "type" : "text"
                      }
                    }
                  }
                }
              }
            }""");
    }

    public void testObjectAndNestedTypeSubstitution() throws IOException {
        CompressedXContent mapping1 = new CompressedXContent("""
            {
              "properties" : {
                "field": {
                  "type": "nested",
                  "include_in_parent": true,
                  "properties": {
                    "subfield1": {
                      "type": "keyword"
                    }
                  }
                }
              }
            }""");

        CompressedXContent mapping2 = new CompressedXContent("""
            {
              "properties": {
                "field": {
                  "type": "object",
                  "properties": {
                    "subfield2": {
                      "type": "keyword"
                    }
                  }
                }
              }
            }""");

        final MapperService mapperService = createMapperService(mapping(b -> {}));
        mapperService.merge("_doc", List.of(mapping1, mapping2), MergeReason.INDEX_TEMPLATE);

        assertEquals("""
            {
              "_doc" : {
                "properties" : {
                  "field" : {
                    "properties" : {
                      "subfield1" : {
                        "type" : "keyword"
                      },
                      "subfield2" : {
                        "type" : "keyword"
                      }
                    }
                  }
                }
              }
            }""", Strings.toString(mapperService.documentMapper().mapping(), true, true));
    }

    public void testNestedContradictingProperties() throws IOException {
        CompressedXContent mapping1 = new CompressedXContent("""
            {
              "properties": {
                "field": {
                  "type": "nested",
                  "include_in_parent": false,
                  "properties": {
                    "subfield1": {
                      "type": "keyword"
                    }
                  }
                }
              }
            }""");

        CompressedXContent mapping2 = new CompressedXContent("""
            {
              "properties": {
                "field": {
                  "type": "nested",
                  "include_in_parent": true,
                  "properties": {
                    "subfield2": {
                      "type": "keyword"
                    }
                  }
                }
              }
            }""");

        assertMergeEquals(List.of(mapping1, mapping2), """
            {
              "_doc" : {
                "properties" : {
                  "field" : {
                    "type" : "nested",
                    "include_in_parent" : true,
                    "properties" : {
                      "subfield1" : {
                        "type" : "keyword"
                      },
                      "subfield2" : {
                        "type" : "keyword"
                      }
                    }
                  }
                }
              }
            }""");
    }

    public void testImplicitObjectHierarchy() throws IOException {
        CompressedXContent mapping1 = new CompressedXContent("""
            {
              "properties": {
                "parent": {
                  "properties": {
                    "child.grandchild": {
                      "type": "keyword"
                    }
                  }
                }
              }
            }""");

        assertMergeEquals(List.of(mapping1), """
            {
              "_doc" : {
                "properties" : {
                  "parent" : {
                    "properties" : {
                      "child" : {
                        "properties" : {
                          "grandchild" : {
                            "type" : "keyword"
                          }
                        }
                      }
                    }
                  }
                }
              }
            }""");
    }

    public void testSubobjectsMerge() throws IOException {
        CompressedXContent mapping1 = new CompressedXContent("""
            {
              "properties": {
                "parent": {
                  "type": "object",
                  "subobjects": false
                }
              }
            }""");

        CompressedXContent mapping2 = new CompressedXContent("""
            {
              "properties": {
                "parent": {
                  "properties": {
                    "child.grandchild": {
                      "type": "keyword"
                    }
                  }
                }
              }
            }""");

        final MapperService mapperService = createMapperService(mapping(b -> {}));
        mapperService.merge("_doc", List.of(mapping1, mapping2), MergeReason.INDEX_TEMPLATE);

        assertMergeEquals(List.of(mapping1, mapping2), """
            {
              "_doc" : {
                "properties" : {
                  "parent" : {
                    "subobjects" : false,
                    "properties" : {
                      "child.grandchild" : {
                        "type" : "keyword"
                      }
                    }
                  }
                }
              }
            }""");
    }

    public void testContradictingSubobjects() throws IOException {
        CompressedXContent mapping1 = new CompressedXContent("""
            {
              "properties": {
                "parent": {
                  "type": "object",
                  "subobjects": false,
                  "properties": {
                    "child.grandchild": {
                      "type": "text"
                    }
                  }
                }
              }
            }""");

        CompressedXContent mapping2 = new CompressedXContent("""
            {
              "properties": {
                "parent": {
                  "type": "object",
                  "subobjects": true,
                  "properties": {
                    "child.grandchild": {
                      "type": "long"
                    }
                  }
                }
              }
            }""");

        MapperService mapperService = createMapperService(mapping(b -> {}));
        mapperService.merge("_doc", List.of(mapping1, mapping2), MergeReason.INDEX_TEMPLATE);

        assertEquals("""
            {
              "_doc" : {
                "properties" : {
                  "parent" : {
                    "subobjects" : true,
                    "properties" : {
                      "child" : {
                        "properties" : {
                          "grandchild" : {
                            "type" : "long"
                          }
                        }
                      }
                    }
                  }
                }
              }
            }""", Strings.toString(mapperService.documentMapper().mapping(), true, true));

        mapperService = createMapperService(mapping(b -> {}));
        mapperService.merge("_doc", List.of(mapping2, mapping1), MergeReason.INDEX_TEMPLATE);

        assertMergeEquals(List.of(mapping2, mapping1), """
            {
              "_doc" : {
                "properties" : {
                  "parent" : {
                    "subobjects" : false,
                    "properties" : {
                      "child.grandchild" : {
                        "type" : "text"
                      }
                    }
                  }
                }
              }
            }""");
    }

    public void testSubobjectsImplicitObjectsMerge() throws IOException {
        CompressedXContent mapping1 = new CompressedXContent("""
            {
              "properties": {
                "parent": {
                  "type": "object",
                  "subobjects": false
                }
              }
            }""");

        CompressedXContent mapping2 = new CompressedXContent("""
            {
              "properties": {
                "parent.child.grandchild": {
                  "type": "keyword"
                }
              }
            }""");

        assertMergeEquals(List.of(mapping1, mapping2), """
            {
              "_doc" : {
                "properties" : {
                  "parent" : {
                    "subobjects" : false,
                    "properties" : {
                      "child.grandchild" : {
                        "type" : "keyword"
                      }
                    }
                  }
                }
              }
            }""");
    }

    public void testMultipleTypeMerges() throws IOException {
        CompressedXContent mapping1 = new CompressedXContent("""
            {
              "properties" : {
                "parent": {
                  "type": "object",
                  "properties": {
                    "child": {
                      "type": "object",
                      "properties": {
                        "grandchild1": {
                          "type": "keyword"
                        },
                        "grandchild2": {
                          "type": "date"
                        }
                      }
                    }
                  }
                }
              }
            }""");

        CompressedXContent mapping2 = new CompressedXContent("""
            {
              "properties" : {
                "parent": {
                  "type": "object",
                  "properties": {
                    "child": {
                      "type": "nested",
                      "properties": {
                        "grandchild1": {
                          "type": "text"
                        },
                        "grandchild3": {
                          "type": "text"
                        }
                      }
                    }
                  }
                }
              }
            }""");

        final MapperService mapperService = createMapperService(mapping(b -> {}));
        mapperService.merge("_doc", List.of(mapping1, mapping2), MergeReason.INDEX_TEMPLATE);

        assertEquals("""
            {
              "_doc" : {
                "properties" : {
                  "parent" : {
                    "properties" : {
                      "child" : {
                        "type" : "nested",
                        "properties" : {
                          "grandchild1" : {
                            "type" : "text"
                          },
                          "grandchild2" : {
                            "type" : "date"
                          },
                          "grandchild3" : {
                            "type" : "text"
                          }
                        }
                      }
                    }
                  }
                }
              }
            }""", Strings.toString(mapperService.documentMapper().mapping(), true, true));
    }

    public void testPropertiesField() throws IOException {
        CompressedXContent mapping1 = new CompressedXContent("""
            {
              "properties": {
                "properties": {
                  "type": "object",
                  "properties": {
                    "child": {
                      "type": "object",
                      "dynamic": true,
                      "properties": {
                        "grandchild": {
                          "type": "keyword"
                        }
                      }
                    }
                  }
                }
              }
            }""");

        CompressedXContent mapping2 = new CompressedXContent("""
            {
              "properties": {
                "properties": {
                  "properties": {
                    "child": {
                      "type": "long",
                      "coerce": true
                    }
                  }
                }
              }
            }""");

        MapperService mapperService = createMapperService(mapping(b -> {}));
        mapperService.merge("_doc", List.of(mapping1, mapping2), MergeReason.INDEX_TEMPLATE);
        assertEquals("""
            {
              "_doc" : {
                "properties" : {
                  "properties" : {
                    "properties" : {
                      "child" : {
                        "type" : "long",
                        "coerce" : true
                      }
                    }
                  }
                }
              }
            }""", Strings.toString(mapperService.documentMapper().mapping(), true, true));

        Mapper propertiesMapper = mapperService.documentMapper().mapping().getRoot().getMapper("properties");
        assertThat(propertiesMapper, instanceOf(ObjectMapper.class));
        Mapper childMapper = ((ObjectMapper) propertiesMapper).getMapper("child");
        assertThat(childMapper, instanceOf(FieldMapper.class));
        assertEquals("long", childMapper.typeName());

        // Now checking the opposite merge
        mapperService = createMapperService(mapping(b -> {}));
        mapperService.merge("_doc", List.of(mapping2, mapping1), MergeReason.INDEX_TEMPLATE);
        assertEquals("""
            {
              "_doc" : {
                "properties" : {
                  "properties" : {
                    "properties" : {
                      "child" : {
                        "dynamic" : "true",
                        "properties" : {
                          "grandchild" : {
                            "type" : "keyword"
                          }
                        }
                      }
                    }
                  }
                }
              }
            }""", Strings.toString(mapperService.documentMapper().mapping(), true, true));

        propertiesMapper = mapperService.documentMapper().mapping().getRoot().getMapper("properties");
        assertThat(propertiesMapper, instanceOf(ObjectMapper.class));
        childMapper = ((ObjectMapper) propertiesMapper).getMapper("child");
        assertThat(childMapper, instanceOf(ObjectMapper.class));
        Mapper grandchildMapper = ((ObjectMapper) childMapper).getMapper("grandchild");
        assertThat(grandchildMapper, instanceOf(FieldMapper.class));
        assertEquals("keyword", grandchildMapper.typeName());
    }

<<<<<<< HEAD
    public void testAutoFlattenObjectsSubobjectsTopLevelMerge() throws IOException {
        CompressedXContent mapping1 = new CompressedXContent("""
            {
              "subobjects": false
=======
    public void testMergeUntilLimit() throws IOException {
        CompressedXContent mapping1 = new CompressedXContent("""
            {
              "properties": {
                "parent.child1": {
                  "type": "keyword"
                }
              }
>>>>>>> 510c8515
            }""");

        CompressedXContent mapping2 = new CompressedXContent("""
            {
              "properties": {
<<<<<<< HEAD
                "parent": {
                  "properties": {
                    "child": {
                    "dynamic": true,
                      "properties": {
                        "grandchild": {
                          "type": "keyword"
                        }
                      }
                    }
                  }
                }
              }
            }""");

        assertMergeEquals(List.of(mapping1, mapping2), """
            {
              "_doc" : {
                "subobjects" : false,
                "properties" : {
                  "parent.child.grandchild" : {
                    "type" : "keyword"
                  }
                }
              }
            }""");
    }

    public void testAutoFlattenObjectsSubobjectsMerge() throws IOException {
        CompressedXContent mapping1 = new CompressedXContent("""
            {
              "properties" : {
                "parent" : {
                  "properties" : {
                    "child" : {
                      "type": "object"
                    }
                  }
=======
                "parent.child2": {
                  "type": "keyword"
                }
              }
            }""");

        Settings settings = Settings.builder()
            .put(MapperService.INDEX_MAPPING_TOTAL_FIELDS_LIMIT_SETTING.getKey(), 2)
            .put(INDEX_MAPPING_IGNORE_DYNAMIC_BEYOND_LIMIT_SETTING.getKey(), true)
            .build();

        final MapperService mapperService = createMapperService(settings, mapping(b -> {}));
        DocumentMapper mapper = mapperService.merge("_doc", mapping1, MergeReason.MAPPING_AUTO_UPDATE);
        mapper = mapperService.merge("_doc", mapping2, MergeReason.MAPPING_AUTO_UPDATE);
        assertNotNull(mapper.mappers().getMapper("parent.child1"));
        assertNull(mapper.mappers().getMapper("parent.child2"));
    }

    public void testMergeUntilLimitMixedObjectAndDottedNotation() throws IOException {
        CompressedXContent mapping = new CompressedXContent("""
            {
              "properties": {
                "parent": {
                  "properties": {
                    "child1": {
                      "type": "keyword"
                    }
                  }
                },
                "parent.child2": {
                  "type": "keyword"
                }
              }
            }""");

        Settings settings = Settings.builder()
            .put(MapperService.INDEX_MAPPING_TOTAL_FIELDS_LIMIT_SETTING.getKey(), 2)
            .put(INDEX_MAPPING_IGNORE_DYNAMIC_BEYOND_LIMIT_SETTING.getKey(), true)
            .build();

        final MapperService mapperService = createMapperService(settings, mapping(b -> {}));
        DocumentMapper mapper = mapperService.merge("_doc", mapping, MergeReason.MAPPING_AUTO_UPDATE);
        assertEquals(0, mapper.mappers().remainingFieldsUntilLimit(2));
        assertNotNull(mapper.mappers().objectMappers().get("parent"));
        // the order is not deterministic, but we expect one to be null and the other to be non-null
        assertTrue(mapper.mappers().getMapper("parent.child1") == null ^ mapper.mappers().getMapper("parent.child2") == null);
    }

    public void testUpdateMappingWhenAtLimit() throws IOException {
        CompressedXContent mapping1 = new CompressedXContent("""
            {
              "properties": {
                "parent.child1": {
                  "type": "boolean"
>>>>>>> 510c8515
                }
              }
            }""");

        CompressedXContent mapping2 = new CompressedXContent("""
            {
<<<<<<< HEAD
              "properties" : {
                "parent" : {
                  "subobjects" : false,
                  "properties" : {
                    "child" : {
                      "properties" : {
                        "grandchild" : {
                          "type" : "keyword"
                        }
                      }
                    }
                  }
                }
              }
            }""");

        assertMergeEquals(List.of(mapping1, mapping2), """
            {
              "_doc" : {
                "properties" : {
                  "parent" : {
                    "subobjects" : false,
                    "properties" : {
                      "child.grandchild" : {
                        "type" : "keyword"
                      }
                    }
                  }
                }
              }
            }""");

        assertMergeEquals(List.of(mapping2, mapping1), """
            {
              "_doc" : {
                "properties" : {
                  "parent" : {
                    "subobjects" : false,
                    "properties" : {
                      "child.grandchild" : {
                        "type" : "keyword"
                      }
                    }
                  }
                }
              }
            }""");
    }

    public void testAutoFlattenObjectsSubobjectsMergeConflictingMappingParameter() throws IOException {
        CompressedXContent mapping1 = new CompressedXContent("""
            {
              "subobjects": false
            }""");

        CompressedXContent mapping2 = new CompressedXContent("""
            {
              "properties": {
                "parent": {
                  "dynamic": "false",
                  "properties": {
                    "child": {
                      "properties": {
                        "grandchild": {
                          "type": "keyword"
                        }
                      }
                    }
                  }
                }
              }
            }""");

        final MapperService mapperService = createMapperService(mapping(b -> {}));
        MapperParsingException e = expectThrows(
            MapperParsingException.class,
            () -> mapperService.merge("_doc", List.of(mapping1, mapping2), MergeReason.INDEX_TEMPLATE)
        );
        assertThat(
            e.getMessage(),
            containsString(
                "Failed to parse mapping: cannot flatten object [parent] because the value of [dynamic] (FALSE) is not compatible "
                    + "with the value from its parent context (TRUE)"
            )
        );
    }

    public void testAutoFlattenObjectsSubobjectsMergeConflictingMappingParameterRoot() throws IOException {
        CompressedXContent mapping1 = new CompressedXContent("""
            {
              "subobjects": false,
              "dynamic": false
            }""");

        CompressedXContent mapping2 = new CompressedXContent("""
            {
              "properties": {
                "parent": {
                  "dynamic": "true",
                  "properties": {
                    "child": {
                      "properties": {
                        "grandchild": {
                          "type": "keyword"
                        }
                      }
                    }
                  }
                }
              }
            }""");

        final MapperService mapperService = createMapperService(mapping(b -> {}));
        MapperParsingException e = expectThrows(
            MapperParsingException.class,
            () -> mapperService.merge("_doc", List.of(mapping1, mapping2), MergeReason.INDEX_TEMPLATE)
        );
        assertThat(
            e.getMessage(),
            containsString(
                "Failed to parse mapping: cannot flatten object [parent] because the value of [dynamic] (TRUE) is not compatible "
                    + "with the value from its parent context (FALSE)"
            )
        );
    }

    public void testAutoFlattenObjectsSubobjectsMergeNonConflictingMappingParameter() throws IOException {
        CompressedXContent mapping = new CompressedXContent("""
            {
              "dynamic": false,
              "properties": {
                "parent": {
                  "dynamic": true,
                  "enabled": false,
                  "subobjects": false,
                  "properties": {
                    "child": {
                      "properties": {
                        "grandchild": {
                          "type": "keyword"
                        }
                      }
                    }
                  }
                }
              }
            }""");

        assertMergeEquals(List.of(mapping), """
            {
              "_doc" : {
                "dynamic" : "false",
                "properties" : {
                  "parent" : {
                    "dynamic" : "true",
                    "enabled" : false,
                    "subobjects" : false,
                    "properties" : {
                      "child.grandchild" : {
                        "type" : "keyword"
                      }
                    }
                  }
                }
              }
            }""");
    }

    public void testExpand() throws IOException {
        CompressedXContent mapping1 = new CompressedXContent("""
            {
              "properties": {
                "parent.child": {
=======
              "properties": {
                "parent.child1": {
                  "type": "boolean",
                  "ignore_malformed": true
                }
              }
            }""");

        Settings settings = Settings.builder()
            .put(MapperService.INDEX_MAPPING_TOTAL_FIELDS_LIMIT_SETTING.getKey(), 2)
            .put(INDEX_MAPPING_IGNORE_DYNAMIC_BEYOND_LIMIT_SETTING.getKey(), true)
            .build();

        final MapperService mapperService = createMapperService(settings, mapping(b -> {}));
        DocumentMapper mapper = mapperService.merge("_doc", mapping1, MergeReason.MAPPING_AUTO_UPDATE);
        mapper = mapperService.merge("_doc", mapping2, MergeReason.MAPPING_AUTO_UPDATE);
        assertNotNull(mapper.mappers().getMapper("parent.child1"));
        assertTrue(((BooleanFieldMapper) mapper.mappers().getMapper("parent.child1")).ignoreMalformed());
    }

    public void testMultiFieldsUpdate() throws IOException {
        CompressedXContent mapping1 = new CompressedXContent("""
            {
              "properties": {
                "text_field": {
                  "type": "text",
                  "fields": {
                    "multi_field1": {
                      "type":  "boolean"
                    }
                  }
                }
              }
            }""");

        // changes a mapping parameter for multi_field1 and adds another multi field which is supposed to be ignored
        CompressedXContent mapping2 = new CompressedXContent("""
            {
              "properties": {
                "text_field": {
                  "type": "text",
                  "fields": {
                    "multi_field1": {
                      "type":  "boolean",
                      "ignore_malformed": true
                    },
                    "multi_field2": {
                      "type":  "keyword"
                    }
                  }
                }
              }
            }""");

        Settings settings = Settings.builder()
            .put(MapperService.INDEX_MAPPING_TOTAL_FIELDS_LIMIT_SETTING.getKey(), 2)
            .put(INDEX_MAPPING_IGNORE_DYNAMIC_BEYOND_LIMIT_SETTING.getKey(), true)
            .build();

        final MapperService mapperService = createMapperService(settings, mapping(b -> {}));
        DocumentMapper mapper = mapperService.merge("_doc", mapping1, MergeReason.MAPPING_AUTO_UPDATE);
        mapper = mapperService.merge("_doc", mapping2, MergeReason.MAPPING_AUTO_UPDATE);
        assertNotNull(mapper.mappers().getMapper("text_field"));
        FieldMapper.MultiFields multiFields = ((TextFieldMapper) mapper.mappers().getMapper("text_field")).multiFields();
        Map<String, FieldMapper> multiFieldMap = StreamSupport.stream(multiFields.spliterator(), false)
            .collect(Collectors.toMap(FieldMapper::name, Function.identity()));
        assertThat(multiFieldMap.keySet(), contains("text_field.multi_field1"));
        assertTrue(multiFieldMap.get("text_field.multi_field1").ignoreMalformed());
    }

    public void testMultiFieldExceedsLimit() throws IOException {
        CompressedXContent mapping = new CompressedXContent("""
            {
              "properties": {
                "multi_field": {
                  "type": "text",
                  "fields": {
                    "multi_field1": {
                      "type":  "boolean"
                    }
                  }
                },
                "keyword_field": {
                  "type": "keyword"
                }
              }
            }""");

        Settings settings = Settings.builder()
            .put(MapperService.INDEX_MAPPING_TOTAL_FIELDS_LIMIT_SETTING.getKey(), 1)
            .put(INDEX_MAPPING_IGNORE_DYNAMIC_BEYOND_LIMIT_SETTING.getKey(), true)
            .build();

        final MapperService mapperService = createMapperService(settings, mapping(b -> {}));
        DocumentMapper mapper = mapperService.merge("_doc", mapping, MergeReason.MAPPING_AUTO_UPDATE);
        assertNull(mapper.mappers().getMapper("multi_field"));
        assertNotNull(mapper.mappers().getMapper("keyword_field"));
    }

    public void testMergeUntilLimitInitialMappingExceedsLimit() throws IOException {
        CompressedXContent mapping = new CompressedXContent("""
            {
              "properties": {
                "field1": {
                  "type": "keyword"
                },
                "field2": {
>>>>>>> 510c8515
                  "type": "keyword"
                }
              }
            }""");

<<<<<<< HEAD
        CompressedXContent mapping2 = new CompressedXContent("{}");

        assertMergeEquals(List.of(mapping1, mapping2), """
            {
              "_doc" : {
                "properties" : {
                  "parent" : {
                    "properties" : {
                      "child" : {
                        "type" : "keyword"
                      }
                    }
                  }
                }
              }
            }""");
    }

    private void assertMergeEquals(List<CompressedXContent> mappingSources, String expected) throws IOException {
        final MapperService mapperServiceBulk = createMapperService(mapping(b -> {}));
        mapperServiceBulk.merge("_doc", mappingSources, MergeReason.INDEX_TEMPLATE);
        assertEquals(expected, Strings.toString(mapperServiceBulk.documentMapper().mapping(), true, true));

        MapperService mapperServiceSequential = createMapperService(mapping(b -> {}));
        mappingSources.forEach(m -> mapperServiceSequential.merge("_doc", m, MergeReason.INDEX_TEMPLATE));
        assertEquals(expected, Strings.toString(mapperServiceSequential.documentMapper().mapping(), true, true));
    }
=======
        Settings settings = Settings.builder()
            .put(MapperService.INDEX_MAPPING_TOTAL_FIELDS_LIMIT_SETTING.getKey(), 1)
            .put(INDEX_MAPPING_IGNORE_DYNAMIC_BEYOND_LIMIT_SETTING.getKey(), true)
            .build();

        final MapperService mapperService = createMapperService(settings, mapping(b -> {}));
        DocumentMapper mapper = mapperService.merge("_doc", mapping, MergeReason.MAPPING_AUTO_UPDATE);
        // the order is not deterministic, but we expect one to be null and the other to be non-null
        assertTrue(mapper.mappers().getMapper("field1") == null ^ mapper.mappers().getMapper("field2") == null);
    }

    public void testMergeUntilLimitCapacityOnlyForParent() throws IOException {
        CompressedXContent mapping = new CompressedXContent("""
            {
              "properties": {
                "parent.child": {
                  "type": "keyword"
                }
              }
            }""");

        Settings settings = Settings.builder()
            .put(MapperService.INDEX_MAPPING_TOTAL_FIELDS_LIMIT_SETTING.getKey(), 1)
            .put(INDEX_MAPPING_IGNORE_DYNAMIC_BEYOND_LIMIT_SETTING.getKey(), true)
            .build();

        final MapperService mapperService = createMapperService(settings, mapping(b -> {}));
        DocumentMapper mapper = mapperService.merge("_doc", mapping, MergeReason.MAPPING_AUTO_UPDATE);
        assertNotNull(mapper.mappers().objectMappers().get("parent"));
        assertNull(mapper.mappers().getMapper("parent.child"));
    }

>>>>>>> 510c8515
}<|MERGE_RESOLUTION|>--- conflicted
+++ resolved
@@ -1238,12 +1238,6 @@
         assertEquals("keyword", grandchildMapper.typeName());
     }
 
-<<<<<<< HEAD
-    public void testAutoFlattenObjectsSubobjectsTopLevelMerge() throws IOException {
-        CompressedXContent mapping1 = new CompressedXContent("""
-            {
-              "subobjects": false
-=======
     public void testMergeUntilLimit() throws IOException {
         CompressedXContent mapping1 = new CompressedXContent("""
             {
@@ -1252,13 +1246,224 @@
                   "type": "keyword"
                 }
               }
->>>>>>> 510c8515
-            }""");
-
-        CompressedXContent mapping2 = new CompressedXContent("""
-            {
-              "properties": {
-<<<<<<< HEAD
+            }""");
+
+        CompressedXContent mapping2 = new CompressedXContent("""
+            {
+              "properties": {
+                "parent.child2": {
+                  "type": "keyword"
+                }
+              }
+            }""");
+
+        Settings settings = Settings.builder()
+            .put(MapperService.INDEX_MAPPING_TOTAL_FIELDS_LIMIT_SETTING.getKey(), 2)
+            .put(INDEX_MAPPING_IGNORE_DYNAMIC_BEYOND_LIMIT_SETTING.getKey(), true)
+            .build();
+
+        final MapperService mapperService = createMapperService(settings, mapping(b -> {}));
+        DocumentMapper mapper = mapperService.merge("_doc", mapping1, MergeReason.MAPPING_AUTO_UPDATE);
+        mapper = mapperService.merge("_doc", mapping2, MergeReason.MAPPING_AUTO_UPDATE);
+        assertNotNull(mapper.mappers().getMapper("parent.child1"));
+        assertNull(mapper.mappers().getMapper("parent.child2"));
+    }
+
+    public void testMergeUntilLimitMixedObjectAndDottedNotation() throws IOException {
+        CompressedXContent mapping = new CompressedXContent("""
+            {
+              "properties": {
+                "parent": {
+                  "properties": {
+                    "child1": {
+                      "type": "keyword"
+                    }
+                  }
+                },
+                "parent.child2": {
+                  "type": "keyword"
+                }
+              }
+            }""");
+
+        Settings settings = Settings.builder()
+            .put(MapperService.INDEX_MAPPING_TOTAL_FIELDS_LIMIT_SETTING.getKey(), 2)
+            .put(INDEX_MAPPING_IGNORE_DYNAMIC_BEYOND_LIMIT_SETTING.getKey(), true)
+            .build();
+
+        final MapperService mapperService = createMapperService(settings, mapping(b -> {}));
+        DocumentMapper mapper = mapperService.merge("_doc", mapping, MergeReason.MAPPING_AUTO_UPDATE);
+        assertEquals(0, mapper.mappers().remainingFieldsUntilLimit(2));
+        assertNotNull(mapper.mappers().objectMappers().get("parent"));
+        // the order is not deterministic, but we expect one to be null and the other to be non-null
+        assertTrue(mapper.mappers().getMapper("parent.child1") == null ^ mapper.mappers().getMapper("parent.child2") == null);
+    }
+
+    public void testUpdateMappingWhenAtLimit() throws IOException {
+        CompressedXContent mapping1 = new CompressedXContent("""
+            {
+              "properties": {
+                "parent.child1": {
+                  "type": "boolean"
+                }
+              }
+            }""");
+
+        CompressedXContent mapping2 = new CompressedXContent("""
+            {
+              "properties": {
+                "parent.child1": {
+                  "type": "boolean",
+                  "ignore_malformed": true
+                }
+              }
+            }""");
+
+        Settings settings = Settings.builder()
+            .put(MapperService.INDEX_MAPPING_TOTAL_FIELDS_LIMIT_SETTING.getKey(), 2)
+            .put(INDEX_MAPPING_IGNORE_DYNAMIC_BEYOND_LIMIT_SETTING.getKey(), true)
+            .build();
+
+        final MapperService mapperService = createMapperService(settings, mapping(b -> {}));
+        DocumentMapper mapper = mapperService.merge("_doc", mapping1, MergeReason.MAPPING_AUTO_UPDATE);
+        mapper = mapperService.merge("_doc", mapping2, MergeReason.MAPPING_AUTO_UPDATE);
+        assertNotNull(mapper.mappers().getMapper("parent.child1"));
+        assertTrue(((BooleanFieldMapper) mapper.mappers().getMapper("parent.child1")).ignoreMalformed());
+    }
+
+    public void testMultiFieldsUpdate() throws IOException {
+        CompressedXContent mapping1 = new CompressedXContent("""
+            {
+              "properties": {
+                "text_field": {
+                  "type": "text",
+                  "fields": {
+                    "multi_field1": {
+                      "type":  "boolean"
+                    }
+                  }
+                }
+              }
+            }""");
+
+        // changes a mapping parameter for multi_field1 and adds another multi field which is supposed to be ignored
+        CompressedXContent mapping2 = new CompressedXContent("""
+            {
+              "properties": {
+                "text_field": {
+                  "type": "text",
+                  "fields": {
+                    "multi_field1": {
+                      "type":  "boolean",
+                      "ignore_malformed": true
+                    },
+                    "multi_field2": {
+                      "type":  "keyword"
+                    }
+                  }
+                }
+              }
+            }""");
+
+        Settings settings = Settings.builder()
+            .put(MapperService.INDEX_MAPPING_TOTAL_FIELDS_LIMIT_SETTING.getKey(), 2)
+            .put(INDEX_MAPPING_IGNORE_DYNAMIC_BEYOND_LIMIT_SETTING.getKey(), true)
+            .build();
+
+        final MapperService mapperService = createMapperService(settings, mapping(b -> {}));
+        DocumentMapper mapper = mapperService.merge("_doc", mapping1, MergeReason.MAPPING_AUTO_UPDATE);
+        mapper = mapperService.merge("_doc", mapping2, MergeReason.MAPPING_AUTO_UPDATE);
+        assertNotNull(mapper.mappers().getMapper("text_field"));
+        FieldMapper.MultiFields multiFields = ((TextFieldMapper) mapper.mappers().getMapper("text_field")).multiFields();
+        Map<String, FieldMapper> multiFieldMap = StreamSupport.stream(multiFields.spliterator(), false)
+            .collect(Collectors.toMap(FieldMapper::name, Function.identity()));
+        assertThat(multiFieldMap.keySet(), contains("text_field.multi_field1"));
+        assertTrue(multiFieldMap.get("text_field.multi_field1").ignoreMalformed());
+    }
+
+    public void testMultiFieldExceedsLimit() throws IOException {
+        CompressedXContent mapping = new CompressedXContent("""
+            {
+              "properties": {
+                "multi_field": {
+                  "type": "text",
+                  "fields": {
+                    "multi_field1": {
+                      "type":  "boolean"
+                    }
+                  }
+                },
+                "keyword_field": {
+                  "type": "keyword"
+                }
+              }
+            }""");
+
+        Settings settings = Settings.builder()
+            .put(MapperService.INDEX_MAPPING_TOTAL_FIELDS_LIMIT_SETTING.getKey(), 1)
+            .put(INDEX_MAPPING_IGNORE_DYNAMIC_BEYOND_LIMIT_SETTING.getKey(), true)
+            .build();
+
+        final MapperService mapperService = createMapperService(settings, mapping(b -> {}));
+        DocumentMapper mapper = mapperService.merge("_doc", mapping, MergeReason.MAPPING_AUTO_UPDATE);
+        assertNull(mapper.mappers().getMapper("multi_field"));
+        assertNotNull(mapper.mappers().getMapper("keyword_field"));
+    }
+
+    public void testMergeUntilLimitInitialMappingExceedsLimit() throws IOException {
+        CompressedXContent mapping = new CompressedXContent("""
+            {
+              "properties": {
+                "field1": {
+                  "type": "keyword"
+                },
+                "field2": {
+                  "type": "keyword"
+                }
+              }
+            }""");
+
+        Settings settings = Settings.builder()
+            .put(MapperService.INDEX_MAPPING_TOTAL_FIELDS_LIMIT_SETTING.getKey(), 1)
+            .put(INDEX_MAPPING_IGNORE_DYNAMIC_BEYOND_LIMIT_SETTING.getKey(), true)
+            .build();
+
+        final MapperService mapperService = createMapperService(settings, mapping(b -> {}));
+        DocumentMapper mapper = mapperService.merge("_doc", mapping, MergeReason.MAPPING_AUTO_UPDATE);
+        // the order is not deterministic, but we expect one to be null and the other to be non-null
+        assertTrue(mapper.mappers().getMapper("field1") == null ^ mapper.mappers().getMapper("field2") == null);
+    }
+
+    public void testMergeUntilLimitCapacityOnlyForParent() throws IOException {
+        CompressedXContent mapping = new CompressedXContent("""
+            {
+              "properties": {
+                "parent.child": {
+                  "type": "keyword"
+                }
+              }
+            }""");
+
+        Settings settings = Settings.builder()
+            .put(MapperService.INDEX_MAPPING_TOTAL_FIELDS_LIMIT_SETTING.getKey(), 1)
+            .put(INDEX_MAPPING_IGNORE_DYNAMIC_BEYOND_LIMIT_SETTING.getKey(), true)
+            .build();
+
+        final MapperService mapperService = createMapperService(settings, mapping(b -> {}));
+        DocumentMapper mapper = mapperService.merge("_doc", mapping, MergeReason.MAPPING_AUTO_UPDATE);
+        assertNotNull(mapper.mappers().objectMappers().get("parent"));
+        assertNull(mapper.mappers().getMapper("parent.child"));
+    }
+
+    public void testAutoFlattenObjectsSubobjectsTopLevelMerge() throws IOException {
+        CompressedXContent mapping1 = new CompressedXContent("""
+            {
+              "subobjects": false
+            }""");
+
+        CompressedXContent mapping2 = new CompressedXContent("""
+            {
+              "properties": {
                 "parent": {
                   "properties": {
                     "child": {
@@ -1297,69 +1502,12 @@
                       "type": "object"
                     }
                   }
-=======
-                "parent.child2": {
-                  "type": "keyword"
-                }
-              }
-            }""");
-
-        Settings settings = Settings.builder()
-            .put(MapperService.INDEX_MAPPING_TOTAL_FIELDS_LIMIT_SETTING.getKey(), 2)
-            .put(INDEX_MAPPING_IGNORE_DYNAMIC_BEYOND_LIMIT_SETTING.getKey(), true)
-            .build();
-
-        final MapperService mapperService = createMapperService(settings, mapping(b -> {}));
-        DocumentMapper mapper = mapperService.merge("_doc", mapping1, MergeReason.MAPPING_AUTO_UPDATE);
-        mapper = mapperService.merge("_doc", mapping2, MergeReason.MAPPING_AUTO_UPDATE);
-        assertNotNull(mapper.mappers().getMapper("parent.child1"));
-        assertNull(mapper.mappers().getMapper("parent.child2"));
-    }
-
-    public void testMergeUntilLimitMixedObjectAndDottedNotation() throws IOException {
-        CompressedXContent mapping = new CompressedXContent("""
-            {
-              "properties": {
-                "parent": {
-                  "properties": {
-                    "child1": {
-                      "type": "keyword"
-                    }
-                  }
-                },
-                "parent.child2": {
-                  "type": "keyword"
-                }
-              }
-            }""");
-
-        Settings settings = Settings.builder()
-            .put(MapperService.INDEX_MAPPING_TOTAL_FIELDS_LIMIT_SETTING.getKey(), 2)
-            .put(INDEX_MAPPING_IGNORE_DYNAMIC_BEYOND_LIMIT_SETTING.getKey(), true)
-            .build();
-
-        final MapperService mapperService = createMapperService(settings, mapping(b -> {}));
-        DocumentMapper mapper = mapperService.merge("_doc", mapping, MergeReason.MAPPING_AUTO_UPDATE);
-        assertEquals(0, mapper.mappers().remainingFieldsUntilLimit(2));
-        assertNotNull(mapper.mappers().objectMappers().get("parent"));
-        // the order is not deterministic, but we expect one to be null and the other to be non-null
-        assertTrue(mapper.mappers().getMapper("parent.child1") == null ^ mapper.mappers().getMapper("parent.child2") == null);
-    }
-
-    public void testUpdateMappingWhenAtLimit() throws IOException {
-        CompressedXContent mapping1 = new CompressedXContent("""
-            {
-              "properties": {
-                "parent.child1": {
-                  "type": "boolean"
->>>>>>> 510c8515
-                }
-              }
-            }""");
-
-        CompressedXContent mapping2 = new CompressedXContent("""
-            {
-<<<<<<< HEAD
+                }
+              }
+            }""");
+
+        CompressedXContent mapping2 = new CompressedXContent("""
+            {
               "properties" : {
                 "parent" : {
                   "subobjects" : false,
@@ -1533,121 +1681,11 @@
             {
               "properties": {
                 "parent.child": {
-=======
-              "properties": {
-                "parent.child1": {
-                  "type": "boolean",
-                  "ignore_malformed": true
-                }
-              }
-            }""");
-
-        Settings settings = Settings.builder()
-            .put(MapperService.INDEX_MAPPING_TOTAL_FIELDS_LIMIT_SETTING.getKey(), 2)
-            .put(INDEX_MAPPING_IGNORE_DYNAMIC_BEYOND_LIMIT_SETTING.getKey(), true)
-            .build();
-
-        final MapperService mapperService = createMapperService(settings, mapping(b -> {}));
-        DocumentMapper mapper = mapperService.merge("_doc", mapping1, MergeReason.MAPPING_AUTO_UPDATE);
-        mapper = mapperService.merge("_doc", mapping2, MergeReason.MAPPING_AUTO_UPDATE);
-        assertNotNull(mapper.mappers().getMapper("parent.child1"));
-        assertTrue(((BooleanFieldMapper) mapper.mappers().getMapper("parent.child1")).ignoreMalformed());
-    }
-
-    public void testMultiFieldsUpdate() throws IOException {
-        CompressedXContent mapping1 = new CompressedXContent("""
-            {
-              "properties": {
-                "text_field": {
-                  "type": "text",
-                  "fields": {
-                    "multi_field1": {
-                      "type":  "boolean"
-                    }
-                  }
-                }
-              }
-            }""");
-
-        // changes a mapping parameter for multi_field1 and adds another multi field which is supposed to be ignored
-        CompressedXContent mapping2 = new CompressedXContent("""
-            {
-              "properties": {
-                "text_field": {
-                  "type": "text",
-                  "fields": {
-                    "multi_field1": {
-                      "type":  "boolean",
-                      "ignore_malformed": true
-                    },
-                    "multi_field2": {
-                      "type":  "keyword"
-                    }
-                  }
-                }
-              }
-            }""");
-
-        Settings settings = Settings.builder()
-            .put(MapperService.INDEX_MAPPING_TOTAL_FIELDS_LIMIT_SETTING.getKey(), 2)
-            .put(INDEX_MAPPING_IGNORE_DYNAMIC_BEYOND_LIMIT_SETTING.getKey(), true)
-            .build();
-
-        final MapperService mapperService = createMapperService(settings, mapping(b -> {}));
-        DocumentMapper mapper = mapperService.merge("_doc", mapping1, MergeReason.MAPPING_AUTO_UPDATE);
-        mapper = mapperService.merge("_doc", mapping2, MergeReason.MAPPING_AUTO_UPDATE);
-        assertNotNull(mapper.mappers().getMapper("text_field"));
-        FieldMapper.MultiFields multiFields = ((TextFieldMapper) mapper.mappers().getMapper("text_field")).multiFields();
-        Map<String, FieldMapper> multiFieldMap = StreamSupport.stream(multiFields.spliterator(), false)
-            .collect(Collectors.toMap(FieldMapper::name, Function.identity()));
-        assertThat(multiFieldMap.keySet(), contains("text_field.multi_field1"));
-        assertTrue(multiFieldMap.get("text_field.multi_field1").ignoreMalformed());
-    }
-
-    public void testMultiFieldExceedsLimit() throws IOException {
-        CompressedXContent mapping = new CompressedXContent("""
-            {
-              "properties": {
-                "multi_field": {
-                  "type": "text",
-                  "fields": {
-                    "multi_field1": {
-                      "type":  "boolean"
-                    }
-                  }
-                },
-                "keyword_field": {
                   "type": "keyword"
                 }
               }
             }""");
 
-        Settings settings = Settings.builder()
-            .put(MapperService.INDEX_MAPPING_TOTAL_FIELDS_LIMIT_SETTING.getKey(), 1)
-            .put(INDEX_MAPPING_IGNORE_DYNAMIC_BEYOND_LIMIT_SETTING.getKey(), true)
-            .build();
-
-        final MapperService mapperService = createMapperService(settings, mapping(b -> {}));
-        DocumentMapper mapper = mapperService.merge("_doc", mapping, MergeReason.MAPPING_AUTO_UPDATE);
-        assertNull(mapper.mappers().getMapper("multi_field"));
-        assertNotNull(mapper.mappers().getMapper("keyword_field"));
-    }
-
-    public void testMergeUntilLimitInitialMappingExceedsLimit() throws IOException {
-        CompressedXContent mapping = new CompressedXContent("""
-            {
-              "properties": {
-                "field1": {
-                  "type": "keyword"
-                },
-                "field2": {
->>>>>>> 510c8515
-                  "type": "keyword"
-                }
-              }
-            }""");
-
-<<<<<<< HEAD
         CompressedXContent mapping2 = new CompressedXContent("{}");
 
         assertMergeEquals(List.of(mapping1, mapping2), """
@@ -1675,38 +1713,4 @@
         mappingSources.forEach(m -> mapperServiceSequential.merge("_doc", m, MergeReason.INDEX_TEMPLATE));
         assertEquals(expected, Strings.toString(mapperServiceSequential.documentMapper().mapping(), true, true));
     }
-=======
-        Settings settings = Settings.builder()
-            .put(MapperService.INDEX_MAPPING_TOTAL_FIELDS_LIMIT_SETTING.getKey(), 1)
-            .put(INDEX_MAPPING_IGNORE_DYNAMIC_BEYOND_LIMIT_SETTING.getKey(), true)
-            .build();
-
-        final MapperService mapperService = createMapperService(settings, mapping(b -> {}));
-        DocumentMapper mapper = mapperService.merge("_doc", mapping, MergeReason.MAPPING_AUTO_UPDATE);
-        // the order is not deterministic, but we expect one to be null and the other to be non-null
-        assertTrue(mapper.mappers().getMapper("field1") == null ^ mapper.mappers().getMapper("field2") == null);
-    }
-
-    public void testMergeUntilLimitCapacityOnlyForParent() throws IOException {
-        CompressedXContent mapping = new CompressedXContent("""
-            {
-              "properties": {
-                "parent.child": {
-                  "type": "keyword"
-                }
-              }
-            }""");
-
-        Settings settings = Settings.builder()
-            .put(MapperService.INDEX_MAPPING_TOTAL_FIELDS_LIMIT_SETTING.getKey(), 1)
-            .put(INDEX_MAPPING_IGNORE_DYNAMIC_BEYOND_LIMIT_SETTING.getKey(), true)
-            .build();
-
-        final MapperService mapperService = createMapperService(settings, mapping(b -> {}));
-        DocumentMapper mapper = mapperService.merge("_doc", mapping, MergeReason.MAPPING_AUTO_UPDATE);
-        assertNotNull(mapper.mappers().objectMappers().get("parent"));
-        assertNull(mapper.mappers().getMapper("parent.child"));
-    }
-
->>>>>>> 510c8515
 }
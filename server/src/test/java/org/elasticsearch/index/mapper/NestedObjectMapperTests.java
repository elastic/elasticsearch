/*
 * Licensed to Elasticsearch under one or more contributor
 * license agreements. See the NOTICE file distributed with
 * this work for additional information regarding copyright
 * ownership. Elasticsearch licenses this file to you under
 * the Apache License, Version 2.0 (the "License"); you may
 * not use this file except in compliance with the License.
 * You may obtain a copy of the License at
 *
 *    http://www.apache.org/licenses/LICENSE-2.0
 *
 * Unless required by applicable law or agreed to in writing,
 * software distributed under the License is distributed on an
 * "AS IS" BASIS, WITHOUT WARRANTIES OR CONDITIONS OF ANY
 * KIND, either express or implied.  See the License for the
 * specific language governing permissions and limitations
 * under the License.
 */

package org.elasticsearch.index.mapper;

import org.apache.lucene.index.IndexableField;
import org.elasticsearch.common.Strings;
import org.elasticsearch.common.bytes.BytesReference;
import org.elasticsearch.common.compress.CompressedXContent;
import org.elasticsearch.common.settings.Settings;
import org.elasticsearch.common.xcontent.XContentBuilder;
import org.elasticsearch.common.xcontent.XContentFactory;
import org.elasticsearch.common.xcontent.XContentType;
import org.elasticsearch.index.mapper.MapperService.MergeReason;
import org.elasticsearch.index.mapper.ObjectMapper.Dynamic;
import org.elasticsearch.plugins.Plugin;
import org.elasticsearch.test.ESSingleNodeTestCase;
import org.elasticsearch.test.InternalSettingsPlugin;

import java.io.IOException;
import java.io.UncheckedIOException;
import java.util.Collection;
import java.util.Collections;
import java.util.HashSet;
import java.util.function.Function;

import static org.elasticsearch.common.xcontent.XContentFactory.jsonBuilder;
import static org.hamcrest.Matchers.containsString;
import static org.hamcrest.Matchers.equalTo;
import static org.hamcrest.Matchers.nullValue;

public class NestedObjectMapperTests extends ESSingleNodeTestCase {

    @Override
    protected Collection<Class<? extends Plugin>> getPlugins() {
        return Collections.singleton(InternalSettingsPlugin.class);
    }

    public void testEmptyNested() throws Exception {
        String mapping = Strings.toString(XContentFactory.jsonBuilder().startObject().startObject("type").startObject("properties")
                .startObject("nested1").field("type", "nested").endObject()
                .endObject().endObject().endObject());

        DocumentMapper docMapper = createIndex("test").mapperService().documentMapperParser()
            .parse("type", new CompressedXContent(mapping));

        ParsedDocument doc = docMapper.parse(new SourceToParse("test", "type", "1", BytesReference
                .bytes(XContentFactory.jsonBuilder()
                        .startObject()
                        .field("field", "value")
                        .nullField("nested1")
                        .endObject()),
                XContentType.JSON));

        assertThat(doc.docs().size(), equalTo(1));

        doc = docMapper.parse(new SourceToParse("test", "type", "1", BytesReference
                .bytes(XContentFactory.jsonBuilder()
                        .startObject()
                        .field("field", "value")
                        .startArray("nested").endArray()
                        .endObject()),
                XContentType.JSON));

        assertThat(doc.docs().size(), equalTo(1));
    }

    public void testSingleNested() throws Exception {
        String mapping = Strings.toString(XContentFactory.jsonBuilder().startObject().startObject("type").startObject("properties")
                .startObject("nested1").field("type", "nested").endObject()
                .endObject().endObject().endObject());

        DocumentMapper docMapper = createIndex("test").mapperService().documentMapperParser()
            .parse("type", new CompressedXContent(mapping));

        assertThat(docMapper.hasNestedObjects(), equalTo(true));
        ObjectMapper nested1Mapper = docMapper.objectMappers().get("nested1");
        assertThat(nested1Mapper.nested().isNested(), equalTo(true));

        ParsedDocument doc = docMapper.parse(new SourceToParse("test", "type", "1", BytesReference
                .bytes(XContentFactory.jsonBuilder()
                        .startObject()
                        .field("field", "value")
                        .startObject("nested1").field("field1", "1").field("field2", "2").endObject()
                        .endObject()),
                XContentType.JSON));

        assertThat(doc.docs().size(), equalTo(2));
        assertThat(doc.docs().get(0).get(TypeFieldMapper.NAME), equalTo(nested1Mapper.nestedTypePathAsString()));
        assertThat(doc.docs().get(0).get("nested1.field1"), equalTo("1"));
        assertThat(doc.docs().get(0).get("nested1.field2"), equalTo("2"));

        assertThat(doc.docs().get(1).get("field"), equalTo("value"));


        doc = docMapper.parse(new SourceToParse("test", "type", "1", BytesReference
                .bytes(XContentFactory.jsonBuilder()
                        .startObject()
                        .field("field", "value")
                        .startArray("nested1")
                        .startObject().field("field1", "1").field("field2", "2").endObject()
                        .startObject().field("field1", "3").field("field2", "4").endObject()
                        .endArray()
                        .endObject()),
                XContentType.JSON));

        assertThat(doc.docs().size(), equalTo(3));
        assertThat(doc.docs().get(0).get(TypeFieldMapper.NAME), equalTo(nested1Mapper.nestedTypePathAsString()));
        assertThat(doc.docs().get(0).get("nested1.field1"), equalTo("1"));
        assertThat(doc.docs().get(0).get("nested1.field2"), equalTo("2"));
        assertThat(doc.docs().get(1).get(TypeFieldMapper.NAME), equalTo(nested1Mapper.nestedTypePathAsString()));
        assertThat(doc.docs().get(1).get("nested1.field1"), equalTo("3"));
        assertThat(doc.docs().get(1).get("nested1.field2"), equalTo("4"));

        assertThat(doc.docs().get(2).get("field"), equalTo("value"));
    }

    public void testMultiNested() throws Exception {
        String mapping = Strings.toString(XContentFactory.jsonBuilder().startObject().startObject("type").startObject("properties")
                .startObject("nested1").field("type", "nested").startObject("properties")
                .startObject("nested2").field("type", "nested")
                .endObject().endObject().endObject()
                .endObject().endObject().endObject());

        DocumentMapper docMapper = createIndex("test").mapperService().documentMapperParser()
            .parse("type", new CompressedXContent(mapping));

        assertThat(docMapper.hasNestedObjects(), equalTo(true));
        ObjectMapper nested1Mapper = docMapper.objectMappers().get("nested1");
        assertThat(nested1Mapper.nested().isNested(), equalTo(true));
        assertThat(nested1Mapper.nested().isIncludeInParent(), equalTo(false));
        assertThat(nested1Mapper.nested().isIncludeInRoot(), equalTo(false));
        ObjectMapper nested2Mapper = docMapper.objectMappers().get("nested1.nested2");
        assertThat(nested2Mapper.nested().isNested(), equalTo(true));
        assertThat(nested2Mapper.nested().isIncludeInParent(), equalTo(false));
        assertThat(nested2Mapper.nested().isIncludeInRoot(), equalTo(false));

        ParsedDocument doc = docMapper.parse(new SourceToParse("test", "type", "1",
            BytesReference.bytes(XContentFactory.jsonBuilder()
                        .startObject()
                        .field("field", "value")
                        .startArray("nested1")
                            .startObject().field("field1", "1").startArray("nested2")
                            .startObject().field("field2", "2").endObject()
                            .startObject().field("field2", "3").endObject()
                        .endArray()
                        .endObject()
                        .startObject().field("field1", "4")
                        .startArray("nested2")
                            .startObject().field("field2", "5").endObject()
                            .startObject().field("field2", "6").endObject()
                        .endArray().endObject()
                        .endArray()
                        .endObject()),
                XContentType.JSON));

        assertThat(doc.docs().size(), equalTo(7));
        assertThat(doc.docs().get(0).get("nested1.nested2.field2"), equalTo("2"));
        assertThat(doc.docs().get(0).get("nested1.field1"), nullValue());
        assertThat(doc.docs().get(0).get("field"), nullValue());
        assertThat(doc.docs().get(1).get("nested1.nested2.field2"), equalTo("3"));
        assertThat(doc.docs().get(1).get("nested1.field1"), nullValue());
        assertThat(doc.docs().get(1).get("field"), nullValue());
        assertThat(doc.docs().get(2).get("nested1.field1"), equalTo("1"));
        assertThat(doc.docs().get(2).get("nested1.nested2.field2"), nullValue());
        assertThat(doc.docs().get(2).get("field"), nullValue());
        assertThat(doc.docs().get(3).get("nested1.nested2.field2"), equalTo("5"));
        assertThat(doc.docs().get(3).get("field"), nullValue());
        assertThat(doc.docs().get(4).get("nested1.nested2.field2"), equalTo("6"));
        assertThat(doc.docs().get(4).get("field"), nullValue());
        assertThat(doc.docs().get(5).get("nested1.field1"), equalTo("4"));
        assertThat(doc.docs().get(5).get("nested1.nested2.field2"), nullValue());
        assertThat(doc.docs().get(5).get("field"), nullValue());
        assertThat(doc.docs().get(6).get("field"), equalTo("value"));
        assertThat(doc.docs().get(6).get("nested1.field1"), nullValue());
        assertThat(doc.docs().get(6).get("nested1.nested2.field2"), nullValue());
    }

    public void testMultiObjectAndNested1() throws Exception {
        String mapping = Strings.toString(XContentFactory.jsonBuilder().startObject().startObject("type").startObject("properties")
                .startObject("nested1").field("type", "nested").startObject("properties")
                .startObject("nested2").field("type", "nested").field("include_in_parent", true)
                .endObject().endObject().endObject()
                .endObject().endObject().endObject());

        DocumentMapper docMapper = createIndex("test").mapperService().documentMapperParser()
            .parse("type", new CompressedXContent(mapping));

        assertThat(docMapper.hasNestedObjects(), equalTo(true));
        ObjectMapper nested1Mapper = docMapper.objectMappers().get("nested1");
        assertThat(nested1Mapper.nested().isNested(), equalTo(true));
        assertThat(nested1Mapper.nested().isIncludeInParent(), equalTo(false));
        assertThat(nested1Mapper.nested().isIncludeInRoot(), equalTo(false));
        ObjectMapper nested2Mapper = docMapper.objectMappers().get("nested1.nested2");
        assertThat(nested2Mapper.nested().isNested(), equalTo(true));
        assertThat(nested2Mapper.nested().isIncludeInParent(), equalTo(true));
        assertThat(nested2Mapper.nested().isIncludeInRoot(), equalTo(false));

        ParsedDocument doc = docMapper.parse(new SourceToParse("test", "type", "1",
            BytesReference.bytes(XContentFactory.jsonBuilder()
                        .startObject()
                        .field("field", "value")
                        .startArray("nested1")
                        .startObject().field("field1", "1")
                        .startArray("nested2")
                            .startObject().field("field2", "2").endObject()
                            .startObject().field("field2", "3").endObject()
                        .endArray().endObject()
                        .startObject().field("field1", "4")
                        .startArray("nested2")
                            .startObject().field("field2", "5").endObject()
                            .startObject().field("field2", "6").endObject()
                        .endArray().endObject()
                        .endArray()
                        .endObject()),
                XContentType.JSON));

        assertThat(doc.docs().size(), equalTo(7));
        assertThat(doc.docs().get(0).get("nested1.nested2.field2"), equalTo("2"));
        assertThat(doc.docs().get(0).get("nested1.field1"), nullValue());
        assertThat(doc.docs().get(0).get("field"), nullValue());
        assertThat(doc.docs().get(1).get("nested1.nested2.field2"), equalTo("3"));
        assertThat(doc.docs().get(1).get("nested1.field1"), nullValue());
        assertThat(doc.docs().get(1).get("field"), nullValue());
        assertThat(doc.docs().get(2).get("nested1.field1"), equalTo("1"));
        assertThat(doc.docs().get(2).get("nested1.nested2.field2"), equalTo("2"));
        assertThat(doc.docs().get(2).get("field"), nullValue());
        assertThat(doc.docs().get(3).get("nested1.nested2.field2"), equalTo("5"));
        assertThat(doc.docs().get(3).get("field"), nullValue());
        assertThat(doc.docs().get(4).get("nested1.nested2.field2"), equalTo("6"));
        assertThat(doc.docs().get(4).get("field"), nullValue());
        assertThat(doc.docs().get(5).get("nested1.field1"), equalTo("4"));
        assertThat(doc.docs().get(5).get("nested1.nested2.field2"), equalTo("5"));
        assertThat(doc.docs().get(5).get("field"), nullValue());
        assertThat(doc.docs().get(6).get("field"), equalTo("value"));
        assertThat(doc.docs().get(6).get("nested1.field1"), nullValue());
        assertThat(doc.docs().get(6).get("nested1.nested2.field2"), nullValue());
    }

    public void testMultiObjectAndNested2() throws Exception {
        String mapping = Strings.toString(XContentFactory.jsonBuilder().startObject().startObject("type")
                .startObject("properties")
                .startObject("nested1").field("type", "nested").field("include_in_parent", true)
                .startObject("properties")
                .startObject("nested2").field("type", "nested").field("include_in_parent", true)
                .endObject().endObject().endObject()
                .endObject().endObject().endObject());

        DocumentMapper docMapper = createIndex("test").mapperService().documentMapperParser()
            .parse("type", new CompressedXContent(mapping));

        assertThat(docMapper.hasNestedObjects(), equalTo(true));
        ObjectMapper nested1Mapper = docMapper.objectMappers().get("nested1");
        assertThat(nested1Mapper.nested().isNested(), equalTo(true));
        assertThat(nested1Mapper.nested().isIncludeInParent(), equalTo(true));
        assertThat(nested1Mapper.nested().isIncludeInRoot(), equalTo(false));
        ObjectMapper nested2Mapper = docMapper.objectMappers().get("nested1.nested2");
        assertThat(nested2Mapper.nested().isNested(), equalTo(true));
        assertThat(nested2Mapper.nested().isIncludeInParent(), equalTo(true));
        assertThat(nested2Mapper.nested().isIncludeInRoot(), equalTo(false));

        ParsedDocument doc = docMapper.parse(new SourceToParse("test", "type", "1",
            BytesReference.bytes(XContentFactory.jsonBuilder()
                        .startObject()
                        .field("field", "value")
                        .startArray("nested1")
                        .startObject().field("field1", "1")
                        .startArray("nested2")
                            .startObject().field("field2", "2").endObject()
                            .startObject().field("field2", "3").endObject()
                        .endArray().endObject()
                        .startObject().field("field1", "4")
                        .startArray("nested2")
                            .startObject().field("field2", "5").endObject()
                            .startObject().field("field2", "6").endObject()
                        .endArray().endObject()
                        .endArray()
                        .endObject()),
                XContentType.JSON));

        assertThat(doc.docs().size(), equalTo(7));
        assertThat(doc.docs().get(0).get("nested1.nested2.field2"), equalTo("2"));
        assertThat(doc.docs().get(0).get("nested1.field1"), nullValue());
        assertThat(doc.docs().get(0).get("field"), nullValue());
        assertThat(doc.docs().get(1).get("nested1.nested2.field2"), equalTo("3"));
        assertThat(doc.docs().get(1).get("nested1.field1"), nullValue());
        assertThat(doc.docs().get(1).get("field"), nullValue());
        assertThat(doc.docs().get(2).get("nested1.field1"), equalTo("1"));
        assertThat(doc.docs().get(2).get("nested1.nested2.field2"), equalTo("2"));
        assertThat(doc.docs().get(2).get("field"), nullValue());
        assertThat(doc.docs().get(3).get("nested1.nested2.field2"), equalTo("5"));
        assertThat(doc.docs().get(3).get("field"), nullValue());
        assertThat(doc.docs().get(4).get("nested1.nested2.field2"), equalTo("6"));
        assertThat(doc.docs().get(4).get("field"), nullValue());
        assertThat(doc.docs().get(5).get("nested1.field1"), equalTo("4"));
        assertThat(doc.docs().get(5).get("nested1.nested2.field2"), equalTo("5"));
        assertThat(doc.docs().get(5).get("field"), nullValue());
        assertThat(doc.docs().get(6).get("field"), equalTo("value"));
        assertThat(doc.docs().get(6).getFields("nested1.field1").length, equalTo(2));
        assertThat(doc.docs().get(6).getFields("nested1.nested2.field2").length, equalTo(4));
    }

    public void testMultiRootAndNested1() throws Exception {
        String mapping = Strings.toString(XContentFactory.jsonBuilder().startObject().startObject("type").startObject("properties")
                .startObject("nested1").field("type", "nested").startObject("properties")
                .startObject("nested2").field("type", "nested").field("include_in_root", true)
                .endObject().endObject().endObject()
                .endObject().endObject().endObject());

        DocumentMapper docMapper = createIndex("test").mapperService().documentMapperParser()
            .parse("type", new CompressedXContent(mapping));

        assertThat(docMapper.hasNestedObjects(), equalTo(true));
        ObjectMapper nested1Mapper = docMapper.objectMappers().get("nested1");
        assertThat(nested1Mapper.nested().isNested(), equalTo(true));
        assertThat(nested1Mapper.nested().isIncludeInParent(), equalTo(false));
        assertThat(nested1Mapper.nested().isIncludeInRoot(), equalTo(false));
        ObjectMapper nested2Mapper = docMapper.objectMappers().get("nested1.nested2");
        assertThat(nested2Mapper.nested().isNested(), equalTo(true));
        assertThat(nested2Mapper.nested().isIncludeInParent(), equalTo(false));
        assertThat(nested2Mapper.nested().isIncludeInRoot(), equalTo(true));

        ParsedDocument doc = docMapper.parse(new SourceToParse("test", "type", "1",
            BytesReference.bytes(XContentFactory.jsonBuilder()
                        .startObject()
                        .field("field", "value")
                        .startArray("nested1")
                        .startObject().field("field1", "1")
                        .startArray("nested2")
                            .startObject().field("field2", "2").endObject()
                            .startObject().field("field2", "3").endObject()
                        .endArray().endObject()
                        .startObject().field("field1", "4")
                        .startArray("nested2")
                            .startObject().field("field2", "5").endObject()
                            .startObject().field("field2", "6").endObject()
                        .endArray().endObject()
                        .endArray()
                        .endObject()),
                XContentType.JSON));

        assertThat(doc.docs().size(), equalTo(7));
        assertThat(doc.docs().get(0).get("nested1.nested2.field2"), equalTo("2"));
        assertThat(doc.docs().get(0).get("nested1.field1"), nullValue());
        assertThat(doc.docs().get(0).get("field"), nullValue());
        assertThat(doc.docs().get(1).get("nested1.nested2.field2"), equalTo("3"));
        assertThat(doc.docs().get(1).get("nested1.field1"), nullValue());
        assertThat(doc.docs().get(1).get("field"), nullValue());
        assertThat(doc.docs().get(2).get("nested1.field1"), equalTo("1"));
        assertThat(doc.docs().get(2).get("nested1.nested2.field2"), nullValue());
        assertThat(doc.docs().get(2).get("field"), nullValue());
        assertThat(doc.docs().get(3).get("nested1.nested2.field2"), equalTo("5"));
        assertThat(doc.docs().get(3).get("field"), nullValue());
        assertThat(doc.docs().get(4).get("nested1.nested2.field2"), equalTo("6"));
        assertThat(doc.docs().get(4).get("field"), nullValue());
        assertThat(doc.docs().get(5).get("nested1.field1"), equalTo("4"));
        assertThat(doc.docs().get(5).get("nested1.nested2.field2"), nullValue());
        assertThat(doc.docs().get(5).get("field"), nullValue());
        assertThat(doc.docs().get(6).get("field"), equalTo("value"));
        assertThat(doc.docs().get(6).get("nested1.field1"), nullValue());
        assertThat(doc.docs().get(6).getFields("nested1.nested2.field2").length, equalTo(4));
    }

    /**
     * Checks that multiple levels of nested includes where a node is both directly and transitively
     * included in root by {@code include_in_root} and a chain of {@code include_in_parent} does not
     * lead to duplicate fields on the root document.
     */
    public void testMultipleLevelsIncludeRoot1() throws Exception {
        String mapping = Strings.toString(XContentFactory.jsonBuilder()
            .startObject().startObject("type").startObject("properties")
            .startObject("nested1").field("type", "nested").field("include_in_root", true)
            .field("include_in_parent", true).startObject("properties")
            .startObject("nested2").field("type", "nested").field("include_in_root", true)
            .field("include_in_parent", true)
            .endObject().endObject().endObject()
            .endObject().endObject().endObject());

        DocumentMapper docMapper = createIndex("test").mapperService().documentMapperParser()
            .parse("type", new CompressedXContent(mapping));

        ParsedDocument doc = docMapper.parse(new SourceToParse("test", "type", "1",
            BytesReference.bytes(XContentFactory.jsonBuilder()
                        .startObject().startArray("nested1")
                        .startObject().startArray("nested2").startObject().field("foo", "bar")
                        .endObject().endArray().endObject().endArray()
                        .endObject()),
            XContentType.JSON));

        final Collection<IndexableField> fields = doc.rootDoc().getFields();
        assertThat(fields.size(), equalTo(new HashSet<>(fields).size()));
    }

    /**
     * Same as {@link NestedObjectMapperTests#testMultipleLevelsIncludeRoot1()} but tests for the
     * case where the transitive {@code include_in_parent} and redundant {@code include_in_root}
     * happen on a chain of nodes that starts from a parent node that is not directly connected to
     * root by a chain of {@code include_in_parent}, i.e. that has {@code include_in_parent} set to
     * {@code false} and {@code include_in_root} set to {@code true}.
     */
    public void testMultipleLevelsIncludeRoot2() throws Exception {
        String mapping = Strings.toString(XContentFactory.jsonBuilder()
            .startObject().startObject("type").startObject("properties")
            .startObject("nested1").field("type", "nested")
            .field("include_in_root", true).field("include_in_parent", true).startObject("properties")
            .startObject("nested2").field("type", "nested")
            .field("include_in_root", true).field("include_in_parent", false).startObject("properties")
            .startObject("nested3").field("type", "nested")
            .field("include_in_root", true).field("include_in_parent", true)
            .endObject().endObject().endObject().endObject().endObject()
            .endObject().endObject().endObject());

        DocumentMapper docMapper = createIndex("test").mapperService().documentMapperParser()
            .parse("type", new CompressedXContent(mapping));

        ParsedDocument doc = docMapper.parse(new SourceToParse("test", "type", "1",
            BytesReference.bytes(XContentFactory.jsonBuilder()
                        .startObject().startArray("nested1")
                        .startObject().startArray("nested2")
                        .startObject().startArray("nested3").startObject().field("foo", "bar")
                        .endObject().endArray().endObject().endArray().endObject().endArray()
                        .endObject()),
            XContentType.JSON));

        final Collection<IndexableField> fields = doc.rootDoc().getFields();
        assertThat(fields.size(), equalTo(new HashSet<>(fields).size()));
    }

    public void testNestedArrayStrict() throws Exception {
        String mapping = Strings.toString(XContentFactory.jsonBuilder().startObject().startObject("type").startObject("properties")
                .startObject("nested1").field("type", "nested").field("dynamic", "strict").startObject("properties")
                .startObject("field1").field("type", "text")
                .endObject().endObject().endObject()
                .endObject().endObject().endObject());

        DocumentMapper docMapper = createIndex("test").mapperService().documentMapperParser()
            .parse("type", new CompressedXContent(mapping));

        assertThat(docMapper.hasNestedObjects(), equalTo(true));
        ObjectMapper nested1Mapper = docMapper.objectMappers().get("nested1");
        assertThat(nested1Mapper.nested().isNested(), equalTo(true));
        assertThat(nested1Mapper.dynamic(), equalTo(Dynamic.STRICT));

        ParsedDocument doc = docMapper.parse(new SourceToParse("test", "type", "1",
            BytesReference.bytes(XContentFactory.jsonBuilder()
                        .startObject()
                        .field("field", "value")
                        .startArray("nested1")
                        .startObject().field("field1", "1").endObject()
                        .startObject().field("field1", "4").endObject()
                        .endArray()
                        .endObject()),
                XContentType.JSON));

        assertThat(doc.docs().size(), equalTo(3));
        assertThat(doc.docs().get(0).get("nested1.field1"), equalTo("1"));
        assertThat(doc.docs().get(0).get("field"), nullValue());
        assertThat(doc.docs().get(1).get("nested1.field1"), equalTo("4"));
        assertThat(doc.docs().get(1).get("field"), nullValue());
        assertThat(doc.docs().get(2).get("field"), equalTo("value"));
    }

    public void testLimitOfNestedFieldsPerIndex() throws Exception {
        Function<String, String> mapping = type -> {
            try {
                return Strings.toString(XContentFactory.jsonBuilder().startObject().startObject(type).startObject("properties")
                    .startObject("nested1").field("type", "nested").startObject("properties")
                    .startObject("nested2").field("type", "nested")
                    .endObject().endObject().endObject()
                    .endObject().endObject().endObject());
            } catch (IOException e) {
                throw new UncheckedIOException(e);
            }
        };

        // default limit allows at least two nested fields
        createIndex("test1").mapperService().merge("type", new CompressedXContent(mapping.apply("type")),
            MergeReason.MAPPING_UPDATE);

        // explicitly setting limit to 0 prevents nested fields
        Exception e = expectThrows(IllegalArgumentException.class, () ->
            createIndex("test2", Settings.builder()
                .put(MapperService.INDEX_MAPPING_NESTED_FIELDS_LIMIT_SETTING.getKey(), 0).build())
                .mapperService().merge("type", new CompressedXContent(mapping.apply("type")), MergeReason.MAPPING_UPDATE));
        assertThat(e.getMessage(), containsString("Limit of nested fields [0] in index [test2] has been exceeded"));

        // setting limit to 1 with 2 nested fields fails
        e = expectThrows(IllegalArgumentException.class, () ->
            createIndex("test3", Settings.builder()
                .put(MapperService.INDEX_MAPPING_NESTED_FIELDS_LIMIT_SETTING.getKey(), 1).build())
                .mapperService().merge("type", new CompressedXContent(mapping.apply("type")), MergeReason.MAPPING_UPDATE));
        assertThat(e.getMessage(), containsString("Limit of nested fields [1] in index [test3] has been exceeded"));

        // do not check nested fields limit if mapping is not updated
        createIndex("test4", Settings.builder()
            .put(MapperService.INDEX_MAPPING_NESTED_FIELDS_LIMIT_SETTING.getKey(), 0).build())
            .mapperService().merge("type", new CompressedXContent(mapping.apply("type")), MergeReason.MAPPING_RECOVERY);
    }

    public void testParentObjectMapperAreNested() throws Exception {
        MapperService mapperService = createIndex("index1", Settings.EMPTY, "_doc", jsonBuilder().startObject()
                .startObject("properties")
                    .startObject("comments")
                        .field("type", "nested")
                        .startObject("properties")
                            .startObject("messages")
                                .field("type", "nested").endObject()
                            .endObject()
                        .endObject()
                    .endObject()
                .endObject()).mapperService();
        ObjectMapper objectMapper = mapperService.getObjectMapper("comments.messages");
        assertTrue(objectMapper.parentObjectMapperAreNested(mapperService));

        mapperService = createIndex("index2", Settings.EMPTY, "_doc", jsonBuilder().startObject()
            .startObject("properties")
                .startObject("comments")
                    .field("type", "object")
                        .startObject("properties")
                            .startObject("messages")
                                .field("type", "nested").endObject()
                            .endObject()
                    .endObject()
                .endObject()
            .endObject()).mapperService();
        objectMapper = mapperService.getObjectMapper("comments.messages");
        assertFalse(objectMapper.parentObjectMapperAreNested(mapperService));
    }

    public void testLimitNestedDocsDefaultSettings() throws Exception{
        Settings settings = Settings.builder().build();
        MapperService mapperService = createIndex("test1", settings).mapperService();
        String mapping = Strings.toString(XContentFactory.jsonBuilder().startObject().startObject("type").startObject("properties")
            .startObject("nested1").field("type", "nested").endObject()
            .endObject().endObject().endObject());
        DocumentMapper docMapper = mapperService.documentMapperParser().parse("type", new CompressedXContent(mapping));
        long defaultMaxNoNestedDocs = MapperService.INDEX_MAPPING_NESTED_DOCS_LIMIT_SETTING.get(settings);

        // parsing a doc with No. nested objects > defaultMaxNoNestedDocs fails
        XContentBuilder docBuilder = XContentFactory.jsonBuilder();
        docBuilder.startObject();
        {
            docBuilder.startArray("nested1");
            {
                for(int i = 0; i <= defaultMaxNoNestedDocs; i++) {
                    docBuilder.startObject().field("f", i).endObject();
                }
            }
            docBuilder.endArray();
        }
        docBuilder.endObject();
        SourceToParse source1 = new SourceToParse("test1", "type", "1",
            BytesReference.bytes(docBuilder), XContentType.JSON);
        MapperParsingException e = expectThrows(MapperParsingException.class, () -> docMapper.parse(source1));
        assertEquals(
            "The number of nested documents has exceeded the allowed limit of [" + defaultMaxNoNestedDocs
                + "]. This limit can be set by changing the [" + MapperService.INDEX_MAPPING_NESTED_DOCS_LIMIT_SETTING.getKey()
                + "] index level setting.",
            e.getMessage()
        );
    }

    public void testLimitNestedDocs() throws Exception{
        // setting limit to allow only two nested objects in the whole doc
        long maxNoNestedDocs = 2L;
        MapperService mapperService = createIndex("test1", Settings.builder()
            .put(MapperService.INDEX_MAPPING_NESTED_DOCS_LIMIT_SETTING.getKey(), maxNoNestedDocs).build()).mapperService();
        String mapping = Strings.toString(XContentFactory.jsonBuilder().startObject().startObject("type").startObject("properties")
            .startObject("nested1").field("type", "nested").endObject()
            .endObject().endObject().endObject());
        DocumentMapper docMapper = mapperService.documentMapperParser().parse("type", new CompressedXContent(mapping));

        // parsing a doc with 2 nested objects succeeds
        XContentBuilder docBuilder = XContentFactory.jsonBuilder();
        docBuilder.startObject();
        {
            docBuilder.startArray("nested1");
            {
                docBuilder.startObject().field("field1", "11").field("field2", "21").endObject();
                docBuilder.startObject().field("field1", "12").field("field2", "22").endObject();
            }
            docBuilder.endArray();
        }
        docBuilder.endObject();
        SourceToParse source1 = new SourceToParse("test1", "type", "1",
            BytesReference.bytes(docBuilder), XContentType.JSON);
        ParsedDocument doc = docMapper.parse(source1);
        assertThat(doc.docs().size(), equalTo(3));

        // parsing a doc with 3 nested objects fails
        XContentBuilder docBuilder2 = XContentFactory.jsonBuilder();
        docBuilder2.startObject();
        {
            docBuilder2.startArray("nested1");
            {
                docBuilder2.startObject().field("field1", "11").field("field2", "21").endObject();
                docBuilder2.startObject().field("field1", "12").field("field2", "22").endObject();
                docBuilder2.startObject().field("field1", "13").field("field2", "23").endObject();
            }
            docBuilder2.endArray();
        }
        docBuilder2.endObject();
        SourceToParse source2 = new SourceToParse("test1", "type", "2",
            BytesReference.bytes(docBuilder2), XContentType.JSON);
        MapperParsingException e = expectThrows(MapperParsingException.class, () -> docMapper.parse(source2));
        assertEquals(
            "The number of nested documents has exceeded the allowed limit of [" + maxNoNestedDocs
            + "]. This limit can be set by changing the [" + MapperService.INDEX_MAPPING_NESTED_DOCS_LIMIT_SETTING.getKey()
            + "] index level setting.",
            e.getMessage()
        );
    }

    public void testLimitNestedDocsMultipleNestedFields() throws Exception{
        // setting limit to allow only two nested objects in the whole doc
        long maxNoNestedDocs = 2L;
        MapperService mapperService = createIndex("test1", Settings.builder()
            .put(MapperService.INDEX_MAPPING_NESTED_DOCS_LIMIT_SETTING.getKey(), maxNoNestedDocs).build()).mapperService();
        String mapping = Strings.toString(XContentFactory.jsonBuilder().startObject().startObject("type").startObject("properties")
            .startObject("nested1").field("type", "nested").endObject()
            .startObject("nested2").field("type", "nested").endObject()
            .endObject().endObject().endObject());
        DocumentMapper docMapper = mapperService.documentMapperParser().parse("type", new CompressedXContent(mapping));

        // parsing a doc with 2 nested objects succeeds
        XContentBuilder docBuilder = XContentFactory.jsonBuilder();
        docBuilder.startObject();
        {
            docBuilder.startArray("nested1");
            {
                docBuilder.startObject().field("field1", "11").field("field2", "21").endObject();
            }
            docBuilder.endArray();
            docBuilder.startArray("nested2");
            {
                docBuilder.startObject().field("field1", "21").field("field2", "22").endObject();
            }
            docBuilder.endArray();
        }
        docBuilder.endObject();
        SourceToParse source1 = new SourceToParse("test1", "type", "1",
            BytesReference.bytes(docBuilder), XContentType.JSON);
        ParsedDocument doc = docMapper.parse(source1);
        assertThat(doc.docs().size(), equalTo(3));

        // parsing a doc with 3 nested objects fails
        XContentBuilder docBuilder2 = XContentFactory.jsonBuilder();
        docBuilder2.startObject();
        {
            docBuilder2.startArray("nested1");
            {
                docBuilder2.startObject().field("field1", "11").field("field2", "21").endObject();
            }
            docBuilder2.endArray();
            docBuilder2.startArray("nested2");
            {
                docBuilder2.startObject().field("field1", "12").field("field2", "22").endObject();
                docBuilder2.startObject().field("field1", "13").field("field2", "23").endObject();
            }
            docBuilder2.endArray();

        }
        docBuilder2.endObject();
        SourceToParse source2 = new SourceToParse("test1", "type", "2",
            BytesReference.bytes(docBuilder2), XContentType.JSON);
        MapperParsingException e = expectThrows(MapperParsingException.class, () -> docMapper.parse(source2));
        assertEquals(
            "The number of nested documents has exceeded the allowed limit of [" + maxNoNestedDocs
                + "]. This limit can be set by changing the [" + MapperService.INDEX_MAPPING_NESTED_DOCS_LIMIT_SETTING.getKey()
                + "] index level setting.",
            e.getMessage()
        );
    }

    @Override
    protected boolean forbidPrivateIndexSettings() {
        /**
         * This is needed to force the index version with {@link IndexMetaData.SETTING_INDEX_VERSION_CREATED}.
         */
        return false;
    }
<<<<<<< HEAD

    public void testReorderParent() throws IOException {
        String mapping = Strings.toString(XContentFactory.jsonBuilder().startObject().startObject("type").startObject("properties")
            .startObject("nested1").field("type", "nested").endObject()
            .endObject().endObject().endObject());

        DocumentMapper docMapper = createIndex("test",
            Settings.builder().put(IndexMetaData.SETTING_INDEX_VERSION_CREATED.getKey(),
                VersionUtils.randomIndexCompatibleVersion(random())).build())
            .mapperService().documentMapperParser().parse("type", new CompressedXContent(mapping));

        assertThat(docMapper.hasNestedObjects(), equalTo(true));
        ObjectMapper nested1Mapper = docMapper.objectMappers().get("nested1");
        assertThat(nested1Mapper.nested().isNested(), equalTo(true));

        ParsedDocument doc = docMapper.parse(new SourceToParse("test", "type", "1",
            BytesReference.bytes(XContentFactory.jsonBuilder()
                .startObject()
                .field("field", "value")
                .startArray("nested1")
                .startObject()
                .field("field1", "1")
                .field("field2", "2")
                .endObject()
                .startObject()
                .field("field1", "3")
                .field("field2", "4")
                .endObject()
                .endArray()
                .endObject()),
            XContentType.JSON));

        assertThat(doc.docs().size(), equalTo(3));
        assertThat(doc.docs().get(0).get(TypeFieldMapper.NAME), equalTo(nested1Mapper.nestedTypePathAsString()));
        assertThat(doc.docs().get(0).get("nested1.field1"), equalTo("1"));
        assertThat(doc.docs().get(0).get("nested1.field2"), equalTo("2"));
        assertThat(doc.docs().get(1).get("nested1.field1"), equalTo("3"));
        assertThat(doc.docs().get(1).get("nested1.field2"), equalTo("4"));
        assertThat(doc.docs().get(2).get("field"), equalTo("value"));
    }
=======
>>>>>>> dfc3b8e4
}<|MERGE_RESOLUTION|>--- conflicted
+++ resolved
@@ -20,6 +20,7 @@
 package org.elasticsearch.index.mapper;
 
 import org.apache.lucene.index.IndexableField;
+import org.elasticsearch.cluster.metadata.IndexMetaData;
 import org.elasticsearch.common.Strings;
 import org.elasticsearch.common.bytes.BytesReference;
 import org.elasticsearch.common.compress.CompressedXContent;
@@ -32,6 +33,7 @@
 import org.elasticsearch.plugins.Plugin;
 import org.elasticsearch.test.ESSingleNodeTestCase;
 import org.elasticsearch.test.InternalSettingsPlugin;
+import org.elasticsearch.test.VersionUtils;
 
 import java.io.IOException;
 import java.io.UncheckedIOException;
@@ -695,7 +697,6 @@
          */
         return false;
     }
-<<<<<<< HEAD
 
     public void testReorderParent() throws IOException {
         String mapping = Strings.toString(XContentFactory.jsonBuilder().startObject().startObject("type").startObject("properties")
@@ -736,6 +737,4 @@
         assertThat(doc.docs().get(1).get("nested1.field2"), equalTo("4"));
         assertThat(doc.docs().get(2).get("field"), equalTo("value"));
     }
-=======
->>>>>>> dfc3b8e4
 }
--- conflicted
+++ resolved
@@ -627,18 +627,6 @@
         assertThat(fields, containsInAnyOrder("parent.keyword1", "parent.child.keyword2"));
     }
 
-<<<<<<< HEAD
-    public void testFlattenSubobjectsAuto() {
-        MapperBuilderContext rootContext = MapperBuilderContext.root(false, false);
-        ObjectMapper objectMapper = new ObjectMapper.Builder("parent", Explicit.of(ObjectMapper.Subobjects.AUTO)).add(
-            new ObjectMapper.Builder("child").add(new KeywordFieldMapper.Builder("keyword2", defaultIndexSettings()))
-        ).add(new KeywordFieldMapper.Builder("keyword1", defaultIndexSettings())).build(rootContext);
-        List<String> fields = objectMapper.asFlattenedFieldMappers(rootContext).stream().map(FieldMapper::fullPath).toList();
-        assertThat(fields, containsInAnyOrder("parent.keyword1", "parent.child.keyword2"));
-    }
-
-=======
->>>>>>> f5e82413
     public void testFlattenSubobjectsFalse() {
         MapperBuilderContext rootContext = MapperBuilderContext.root(false, false);
         ObjectMapper objectMapper = new ObjectMapper.Builder("parent", Explicit.of(ObjectMapper.Subobjects.DISABLED)).add(

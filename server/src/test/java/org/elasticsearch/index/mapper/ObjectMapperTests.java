--- conflicted
+++ resolved
@@ -556,7 +556,6 @@
                         b.endObject();
                     }
                     b.endObject();
-                    b.startObject("foo").field("type", "keyword").endObject();
                 }
                 b.endObject();
             }
@@ -825,22 +824,6 @@
         );
     }
 
-    public void testFlattenExplicitSubobjectsTrue() {
-        MapperBuilderContext rootContext = MapperBuilderContext.root(false, false);
-        ObjectMapper objectMapper = new ObjectMapper.Builder("parent", Optional.of(ObjectMapper.Subobjects.ENABLED)).build(rootContext);
-
-        IllegalArgumentException exception = expectThrows(
-            IllegalArgumentException.class,
-            () -> objectMapper.asFlattenedFieldMappers(rootContext, true)
-        );
-        assertEquals(
-            "Object mapper [parent] was found in a context where subobjects is set to false. "
-                + "Auto-flattening [parent] failed because the value of [subobjects] is [true]",
-            exception.getMessage()
-        );
-    }
-
-<<<<<<< HEAD
     public void testFlattenSubobjectsAuto() {
         MapperBuilderContext rootContext = MapperBuilderContext.root(false, false);
         ObjectMapper objectMapper = new ObjectMapper.Builder("parent", Optional.of(ObjectMapper.Subobjects.AUTO)).add(
@@ -856,7 +839,23 @@
                 + "Auto-flattening [parent] failed because the value of [subobjects] is [auto]",
             exception.getMessage()
         );
-=======
+    }
+
+    public void testFlattenExplicitSubobjectsTrue() {
+        MapperBuilderContext rootContext = MapperBuilderContext.root(false, false);
+        ObjectMapper objectMapper = new ObjectMapper.Builder("parent", Optional.of(ObjectMapper.Subobjects.ENABLED)).build(rootContext);
+
+        IllegalArgumentException exception = expectThrows(
+            IllegalArgumentException.class,
+            () -> objectMapper.asFlattenedFieldMappers(rootContext, true)
+        );
+        assertEquals(
+            "Object mapper [parent] was found in a context where subobjects is set to false. "
+                + "Auto-flattening [parent] failed because the value of [subobjects] is [true]",
+            exception.getMessage()
+        );
+    }
+
     public void testFindParentMapper() {
         MapperBuilderContext rootContext = MapperBuilderContext.root(false, false);
 
@@ -891,6 +890,5 @@
         assertEquals("childwith.dot", root.findParentMapper("childwith.dot.keyword4.with.dot").fullPath());
         assertNull(root.findParentMapper("childwith.dot.long"));
         assertNull(root.findParentMapper("childwith.dot.long.hello"));
->>>>>>> 06970898
     }
 }
/*
 * Copyright Elasticsearch B.V. and/or licensed to Elasticsearch B.V. under one
 * or more contributor license agreements. Licensed under the Elastic License
 * 2.0 and the Server Side Public License, v 1; you may not use this file except
 * in compliance with, at your election, the Elastic License 2.0 or the Server
 * Side Public License, v 1.
 */

package org.elasticsearch.index.mapper;

import org.elasticsearch.common.Explicit;
import org.elasticsearch.common.Strings;
import org.elasticsearch.common.bytes.BytesArray;
import org.elasticsearch.common.bytes.BytesReference;
import org.elasticsearch.common.compress.CompressedXContent;
import org.elasticsearch.common.settings.Settings;
import org.elasticsearch.core.CheckedConsumer;
import org.elasticsearch.index.IndexVersion;
import org.elasticsearch.index.mapper.MapperService.MergeReason;
import org.elasticsearch.index.mapper.ObjectMapper.Dynamic;
import org.elasticsearch.xcontent.XContentBuilder;
import org.elasticsearch.xcontent.XContentFactory;
import org.elasticsearch.xcontent.XContentType;

import java.io.IOException;
import java.util.List;

import static org.hamcrest.Matchers.containsInAnyOrder;
import static org.hamcrest.Matchers.containsString;
import static org.hamcrest.Matchers.equalTo;
import static org.hamcrest.Matchers.instanceOf;
import static org.hamcrest.Matchers.nullValue;

public class ObjectMapperTests extends MapperServiceTestCase {

    public void testDifferentInnerObjectTokenFailure() throws Exception {
        DocumentMapper defaultMapper = createDocumentMapper(mapping(b -> {}));
        IllegalArgumentException e = expectThrows(
            IllegalArgumentException.class,
            () -> defaultMapper.parse(new SourceToParse("1", new BytesArray("""
                {
                     "object": {
                       "array":[
                       {
                         "object": { "value": "value" }
                       },
                       {
                         "object":"value"
                       }
                       ]
                     },
                     "value":"value"
                   }""".indent(1)), XContentType.JSON))
        );
        assertThat(e.getMessage(), containsString("can't merge a non object mapping [object.array.object] with an object mapping"));
    }

    public void testEmptyArrayProperties() throws Exception {
        createMapperService(topMapping(b -> b.startArray("properties").endArray()));
    }

    public void testEmptyFieldsArrayMultiFields() throws Exception {
        createMapperService(mapping(b -> {
            b.startObject("name");
            b.field("type", "text");
            b.startArray("fields").endArray();
            b.endObject();
        }));
    }

    public void testFieldsArrayMultiFieldsShouldThrowException() {
        Exception e = expectThrows(MapperParsingException.class, () -> createMapperService(mapping(b -> {
            b.startObject("name");
            {
                b.field("type", "text");
                b.startArray("fields");
                {
                    b.startObject().field("test", "string").endObject();
                    b.startObject().field("test2", "string").endObject();
                }
                b.endArray();
            }
            b.endObject();
        })));

        assertThat(e.getMessage(), containsString("expected map for property [fields]"));
        assertThat(e.getMessage(), containsString("but got a class java.util.ArrayList"));
    }

    public void testEmptyFieldsArray() throws Exception {
        createMapperService(mapping(b -> b.startArray("fields").endArray()));
    }

    public void testFieldsWithFilledArrayShouldThrowException() {
        Exception e = expectThrows(MapperParsingException.class, () -> createMapperService(mapping(b -> {
            b.startArray("fields");
            {
                b.startObject().field("test", "string").endObject();
                b.startObject().field("test2", "string").endObject();
            }
            b.endArray();
        })));
        assertThat(e.getMessage(), containsString("Expected map for property [fields]"));
    }

    public void testFieldPropertiesArray() throws Exception {
        // TODO this isn't actually testing an array?
        createMapperService(mapping(b -> {
            b.startObject("name");
            {
                b.field("type", "text");
                b.startObject("fields");
                {
                    b.startObject("raw").field("type", "keyword").endObject();
                }
                b.endObject();
            }
            b.endObject();
        }));
    }

    public void testMerge() throws IOException {
        MergeReason reason = randomFrom(MergeReason.values());
        MapperService mapperService = createMapperService(fieldMapping(b -> b.field("type", "keyword")));
        DocumentMapper mapper = mapperService.documentMapper();
        assertNull(mapper.mapping().getRoot().dynamic());
        Mapping mergeWith = mapperService.parseMapping(
            "_doc",
            new CompressedXContent(BytesReference.bytes(topMapping(b -> b.field("dynamic", "strict"))))
        );
        Mapping merged = mapper.mapping().merge(mergeWith, reason, Long.MAX_VALUE);
        assertEquals(Dynamic.STRICT, merged.getRoot().dynamic());
    }

    public void testMergeEnabledForIndexTemplates() throws IOException {
        MapperService mapperService = createMapperService(mapping(b -> {}));
        merge(mapperService, MergeReason.INDEX_TEMPLATE, mapping(b -> {
            b.startObject("object");
            {
                b.field("type", "object");
                b.field("enabled", false);
            }
            b.endObject();
        }));

        DocumentMapper mapper = mapperService.documentMapper();
        assertNull(mapper.mapping().getRoot().dynamic());

        // If we don't explicitly set 'enabled', then the mapping should not change.
        String update = Strings.toString(
            XContentFactory.jsonBuilder()
                .startObject()
                .startObject("properties")
                .startObject("object")
                .field("type", "object")
                .field("dynamic", false)
                .endObject()
                .endObject()
                .endObject()
        );
        mapper = mapperService.merge("type", new CompressedXContent(update), MergeReason.INDEX_TEMPLATE);

        ObjectMapper objectMapper = mapper.mappers().objectMappers().get("object");
        assertNotNull(objectMapper);
        assertFalse(objectMapper.isEnabled());
        assertTrue(objectMapper.subobjects());

        // Setting 'enabled' to true is allowed, and updates the mapping.
        update = Strings.toString(
            XContentFactory.jsonBuilder()
                .startObject()
                .startObject("properties")
                .startObject("object")
                .field("type", "object")
                .field("enabled", true)
                .field("subobjects", false)
                .endObject()
                .endObject()
                .endObject()
        );
        mapper = mapperService.merge("type", new CompressedXContent(update), MergeReason.INDEX_TEMPLATE);

        objectMapper = mapper.mappers().objectMappers().get("object");
        assertNotNull(objectMapper);
        assertTrue(objectMapper.isEnabled());
        assertFalse(objectMapper.subobjects());
    }

    public void testFieldReplacementForIndexTemplates() throws IOException {
        MapperService mapperService = createMapperService(mapping(b -> {}));
        String mapping = Strings.toString(
            XContentFactory.jsonBuilder()
                .startObject()
                .startObject("properties")
                .startObject("object")
                .startObject("properties")
                .startObject("field1")
                .field("type", "keyword")
                .endObject()
                .startObject("field2")
                .field("type", "text")
                .endObject()
                .endObject()
                .endObject()
                .endObject()
                .endObject()
        );

        String update = Strings.toString(
            XContentFactory.jsonBuilder()
                .startObject()
                .startObject("properties")
                .startObject("object")
                .startObject("properties")
                .startObject("field2")
                .field("type", "integer")
                .endObject()
                .startObject("field3")
                .field("type", "text")
                .endObject()
                .endObject()
                .endObject()
                .endObject()
                .endObject()
        );
        DocumentMapper mapper = mapperService.merge(
            MapperService.SINGLE_MAPPING_NAME,
            List.of(new CompressedXContent(mapping), new CompressedXContent(update)),
            MergeReason.INDEX_TEMPLATE
        );

        String expected = Strings.toString(
            XContentFactory.jsonBuilder()
                .startObject()
                .startObject(MapperService.SINGLE_MAPPING_NAME)
                .startObject("properties")
                .startObject("object")
                .startObject("properties")
                .startObject("field1")
                .field("type", "keyword")
                .endObject()
                .startObject("field2")
                .field("type", "integer")
                .endObject()
                .startObject("field3")
                .field("type", "text")
                .endObject()
                .endObject()
                .endObject()
                .endObject()
                .endObject()
                .endObject()
        );

        assertEquals(expected, mapper.mappingSource().toString());
    }

    public void testDisallowFieldReplacementForIndexTemplates() throws IOException {
        MapperService mapperService = createMapperService(mapping(b -> {}));
        String mapping = Strings.toString(
            XContentFactory.jsonBuilder()
                .startObject()
                .startObject("properties")
                .startObject("object")
                .startObject("properties")
                .startObject("field1")
                .field("type", "object")
                .endObject()
                .startObject("field2")
                .field("type", "text")
                .endObject()
                .endObject()
                .endObject()
                .endObject()
                .endObject()
        );

        String firstUpdate = Strings.toString(
            XContentFactory.jsonBuilder()
                .startObject()
                .startObject("properties")
                .startObject("object")
                .startObject("properties")
                .startObject("field2")
                .field("type", "nested")
                .endObject()
                .endObject()
                .endObject()
                .endObject()
                .endObject()
        );

        // We can only check such assertion in sequential merges. Bulk merges allow such type substitution as it replaces entire field
        // mapping subtrees
        mapperService.merge(MapperService.SINGLE_MAPPING_NAME, new CompressedXContent(mapping), MergeReason.INDEX_TEMPLATE);

        IllegalArgumentException e = expectThrows(
            IllegalArgumentException.class,
            () -> mapperService.merge(MapperService.SINGLE_MAPPING_NAME, new CompressedXContent(firstUpdate), MergeReason.INDEX_TEMPLATE)
        );
        assertThat(e.getMessage(), containsString("can't merge a non-nested mapping [object.field2] with a nested mapping"));

        String secondUpdate = Strings.toString(
            XContentFactory.jsonBuilder()
                .startObject()
                .startObject("properties")
                .startObject("object")
                .startObject("properties")
                .startObject("field1")
                .field("type", "text")
                .endObject()
                .endObject()
                .endObject()
                .endObject()
                .endObject()
        );
        e = expectThrows(
            IllegalArgumentException.class,
            () -> mapperService.merge(MapperService.SINGLE_MAPPING_NAME, new CompressedXContent(secondUpdate), MergeReason.INDEX_TEMPLATE)
        );
        assertThat(e.getMessage(), containsString("can't merge a non object mapping [object.field1] with an object mapping"));
    }

    public void testUnknownLegacyFields() throws Exception {
        MapperService service = createMapperService(IndexVersion.fromId(5000099), Settings.EMPTY, () -> false, mapping(b -> {
            b.startObject("name");
            b.field("type", "unknown");
            b.field("unknown_setting", 5);
            b.endObject();
        }));
        assertThat(service.fieldType("name"), instanceOf(PlaceHolderFieldMapper.PlaceHolderFieldType.class));
    }

    public void testUnmappedLegacyFields() throws Exception {
        MapperService service = createMapperService(IndexVersion.fromId(5000099), Settings.EMPTY, () -> false, mapping(b -> {
            b.startObject("name");
            b.field("type", CompletionFieldMapper.CONTENT_TYPE);
            b.field("unknown_setting", 5);
            b.endObject();
        }));
        assertThat(service.fieldType("name"), instanceOf(PlaceHolderFieldMapper.PlaceHolderFieldType.class));
    }

    public void testSubobjectsFalse() throws Exception {
        MapperService mapperService = createMapperService(mapping(b -> {
            b.startObject("metrics.service");
            {
                b.field("subobjects", false);
                b.startObject("properties");
                {
                    b.startObject("time");
                    b.field("type", "long");
                    b.endObject();
                    b.startObject("time.max");
                    b.field("type", "long");
                    b.endObject();
                }
                b.endObject();
            }
            b.endObject();
        }));
        assertNotNull(mapperService.fieldType("metrics.service.time"));
        assertNotNull(mapperService.fieldType("metrics.service.time.max"));
    }

    public void testSubobjectsFalseWithInnerObject() throws IOException {
        MapperService mapperService = createMapperService(mapping(b -> {
            b.startObject("metrics.service");
            {
                b.field("subobjects", false);
                b.startObject("properties");
                {
                    b.startObject("time");
                    {
                        b.startObject("properties");
                        {
                            b.startObject("max");
                            b.field("type", "long");
                            b.endObject();
                        }
                        b.endObject();
                    }
                    b.endObject();
                }
                b.endObject();
            }
            b.endObject();
        }));
        assertNull(mapperService.fieldType("metrics.service.time"));
        assertNotNull(mapperService.fieldType("metrics.service.time.max"));
    }

    public void testSubobjectsFalseWithInnerNested() {
        MapperParsingException exception = expectThrows(MapperParsingException.class, () -> createMapperService(mapping(b -> {
            b.startObject("metrics.service");
            {
                b.field("subobjects", false);
                b.startObject("properties");
                {
                    b.startObject("time");
                    b.field("type", "nested");
                    b.endObject();
                }
                b.endObject();
            }
            b.endObject();
        })));
        assertEquals(
            "Failed to parse mapping: Tried to add subobject [time] to object [service] which does not support subobjects",
            exception.getMessage()
        );
    }

    public void testSubobjectsFalseRoot() throws Exception {
        MapperService mapperService = createMapperService(mappingNoSubobjects(b -> {
            b.startObject("metrics.service.time");
            b.field("type", "long");
            b.endObject();
            b.startObject("metrics.service.time.max");
            b.field("type", "long");
            b.endObject();
        }));
        assertNotNull(mapperService.fieldType("metrics.service.time"));
        assertNotNull(mapperService.fieldType("metrics.service.time.max"));
    }

    public void testExplicitDefaultSubobjects() throws Exception {
        MapperService mapperService = createMapperService(topMapping(b -> b.field("subobjects", true)));
        assertEquals("{\"_doc\":{\"subobjects\":true}}", Strings.toString(mapperService.mappingLookup().getMapping()));
    }

    public void testSubobjectsFalseRootWithInnerObject() throws IOException {
        MapperService mapperService = createMapperService(mappingNoSubobjects(b -> {
            b.startObject("metrics.service.time");
            {
                b.startObject("properties");
                {
                    b.startObject("max");
                    b.field("type", "long");
                    b.endObject();
                }
                b.endObject();
            }
            b.endObject();
        }));
        assertNull(mapperService.fieldType("metrics.service.time"));
        assertNotNull(mapperService.fieldType("metrics.service.time.max"));
    }

    public void testSubobjectsFalseRootWithInnerNested() {
        MapperParsingException exception = expectThrows(MapperParsingException.class, () -> createMapperService(mappingNoSubobjects(b -> {
            b.startObject("metrics.service");
            b.field("type", "nested");
            b.endObject();
        })));
        assertEquals(
            "Failed to parse mapping: Tried to add subobject [metrics.service] to object [_doc] which does not support subobjects",
            exception.getMessage()
        );
    }

    public void testSubobjectsCannotBeUpdated() throws IOException {
        MapperService mapperService = createMapperService(fieldMapping(b -> b.field("type", "object")));
        DocumentMapper mapper = mapperService.documentMapper();
        assertNull(mapper.mapping().getRoot().dynamic());
        Mapping mergeWith = mapperService.parseMapping("_doc", new CompressedXContent(BytesReference.bytes(fieldMapping(b -> {
            b.field("type", "object");
            b.field("subobjects", "false");
        }))));
        MapperException exception = expectThrows(
            MapperException.class,
            () -> mapper.mapping().merge(mergeWith, MergeReason.MAPPING_UPDATE, Long.MAX_VALUE)
        );
        assertEquals("the [subobjects] parameter can't be updated for the object mapping [field]", exception.getMessage());
    }

    public void testSubobjectsCannotBeUpdatedOnRoot() throws IOException {
        MapperService mapperService = createMapperService(topMapping(b -> b.field("subobjects", false)));
        DocumentMapper mapper = mapperService.documentMapper();
        assertNull(mapper.mapping().getRoot().dynamic());
        Mapping mergeWith = mapperService.parseMapping("_doc", new CompressedXContent(BytesReference.bytes(topMapping(b -> {
            b.field("subobjects", true);
        }))));
        MapperException exception = expectThrows(
            MapperException.class,
            () -> mapper.mapping().merge(mergeWith, MergeReason.MAPPING_UPDATE, Long.MAX_VALUE)
        );
        assertEquals("the [subobjects] parameter can't be updated for the object mapping [_doc]", exception.getMessage());
    }

    /**
     * Makes sure that an empty object mapper returns {@code null} from
     * {@link SourceLoader.SyntheticFieldLoader#docValuesLoader}. This
     * is important because it allows us to skip whole chains of empty
     * fields when loading synthetic {@code _source}.
     */
    public void testSyntheticSourceDocValuesEmpty() throws IOException {
        DocumentMapper mapper = createDocumentMapper(mapping(b -> b.startObject("o").field("type", "object").endObject()));
        ObjectMapper o = (ObjectMapper) mapper.mapping().getRoot().getMapper("o");
        assertThat(o.syntheticFieldLoader().docValuesLoader(null, null), nullValue());
        assertThat(mapper.mapping().getRoot().syntheticFieldLoader().docValuesLoader(null, null), nullValue());
    }

    /**
     * Makes sure that an object mapper containing only fields without
     * doc values returns {@code null} from
     * {@link SourceLoader.SyntheticFieldLoader#docValuesLoader}. This
     * is important because it allows us to skip whole chains of empty
     * fields when loading synthetic {@code _source}.
     */
    public void testSyntheticSourceDocValuesFieldWithout() throws IOException {
        DocumentMapper mapper = createDocumentMapper(mapping(b -> {
            b.startObject("o").startObject("properties");
            {
                b.startObject("kwd");
                {
                    b.field("type", "keyword");
                    b.field("doc_values", false);
                    b.field("store", true);
                }
                b.endObject();
            }
            b.endObject().endObject();
        }));
        ObjectMapper o = (ObjectMapper) mapper.mapping().getRoot().getMapper("o");
        assertThat(o.syntheticFieldLoader().docValuesLoader(null, null), nullValue());
        assertThat(mapper.mapping().getRoot().syntheticFieldLoader().docValuesLoader(null, null), nullValue());
    }

<<<<<<< HEAD
    public void testFlatten() {
        MapperBuilderContext rootContext = MapperBuilderContext.root(false, false);
        ObjectMapper objectMapper = new ObjectMapper.Builder("parent", Explicit.IMPLICIT_TRUE).add(
            new ObjectMapper.Builder("child", Explicit.IMPLICIT_TRUE).add(
                new KeywordFieldMapper.Builder("keyword2", IndexVersion.current())
            )
        ).add(new KeywordFieldMapper.Builder("keyword1", IndexVersion.current())).build(rootContext);
        List<String> fields = objectMapper.flatten(rootContext).stream().map(FieldMapper::name).toList();
        assertThat(fields, containsInAnyOrder("parent.keyword1", "parent.child.keyword2"));
    }

    public void testFlattenDynamicIncompatible() {
        MapperBuilderContext rootContext = MapperBuilderContext.root(false, false);
        ObjectMapper objectMapper = new ObjectMapper.Builder("parent", Explicit.IMPLICIT_TRUE).add(
            new ObjectMapper.Builder("child", Explicit.IMPLICIT_TRUE).dynamic(Dynamic.FALSE)
        ).build(rootContext);

        IllegalArgumentException exception = expectThrows(IllegalArgumentException.class, () -> objectMapper.flatten(rootContext));
        assertEquals(
            "cannot flatten object [parent.child] because the value of [dynamic] (FALSE) is not compatible with the value from its "
                + "parent context (TRUE)",
            exception.getMessage()
        );
    }

    public void testFlattenEnabledFalse() {
        MapperBuilderContext rootContext = MapperBuilderContext.root(false, false);
        ObjectMapper objectMapper = new ObjectMapper.Builder("parent", Explicit.IMPLICIT_TRUE).enabled(false).build(rootContext);

        IllegalArgumentException exception = expectThrows(IllegalArgumentException.class, () -> objectMapper.flatten(rootContext));
        assertEquals("cannot flatten object [parent] because the value of [enabled] is [false]", exception.getMessage());
    }

    public void testFlattenExplicitSubobjectsTrue() {
        MapperBuilderContext rootContext = MapperBuilderContext.root(false, false);
        ObjectMapper objectMapper = new ObjectMapper.Builder("parent", Explicit.EXPLICIT_TRUE).build(rootContext);

        IllegalArgumentException exception = expectThrows(IllegalArgumentException.class, () -> objectMapper.flatten(rootContext));
        assertEquals("cannot flatten object [parent] because the value of [subobjects] is [true]", exception.getMessage());
=======
    public void testNestedObjectWithMultiFieldsgetTotalFieldsCount() {
        ObjectMapper.Builder mapperBuilder = new ObjectMapper.Builder("parent_size_1", Explicit.IMPLICIT_TRUE).add(
            new ObjectMapper.Builder("child_size_2", Explicit.IMPLICIT_TRUE).add(
                new TextFieldMapper.Builder("grand_child_size_3", createDefaultIndexAnalyzers()).addMultiField(
                    new KeywordFieldMapper.Builder("multi_field_size_4", IndexVersion.current())
                )
                    .addMultiField(
                        new TextFieldMapper.Builder("grand_child_size_5", createDefaultIndexAnalyzers()).addMultiField(
                            new KeywordFieldMapper.Builder("multi_field_of_multi_field_size_6", IndexVersion.current())
                        )
                    )
            )
        );
        assertThat(mapperBuilder.build(MapperBuilderContext.root(false, false)).getTotalFieldsCount(), equalTo(6));
    }

    public void testWithoutMappers() throws IOException {
        ObjectMapper shallowObject = createObjectMapperWithAllParametersSet(b -> {});
        ObjectMapper object = createObjectMapperWithAllParametersSet(b -> {
            b.startObject("keyword");
            {
                b.field("type", "keyword");
            }
            b.endObject();
        });
        assertThat(object.withoutMappers().toString(), equalTo(shallowObject.toString()));
    }

    private ObjectMapper createObjectMapperWithAllParametersSet(CheckedConsumer<XContentBuilder, IOException> propertiesBuilder)
        throws IOException {
        DocumentMapper mapper = createDocumentMapper(mapping(b -> {
            b.startObject("object");
            {
                b.field("type", "object");
                b.field("subobjects", false);
                b.field("enabled", false);
                b.field("dynamic", false);
                b.startObject("properties");
                propertiesBuilder.accept(b);
                b.endObject();
            }
            b.endObject();
        }));
        return (ObjectMapper) mapper.mapping().getRoot().getMapper("object");
>>>>>>> 510c8515
    }
}<|MERGE_RESOLUTION|>--- conflicted
+++ resolved
@@ -406,7 +406,7 @@
             b.endObject();
         })));
         assertEquals(
-            "Failed to parse mapping: Tried to add subobject [time] to object [service] which does not support subobjects",
+            "Failed to parse mapping: Tried to add nested object [time] to object [service] which does not support subobjects",
             exception.getMessage()
         );
     }
@@ -454,7 +454,7 @@
             b.endObject();
         })));
         assertEquals(
-            "Failed to parse mapping: Tried to add subobject [metrics.service] to object [_doc] which does not support subobjects",
+            "Failed to parse mapping: Tried to add nested object [metrics.service] to object [_doc] which does not support subobjects",
             exception.getMessage()
         );
     }
@@ -527,47 +527,6 @@
         assertThat(mapper.mapping().getRoot().syntheticFieldLoader().docValuesLoader(null, null), nullValue());
     }
 
-<<<<<<< HEAD
-    public void testFlatten() {
-        MapperBuilderContext rootContext = MapperBuilderContext.root(false, false);
-        ObjectMapper objectMapper = new ObjectMapper.Builder("parent", Explicit.IMPLICIT_TRUE).add(
-            new ObjectMapper.Builder("child", Explicit.IMPLICIT_TRUE).add(
-                new KeywordFieldMapper.Builder("keyword2", IndexVersion.current())
-            )
-        ).add(new KeywordFieldMapper.Builder("keyword1", IndexVersion.current())).build(rootContext);
-        List<String> fields = objectMapper.flatten(rootContext).stream().map(FieldMapper::name).toList();
-        assertThat(fields, containsInAnyOrder("parent.keyword1", "parent.child.keyword2"));
-    }
-
-    public void testFlattenDynamicIncompatible() {
-        MapperBuilderContext rootContext = MapperBuilderContext.root(false, false);
-        ObjectMapper objectMapper = new ObjectMapper.Builder("parent", Explicit.IMPLICIT_TRUE).add(
-            new ObjectMapper.Builder("child", Explicit.IMPLICIT_TRUE).dynamic(Dynamic.FALSE)
-        ).build(rootContext);
-
-        IllegalArgumentException exception = expectThrows(IllegalArgumentException.class, () -> objectMapper.flatten(rootContext));
-        assertEquals(
-            "cannot flatten object [parent.child] because the value of [dynamic] (FALSE) is not compatible with the value from its "
-                + "parent context (TRUE)",
-            exception.getMessage()
-        );
-    }
-
-    public void testFlattenEnabledFalse() {
-        MapperBuilderContext rootContext = MapperBuilderContext.root(false, false);
-        ObjectMapper objectMapper = new ObjectMapper.Builder("parent", Explicit.IMPLICIT_TRUE).enabled(false).build(rootContext);
-
-        IllegalArgumentException exception = expectThrows(IllegalArgumentException.class, () -> objectMapper.flatten(rootContext));
-        assertEquals("cannot flatten object [parent] because the value of [enabled] is [false]", exception.getMessage());
-    }
-
-    public void testFlattenExplicitSubobjectsTrue() {
-        MapperBuilderContext rootContext = MapperBuilderContext.root(false, false);
-        ObjectMapper objectMapper = new ObjectMapper.Builder("parent", Explicit.EXPLICIT_TRUE).build(rootContext);
-
-        IllegalArgumentException exception = expectThrows(IllegalArgumentException.class, () -> objectMapper.flatten(rootContext));
-        assertEquals("cannot flatten object [parent] because the value of [subobjects] is [true]", exception.getMessage());
-=======
     public void testNestedObjectWithMultiFieldsgetTotalFieldsCount() {
         ObjectMapper.Builder mapperBuilder = new ObjectMapper.Builder("parent_size_1", Explicit.IMPLICIT_TRUE).add(
             new ObjectMapper.Builder("child_size_2", Explicit.IMPLICIT_TRUE).add(
@@ -612,6 +571,46 @@
             b.endObject();
         }));
         return (ObjectMapper) mapper.mapping().getRoot().getMapper("object");
->>>>>>> 510c8515
+    }
+
+    public void testFlatten() {
+        MapperBuilderContext rootContext = MapperBuilderContext.root(false, false);
+        ObjectMapper objectMapper = new ObjectMapper.Builder("parent", Explicit.IMPLICIT_TRUE).add(
+            new ObjectMapper.Builder("child", Explicit.IMPLICIT_TRUE).add(
+                new KeywordFieldMapper.Builder("keyword2", IndexVersion.current())
+            )
+        ).add(new KeywordFieldMapper.Builder("keyword1", IndexVersion.current())).build(rootContext);
+        List<String> fields = objectMapper.flatten(rootContext).stream().map(FieldMapper::name).toList();
+        assertThat(fields, containsInAnyOrder("parent.keyword1", "parent.child.keyword2"));
+    }
+
+    public void testFlattenDynamicIncompatible() {
+        MapperBuilderContext rootContext = MapperBuilderContext.root(false, false);
+        ObjectMapper objectMapper = new ObjectMapper.Builder("parent", Explicit.IMPLICIT_TRUE).add(
+            new ObjectMapper.Builder("child", Explicit.IMPLICIT_TRUE).dynamic(Dynamic.FALSE)
+        ).build(rootContext);
+
+        IllegalArgumentException exception = expectThrows(IllegalArgumentException.class, () -> objectMapper.flatten(rootContext));
+        assertEquals(
+            "cannot flatten object [parent.child] because the value of [dynamic] (FALSE) is not compatible with the value from its "
+                + "parent context (TRUE)",
+            exception.getMessage()
+        );
+    }
+
+    public void testFlattenEnabledFalse() {
+        MapperBuilderContext rootContext = MapperBuilderContext.root(false, false);
+        ObjectMapper objectMapper = new ObjectMapper.Builder("parent", Explicit.IMPLICIT_TRUE).enabled(false).build(rootContext);
+
+        IllegalArgumentException exception = expectThrows(IllegalArgumentException.class, () -> objectMapper.flatten(rootContext));
+        assertEquals("cannot flatten object [parent] because the value of [enabled] is [false]", exception.getMessage());
+    }
+
+    public void testFlattenExplicitSubobjectsTrue() {
+        MapperBuilderContext rootContext = MapperBuilderContext.root(false, false);
+        ObjectMapper objectMapper = new ObjectMapper.Builder("parent", Explicit.EXPLICIT_TRUE).build(rootContext);
+
+        IllegalArgumentException exception = expectThrows(IllegalArgumentException.class, () -> objectMapper.flatten(rootContext));
+        assertEquals("cannot flatten object [parent] because the value of [subobjects] is [true]", exception.getMessage());
     }
 }
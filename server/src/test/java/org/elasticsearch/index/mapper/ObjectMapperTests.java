/*
 * Copyright Elasticsearch B.V. and/or licensed to Elasticsearch B.V. under one
 * or more contributor license agreements. Licensed under the Elastic License
 * 2.0 and the Server Side Public License, v 1; you may not use this file except
 * in compliance with, at your election, the Elastic License 2.0 or the Server
 * Side Public License, v 1.
 */

package org.elasticsearch.index.mapper;

import org.elasticsearch.common.Strings;
import org.elasticsearch.common.bytes.BytesArray;
import org.elasticsearch.common.bytes.BytesReference;
import org.elasticsearch.common.compress.CompressedXContent;
import org.elasticsearch.common.settings.Settings;
import org.elasticsearch.core.CheckedConsumer;
import org.elasticsearch.index.IndexVersion;
import org.elasticsearch.index.mapper.MapperService.MergeReason;
import org.elasticsearch.index.mapper.ObjectMapper.Dynamic;
import org.elasticsearch.xcontent.XContentBuilder;
import org.elasticsearch.xcontent.XContentFactory;
import org.elasticsearch.xcontent.XContentType;
import org.hamcrest.core.IsInstanceOf;

import java.io.IOException;
import java.util.List;
import java.util.Optional;

import static org.hamcrest.Matchers.containsInAnyOrder;
import static org.hamcrest.Matchers.containsString;
import static org.hamcrest.Matchers.equalTo;
import static org.hamcrest.Matchers.instanceOf;
import static org.hamcrest.Matchers.nullValue;

public class ObjectMapperTests extends MapperServiceTestCase {

    public void testDifferentInnerObjectTokenFailure() throws Exception {
        DocumentMapper defaultMapper = createDocumentMapper(mapping(b -> {}));
        IllegalArgumentException e = expectThrows(
            IllegalArgumentException.class,
            () -> defaultMapper.parse(new SourceToParse("1", new BytesArray("""
                {
                     "object": {
                       "array":[
                       {
                         "object": { "value": "value" }
                       },
                       {
                         "object":"value"
                       }
                       ]
                     },
                     "value":"value"
                   }""".indent(1)), XContentType.JSON))
        );
        assertThat(e.getMessage(), containsString("can't merge a non object mapping [object.array.object] with an object mapping"));
    }

    public void testEmptyArrayProperties() throws Exception {
        createMapperService(topMapping(b -> b.startArray("properties").endArray()));
    }

    public void testEmptyFieldsArrayMultiFields() throws Exception {
        createMapperService(mapping(b -> {
            b.startObject("name");
            b.field("type", "text");
            b.startArray("fields").endArray();
            b.endObject();
        }));
    }

    public void testFieldsArrayMultiFieldsShouldThrowException() {
        Exception e = expectThrows(MapperParsingException.class, () -> createMapperService(mapping(b -> {
            b.startObject("name");
            {
                b.field("type", "text");
                b.startArray("fields");
                {
                    b.startObject().field("test", "string").endObject();
                    b.startObject().field("test2", "string").endObject();
                }
                b.endArray();
            }
            b.endObject();
        })));

        assertThat(e.getMessage(), containsString("expected map for property [fields]"));
        assertThat(e.getMessage(), containsString("but got a class java.util.ArrayList"));
    }

    public void testEmptyFieldsArray() throws Exception {
        createMapperService(mapping(b -> b.startArray("fields").endArray()));
    }

    public void testFieldsWithFilledArrayShouldThrowException() {
        Exception e = expectThrows(MapperParsingException.class, () -> createMapperService(mapping(b -> {
            b.startArray("fields");
            {
                b.startObject().field("test", "string").endObject();
                b.startObject().field("test2", "string").endObject();
            }
            b.endArray();
        })));
        assertThat(e.getMessage(), containsString("Expected map for property [fields]"));
    }

    public void testFieldPropertiesArray() throws Exception {
        // TODO this isn't actually testing an array?
        createMapperService(mapping(b -> {
            b.startObject("name");
            {
                b.field("type", "text");
                b.startObject("fields");
                {
                    b.startObject("raw").field("type", "keyword").endObject();
                }
                b.endObject();
            }
            b.endObject();
        }));
    }

    public void testMerge() throws IOException {
        MergeReason reason = randomFrom(MergeReason.values());
        MapperService mapperService = createMapperService(fieldMapping(b -> b.field("type", "keyword")));
        DocumentMapper mapper = mapperService.documentMapper();
        assertNull(mapper.mapping().getRoot().dynamic());
        Mapping mergeWith = mapperService.parseMapping(
            "_doc",
            MergeReason.MAPPING_UPDATE,
            new CompressedXContent(BytesReference.bytes(topMapping(b -> b.field("dynamic", "strict"))))
        );
        Mapping merged = mapper.mapping().merge(mergeWith, reason, Long.MAX_VALUE);
        assertEquals(Dynamic.STRICT, merged.getRoot().dynamic());
    }

    public void testMergeEnabledForIndexTemplates() throws IOException {
        MapperService mapperService = createMapperService(syntheticSourceMapping(b -> {}));
        merge(mapperService, MergeReason.INDEX_TEMPLATE, mapping(b -> {
            b.startObject("object");
            {
                b.field("type", "object");
                b.field("enabled", false);
            }
            b.endObject();
        }));

        DocumentMapper mapper = mapperService.documentMapper();
        assertNull(mapper.mapping().getRoot().dynamic());

        // If we don't explicitly set 'enabled', then the mapping should not change.
        String update = Strings.toString(
            XContentFactory.jsonBuilder()
                .startObject()
                .startObject("properties")
                .startObject("object")
                .field("type", "object")
                .field("dynamic", false)
                .endObject()
                .endObject()
                .endObject()
        );
        mapper = mapperService.merge("type", new CompressedXContent(update), MergeReason.INDEX_TEMPLATE);

        ObjectMapper objectMapper = mapper.mappers().objectMappers().get("object");
        assertNotNull(objectMapper);
        assertFalse(objectMapper.isEnabled());
        assertEquals(ObjectMapper.Subobjects.ENABLED, objectMapper.subobjects());
        assertFalse(objectMapper.storeArraySource());

        // Setting 'enabled' to true is allowed, and updates the mapping.
        update = Strings.toString(
            XContentFactory.jsonBuilder()
                .startObject()
                .startObject("properties")
                .startObject("object")
                .field("type", "object")
                .field("enabled", true)
                .field("subobjects", "auto")
                .field(ObjectMapper.STORE_ARRAY_SOURCE_PARAM, true)
                .endObject()
                .endObject()
                .endObject()
        );
        mapper = mapperService.merge("type", new CompressedXContent(update), MergeReason.INDEX_TEMPLATE);

        objectMapper = mapper.mappers().objectMappers().get("object");
        assertNotNull(objectMapper);
        assertTrue(objectMapper.isEnabled());
        assertEquals(ObjectMapper.Subobjects.AUTO, objectMapper.subobjects());
        assertTrue(objectMapper.storeArraySource());
    }

    public void testFieldReplacementForIndexTemplates() throws IOException {
        MapperService mapperService = createMapperService(mapping(b -> {}));
        String mapping = Strings.toString(
            XContentFactory.jsonBuilder()
                .startObject()
                .startObject("properties")
                .startObject("object")
                .startObject("properties")
                .startObject("field1")
                .field("type", "keyword")
                .endObject()
                .startObject("field2")
                .field("type", "text")
                .endObject()
                .endObject()
                .endObject()
                .endObject()
                .endObject()
        );

        String update = Strings.toString(
            XContentFactory.jsonBuilder()
                .startObject()
                .startObject("properties")
                .startObject("object")
                .startObject("properties")
                .startObject("field2")
                .field("type", "integer")
                .endObject()
                .startObject("field3")
                .field("type", "text")
                .endObject()
                .endObject()
                .endObject()
                .endObject()
                .endObject()
        );
        DocumentMapper mapper = mapperService.merge(
            MapperService.SINGLE_MAPPING_NAME,
            List.of(new CompressedXContent(mapping), new CompressedXContent(update)),
            MergeReason.INDEX_TEMPLATE
        );

        String expected = Strings.toString(
            XContentFactory.jsonBuilder()
                .startObject()
                .startObject(MapperService.SINGLE_MAPPING_NAME)
                .startObject("properties")
                .startObject("object")
                .startObject("properties")
                .startObject("field1")
                .field("type", "keyword")
                .endObject()
                .startObject("field2")
                .field("type", "integer")
                .endObject()
                .startObject("field3")
                .field("type", "text")
                .endObject()
                .endObject()
                .endObject()
                .endObject()
                .endObject()
                .endObject()
        );

        assertEquals(expected, mapper.mappingSource().toString());
    }

    public void testDisallowFieldReplacementForIndexTemplates() throws IOException {
        MapperService mapperService = createMapperService(mapping(b -> {}));
        String mapping = Strings.toString(
            XContentFactory.jsonBuilder()
                .startObject()
                .startObject("properties")
                .startObject("object")
                .startObject("properties")
                .startObject("field1")
                .field("type", "object")
                .endObject()
                .startObject("field2")
                .field("type", "text")
                .endObject()
                .endObject()
                .endObject()
                .endObject()
                .endObject()
        );

        String firstUpdate = Strings.toString(
            XContentFactory.jsonBuilder()
                .startObject()
                .startObject("properties")
                .startObject("object")
                .startObject("properties")
                .startObject("field2")
                .field("type", "nested")
                .endObject()
                .endObject()
                .endObject()
                .endObject()
                .endObject()
        );

        // We can only check such assertion in sequential merges. Bulk merges allow such type substitution as it replaces entire field
        // mapping subtrees
        mapperService.merge(MapperService.SINGLE_MAPPING_NAME, new CompressedXContent(mapping), MergeReason.INDEX_TEMPLATE);

        IllegalArgumentException e = expectThrows(
            IllegalArgumentException.class,
            () -> mapperService.merge(MapperService.SINGLE_MAPPING_NAME, new CompressedXContent(firstUpdate), MergeReason.INDEX_TEMPLATE)
        );
        assertThat(e.getMessage(), containsString("can't merge a non-nested mapping [object.field2] with a nested mapping"));

        String secondUpdate = Strings.toString(
            XContentFactory.jsonBuilder()
                .startObject()
                .startObject("properties")
                .startObject("object")
                .startObject("properties")
                .startObject("field1")
                .field("type", "text")
                .endObject()
                .endObject()
                .endObject()
                .endObject()
                .endObject()
        );
        e = expectThrows(
            IllegalArgumentException.class,
            () -> mapperService.merge(MapperService.SINGLE_MAPPING_NAME, new CompressedXContent(secondUpdate), MergeReason.INDEX_TEMPLATE)
        );
        assertThat(e.getMessage(), containsString("can't merge a non object mapping [object.field1] with an object mapping"));
    }

    public void testUnknownLegacyFields() throws Exception {
        MapperService service = createMapperService(IndexVersion.fromId(5000099), Settings.EMPTY, () -> false, mapping(b -> {
            b.startObject("name");
            b.field("type", "unknown");
            b.field("unknown_setting", 5);
            b.endObject();
        }));
        assertThat(service.fieldType("name"), instanceOf(PlaceHolderFieldMapper.PlaceHolderFieldType.class));
    }

    public void testUnmappedLegacyFields() throws Exception {
        MapperService service = createMapperService(IndexVersion.fromId(5000099), Settings.EMPTY, () -> false, mapping(b -> {
            b.startObject("name");
            b.field("type", CompletionFieldMapper.CONTENT_TYPE);
            b.field("unknown_setting", 5);
            b.endObject();
        }));
        assertThat(service.fieldType("name"), instanceOf(PlaceHolderFieldMapper.PlaceHolderFieldType.class));
    }

    public void testSubobjectsFalse() throws Exception {
        MapperService mapperService = createMapperService(mapping(b -> {
            b.startObject("metrics.service");
            {
                b.field("subobjects", false);
                b.startObject("properties");
                {
                    b.startObject("time");
                    b.field("type", "long");
                    b.endObject();
                    b.startObject("time.max");
                    b.field("type", "long");
                    b.endObject();
                }
                b.endObject();
            }
            b.endObject();
        }));
        assertNotNull(mapperService.fieldType("metrics.service.time"));
        assertNotNull(mapperService.fieldType("metrics.service.time.max"));
    }

    public void testSubobjectsFalseWithInnerObject() throws IOException {
        MapperService mapperService = createMapperService(mapping(b -> {
            b.startObject("metrics.service");
            {
                b.field("subobjects", false);
                b.startObject("properties");
                {
                    b.startObject("time");
                    {
                        b.startObject("properties");
                        {
                            b.startObject("max");
                            b.field("type", "long");
                            b.endObject();
                        }
                        b.endObject();
                    }
                    b.endObject();
                }
                b.endObject();
            }
            b.endObject();
        }));
        assertNull(mapperService.fieldType("metrics.service.time"));
        assertNotNull(mapperService.fieldType("metrics.service.time.max"));
    }

    public void testSubobjectsFalseWithInnerNested() {
        MapperParsingException exception = expectThrows(MapperParsingException.class, () -> createMapperService(mapping(b -> {
            b.startObject("metrics.service");
            {
                b.field("subobjects", false);
                b.startObject("properties");
                {
                    b.startObject("time");
                    b.field("type", "nested");
                    b.endObject();
                }
                b.endObject();
            }
            b.endObject();
        })));
        assertEquals(
            "Failed to parse mapping: Tried to add nested object [time] to object [service] which does not support subobjects",
            exception.getMessage()
        );
    }

    public void testSubobjectsFalseRoot() throws Exception {
        MapperService mapperService = createMapperService(mappingNoSubobjects(b -> {
            b.startObject("metrics.service.time");
            b.field("type", "long");
            b.endObject();
            b.startObject("metrics.service.time.max");
            b.field("type", "long");
            b.endObject();
        }));
        assertNotNull(mapperService.fieldType("metrics.service.time"));
        assertNotNull(mapperService.fieldType("metrics.service.time.max"));
    }

    public void testExplicitDefaultSubobjects() throws Exception {
        MapperService mapperService = createMapperService(topMapping(b -> b.field("subobjects", true)));
        assertEquals("{\"_doc\":{\"subobjects\":true}}", Strings.toString(mapperService.mappingLookup().getMapping()));
    }

    public void testSubobjectsFalseRootWithInnerObject() throws IOException {
        MapperService mapperService = createMapperService(mappingNoSubobjects(b -> {
            b.startObject("metrics.service.time");
            {
                b.startObject("properties");
                {
                    b.startObject("max");
                    b.field("type", "long");
                    b.endObject();
                }
                b.endObject();
            }
            b.endObject();
        }));
        assertNull(mapperService.fieldType("metrics.service.time"));
        assertNotNull(mapperService.fieldType("metrics.service.time.max"));
    }

    public void testSubobjectsFalseRootWithInnerNested() {
        MapperParsingException exception = expectThrows(MapperParsingException.class, () -> createMapperService(mappingNoSubobjects(b -> {
            b.startObject("metrics.service");
            b.field("type", "nested");
            b.endObject();
        })));
        assertEquals(
            "Failed to parse mapping: Tried to add nested object [metrics.service] to object [_doc] which does not support subobjects",
            exception.getMessage()
        );
    }

    public void testSubobjectsCannotBeUpdated() throws IOException {
        MapperService mapperService = createMapperService(fieldMapping(b -> b.field("type", "object")));
        DocumentMapper mapper = mapperService.documentMapper();
        assertNull(mapper.mapping().getRoot().dynamic());
        Mapping mergeWith = mapperService.parseMapping(
            "_doc",
            MergeReason.MAPPING_UPDATE,
            new CompressedXContent(BytesReference.bytes(fieldMapping(b -> {
                b.field("type", "object");
                b.field("subobjects", "false");
            })))
        );
        MapperException exception = expectThrows(
            MapperException.class,
            () -> mapper.mapping().merge(mergeWith, MergeReason.MAPPING_UPDATE, Long.MAX_VALUE)
        );
        assertEquals("the [subobjects] parameter can't be updated for the object mapping [field]", exception.getMessage());
    }

    public void testSubobjectsCannotBeUpdatedOnRoot() throws IOException {
        MapperService mapperService = createMapperService(topMapping(b -> b.field("subobjects", false)));
        DocumentMapper mapper = mapperService.documentMapper();
        assertNull(mapper.mapping().getRoot().dynamic());
        Mapping mergeWith = mapperService.parseMapping(
            "_doc",
            MergeReason.MAPPING_UPDATE,
            new CompressedXContent(BytesReference.bytes(topMapping(b -> {
                b.field("subobjects", true);
            })))
        );
        MapperException exception = expectThrows(
            MapperException.class,
            () -> mapper.mapping().merge(mergeWith, MergeReason.MAPPING_UPDATE, Long.MAX_VALUE)
        );
        assertEquals("the [subobjects] parameter can't be updated for the object mapping [_doc]", exception.getMessage());
    }

    public void testSubobjectsAuto() throws Exception {
        MapperService mapperService = createMapperService(mapping(b -> {
            b.startObject("metrics.service");
            {
                b.field("subobjects", "auto");
                b.startObject("properties");
                {
                    b.startObject("time");
                    b.field("type", "long");
                    b.endObject();
                    b.startObject("time.max");
                    b.field("type", "long");
                    b.endObject();
                    b.startObject("attributes");
                    {
                        b.field("type", "object");
                        b.field("enabled", "false");
                    }
                    b.endObject();
                }
                b.endObject();
            }
            b.endObject();
        }));
        assertNotNull(mapperService.fieldType("metrics.service.time"));
        assertNotNull(mapperService.fieldType("metrics.service.time.max"));
        assertNotNull(mapperService.documentMapper().mappers().objectMappers().get("metrics.service.attributes"));
    }

<<<<<<< HEAD
    public void testSubobjectsAutoWithInnerFlattenableObject() throws IOException {
=======
    public void testSubobjectsAutoWithInnerObject() throws IOException {
>>>>>>> e0c1ccbc
        MapperService mapperService = createMapperService(mapping(b -> {
            b.startObject("metrics.service");
            {
                b.field("subobjects", "auto");
                b.startObject("properties");
                {
                    b.startObject("time");
                    {
                        b.startObject("properties");
                        {
                            b.startObject("max");
                            b.field("type", "long");
                            b.endObject();
                        }
                        b.endObject();
                    }
                    b.endObject();
                    b.startObject("foo");
                    b.field("type", "keyword");
                    b.endObject();
                }
                b.endObject();
            }
            b.endObject();
        }));
        assertNull(mapperService.fieldType("metrics.service.time"));
        assertNotNull(mapperService.fieldType("metrics.service.time.max"));
        assertNotNull(mapperService.fieldType("metrics.service.foo"));
<<<<<<< HEAD
        assertNull(mapperService.documentMapper().mappers().objectMappers().get("metrics.service.time"));  // Gets flattened.
        assertNotNull(mapperService.documentMapper().mappers().getMapper("metrics.service.foo"));
    }

    public void testSubobjectsAutoWithInnerNonFlattenableObject() throws IOException {
        MapperService mapperService = createMapperService(mapping(b -> {
            b.startObject("metrics.service");
            {
                b.field("subobjects", "auto");
                b.startObject("properties");
                {
                    b.startObject("time");
                    {
                        b.field(ObjectMapper.STORE_ARRAY_SOURCE_PARAM, true);
                        b.startObject("properties");
                        {
                            b.startObject("max");
                            b.field("type", "long");
                            b.endObject();
                        }
                        b.endObject();
                    }
                    b.endObject();
                    b.startObject("foo");
                    b.field("type", "keyword");
                    b.endObject();
                }
                b.endObject();
            }
            b.endObject();
        }));
        assertNull(mapperService.fieldType("metrics.service.time"));
        assertNotNull(mapperService.fieldType("metrics.service.time.max"));
        assertNotNull(mapperService.fieldType("metrics.service.foo"));
        assertNotNull(mapperService.documentMapper().mappers().objectMappers().get("metrics.service.time"));  // Not flattened.
=======
        assertNotNull(mapperService.documentMapper().mappers().objectMappers().get("metrics.service.time"));
>>>>>>> e0c1ccbc
        assertNotNull(mapperService.documentMapper().mappers().getMapper("metrics.service.foo"));
    }

    public void testSubobjectsAutoWithInnerNested() throws IOException {
        MapperService mapperService = createMapperService(mapping(b -> {
            b.startObject("metrics.service");
            {
                b.field("subobjects", "auto");
                b.startObject("properties");
                {
                    b.startObject("time");
                    b.field("type", "nested");
                    b.endObject();
                }
                b.endObject();
            }
            b.endObject();
        }));
        assertThat(
            mapperService.documentMapper().mappers().objectMappers().get("metrics.service.time"),
            IsInstanceOf.instanceOf(NestedObjectMapper.class)
        );
    }

    public void testSubobjectsAutoRoot() throws Exception {
        MapperService mapperService = createMapperService(mappingWithSubobjects(b -> {
            b.startObject("metrics.service.time");
            b.field("type", "long");
            b.endObject();
            b.startObject("metrics.service.time.max");
            b.field("type", "long");
            b.endObject();
            b.startObject("metrics.attributes");
            {
                b.field("type", "object");
                b.field("enabled", "false");
            }
            b.endObject();
        }, "auto"));
        assertNotNull(mapperService.fieldType("metrics.service.time"));
        assertNotNull(mapperService.fieldType("metrics.service.time.max"));
        assertNotNull(mapperService.documentMapper().mappers().objectMappers().get("metrics.attributes"));
    }

<<<<<<< HEAD
    public void testSubobjectsAutoRootWithInnerFlattenableObject() throws IOException {
        MapperService mapperService = createMapperService(mappingWithSubobjects(b -> {
            b.startObject("metrics.service.time");
            {
                b.startObject("properties");
                {
                    b.startObject("max");
                    b.field("type", "long");
                    b.endObject();
                }
                b.endObject();
            }
            b.endObject();
        }, "auto"));
        assertNull(mapperService.fieldType("metrics.service.time"));
        assertNotNull(mapperService.fieldType("metrics.service.time.max"));
        assertNull(mapperService.documentMapper().mappers().objectMappers().get("metrics.service.time"));  // Gets flattened.
        assertNotNull(mapperService.documentMapper().mappers().getMapper("metrics.service.time.max"));
    }

    public void testSubobjectsAutoRootWithInnerNonFlattenableObject() throws IOException {
        MapperService mapperService = createMapperService(mappingWithSubobjects(b -> {
            b.startObject("metrics.service.time");
            {
                b.field(ObjectMapper.STORE_ARRAY_SOURCE_PARAM, true);
=======
    public void testSubobjectsAutoRootWithInnerObject() throws IOException {
        MapperService mapperService = createMapperService(mappingWithSubobjects(b -> {
            b.startObject("metrics.service.time");
            {
>>>>>>> e0c1ccbc
                b.startObject("properties");
                {
                    b.startObject("max");
                    b.field("type", "long");
                    b.endObject();
                }
                b.endObject();
            }
            b.endObject();
        }, "auto"));
        assertNull(mapperService.fieldType("metrics.service.time"));
        assertNotNull(mapperService.fieldType("metrics.service.time.max"));
<<<<<<< HEAD
        assertNotNull(mapperService.documentMapper().mappers().objectMappers().get("metrics.service.time"));  // Not flattened.
=======
        assertNotNull(mapperService.documentMapper().mappers().objectMappers().get("metrics.service.time"));
>>>>>>> e0c1ccbc
        assertNotNull(mapperService.documentMapper().mappers().getMapper("metrics.service.time.max"));
    }

    public void testSubobjectsAutoRootWithInnerNested() throws IOException {
        MapperService mapperService = createMapperService(mappingWithSubobjects(b -> {
            b.startObject("metrics.service");
            b.field("type", "nested");
            b.endObject();
        }, "auto"));
        assertThat(
            mapperService.documentMapper().mappers().objectMappers().get("metrics.service"),
            IsInstanceOf.instanceOf(NestedObjectMapper.class)
        );
    }

    /**
     * Makes sure that an empty object mapper returns {@code null} from
     * {@link SourceLoader.SyntheticFieldLoader#docValuesLoader}. This
     * is important because it allows us to skip whole chains of empty
     * fields when loading synthetic {@code _source}.
     */
    public void testSyntheticSourceDocValuesEmpty() throws IOException {
        DocumentMapper mapper = createDocumentMapper(mapping(b -> b.startObject("o").field("type", "object").endObject()));
        ObjectMapper o = (ObjectMapper) mapper.mapping().getRoot().getMapper("o");
        assertThat(o.syntheticFieldLoader().docValuesLoader(null, null), nullValue());
        assertThat(mapper.mapping().getRoot().syntheticFieldLoader().docValuesLoader(null, null), nullValue());
    }

    /**
     * Makes sure that an object mapper containing only fields without
     * doc values returns {@code null} from
     * {@link SourceLoader.SyntheticFieldLoader#docValuesLoader}. This
     * is important because it allows us to skip whole chains of empty
     * fields when loading synthetic {@code _source}.
     */
    public void testSyntheticSourceDocValuesFieldWithout() throws IOException {
        DocumentMapper mapper = createDocumentMapper(mapping(b -> {
            b.startObject("o").startObject("properties");
            {
                b.startObject("kwd");
                {
                    b.field("type", "keyword");
                    b.field("doc_values", false);
                    b.field("store", true);
                }
                b.endObject();
            }
            b.endObject().endObject();
        }));
        ObjectMapper o = (ObjectMapper) mapper.mapping().getRoot().getMapper("o");
        assertThat(o.syntheticFieldLoader().docValuesLoader(null, null), nullValue());
        assertThat(mapper.mapping().getRoot().syntheticFieldLoader().docValuesLoader(null, null), nullValue());
    }

    public void testStoreArraySourceinSyntheticSourceMode() throws IOException {
        DocumentMapper mapper = createDocumentMapper(syntheticSourceMapping(b -> {
            b.startObject("o").field("type", "object").field(ObjectMapper.STORE_ARRAY_SOURCE_PARAM, true).endObject();
        }));
        assertNotNull(mapper.mapping().getRoot().getMapper("o"));
    }

    public void testStoreArraySourceNoopInNonSyntheticSourceMode() throws IOException {
        DocumentMapper mapper = createDocumentMapper(mapping(b -> {
            b.startObject("o").field("type", "object").field(ObjectMapper.STORE_ARRAY_SOURCE_PARAM, true).endObject();
        }));
        assertNotNull(mapper.mapping().getRoot().getMapper("o"));
    }

    public void testNestedObjectWithMultiFieldsgetTotalFieldsCount() {
        ObjectMapper.Builder mapperBuilder = new ObjectMapper.Builder("parent_size_1", Optional.empty()).add(
            new ObjectMapper.Builder("child_size_2", Optional.empty()).add(
                new TextFieldMapper.Builder("grand_child_size_3", createDefaultIndexAnalyzers(), false).addMultiField(
                    new KeywordFieldMapper.Builder("multi_field_size_4", IndexVersion.current())
                )
                    .addMultiField(
                        new TextFieldMapper.Builder("grand_child_size_5", createDefaultIndexAnalyzers(), false).addMultiField(
                            new KeywordFieldMapper.Builder("multi_field_of_multi_field_size_6", IndexVersion.current())
                        )
                    )
            )
        );
        assertThat(mapperBuilder.build(MapperBuilderContext.root(false, false)).getTotalFieldsCount(), equalTo(6));
    }

    public void testWithoutMappers() throws IOException {
        ObjectMapper shallowObject = createObjectMapperWithAllParametersSet(b -> {});
        ObjectMapper object = createObjectMapperWithAllParametersSet(b -> {
            b.startObject("keyword");
            {
                b.field("type", "keyword");
            }
            b.endObject();
        });
        assertThat(object.withoutMappers().toString(), equalTo(shallowObject.toString()));
    }

    private ObjectMapper createObjectMapperWithAllParametersSet(CheckedConsumer<XContentBuilder, IOException> propertiesBuilder)
        throws IOException {
        DocumentMapper mapper = createDocumentMapper(syntheticSourceMapping(b -> {
            b.startObject("object");
            {
                b.field("type", "object");
                b.field("subobjects", false);
                b.field("enabled", false);
                b.field("dynamic", false);
                b.field(ObjectMapper.STORE_ARRAY_SOURCE_PARAM, true);
                b.startObject("properties");
                propertiesBuilder.accept(b);
                b.endObject();
            }
            b.endObject();
        }));
        return (ObjectMapper) mapper.mapping().getRoot().getMapper("object");
    }

    public void testFlatten() {
        MapperBuilderContext rootContext = MapperBuilderContext.root(false, false);
        ObjectMapper objectMapper = new ObjectMapper.Builder("parent", Optional.empty()).add(
            new ObjectMapper.Builder("child", Optional.empty()).add(new KeywordFieldMapper.Builder("keyword2", IndexVersion.current()))
        ).add(new KeywordFieldMapper.Builder("keyword1", IndexVersion.current())).build(rootContext);
<<<<<<< HEAD
        List<String> fields = objectMapper.asFlattenedFieldMappers(rootContext, true).stream().map(FieldMapper::fullPath).toList();
=======
        List<String> fields = objectMapper.asFlattenedFieldMappers(rootContext).stream().map(FieldMapper::fullPath).toList();
>>>>>>> e0c1ccbc
        assertThat(fields, containsInAnyOrder("parent.keyword1", "parent.child.keyword2"));
    }

    public void testFlattenSubobjectsAuto() {
        MapperBuilderContext rootContext = MapperBuilderContext.root(false, false);
        ObjectMapper objectMapper = new ObjectMapper.Builder("parent", Optional.of(ObjectMapper.Subobjects.AUTO)).add(
            new ObjectMapper.Builder("child", Optional.empty()).add(new KeywordFieldMapper.Builder("keyword2", IndexVersion.current()))
        ).add(new KeywordFieldMapper.Builder("keyword1", IndexVersion.current())).build(rootContext);
<<<<<<< HEAD
        List<String> fields = objectMapper.asFlattenedFieldMappers(rootContext, true).stream().map(FieldMapper::fullPath).toList();
=======
        List<String> fields = objectMapper.asFlattenedFieldMappers(rootContext).stream().map(FieldMapper::fullPath).toList();
>>>>>>> e0c1ccbc
        assertThat(fields, containsInAnyOrder("parent.keyword1", "parent.child.keyword2"));
    }

    public void testFlattenSubobjectsFalse() {
        MapperBuilderContext rootContext = MapperBuilderContext.root(false, false);
        ObjectMapper objectMapper = new ObjectMapper.Builder("parent", Optional.of(ObjectMapper.Subobjects.DISABLED)).add(
            new ObjectMapper.Builder("child", Optional.empty()).add(new KeywordFieldMapper.Builder("keyword2", IndexVersion.current()))
        ).add(new KeywordFieldMapper.Builder("keyword1", IndexVersion.current())).build(rootContext);
        List<String> fields = objectMapper.asFlattenedFieldMappers(rootContext, true).stream().map(FieldMapper::fullPath).toList();
        assertThat(fields, containsInAnyOrder("parent.keyword1", "parent.child.keyword2"));
    }

    public void testFlattenDynamicIncompatible() {
        MapperBuilderContext rootContext = MapperBuilderContext.root(false, false);
        ObjectMapper objectMapper = new ObjectMapper.Builder("parent", Optional.empty()).add(
            new ObjectMapper.Builder("child", Optional.empty()).dynamic(Dynamic.FALSE)
        ).build(rootContext);

        IllegalArgumentException exception = expectThrows(
            IllegalArgumentException.class,
            () -> objectMapper.asFlattenedFieldMappers(rootContext, true)
        );
        assertEquals(
            "Object mapper [parent.child] was found in a context where subobjects is set to false. "
                + "Auto-flattening [parent.child] failed because the value of [dynamic] (FALSE) is not compatible with "
                + "the value from its parent context (TRUE)",
            exception.getMessage()
        );
    }

    public void testFlattenEnabledFalse() {
        MapperBuilderContext rootContext = MapperBuilderContext.root(false, false);
        ObjectMapper objectMapper = new ObjectMapper.Builder("parent", Optional.empty()).enabled(false).build(rootContext);

        IllegalArgumentException exception = expectThrows(
            IllegalArgumentException.class,
            () -> objectMapper.asFlattenedFieldMappers(rootContext, true)
        );
        assertEquals(
            "Object mapper [parent] was found in a context where subobjects is set to false. "
                + "Auto-flattening [parent] failed because the value of [enabled] is [false]",
            exception.getMessage()
        );
    }

    public void testFlattenExplicitSubobjectsTrue() {
        MapperBuilderContext rootContext = MapperBuilderContext.root(false, false);
        ObjectMapper objectMapper = new ObjectMapper.Builder("parent", Optional.of(ObjectMapper.Subobjects.ENABLED)).build(rootContext);

        IllegalArgumentException exception = expectThrows(
            IllegalArgumentException.class,
            () -> objectMapper.asFlattenedFieldMappers(rootContext, true)
        );
        assertEquals(
            "Object mapper [parent] was found in a context where subobjects is set to false. "
                + "Auto-flattening [parent] failed because the value of [subobjects] is [true]",
            exception.getMessage()
        );
    }
}<|MERGE_RESOLUTION|>--- conflicted
+++ resolved
@@ -530,11 +530,7 @@
         assertNotNull(mapperService.documentMapper().mappers().objectMappers().get("metrics.service.attributes"));
     }
 
-<<<<<<< HEAD
-    public void testSubobjectsAutoWithInnerFlattenableObject() throws IOException {
-=======
     public void testSubobjectsAutoWithInnerObject() throws IOException {
->>>>>>> e0c1ccbc
         MapperService mapperService = createMapperService(mapping(b -> {
             b.startObject("metrics.service");
             {
@@ -563,7 +559,141 @@
         assertNull(mapperService.fieldType("metrics.service.time"));
         assertNotNull(mapperService.fieldType("metrics.service.time.max"));
         assertNotNull(mapperService.fieldType("metrics.service.foo"));
-<<<<<<< HEAD
+        assertNotNull(mapperService.documentMapper().mappers().objectMappers().get("metrics.service.time"));
+        assertNotNull(mapperService.documentMapper().mappers().getMapper("metrics.service.foo"));
+    }
+
+    public void testSubobjectsAutoWithInnerNested() throws IOException {
+        MapperService mapperService = createMapperService(mapping(b -> {
+            b.startObject("metrics.service");
+            {
+                b.field("subobjects", "auto");
+                b.startObject("properties");
+                {
+                    b.startObject("time");
+                    b.field("type", "nested");
+                    b.endObject();
+                }
+                b.endObject();
+            }
+            b.endObject();
+        }));
+        assertThat(
+            mapperService.documentMapper().mappers().objectMappers().get("metrics.service.time"),
+            IsInstanceOf.instanceOf(NestedObjectMapper.class)
+        );
+    }
+
+    public void testSubobjectsAutoRoot() throws Exception {
+        MapperService mapperService = createMapperService(mappingWithSubobjects(b -> {
+            b.startObject("metrics.service.time");
+            b.field("type", "long");
+            b.endObject();
+            b.startObject("metrics.service.time.max");
+            b.field("type", "long");
+            b.endObject();
+            b.startObject("metrics.attributes");
+            {
+                b.field("type", "object");
+                b.field("enabled", "false");
+            }
+            b.endObject();
+        }, "auto"));
+        assertNotNull(mapperService.fieldType("metrics.service.time"));
+        assertNotNull(mapperService.fieldType("metrics.service.time.max"));
+        assertNotNull(mapperService.documentMapper().mappers().objectMappers().get("metrics.attributes"));
+    }
+
+    public void testSubobjectsAutoRootWithInnerObject() throws IOException {
+        MapperService mapperService = createMapperService(mappingWithSubobjects(b -> {
+            b.startObject("metrics.service.time");
+            {
+                b.startObject("properties");
+                {
+                    b.startObject("max");
+                    b.field("type", "long");
+                    b.endObject();
+                }
+                b.endObject();
+            }
+            b.endObject();
+        }, "auto"));
+        assertNull(mapperService.fieldType("metrics.service.time"));
+        assertNotNull(mapperService.fieldType("metrics.service.time.max"));
+        assertNotNull(mapperService.documentMapper().mappers().objectMappers().get("metrics.service.time"));
+        assertNotNull(mapperService.documentMapper().mappers().getMapper("metrics.service.time.max"));
+    }
+
+    public void testSubobjectsAutoRootWithInnerNested() throws IOException {
+        MapperService mapperService = createMapperService(mappingWithSubobjects(b -> {
+            b.startObject("metrics.service");
+            b.field("type", "nested");
+            b.endObject();
+        }, "auto"));
+        assertThat(
+            mapperService.documentMapper().mappers().objectMappers().get("metrics.service"),
+            IsInstanceOf.instanceOf(NestedObjectMapper.class)
+        );
+    }
+
+    public void testSubobjectsAuto() throws Exception {
+        MapperService mapperService = createMapperService(mapping(b -> {
+            b.startObject("metrics.service");
+            {
+                b.field("subobjects", "auto");
+                b.startObject("properties");
+                {
+                    b.startObject("time");
+                    b.field("type", "long");
+                    b.endObject();
+                    b.startObject("time.max");
+                    b.field("type", "long");
+                    b.endObject();
+                    b.startObject("attributes");
+                    {
+                        b.field("type", "object");
+                        b.field("enabled", "false");
+                    }
+                    b.endObject();
+                }
+                b.endObject();
+            }
+            b.endObject();
+        }));
+        assertNotNull(mapperService.fieldType("metrics.service.time"));
+        assertNotNull(mapperService.fieldType("metrics.service.time.max"));
+        assertNotNull(mapperService.documentMapper().mappers().objectMappers().get("metrics.service.attributes"));
+    }
+
+    public void testSubobjectsAutoWithInnerFlattenableObject() throws IOException {
+        MapperService mapperService = createMapperService(mapping(b -> {
+            b.startObject("metrics.service");
+            {
+                b.field("subobjects", "auto");
+                b.startObject("properties");
+                {
+                    b.startObject("time");
+                    {
+                        b.startObject("properties");
+                        {
+                            b.startObject("max");
+                            b.field("type", "long");
+                            b.endObject();
+                        }
+                        b.endObject();
+                    }
+                    b.endObject();
+                    b.startObject("foo");
+                    b.field("type", "keyword");
+                    b.endObject();
+                }
+                b.endObject();
+            }
+            b.endObject();
+        }));
+        assertNull(mapperService.fieldType("metrics.service.time"));
+        assertNotNull(mapperService.fieldType("metrics.service.time.max"));
+        assertNotNull(mapperService.fieldType("metrics.service.foo"));
         assertNull(mapperService.documentMapper().mappers().objectMappers().get("metrics.service.time"));  // Gets flattened.
         assertNotNull(mapperService.documentMapper().mappers().getMapper("metrics.service.foo"));
     }
@@ -599,9 +729,6 @@
         assertNotNull(mapperService.fieldType("metrics.service.time.max"));
         assertNotNull(mapperService.fieldType("metrics.service.foo"));
         assertNotNull(mapperService.documentMapper().mappers().objectMappers().get("metrics.service.time"));  // Not flattened.
-=======
-        assertNotNull(mapperService.documentMapper().mappers().objectMappers().get("metrics.service.time"));
->>>>>>> e0c1ccbc
         assertNotNull(mapperService.documentMapper().mappers().getMapper("metrics.service.foo"));
     }
 
@@ -646,7 +773,6 @@
         assertNotNull(mapperService.documentMapper().mappers().objectMappers().get("metrics.attributes"));
     }
 
-<<<<<<< HEAD
     public void testSubobjectsAutoRootWithInnerFlattenableObject() throws IOException {
         MapperService mapperService = createMapperService(mappingWithSubobjects(b -> {
             b.startObject("metrics.service.time");
@@ -672,12 +798,6 @@
             b.startObject("metrics.service.time");
             {
                 b.field(ObjectMapper.STORE_ARRAY_SOURCE_PARAM, true);
-=======
-    public void testSubobjectsAutoRootWithInnerObject() throws IOException {
-        MapperService mapperService = createMapperService(mappingWithSubobjects(b -> {
-            b.startObject("metrics.service.time");
-            {
->>>>>>> e0c1ccbc
                 b.startObject("properties");
                 {
                     b.startObject("max");
@@ -690,11 +810,7 @@
         }, "auto"));
         assertNull(mapperService.fieldType("metrics.service.time"));
         assertNotNull(mapperService.fieldType("metrics.service.time.max"));
-<<<<<<< HEAD
         assertNotNull(mapperService.documentMapper().mappers().objectMappers().get("metrics.service.time"));  // Not flattened.
-=======
-        assertNotNull(mapperService.documentMapper().mappers().objectMappers().get("metrics.service.time"));
->>>>>>> e0c1ccbc
         assertNotNull(mapperService.documentMapper().mappers().getMapper("metrics.service.time.max"));
     }
 
@@ -815,11 +931,7 @@
         ObjectMapper objectMapper = new ObjectMapper.Builder("parent", Optional.empty()).add(
             new ObjectMapper.Builder("child", Optional.empty()).add(new KeywordFieldMapper.Builder("keyword2", IndexVersion.current()))
         ).add(new KeywordFieldMapper.Builder("keyword1", IndexVersion.current())).build(rootContext);
-<<<<<<< HEAD
         List<String> fields = objectMapper.asFlattenedFieldMappers(rootContext, true).stream().map(FieldMapper::fullPath).toList();
-=======
-        List<String> fields = objectMapper.asFlattenedFieldMappers(rootContext).stream().map(FieldMapper::fullPath).toList();
->>>>>>> e0c1ccbc
         assertThat(fields, containsInAnyOrder("parent.keyword1", "parent.child.keyword2"));
     }
 
@@ -828,11 +940,7 @@
         ObjectMapper objectMapper = new ObjectMapper.Builder("parent", Optional.of(ObjectMapper.Subobjects.AUTO)).add(
             new ObjectMapper.Builder("child", Optional.empty()).add(new KeywordFieldMapper.Builder("keyword2", IndexVersion.current()))
         ).add(new KeywordFieldMapper.Builder("keyword1", IndexVersion.current())).build(rootContext);
-<<<<<<< HEAD
         List<String> fields = objectMapper.asFlattenedFieldMappers(rootContext, true).stream().map(FieldMapper::fullPath).toList();
-=======
-        List<String> fields = objectMapper.asFlattenedFieldMappers(rootContext).stream().map(FieldMapper::fullPath).toList();
->>>>>>> e0c1ccbc
         assertThat(fields, containsInAnyOrder("parent.keyword1", "parent.child.keyword2"));
     }
 

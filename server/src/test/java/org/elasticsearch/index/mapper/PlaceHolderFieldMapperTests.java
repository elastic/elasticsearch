/*
 * Copyright Elasticsearch B.V. and/or licensed to Elasticsearch B.V. under one
 * or more contributor license agreements. Licensed under the Elastic License
 * 2.0 and the Server Side Public License, v 1; you may not use this file except
 * in compliance with, at your election, the Elastic License 2.0 or the Server
 * Side Public License, v 1.
 */

package org.elasticsearch.index.mapper;

import org.apache.lucene.index.LeafReaderContext;
import org.apache.lucene.search.IndexSearcher;
import org.elasticsearch.Version;
import org.elasticsearch.common.Strings;
import org.elasticsearch.common.document.DocumentField;
import org.elasticsearch.common.settings.Settings;
import org.elasticsearch.index.query.SearchExecutionContext;
import org.elasticsearch.search.fetch.subphase.FieldAndFormat;
import org.elasticsearch.search.fetch.subphase.FieldFetcher;
import org.elasticsearch.search.lookup.SearchLookup;
import org.elasticsearch.search.lookup.Source;
import org.elasticsearch.search.lookup.SourceProvider;
import org.elasticsearch.xcontent.XContentBuilder;

import java.util.Collections;
import java.util.List;
import java.util.Map;

import static org.hamcrest.Matchers.instanceOf;

public class PlaceHolderFieldMapperTests extends MapperServiceTestCase {

    // checks that parameters of unknown field types are preserved on legacy indices
    public void testPreserveParams() throws Exception {
        XContentBuilder mapping = mapping(b -> {
            b.startObject("myfield");
            b.field("type", "unknown");
            b.field("someparam", "value");
            b.endObject();
        });
        MapperService service = createMapperService(Version.fromString("5.0.0"), Settings.EMPTY, () -> false, mapping);
        assertThat(service.fieldType("myfield"), instanceOf(PlaceHolderFieldMapper.PlaceHolderFieldType.class));
        assertEquals(Strings.toString(mapping), Strings.toString(service.documentMapper().mapping()));

        // check that field can be updated
        mapping = mapping(b -> {
            b.startObject("myfield");
            b.field("type", "unknown");
            b.field("someparam", "other");
            b.endObject();
        });
        merge(service, mapping);
        assertThat(service.fieldType("myfield"), instanceOf(PlaceHolderFieldMapper.PlaceHolderFieldType.class));
        assertEquals(Strings.toString(mapping), Strings.toString(service.documentMapper().mapping()));
    }

    public void testFetchValue() throws Exception {
        MapperService mapperService = createMapperService(Version.fromString("5.0.0"), fieldMapping(b -> b.field("type", "unknown")));
        withLuceneIndex(mapperService, iw -> {
            iw.addDocument(
                createMapperService(fieldMapping(b -> b.field("type", "keyword"))).documentMapper()
                    .parse(source(b -> b.field("field", "value")))
                    .rootDoc()
            );
        }, iw -> {
            SearchLookup lookup = new SearchLookup(
                mapperService::fieldType,
<<<<<<< HEAD
                fieldDataLookup(mapperService.mappingLookup()::sourcePaths),
                SourceProvider.fromStoredFields()
=======
                fieldDataLookup(mapperService),
                new SourceLookup.ReaderSourceProvider()
>>>>>>> a3639026
            );
            SearchExecutionContext searchExecutionContext = createSearchExecutionContext(mapperService);
            FieldFetcher fieldFetcher = FieldFetcher.create(
                searchExecutionContext,
                Collections.singletonList(new FieldAndFormat("field", null))
            );
            IndexSearcher searcher = newSearcher(iw);
            LeafReaderContext context = searcher.getIndexReader().leaves().get(0);
            Source source = lookup.getSource(context, 0);
            Map<String, DocumentField> fields = fieldFetcher.fetch(source, 0);
            assertEquals(1, fields.size());
            assertEquals(List.of("value"), fields.get("field").getValues());
        });
    }
}<|MERGE_RESOLUTION|>--- conflicted
+++ resolved
@@ -65,13 +65,8 @@
         }, iw -> {
             SearchLookup lookup = new SearchLookup(
                 mapperService::fieldType,
-<<<<<<< HEAD
-                fieldDataLookup(mapperService.mappingLookup()::sourcePaths),
+                fieldDataLookup(mapperService),
                 SourceProvider.fromStoredFields()
-=======
-                fieldDataLookup(mapperService),
-                new SourceLookup.ReaderSourceProvider()
->>>>>>> a3639026
             );
             SearchExecutionContext searchExecutionContext = createSearchExecutionContext(mapperService);
             FieldFetcher fieldFetcher = FieldFetcher.create(

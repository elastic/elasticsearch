/*
 * Licensed to Elasticsearch under one or more contributor
 * license agreements. See the NOTICE file distributed with
 * this work for additional information regarding copyright
 * ownership. Elasticsearch licenses this file to you under
 * the Apache License, Version 2.0 (the "License"); you may
 * not use this file except in compliance with the License.
 * You may obtain a copy of the License at
 *
 *    http://www.apache.org/licenses/LICENSE-2.0
 *
 * Unless required by applicable law or agreed to in writing,
 * software distributed under the License is distributed on an
 * "AS IS" BASIS, WITHOUT WARRANTIES OR CONDITIONS OF ANY
 * KIND, either express or implied.  See the License for the
 * specific language governing permissions and limitations
 * under the License.
 */

package org.elasticsearch.index.mapper;

import org.elasticsearch.common.Strings;
import org.elasticsearch.common.bytes.BytesReference;
import org.elasticsearch.common.compress.CompressedXContent;
import org.elasticsearch.common.xcontent.XContentFactory;
import org.elasticsearch.common.xcontent.XContentType;
import org.elasticsearch.test.ESSingleNodeTestCase;

import static org.hamcrest.Matchers.containsString;
import static org.hamcrest.Matchers.equalTo;

public class RoutingFieldMapperTests extends ESSingleNodeTestCase {

    public void testRoutingMapper() throws Exception {
        String mapping = Strings.toString(XContentFactory.jsonBuilder().startObject().startObject("type")
                .endObject().endObject());
<<<<<<< HEAD
        DocumentMapper docMapper = createIndex("test").mapperService().documentMapperParser().parse("type", new CompressedXContent(mapping));
=======
        DocumentMapper docMapper = createIndex("test").mapperService().documentMapperParser()
            .parse("type", new CompressedXContent(mapping));
>>>>>>> 0c7f6570

        ParsedDocument doc = docMapper.parse(SourceToParse.source("test", "type", "1", BytesReference
            .bytes(XContentFactory.jsonBuilder()
                .startObject()
                .field("field", "value")
                .endObject()),
            XContentType.JSON).routing("routing_value"));

        assertThat(doc.rootDoc().get("_routing"), equalTo("routing_value"));
        assertThat(doc.rootDoc().get("field"), equalTo("value"));
    }

    public void testIncludeInObjectNotAllowed() throws Exception {
        String mapping = Strings.toString(XContentFactory.jsonBuilder().startObject().startObject("type").endObject().endObject());
<<<<<<< HEAD
        DocumentMapper docMapper = createIndex("test").mapperService().documentMapperParser().parse("type", new CompressedXContent(mapping));
=======
        DocumentMapper docMapper = createIndex("test").mapperService().documentMapperParser()
            .parse("type", new CompressedXContent(mapping));
>>>>>>> 0c7f6570

        try {
            docMapper.parse(SourceToParse.source("test", "type", "1", BytesReference.bytes(XContentFactory.jsonBuilder()
                .startObject().field("_routing", "foo").endObject()),XContentType.JSON));
            fail("Expected failure to parse metadata field");
        } catch (MapperParsingException e) {
            assertThat(e.getMessage(), e.getMessage(),
                containsString("Field [_routing] is a metadata field and cannot be added inside a document"));
        }
    }
}<|MERGE_RESOLUTION|>--- conflicted
+++ resolved
@@ -34,12 +34,8 @@
     public void testRoutingMapper() throws Exception {
         String mapping = Strings.toString(XContentFactory.jsonBuilder().startObject().startObject("type")
                 .endObject().endObject());
-<<<<<<< HEAD
-        DocumentMapper docMapper = createIndex("test").mapperService().documentMapperParser().parse("type", new CompressedXContent(mapping));
-=======
         DocumentMapper docMapper = createIndex("test").mapperService().documentMapperParser()
             .parse("type", new CompressedXContent(mapping));
->>>>>>> 0c7f6570
 
         ParsedDocument doc = docMapper.parse(SourceToParse.source("test", "type", "1", BytesReference
             .bytes(XContentFactory.jsonBuilder()
@@ -54,12 +50,8 @@
 
     public void testIncludeInObjectNotAllowed() throws Exception {
         String mapping = Strings.toString(XContentFactory.jsonBuilder().startObject().startObject("type").endObject().endObject());
-<<<<<<< HEAD
-        DocumentMapper docMapper = createIndex("test").mapperService().documentMapperParser().parse("type", new CompressedXContent(mapping));
-=======
         DocumentMapper docMapper = createIndex("test").mapperService().documentMapperParser()
             .parse("type", new CompressedXContent(mapping));
->>>>>>> 0c7f6570
 
         try {
             docMapper.parse(SourceToParse.source("test", "type", "1", BytesReference.bytes(XContentFactory.jsonBuilder()

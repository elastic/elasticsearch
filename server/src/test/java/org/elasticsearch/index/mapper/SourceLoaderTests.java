/*
 * Copyright Elasticsearch B.V. and/or licensed to Elasticsearch B.V. under one
 * or more contributor license agreements. Licensed under the "Elastic License
 * 2.0", the "GNU Affero General Public License v3.0 only", and the "Server Side
 * Public License v 1"; you may not use this file except in compliance with, at
 * your election, the "Elastic License 2.0", the "GNU Affero General Public
 * License v3.0 only", or the "Server Side Public License, v 1".
 */

package org.elasticsearch.index.mapper;

import org.elasticsearch.xcontent.XContentBuilder;

import java.io.IOException;

import static org.hamcrest.Matchers.equalTo;

public class SourceLoaderTests extends MapperServiceTestCase {
    public void testNonSynthetic() throws IOException {
        DocumentMapper mapper = createDocumentMapper(mapping(b -> {
            b.startObject("o").field("type", "object").endObject();
            b.startObject("kwd").field("type", "keyword").endObject();
        }));
        assertFalse(mapper.mappers().newSourceLoader(null, SourceFieldMetrics.NOOP).reordersFieldValues());
    }

    public void testEmptyObject() throws IOException {
        DocumentMapper mapper = createSytheticSourceMapperService(mapping(b -> {
            b.startObject("o").field("type", "object").endObject();
            b.startObject("kwd").field("type", "keyword").endObject();
<<<<<<< HEAD
        }));
        assertTrue(mapper.mappers().newSourceLoader(null, SourceFieldMetrics.NOOP).reordersFieldValues());
=======
        })).documentMapper();
        assertTrue(mapper.mappers().newSourceLoader(SourceFieldMetrics.NOOP).reordersFieldValues());
>>>>>>> 1e5d9b92
        assertThat(syntheticSource(mapper, b -> b.field("kwd", "foo")), equalTo("""
            {"kwd":"foo"}"""));
    }

    public void testDotsInFieldName() throws IOException {
        DocumentMapper mapper = createSytheticSourceMapperService(
            mapping(b -> b.startObject("foo.bar.baz").field("type", "keyword").endObject())
        ).documentMapper();
        assertThat(syntheticSource(mapper, b -> b.field("foo.bar.baz", "aaa")), equalTo("""
            {"foo":{"bar":{"baz":"aaa"}}}"""));
    }

    public void testNoSubobjectsIntermediateObject() throws IOException {
        DocumentMapper mapper = createSytheticSourceMapperService(mapping(b -> {
            b.startObject("foo");
            {
                b.field("type", "object").field("subobjects", false);
                b.startObject("properties");
                {
                    b.startObject("bar.baz").field("type", "keyword").endObject();
                }
                b.endObject();
            }
            b.endObject();
        })).documentMapper();
        assertThat(syntheticSource(mapper, b -> b.field("foo.bar.baz", "aaa")), equalTo("""
            {"foo":{"bar.baz":"aaa"}}"""));
    }

    public void testNoSubobjectsRootObject() throws IOException {
        XContentBuilder mappings = topMapping(b -> {
            b.field("subobjects", false);
            b.startObject("properties");
            b.startObject("foo.bar.baz").field("type", "keyword").endObject();
            b.endObject();
        });
        DocumentMapper mapper = createSytheticSourceMapperService(mappings).documentMapper();
        assertThat(syntheticSource(mapper, b -> b.field("foo.bar.baz", "aaa")), equalTo("""
            {"foo.bar.baz":"aaa"}"""));
    }

    public void testSorted() throws IOException {
        DocumentMapper mapper = createSytheticSourceMapperService(mapping(b -> {
            b.startObject("foo").field("type", "keyword").endObject();
            b.startObject("bar").field("type", "keyword").endObject();
            b.startObject("baz").field("type", "keyword").endObject();
        })).documentMapper();
        assertThat(
            syntheticSource(mapper, b -> b.field("foo", "over the lazy dog").field("bar", "the quick").field("baz", "brown fox jumped")),
            equalTo("""
                {"bar":"the quick","baz":"brown fox jumped","foo":"over the lazy dog"}""")
        );
    }

    public void testArraysPushedToLeaves() throws IOException {
        DocumentMapper mapper = createSytheticSourceMapperService(mapping(b -> {
            b.startObject("o").startObject("properties");
            b.startObject("foo").field("type", "keyword").endObject();
            b.startObject("bar").field("type", "keyword").endObject();
            b.endObject().endObject();
        })).documentMapper();
        assertThat(syntheticSource(mapper, b -> {
            b.startArray("o");
            b.startObject().field("foo", "a").endObject();
            b.startObject().field("bar", "b").endObject();
            b.startObject().field("bar", "c").field("foo", "d").endObject();
            b.startObject().startArray("bar").value("e").value("f").endArray().endObject();
            b.endArray();
        }), equalTo("""
            {"o":{"bar":["b","c","e","f"],"foo":["a","d"]}}"""));
    }

    public void testHideTheCopyTo() {
        Exception e = expectThrows(IllegalArgumentException.class, () -> createSytheticSourceMapperService(mapping(b -> {
            b.startObject("foo");
            {
                b.field("type", "keyword");
                b.startObject("fields");
                {
                    b.startObject("hidden").field("type", "keyword").field("copy_to", "bar").endObject();
                }
                b.endObject();
            }
            b.endObject();
        })));
        assertThat(e.getMessage(), equalTo("[copy_to] may not be used to copy from a multi-field: [foo.hidden]"));
    }
}<|MERGE_RESOLUTION|>--- conflicted
+++ resolved
@@ -28,13 +28,8 @@
         DocumentMapper mapper = createSytheticSourceMapperService(mapping(b -> {
             b.startObject("o").field("type", "object").endObject();
             b.startObject("kwd").field("type", "keyword").endObject();
-<<<<<<< HEAD
-        }));
+        })).documentMapper();
         assertTrue(mapper.mappers().newSourceLoader(null, SourceFieldMetrics.NOOP).reordersFieldValues());
-=======
-        })).documentMapper();
-        assertTrue(mapper.mappers().newSourceLoader(SourceFieldMetrics.NOOP).reordersFieldValues());
->>>>>>> 1e5d9b92
         assertThat(syntheticSource(mapper, b -> b.field("kwd", "foo")), equalTo("""
             {"kwd":"foo"}"""));
     }

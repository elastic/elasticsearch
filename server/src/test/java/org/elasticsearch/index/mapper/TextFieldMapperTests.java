/*
 * Copyright Elasticsearch B.V. and/or licensed to Elasticsearch B.V. under one
 * or more contributor license agreements. Licensed under the Elastic License
 * 2.0 and the Server Side Public License, v 1; you may not use this file except
 * in compliance with, at your election, the Elastic License 2.0 or the Server
 * Side Public License, v 1.
 */

package org.elasticsearch.index.mapper;

import org.apache.lucene.analysis.Analyzer;
import org.apache.lucene.analysis.StopFilter;
import org.apache.lucene.analysis.TokenStream;
import org.apache.lucene.analysis.core.KeywordAnalyzer;
import org.apache.lucene.analysis.core.WhitespaceAnalyzer;
import org.apache.lucene.analysis.en.EnglishAnalyzer;
import org.apache.lucene.analysis.standard.StandardAnalyzer;
import org.apache.lucene.analysis.tokenattributes.CharTermAttribute;
import org.apache.lucene.index.DirectoryReader;
import org.apache.lucene.index.DocValuesType;
import org.apache.lucene.index.IndexOptions;
import org.apache.lucene.index.IndexableField;
import org.apache.lucene.index.IndexableFieldType;
import org.apache.lucene.index.PostingsEnum;
import org.apache.lucene.index.Term;
import org.apache.lucene.index.TermsEnum;
import org.apache.lucene.queries.spans.FieldMaskingSpanQuery;
import org.apache.lucene.queries.spans.SpanNearQuery;
import org.apache.lucene.queries.spans.SpanOrQuery;
import org.apache.lucene.queries.spans.SpanTermQuery;
import org.apache.lucene.queryparser.classic.ParseException;
import org.apache.lucene.search.BooleanClause;
import org.apache.lucene.search.BooleanQuery;
import org.apache.lucene.search.ConstantScoreQuery;
import org.apache.lucene.search.FieldExistsQuery;
import org.apache.lucene.search.IndexSearcher;
import org.apache.lucene.search.MultiPhraseQuery;
import org.apache.lucene.search.PhraseQuery;
import org.apache.lucene.search.Query;
import org.apache.lucene.search.SynonymQuery;
import org.apache.lucene.search.TermQuery;
import org.apache.lucene.search.TopDocs;
import org.apache.lucene.tests.analysis.CannedTokenStream;
import org.apache.lucene.tests.analysis.MockSynonymAnalyzer;
import org.apache.lucene.tests.analysis.Token;
import org.apache.lucene.util.BytesRef;
import org.elasticsearch.Version;
import org.elasticsearch.common.Strings;
import org.elasticsearch.common.lucene.search.MultiPhrasePrefixQuery;
import org.elasticsearch.index.IndexSettings;
import org.elasticsearch.index.analysis.AnalyzerScope;
import org.elasticsearch.index.analysis.CharFilterFactory;
import org.elasticsearch.index.analysis.CustomAnalyzer;
import org.elasticsearch.index.analysis.IndexAnalyzers;
import org.elasticsearch.index.analysis.LowercaseNormalizer;
import org.elasticsearch.index.analysis.NamedAnalyzer;
import org.elasticsearch.index.analysis.StandardTokenizerFactory;
import org.elasticsearch.index.analysis.TokenFilterFactory;
import org.elasticsearch.index.fielddata.FieldDataContext;
import org.elasticsearch.index.mapper.TextFieldMapper.TextFieldType;
import org.elasticsearch.index.query.MatchPhrasePrefixQueryBuilder;
import org.elasticsearch.index.query.MatchPhraseQueryBuilder;
import org.elasticsearch.index.query.SearchExecutionContext;
import org.elasticsearch.index.search.MatchQueryParser;
import org.elasticsearch.index.search.QueryStringQueryParser;
import org.elasticsearch.xcontent.ToXContent;
import org.elasticsearch.xcontent.XContentBuilder;
import org.elasticsearch.xcontent.XContentFactory;
import org.hamcrest.Matcher;
import org.junit.AssumptionViolatedException;

import java.io.IOException;
import java.util.Arrays;
import java.util.Collections;
import java.util.HashMap;
import java.util.List;
import java.util.Map;

import static org.hamcrest.Matchers.containsString;
import static org.hamcrest.Matchers.equalTo;
import static org.hamcrest.Matchers.instanceOf;
import static org.hamcrest.core.Is.is;

public class TextFieldMapperTests extends MapperTestCase {

    @Override
    protected Object getSampleValueForDocument() {
        return "value";
    }

    public final void testExistsQueryIndexDisabled() throws IOException {
        MapperService mapperService = createMapperService(fieldMapping(b -> {
            minimalMapping(b);
            b.field("index", false);
            b.field("norms", false);
        }));
        assertExistsQuery(mapperService);
        assertParseMinimalWarnings();
    }

    public final void testExistsQueryIndexDisabledStoreTrue() throws IOException {
        MapperService mapperService = createMapperService(fieldMapping(b -> {
            minimalMapping(b);
            b.field("index", false);
            b.field("norms", false);
            b.field("store", true);
        }));
        assertExistsQuery(mapperService);
        assertParseMinimalWarnings();
    }

    public final void testExistsQueryWithNorms() throws IOException {
        MapperService mapperService = createMapperService(fieldMapping(b -> {
            minimalMapping(b);
            b.field("norms", false);
        }));
        assertExistsQuery(mapperService);
        assertParseMinimalWarnings();
    }

    @Override
    protected void registerParameters(ParameterChecker checker) throws IOException {
        checker.registerUpdateCheck(b -> b.field("fielddata", true), m -> {
            TextFieldType ft = (TextFieldType) m.fieldType();
            assertTrue(ft.fielddata());
        });
        checker.registerUpdateCheck(b -> {
            b.field("fielddata", true);
            b.startObject("fielddata_frequency_filter");
            {
                b.field("min", 10);
                b.field("max", 20);
                b.field("min_segment_size", 100);
            }
            b.endObject();
        }, m -> {
            TextFieldType ft = (TextFieldType) m.fieldType();
            assertEquals(10, ft.fielddataMinFrequency(), 0);
            assertEquals(20, ft.fielddataMaxFrequency(), 0);
            assertEquals(100, ft.fielddataMinSegmentSize());
        });
        checker.registerUpdateCheck(b -> b.field("eager_global_ordinals", "true"), m -> assertTrue(m.fieldType().eagerGlobalOrdinals()));
        checker.registerUpdateCheck(b -> {
            b.field("analyzer", "default");
            b.field("search_analyzer", "keyword");
        }, m -> assertEquals("keyword", m.fieldType().getTextSearchInfo().searchAnalyzer().name()));
        checker.registerUpdateCheck(b -> {
            b.field("analyzer", "default");
            b.field("search_analyzer", "keyword");
            b.field("search_quote_analyzer", "keyword");
        }, m -> assertEquals("keyword", m.fieldType().getTextSearchInfo().searchQuoteAnalyzer().name()));

        checker.registerConflictCheck("index", b -> b.field("index", false));
        checker.registerConflictCheck("store", b -> b.field("store", true));
        checker.registerConflictCheck("index_phrases", b -> b.field("index_phrases", true));
        checker.registerConflictCheck("index_prefixes", b -> b.startObject("index_prefixes").endObject());
        checker.registerConflictCheck("index_options", b -> b.field("index_options", "docs"));
        checker.registerConflictCheck("similarity", b -> b.field("similarity", "boolean"));
        checker.registerConflictCheck("analyzer", b -> b.field("analyzer", "keyword"));
        checker.registerConflictCheck("term_vector", b -> b.field("term_vector", "yes"));

        checker.registerConflictCheck("position_increment_gap", b -> b.field("position_increment_gap", 10));

        // norms can be set from true to false, but not vice versa
        checker.registerConflictCheck("norms", fieldMapping(b -> {
            b.field("type", "text");
            b.field("norms", false);
        }), fieldMapping(b -> {
            b.field("type", "text");
            b.field("norms", true);
        }));
        checker.registerUpdateCheck(b -> {
            b.field("type", "text");
            b.field("norms", true);
        }, b -> {
            b.field("type", "text");
            b.field("norms", false);
        }, m -> assertFalse(m.fieldType().getTextSearchInfo().hasNorms()));

    }

    @Override
    protected IndexAnalyzers createIndexAnalyzers(IndexSettings indexSettings) {
        NamedAnalyzer dflt = new NamedAnalyzer(
            "default",
            AnalyzerScope.INDEX,
            new StandardAnalyzer(),
            TextFieldMapper.Defaults.POSITION_INCREMENT_GAP
        );
        NamedAnalyzer standard = new NamedAnalyzer("standard", AnalyzerScope.INDEX, new StandardAnalyzer());
        NamedAnalyzer keyword = new NamedAnalyzer("keyword", AnalyzerScope.INDEX, new KeywordAnalyzer());
        NamedAnalyzer whitespace = new NamedAnalyzer("whitespace", AnalyzerScope.INDEX, new WhitespaceAnalyzer());
        NamedAnalyzer stop = new NamedAnalyzer(
            "my_stop_analyzer",
            AnalyzerScope.INDEX,
            new CustomAnalyzer(
                new StandardTokenizerFactory(indexSettings, null, "standard", indexSettings.getSettings()),
                new CharFilterFactory[0],
                new TokenFilterFactory[] { new TokenFilterFactory() {
                    @Override
                    public String name() {
                        return "stop";
                    }

                    @Override
                    public TokenStream create(TokenStream tokenStream) {
                        return new StopFilter(tokenStream, EnglishAnalyzer.ENGLISH_STOP_WORDS_SET);
                    }
                } }
            )
        );
        return new IndexAnalyzers(
            Map.of("default", dflt, "standard", standard, "keyword", keyword, "whitespace", whitespace, "my_stop_analyzer", stop),
            Map.of("lowercase", new NamedAnalyzer("lowercase", AnalyzerScope.INDEX, new LowercaseNormalizer())),
            Map.of()
        );
    }

    @Override
    protected void minimalMapping(XContentBuilder b) throws IOException {
        b.field("type", "text");
    }

    public void testDefaults() throws IOException {
        DocumentMapper mapper = createDocumentMapper(fieldMapping(this::minimalMapping));
        assertEquals(Strings.toString(fieldMapping(this::minimalMapping)), mapper.mappingSource().toString());

        ParsedDocument doc = mapper.parse(source(b -> b.field("field", "1234")));
        IndexableField[] fields = doc.rootDoc().getFields("field");
        assertEquals(1, fields.length);
        assertEquals("1234", fields[0].stringValue());
        IndexableFieldType fieldType = fields[0].fieldType();
        assertThat(fieldType.omitNorms(), equalTo(false));
        assertTrue(fieldType.tokenized());
        assertFalse(fieldType.stored());
        assertThat(fieldType.indexOptions(), equalTo(IndexOptions.DOCS_AND_FREQS_AND_POSITIONS));
        assertThat(fieldType.storeTermVectors(), equalTo(false));
        assertThat(fieldType.storeTermVectorOffsets(), equalTo(false));
        assertThat(fieldType.storeTermVectorPositions(), equalTo(false));
        assertThat(fieldType.storeTermVectorPayloads(), equalTo(false));
        assertEquals(DocValuesType.NONE, fieldType.docValuesType());
    }

    public void testBWCSerialization() throws IOException {
        MapperService mapperService = createMapperService(fieldMapping(b -> {
            b.field("type", "text");
            b.field("fielddata", true);
            b.startObject("fields");
            {
                b.startObject("subfield").field("type", "long").endObject();
            }
            b.endObject();
        }));

        assertEquals("""
            {"_doc":{"properties":{"field":{"type":"text","fields":{"subfield":{"type":"long"}},\
            "fielddata":true}}}}""", Strings.toString(mapperService.documentMapper().mapping()));
    }

    public void testEnableStore() throws IOException {
        DocumentMapper mapper = createDocumentMapper(fieldMapping(b -> b.field("type", "text").field("store", true)));
        ParsedDocument doc = mapper.parse(source(b -> b.field("field", "1234")));
        IndexableField[] fields = doc.rootDoc().getFields("field");
        assertEquals(1, fields.length);
        assertTrue(fields[0].fieldType().stored());
    }

    public void testDisableIndex() throws IOException {
        DocumentMapper mapper = createDocumentMapper(fieldMapping(b -> b.field("type", "text").field("index", false)));
        ParsedDocument doc = mapper.parse(source(b -> b.field("field", "1234")));
        IndexableField[] fields = doc.rootDoc().getFields("field");
        assertEquals(0, fields.length);
    }

    public void testDisableNorms() throws IOException {
        DocumentMapper mapper = createDocumentMapper(fieldMapping(b -> b.field("type", "text").field("norms", false)));
        ParsedDocument doc = mapper.parse(source(b -> b.field("field", "1234")));
        IndexableField[] fields = doc.rootDoc().getFields("field");
        assertEquals(1, fields.length);
        assertTrue(fields[0].fieldType().omitNorms());
    }

    public void testIndexOptions() throws IOException {
        Map<String, IndexOptions> supportedOptions = new HashMap<>();
        supportedOptions.put("docs", IndexOptions.DOCS);
        supportedOptions.put("freqs", IndexOptions.DOCS_AND_FREQS);
        supportedOptions.put("positions", IndexOptions.DOCS_AND_FREQS_AND_POSITIONS);
        supportedOptions.put("offsets", IndexOptions.DOCS_AND_FREQS_AND_POSITIONS_AND_OFFSETS);

        XContentBuilder mapping = XContentFactory.jsonBuilder().startObject().startObject("type").startObject("properties");
        for (String option : supportedOptions.keySet()) {
            mapping.startObject(option).field("type", "text").field("index_options", option).endObject();
        }
        mapping.endObject().endObject().endObject();

        DocumentMapper mapper = createDocumentMapper(mapping);
        String serialized = Strings.toString(mapper.mapping());
        assertThat(serialized, containsString("""
            "offsets":{"type":"text","index_options":"offsets"}"""));
        assertThat(serialized, containsString("""
            "freqs":{"type":"text","index_options":"freqs"}"""));
        assertThat(serialized, containsString("""
            "docs":{"type":"text","index_options":"docs"}"""));

        ParsedDocument doc = mapper.parse(source(b -> {
            for (String option : supportedOptions.keySet()) {
                b.field(option, "1234");
            }
        }));

        for (Map.Entry<String, IndexOptions> entry : supportedOptions.entrySet()) {
            String field = entry.getKey();
            IndexOptions options = entry.getValue();
            IndexableField[] fields = doc.rootDoc().getFields(field);
            assertEquals(1, fields.length);
            assertEquals(options, fields[0].fieldType().indexOptions());
        }
    }

    public void testDefaultPositionIncrementGap() throws IOException {
        MapperService mapperService = createMapperService(fieldMapping(this::minimalMapping));
        ParsedDocument doc = mapperService.documentMapper().parse(source(b -> b.array("field", new String[] { "a", "b" })));

        IndexableField[] fields = doc.rootDoc().getFields("field");
        assertEquals(2, fields.length);
        assertEquals("a", fields[0].stringValue());
        assertEquals("b", fields[1].stringValue());

        withLuceneIndex(mapperService, iw -> iw.addDocument(doc.rootDoc()), reader -> {
            TermsEnum terms = getOnlyLeafReader(reader).terms("field").iterator();
            assertTrue(terms.seekExact(new BytesRef("b")));
            PostingsEnum postings = terms.postings(null, PostingsEnum.POSITIONS);
            assertEquals(0, postings.nextDoc());
            assertEquals(TextFieldMapper.Defaults.POSITION_INCREMENT_GAP + 1, postings.nextPosition());
        });
    }

    public void testDefaultPositionIncrementGapOnSubfields() throws IOException {
        MapperService mapperService = createMapperService(fieldMapping(b -> {
            b.field("type", "text");
            b.field("index_phrases", true);
            b.startObject("index_prefixes").endObject();
        }));

        ParsedDocument doc = mapperService.documentMapper().parse(source(b -> b.array("field", "aargle bargle", "foo bar")));
        withLuceneIndex(mapperService, iw -> iw.addDocument(doc.rootDoc()), reader -> {
            TermsEnum phraseTerms = getOnlyLeafReader(reader).terms("field._index_phrase").iterator();
            assertTrue(phraseTerms.seekExact(new BytesRef("foo bar")));
            PostingsEnum phrasePostings = phraseTerms.postings(null, PostingsEnum.POSITIONS);
            assertEquals(0, phrasePostings.nextDoc());
            assertEquals(TextFieldMapper.Defaults.POSITION_INCREMENT_GAP + 1, phrasePostings.nextPosition());

            TermsEnum prefixTerms = getOnlyLeafReader(reader).terms("field._index_prefix").iterator();
            assertTrue(prefixTerms.seekExact(new BytesRef("foo")));
            PostingsEnum prefixPostings = prefixTerms.postings(null, PostingsEnum.POSITIONS);
            assertEquals(0, prefixPostings.nextDoc());
            assertEquals(TextFieldMapper.Defaults.POSITION_INCREMENT_GAP + 2, prefixPostings.nextPosition());
        });
    }

    public void testPositionIncrementGap() throws IOException {
        final int positionIncrementGap = randomIntBetween(1, 1000);
        MapperService mapperService = createMapperService(
            fieldMapping(b -> b.field("type", "text").field("position_increment_gap", positionIncrementGap))
        );
        ParsedDocument doc = mapperService.documentMapper().parse(source(b -> b.array("field", new String[] { "a", "b" })));

        IndexableField[] fields = doc.rootDoc().getFields("field");
        assertEquals(2, fields.length);
        assertEquals("a", fields[0].stringValue());
        assertEquals("b", fields[1].stringValue());

        withLuceneIndex(mapperService, iw -> iw.addDocument(doc.rootDoc()), reader -> {
            TermsEnum terms = getOnlyLeafReader(reader).terms("field").iterator();
            assertTrue(terms.seekExact(new BytesRef("b")));
            PostingsEnum postings = terms.postings(null, PostingsEnum.POSITIONS);
            assertEquals(0, postings.nextDoc());
            assertEquals(positionIncrementGap + 1, postings.nextPosition());
        });
    }

    public void testPositionIncrementGapOnSubfields() throws IOException {
        MapperService mapperService = createMapperService(fieldMapping(b -> {
            b.field("type", "text");
            b.field("position_increment_gap", 10);
            b.field("index_phrases", true);
            b.startObject("index_prefixes").endObject();
        }));

        ParsedDocument doc = mapperService.documentMapper().parse(source(b -> b.array("field", "aargle bargle", "foo bar")));
        withLuceneIndex(mapperService, iw -> iw.addDocument(doc.rootDoc()), reader -> {
            TermsEnum phraseTerms = getOnlyLeafReader(reader).terms("field._index_phrase").iterator();
            assertTrue(phraseTerms.seekExact(new BytesRef("foo bar")));
            PostingsEnum phrasePostings = phraseTerms.postings(null, PostingsEnum.POSITIONS);
            assertEquals(0, phrasePostings.nextDoc());
            assertEquals(11, phrasePostings.nextPosition());

            TermsEnum prefixTerms = getOnlyLeafReader(reader).terms("field._index_prefix").iterator();
            assertTrue(prefixTerms.seekExact(new BytesRef("foo")));
            PostingsEnum prefixPostings = prefixTerms.postings(null, PostingsEnum.POSITIONS);
            assertEquals(0, prefixPostings.nextDoc());
            assertEquals(12, prefixPostings.nextPosition());
        });
    }

    public void testSearchAnalyzerSerialization() throws IOException {
        XContentBuilder mapping = fieldMapping(
            b -> b.field("type", "text").field("analyzer", "standard").field("search_analyzer", "keyword")
        );
        assertEquals(Strings.toString(mapping), createDocumentMapper(mapping).mappingSource().toString());

        // special case: default index analyzer
        mapping = fieldMapping(b -> b.field("type", "text").field("analyzer", "default").field("search_analyzer", "keyword"));
        assertEquals(Strings.toString(mapping), createDocumentMapper(mapping).mappingSource().toString());

        // special case: default search analyzer
        mapping = fieldMapping(b -> b.field("type", "text").field("analyzer", "keyword").field("search_analyzer", "default"));
        assertEquals(Strings.toString(mapping), createDocumentMapper(mapping).mappingSource().toString());

        XContentBuilder builder = XContentFactory.jsonBuilder();
        builder.startObject();
        createDocumentMapper(fieldMapping(this::minimalMapping)).mapping()
            .toXContent(builder, new ToXContent.MapParams(Collections.singletonMap("include_defaults", "true")));
        builder.endObject();
        String mappingString = Strings.toString(builder);
        assertTrue(mappingString.contains("analyzer"));
        assertTrue(mappingString.contains("search_analyzer"));
        assertTrue(mappingString.contains("search_quote_analyzer"));
    }

    public void testSearchQuoteAnalyzerSerialization() throws IOException {
        XContentBuilder mapping = fieldMapping(
            b -> b.field("type", "text")
                .field("analyzer", "standard")
                .field("search_analyzer", "standard")
                .field("search_quote_analyzer", "keyword")
        );
        assertEquals(Strings.toString(mapping), createDocumentMapper(mapping).mappingSource().toString());

        // special case: default index/search analyzer
        mapping = fieldMapping(
            b -> b.field("type", "text")
                .field("analyzer", "default")
                .field("search_analyzer", "default")
                .field("search_quote_analyzer", "keyword")
        );
        assertEquals(Strings.toString(mapping), createDocumentMapper(mapping).mappingSource().toString());
    }

    public void testTermVectors() throws IOException {
        XContentBuilder mapping = mapping(
            b -> b.startObject("field1")
                .field("type", "text")
                .field("term_vector", "no")
                .endObject()
                .startObject("field2")
                .field("type", "text")
                .field("term_vector", "yes")
                .endObject()
                .startObject("field3")
                .field("type", "text")
                .field("term_vector", "with_offsets")
                .endObject()
                .startObject("field4")
                .field("type", "text")
                .field("term_vector", "with_positions")
                .endObject()
                .startObject("field5")
                .field("type", "text")
                .field("term_vector", "with_positions_offsets")
                .endObject()
                .startObject("field6")
                .field("type", "text")
                .field("term_vector", "with_positions_offsets_payloads")
                .endObject()
        );

        DocumentMapper defaultMapper = createDocumentMapper(mapping);

        ParsedDocument doc = defaultMapper.parse(
            source(
                b -> b.field("field1", "1234")
                    .field("field2", "1234")
                    .field("field3", "1234")
                    .field("field4", "1234")
                    .field("field5", "1234")
                    .field("field6", "1234")
            )
        );

        assertThat(doc.rootDoc().getField("field1").fieldType().storeTermVectors(), equalTo(false));
        assertThat(doc.rootDoc().getField("field1").fieldType().storeTermVectorOffsets(), equalTo(false));
        assertThat(doc.rootDoc().getField("field1").fieldType().storeTermVectorPositions(), equalTo(false));
        assertThat(doc.rootDoc().getField("field1").fieldType().storeTermVectorPayloads(), equalTo(false));

        assertThat(doc.rootDoc().getField("field2").fieldType().storeTermVectors(), equalTo(true));
        assertThat(doc.rootDoc().getField("field2").fieldType().storeTermVectorOffsets(), equalTo(false));
        assertThat(doc.rootDoc().getField("field2").fieldType().storeTermVectorPositions(), equalTo(false));
        assertThat(doc.rootDoc().getField("field2").fieldType().storeTermVectorPayloads(), equalTo(false));

        assertThat(doc.rootDoc().getField("field3").fieldType().storeTermVectors(), equalTo(true));
        assertThat(doc.rootDoc().getField("field3").fieldType().storeTermVectorOffsets(), equalTo(true));
        assertThat(doc.rootDoc().getField("field3").fieldType().storeTermVectorPositions(), equalTo(false));
        assertThat(doc.rootDoc().getField("field3").fieldType().storeTermVectorPayloads(), equalTo(false));

        assertThat(doc.rootDoc().getField("field4").fieldType().storeTermVectors(), equalTo(true));
        assertThat(doc.rootDoc().getField("field4").fieldType().storeTermVectorOffsets(), equalTo(false));
        assertThat(doc.rootDoc().getField("field4").fieldType().storeTermVectorPositions(), equalTo(true));
        assertThat(doc.rootDoc().getField("field4").fieldType().storeTermVectorPayloads(), equalTo(false));

        assertThat(doc.rootDoc().getField("field5").fieldType().storeTermVectors(), equalTo(true));
        assertThat(doc.rootDoc().getField("field5").fieldType().storeTermVectorOffsets(), equalTo(true));
        assertThat(doc.rootDoc().getField("field5").fieldType().storeTermVectorPositions(), equalTo(true));
        assertThat(doc.rootDoc().getField("field5").fieldType().storeTermVectorPayloads(), equalTo(false));

        assertThat(doc.rootDoc().getField("field6").fieldType().storeTermVectors(), equalTo(true));
        assertThat(doc.rootDoc().getField("field6").fieldType().storeTermVectorOffsets(), equalTo(true));
        assertThat(doc.rootDoc().getField("field6").fieldType().storeTermVectorPositions(), equalTo(true));
        assertThat(doc.rootDoc().getField("field6").fieldType().storeTermVectorPayloads(), equalTo(true));
    }

    public void testEagerGlobalOrdinals() throws IOException {
        DocumentMapper mapper = createDocumentMapper(fieldMapping(b -> b.field("type", "text").field("eager_global_ordinals", true)));

        FieldMapper fieldMapper = (FieldMapper) mapper.mappers().getMapper("field");
        assertTrue(fieldMapper.fieldType().eagerGlobalOrdinals());
    }

    public void testFielddata() throws IOException {
        MapperService disabledMapper = createMapperService(fieldMapping(this::minimalMapping));
        Exception e = expectThrows(
            IllegalArgumentException.class,
            () -> disabledMapper.fieldType("field").fielddataBuilder(FieldDataContext.noRuntimeFields("test"))
        );
        assertThat(e.getMessage(), containsString("Text fields are not optimised for operations that require per-document field data"));

        MapperService enabledMapper = createMapperService(fieldMapping(b -> b.field("type", "text").field("fielddata", true)));
        enabledMapper.fieldType("field").fielddataBuilder(FieldDataContext.noRuntimeFields("test")); // no exception
                                                                                                     // this time

        e = expectThrows(
            MapperParsingException.class,
            () -> createMapperService(fieldMapping(b -> b.field("type", "text").field("index", false).field("fielddata", true)))
        );
        assertThat(e.getMessage(), containsString("Cannot enable fielddata on a [text] field that is not indexed"));
    }

    public void testFrequencyFilter() throws IOException {
        MapperService mapperService = createMapperService(
            fieldMapping(
                b -> b.field("type", "text")
                    .field("fielddata", true)
                    .startObject("fielddata_frequency_filter")
                    .field("min", 2d)
                    .field("min_segment_size", 1000)
                    .endObject()
            )
        );
        TextFieldType fieldType = (TextFieldType) mapperService.fieldType("field");

        assertThat(fieldType.fielddataMinFrequency(), equalTo(2d));
        assertThat(fieldType.fielddataMaxFrequency(), equalTo((double) Integer.MAX_VALUE));
        assertThat(fieldType.fielddataMinSegmentSize(), equalTo(1000));
    }

    public void testNullConfigValuesFail() throws MapperParsingException {
        Exception e = expectThrows(
            MapperParsingException.class,
            () -> createDocumentMapper(fieldMapping(b -> b.field("type", "text").field("analyzer", (String) null)))
        );
        assertThat(e.getMessage(), containsString("[analyzer] on mapper [field] of type [text] must not have a [null] value"));
    }

    public void testNotIndexedFieldPositionIncrement() {
        Exception e = expectThrows(
            MapperParsingException.class,
            () -> createDocumentMapper(fieldMapping(b -> b.field("type", "text").field("index", false).field("position_increment_gap", 10)))
        );
        assertThat(e.getMessage(), containsString("Cannot set position_increment_gap on field [field] without positions enabled"));
    }

    public void testAnalyzedFieldPositionIncrementWithoutPositions() {
        for (String indexOptions : Arrays.asList("docs", "freqs")) {
            Exception e = expectThrows(
                MapperParsingException.class,
                () -> createDocumentMapper(
                    fieldMapping(b -> b.field("type", "text").field("index_options", indexOptions).field("position_increment_gap", 10))
                )
            );
            assertThat(e.getMessage(), containsString("Cannot set position_increment_gap on field [field] without positions enabled"));
        }
    }

    public void testIndexPrefixIndexTypes() throws IOException {
        {
            DocumentMapper mapper = createDocumentMapper(
                fieldMapping(
                    b -> b.field("type", "text")
                        .field("analyzer", "standard")
                        .startObject("index_prefixes")
                        .endObject()
                        .field("index_options", "offsets")
                )
            );
            ParsedDocument doc = mapper.parse(source(b -> b.field("field", "some text")));
            IndexableField field = doc.rootDoc().getField("field._index_prefix");
            assertEquals(IndexOptions.DOCS_AND_FREQS_AND_POSITIONS_AND_OFFSETS, field.fieldType().indexOptions());
        }

        {
            DocumentMapper mapper = createDocumentMapper(
                fieldMapping(
                    b -> b.field("type", "text")
                        .field("analyzer", "standard")
                        .startObject("index_prefixes")
                        .endObject()
                        .field("index_options", "freqs")
                )
            );
            ParsedDocument doc = mapper.parse(source(b -> b.field("field", "some text")));
            IndexableField field = doc.rootDoc().getField("field._index_prefix");
            assertEquals(IndexOptions.DOCS, field.fieldType().indexOptions());
            assertFalse(field.fieldType().storeTermVectors());
        }

        {
            DocumentMapper mapper = createDocumentMapper(
                fieldMapping(
                    b -> b.field("type", "text")
                        .field("analyzer", "standard")
                        .startObject("index_prefixes")
                        .endObject()
                        .field("index_options", "positions")
                )
            );
            ParsedDocument doc = mapper.parse(source(b -> b.field("field", "some text")));
            IndexableField field = doc.rootDoc().getField("field._index_prefix");
            assertEquals(IndexOptions.DOCS_AND_FREQS_AND_POSITIONS, field.fieldType().indexOptions());
            assertFalse(field.fieldType().storeTermVectors());
        }

        {
            DocumentMapper mapper = createDocumentMapper(
                fieldMapping(
                    b -> b.field("type", "text")
                        .field("analyzer", "standard")
                        .startObject("index_prefixes")
                        .endObject()
                        .field("term_vector", "with_positions_offsets")
                )
            );
            ParsedDocument doc = mapper.parse(source(b -> b.field("field", "some text")));
            IndexableField field = doc.rootDoc().getField("field._index_prefix");
            assertEquals(IndexOptions.DOCS_AND_FREQS_AND_POSITIONS, field.fieldType().indexOptions());
            assertTrue(field.fieldType().storeTermVectorOffsets());
        }

        {
            DocumentMapper mapper = createDocumentMapper(
                fieldMapping(
                    b -> b.field("type", "text")
                        .field("analyzer", "standard")
                        .startObject("index_prefixes")
                        .endObject()
                        .field("term_vector", "with_positions")
                )
            );
            ParsedDocument doc = mapper.parse(source(b -> b.field("field", "some text")));
            IndexableField field = doc.rootDoc().getField("field._index_prefix");
            assertEquals(IndexOptions.DOCS_AND_FREQS_AND_POSITIONS, field.fieldType().indexOptions());
            assertFalse(field.fieldType().storeTermVectorOffsets());
        }
    }

    public void testNestedIndexPrefixes() throws IOException {
        {
            MapperService mapperService = createMapperService(
                mapping(
                    b -> b.startObject("object")
                        .field("type", "object")
                        .startObject("properties")
                        .startObject("field")
                        .field("type", "text")
                        .startObject("index_prefixes")
                        .endObject()
                        .endObject()
                        .endObject()
                        .endObject()
                )
            );
            MappedFieldType textField = mapperService.fieldType("object.field");
            assertNotNull(textField);
            assertThat(textField, instanceOf(TextFieldType.class));
            MappedFieldType prefix = ((TextFieldType) textField).getPrefixFieldType();
            assertEquals(prefix.name(), "object.field._index_prefix");
            ParsedDocument doc = mapperService.documentMapper().parse(source(b -> b.field("object.field", "some text")));
            IndexableField field = doc.rootDoc().getField("object.field._index_prefix");
            assertEquals(IndexOptions.DOCS_AND_FREQS_AND_POSITIONS, field.fieldType().indexOptions());
            assertFalse(field.fieldType().storeTermVectorOffsets());
        }

        {
            MapperService mapperService = createMapperService(
                mapping(
                    b -> b.startObject("body")
                        .field("type", "text")
                        .startObject("fields")
                        .startObject("with_prefix")
                        .field("type", "text")
                        .startObject("index_prefixes")
                        .endObject()
                        .endObject()
                        .endObject()
                        .endObject()
                )
            );
            MappedFieldType textField = mapperService.fieldType("body.with_prefix");
            assertNotNull(textField);
            assertThat(textField, instanceOf(TextFieldType.class));
            MappedFieldType prefix = ((TextFieldType) textField).getPrefixFieldType();
            assertEquals(prefix.name(), "body.with_prefix._index_prefix");
            ParsedDocument doc = mapperService.documentMapper().parse(source(b -> b.field("body", "some text")));
            IndexableField field = doc.rootDoc().getField("body.with_prefix._index_prefix");

            assertEquals(IndexOptions.DOCS_AND_FREQS_AND_POSITIONS, field.fieldType().indexOptions());
            assertFalse(field.fieldType().storeTermVectorOffsets());
        }
    }

    public void testFastPhraseMapping() throws IOException {
        MapperService mapperService = createMapperService(mapping(b -> {
            b.startObject("field").field("type", "text").field("analyzer", "my_stop_analyzer").field("index_phrases", true).endObject();
            // "standard" will be replaced with MockSynonymAnalyzer
            b.startObject("synfield").field("type", "text").field("analyzer", "standard").field("index_phrases", true).endObject();
        }));
        SearchExecutionContext searchExecutionContext = createSearchExecutionContext(mapperService);

        Query q = new MatchPhraseQueryBuilder("field", "two words").toQuery(searchExecutionContext);
        assertThat(q, is(new PhraseQuery("field._index_phrase", "two words")));

        Query q2 = new MatchPhraseQueryBuilder("field", "three words here").toQuery(searchExecutionContext);
        assertThat(q2, is(new PhraseQuery("field._index_phrase", "three words", "words here")));

        Query q3 = new MatchPhraseQueryBuilder("field", "two words").slop(1).toQuery(searchExecutionContext);
        assertThat(q3, is(new PhraseQuery(1, "field", "two", "words")));

        Query q4 = new MatchPhraseQueryBuilder("field", "singleton").toQuery(searchExecutionContext);
        assertThat(q4, is(new TermQuery(new Term("field", "singleton"))));

        Query q5 = new MatchPhraseQueryBuilder("field", "sparkle a stopword").toQuery(searchExecutionContext);
        assertThat(q5, is(new PhraseQuery.Builder().add(new Term("field", "sparkle")).add(new Term("field", "stopword"), 2).build()));

        MatchQueryParser matchQueryParser = new MatchQueryParser(searchExecutionContext);
        matchQueryParser.setAnalyzer(new MockSynonymAnalyzer());
        Query q6 = matchQueryParser.parse(MatchQueryParser.Type.PHRASE, "synfield", "motor dogs");
        assertThat(
            q6,
            is(
                new MultiPhraseQuery.Builder().add(
                    new Term[] { new Term("synfield._index_phrase", "motor dogs"), new Term("synfield._index_phrase", "motor dog") }
                ).build()
            )
        );

        // https://github.com/elastic/elasticsearch/issues/43976
        CannedTokenStream cts = new CannedTokenStream(new Token("foo", 1, 0, 2, 2), new Token("bar", 0, 0, 2), new Token("baz", 1, 0, 2));
        Analyzer synonymAnalyzer = new Analyzer() {
            @Override
            protected TokenStreamComponents createComponents(String fieldName) {
                return new TokenStreamComponents(reader -> {}, cts);
            }
        };
        matchQueryParser.setAnalyzer(synonymAnalyzer);
        Query q7 = matchQueryParser.parse(MatchQueryParser.Type.BOOLEAN, "synfield", "foo");
        assertThat(
            q7,
            is(
                new BooleanQuery.Builder().add(
                    new BooleanQuery.Builder().add(new TermQuery(new Term("synfield", "foo")), BooleanClause.Occur.SHOULD)
                        .add(
                            new PhraseQuery.Builder().add(new Term("synfield._index_phrase", "bar baz")).build(),
                            BooleanClause.Occur.SHOULD
                        )
                        .build(),
                    BooleanClause.Occur.SHOULD
                ).build()
            )
        );

        ParsedDocument doc = mapperService.documentMapper()
            .parse(source(b -> b.array("field", "Some English text that is going to be very useful", "bad", "Prio 1")));

        IndexableField[] fields = doc.rootDoc().getFields("field._index_phrase");
        assertEquals(3, fields.length);

        try (TokenStream ts = fields[0].tokenStream(mapperService.indexAnalyzer(fields[0].name(), f -> null), null)) {
            CharTermAttribute termAtt = ts.addAttribute(CharTermAttribute.class);
            ts.reset();
            assertTrue(ts.incrementToken());
            assertEquals("Some English", termAtt.toString());
        }

        withLuceneIndex(mapperService, iw -> iw.addDocuments(doc.docs()), ir -> {
            IndexSearcher searcher = new IndexSearcher(ir);
            MatchPhraseQueryBuilder queryBuilder = new MatchPhraseQueryBuilder("field", "Prio 1");
            TopDocs td = searcher.search(queryBuilder.toQuery(searchExecutionContext), 1);
            assertEquals(1, td.totalHits.value);
        });

        Exception e = expectThrows(
            MapperParsingException.class,
            () -> createMapperService(fieldMapping(b -> b.field("type", "text").field("index", "false").field("index_phrases", true)))
        );
        assertThat(e.getMessage(), containsString("Cannot set index_phrases on unindexed field [field]"));

        e = expectThrows(
            MapperParsingException.class,
            () -> createMapperService(
                fieldMapping(b -> b.field("type", "text").field("index_options", "freqs").field("index_phrases", true))
            )
        );
        assertThat(e.getMessage(), containsString("Cannot set index_phrases on field [field] if positions are not enabled"));
    }

    public void testObjectExistsQuery() throws IOException, ParseException {
        MapperService ms = createMapperService(mapping(b -> {
            b.startObject("foo");
            {
                b.field("type", "object");
                b.startObject("properties");
                {
                    b.startObject("bar");
                    {
                        b.field("type", "text");
                        b.field("index_phrases", true);
                    }
                    b.endObject();
                }
                b.endObject();
            }
            b.endObject();
        }));
        SearchExecutionContext context = createSearchExecutionContext(ms);
        QueryStringQueryParser parser = new QueryStringQueryParser(context, "f");
        Query q = parser.parse("foo:*");
        assertEquals(new ConstantScoreQuery(new FieldExistsQuery("foo.bar")), q);
    }

    private static void assertAnalyzesTo(Analyzer analyzer, String field, String input, String[] output) throws IOException {
        try (TokenStream ts = analyzer.tokenStream(field, input)) {
            ts.reset();
            CharTermAttribute termAtt = ts.addAttribute(CharTermAttribute.class);
            for (String t : output) {
                assertTrue(ts.incrementToken());
                assertEquals(t, termAtt.toString());
            }
            assertFalse(ts.incrementToken());
            ts.end();
        }
    }

    public void testIndexPrefixMapping() throws IOException {

        {
            MapperService ms = createMapperService(
                fieldMapping(
                    b -> b.field("type", "text")
                        .field("analyzer", "standard")
                        .startObject("index_prefixes")
                        .field("min_chars", 2)
                        .field("max_chars", 6)
                        .endObject()
                )
            );

            ParsedDocument doc = ms.documentMapper()
                .parse(source(b -> b.field("field", "Some English text that is going to be very useful")));
            IndexableField[] fields = doc.rootDoc().getFields("field._index_prefix");
            assertEquals(1, fields.length);
            withLuceneIndex(ms, iw -> iw.addDocument(doc.rootDoc()), ir -> {}); // check we can index

            assertAnalyzesTo(
                ms.indexAnalyzer("field._index_prefix", f -> null),
                "field._index_prefix",
                "tweedledum",
                new String[] { "tw", "twe", "twee", "tweed", "tweedl" }
            );
        }

        {
            MapperService ms = createMapperService(
                fieldMapping(b -> b.field("type", "text").field("analyzer", "standard").startObject("index_prefixes").endObject())
            );
            assertAnalyzesTo(
                ms.indexAnalyzer("field._index_prefix", f -> null),
                "field._index_prefix",
                "tweedledum",
                new String[] { "tw", "twe", "twee", "tweed" }
            );
        }

        {
            MapperService ms = createMapperService(fieldMapping(b -> b.field("type", "text").nullField("index_prefixes")));
            expectThrows(
                Exception.class,
                () -> ms.indexAnalyzer("field._index_prefixes", f -> null).tokenStream("field._index_prefixes", "test")
            );
        }

        {
            MapperParsingException e = expectThrows(MapperParsingException.class, () -> createMapperService(fieldMapping(b -> {
                b.field("type", "text").field("analyzer", "standard");
                b.startObject("index_prefixes").field("min_chars", 1).field("max_chars", 10).endObject();
                b.startObject("fields").startObject("_index_prefix").field("type", "text").endObject().endObject();
            })));
            assertThat(e.getMessage(), containsString("Cannot use reserved field name [field._index_prefix]"));
        }

        {
            MapperParsingException e = expectThrows(MapperParsingException.class, () -> createMapperService(fieldMapping(b -> {
                b.field("type", "text").field("analyzer", "standard");
                b.startObject("index_prefixes").field("min_chars", 11).field("max_chars", 10).endObject();
            })));
            assertThat(e.getMessage(), containsString("min_chars [11] must be less than max_chars [10]"));
        }

        {
            MapperParsingException e = expectThrows(MapperParsingException.class, () -> createMapperService(fieldMapping(b -> {
                b.field("type", "text").field("analyzer", "standard");
                b.startObject("index_prefixes").field("min_chars", 0).field("max_chars", 10).endObject();
            })));
            assertThat(e.getMessage(), containsString("min_chars [0] must be greater than zero"));
        }

        {
            MapperParsingException e = expectThrows(MapperParsingException.class, () -> createMapperService(fieldMapping(b -> {
                b.field("type", "text").field("analyzer", "standard");
                b.startObject("index_prefixes").field("min_chars", 1).field("max_chars", 25).endObject();
            })));
            assertThat(e.getMessage(), containsString("max_chars [25] must be less than 20"));
        }

        {
            MapperParsingException e = expectThrows(MapperParsingException.class, () -> createMapperService(fieldMapping(b -> {
                b.field("type", "text").field("analyzer", "standard").field("index", false);
                b.startObject("index_prefixes").endObject();
            })));
            assertThat(e.getMessage(), containsString("Cannot set index_prefixes on unindexed field [field]"));
        }
    }

    public void testFastPhrasePrefixes() throws IOException {
        MapperService mapperService = createMapperService(mapping(b -> {
            b.startObject("field");
            {
                b.field("type", "text");
                b.field("analyzer", "my_stop_analyzer");
                b.startObject("index_prefixes").field("min_chars", 2).field("max_chars", 10).endObject();
            }
            b.endObject();
            b.startObject("synfield");
            {
                b.field("type", "text");
                b.field("analyzer", "standard"); // "standard" will be replaced with MockSynonymAnalyzer
                b.field("index_phrases", true);
                b.startObject("index_prefixes").field("min_chars", 2).field("max_chars", 10).endObject();
            }
            b.endObject();
        }));

        ParsedDocument doc = mapperService.documentMapper().parse(source(b -> b.field("synfield", "some text which we will index")));
        withLuceneIndex(mapperService, iw -> iw.addDocument(doc.rootDoc()), ir -> {}); // check indexing

        SearchExecutionContext searchExecutionContext = createSearchExecutionContext(mapperService);

        {
            Query q = new MatchPhrasePrefixQueryBuilder("field", "two words").toQuery(searchExecutionContext);
            Query expected = new SpanNearQuery.Builder("field", true).addClause(new SpanTermQuery(new Term("field", "two")))
                .addClause(new FieldMaskingSpanQuery(new SpanTermQuery(new Term("field._index_prefix", "words")), "field"))
                .build();
            assertThat(q, equalTo(expected));
        }

        {
            Query q = new MatchPhrasePrefixQueryBuilder("field", "three words here").toQuery(searchExecutionContext);
            Query expected = new SpanNearQuery.Builder("field", true).addClause(new SpanTermQuery(new Term("field", "three")))
                .addClause(new SpanTermQuery(new Term("field", "words")))
                .addClause(new FieldMaskingSpanQuery(new SpanTermQuery(new Term("field._index_prefix", "here")), "field"))
                .build();
            assertThat(q, equalTo(expected));
        }

        {
            Query q = new MatchPhrasePrefixQueryBuilder("field", "two words").slop(1).toQuery(searchExecutionContext);
            MultiPhrasePrefixQuery mpq = new MultiPhrasePrefixQuery("field");
            mpq.setSlop(1);
            mpq.add(new Term("field", "two"));
            mpq.add(new Term("field", "words"));
            assertThat(q, equalTo(mpq));
        }

        {
            Query q = new MatchPhrasePrefixQueryBuilder("field", "singleton").toQuery(searchExecutionContext);
            assertThat(
                q,
                is(new SynonymQuery.Builder("field._index_prefix").addTerm(new Term("field._index_prefix", "singleton")).build())
            );
        }

        {

            Query q = new MatchPhrasePrefixQueryBuilder("field", "sparkle a stopword").toQuery(searchExecutionContext);
            Query expected = new SpanNearQuery.Builder("field", true).addClause(new SpanTermQuery(new Term("field", "sparkle")))
                .addGap(1)
                .addClause(new FieldMaskingSpanQuery(new SpanTermQuery(new Term("field._index_prefix", "stopword")), "field"))
                .build();
            assertThat(q, equalTo(expected));
        }

        {
            MatchQueryParser matchQueryParser = new MatchQueryParser(searchExecutionContext);
            matchQueryParser.setAnalyzer(new MockSynonymAnalyzer());
            Query q = matchQueryParser.parse(MatchQueryParser.Type.PHRASE_PREFIX, "synfield", "motor dogs");
            Query expected = new SpanNearQuery.Builder("synfield", true).addClause(new SpanTermQuery(new Term("synfield", "motor")))
                .addClause(
                    new SpanOrQuery(
                        new FieldMaskingSpanQuery(new SpanTermQuery(new Term("synfield._index_prefix", "dogs")), "synfield"),
                        new FieldMaskingSpanQuery(new SpanTermQuery(new Term("synfield._index_prefix", "dog")), "synfield")
                    )
                )
                .build();
            assertThat(q, equalTo(expected));
        }

        {
            MatchQueryParser matchQueryParser = new MatchQueryParser(searchExecutionContext);
            matchQueryParser.setPhraseSlop(1);
            matchQueryParser.setAnalyzer(new MockSynonymAnalyzer());
            Query q = matchQueryParser.parse(MatchQueryParser.Type.PHRASE_PREFIX, "synfield", "two dogs");
            MultiPhrasePrefixQuery mpq = new MultiPhrasePrefixQuery("synfield");
            mpq.setSlop(1);
            mpq.add(new Term("synfield", "two"));
            mpq.add(new Term[] { new Term("synfield", "dogs"), new Term("synfield", "dog") });
            assertThat(q, equalTo(mpq));
        }

        {
            Query q = new MatchPhrasePrefixQueryBuilder("field", "motor d").toQuery(searchExecutionContext);
            MultiPhrasePrefixQuery mpq = new MultiPhrasePrefixQuery("field");
            mpq.add(new Term("field", "motor"));
            mpq.add(new Term("field", "d"));
            assertThat(q, equalTo(mpq));
        }
    }

    public void testSimpleMerge() throws IOException {
        XContentBuilder startingMapping = fieldMapping(
            b -> b.field("type", "text").startObject("index_prefixes").endObject().field("index_phrases", true)
        );
        MapperService mapperService = createMapperService(startingMapping);
        assertThat(mapperService.documentMapper().mappers().getMapper("field"), instanceOf(TextFieldMapper.class));

        merge(mapperService, startingMapping);
        assertThat(mapperService.documentMapper().mappers().getMapper("field"), instanceOf(TextFieldMapper.class));

        XContentBuilder differentPrefix = fieldMapping(
            b -> b.field("type", "text").startObject("index_prefixes").field("min_chars", "3").endObject().field("index_phrases", true)
        );
        IllegalArgumentException e = expectThrows(IllegalArgumentException.class, () -> merge(mapperService, differentPrefix));
        assertThat(e.getMessage(), containsString("Cannot update parameter [index_prefixes]"));

        XContentBuilder differentPhrases = fieldMapping(
            b -> b.field("type", "text").startObject("index_prefixes").endObject().field("index_phrases", false)
        );
        e = expectThrows(IllegalArgumentException.class, () -> merge(mapperService, differentPhrases));
        assertThat(e.getMessage(), containsString("Cannot update parameter [index_phrases]"));

        XContentBuilder newField = mapping(b -> {
            b.startObject("field").field("type", "text").startObject("index_prefixes").endObject().field("index_phrases", true).endObject();
            b.startObject("other_field").field("type", "keyword").endObject();
        });
        merge(mapperService, newField);
        assertThat(mapperService.documentMapper().mappers().getMapper("field"), instanceOf(TextFieldMapper.class));
        assertThat(mapperService.documentMapper().mappers().getMapper("other_field"), instanceOf(KeywordFieldMapper.class));
    }

    @Override
    protected Object generateRandomInputValue(MappedFieldType ft) {
        assumeFalse("We don't have a way to assert things here", true);
        return null;
    }

    @Override
    protected void randomFetchTestFieldConfig(XContentBuilder b) throws IOException {
        assumeFalse("We don't have a way to assert things here", true);
    }

    @Override
    protected SyntheticSourceSupport syntheticSourceSupport() {
<<<<<<< HEAD
        boolean store = randomBoolean();
        String nullValue = store || usually() ? null : randomAlphaOfLength(2);
        SyntheticSourceExample delegate = new KeywordFieldMapperTests.KeywordSyntheticSourceSupport(store, nullValue).example();
        return new SyntheticSourceSupport() {
            @Override
            public SyntheticSourceExample example() {
                if (store) {
                    return new SyntheticSourceExample(
                        delegate.inputValue(),
                        delegate.result(),
                        b -> b.field("type", "text").field("store", true)
                    );
                }
=======
        SyntheticSourceSupport supportDelegate = new KeywordFieldMapperTests.KeywordSyntheticSourceSupport();
        return new SyntheticSourceSupport() {
            @Override
            public SyntheticSourceExample example(int maxValues) throws IOException {
                SyntheticSourceExample delegate = supportDelegate.example(maxValues);
>>>>>>> f96b3e3b
                return new SyntheticSourceExample(delegate.inputValue(), delegate.result(), b -> {
                    b.field("type", "text");
                    b.startObject("fields");
                    {
                        b.startObject(randomAlphaOfLength(4));
                        delegate.mapping().accept(b);
                        b.endObject();
                    }
                    b.endObject();
                });
            }

            @Override
            public List<SyntheticSourceInvalidExample> invalidExample() throws IOException {
                Matcher<String> err = equalTo(
                    "field [field] of type [text] doesn't support synthetic source unless it is stored or"
                        + " has a sub-field of type [keyword] with doc values enabled and without ignore_above or a normalizer"
                );
                return List.of(
                    new SyntheticSourceInvalidExample(err, TextFieldMapperTests.this::minimalMapping),
                    new SyntheticSourceInvalidExample(err, b -> {
                        b.field("type", "text");
                        b.startObject("fields");
                        {
                            b.startObject("l");
                            b.field("type", "long");
                            b.endObject();
                        }
                        b.endObject();
                    }),
                    new SyntheticSourceInvalidExample(err, b -> {
                        b.field("type", "text");
                        b.startObject("fields");
                        {
                            b.startObject("kwd");
                            b.field("type", "keyword");
                            b.field("ignore_above", 10);
                            b.endObject();
                        }
                        b.endObject();
                    }),
                    new SyntheticSourceInvalidExample(err, b -> {
                        b.field("type", "text");
                        b.startObject("fields");
                        {
                            b.startObject("kwd");
                            b.field("type", "keyword");
                            b.field("normalizer", "lowercase");
                            b.endObject();
                        }
                        b.endObject();
                    })
                );
            }
        };
    }

    @Override
    protected IngestScriptSupport ingestScriptSupport() {
        throw new AssumptionViolatedException("not supported");
    }

    @Override
    protected void validateRoundTripReader(String syntheticSource, DirectoryReader reader, DirectoryReader roundTripReader)
        throws IOException {
        // Disabled because it currently fails
    }

    public void testUnknownAnalyzerOnLegacyIndex() throws IOException {
        XContentBuilder startingMapping = fieldMapping(b -> b.field("type", "text").field("analyzer", "does_not_exist"));

        expectThrows(MapperParsingException.class, () -> createMapperService(startingMapping));

        MapperService mapperService = createMapperService(Version.fromString("5.0.0"), startingMapping);
        assertThat(mapperService.documentMapper().mappers().getMapper("field"), instanceOf(TextFieldMapper.class));

        merge(mapperService, startingMapping);
        assertThat(mapperService.documentMapper().mappers().getMapper("field"), instanceOf(TextFieldMapper.class));

        // check that analyzer can be swapped out on legacy index
        XContentBuilder differentAnalyzer = fieldMapping(b -> b.field("type", "text").field("analyzer", "keyword"));
        merge(mapperService, differentAnalyzer);
        assertThat(mapperService.documentMapper().mappers().getMapper("field"), instanceOf(TextFieldMapper.class));
    }

    public void testIgnoreFieldDataOnLegacyIndex() throws IOException {
        XContentBuilder mapping = fieldMapping(b -> b.field("type", "text").field("fielddata", true));
        MapperService mapperService = createMapperService(mapping);
        assertTrue(((TextFieldMapper) mapperService.documentMapper().mappers().getMapper("field")).fieldType().fielddata());

        mapperService = createMapperService(Version.fromString("5.0.0"), mapping);
        assertFalse(((TextFieldMapper) mapperService.documentMapper().mappers().getMapper("field")).fieldType().fielddata());

        MapperService finalMapperService = mapperService;
        expectThrows(
            IllegalArgumentException.class,
            () -> ((TextFieldMapper) finalMapperService.documentMapper().mappers().getMapper("field")).fieldType()
                .fielddataBuilder(FieldDataContext.noRuntimeFields("test"))
        );
    }

    public void testIgnoreEagerGlobalOrdinalsOnLegacyIndex() throws IOException {
        XContentBuilder mapping = fieldMapping(b -> b.field("type", "text").field("eager_global_ordinals", true));
        MapperService mapperService = createMapperService(mapping);
        assertTrue(((TextFieldMapper) mapperService.documentMapper().mappers().getMapper("field")).fieldType().eagerGlobalOrdinals());

        mapperService = createMapperService(Version.fromString("5.0.0"), mapping);
        assertFalse(((TextFieldMapper) mapperService.documentMapper().mappers().getMapper("field")).fieldType().eagerGlobalOrdinals());
    }
}<|MERGE_RESOLUTION|>--- conflicted
+++ resolved
@@ -1097,13 +1097,14 @@
 
     @Override
     protected SyntheticSourceSupport syntheticSourceSupport() {
-<<<<<<< HEAD
         boolean store = randomBoolean();
         String nullValue = store || usually() ? null : randomAlphaOfLength(2);
-        SyntheticSourceExample delegate = new KeywordFieldMapperTests.KeywordSyntheticSourceSupport(store, nullValue).example();
         return new SyntheticSourceSupport() {
             @Override
-            public SyntheticSourceExample example() {
+            public SyntheticSourceExample example(int maxValues) {
+                SyntheticSourceExample delegate = new KeywordFieldMapperTests.KeywordSyntheticSourceSupport(store, nullValue).example(
+                    maxValues
+                );
                 if (store) {
                     return new SyntheticSourceExample(
                         delegate.inputValue(),
@@ -1111,13 +1112,6 @@
                         b -> b.field("type", "text").field("store", true)
                     );
                 }
-=======
-        SyntheticSourceSupport supportDelegate = new KeywordFieldMapperTests.KeywordSyntheticSourceSupport();
-        return new SyntheticSourceSupport() {
-            @Override
-            public SyntheticSourceExample example(int maxValues) throws IOException {
-                SyntheticSourceExample delegate = supportDelegate.example(maxValues);
->>>>>>> f96b3e3b
                 return new SyntheticSourceExample(delegate.inputValue(), delegate.result(), b -> {
                     b.field("type", "text");
                     b.startObject("fields");

/*
 * Copyright Elasticsearch B.V. and/or licensed to Elasticsearch B.V. under one
 * or more contributor license agreements. Licensed under the Elastic License
 * 2.0 and the Server Side Public License, v 1; you may not use this file except
 * in compliance with, at your election, the Elastic License 2.0 or the Server
 * Side Public License, v 1.
 */

package org.elasticsearch.index.mapper;

import org.apache.lucene.analysis.Analyzer;
import org.apache.lucene.analysis.StopFilter;
import org.apache.lucene.analysis.TokenStream;
import org.apache.lucene.analysis.core.KeywordAnalyzer;
import org.apache.lucene.analysis.core.WhitespaceAnalyzer;
import org.apache.lucene.analysis.en.EnglishAnalyzer;
import org.apache.lucene.analysis.standard.StandardAnalyzer;
import org.apache.lucene.analysis.tokenattributes.CharTermAttribute;
import org.apache.lucene.index.DirectoryReader;
import org.apache.lucene.index.DocValuesType;
import org.apache.lucene.index.IndexOptions;
import org.apache.lucene.index.IndexableField;
import org.apache.lucene.index.IndexableFieldType;
import org.apache.lucene.index.PostingsEnum;
import org.apache.lucene.index.Term;
import org.apache.lucene.index.TermsEnum;
import org.apache.lucene.queries.spans.FieldMaskingSpanQuery;
import org.apache.lucene.queries.spans.SpanNearQuery;
import org.apache.lucene.queries.spans.SpanOrQuery;
import org.apache.lucene.queries.spans.SpanTermQuery;
import org.apache.lucene.queryparser.classic.ParseException;
import org.apache.lucene.search.BooleanClause;
import org.apache.lucene.search.BooleanQuery;
import org.apache.lucene.search.ConstantScoreQuery;
import org.apache.lucene.search.IndexSearcher;
import org.apache.lucene.search.MultiPhraseQuery;
import org.apache.lucene.search.NormsFieldExistsQuery;
import org.apache.lucene.search.PhraseQuery;
import org.apache.lucene.search.Query;
import org.apache.lucene.search.SynonymQuery;
import org.apache.lucene.search.TermQuery;
import org.apache.lucene.search.TopDocs;
import org.apache.lucene.tests.analysis.CannedTokenStream;
import org.apache.lucene.tests.analysis.MockSynonymAnalyzer;
import org.apache.lucene.tests.analysis.Token;
import org.apache.lucene.util.BytesRef;
import org.elasticsearch.Version;
import org.elasticsearch.common.Strings;
import org.elasticsearch.common.lucene.search.MultiPhrasePrefixQuery;
import org.elasticsearch.index.IndexSettings;
import org.elasticsearch.index.analysis.AnalyzerScope;
import org.elasticsearch.index.analysis.CharFilterFactory;
import org.elasticsearch.index.analysis.CustomAnalyzer;
import org.elasticsearch.index.analysis.IndexAnalyzers;
import org.elasticsearch.index.analysis.LowercaseNormalizer;
import org.elasticsearch.index.analysis.NamedAnalyzer;
import org.elasticsearch.index.analysis.StandardTokenizerFactory;
import org.elasticsearch.index.analysis.TokenFilterFactory;
import org.elasticsearch.index.mapper.TextFieldMapper.TextFieldType;
import org.elasticsearch.index.query.MatchPhrasePrefixQueryBuilder;
import org.elasticsearch.index.query.MatchPhraseQueryBuilder;
import org.elasticsearch.index.query.SearchExecutionContext;
import org.elasticsearch.index.search.MatchQueryParser;
import org.elasticsearch.index.search.QueryStringQueryParser;
import org.elasticsearch.xcontent.ToXContent;
import org.elasticsearch.xcontent.XContentBuilder;
import org.elasticsearch.xcontent.XContentFactory;
import org.hamcrest.Matcher;
import org.junit.AssumptionViolatedException;

import java.io.IOException;
import java.util.Arrays;
import java.util.Collections;
import java.util.HashMap;
import java.util.List;
import java.util.Map;

import static org.hamcrest.Matchers.containsString;
import static org.hamcrest.Matchers.equalTo;
import static org.hamcrest.Matchers.instanceOf;
import static org.hamcrest.core.Is.is;

public class TextFieldMapperTests extends MapperTestCase {

    @Override
    protected Object getSampleValueForDocument() {
        return "value";
    }

    public final void testExistsQueryIndexDisabled() throws IOException {
        MapperService mapperService = createMapperService(fieldMapping(b -> {
            minimalMapping(b);
            b.field("index", false);
            b.field("norms", false);
        }));
        assertExistsQuery(mapperService);
        assertParseMinimalWarnings();
    }

    public final void testExistsQueryIndexDisabledStoreTrue() throws IOException {
        MapperService mapperService = createMapperService(fieldMapping(b -> {
            minimalMapping(b);
            b.field("index", false);
            b.field("norms", false);
            b.field("store", true);
        }));
        assertExistsQuery(mapperService);
        assertParseMinimalWarnings();
    }

    public final void testExistsQueryWithNorms() throws IOException {
        MapperService mapperService = createMapperService(fieldMapping(b -> {
            minimalMapping(b);
            b.field("norms", false);
        }));
        assertExistsQuery(mapperService);
        assertParseMinimalWarnings();
    }

    @Override
    protected void registerParameters(ParameterChecker checker) throws IOException {
        checker.registerUpdateCheck(b -> b.field("fielddata", true), m -> {
            TextFieldType ft = (TextFieldType) m.fieldType();
            assertTrue(ft.fielddata());
        });
        checker.registerUpdateCheck(b -> {
            b.field("fielddata", true);
            b.startObject("fielddata_frequency_filter");
            {
                b.field("min", 10);
                b.field("max", 20);
                b.field("min_segment_size", 100);
            }
            b.endObject();
        }, m -> {
            TextFieldType ft = (TextFieldType) m.fieldType();
            assertEquals(10, ft.fielddataMinFrequency(), 0);
            assertEquals(20, ft.fielddataMaxFrequency(), 0);
            assertEquals(100, ft.fielddataMinSegmentSize());
        });
        checker.registerUpdateCheck(b -> b.field("eager_global_ordinals", "true"), m -> assertTrue(m.fieldType().eagerGlobalOrdinals()));
        checker.registerUpdateCheck(b -> {
            b.field("analyzer", "default");
            b.field("search_analyzer", "keyword");
        }, m -> assertEquals("keyword", m.fieldType().getTextSearchInfo().searchAnalyzer().name()));
        checker.registerUpdateCheck(b -> {
            b.field("analyzer", "default");
            b.field("search_analyzer", "keyword");
            b.field("search_quote_analyzer", "keyword");
        }, m -> assertEquals("keyword", m.fieldType().getTextSearchInfo().searchQuoteAnalyzer().name()));

        checker.registerConflictCheck("index", b -> b.field("index", false));
        checker.registerConflictCheck("store", b -> b.field("store", true));
        checker.registerConflictCheck("index_phrases", b -> b.field("index_phrases", true));
        checker.registerConflictCheck("index_prefixes", b -> b.startObject("index_prefixes").endObject());
        checker.registerConflictCheck("index_options", b -> b.field("index_options", "docs"));
        checker.registerConflictCheck("similarity", b -> b.field("similarity", "boolean"));
        checker.registerConflictCheck("analyzer", b -> b.field("analyzer", "keyword"));
        checker.registerConflictCheck("term_vector", b -> b.field("term_vector", "yes"));

        checker.registerConflictCheck("position_increment_gap", b -> b.field("position_increment_gap", 10));

        // norms can be set from true to false, but not vice versa
        checker.registerConflictCheck("norms", fieldMapping(b -> {
            b.field("type", "text");
            b.field("norms", false);
        }), fieldMapping(b -> {
            b.field("type", "text");
            b.field("norms", true);
        }));
        checker.registerUpdateCheck(b -> {
            b.field("type", "text");
            b.field("norms", true);
        }, b -> {
            b.field("type", "text");
            b.field("norms", false);
        }, m -> assertFalse(m.fieldType().getTextSearchInfo().hasNorms()));

    }

    @Override
    protected IndexAnalyzers createIndexAnalyzers(IndexSettings indexSettings) {
        NamedAnalyzer dflt = new NamedAnalyzer(
            "default",
            AnalyzerScope.INDEX,
            new StandardAnalyzer(),
            TextFieldMapper.Defaults.POSITION_INCREMENT_GAP
        );
        NamedAnalyzer standard = new NamedAnalyzer("standard", AnalyzerScope.INDEX, new StandardAnalyzer());
        NamedAnalyzer keyword = new NamedAnalyzer("keyword", AnalyzerScope.INDEX, new KeywordAnalyzer());
        NamedAnalyzer whitespace = new NamedAnalyzer("whitespace", AnalyzerScope.INDEX, new WhitespaceAnalyzer());
        NamedAnalyzer stop = new NamedAnalyzer(
            "my_stop_analyzer",
            AnalyzerScope.INDEX,
            new CustomAnalyzer(
                new StandardTokenizerFactory(indexSettings, null, "standard", indexSettings.getSettings()),
                new CharFilterFactory[0],
                new TokenFilterFactory[] { new TokenFilterFactory() {
                    @Override
                    public String name() {
                        return "stop";
                    }

                    @Override
                    public TokenStream create(TokenStream tokenStream) {
                        return new StopFilter(tokenStream, EnglishAnalyzer.ENGLISH_STOP_WORDS_SET);
                    }
                } }
            )
        );
        return new IndexAnalyzers(
            Map.of("default", dflt, "standard", standard, "keyword", keyword, "whitespace", whitespace, "my_stop_analyzer", stop),
            Map.of("lowercase", new NamedAnalyzer("lowercase", AnalyzerScope.INDEX, new LowercaseNormalizer())),
            Map.of()
        );
    }

    @Override
    protected void minimalMapping(XContentBuilder b) throws IOException {
        b.field("type", "text");
    }

    public void testDefaults() throws IOException {
        DocumentMapper mapper = createDocumentMapper(fieldMapping(this::minimalMapping));
        assertEquals(Strings.toString(fieldMapping(this::minimalMapping)), mapper.mappingSource().toString());

        ParsedDocument doc = mapper.parse(source(b -> b.field("field", "1234")));
        IndexableField[] fields = doc.rootDoc().getFields("field");
        assertEquals(1, fields.length);
        assertEquals("1234", fields[0].stringValue());
        IndexableFieldType fieldType = fields[0].fieldType();
        assertThat(fieldType.omitNorms(), equalTo(false));
        assertTrue(fieldType.tokenized());
        assertFalse(fieldType.stored());
        assertThat(fieldType.indexOptions(), equalTo(IndexOptions.DOCS_AND_FREQS_AND_POSITIONS));
        assertThat(fieldType.storeTermVectors(), equalTo(false));
        assertThat(fieldType.storeTermVectorOffsets(), equalTo(false));
        assertThat(fieldType.storeTermVectorPositions(), equalTo(false));
        assertThat(fieldType.storeTermVectorPayloads(), equalTo(false));
        assertEquals(DocValuesType.NONE, fieldType.docValuesType());
    }

    public void testBWCSerialization() throws IOException {
        MapperService mapperService = createMapperService(fieldMapping(b -> {
            b.field("type", "text");
            b.field("fielddata", true);
            b.startObject("fields");
            {
                b.startObject("subfield").field("type", "long").endObject();
            }
            b.endObject();
        }));

        assertEquals("""
            {"_doc":{"properties":{"field":{"type":"text","fields":{"subfield":{"type":"long"}},\
            "fielddata":true}}}}""", Strings.toString(mapperService.documentMapper().mapping()));
    }

    public void testEnableStore() throws IOException {
        DocumentMapper mapper = createDocumentMapper(fieldMapping(b -> b.field("type", "text").field("store", true)));
        ParsedDocument doc = mapper.parse(source(b -> b.field("field", "1234")));
        IndexableField[] fields = doc.rootDoc().getFields("field");
        assertEquals(1, fields.length);
        assertTrue(fields[0].fieldType().stored());
    }

    public void testDisableIndex() throws IOException {
        DocumentMapper mapper = createDocumentMapper(fieldMapping(b -> b.field("type", "text").field("index", false)));
        ParsedDocument doc = mapper.parse(source(b -> b.field("field", "1234")));
        IndexableField[] fields = doc.rootDoc().getFields("field");
        assertEquals(0, fields.length);
    }

    public void testDisableNorms() throws IOException {
        DocumentMapper mapper = createDocumentMapper(fieldMapping(b -> b.field("type", "text").field("norms", false)));
        ParsedDocument doc = mapper.parse(source(b -> b.field("field", "1234")));
        IndexableField[] fields = doc.rootDoc().getFields("field");
        assertEquals(1, fields.length);
        assertTrue(fields[0].fieldType().omitNorms());
    }

    public void testIndexOptions() throws IOException {
        Map<String, IndexOptions> supportedOptions = new HashMap<>();
        supportedOptions.put("docs", IndexOptions.DOCS);
        supportedOptions.put("freqs", IndexOptions.DOCS_AND_FREQS);
        supportedOptions.put("positions", IndexOptions.DOCS_AND_FREQS_AND_POSITIONS);
        supportedOptions.put("offsets", IndexOptions.DOCS_AND_FREQS_AND_POSITIONS_AND_OFFSETS);

        XContentBuilder mapping = XContentFactory.jsonBuilder().startObject().startObject("type").startObject("properties");
        for (String option : supportedOptions.keySet()) {
            mapping.startObject(option).field("type", "text").field("index_options", option).endObject();
        }
        mapping.endObject().endObject().endObject();

        DocumentMapper mapper = createDocumentMapper(mapping);
        String serialized = Strings.toString(mapper.mapping());
        assertThat(serialized, containsString("""
            "offsets":{"type":"text","index_options":"offsets"}"""));
        assertThat(serialized, containsString("""
            "freqs":{"type":"text","index_options":"freqs"}"""));
        assertThat(serialized, containsString("""
            "docs":{"type":"text","index_options":"docs"}"""));

        ParsedDocument doc = mapper.parse(source(b -> {
            for (String option : supportedOptions.keySet()) {
                b.field(option, "1234");
            }
        }));

        for (Map.Entry<String, IndexOptions> entry : supportedOptions.entrySet()) {
            String field = entry.getKey();
            IndexOptions options = entry.getValue();
            IndexableField[] fields = doc.rootDoc().getFields(field);
            assertEquals(1, fields.length);
            assertEquals(options, fields[0].fieldType().indexOptions());
        }
    }

    public void testDefaultPositionIncrementGap() throws IOException {
        MapperService mapperService = createMapperService(fieldMapping(this::minimalMapping));
        ParsedDocument doc = mapperService.documentMapper().parse(source(b -> b.array("field", new String[] { "a", "b" })));

        IndexableField[] fields = doc.rootDoc().getFields("field");
        assertEquals(2, fields.length);
        assertEquals("a", fields[0].stringValue());
        assertEquals("b", fields[1].stringValue());

        withLuceneIndex(mapperService, iw -> iw.addDocument(doc.rootDoc()), reader -> {
            TermsEnum terms = getOnlyLeafReader(reader).terms("field").iterator();
            assertTrue(terms.seekExact(new BytesRef("b")));
            PostingsEnum postings = terms.postings(null, PostingsEnum.POSITIONS);
            assertEquals(0, postings.nextDoc());
            assertEquals(TextFieldMapper.Defaults.POSITION_INCREMENT_GAP + 1, postings.nextPosition());
        });
    }

    public void testDefaultPositionIncrementGapOnSubfields() throws IOException {
        MapperService mapperService = createMapperService(fieldMapping(b -> {
            b.field("type", "text");
            b.field("index_phrases", true);
            b.startObject("index_prefixes").endObject();
        }));

        ParsedDocument doc = mapperService.documentMapper().parse(source(b -> b.array("field", "aargle bargle", "foo bar")));
        withLuceneIndex(mapperService, iw -> iw.addDocument(doc.rootDoc()), reader -> {
            TermsEnum phraseTerms = getOnlyLeafReader(reader).terms("field._index_phrase").iterator();
            assertTrue(phraseTerms.seekExact(new BytesRef("foo bar")));
            PostingsEnum phrasePostings = phraseTerms.postings(null, PostingsEnum.POSITIONS);
            assertEquals(0, phrasePostings.nextDoc());
            assertEquals(TextFieldMapper.Defaults.POSITION_INCREMENT_GAP + 1, phrasePostings.nextPosition());

            TermsEnum prefixTerms = getOnlyLeafReader(reader).terms("field._index_prefix").iterator();
            assertTrue(prefixTerms.seekExact(new BytesRef("foo")));
            PostingsEnum prefixPostings = prefixTerms.postings(null, PostingsEnum.POSITIONS);
            assertEquals(0, prefixPostings.nextDoc());
            assertEquals(TextFieldMapper.Defaults.POSITION_INCREMENT_GAP + 2, prefixPostings.nextPosition());
        });
    }

    public void testPositionIncrementGap() throws IOException {
        final int positionIncrementGap = randomIntBetween(1, 1000);
        MapperService mapperService = createMapperService(
            fieldMapping(b -> b.field("type", "text").field("position_increment_gap", positionIncrementGap))
        );
        ParsedDocument doc = mapperService.documentMapper().parse(source(b -> b.array("field", new String[] { "a", "b" })));

        IndexableField[] fields = doc.rootDoc().getFields("field");
        assertEquals(2, fields.length);
        assertEquals("a", fields[0].stringValue());
        assertEquals("b", fields[1].stringValue());

        withLuceneIndex(mapperService, iw -> iw.addDocument(doc.rootDoc()), reader -> {
            TermsEnum terms = getOnlyLeafReader(reader).terms("field").iterator();
            assertTrue(terms.seekExact(new BytesRef("b")));
            PostingsEnum postings = terms.postings(null, PostingsEnum.POSITIONS);
            assertEquals(0, postings.nextDoc());
            assertEquals(positionIncrementGap + 1, postings.nextPosition());
        });
    }

    public void testPositionIncrementGapOnSubfields() throws IOException {
        MapperService mapperService = createMapperService(fieldMapping(b -> {
            b.field("type", "text");
            b.field("position_increment_gap", 10);
            b.field("index_phrases", true);
            b.startObject("index_prefixes").endObject();
        }));

        ParsedDocument doc = mapperService.documentMapper().parse(source(b -> b.array("field", "aargle bargle", "foo bar")));
        withLuceneIndex(mapperService, iw -> iw.addDocument(doc.rootDoc()), reader -> {
            TermsEnum phraseTerms = getOnlyLeafReader(reader).terms("field._index_phrase").iterator();
            assertTrue(phraseTerms.seekExact(new BytesRef("foo bar")));
            PostingsEnum phrasePostings = phraseTerms.postings(null, PostingsEnum.POSITIONS);
            assertEquals(0, phrasePostings.nextDoc());
            assertEquals(11, phrasePostings.nextPosition());

            TermsEnum prefixTerms = getOnlyLeafReader(reader).terms("field._index_prefix").iterator();
            assertTrue(prefixTerms.seekExact(new BytesRef("foo")));
            PostingsEnum prefixPostings = prefixTerms.postings(null, PostingsEnum.POSITIONS);
            assertEquals(0, prefixPostings.nextDoc());
            assertEquals(12, prefixPostings.nextPosition());
        });
    }

    public void testSearchAnalyzerSerialization() throws IOException {
        XContentBuilder mapping = fieldMapping(
            b -> b.field("type", "text").field("analyzer", "standard").field("search_analyzer", "keyword")
        );
        assertEquals(Strings.toString(mapping), createDocumentMapper(mapping).mappingSource().toString());

        // special case: default index analyzer
        mapping = fieldMapping(b -> b.field("type", "text").field("analyzer", "default").field("search_analyzer", "keyword"));
        assertEquals(Strings.toString(mapping), createDocumentMapper(mapping).mappingSource().toString());

        // special case: default search analyzer
        mapping = fieldMapping(b -> b.field("type", "text").field("analyzer", "keyword").field("search_analyzer", "default"));
        assertEquals(Strings.toString(mapping), createDocumentMapper(mapping).mappingSource().toString());

        XContentBuilder builder = XContentFactory.jsonBuilder();
        builder.startObject();
        createDocumentMapper(fieldMapping(this::minimalMapping)).mapping()
            .toXContent(builder, new ToXContent.MapParams(Collections.singletonMap("include_defaults", "true")));
        builder.endObject();
        String mappingString = Strings.toString(builder);
        assertTrue(mappingString.contains("analyzer"));
        assertTrue(mappingString.contains("search_analyzer"));
        assertTrue(mappingString.contains("search_quote_analyzer"));
    }

    public void testSearchQuoteAnalyzerSerialization() throws IOException {
        XContentBuilder mapping = fieldMapping(
            b -> b.field("type", "text")
                .field("analyzer", "standard")
                .field("search_analyzer", "standard")
                .field("search_quote_analyzer", "keyword")
        );
        assertEquals(Strings.toString(mapping), createDocumentMapper(mapping).mappingSource().toString());

        // special case: default index/search analyzer
        mapping = fieldMapping(
            b -> b.field("type", "text")
                .field("analyzer", "default")
                .field("search_analyzer", "default")
                .field("search_quote_analyzer", "keyword")
        );
        assertEquals(Strings.toString(mapping), createDocumentMapper(mapping).mappingSource().toString());
    }

    public void testTermVectors() throws IOException {
        XContentBuilder mapping = mapping(
            b -> b.startObject("field1")
                .field("type", "text")
                .field("term_vector", "no")
                .endObject()
                .startObject("field2")
                .field("type", "text")
                .field("term_vector", "yes")
                .endObject()
                .startObject("field3")
                .field("type", "text")
                .field("term_vector", "with_offsets")
                .endObject()
                .startObject("field4")
                .field("type", "text")
                .field("term_vector", "with_positions")
                .endObject()
                .startObject("field5")
                .field("type", "text")
                .field("term_vector", "with_positions_offsets")
                .endObject()
                .startObject("field6")
                .field("type", "text")
                .field("term_vector", "with_positions_offsets_payloads")
                .endObject()
        );

        DocumentMapper defaultMapper = createDocumentMapper(mapping);

        ParsedDocument doc = defaultMapper.parse(
            source(
                b -> b.field("field1", "1234")
                    .field("field2", "1234")
                    .field("field3", "1234")
                    .field("field4", "1234")
                    .field("field5", "1234")
                    .field("field6", "1234")
            )
        );

        assertThat(doc.rootDoc().getField("field1").fieldType().storeTermVectors(), equalTo(false));
        assertThat(doc.rootDoc().getField("field1").fieldType().storeTermVectorOffsets(), equalTo(false));
        assertThat(doc.rootDoc().getField("field1").fieldType().storeTermVectorPositions(), equalTo(false));
        assertThat(doc.rootDoc().getField("field1").fieldType().storeTermVectorPayloads(), equalTo(false));

        assertThat(doc.rootDoc().getField("field2").fieldType().storeTermVectors(), equalTo(true));
        assertThat(doc.rootDoc().getField("field2").fieldType().storeTermVectorOffsets(), equalTo(false));
        assertThat(doc.rootDoc().getField("field2").fieldType().storeTermVectorPositions(), equalTo(false));
        assertThat(doc.rootDoc().getField("field2").fieldType().storeTermVectorPayloads(), equalTo(false));

        assertThat(doc.rootDoc().getField("field3").fieldType().storeTermVectors(), equalTo(true));
        assertThat(doc.rootDoc().getField("field3").fieldType().storeTermVectorOffsets(), equalTo(true));
        assertThat(doc.rootDoc().getField("field3").fieldType().storeTermVectorPositions(), equalTo(false));
        assertThat(doc.rootDoc().getField("field3").fieldType().storeTermVectorPayloads(), equalTo(false));

        assertThat(doc.rootDoc().getField("field4").fieldType().storeTermVectors(), equalTo(true));
        assertThat(doc.rootDoc().getField("field4").fieldType().storeTermVectorOffsets(), equalTo(false));
        assertThat(doc.rootDoc().getField("field4").fieldType().storeTermVectorPositions(), equalTo(true));
        assertThat(doc.rootDoc().getField("field4").fieldType().storeTermVectorPayloads(), equalTo(false));

        assertThat(doc.rootDoc().getField("field5").fieldType().storeTermVectors(), equalTo(true));
        assertThat(doc.rootDoc().getField("field5").fieldType().storeTermVectorOffsets(), equalTo(true));
        assertThat(doc.rootDoc().getField("field5").fieldType().storeTermVectorPositions(), equalTo(true));
        assertThat(doc.rootDoc().getField("field5").fieldType().storeTermVectorPayloads(), equalTo(false));

        assertThat(doc.rootDoc().getField("field6").fieldType().storeTermVectors(), equalTo(true));
        assertThat(doc.rootDoc().getField("field6").fieldType().storeTermVectorOffsets(), equalTo(true));
        assertThat(doc.rootDoc().getField("field6").fieldType().storeTermVectorPositions(), equalTo(true));
        assertThat(doc.rootDoc().getField("field6").fieldType().storeTermVectorPayloads(), equalTo(true));
    }

    public void testEagerGlobalOrdinals() throws IOException {
        DocumentMapper mapper = createDocumentMapper(fieldMapping(b -> b.field("type", "text").field("eager_global_ordinals", true)));

        FieldMapper fieldMapper = (FieldMapper) mapper.mappers().getMapper("field");
        assertTrue(fieldMapper.fieldType().eagerGlobalOrdinals());
    }

    public void testFielddata() throws IOException {
        MapperService disabledMapper = createMapperService(fieldMapping(this::minimalMapping));
        Exception e = expectThrows(
            IllegalArgumentException.class,
            () -> disabledMapper.fieldType("field").fielddataBuilder("test", () -> { throw new UnsupportedOperationException(); })
        );
        assertThat(e.getMessage(), containsString("Text fields are not optimised for operations that require per-document field data"));

        MapperService enabledMapper = createMapperService(fieldMapping(b -> b.field("type", "text").field("fielddata", true)));
        enabledMapper.fieldType("field").fielddataBuilder("test", () -> { throw new UnsupportedOperationException(); }); // no exception
                                                                                                                         // this time

        e = expectThrows(
            MapperParsingException.class,
            () -> createMapperService(fieldMapping(b -> b.field("type", "text").field("index", false).field("fielddata", true)))
        );
        assertThat(e.getMessage(), containsString("Cannot enable fielddata on a [text] field that is not indexed"));
    }

    public void testFrequencyFilter() throws IOException {
        MapperService mapperService = createMapperService(
            fieldMapping(
                b -> b.field("type", "text")
                    .field("fielddata", true)
                    .startObject("fielddata_frequency_filter")
                    .field("min", 2d)
                    .field("min_segment_size", 1000)
                    .endObject()
            )
        );
        TextFieldType fieldType = (TextFieldType) mapperService.fieldType("field");

        assertThat(fieldType.fielddataMinFrequency(), equalTo(2d));
        assertThat(fieldType.fielddataMaxFrequency(), equalTo((double) Integer.MAX_VALUE));
        assertThat(fieldType.fielddataMinSegmentSize(), equalTo(1000));
    }

    public void testNullConfigValuesFail() throws MapperParsingException {
        Exception e = expectThrows(
            MapperParsingException.class,
            () -> createDocumentMapper(fieldMapping(b -> b.field("type", "text").field("analyzer", (String) null)))
        );
        assertThat(e.getMessage(), containsString("[analyzer] on mapper [field] of type [text] must not have a [null] value"));
    }

    public void testNotIndexedFieldPositionIncrement() {
        Exception e = expectThrows(
            MapperParsingException.class,
            () -> createDocumentMapper(fieldMapping(b -> b.field("type", "text").field("index", false).field("position_increment_gap", 10)))
        );
        assertThat(e.getMessage(), containsString("Cannot set position_increment_gap on field [field] without positions enabled"));
    }

    public void testAnalyzedFieldPositionIncrementWithoutPositions() {
        for (String indexOptions : Arrays.asList("docs", "freqs")) {
            Exception e = expectThrows(
                MapperParsingException.class,
                () -> createDocumentMapper(
                    fieldMapping(b -> b.field("type", "text").field("index_options", indexOptions).field("position_increment_gap", 10))
                )
            );
            assertThat(e.getMessage(), containsString("Cannot set position_increment_gap on field [field] without positions enabled"));
        }
    }

    public void testIndexPrefixIndexTypes() throws IOException {
        {
            DocumentMapper mapper = createDocumentMapper(
                fieldMapping(
                    b -> b.field("type", "text")
                        .field("analyzer", "standard")
                        .startObject("index_prefixes")
                        .endObject()
                        .field("index_options", "offsets")
                )
            );
            ParsedDocument doc = mapper.parse(source(b -> b.field("field", "some text")));
            IndexableField field = doc.rootDoc().getField("field._index_prefix");
            assertEquals(IndexOptions.DOCS_AND_FREQS_AND_POSITIONS_AND_OFFSETS, field.fieldType().indexOptions());
        }

        {
            DocumentMapper mapper = createDocumentMapper(
                fieldMapping(
                    b -> b.field("type", "text")
                        .field("analyzer", "standard")
                        .startObject("index_prefixes")
                        .endObject()
                        .field("index_options", "freqs")
                )
            );
            ParsedDocument doc = mapper.parse(source(b -> b.field("field", "some text")));
            IndexableField field = doc.rootDoc().getField("field._index_prefix");
            assertEquals(IndexOptions.DOCS, field.fieldType().indexOptions());
            assertFalse(field.fieldType().storeTermVectors());
        }

        {
            DocumentMapper mapper = createDocumentMapper(
                fieldMapping(
                    b -> b.field("type", "text")
                        .field("analyzer", "standard")
                        .startObject("index_prefixes")
                        .endObject()
                        .field("index_options", "positions")
                )
            );
            ParsedDocument doc = mapper.parse(source(b -> b.field("field", "some text")));
            IndexableField field = doc.rootDoc().getField("field._index_prefix");
            assertEquals(IndexOptions.DOCS_AND_FREQS_AND_POSITIONS, field.fieldType().indexOptions());
            assertFalse(field.fieldType().storeTermVectors());
        }

        {
            DocumentMapper mapper = createDocumentMapper(
                fieldMapping(
                    b -> b.field("type", "text")
                        .field("analyzer", "standard")
                        .startObject("index_prefixes")
                        .endObject()
                        .field("term_vector", "with_positions_offsets")
                )
            );
            ParsedDocument doc = mapper.parse(source(b -> b.field("field", "some text")));
            IndexableField field = doc.rootDoc().getField("field._index_prefix");
            assertEquals(IndexOptions.DOCS_AND_FREQS_AND_POSITIONS, field.fieldType().indexOptions());
            assertTrue(field.fieldType().storeTermVectorOffsets());
        }

        {
            DocumentMapper mapper = createDocumentMapper(
                fieldMapping(
                    b -> b.field("type", "text")
                        .field("analyzer", "standard")
                        .startObject("index_prefixes")
                        .endObject()
                        .field("term_vector", "with_positions")
                )
            );
            ParsedDocument doc = mapper.parse(source(b -> b.field("field", "some text")));
            IndexableField field = doc.rootDoc().getField("field._index_prefix");
            assertEquals(IndexOptions.DOCS_AND_FREQS_AND_POSITIONS, field.fieldType().indexOptions());
            assertFalse(field.fieldType().storeTermVectorOffsets());
        }
    }

    public void testNestedIndexPrefixes() throws IOException {
        {
            MapperService mapperService = createMapperService(
                mapping(
                    b -> b.startObject("object")
                        .field("type", "object")
                        .startObject("properties")
                        .startObject("field")
                        .field("type", "text")
                        .startObject("index_prefixes")
                        .endObject()
                        .endObject()
                        .endObject()
                        .endObject()
                )
            );
            MappedFieldType textField = mapperService.fieldType("object.field");
            assertNotNull(textField);
            assertThat(textField, instanceOf(TextFieldType.class));
            MappedFieldType prefix = ((TextFieldType) textField).getPrefixFieldType();
            assertEquals(prefix.name(), "object.field._index_prefix");
            ParsedDocument doc = mapperService.documentMapper().parse(source(b -> b.field("object.field", "some text")));
            IndexableField field = doc.rootDoc().getField("object.field._index_prefix");
            assertEquals(IndexOptions.DOCS_AND_FREQS_AND_POSITIONS, field.fieldType().indexOptions());
            assertFalse(field.fieldType().storeTermVectorOffsets());
        }

        {
            MapperService mapperService = createMapperService(
                mapping(
                    b -> b.startObject("body")
                        .field("type", "text")
                        .startObject("fields")
                        .startObject("with_prefix")
                        .field("type", "text")
                        .startObject("index_prefixes")
                        .endObject()
                        .endObject()
                        .endObject()
                        .endObject()
                )
            );
            MappedFieldType textField = mapperService.fieldType("body.with_prefix");
            assertNotNull(textField);
            assertThat(textField, instanceOf(TextFieldType.class));
            MappedFieldType prefix = ((TextFieldType) textField).getPrefixFieldType();
            assertEquals(prefix.name(), "body.with_prefix._index_prefix");
            ParsedDocument doc = mapperService.documentMapper().parse(source(b -> b.field("body", "some text")));
            IndexableField field = doc.rootDoc().getField("body.with_prefix._index_prefix");

            assertEquals(IndexOptions.DOCS_AND_FREQS_AND_POSITIONS, field.fieldType().indexOptions());
            assertFalse(field.fieldType().storeTermVectorOffsets());
        }
    }

    public void testFastPhraseMapping() throws IOException {
        MapperService mapperService = createMapperService(mapping(b -> {
            b.startObject("field").field("type", "text").field("analyzer", "my_stop_analyzer").field("index_phrases", true).endObject();
            // "standard" will be replaced with MockSynonymAnalyzer
            b.startObject("synfield").field("type", "text").field("analyzer", "standard").field("index_phrases", true).endObject();
        }));
        SearchExecutionContext searchExecutionContext = createSearchExecutionContext(mapperService);

        Query q = new MatchPhraseQueryBuilder("field", "two words").toQuery(searchExecutionContext);
        assertThat(q, is(new PhraseQuery("field._index_phrase", "two words")));

        Query q2 = new MatchPhraseQueryBuilder("field", "three words here").toQuery(searchExecutionContext);
        assertThat(q2, is(new PhraseQuery("field._index_phrase", "three words", "words here")));

        Query q3 = new MatchPhraseQueryBuilder("field", "two words").slop(1).toQuery(searchExecutionContext);
        assertThat(q3, is(new PhraseQuery(1, "field", "two", "words")));

        Query q4 = new MatchPhraseQueryBuilder("field", "singleton").toQuery(searchExecutionContext);
        assertThat(q4, is(new TermQuery(new Term("field", "singleton"))));

        Query q5 = new MatchPhraseQueryBuilder("field", "sparkle a stopword").toQuery(searchExecutionContext);
        assertThat(q5, is(new PhraseQuery.Builder().add(new Term("field", "sparkle")).add(new Term("field", "stopword"), 2).build()));

        MatchQueryParser matchQueryParser = new MatchQueryParser(searchExecutionContext);
        matchQueryParser.setAnalyzer(new MockSynonymAnalyzer());
        Query q6 = matchQueryParser.parse(MatchQueryParser.Type.PHRASE, "synfield", "motor dogs");
        assertThat(
            q6,
            is(
                new MultiPhraseQuery.Builder().add(
                    new Term[] { new Term("synfield._index_phrase", "motor dogs"), new Term("synfield._index_phrase", "motor dog") }
                ).build()
            )
        );

        // https://github.com/elastic/elasticsearch/issues/43976
        CannedTokenStream cts = new CannedTokenStream(new Token("foo", 1, 0, 2, 2), new Token("bar", 0, 0, 2), new Token("baz", 1, 0, 2));
        Analyzer synonymAnalyzer = new Analyzer() {
            @Override
            protected TokenStreamComponents createComponents(String fieldName) {
                return new TokenStreamComponents(reader -> {}, cts);
            }
        };
        matchQueryParser.setAnalyzer(synonymAnalyzer);
        Query q7 = matchQueryParser.parse(MatchQueryParser.Type.BOOLEAN, "synfield", "foo");
        assertThat(
            q7,
            is(
                new BooleanQuery.Builder().add(
                    new BooleanQuery.Builder().add(new TermQuery(new Term("synfield", "foo")), BooleanClause.Occur.SHOULD)
                        .add(
                            new PhraseQuery.Builder().add(new Term("synfield._index_phrase", "bar baz")).build(),
                            BooleanClause.Occur.SHOULD
                        )
                        .build(),
                    BooleanClause.Occur.SHOULD
                ).build()
            )
        );

        ParsedDocument doc = mapperService.documentMapper()
            .parse(source(b -> b.array("field", "Some English text that is going to be very useful", "bad", "Prio 1")));

        IndexableField[] fields = doc.rootDoc().getFields("field._index_phrase");
        assertEquals(3, fields.length);

        try (TokenStream ts = fields[0].tokenStream(mapperService.indexAnalyzer(fields[0].name(), f -> null), null)) {
            CharTermAttribute termAtt = ts.addAttribute(CharTermAttribute.class);
            ts.reset();
            assertTrue(ts.incrementToken());
            assertEquals("Some English", termAtt.toString());
        }

        withLuceneIndex(mapperService, iw -> iw.addDocuments(doc.docs()), ir -> {
            IndexSearcher searcher = new IndexSearcher(ir);
            MatchPhraseQueryBuilder queryBuilder = new MatchPhraseQueryBuilder("field", "Prio 1");
            TopDocs td = searcher.search(queryBuilder.toQuery(searchExecutionContext), 1);
            assertEquals(1, td.totalHits.value);
        });

        Exception e = expectThrows(
            MapperParsingException.class,
            () -> createMapperService(fieldMapping(b -> b.field("type", "text").field("index", "false").field("index_phrases", true)))
        );
        assertThat(e.getMessage(), containsString("Cannot set index_phrases on unindexed field [field]"));

        e = expectThrows(
            MapperParsingException.class,
            () -> createMapperService(
                fieldMapping(b -> b.field("type", "text").field("index_options", "freqs").field("index_phrases", true))
            )
        );
        assertThat(e.getMessage(), containsString("Cannot set index_phrases on field [field] if positions are not enabled"));
    }

    public void testObjectExistsQuery() throws IOException, ParseException {
        MapperService ms = createMapperService(mapping(b -> {
            b.startObject("foo");
            {
                b.field("type", "object");
                b.startObject("properties");
                {
                    b.startObject("bar");
                    {
                        b.field("type", "text");
                        b.field("index_phrases", true);
                    }
                    b.endObject();
                }
                b.endObject();
            }
            b.endObject();
        }));
        SearchExecutionContext context = createSearchExecutionContext(ms);
        QueryStringQueryParser parser = new QueryStringQueryParser(context, "f");
        Query q = parser.parse("foo:*");
        assertEquals(new ConstantScoreQuery(new NormsFieldExistsQuery("foo.bar")), q);
    }

    private static void assertAnalyzesTo(Analyzer analyzer, String field, String input, String[] output) throws IOException {
        try (TokenStream ts = analyzer.tokenStream(field, input)) {
            ts.reset();
            CharTermAttribute termAtt = ts.addAttribute(CharTermAttribute.class);
            for (String t : output) {
                assertTrue(ts.incrementToken());
                assertEquals(t, termAtt.toString());
            }
            assertFalse(ts.incrementToken());
            ts.end();
        }
    }

    public void testIndexPrefixMapping() throws IOException {

        {
            MapperService ms = createMapperService(
                fieldMapping(
                    b -> b.field("type", "text")
                        .field("analyzer", "standard")
                        .startObject("index_prefixes")
                        .field("min_chars", 2)
                        .field("max_chars", 6)
                        .endObject()
                )
            );

            ParsedDocument doc = ms.documentMapper()
                .parse(source(b -> b.field("field", "Some English text that is going to be very useful")));
            IndexableField[] fields = doc.rootDoc().getFields("field._index_prefix");
            assertEquals(1, fields.length);
            withLuceneIndex(ms, iw -> iw.addDocument(doc.rootDoc()), ir -> {}); // check we can index

            assertAnalyzesTo(
                ms.indexAnalyzer("field._index_prefix", f -> null),
                "field._index_prefix",
                "tweedledum",
                new String[] { "tw", "twe", "twee", "tweed", "tweedl" }
            );
        }

        {
            MapperService ms = createMapperService(
                fieldMapping(b -> b.field("type", "text").field("analyzer", "standard").startObject("index_prefixes").endObject())
            );
            assertAnalyzesTo(
                ms.indexAnalyzer("field._index_prefix", f -> null),
                "field._index_prefix",
                "tweedledum",
                new String[] { "tw", "twe", "twee", "tweed" }
            );
        }

        {
            MapperService ms = createMapperService(fieldMapping(b -> b.field("type", "text").nullField("index_prefixes")));
            expectThrows(
                Exception.class,
                () -> ms.indexAnalyzer("field._index_prefixes", f -> null).tokenStream("field._index_prefixes", "test")
            );
        }

        {
            MapperParsingException e = expectThrows(MapperParsingException.class, () -> createMapperService(fieldMapping(b -> {
                b.field("type", "text").field("analyzer", "standard");
                b.startObject("index_prefixes").field("min_chars", 1).field("max_chars", 10).endObject();
                b.startObject("fields").startObject("_index_prefix").field("type", "text").endObject().endObject();
            })));
            assertThat(e.getMessage(), containsString("Cannot use reserved field name [field._index_prefix]"));
        }

        {
            MapperParsingException e = expectThrows(MapperParsingException.class, () -> createMapperService(fieldMapping(b -> {
                b.field("type", "text").field("analyzer", "standard");
                b.startObject("index_prefixes").field("min_chars", 11).field("max_chars", 10).endObject();
            })));
            assertThat(e.getMessage(), containsString("min_chars [11] must be less than max_chars [10]"));
        }

        {
            MapperParsingException e = expectThrows(MapperParsingException.class, () -> createMapperService(fieldMapping(b -> {
                b.field("type", "text").field("analyzer", "standard");
                b.startObject("index_prefixes").field("min_chars", 0).field("max_chars", 10).endObject();
            })));
            assertThat(e.getMessage(), containsString("min_chars [0] must be greater than zero"));
        }

        {
            MapperParsingException e = expectThrows(MapperParsingException.class, () -> createMapperService(fieldMapping(b -> {
                b.field("type", "text").field("analyzer", "standard");
                b.startObject("index_prefixes").field("min_chars", 1).field("max_chars", 25).endObject();
            })));
            assertThat(e.getMessage(), containsString("max_chars [25] must be less than 20"));
        }

        {
            MapperParsingException e = expectThrows(MapperParsingException.class, () -> createMapperService(fieldMapping(b -> {
                b.field("type", "text").field("analyzer", "standard").field("index", false);
                b.startObject("index_prefixes").endObject();
            })));
            assertThat(e.getMessage(), containsString("Cannot set index_prefixes on unindexed field [field]"));
        }
    }

    public void testFastPhrasePrefixes() throws IOException {
        MapperService mapperService = createMapperService(mapping(b -> {
            b.startObject("field");
            {
                b.field("type", "text");
                b.field("analyzer", "my_stop_analyzer");
                b.startObject("index_prefixes").field("min_chars", 2).field("max_chars", 10).endObject();
            }
            b.endObject();
            b.startObject("synfield");
            {
                b.field("type", "text");
                b.field("analyzer", "standard"); // "standard" will be replaced with MockSynonymAnalyzer
                b.field("index_phrases", true);
                b.startObject("index_prefixes").field("min_chars", 2).field("max_chars", 10).endObject();
            }
            b.endObject();
        }));

        ParsedDocument doc = mapperService.documentMapper().parse(source(b -> b.field("synfield", "some text which we will index")));
        withLuceneIndex(mapperService, iw -> iw.addDocument(doc.rootDoc()), ir -> {}); // check indexing

        SearchExecutionContext searchExecutionContext = createSearchExecutionContext(mapperService);

        {
            Query q = new MatchPhrasePrefixQueryBuilder("field", "two words").toQuery(searchExecutionContext);
            Query expected = new SpanNearQuery.Builder("field", true).addClause(new SpanTermQuery(new Term("field", "two")))
                .addClause(new FieldMaskingSpanQuery(new SpanTermQuery(new Term("field._index_prefix", "words")), "field"))
                .build();
            assertThat(q, equalTo(expected));
        }

        {
            Query q = new MatchPhrasePrefixQueryBuilder("field", "three words here").toQuery(searchExecutionContext);
            Query expected = new SpanNearQuery.Builder("field", true).addClause(new SpanTermQuery(new Term("field", "three")))
                .addClause(new SpanTermQuery(new Term("field", "words")))
                .addClause(new FieldMaskingSpanQuery(new SpanTermQuery(new Term("field._index_prefix", "here")), "field"))
                .build();
            assertThat(q, equalTo(expected));
        }

        {
            Query q = new MatchPhrasePrefixQueryBuilder("field", "two words").slop(1).toQuery(searchExecutionContext);
            MultiPhrasePrefixQuery mpq = new MultiPhrasePrefixQuery("field");
            mpq.setSlop(1);
            mpq.add(new Term("field", "two"));
            mpq.add(new Term("field", "words"));
            assertThat(q, equalTo(mpq));
        }

        {
            Query q = new MatchPhrasePrefixQueryBuilder("field", "singleton").toQuery(searchExecutionContext);
            assertThat(
                q,
                is(new SynonymQuery.Builder("field._index_prefix").addTerm(new Term("field._index_prefix", "singleton")).build())
            );
        }

        {

            Query q = new MatchPhrasePrefixQueryBuilder("field", "sparkle a stopword").toQuery(searchExecutionContext);
            Query expected = new SpanNearQuery.Builder("field", true).addClause(new SpanTermQuery(new Term("field", "sparkle")))
                .addGap(1)
                .addClause(new FieldMaskingSpanQuery(new SpanTermQuery(new Term("field._index_prefix", "stopword")), "field"))
                .build();
            assertThat(q, equalTo(expected));
        }

        {
            MatchQueryParser matchQueryParser = new MatchQueryParser(searchExecutionContext);
            matchQueryParser.setAnalyzer(new MockSynonymAnalyzer());
            Query q = matchQueryParser.parse(MatchQueryParser.Type.PHRASE_PREFIX, "synfield", "motor dogs");
            Query expected = new SpanNearQuery.Builder("synfield", true).addClause(new SpanTermQuery(new Term("synfield", "motor")))
                .addClause(
                    new SpanOrQuery(
                        new FieldMaskingSpanQuery(new SpanTermQuery(new Term("synfield._index_prefix", "dogs")), "synfield"),
                        new FieldMaskingSpanQuery(new SpanTermQuery(new Term("synfield._index_prefix", "dog")), "synfield")
                    )
                )
                .build();
            assertThat(q, equalTo(expected));
        }

        {
            MatchQueryParser matchQueryParser = new MatchQueryParser(searchExecutionContext);
            matchQueryParser.setPhraseSlop(1);
            matchQueryParser.setAnalyzer(new MockSynonymAnalyzer());
            Query q = matchQueryParser.parse(MatchQueryParser.Type.PHRASE_PREFIX, "synfield", "two dogs");
            MultiPhrasePrefixQuery mpq = new MultiPhrasePrefixQuery("synfield");
            mpq.setSlop(1);
            mpq.add(new Term("synfield", "two"));
            mpq.add(new Term[] { new Term("synfield", "dogs"), new Term("synfield", "dog") });
            assertThat(q, equalTo(mpq));
        }

        {
            Query q = new MatchPhrasePrefixQueryBuilder("field", "motor d").toQuery(searchExecutionContext);
            MultiPhrasePrefixQuery mpq = new MultiPhrasePrefixQuery("field");
            mpq.add(new Term("field", "motor"));
            mpq.add(new Term("field", "d"));
            assertThat(q, equalTo(mpq));
        }
    }

    public void testSimpleMerge() throws IOException {
        XContentBuilder startingMapping = fieldMapping(
            b -> b.field("type", "text").startObject("index_prefixes").endObject().field("index_phrases", true)
        );
        MapperService mapperService = createMapperService(startingMapping);
        assertThat(mapperService.documentMapper().mappers().getMapper("field"), instanceOf(TextFieldMapper.class));

        merge(mapperService, startingMapping);
        assertThat(mapperService.documentMapper().mappers().getMapper("field"), instanceOf(TextFieldMapper.class));

        XContentBuilder differentPrefix = fieldMapping(
            b -> b.field("type", "text").startObject("index_prefixes").field("min_chars", "3").endObject().field("index_phrases", true)
        );
        IllegalArgumentException e = expectThrows(IllegalArgumentException.class, () -> merge(mapperService, differentPrefix));
        assertThat(e.getMessage(), containsString("Cannot update parameter [index_prefixes]"));

        XContentBuilder differentPhrases = fieldMapping(
            b -> b.field("type", "text").startObject("index_prefixes").endObject().field("index_phrases", false)
        );
        e = expectThrows(IllegalArgumentException.class, () -> merge(mapperService, differentPhrases));
        assertThat(e.getMessage(), containsString("Cannot update parameter [index_phrases]"));

        XContentBuilder newField = mapping(b -> {
            b.startObject("field").field("type", "text").startObject("index_prefixes").endObject().field("index_phrases", true).endObject();
            b.startObject("other_field").field("type", "keyword").endObject();
        });
        merge(mapperService, newField);
        assertThat(mapperService.documentMapper().mappers().getMapper("field"), instanceOf(TextFieldMapper.class));
        assertThat(mapperService.documentMapper().mappers().getMapper("other_field"), instanceOf(KeywordFieldMapper.class));
    }

    @Override
    protected Object generateRandomInputValue(MappedFieldType ft) {
        assumeFalse("We don't have a way to assert things here", true);
        return null;
    }

    @Override
    protected void randomFetchTestFieldConfig(XContentBuilder b) throws IOException {
        assumeFalse("We don't have a way to assert things here", true);
    }

<<<<<<< HEAD
    public void testUnknownAnalyzerOnLegacyIndex() throws IOException {
        XContentBuilder startingMapping = fieldMapping(b -> b.field("type", "text").field("analyzer", "does_not_exist"));

        expectThrows(MapperParsingException.class, () -> createMapperService(startingMapping));

        MapperService mapperService = createMapperService(Version.fromString("5.0.0"), startingMapping);
        assertThat(mapperService.documentMapper().mappers().getMapper("field"), instanceOf(TextFieldMapper.class));

        merge(mapperService, startingMapping);
        assertThat(mapperService.documentMapper().mappers().getMapper("field"), instanceOf(TextFieldMapper.class));

        // check that analyzer can be swapped out on legacy index
        XContentBuilder differentAnalyzer = fieldMapping(b -> b.field("type", "text").field("analyzer", "keyword"));
        merge(mapperService, differentAnalyzer);
        assertThat(mapperService.documentMapper().mappers().getMapper("field"), instanceOf(TextFieldMapper.class));
    }

    public void testIgnoreFieldDataOnLegacyIndex() throws IOException {
        XContentBuilder mapping = fieldMapping(b -> b.field("type", "text").field("fielddata", true));
        MapperService mapperService = createMapperService(mapping);
        assertTrue(((TextFieldMapper) mapperService.documentMapper().mappers().getMapper("field")).fieldType().fielddata());

        mapperService = createMapperService(Version.fromString("5.0.0"), mapping);
        assertFalse(((TextFieldMapper) mapperService.documentMapper().mappers().getMapper("field")).fieldType().fielddata());

        MapperService finalMapperService = mapperService;
        expectThrows(
            IllegalArgumentException.class,
            () -> ((TextFieldMapper) finalMapperService.documentMapper().mappers().getMapper("field")).fieldType()
                .fielddataBuilder("test", null)
        );
    }

    public void testIgnoreEagerGlobalOrdinalsOnLegacyIndex() throws IOException {
        XContentBuilder mapping = fieldMapping(b -> b.field("type", "text").field("eager_global_ordinals", true));
        MapperService mapperService = createMapperService(mapping);
        assertTrue(((TextFieldMapper) mapperService.documentMapper().mappers().getMapper("field")).fieldType().eagerGlobalOrdinals());

        mapperService = createMapperService(Version.fromString("5.0.0"), mapping);
        assertFalse(((TextFieldMapper) mapperService.documentMapper().mappers().getMapper("field")).fieldType().eagerGlobalOrdinals());
=======
    @Override
    protected SyntheticSourceSupport syntheticSourceSupport() {
        SyntheticSourceExample delegate = new KeywordFieldMapperTests.KeywordSyntheticSourceSupport().example();
        return new SyntheticSourceSupport() {
            @Override
            public SyntheticSourceExample example() throws IOException {
                return new SyntheticSourceExample(delegate.inputValue(), delegate.result(), b -> {
                    b.field("type", "text");
                    b.startObject("fields");
                    {
                        b.startObject(randomAlphaOfLength(4));
                        delegate.mapping().accept(b);
                        b.endObject();
                    }
                    b.endObject();
                });
            }

            @Override
            public List<SyntheticSourceInvalidExample> invalidExample() throws IOException {
                Matcher<String> err = equalTo(
                    "field [field] of type [text] doesn't support synthetic source "
                        + "unless it has a sub-field of type [keyword] with doc values enabled and without ignore_above or a normalizer"
                );
                return List.of(
                    new SyntheticSourceInvalidExample(err, TextFieldMapperTests.this::minimalMapping),
                    new SyntheticSourceInvalidExample(err, b -> {
                        b.field("type", "text");
                        b.startObject("fields");
                        {
                            b.startObject("l");
                            b.field("type", "long");
                            b.endObject();
                        }
                        b.endObject();
                    }),
                    new SyntheticSourceInvalidExample(err, b -> {
                        b.field("type", "text");
                        b.startObject("fields");
                        {
                            b.startObject("kwd");
                            b.field("type", "keyword");
                            b.field("ignore_above", 10);
                            b.endObject();
                        }
                        b.endObject();
                    }),
                    new SyntheticSourceInvalidExample(err, b -> {
                        b.field("type", "text");
                        b.startObject("fields");
                        {
                            b.startObject("kwd");
                            b.field("type", "keyword");
                            b.field("normalizer", "lowercase");
                            b.endObject();
                        }
                        b.endObject();
                    })
                );
            }
        };
    }

    @Override
    protected IngestScriptSupport ingestScriptSupport() {
        throw new AssumptionViolatedException("not supported");
    }

    @Override
    protected void validateRoundTripReader(String syntheticSource, DirectoryReader reader, DirectoryReader roundTripReader)
        throws IOException {
        // Disabled because it currently fails
>>>>>>> a589456b
    }
}<|MERGE_RESOLUTION|>--- conflicted
+++ resolved
@@ -1094,48 +1094,6 @@
         assumeFalse("We don't have a way to assert things here", true);
     }
 
-<<<<<<< HEAD
-    public void testUnknownAnalyzerOnLegacyIndex() throws IOException {
-        XContentBuilder startingMapping = fieldMapping(b -> b.field("type", "text").field("analyzer", "does_not_exist"));
-
-        expectThrows(MapperParsingException.class, () -> createMapperService(startingMapping));
-
-        MapperService mapperService = createMapperService(Version.fromString("5.0.0"), startingMapping);
-        assertThat(mapperService.documentMapper().mappers().getMapper("field"), instanceOf(TextFieldMapper.class));
-
-        merge(mapperService, startingMapping);
-        assertThat(mapperService.documentMapper().mappers().getMapper("field"), instanceOf(TextFieldMapper.class));
-
-        // check that analyzer can be swapped out on legacy index
-        XContentBuilder differentAnalyzer = fieldMapping(b -> b.field("type", "text").field("analyzer", "keyword"));
-        merge(mapperService, differentAnalyzer);
-        assertThat(mapperService.documentMapper().mappers().getMapper("field"), instanceOf(TextFieldMapper.class));
-    }
-
-    public void testIgnoreFieldDataOnLegacyIndex() throws IOException {
-        XContentBuilder mapping = fieldMapping(b -> b.field("type", "text").field("fielddata", true));
-        MapperService mapperService = createMapperService(mapping);
-        assertTrue(((TextFieldMapper) mapperService.documentMapper().mappers().getMapper("field")).fieldType().fielddata());
-
-        mapperService = createMapperService(Version.fromString("5.0.0"), mapping);
-        assertFalse(((TextFieldMapper) mapperService.documentMapper().mappers().getMapper("field")).fieldType().fielddata());
-
-        MapperService finalMapperService = mapperService;
-        expectThrows(
-            IllegalArgumentException.class,
-            () -> ((TextFieldMapper) finalMapperService.documentMapper().mappers().getMapper("field")).fieldType()
-                .fielddataBuilder("test", null)
-        );
-    }
-
-    public void testIgnoreEagerGlobalOrdinalsOnLegacyIndex() throws IOException {
-        XContentBuilder mapping = fieldMapping(b -> b.field("type", "text").field("eager_global_ordinals", true));
-        MapperService mapperService = createMapperService(mapping);
-        assertTrue(((TextFieldMapper) mapperService.documentMapper().mappers().getMapper("field")).fieldType().eagerGlobalOrdinals());
-
-        mapperService = createMapperService(Version.fromString("5.0.0"), mapping);
-        assertFalse(((TextFieldMapper) mapperService.documentMapper().mappers().getMapper("field")).fieldType().eagerGlobalOrdinals());
-=======
     @Override
     protected SyntheticSourceSupport syntheticSourceSupport() {
         SyntheticSourceExample delegate = new KeywordFieldMapperTests.KeywordSyntheticSourceSupport().example();
@@ -1208,6 +1166,47 @@
     protected void validateRoundTripReader(String syntheticSource, DirectoryReader reader, DirectoryReader roundTripReader)
         throws IOException {
         // Disabled because it currently fails
->>>>>>> a589456b
+    }
+
+    public void testUnknownAnalyzerOnLegacyIndex() throws IOException {
+        XContentBuilder startingMapping = fieldMapping(b -> b.field("type", "text").field("analyzer", "does_not_exist"));
+
+        expectThrows(MapperParsingException.class, () -> createMapperService(startingMapping));
+
+        MapperService mapperService = createMapperService(Version.fromString("5.0.0"), startingMapping);
+        assertThat(mapperService.documentMapper().mappers().getMapper("field"), instanceOf(TextFieldMapper.class));
+
+        merge(mapperService, startingMapping);
+        assertThat(mapperService.documentMapper().mappers().getMapper("field"), instanceOf(TextFieldMapper.class));
+
+        // check that analyzer can be swapped out on legacy index
+        XContentBuilder differentAnalyzer = fieldMapping(b -> b.field("type", "text").field("analyzer", "keyword"));
+        merge(mapperService, differentAnalyzer);
+        assertThat(mapperService.documentMapper().mappers().getMapper("field"), instanceOf(TextFieldMapper.class));
+    }
+
+    public void testIgnoreFieldDataOnLegacyIndex() throws IOException {
+        XContentBuilder mapping = fieldMapping(b -> b.field("type", "text").field("fielddata", true));
+        MapperService mapperService = createMapperService(mapping);
+        assertTrue(((TextFieldMapper) mapperService.documentMapper().mappers().getMapper("field")).fieldType().fielddata());
+
+        mapperService = createMapperService(Version.fromString("5.0.0"), mapping);
+        assertFalse(((TextFieldMapper) mapperService.documentMapper().mappers().getMapper("field")).fieldType().fielddata());
+
+        MapperService finalMapperService = mapperService;
+        expectThrows(
+            IllegalArgumentException.class,
+            () -> ((TextFieldMapper) finalMapperService.documentMapper().mappers().getMapper("field")).fieldType()
+                .fielddataBuilder("test", null)
+        );
+    }
+
+    public void testIgnoreEagerGlobalOrdinalsOnLegacyIndex() throws IOException {
+        XContentBuilder mapping = fieldMapping(b -> b.field("type", "text").field("eager_global_ordinals", true));
+        MapperService mapperService = createMapperService(mapping);
+        assertTrue(((TextFieldMapper) mapperService.documentMapper().mappers().getMapper("field")).fieldType().eagerGlobalOrdinals());
+
+        mapperService = createMapperService(Version.fromString("5.0.0"), mapping);
+        assertFalse(((TextFieldMapper) mapperService.documentMapper().mappers().getMapper("field")).fieldType().eagerGlobalOrdinals());
     }
 }
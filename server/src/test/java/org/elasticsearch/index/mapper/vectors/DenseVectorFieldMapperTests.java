--- conflicted
+++ resolved
@@ -2479,26 +2479,7 @@
         DenseVectorFieldType vectorFieldType = (DenseVectorFieldType) ft;
         return switch (vectorFieldType.getElementType()) {
             case BYTE -> randomByteArrayOfLength(vectorFieldType.getVectorDimensions());
-<<<<<<< HEAD
-            case FLOAT, BFLOAT16 -> {
-                float[] floats = new float[vectorFieldType.getVectorDimensions()];
-                float magnitude = 0;
-                for (int i = 0; i < floats.length; i++) {
-                    float f = randomFloat();
-                    floats[i] = f;
-                    magnitude += f * f;
-                }
-                magnitude = (float) Math.sqrt(magnitude);
-                if (VectorSimilarity.DOT_PRODUCT.equals(vectorFieldType.getSimilarity())) {
-                    for (int i = 0; i < floats.length; i++) {
-                        floats[i] /= magnitude;
-                    }
-                }
-                yield floats;
-            }
-=======
-            case FLOAT -> randomNormalizedVector(vectorFieldType.getVectorDimensions());
->>>>>>> 010b7a53
+            case FLOAT, BFLOAT16 -> randomNormalizedVector(vectorFieldType.getVectorDimensions());
             case BIT -> randomByteArrayOfLength(vectorFieldType.getVectorDimensions() / 8);
         };
     }

--- conflicted
+++ resolved
@@ -156,34 +156,33 @@
     }
 
     @Override
-<<<<<<< HEAD
-    protected Object getSampleValueForDocument() {
-        return switch (elementType) {
-            case FLOAT -> convertToList(randomNormalizedVector(this.dims));
-            case BFLOAT16 -> convertToBFloat16List(randomNormalizedVector(this.dims));
-            case BYTE -> convertToList(randomByteArrayOfLength(dims));
-            case BIT -> convertToList(randomByteArrayOfLength(this.dims / Byte.SIZE));
-        };
-=======
     protected Object getSampleValueForDocument(boolean binaryFormat) {
         if (binaryFormat) {
-            final byte[] toEncode;
-            if (elementType == ElementType.FLOAT) {
-                float[] array = randomNormalizedVector(this.dims);
-                final ByteBuffer buffer = ByteBuffer.allocate(Float.BYTES * array.length);
-                buffer.asFloatBuffer().put(array);
-                toEncode = buffer.array();
-            } else {
-                toEncode = elementType == ElementType.BIT
-                    ? randomByteArrayOfLength(this.dims / Byte.SIZE)
-                    : randomByteArrayOfLength(this.dims);
-            }
+            byte[] toEncode = switch (elementType) {
+                case FLOAT -> {
+                    float[] array = randomNormalizedVector(this.dims);
+                    final ByteBuffer buffer = ByteBuffer.allocate(Float.BYTES * array.length);
+                    buffer.asFloatBuffer().put(array);
+                    yield buffer.array();
+                }
+                case BFLOAT16 -> {
+                    float[] array = randomNormalizedVector(this.dims);
+                    final ByteBuffer buffer = ByteBuffer.allocate(BFloat16.BYTES * array.length);
+                    BFloat16.floatToBFloat16(array, buffer.asShortBuffer());
+                    yield buffer.array();
+                }
+                case BYTE -> randomByteArrayOfLength(dims);
+                case BIT -> randomByteArrayOfLength(this.dims / Byte.SIZE);
+            };
             return Base64.getEncoder().encodeToString(toEncode);
-        }
-        return elementType == ElementType.FLOAT
-            ? convertToList(randomNormalizedVector(this.dims))
-            : convertToList(randomByteArrayOfLength(elementType == ElementType.BIT ? this.dims / Byte.SIZE : dims));
->>>>>>> 7a23516c
+        } else {
+            return switch (elementType) {
+                case FLOAT -> convertToList(randomNormalizedVector(this.dims));
+                case BFLOAT16 -> convertToBFloat16List(randomNormalizedVector(this.dims));
+                case BYTE -> convertToList(randomByteArrayOfLength(dims));
+                case BIT -> convertToList(randomByteArrayOfLength(this.dims / Byte.SIZE));
+            };
+        }
     }
 
     @Override

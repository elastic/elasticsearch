/*
 * Copyright Elasticsearch B.V. and/or licensed to Elasticsearch B.V. under one
 * or more contributor license agreements. Licensed under the "Elastic License
 * 2.0", the "GNU Affero General Public License v3.0 only", and the "Server Side
 * Public License v 1"; you may not use this file except in compliance with, at
 * your election, the "Elastic License 2.0", the "GNU Affero General Public
 * License v3.0 only", or the "Server Side Public License, v 1".
 */

package org.elasticsearch.index.mapper.vectors;

import org.apache.lucene.search.KnnFloatVectorQuery;
import org.apache.lucene.search.PatienceKnnVectorQuery;
import org.apache.lucene.search.Query;
import org.apache.lucene.search.join.BitSetProducer;
import org.apache.lucene.search.join.DiversifyingChildrenByteKnnVectorQuery;
import org.apache.lucene.search.join.DiversifyingChildrenFloatKnnVectorQuery;
import org.apache.lucene.search.knn.KnnSearchStrategy;
import org.elasticsearch.core.Tuple;
import org.elasticsearch.index.IndexVersion;
import org.elasticsearch.index.fielddata.FieldDataContext;
import org.elasticsearch.index.mapper.FieldTypeTestCase;
import org.elasticsearch.index.mapper.MappedFieldType;
import org.elasticsearch.index.mapper.vectors.DenseVectorFieldMapper.DenseVectorFieldType;
import org.elasticsearch.index.mapper.vectors.DenseVectorFieldMapper.VectorSimilarity;
import org.elasticsearch.search.DocValueFormat;
import org.elasticsearch.search.vectors.DenseVectorQuery;
import org.elasticsearch.search.vectors.DiversifyingParentBlockQuery;
import org.elasticsearch.search.vectors.ESKnnByteVectorQuery;
import org.elasticsearch.search.vectors.ESKnnFloatVectorQuery;
import org.elasticsearch.search.vectors.RescoreKnnVectorQuery;
import org.elasticsearch.search.vectors.VectorData;

import java.io.IOException;
import java.util.Collections;
import java.util.List;
import java.util.Set;
import java.util.function.Function;

import static org.elasticsearch.index.mapper.vectors.DenseVectorFieldMapper.BBQ_MIN_DIMS;
import static org.elasticsearch.index.mapper.vectors.DenseVectorFieldMapper.ElementType.BIT;
import static org.elasticsearch.index.mapper.vectors.DenseVectorFieldMapper.ElementType.BYTE;
import static org.elasticsearch.index.mapper.vectors.DenseVectorFieldMapper.ElementType.FLOAT;
import static org.elasticsearch.index.mapper.vectors.DenseVectorFieldMapper.OVERSAMPLE_LIMIT;
import static org.hamcrest.Matchers.containsString;
import static org.hamcrest.Matchers.equalTo;
import static org.hamcrest.Matchers.instanceOf;
import static org.hamcrest.Matchers.is;

public class DenseVectorFieldTypeTests extends FieldTypeTestCase {
    private final boolean indexed;

    public DenseVectorFieldTypeTests() {
        this.indexed = randomBoolean();
    }

    private static DenseVectorFieldMapper.RescoreVector randomRescoreVector() {
        return new DenseVectorFieldMapper.RescoreVector(randomBoolean() ? 0 : randomFloatBetween(1.0F, 10.0F, false));
    }

    private DenseVectorFieldMapper.DenseVectorIndexOptions randomIndexOptionsNonQuantized() {
        return randomFrom(
            new DenseVectorFieldMapper.HnswIndexOptions(randomIntBetween(1, 100), randomIntBetween(1, 10_000)),
            new DenseVectorFieldMapper.FlatIndexOptions()
        );
    }

    public static DenseVectorFieldMapper.DenseVectorIndexOptions randomIndexOptionsAll() {
        return randomFrom(
            new DenseVectorFieldMapper.HnswIndexOptions(randomIntBetween(1, 100), randomIntBetween(1, 10_000)),
            new DenseVectorFieldMapper.Int8HnswIndexOptions(
                randomIntBetween(1, 100),
                randomIntBetween(1, 10_000),
                randomFrom((Float) null, 0f, (float) randomDoubleBetween(0.9, 1.0, true)),
                randomFrom((DenseVectorFieldMapper.RescoreVector) null, randomRescoreVector())
            ),
            new DenseVectorFieldMapper.Int4HnswIndexOptions(
                randomIntBetween(1, 100),
                randomIntBetween(1, 10_000),
                randomFrom((Float) null, 0f, (float) randomDoubleBetween(0.9, 1.0, true)),
                randomFrom((DenseVectorFieldMapper.RescoreVector) null, randomRescoreVector())
            ),
            new DenseVectorFieldMapper.FlatIndexOptions(),
            new DenseVectorFieldMapper.Int8FlatIndexOptions(
                randomFrom((Float) null, 0f, (float) randomDoubleBetween(0.9, 1.0, true)),
                randomFrom((DenseVectorFieldMapper.RescoreVector) null, randomRescoreVector())
            ),
            new DenseVectorFieldMapper.Int4FlatIndexOptions(
                randomFrom((Float) null, 0f, (float) randomDoubleBetween(0.9, 1.0, true)),
                randomFrom((DenseVectorFieldMapper.RescoreVector) null, randomRescoreVector())
            ),
            new DenseVectorFieldMapper.BBQHnswIndexOptions(
                randomIntBetween(1, 100),
                randomIntBetween(1, 10_000),
                randomFrom((DenseVectorFieldMapper.RescoreVector) null, randomRescoreVector())
            ),
            new DenseVectorFieldMapper.BBQFlatIndexOptions(randomFrom((DenseVectorFieldMapper.RescoreVector) null, randomRescoreVector()))
        );
    }

    private DenseVectorFieldMapper.DenseVectorIndexOptions randomIndexOptionsHnswQuantized() {
        return randomIndexOptionsHnswQuantized(randomBoolean() ? null : randomRescoreVector());
    }

    private DenseVectorFieldMapper.DenseVectorIndexOptions randomIndexOptionsHnswQuantized(
        DenseVectorFieldMapper.RescoreVector rescoreVector
    ) {
        return randomFrom(
            new DenseVectorFieldMapper.Int8HnswIndexOptions(
                randomIntBetween(1, 100),
                randomIntBetween(1, 10_000),
                randomFrom((Float) null, 0f, (float) randomDoubleBetween(0.9, 1.0, true)),
                rescoreVector
            ),
            new DenseVectorFieldMapper.Int4HnswIndexOptions(
                randomIntBetween(1, 100),
                randomIntBetween(1, 10_000),
                randomFrom((Float) null, 0f, (float) randomDoubleBetween(0.9, 1.0, true)),
                rescoreVector
            ),
            new DenseVectorFieldMapper.BBQHnswIndexOptions(randomIntBetween(1, 100), randomIntBetween(1, 10_000), rescoreVector)
        );
    }

    private DenseVectorFieldType createFloatFieldType() {
        return new DenseVectorFieldType(
            "f",
            IndexVersion.current(),
            FLOAT,
            BBQ_MIN_DIMS,
            indexed,
            VectorSimilarity.COSINE,
            indexed ? randomIndexOptionsAll() : null,
            Collections.emptyMap(),
            false
        );
    }

    private DenseVectorFieldType createByteFieldType() {
        return new DenseVectorFieldType(
            "f",
            IndexVersion.current(),
            BYTE,
            5,
            true,
            VectorSimilarity.COSINE,
            randomIndexOptionsNonQuantized(),
            Collections.emptyMap(),
            false
        );
    }

    public void testHasDocValues() {
        DenseVectorFieldType fft = createFloatFieldType();
        assertNotEquals(indexed, fft.hasDocValues());
        DenseVectorFieldType bft = createByteFieldType();
        assertFalse(bft.hasDocValues());
    }

    public void testIsIndexed() {
        DenseVectorFieldType fft = createFloatFieldType();
        assertEquals(indexed, fft.isIndexed());
        DenseVectorFieldType bft = createByteFieldType();
        assertTrue(bft.isIndexed());
    }

    public void testIsSearchable() {
        DenseVectorFieldType fft = createFloatFieldType();
        assertEquals(indexed, fft.isSearchable());
        DenseVectorFieldType bft = createByteFieldType();
        assertTrue(bft.isSearchable());
    }

    public void testIsAggregatable() {
        DenseVectorFieldType fft = createFloatFieldType();
        assertFalse(fft.isAggregatable());
        DenseVectorFieldType bft = createByteFieldType();
        assertFalse(bft.isAggregatable());
    }

    public void testFielddataBuilder() {
        DenseVectorFieldType fft = createFloatFieldType();
        FieldDataContext fdc = new FieldDataContext("test", null, () -> null, Set::of, MappedFieldType.FielddataOperation.SCRIPT);
        assertNotNull(fft.fielddataBuilder(fdc));

        DenseVectorFieldType bft = createByteFieldType();
        FieldDataContext bdc = new FieldDataContext("test", null, () -> null, Set::of, MappedFieldType.FielddataOperation.SCRIPT);
        assertNotNull(bft.fielddataBuilder(bdc));
    }

    public void testDocValueFormat() {
        DenseVectorFieldType fft = createFloatFieldType();
        assertEquals(DocValueFormat.DENSE_VECTOR, fft.docValueFormat(null, null));
        DenseVectorFieldType bft = createByteFieldType();
        assertEquals(DocValueFormat.DENSE_VECTOR, bft.docValueFormat(null, null));
    }

    public void testFetchSourceValue() throws IOException {
        DenseVectorFieldType fft = createFloatFieldType();
        List<Double> vector = List.of(0.0, 1.0, 2.0, 3.0, 4.0, 6.0);
        assertEquals(vector, fetchSourceValue(fft, vector));
        DenseVectorFieldType bft = createByteFieldType();
        assertEquals(vector, fetchSourceValue(bft, vector));
    }

    public void testCreateNestedKnnQuery() {
        BitSetProducer producer = context -> null;

        int dims = randomIntBetween(BBQ_MIN_DIMS, 2048);
        if (dims % 2 != 0) {
            dims++;
        }
        {
            DenseVectorFieldType field = new DenseVectorFieldType(
                "f",
                IndexVersion.current(),
                FLOAT,
                dims,
                true,
                VectorSimilarity.COSINE,
                randomIndexOptionsAll(),
                Collections.emptyMap(),
                false
            );
            float[] queryVector = new float[dims];
            for (int i = 0; i < dims; i++) {
                queryVector[i] = randomFloat();
            }
            Query query = field.createKnnQuery(
                VectorData.fromFloats(queryVector),
                10,
                10,
                null,
                null,
                null,
                producer,
                randomFrom(DenseVectorFieldMapper.FilterHeuristic.values()),
                randomBoolean()
            );
            if (query instanceof RescoreKnnVectorQuery rescoreKnnVectorQuery) {
                query = rescoreKnnVectorQuery.innerQuery();
            }
<<<<<<< HEAD
            assertTrue(query instanceof DiversifyingChildrenFloatKnnVectorQuery || query instanceof PatienceKnnVectorQuery);
=======
            if (field.getIndexOptions().isFlat()) {
                assertThat(query, instanceOf(DiversifyingParentBlockQuery.class));
            } else {
                assertThat(query, instanceOf(DiversifyingChildrenFloatKnnVectorQuery.class));
            }
>>>>>>> 31531952
        }
        {
            DenseVectorFieldType field = new DenseVectorFieldType(
                "f",
                IndexVersion.current(),
                BYTE,
                dims,
                true,
                VectorSimilarity.COSINE,
                randomIndexOptionsNonQuantized(),
                Collections.emptyMap(),
                false
            );
            byte[] queryVector = new byte[dims];
            float[] floatQueryVector = new float[dims];
            for (int i = 0; i < dims; i++) {
                queryVector[i] = randomByte();
                floatQueryVector[i] = queryVector[i];
            }
            VectorData vectorData = new VectorData(null, queryVector);
            Query query = field.createKnnQuery(
                vectorData,
                10,
                10,
                null,
                null,
                null,
                producer,
                randomFrom(DenseVectorFieldMapper.FilterHeuristic.values()),
                randomBoolean()
            );
<<<<<<< HEAD
            assertTrue(query instanceof DiversifyingChildrenByteKnnVectorQuery || query instanceof PatienceKnnVectorQuery);
=======
            if (field.getIndexOptions().isFlat()) {
                assertThat(query, instanceOf(DiversifyingParentBlockQuery.class));
            } else {
                assertThat(query, instanceOf(DiversifyingChildrenByteKnnVectorQuery.class));
            }
>>>>>>> 31531952

            vectorData = new VectorData(floatQueryVector, null);
            query = field.createKnnQuery(
                vectorData,
                10,
                10,
                null,
                null,
                null,
                producer,
                randomFrom(DenseVectorFieldMapper.FilterHeuristic.values()),
                randomBoolean()
            );
<<<<<<< HEAD
            assertTrue(query instanceof DiversifyingChildrenByteKnnVectorQuery || query instanceof PatienceKnnVectorQuery);
=======
            if (field.getIndexOptions().isFlat()) {
                assertThat(query, instanceOf(DiversifyingParentBlockQuery.class));
            } else {
                assertThat(query, instanceOf(DiversifyingChildrenByteKnnVectorQuery.class));
            }
>>>>>>> 31531952
        }
    }

    public void testExactKnnQuery() {
        int dims = randomIntBetween(BBQ_MIN_DIMS, 2048);
        if (dims % 2 != 0) {
            dims++;
        }
        {
            DenseVectorFieldType field = new DenseVectorFieldType(
                "f",
                IndexVersion.current(),
                FLOAT,
                dims,
                true,
                VectorSimilarity.COSINE,
                randomIndexOptionsAll(),
                Collections.emptyMap(),
                false
            );
            float[] queryVector = new float[dims];
            for (int i = 0; i < dims; i++) {
                queryVector[i] = randomFloat();
            }
            Query query = field.createExactKnnQuery(VectorData.fromFloats(queryVector), null);
            assertTrue(query instanceof DenseVectorQuery.Floats);
        }
        {
            DenseVectorFieldType field = new DenseVectorFieldType(
                "f",
                IndexVersion.current(),
                BYTE,
                dims,
                true,
                VectorSimilarity.COSINE,
                randomIndexOptionsNonQuantized(),
                Collections.emptyMap(),
                false
            );
            byte[] queryVector = new byte[dims];
            for (int i = 0; i < dims; i++) {
                queryVector[i] = randomByte();
            }
            Query query = field.createExactKnnQuery(VectorData.fromBytes(queryVector), null);
            assertTrue(query instanceof DenseVectorQuery.Bytes);
        }
    }

    public void testFloatCreateKnnQuery() {
        DenseVectorFieldType unindexedField = new DenseVectorFieldType(
            "f",
            IndexVersion.current(),
            FLOAT,
            4,
            false,
            VectorSimilarity.COSINE,
            null,
            Collections.emptyMap(),
            false
        );
        IllegalArgumentException e = expectThrows(
            IllegalArgumentException.class,
            () -> unindexedField.createKnnQuery(
                VectorData.fromFloats(new float[] { 0.3f, 0.1f, 1.0f, 0.0f }),
                10,
                10,
                null,
                null,
                null,
                null,
                randomFrom(DenseVectorFieldMapper.FilterHeuristic.values()),
                randomBoolean()
            )
        );
        assertThat(e.getMessage(), containsString("to perform knn search on field [f], its mapping must have [index] set to [true]"));

        DenseVectorFieldType dotProductField = new DenseVectorFieldType(
            "f",
            IndexVersion.current(),
            FLOAT,
            BBQ_MIN_DIMS,
            true,
            VectorSimilarity.DOT_PRODUCT,
            randomIndexOptionsAll(),
            Collections.emptyMap(),
            false
        );
        float[] queryVector = new float[BBQ_MIN_DIMS];
        for (int i = 0; i < BBQ_MIN_DIMS; i++) {
            queryVector[i] = i;
        }
        e = expectThrows(
            IllegalArgumentException.class,
            () -> dotProductField.createKnnQuery(
                VectorData.fromFloats(queryVector),
                10,
                10,
                null,
                null,
                null,
                null,
                randomFrom(DenseVectorFieldMapper.FilterHeuristic.values()),
                randomBoolean()
            )
        );
        assertThat(e.getMessage(), containsString("The [dot_product] similarity can only be used with unit-length vectors."));

        DenseVectorFieldType cosineField = new DenseVectorFieldType(
            "f",
            IndexVersion.current(),
            FLOAT,
            BBQ_MIN_DIMS,
            true,
            VectorSimilarity.COSINE,
            randomIndexOptionsAll(),
            Collections.emptyMap(),
            false
        );
        e = expectThrows(
            IllegalArgumentException.class,
            () -> cosineField.createKnnQuery(
                VectorData.fromFloats(new float[BBQ_MIN_DIMS]),
                10,
                10,
                null,
                null,
                null,
                null,
                randomFrom(DenseVectorFieldMapper.FilterHeuristic.values()),
                randomBoolean()
            )
        );
        assertThat(e.getMessage(), containsString("The [cosine] similarity does not support vectors with zero magnitude."));
    }

    public void testCreateKnnQueryMaxDims() {
        {   // float type with 4096 dims
            DenseVectorFieldType fieldWith4096dims = new DenseVectorFieldType(
                "f",
                IndexVersion.current(),
                FLOAT,
                4096,
                true,
                VectorSimilarity.COSINE,
                randomIndexOptionsAll(),
                Collections.emptyMap(),
                false
            );
            float[] queryVector = new float[4096];
            for (int i = 0; i < 4096; i++) {
                queryVector[i] = randomFloat();
            }
            Query query = fieldWith4096dims.createKnnQuery(
                VectorData.fromFloats(queryVector),
                10,
                10,
                null,
                null,
                null,
                null,
                randomFrom(DenseVectorFieldMapper.FilterHeuristic.values()),
                randomBoolean()
            );
            if (query instanceof RescoreKnnVectorQuery rescoreKnnVectorQuery) {
                query = rescoreKnnVectorQuery.innerQuery();
            }
<<<<<<< HEAD
            assertTrue(query instanceof KnnFloatVectorQuery || query instanceof PatienceKnnVectorQuery);
=======
            if (fieldWith4096dims.getIndexOptions().isFlat()) {
                assertThat(query, instanceOf(DenseVectorQuery.Floats.class));
            } else {
                assertThat(query, instanceOf(KnnFloatVectorQuery.class));
            }
>>>>>>> 31531952
        }

        {   // byte type with 4096 dims
            DenseVectorFieldType fieldWith4096dims = new DenseVectorFieldType(
                "f",
                IndexVersion.current(),
                BYTE,
                4096,
                true,
                VectorSimilarity.COSINE,
                randomIndexOptionsNonQuantized(),
                Collections.emptyMap(),
                false
            );
            byte[] queryVector = new byte[4096];
            for (int i = 0; i < 4096; i++) {
                queryVector[i] = randomByte();
            }
            VectorData vectorData = new VectorData(null, queryVector);
            Query query = fieldWith4096dims.createKnnQuery(
                vectorData,
                10,
                10,
                null,
                null,
                null,
                null,
                randomFrom(DenseVectorFieldMapper.FilterHeuristic.values()),
                randomBoolean()
            );
<<<<<<< HEAD
            assertTrue(query instanceof ESKnnByteVectorQuery || query instanceof PatienceKnnVectorQuery);
=======
            if (fieldWith4096dims.getIndexOptions().isFlat()) {
                assertThat(query, instanceOf(DenseVectorQuery.Bytes.class));
            } else {
                assertThat(query, instanceOf(KnnByteVectorQuery.class));
            }
>>>>>>> 31531952
        }
    }

    public void testByteCreateKnnQuery() {
        DenseVectorFieldType unindexedField = new DenseVectorFieldType(
            "f",
            IndexVersion.current(),
            BYTE,
            3,
            false,
            VectorSimilarity.COSINE,
            randomIndexOptionsNonQuantized(),
            Collections.emptyMap(),
            false
        );
        IllegalArgumentException e = expectThrows(
            IllegalArgumentException.class,
            () -> unindexedField.createKnnQuery(
                VectorData.fromFloats(new float[] { 0.3f, 0.1f, 1.0f }),
                10,
                10,
                null,
                null,
                null,
                null,
                randomFrom(DenseVectorFieldMapper.FilterHeuristic.values()),
                randomBoolean()
            )
        );
        assertThat(e.getMessage(), containsString("to perform knn search on field [f], its mapping must have [index] set to [true]"));

        DenseVectorFieldType cosineField = new DenseVectorFieldType(
            "f",
            IndexVersion.current(),
            BYTE,
            3,
            true,
            VectorSimilarity.COSINE,
            randomIndexOptionsNonQuantized(),
            Collections.emptyMap(),
            false
        );
        e = expectThrows(
            IllegalArgumentException.class,
            () -> cosineField.createKnnQuery(
                VectorData.fromFloats(new float[] { 0.0f, 0.0f, 0.0f }),
                10,
                10,
                null,
                null,
                null,
                null,
                randomFrom(DenseVectorFieldMapper.FilterHeuristic.values()),
                randomBoolean()
            )
        );
        assertThat(e.getMessage(), containsString("The [cosine] similarity does not support vectors with zero magnitude."));

        e = expectThrows(
            IllegalArgumentException.class,
            () -> cosineField.createKnnQuery(
                new VectorData(null, new byte[] { 0, 0, 0 }),
                10,
                10,
                null,
                null,
                null,
                null,
                randomFrom(DenseVectorFieldMapper.FilterHeuristic.values()),
                randomBoolean()
            )
        );
        assertThat(e.getMessage(), containsString("The [cosine] similarity does not support vectors with zero magnitude."));
    }

    public void testRescoreOversampleUsedWithoutQuantization() {
        DenseVectorFieldMapper.ElementType elementType = randomFrom(FLOAT, BYTE);
        DenseVectorFieldType nonQuantizedField = new DenseVectorFieldType(
            "f",
            IndexVersion.current(),
            elementType,
            3,
            true,
            VectorSimilarity.COSINE,
            randomIndexOptionsNonQuantized(),
            Collections.emptyMap(),
            false
        );

        Query knnQuery = nonQuantizedField.createKnnQuery(
            new VectorData(null, new byte[] { 1, 4, 10 }),
            10,
            100,
            randomFloatBetween(1.0F, 10.0F, false),
            null,
            null,
            null,
            randomFrom(DenseVectorFieldMapper.FilterHeuristic.values()),
            randomBoolean()
        );

        if (elementType == BYTE) {
<<<<<<< HEAD
            if (knnQuery instanceof PatienceKnnVectorQuery patienceKnnVectorQuery) {
                assertThat(patienceKnnVectorQuery.getK(), is(100));
            } else {
                ESKnnByteVectorQuery knnByteVectorQuery = (ESKnnByteVectorQuery) knnQuery;
                assertThat(knnByteVectorQuery.getK(), is(100));
                assertThat(knnByteVectorQuery.kParam(), is(10));
            }
        } else {
            if (knnQuery instanceof PatienceKnnVectorQuery patienceKnnVectorQuery) {
                assertThat(patienceKnnVectorQuery.getK(), is(100));
            } else {
                ESKnnFloatVectorQuery knnFloatVectorQuery = (ESKnnFloatVectorQuery) knnQuery;
                assertThat(knnFloatVectorQuery.getK(), is(100));
                assertThat(knnFloatVectorQuery.kParam(), is(10));
=======
            if (nonQuantizedField.getIndexOptions().isFlat()) {
                assertThat(knnQuery, instanceOf(DenseVectorQuery.Bytes.class));
            } else {
                ESKnnByteVectorQuery esKnnQuery = (ESKnnByteVectorQuery) knnQuery;
                assertThat(esKnnQuery.getK(), is(100));
                assertThat(esKnnQuery.kParam(), is(10));
            }
        } else {
            if (nonQuantizedField.getIndexOptions().isFlat()) {
                assertThat(knnQuery, instanceOf(DenseVectorQuery.Floats.class));
            } else {
                ESKnnFloatVectorQuery esKnnQuery = (ESKnnFloatVectorQuery) knnQuery;
                assertThat(esKnnQuery.getK(), is(100));
                assertThat(esKnnQuery.kParam(), is(10));
>>>>>>> 31531952
            }
        }
    }

    public void testRescoreOversampleModifiesNumCandidates() {
        DenseVectorFieldType fieldType = new DenseVectorFieldType(
            "f",
            IndexVersion.current(),
            FLOAT,
            3,
            true,
            VectorSimilarity.COSINE,
            randomIndexOptionsHnswQuantized(),
            Collections.emptyMap(),
            false
        );

        // Total results is k, internal k is multiplied by oversample
        checkRescoreQueryParameters(fieldType, 10, 200, 2.5F, 25, 200, 10);
        // If numCands < k, update numCands to k
        checkRescoreQueryParameters(fieldType, 10, 20, 2.5F, 25, 25, 10);
        // Oversampling limits for k
        checkRescoreQueryParameters(fieldType, 1000, 1000, 11.0F, OVERSAMPLE_LIMIT, OVERSAMPLE_LIMIT, 1000);
    }

    public void testRescoreOversampleQueryOverrides() {
        // verify we can override to `0`
        DenseVectorFieldType fieldType = new DenseVectorFieldType(
            "f",
            IndexVersion.current(),
            FLOAT,
            3,
            true,
            VectorSimilarity.COSINE,
            randomIndexOptionsHnswQuantized(new DenseVectorFieldMapper.RescoreVector(randomFloatBetween(1.1f, 9.9f, false))),
            Collections.emptyMap(),
            false
        );
        Query query = fieldType.createKnnQuery(
            VectorData.fromFloats(new float[] { 1, 4, 10 }),
            10,
            100,
            0f,
            null,
            null,
            null,
            randomFrom(DenseVectorFieldMapper.FilterHeuristic.values()),
            randomBoolean()
        );
<<<<<<< HEAD
        assertTrue(query instanceof ESKnnFloatVectorQuery || query instanceof PatienceKnnVectorQuery);
=======
        if (fieldType.getIndexOptions().isFlat()) {
            assertThat(query, instanceOf(DenseVectorQuery.Floats.class));
        } else {
            assertThat(query, instanceOf(ESKnnFloatVectorQuery.class));
        }
>>>>>>> 31531952

        // verify we can override a `0` to a positive number
        fieldType = new DenseVectorFieldType(
            "f",
            IndexVersion.current(),
            FLOAT,
            3,
            true,
            VectorSimilarity.COSINE,
            randomIndexOptionsHnswQuantized(new DenseVectorFieldMapper.RescoreVector(0)),
            Collections.emptyMap(),
            false
        );
        query = fieldType.createKnnQuery(
            VectorData.fromFloats(new float[] { 1, 4, 10 }),
            10,
            100,
            2f,
            null,
            null,
            null,
            randomFrom(DenseVectorFieldMapper.FilterHeuristic.values()),
            randomBoolean()
        );
        assertTrue(query instanceof RescoreKnnVectorQuery);
        RescoreKnnVectorQuery rescoreKnnVectorQuery = (RescoreKnnVectorQuery) query;
        assertThat(rescoreKnnVectorQuery.k(), equalTo(10));
        Query innerQuery = rescoreKnnVectorQuery.innerQuery();
        if (innerQuery instanceof ESKnnFloatVectorQuery esKnnFloatVectorQuery) {
            assertThat(esKnnFloatVectorQuery.kParam(), equalTo(20));
        }
    }

    public void testFilterSearchThreshold() {
        List<Tuple<DenseVectorFieldMapper.ElementType, Function<Query, KnnSearchStrategy>>> cases = List.of(
            Tuple.tuple(FLOAT, q -> q instanceof PatienceKnnVectorQuery ? null : ((ESKnnFloatVectorQuery) q).getStrategy()),
            Tuple.tuple(BYTE, q -> q instanceof PatienceKnnVectorQuery ? null : ((ESKnnByteVectorQuery) q).getStrategy()),
            Tuple.tuple(BIT, q -> q instanceof PatienceKnnVectorQuery ? null : ((ESKnnByteVectorQuery) q).getStrategy())
        );
        for (var tuple : cases) {
            DenseVectorFieldType fieldType = new DenseVectorFieldType(
                "f",
                IndexVersion.current(),
                tuple.v1(),
                tuple.v1() == BIT ? 3 * 8 : 3,
                true,
                VectorSimilarity.COSINE,
                randomIndexOptionsHnswQuantized(),
                Collections.emptyMap(),
                false
            );

            // Test with a filter search threshold
            Query query = fieldType.createKnnQuery(
                VectorData.fromFloats(new float[] { 1, 4, 10 }),
                10,
                100,
                0f,
                null,
                null,
                null,
                DenseVectorFieldMapper.FilterHeuristic.FANOUT,
                randomBoolean()
            );
            KnnSearchStrategy strategy = tuple.v2().apply(query);
            if (strategy != null) {
                assertTrue(strategy instanceof KnnSearchStrategy.Hnsw);
                assertThat(((KnnSearchStrategy.Hnsw) strategy).filteredSearchThreshold(), equalTo(0));

                query = fieldType.createKnnQuery(
                    VectorData.fromFloats(new float[] { 1, 4, 10 }),
                    10,
                    100,
                    0f,
                    null,
                    null,
                    null,
                    DenseVectorFieldMapper.FilterHeuristic.ACORN,
                    randomBoolean()
                );
                strategy = tuple.v2().apply(query);
                if (strategy != null) {
                    assertThat(strategy, instanceOf(KnnSearchStrategy.Hnsw.class));
                    assertThat(((KnnSearchStrategy.Hnsw) strategy).filteredSearchThreshold(), equalTo(60));
                }
            }
        }
    }

    private static void checkRescoreQueryParameters(
        DenseVectorFieldType fieldType,
        int k,
        int candidates,
        float oversample,
        int expectedK,
        int expectedCandidates,
        int expectedResults
    ) {
        Query query = fieldType.createKnnQuery(
            VectorData.fromFloats(new float[] { 1, 4, 10 }),
            k,
            candidates,
            oversample,
            null,
            null,
            null,
            randomFrom(DenseVectorFieldMapper.FilterHeuristic.values()),
            randomBoolean()
        );
        RescoreKnnVectorQuery rescoreQuery = (RescoreKnnVectorQuery) query;
        Query innerQuery = rescoreQuery.innerQuery();
        if (innerQuery instanceof PatienceKnnVectorQuery patienceKnnVectorQuery) {
            assertThat("Unexpected candidates", patienceKnnVectorQuery.getK(), equalTo(expectedCandidates));
        } else {
            ESKnnFloatVectorQuery knnQuery = (ESKnnFloatVectorQuery) innerQuery;
            assertThat("Unexpected total results", rescoreQuery.k(), equalTo(expectedResults));
            assertThat("Unexpected candidates", knnQuery.getK(), equalTo(expectedCandidates));
            assertThat("Unexpected k parameter", knnQuery.kParam(), equalTo(expectedK));
        }
    }
}<|MERGE_RESOLUTION|>--- conflicted
+++ resolved
@@ -240,15 +240,11 @@
             if (query instanceof RescoreKnnVectorQuery rescoreKnnVectorQuery) {
                 query = rescoreKnnVectorQuery.innerQuery();
             }
-<<<<<<< HEAD
-            assertTrue(query instanceof DiversifyingChildrenFloatKnnVectorQuery || query instanceof PatienceKnnVectorQuery);
-=======
             if (field.getIndexOptions().isFlat()) {
                 assertThat(query, instanceOf(DiversifyingParentBlockQuery.class));
             } else {
-                assertThat(query, instanceOf(DiversifyingChildrenFloatKnnVectorQuery.class));
-            }
->>>>>>> 31531952
+                assertTrue(query instanceof DiversifyingChildrenFloatKnnVectorQuery || query instanceof PatienceKnnVectorQuery);
+            }
         }
         {
             DenseVectorFieldType field = new DenseVectorFieldType(
@@ -280,15 +276,11 @@
                 randomFrom(DenseVectorFieldMapper.FilterHeuristic.values()),
                 randomBoolean()
             );
-<<<<<<< HEAD
-            assertTrue(query instanceof DiversifyingChildrenByteKnnVectorQuery || query instanceof PatienceKnnVectorQuery);
-=======
             if (field.getIndexOptions().isFlat()) {
                 assertThat(query, instanceOf(DiversifyingParentBlockQuery.class));
             } else {
-                assertThat(query, instanceOf(DiversifyingChildrenByteKnnVectorQuery.class));
-            }
->>>>>>> 31531952
+                assertTrue(query instanceof DiversifyingChildrenByteKnnVectorQuery || query instanceof PatienceKnnVectorQuery);
+            }
 
             vectorData = new VectorData(floatQueryVector, null);
             query = field.createKnnQuery(
@@ -302,15 +294,11 @@
                 randomFrom(DenseVectorFieldMapper.FilterHeuristic.values()),
                 randomBoolean()
             );
-<<<<<<< HEAD
-            assertTrue(query instanceof DiversifyingChildrenByteKnnVectorQuery || query instanceof PatienceKnnVectorQuery);
-=======
             if (field.getIndexOptions().isFlat()) {
                 assertThat(query, instanceOf(DiversifyingParentBlockQuery.class));
             } else {
-                assertThat(query, instanceOf(DiversifyingChildrenByteKnnVectorQuery.class));
-            }
->>>>>>> 31531952
+                assertTrue(query instanceof DiversifyingChildrenByteKnnVectorQuery || query instanceof PatienceKnnVectorQuery);
+            }
         }
     }
 
@@ -477,15 +465,11 @@
             if (query instanceof RescoreKnnVectorQuery rescoreKnnVectorQuery) {
                 query = rescoreKnnVectorQuery.innerQuery();
             }
-<<<<<<< HEAD
-            assertTrue(query instanceof KnnFloatVectorQuery || query instanceof PatienceKnnVectorQuery);
-=======
             if (fieldWith4096dims.getIndexOptions().isFlat()) {
                 assertThat(query, instanceOf(DenseVectorQuery.Floats.class));
             } else {
-                assertThat(query, instanceOf(KnnFloatVectorQuery.class));
-            }
->>>>>>> 31531952
+                assertTrue(query instanceof KnnFloatVectorQuery || query instanceof PatienceKnnVectorQuery);
+            }
         }
 
         {   // byte type with 4096 dims
@@ -516,15 +500,11 @@
                 randomFrom(DenseVectorFieldMapper.FilterHeuristic.values()),
                 randomBoolean()
             );
-<<<<<<< HEAD
-            assertTrue(query instanceof ESKnnByteVectorQuery || query instanceof PatienceKnnVectorQuery);
-=======
             if (fieldWith4096dims.getIndexOptions().isFlat()) {
                 assertThat(query, instanceOf(DenseVectorQuery.Bytes.class));
             } else {
-                assertThat(query, instanceOf(KnnByteVectorQuery.class));
-            }
->>>>>>> 31531952
+                assertTrue(query instanceof ESKnnByteVectorQuery || query instanceof PatienceKnnVectorQuery);
+            }
         }
     }
 
@@ -627,37 +607,28 @@
         );
 
         if (elementType == BYTE) {
-<<<<<<< HEAD
-            if (knnQuery instanceof PatienceKnnVectorQuery patienceKnnVectorQuery) {
-                assertThat(patienceKnnVectorQuery.getK(), is(100));
-            } else {
-                ESKnnByteVectorQuery knnByteVectorQuery = (ESKnnByteVectorQuery) knnQuery;
-                assertThat(knnByteVectorQuery.getK(), is(100));
-                assertThat(knnByteVectorQuery.kParam(), is(10));
-            }
-        } else {
-            if (knnQuery instanceof PatienceKnnVectorQuery patienceKnnVectorQuery) {
-                assertThat(patienceKnnVectorQuery.getK(), is(100));
-            } else {
-                ESKnnFloatVectorQuery knnFloatVectorQuery = (ESKnnFloatVectorQuery) knnQuery;
-                assertThat(knnFloatVectorQuery.getK(), is(100));
-                assertThat(knnFloatVectorQuery.kParam(), is(10));
-=======
             if (nonQuantizedField.getIndexOptions().isFlat()) {
                 assertThat(knnQuery, instanceOf(DenseVectorQuery.Bytes.class));
             } else {
-                ESKnnByteVectorQuery esKnnQuery = (ESKnnByteVectorQuery) knnQuery;
-                assertThat(esKnnQuery.getK(), is(100));
-                assertThat(esKnnQuery.kParam(), is(10));
+                if (knnQuery instanceof PatienceKnnVectorQuery patienceKnnVectorQuery) {
+                    assertThat(patienceKnnVectorQuery.getK(), is(100));
+                } else {
+                    ESKnnByteVectorQuery knnByteVectorQuery = (ESKnnByteVectorQuery) knnQuery;
+                    assertThat(knnByteVectorQuery.getK(), is(100));
+                    assertThat(knnByteVectorQuery.kParam(), is(10));
+                }
             }
         } else {
             if (nonQuantizedField.getIndexOptions().isFlat()) {
                 assertThat(knnQuery, instanceOf(DenseVectorQuery.Floats.class));
             } else {
-                ESKnnFloatVectorQuery esKnnQuery = (ESKnnFloatVectorQuery) knnQuery;
-                assertThat(esKnnQuery.getK(), is(100));
-                assertThat(esKnnQuery.kParam(), is(10));
->>>>>>> 31531952
+                if (knnQuery instanceof PatienceKnnVectorQuery patienceKnnVectorQuery) {
+                    assertThat(patienceKnnVectorQuery.getK(), is(100));
+                } else {
+                    ESKnnFloatVectorQuery knnFloatVectorQuery = (ESKnnFloatVectorQuery) knnQuery;
+                    assertThat(knnFloatVectorQuery.getK(), is(100));
+                    assertThat(knnFloatVectorQuery.kParam(), is(10));
+                }
             }
         }
     }
@@ -707,15 +678,11 @@
             randomFrom(DenseVectorFieldMapper.FilterHeuristic.values()),
             randomBoolean()
         );
-<<<<<<< HEAD
-        assertTrue(query instanceof ESKnnFloatVectorQuery || query instanceof PatienceKnnVectorQuery);
-=======
         if (fieldType.getIndexOptions().isFlat()) {
             assertThat(query, instanceOf(DenseVectorQuery.Floats.class));
         } else {
-            assertThat(query, instanceOf(ESKnnFloatVectorQuery.class));
-        }
->>>>>>> 31531952
+            assertTrue(query instanceof ESKnnFloatVectorQuery || query instanceof PatienceKnnVectorQuery);
+        }
 
         // verify we can override a `0` to a positive number
         fieldType = new DenseVectorFieldType(

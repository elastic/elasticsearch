--- conflicted
+++ resolved
@@ -19,14 +19,7 @@
     public void testDocValuesDisabled() {
         MappedFieldType fieldType = new SparseVectorFieldMapper.SparseVectorFieldType("field", Collections.emptyMap());
         assertFalse(fieldType.hasDocValues());
-<<<<<<< HEAD
-        expectThrows(
-            IllegalArgumentException.class,
-            () -> fieldType.fielddataBuilder("index", null, MappedFieldType.FielddataOperation.SEARCH)
-        );
-=======
         expectThrows(IllegalArgumentException.class, () -> fieldType.fielddataBuilder(FieldDataContext.noRuntimeFields("test")));
->>>>>>> 9b5cd671
     }
 
     public void testIsNotAggregatable() {

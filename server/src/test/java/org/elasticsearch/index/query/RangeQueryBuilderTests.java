/*
 * Licensed to Elasticsearch under one or more contributor
 * license agreements. See the NOTICE file distributed with
 * this work for additional information regarding copyright
 * ownership. Elasticsearch licenses this file to you under
 * the Apache License, Version 2.0 (the "License"); you may
 * not use this file except in compliance with the License.
 * You may obtain a copy of the License at
 *
 *    http://www.apache.org/licenses/LICENSE-2.0
 *
 * Unless required by applicable law or agreed to in writing,
 * software distributed under the License is distributed on an
 * "AS IS" BASIS, WITHOUT WARRANTIES OR CONDITIONS OF ANY
 * KIND, either express or implied.  See the License for the
 * specific language governing permissions and limitations
 * under the License.
 */

package org.elasticsearch.index.query;

import org.apache.lucene.document.IntPoint;
import org.apache.lucene.document.LongPoint;
import org.apache.lucene.index.Term;
import org.apache.lucene.search.ConstantScoreQuery;
import org.apache.lucene.search.DocValuesFieldExistsQuery;
import org.apache.lucene.search.IndexOrDocValuesQuery;
import org.apache.lucene.search.MatchNoDocsQuery;
import org.apache.lucene.search.NormsFieldExistsQuery;
import org.apache.lucene.search.PointRangeQuery;
import org.apache.lucene.search.Query;
import org.apache.lucene.search.TermQuery;
import org.apache.lucene.search.TermRangeQuery;
import org.elasticsearch.ElasticsearchParseException;
import org.elasticsearch.Version;
import org.elasticsearch.common.ParsingException;
import org.elasticsearch.common.geo.ShapeRelation;
import org.elasticsearch.common.lucene.BytesRefs;
import org.elasticsearch.common.time.DateFormatter;
import org.elasticsearch.index.mapper.DateFieldMapper;
import org.elasticsearch.index.mapper.FieldNamesFieldMapper;
import org.elasticsearch.index.mapper.MappedFieldType;
import org.elasticsearch.index.mapper.MappedFieldType.Relation;
import org.elasticsearch.index.mapper.MapperService;
import org.elasticsearch.search.internal.SearchContext;
import org.elasticsearch.test.AbstractQueryTestCase;
import org.joda.time.DateTime;
import org.joda.time.chrono.ISOChronology;

import java.io.IOException;
import java.time.Instant;
import java.time.ZoneOffset;
import java.time.ZonedDateTime;
import java.util.HashMap;
import java.util.Map;

import static org.elasticsearch.index.query.QueryBuilders.rangeQuery;
import static org.hamcrest.Matchers.containsString;
import static org.hamcrest.Matchers.equalTo;
import static org.hamcrest.Matchers.instanceOf;
import static org.hamcrest.Matchers.sameInstance;

public class RangeQueryBuilderTests extends AbstractQueryTestCase<RangeQueryBuilder> {
    @Override
    protected RangeQueryBuilder doCreateTestQueryBuilder() {
        RangeQueryBuilder query;
        // switch between numeric and date ranges
        switch (randomIntBetween(0, 2)) {
            case 0:
                // use mapped integer field for numeric range queries
                query = new RangeQueryBuilder(randomFrom(
                    INT_FIELD_NAME, INT_RANGE_FIELD_NAME, INT_ALIAS_FIELD_NAME));
                query.from(randomIntBetween(1, 100));
                query.to(randomIntBetween(101, 200));
                break;
            case 1:
                // use mapped date field, using date string representation
                Instant now = Instant.now();
                ZonedDateTime start = now.minusMillis(randomIntBetween(0, 1000000)).atZone(ZoneOffset.UTC);
                ZonedDateTime end = now.plusMillis(randomIntBetween(0, 1000000)).atZone(ZoneOffset.UTC);
                query = new RangeQueryBuilder(randomFrom(
                    DATE_FIELD_NAME, DATE_RANGE_FIELD_NAME, DATE_ALIAS_FIELD_NAME));
                query.from(DateFieldMapper.DEFAULT_DATE_TIME_FORMATTER.format(start));
                query.to(DateFieldMapper.DEFAULT_DATE_TIME_FORMATTER.format(end));
                // Create timestamp option only then we have a date mapper,
                // otherwise we could trigger exception.
                if (createShardContext().getMapperService().fullName(DATE_FIELD_NAME) != null) {
                    if (randomBoolean()) {
                        query.timeZone(randomZone().getId());
                    }
                    if (randomBoolean()) {
<<<<<<< HEAD
                        String format = "yyyy-MM-dd'T'HH:mm:ss";
                        query.format(format);
                        DateFormatter formatter = DateFormatter.forPattern(format);
                        query.from(formatter.format(start));
                        query.to(formatter.format(end));
=======
                        String format = "strict_date_optional_time";
                        query.format(format);
>>>>>>> 170d7413
                    }
                }
                break;
            case 2:
            default:
                query = new RangeQueryBuilder(randomFrom(STRING_FIELD_NAME, STRING_ALIAS_FIELD_NAME));
                query.from("a" + randomAlphaOfLengthBetween(1, 10));
                query.to("z" + randomAlphaOfLengthBetween(1, 10));
                break;
        }
        query.includeLower(randomBoolean()).includeUpper(randomBoolean());
        if (randomBoolean()) {
            query.from(null);
        }
        if (randomBoolean()) {
            query.to(null);
        }
        if (query.fieldName().equals(INT_RANGE_FIELD_NAME) || query.fieldName().equals(DATE_RANGE_FIELD_NAME)) {
            query.relation(
                    randomFrom(ShapeRelation.CONTAINS.toString(), ShapeRelation.INTERSECTS.toString(), ShapeRelation.WITHIN.toString()));
        }
        return query;
    }

    @Override
    protected Map<String, RangeQueryBuilder> getAlternateVersions() {
        Map<String, RangeQueryBuilder> alternateVersions = new HashMap<>();
        RangeQueryBuilder rangeQueryBuilder = new RangeQueryBuilder(INT_FIELD_NAME);
        rangeQueryBuilder.from(randomIntBetween(1, 100)).to(randomIntBetween(101, 200));
        rangeQueryBuilder.includeLower(randomBoolean());
        rangeQueryBuilder.includeUpper(randomBoolean());
        String query =
                "{\n" +
                "    \"range\":{\n" +
                "        \"" + INT_FIELD_NAME + "\": {\n" +
                "            \"" + (rangeQueryBuilder.includeLower() ? "gte" : "gt") + "\": " + rangeQueryBuilder.from() +  ",\n" +
                "            \"" + (rangeQueryBuilder.includeUpper() ? "lte" : "lt") + "\": " + rangeQueryBuilder.to() +  "\n" +
                "        }\n" +
                "    }\n" +
                "}";
        alternateVersions.put(query, rangeQueryBuilder);
        return alternateVersions;
    }

    @Override
    protected void doAssertLuceneQuery(RangeQueryBuilder queryBuilder, Query query, SearchContext context) throws IOException {
        String expectedFieldName = expectedFieldName(queryBuilder.fieldName());
        if (queryBuilder.from() == null && queryBuilder.to() == null) {
            final Query expectedQuery;
            if (context.mapperService().getIndexSettings().getIndexVersionCreated().onOrAfter(Version.V_6_1_0)
                    && context.mapperService().fullName(queryBuilder.fieldName()).hasDocValues()) {
                expectedQuery = new ConstantScoreQuery(new DocValuesFieldExistsQuery(expectedFieldName));
            } else if (context.mapperService().getIndexSettings().getIndexVersionCreated().onOrAfter(Version.V_6_1_0) &&
                            context.mapperService().fullName(queryBuilder.fieldName()).omitNorms() == false) {
                expectedQuery = new ConstantScoreQuery(new NormsFieldExistsQuery(expectedFieldName));
            } else {
                expectedQuery = new ConstantScoreQuery(new TermQuery(new Term(FieldNamesFieldMapper.NAME, expectedFieldName)));
            }
            assertThat(query, equalTo(expectedQuery));
        } else if (expectedFieldName.equals(DATE_FIELD_NAME) == false &&
                        expectedFieldName.equals(INT_FIELD_NAME) == false &&
                        expectedFieldName.equals(DATE_RANGE_FIELD_NAME) == false &&
                        expectedFieldName.equals(INT_RANGE_FIELD_NAME) == false) {
            assertThat(query, instanceOf(TermRangeQuery.class));
            TermRangeQuery termRangeQuery = (TermRangeQuery) query;
            assertThat(termRangeQuery.getField(), equalTo(expectedFieldName));
            assertThat(termRangeQuery.getLowerTerm(), equalTo(BytesRefs.toBytesRef(queryBuilder.from())));
            assertThat(termRangeQuery.getUpperTerm(), equalTo(BytesRefs.toBytesRef(queryBuilder.to())));
            assertThat(termRangeQuery.includesLower(), equalTo(queryBuilder.includeLower()));
            assertThat(termRangeQuery.includesUpper(), equalTo(queryBuilder.includeUpper()));
        } else if (expectedFieldName.equals(DATE_FIELD_NAME)) {
            assertThat(query, instanceOf(IndexOrDocValuesQuery.class));
            query = ((IndexOrDocValuesQuery) query).getIndexQuery();
            assertThat(query, instanceOf(PointRangeQuery.class));
            MapperService mapperService = context.getQueryShardContext().getMapperService();
            MappedFieldType mappedFieldType = mapperService.fullName(expectedFieldName);
            final Long fromInMillis;
            final Long toInMillis;
            // we have to normalize the incoming value into milliseconds since it could be literally anything
            if (mappedFieldType instanceof DateFieldMapper.DateFieldType) {
                fromInMillis = queryBuilder.from() == null ? null :
                    ((DateFieldMapper.DateFieldType) mappedFieldType).parseToMilliseconds(queryBuilder.from(),
                        !queryBuilder.includeLower(),
                        queryBuilder.getDateTimeZone(),
                        queryBuilder.getForceDateParser(), context.getQueryShardContext());
                toInMillis = queryBuilder.to() == null ? null :
                    ((DateFieldMapper.DateFieldType) mappedFieldType).parseToMilliseconds(queryBuilder.to(),
                        queryBuilder.includeUpper(),
                        queryBuilder.getDateTimeZone(),
                        queryBuilder.getForceDateParser(), context.getQueryShardContext());
            } else {
                fromInMillis = toInMillis = null;
                fail("unexpected mapped field type: [" + mappedFieldType.getClass() + "] " + mappedFieldType.toString());
            }

            Long min = fromInMillis;
            Long max = toInMillis;
            long minLong, maxLong;
            if (min == null) {
                minLong = Long.MIN_VALUE;
            } else {
                minLong = min.longValue();
                if (queryBuilder.includeLower() == false && minLong != Long.MAX_VALUE) {
                    minLong++;
                }
            }
            if (max == null) {
                maxLong = Long.MAX_VALUE;
            } else {
                maxLong = max.longValue();
                if (queryBuilder.includeUpper() == false && maxLong != Long.MIN_VALUE) {
                    maxLong--;
                }
            }
            assertEquals(LongPoint.newRangeQuery(DATE_FIELD_NAME, minLong, maxLong), query);
        } else if (expectedFieldName.equals(INT_FIELD_NAME)) {
            assertThat(query, instanceOf(IndexOrDocValuesQuery.class));
            query = ((IndexOrDocValuesQuery) query).getIndexQuery();
            assertThat(query, instanceOf(PointRangeQuery.class));
            Integer min = (Integer) queryBuilder.from();
            Integer max = (Integer) queryBuilder.to();
            int minInt, maxInt;
            if (min == null) {
                minInt = Integer.MIN_VALUE;
            } else {
                minInt = min.intValue();
                if (queryBuilder.includeLower() == false && minInt != Integer.MAX_VALUE) {
                    minInt++;
                }
            }
            if (max == null) {
                maxInt = Integer.MAX_VALUE;
            } else {
                maxInt = max.intValue();
                if (queryBuilder.includeUpper() == false && maxInt != Integer.MIN_VALUE) {
                    maxInt--;
                }
            }
        } else if (expectedFieldName.equals(DATE_RANGE_FIELD_NAME) || expectedFieldName.equals(INT_RANGE_FIELD_NAME)) {
            // todo can't check RangeFieldQuery because its currently package private (this will change)
        } else {
            throw new UnsupportedOperationException();
        }
    }

    public void testIllegalArguments() {
        expectThrows(IllegalArgumentException.class, () -> new RangeQueryBuilder((String) null));
        expectThrows(IllegalArgumentException.class, () -> new RangeQueryBuilder(""));

        RangeQueryBuilder rangeQueryBuilder = new RangeQueryBuilder("test");
        expectThrows(IllegalArgumentException.class, () -> rangeQueryBuilder.timeZone(null));
        expectThrows(IllegalArgumentException.class, () -> rangeQueryBuilder.timeZone("badID"));
        expectThrows(IllegalArgumentException.class, () -> rangeQueryBuilder.format(null));
        expectThrows(IllegalArgumentException.class, () -> rangeQueryBuilder.format("badFormat"));
    }

    /**
     * Specifying a timezone together with an unmapped field should throw an exception.
     */
    public void testToQueryUnmappedWithTimezone() throws QueryShardException {
        RangeQueryBuilder query = new RangeQueryBuilder("bogus_field");
        query.from(1).to(10).timeZone("UTC");
        QueryShardException e = expectThrows(QueryShardException.class, () -> query.toQuery(createShardContext()));
        assertThat(e.getMessage(), containsString("[range] time_zone can not be applied"));
    }

    public void testToQueryNumericField() throws IOException {
        Query parsedQuery = rangeQuery(INT_FIELD_NAME).from(23).to(54).includeLower(true).includeUpper(false).toQuery(createShardContext());
        // since age is automatically registered in data, we encode it as numeric
        assertThat(parsedQuery, instanceOf(IndexOrDocValuesQuery.class));
        parsedQuery = ((IndexOrDocValuesQuery) parsedQuery).getIndexQuery();
        assertThat(parsedQuery, instanceOf(PointRangeQuery.class));
        assertEquals(IntPoint.newRangeQuery(INT_FIELD_NAME, 23, 53), parsedQuery);
    }

    public void testDateRangeQueryFormat() throws IOException {
        // We test 01/01/2012 from gte and 2030 for lt
        String query = "{\n" +
                "    \"range\" : {\n" +
                "        \"" + DATE_FIELD_NAME + "\" : {\n" +
                "            \"gte\": \"01/01/2012\",\n" +
                "            \"lt\": \"2030\",\n" +
                "            \"format\": \"dd/MM/yyyy||yyyy\"\n" +
                "        }\n" +
                "    }\n" +
                "}";
        Query parsedQuery = parseQuery(query).toQuery(createShardContext());
        assertThat(parsedQuery, instanceOf(IndexOrDocValuesQuery.class));
        parsedQuery = ((IndexOrDocValuesQuery) parsedQuery).getIndexQuery();
        assertThat(parsedQuery, instanceOf(PointRangeQuery.class));

        assertEquals(LongPoint.newRangeQuery(DATE_FIELD_NAME,
                DateTime.parse("2012-01-01T00:00:00.000+00").getMillis(),
                DateTime.parse("2030-01-01T00:00:00.000+00").getMillis() - 1),
                parsedQuery);

        // Test Invalid format
        final String invalidQuery = "{\n" +
                "    \"range\" : {\n" +
                "        \"" + DATE_FIELD_NAME + "\" : {\n" +
                "            \"gte\": \"01/01/2012\",\n" +
                "            \"lt\": \"2030\",\n" +
                "            \"format\": \"yyyy\"\n" +
                "        }\n" +
                "    }\n" +
                "}";
        expectThrows(ElasticsearchParseException.class, () -> parseQuery(invalidQuery).toQuery(createShardContext()));
    }

    public void testDateRangeBoundaries() throws IOException {
        String query = "{\n" +
                "    \"range\" : {\n" +
                "        \"" + DATE_FIELD_NAME + "\" : {\n" +
                "            \"gte\": \"2014-11-05||/M\",\n" +
                "            \"lte\": \"2014-12-08||/d\"\n" +
                "        }\n" +
                "    }\n" +
                "}\n";
        Query parsedQuery = parseQuery(query).toQuery(createShardContext());
        assertThat(parsedQuery, instanceOf(IndexOrDocValuesQuery.class));
        parsedQuery = ((IndexOrDocValuesQuery) parsedQuery).getIndexQuery();
        assertThat(parsedQuery, instanceOf(PointRangeQuery.class));
        assertEquals(LongPoint.newRangeQuery(DATE_FIELD_NAME,
                DateTime.parse("2014-11-01T00:00:00.000+00").getMillis(),
                DateTime.parse("2014-12-08T23:59:59.999+00").getMillis()),
                parsedQuery);

        query = "{\n" +
                "    \"range\" : {\n" +
                "        \"" + DATE_FIELD_NAME + "\" : {\n" +
                "            \"gt\": \"2014-11-05||/M\",\n" +
                "            \"lt\": \"2014-12-08||/d\"\n" +
                "        }\n" +
                "    }\n" +
                "}";
        parsedQuery = parseQuery(query).toQuery(createShardContext());
        assertThat(parsedQuery, instanceOf(IndexOrDocValuesQuery.class));
        parsedQuery = ((IndexOrDocValuesQuery) parsedQuery).getIndexQuery();
        assertThat(parsedQuery, instanceOf(PointRangeQuery.class));
        assertEquals(LongPoint.newRangeQuery(DATE_FIELD_NAME,
                DateTime.parse("2014-11-30T23:59:59.999+00").getMillis() + 1,
                DateTime.parse("2014-12-08T00:00:00.000+00").getMillis() - 1),
                parsedQuery);
    }

    public void testDateRangeQueryTimezone() throws IOException {
        String query = "{\n" +
                "    \"range\" : {\n" +
                "        \"" + DATE_FIELD_NAME + "\" : {\n" +
                "            \"gte\": \"2012-01-01\",\n" +
                "            \"lte\": \"now\",\n" +
                "            \"time_zone\": \"+01:00\"\n" +
                "        }\n" +
                "    }\n" +
                "}";
        QueryShardContext context = createShardContext();
        Query parsedQuery = parseQuery(query).toQuery(context);
        assertThat(parsedQuery, instanceOf(IndexOrDocValuesQuery.class));
        parsedQuery = ((IndexOrDocValuesQuery) parsedQuery).getIndexQuery();
        assertThat(parsedQuery, instanceOf(PointRangeQuery.class));
        // TODO what else can we assert

        query = "{\n" +
                "    \"range\" : {\n" +
                "        \"" + INT_FIELD_NAME + "\" : {\n" +
                "            \"gte\": \"0\",\n" +
                "            \"lte\": \"100\",\n" +
                "            \"time_zone\": \"-01:00\"\n" +
                "        }\n" +
                "    }\n" +
                "}";
        QueryBuilder queryBuilder = parseQuery(query);
        queryBuilder.toQuery(createShardContext()); // no exception
    }

    public void testFromJson() throws IOException {
        String json =
                "{\n" +
                "  \"range\" : {\n" +
                "    \"timestamp\" : {\n" +
                "      \"from\" : \"2015-01-01 00:00:00\",\n" +
                "      \"to\" : \"now\",\n" +
                "      \"include_lower\" : true,\n" +
                "      \"include_upper\" : true,\n" +
                "      \"time_zone\" : \"+01:00\",\n" +
                "      \"boost\" : 1.0\n" +
                "    }\n" +
                "  }\n" +
                "}";

        RangeQueryBuilder parsed = (RangeQueryBuilder) parseQuery(json);
        checkGeneratedJson(json, parsed);

        assertEquals(json, "2015-01-01 00:00:00", parsed.from());
        assertEquals(json, "now", parsed.to());
    }

    public void testNamedQueryParsing() throws IOException {
        String json =
                "{\n" +
                "  \"range\" : {\n" +
                "    \"timestamp\" : {\n" +
                "      \"from\" : \"2015-01-01 00:00:00\",\n" +
                "      \"to\" : \"now\",\n" +
                "      \"boost\" : 1.0,\n" +
                "      \"_name\" : \"my_range\"\n" +
                "    }\n" +
                "  }\n" +
                "}";
        assertNotNull(parseQuery(json));
    }

    public void testRewriteDateToMatchAll() throws IOException {
        String fieldName = DATE_FIELD_NAME;
        RangeQueryBuilder query = new RangeQueryBuilder(fieldName) {
            @Override
            protected MappedFieldType.Relation getRelation(QueryRewriteContext queryRewriteContext) {
                return Relation.WITHIN;
            }
        };
        DateTime queryFromValue = new DateTime(2015, 1, 1, 0, 0, 0, ISOChronology.getInstanceUTC());
        DateTime queryToValue = new DateTime(2016, 1, 1, 0, 0, 0, ISOChronology.getInstanceUTC());
        query.from(queryFromValue);
        query.to(queryToValue);
        QueryShardContext queryShardContext = createShardContext();
        QueryBuilder rewritten = query.rewrite(queryShardContext);
        assertThat(rewritten, instanceOf(RangeQueryBuilder.class));
        RangeQueryBuilder rewrittenRange = (RangeQueryBuilder) rewritten;
        assertThat(rewrittenRange.fieldName(), equalTo(fieldName));
        assertThat(rewrittenRange.from(), equalTo(null));
        assertThat(rewrittenRange.to(), equalTo(null));

        // Range query with open bounds rewrite to an exists query
        Query luceneQuery = rewrittenRange.toQuery(queryShardContext);
        final Query expectedQuery;
        if (queryShardContext.getIndexSettings().getIndexVersionCreated().onOrAfter(Version.V_6_1_0)
                && queryShardContext.fieldMapper(query.fieldName()).hasDocValues()) {
            expectedQuery = new ConstantScoreQuery(new DocValuesFieldExistsQuery(query.fieldName()));
        } else {
            expectedQuery = new ConstantScoreQuery(new TermQuery(new Term(FieldNamesFieldMapper.NAME, query.fieldName())));
        }
        assertThat(luceneQuery, equalTo(expectedQuery));

        QueryShardContext queryShardContextWithUnkType = createShardContextWithNoType();
        luceneQuery  = rewrittenRange.toQuery(queryShardContextWithUnkType);
        assertThat(luceneQuery, equalTo(new MatchNoDocsQuery("no mappings yet")));
    }

    public void testRewriteDateToMatchAllWithTimezoneAndFormat() throws IOException {
        String fieldName = DATE_FIELD_NAME;
        RangeQueryBuilder query = new RangeQueryBuilder(fieldName) {
            @Override
            protected MappedFieldType.Relation getRelation(QueryRewriteContext queryRewriteContext) {
                return Relation.WITHIN;
            }
        };
        DateTime queryFromValue = new DateTime(2015, 1, 1, 0, 0, 0, ISOChronology.getInstanceUTC());
        DateTime queryToValue = new DateTime(2016, 1, 1, 0, 0, 0, ISOChronology.getInstanceUTC());
        query.from(queryFromValue);
        query.to(queryToValue);
        query.timeZone(randomZone().getId());
        query.format("yyyy-MM-dd");
        QueryShardContext queryShardContext = createShardContext();
        QueryBuilder rewritten = query.rewrite(queryShardContext);
        assertThat(rewritten, instanceOf(RangeQueryBuilder.class));
        RangeQueryBuilder rewrittenRange = (RangeQueryBuilder) rewritten;
        assertThat(rewrittenRange.fieldName(), equalTo(fieldName));
        assertThat(rewrittenRange.from(), equalTo(null));
        assertThat(rewrittenRange.to(), equalTo(null));
        assertThat(rewrittenRange.timeZone(), equalTo(null));
        assertThat(rewrittenRange.format(), equalTo(null));
    }

    public void testRewriteDateToMatchNone() throws IOException {
        String fieldName = randomAlphaOfLengthBetween(1, 20);
        RangeQueryBuilder query = new RangeQueryBuilder(fieldName) {
            @Override
            protected MappedFieldType.Relation getRelation(QueryRewriteContext queryRewriteContext) {
                return Relation.DISJOINT;
            }
        };
        DateTime queryFromValue = new DateTime(2015, 1, 1, 0, 0, 0, ISOChronology.getInstanceUTC());
        DateTime queryToValue = new DateTime(2016, 1, 1, 0, 0, 0, ISOChronology.getInstanceUTC());
        query.from(queryFromValue);
        query.to(queryToValue);
        QueryShardContext queryShardContext = createShardContext();
        QueryBuilder rewritten = query.rewrite(queryShardContext);
        assertThat(rewritten, instanceOf(MatchNoneQueryBuilder.class));
    }

    public void testRewriteDateToSame() throws IOException {
        String fieldName = randomAlphaOfLengthBetween(1, 20);
        RangeQueryBuilder query = new RangeQueryBuilder(fieldName) {
            @Override
            protected MappedFieldType.Relation getRelation(QueryRewriteContext queryRewriteContext) {
                return Relation.INTERSECTS;
            }
        };
        DateTime queryFromValue = new DateTime(2015, 1, 1, 0, 0, 0, ISOChronology.getInstanceUTC());
        DateTime queryToValue = new DateTime(2016, 1, 1, 0, 0, 0, ISOChronology.getInstanceUTC());
        query.from(queryFromValue);
        query.to(queryToValue);
        QueryShardContext queryShardContext = createShardContext();
        QueryBuilder rewritten = query.rewrite(queryShardContext);
        assertThat(rewritten, sameInstance(query));
    }

    public void testRewriteOpenBoundsToSame() throws IOException {
        String fieldName = randomAlphaOfLengthBetween(1, 20);
        RangeQueryBuilder query = new RangeQueryBuilder(fieldName) {
            @Override
            protected MappedFieldType.Relation getRelation(QueryRewriteContext queryRewriteContext) {
                return Relation.INTERSECTS;
            }
        };
        QueryShardContext queryShardContext = createShardContext();
        QueryBuilder rewritten = query.rewrite(queryShardContext);
        assertThat(rewritten, sameInstance(query));
    }

    public void testParseFailsWithMultipleFields() {
        String json =
                "{\n" +
                "    \"range\": {\n" +
                "      \"age\": {\n" +
                "        \"gte\": 30,\n" +
                "        \"lte\": 40\n" +
                "      },\n" +
                "      \"price\": {\n" +
                "        \"gte\": 10,\n" +
                "        \"lte\": 30\n" +
                "      }\n" +
                "    }\n" +
                "  }";
        ParsingException e = expectThrows(ParsingException.class, () -> parseQuery(json));
        assertEquals("[range] query doesn't support multiple fields, found [age] and [price]", e.getMessage());
    }

    public void testParseFailsWithMultipleFieldsWhenOneIsDate() {
        String json =
                "{\n" +
                "    \"range\": {\n" +
                "      \"age\": {\n" +
                "        \"gte\": 30,\n" +
                "        \"lte\": 40\n" +
                "      },\n" +
                "      \"" + DATE_FIELD_NAME + "\": {\n" +
                "        \"gte\": \"2016-09-13 05:01:14\"\n" +
                "      }\n" +
                "    }\n" +
                "  }";
        ParsingException e = expectThrows(ParsingException.class, () -> parseQuery(json));
        assertEquals("[range] query doesn't support multiple fields, found [age] and [" + DATE_FIELD_NAME + "]", e.getMessage());
    }

    public void testParseRelation() {
        String json =
            "{\n" +
                "    \"range\": {\n" +
                "      \"age\": {\n" +
                "        \"gte\": 30,\n" +
                "        \"lte\": 40,\n" +
                "        \"relation\": \"disjoint\"\n" +
                "      }" +
                "    }\n" +
                "  }";
        String fieldName = randomAlphaOfLengthBetween(1, 20);
        IllegalArgumentException e1 = expectThrows(IllegalArgumentException.class, () -> parseQuery(json));
        assertEquals("[range] query does not support relation [disjoint]", e1.getMessage());
        RangeQueryBuilder builder = new RangeQueryBuilder(fieldName);
        IllegalArgumentException e2 = expectThrows(IllegalArgumentException.class, ()->builder.relation("disjoint"));
        assertEquals("[range] query does not support relation [disjoint]", e2.getMessage());
        builder.relation("contains");
        assertEquals(ShapeRelation.CONTAINS, builder.relation());
        builder.relation("within");
        assertEquals(ShapeRelation.WITHIN, builder.relation());
        builder.relation("intersects");
        assertEquals(ShapeRelation.INTERSECTS, builder.relation());
    }

    public void testConvertNowRangeToMatchAll() throws IOException {
        RangeQueryBuilder query = new RangeQueryBuilder(DATE_FIELD_NAME);
        DateTime queryFromValue = new DateTime(2019, 1, 1, 0, 0, 0, ISOChronology.getInstanceUTC());
        DateTime queryToValue = new DateTime(2020, 1, 1, 0, 0, 0, ISOChronology.getInstanceUTC());
        if (randomBoolean()) {
            query.from("now");
            query.to(queryToValue);
        } else if (randomBoolean()) {
            query.from(queryFromValue);
            query.to("now");
        } else {
            query.from("now");
            query.to("now+1h");
        }
        QueryShardContext queryShardContext = createShardContext();
        QueryBuilder rewritten = query.rewrite(queryShardContext);
        assertThat(rewritten, instanceOf(RangeQueryBuilder.class));

        queryShardContext = new QueryShardContext(queryShardContext) {

            @Override
            public boolean convertNowRangeToMatchAll() {
                return true;
            }
        };
        rewritten = query.rewrite(queryShardContext);
        assertThat(rewritten, instanceOf(MatchAllQueryBuilder.class));
    }

    public void testTypeField() throws IOException {
        RangeQueryBuilder builder = QueryBuilders.rangeQuery("_type")
            .from("value1");
        builder.doToQuery(createShardContext());
        assertWarnings(QueryShardContext.TYPES_DEPRECATION_MESSAGE);
    }
}<|MERGE_RESOLUTION|>--- conflicted
+++ resolved
@@ -36,7 +36,6 @@
 import org.elasticsearch.common.ParsingException;
 import org.elasticsearch.common.geo.ShapeRelation;
 import org.elasticsearch.common.lucene.BytesRefs;
-import org.elasticsearch.common.time.DateFormatter;
 import org.elasticsearch.index.mapper.DateFieldMapper;
 import org.elasticsearch.index.mapper.FieldNamesFieldMapper;
 import org.elasticsearch.index.mapper.MappedFieldType;
@@ -89,16 +88,8 @@
                         query.timeZone(randomZone().getId());
                     }
                     if (randomBoolean()) {
-<<<<<<< HEAD
-                        String format = "yyyy-MM-dd'T'HH:mm:ss";
-                        query.format(format);
-                        DateFormatter formatter = DateFormatter.forPattern(format);
-                        query.from(formatter.format(start));
-                        query.to(formatter.format(end));
-=======
                         String format = "strict_date_optional_time";
                         query.format(format);
->>>>>>> 170d7413
                     }
                 }
                 break;
@@ -181,7 +172,7 @@
             if (mappedFieldType instanceof DateFieldMapper.DateFieldType) {
                 fromInMillis = queryBuilder.from() == null ? null :
                     ((DateFieldMapper.DateFieldType) mappedFieldType).parseToMilliseconds(queryBuilder.from(),
-                        !queryBuilder.includeLower(),
+                        queryBuilder.includeLower(),
                         queryBuilder.getDateTimeZone(),
                         queryBuilder.getForceDateParser(), context.getQueryShardContext());
                 toInMillis = queryBuilder.to() == null ? null :

--- conflicted
+++ resolved
@@ -22,15 +22,9 @@
         // let's create two dummy search stats with groups
         Map<String, Stats> groupStats1 = new HashMap<>();
         Map<String, Stats> groupStats2 = new HashMap<>();
-<<<<<<< HEAD
-        groupStats2.put("group1", new Stats(1, 1, 1, 1, 1, 1, 1, 1, 1, 1, 1, 1, 1, 1, 1, 1, 1, 1));
-        SearchStats searchStats1 = new SearchStats(new Stats(1, 1, 1, 1, 1, 1, 1, 1, 1, 1, 1, 1, 1, 1, 1, 1, 1, 1), 0, groupStats1);
-        SearchStats searchStats2 = new SearchStats(new Stats(1, 1, 1, 1, 1, 1, 1, 1, 1, 1, 1, 1, 1, 1, 1, 1, 1, 1), 0, groupStats2);
-=======
-        groupStats2.put("group1", new Stats(1, 1, 1, 1, 1, 1, 1, 1, 1, 1, 1, 1, 1, 1, 1.0));
-        SearchStats searchStats1 = new SearchStats(new Stats(1, 1, 1, 1, 1, 1, 1, 1, 1, 1, 1, 1, 1, 1, 1.0), 0, groupStats1);
-        SearchStats searchStats2 = new SearchStats(new Stats(1, 1, 1, 1, 1, 1, 1, 1, 1, 1, 1, 1, 1, 1, 1.0), 0, groupStats2);
->>>>>>> cbdafbac
+        groupStats2.put("group1", new Stats(1, 1, 1, 1, 1, 1, 1, 1, 1, 1, 1, 1, 1, 1, 1, 1, 1, 1, 1.0));
+        SearchStats searchStats1 = new SearchStats(new Stats(1, 1, 1, 1, 1, 1, 1, 1, 1, 1, 1, 1, 1, 1, 1, 1, 1, 1, 1.0), 0, groupStats1);
+        SearchStats searchStats2 = new SearchStats(new Stats(1, 1, 1, 1, 1, 1, 1, 1, 1, 1, 1, 1, 1, 1, 1, 1, 1, 1, 1.0), 0, groupStats2);
 
         // adding these two search stats and checking group stats are correct
         searchStats1.add(searchStats2);
@@ -49,9 +43,6 @@
     }
 
     private static void assertStats(Stats stats, long equalTo) {
-        assertEquals(equalTo, stats.getDfsCount());
-        assertEquals(equalTo, stats.getDfsTimeInMillis());
-        assertEquals(equalTo, stats.getDfsCurrent());
         assertEquals(equalTo, stats.getQueryCount());
         assertEquals(equalTo, stats.getQueryTimeInMillis());
         assertEquals(equalTo, stats.getQueryCurrent());

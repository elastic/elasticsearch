/*
 * Licensed to Elasticsearch under one or more contributor
 * license agreements. See the NOTICE file distributed with
 * this work for additional information regarding copyright
 * ownership. Elasticsearch licenses this file to you under
 * the Apache License, Version 2.0 (the "License"); you may
 * not use this file except in compliance with the License.
 * You may obtain a copy of the License at
 *
 *    http://www.apache.org/licenses/LICENSE-2.0
 *
 * Unless required by applicable law or agreed to in writing,
 * software distributed under the License is distributed on an
 * "AS IS" BASIS, WITHOUT WARRANTIES OR CONDITIONS OF ANY
 * KIND, either express or implied.  See the License for the
 * specific language governing permissions and limitations
 * under the License.
 */
package org.elasticsearch.index.shard;

import org.elasticsearch.action.ActionListener;
import org.elasticsearch.action.support.PlainActionFuture;
import org.elasticsearch.common.CheckedRunnable;
import org.elasticsearch.common.lease.Releasable;
import org.elasticsearch.common.settings.Settings;
import org.elasticsearch.common.util.concurrent.EsRejectedExecutionException;
import org.elasticsearch.common.util.concurrent.EsThreadPoolExecutor;
import org.elasticsearch.common.util.concurrent.ThreadContext;
import org.elasticsearch.test.ESTestCase;
import org.elasticsearch.threadpool.TestThreadPool;
import org.elasticsearch.threadpool.ThreadPool;
import org.elasticsearch.threadpool.ThreadPoolStats;
import org.junit.After;
import org.junit.AfterClass;
import org.junit.Before;
import org.junit.BeforeClass;

import java.util.ArrayList;
import java.util.Arrays;
import java.util.Collections;
import java.util.List;
import java.util.Set;
import java.util.concurrent.BrokenBarrierException;
import java.util.concurrent.ConcurrentHashMap;
import java.util.concurrent.CountDownLatch;
import java.util.concurrent.CyclicBarrier;
import java.util.concurrent.ExecutionException;
import java.util.concurrent.TimeUnit;
import java.util.concurrent.TimeoutException;
import java.util.concurrent.atomic.AtomicBoolean;
import java.util.concurrent.atomic.AtomicReference;
import java.util.function.Function;
import java.util.stream.Collectors;

import static org.hamcrest.Matchers.contains;
import static org.hamcrest.Matchers.containsInAnyOrder;
import static org.hamcrest.Matchers.containsString;
import static org.hamcrest.Matchers.either;
import static org.hamcrest.Matchers.emptyIterable;
import static org.hamcrest.Matchers.equalTo;
import static org.hamcrest.Matchers.hasSize;
import static org.hamcrest.Matchers.hasToString;
import static org.hamcrest.Matchers.instanceOf;

public class IndexShardOperationPermitsTests extends ESTestCase {

    private static ThreadPool threadPool;

    private IndexShardOperationPermits permits;

    @BeforeClass
    public static void setupThreadPool() {
        int writeThreadPoolSize = randomIntBetween(1, 2);
        int writeThreadPoolQueueSize = randomIntBetween(1, 2);
<<<<<<< HEAD
        threadPool = new TestThreadPool("IndexShardOperationsLockTests",
=======
        threadPool = new TestThreadPool("IndexShardOperationPermitsTests",
>>>>>>> 0c7f6570
            Settings.builder()
                .put("thread_pool." + ThreadPool.Names.WRITE + ".size", writeThreadPoolSize)
                .put("thread_pool." + ThreadPool.Names.WRITE + ".queue_size", writeThreadPoolQueueSize)
                .build());
        assertThat(threadPool.executor(ThreadPool.Names.WRITE), instanceOf(EsThreadPoolExecutor.class));
        assertThat(((EsThreadPoolExecutor) threadPool.executor(ThreadPool.Names.WRITE)).getCorePoolSize(), equalTo(writeThreadPoolSize));
        assertThat(((EsThreadPoolExecutor) threadPool.executor(ThreadPool.Names.WRITE)).getMaximumPoolSize(), equalTo(writeThreadPoolSize));
        assertThat(((EsThreadPoolExecutor) threadPool.executor(ThreadPool.Names.WRITE)).getQueue().remainingCapacity(),
            equalTo(writeThreadPoolQueueSize));
    }

    @AfterClass
    public static void shutdownThreadPool() {
        ThreadPool.terminate(threadPool, 30, TimeUnit.SECONDS);
        threadPool = null;
    }

    @Before
    public void createIndexShardOperationsLock() {
         permits = new IndexShardOperationPermits(new ShardId("blubb", "id", 0), logger, threadPool);
    }

    @After
    public void checkNoInflightOperations() {
        assertThat(permits.semaphore.availablePermits(), equalTo(Integer.MAX_VALUE));
        assertThat(permits.getActiveOperationsCount(), equalTo(0));
    }

    public void testAllOperationsInvoked() throws InterruptedException, TimeoutException {
        int numThreads = 10;

        class DummyException extends RuntimeException {}

        List<PlainActionFuture<Releasable>> futures = new ArrayList<>();
        List<Thread> operationThreads = new ArrayList<>();
        CountDownLatch latch = new CountDownLatch(numThreads / 4);
        boolean forceExecution = randomBoolean();
        for (int i = 0; i < numThreads; i++) {
            // the write thread pool uses a bounded size and can get rejections, see setupThreadPool
            String threadPoolName = randomFrom(ThreadPool.Names.WRITE, ThreadPool.Names.GENERIC);
            boolean failingListener = randomBoolean();
            PlainActionFuture<Releasable> future = new PlainActionFuture<Releasable>() {
                @Override
                public void onResponse(Releasable releasable) {
                    releasable.close();
                    if (failingListener) {
                        throw new DummyException();
                    } else {
                        super.onResponse(releasable);
                    }
                }
            };
            Thread thread = new Thread() {
                public void run() {
                    latch.countDown();
                    try {
                        permits.acquire(future, threadPoolName, forceExecution, "");
                    } catch (DummyException dummyException) {
                        // ok, notify future
                        assertTrue(failingListener);
                        future.onFailure(dummyException);
                    }
                }
            };
            futures.add(future);
            operationThreads.add(thread);
        }

        boolean closeAfterBlocking = randomBoolean();
        CountDownLatch blockFinished = new CountDownLatch(1);
        threadPool.generic().execute(() -> {
            try {
                latch.await();
                blockAndWait().close();
                blockFinished.countDown();
                if (closeAfterBlocking) {
                    permits.close();
                }
            } catch (InterruptedException e) {
                throw new RuntimeException(e);
            }
        });

        for (Thread thread : operationThreads) {
            thread.start();
        }

        for (PlainActionFuture<Releasable> future : futures) {
            try {
                assertNotNull(future.get(1, TimeUnit.MINUTES));
            } catch (ExecutionException e) {
                if (closeAfterBlocking) {
                    assertThat(e.getCause(), either(instanceOf(DummyException.class)).or(instanceOf(EsRejectedExecutionException.class))
                        .or(instanceOf(IndexShardClosedException.class)));
                } else {
                    assertThat(e.getCause(), either(instanceOf(DummyException.class)).or(instanceOf(EsRejectedExecutionException.class)));
                }
            }
        }

        for (Thread thread : operationThreads) {
            thread.join();
        }

        blockFinished.await();
    }


    public void testOperationsInvokedImmediatelyIfNoBlock() throws ExecutionException, InterruptedException {
        PlainActionFuture<Releasable> future = new PlainActionFuture<>();
        permits.acquire(future, ThreadPool.Names.GENERIC, true, "");
        assertTrue(future.isDone());
        future.get().close();
    }

    public void testOperationsIfClosed() {
        PlainActionFuture<Releasable> future = new PlainActionFuture<>();
        permits.close();
        permits.acquire(future, ThreadPool.Names.GENERIC, true, "");
        ExecutionException exception = expectThrows(ExecutionException.class, future::get);
        assertThat(exception.getCause(), instanceOf(IndexShardClosedException.class));
    }

    public void testBlockIfClosed() {
        permits.close();
        expectThrows(IndexShardClosedException.class, () -> permits.blockOperations(randomInt(10), TimeUnit.MINUTES,
            () -> { throw new IllegalArgumentException("fake error"); }));
        expectThrows(IndexShardClosedException.class,
            () -> permits.asyncBlockOperations(wrap(() -> { throw new IllegalArgumentException("fake error");}),
                randomInt(10), TimeUnit.MINUTES));
    }

    public void testOperationsDelayedIfBlock() throws ExecutionException, InterruptedException, TimeoutException {
        PlainActionFuture<Releasable> future = new PlainActionFuture<>();
        try (Releasable ignored = blockAndWait()) {
            permits.acquire(future, ThreadPool.Names.GENERIC, true, "");
            assertFalse(future.isDone());
        }
        future.get(1, TimeUnit.HOURS).close();
    }

    public void testGetBlockWhenBlocked() throws ExecutionException, InterruptedException, TimeoutException {
        PlainActionFuture<Releasable> future = new PlainActionFuture<>();
        final CountDownLatch blockAcquired = new CountDownLatch(1);
        final CountDownLatch releaseBlock = new CountDownLatch(1);
        final AtomicBoolean blocked = new AtomicBoolean();
        try (Releasable ignored = blockAndWait()) {
            permits.acquire(future, ThreadPool.Names.GENERIC, true, "");

            permits.asyncBlockOperations(wrap(() -> {
                blocked.set(true);
                blockAcquired.countDown();
                releaseBlock.await();
            }), 30, TimeUnit.MINUTES);
            assertFalse(blocked.get());
            assertFalse(future.isDone());
        }
        blockAcquired.await();
        assertTrue(blocked.get());
        assertFalse(future.isDone());
        releaseBlock.countDown();

        future.get(1, TimeUnit.HOURS).close();
    }

    /**
     * Tests that the ThreadContext is restored when a operation is executed after it has been delayed due to a block
     */
    public void testThreadContextPreservedIfBlock() throws ExecutionException, InterruptedException, TimeoutException {
        final ThreadContext context = threadPool.getThreadContext();
        final Function<ActionListener<Releasable>, Boolean> contextChecker = (listener) -> {
            if ("bar".equals(context.getHeader("foo")) == false) {
                listener.onFailure(new IllegalStateException("context did not have value [bar] for header [foo]. Actual value [" +
                    context.getHeader("foo") + "]"));
            } else if ("baz".equals(context.getTransient("bar")) == false) {
                listener.onFailure(new IllegalStateException("context did not have value [baz] for transient [bar]. Actual value [" +
                    context.getTransient("bar") + "]"));
            } else {
                return true;
            }
            return false;
        };
        PlainActionFuture<Releasable> future = new PlainActionFuture<Releasable>() {
            @Override
            public void onResponse(Releasable releasable) {
                if (contextChecker.apply(this)) {
                    super.onResponse(releasable);
                }
            }
        };
        PlainActionFuture<Releasable> future2 = new PlainActionFuture<Releasable>() {
            @Override
            public void onResponse(Releasable releasable) {
                if (contextChecker.apply(this)) {
                    super.onResponse(releasable);
                }
            }
        };

        try (Releasable ignored = blockAndWait()) {
            // we preserve the thread context here so that we have a different context in the call to acquire than the context present
            // when the releasable is closed
            try (ThreadContext.StoredContext ignore = context.newStoredContext(false)) {
                context.putHeader("foo", "bar");
                context.putTransient("bar", "baz");
                // test both with and without a executor name
                permits.acquire(future, ThreadPool.Names.GENERIC, true, "");
                permits.acquire(future2, null, true, "");
            }
            assertFalse(future.isDone());
        }
        future.get(1, TimeUnit.HOURS).close();
        future2.get(1, TimeUnit.HOURS).close();
    }

    private Releasable blockAndWait() throws InterruptedException {
        CountDownLatch blockAcquired = new CountDownLatch(1);
        CountDownLatch releaseBlock = new CountDownLatch(1);
        CountDownLatch blockReleased = new CountDownLatch(1);
        boolean throwsException = randomBoolean();
        IndexShardClosedException exception = new IndexShardClosedException(new ShardId("blubb", "id", 0));
        threadPool.generic().execute(() -> {
                try {
                    permits.blockOperations(1, TimeUnit.MINUTES, () -> {
                        try {
                            blockAcquired.countDown();
                            releaseBlock.await();
                            if (throwsException) {
                                throw exception;
                            }
                        } catch (InterruptedException e) {
                            throw new RuntimeException();
                        }
                    });
                } catch (Exception e) {
                    if (e != exception) {
                        throw new RuntimeException(e);
                    }
                } finally {
                    blockReleased.countDown();
                }
            });
        blockAcquired.await();
        return () -> {
            releaseBlock.countDown();
            try {
                blockReleased.await();
            } catch (InterruptedException e) {
                throw new RuntimeException(e);
            }
        };
    }

    public void testAsyncBlockOperationsOperationWhileBlocked() throws InterruptedException {
        final CountDownLatch blockAcquired = new CountDownLatch(1);
        final CountDownLatch releaseBlock = new CountDownLatch(1);
        final AtomicBoolean blocked = new AtomicBoolean();
        permits.asyncBlockOperations(wrap(() -> {
                blocked.set(true);
                blockAcquired.countDown();
                releaseBlock.await();
            }), 30, TimeUnit.MINUTES);
        blockAcquired.await();
        assertTrue(blocked.get());

        // an operation that is submitted while there is a delay in place should be delayed
        final CountDownLatch delayedOperation = new CountDownLatch(1);
        final AtomicBoolean delayed = new AtomicBoolean();
        final Thread thread = new Thread(() ->
                permits.acquire(
                        new ActionListener<Releasable>() {
                            @Override
                            public void onResponse(Releasable releasable) {
                                delayed.set(true);
                                releasable.close();
                                delayedOperation.countDown();
                            }

                            @Override
                            public void onFailure(Exception e) {

                            }
                        },
                        ThreadPool.Names.GENERIC,
                        false, ""));
        thread.start();
        assertFalse(delayed.get());
        releaseBlock.countDown();
        delayedOperation.await();
        assertTrue(delayed.get());
        thread.join();
    }

    public void testAsyncBlockOperationsOperationBeforeBlocked() throws InterruptedException, BrokenBarrierException {
        final CyclicBarrier barrier = new CyclicBarrier(2);
        final CountDownLatch operationExecutingLatch = new CountDownLatch(1);
        final CountDownLatch firstOperationLatch = new CountDownLatch(1);
        final CountDownLatch firstOperationCompleteLatch = new CountDownLatch(1);
        final Thread firstOperationThread =
                new Thread(controlledAcquire(barrier, operationExecutingLatch, firstOperationLatch, firstOperationCompleteLatch));
        firstOperationThread.start();

        barrier.await();

        operationExecutingLatch.await();

        // now we will delay operations while the first operation is still executing (because it is latched)
        final CountDownLatch blockedLatch = new CountDownLatch(1);
        final AtomicBoolean onBlocked = new AtomicBoolean();
        permits.asyncBlockOperations(wrap(() -> {
            onBlocked.set(true);
            blockedLatch.countDown();
        }), 30, TimeUnit.MINUTES);
        assertFalse(onBlocked.get());

        // if we submit another operation, it should be delayed
        final CountDownLatch secondOperationExecuting = new CountDownLatch(1);
        final CountDownLatch secondOperationComplete = new CountDownLatch(1);
        final AtomicBoolean secondOperation = new AtomicBoolean();
        final Thread secondOperationThread = new Thread(() -> {
                secondOperationExecuting.countDown();
                permits.acquire(
                        new ActionListener<Releasable>() {
                            @Override
                            public void onResponse(Releasable releasable) {
                                secondOperation.set(true);
                                releasable.close();
                                secondOperationComplete.countDown();
                            }

                            @Override
                            public void onFailure(Exception e) {
                                throw new RuntimeException(e);
                            }
                        },
                        ThreadPool.Names.GENERIC,
                        false, "");
        });
        secondOperationThread.start();

        secondOperationExecuting.await();
        assertFalse(secondOperation.get());

        firstOperationLatch.countDown();
        firstOperationCompleteLatch.await();
        blockedLatch.await();
        assertTrue(onBlocked.get());

        secondOperationComplete.await();
        assertTrue(secondOperation.get());

        firstOperationThread.join();
        secondOperationThread.join();
    }

    public void testAsyncBlockOperationsRace() throws Exception {
        // we racily submit operations and a delay, and then ensure that all operations were actually completed
        final int operations = scaledRandomIntBetween(1, 64);
        final CyclicBarrier barrier = new CyclicBarrier(1 + 1 + operations);
        final CountDownLatch operationLatch = new CountDownLatch(1 + operations);
        final Set<Integer> values = Collections.newSetFromMap(new ConcurrentHashMap<>());
        final List<Thread> threads = new ArrayList<>();
        for (int i = 0; i < operations; i++) {
            final int value = i;
            final Thread thread = new Thread(() -> {
                try {
                    barrier.await();
                } catch (final BrokenBarrierException | InterruptedException e) {
                    throw new RuntimeException(e);
                }
                permits.acquire(
                        new ActionListener<Releasable>() {
                            @Override
                            public void onResponse(Releasable releasable) {
                                values.add(value);
                                releasable.close();
                                operationLatch.countDown();
                            }

                            @Override
                            public void onFailure(Exception e) {

                            }
                        },
                        ThreadPool.Names.GENERIC,
                        false, "");
            });
            thread.start();
            threads.add(thread);
        }

        final Thread blockingThread = new Thread(() -> {
            try {
                barrier.await();
            } catch (final BrokenBarrierException | InterruptedException e) {
                throw new RuntimeException(e);
            }
            permits.asyncBlockOperations(wrap(() -> {
                values.add(operations);
                operationLatch.countDown();
            }), 30, TimeUnit.MINUTES);
        });
        blockingThread.start();

        barrier.await();

        operationLatch.await();
        for (final Thread thread : threads) {
            thread.join();
        }
        blockingThread.join();

        // check that all operations completed
        for (int i = 0; i < operations; i++) {
            assertTrue(values.contains(i));
        }
        assertTrue(values.contains(operations));
        /*
         * The block operation is executed on another thread and the operations can have completed before this thread has returned all the
         * permits to the semaphore. We wait here until all generic threads are idle as an indication that all permits have been returned to
         * the semaphore.
         */
        awaitBusy(() -> {
            for (final ThreadPoolStats.Stats stats : threadPool.stats()) {
                if (ThreadPool.Names.GENERIC.equals(stats.getName())) {
                    return stats.getActive() == 0;
                }
            }
            return false;
        });
    }

    public void testActiveOperationsCount() throws ExecutionException, InterruptedException {
        PlainActionFuture<Releasable> future1 = new PlainActionFuture<>();
        permits.acquire(future1, ThreadPool.Names.GENERIC, true, "");
        assertTrue(future1.isDone());
        assertThat(permits.getActiveOperationsCount(), equalTo(1));

        PlainActionFuture<Releasable> future2 = new PlainActionFuture<>();
        permits.acquire(future2, ThreadPool.Names.GENERIC, true, "");
        assertTrue(future2.isDone());
        assertThat(permits.getActiveOperationsCount(), equalTo(2));

        future1.get().close();
        assertThat(permits.getActiveOperationsCount(), equalTo(1));
        future1.get().close(); // check idempotence
        assertThat(permits.getActiveOperationsCount(), equalTo(1));
        future2.get().close();
        assertThat(permits.getActiveOperationsCount(), equalTo(0));

        try (Releasable releasable = blockAndWait()) {
            assertThat(permits.getActiveOperationsCount(), equalTo(0));
        }

        PlainActionFuture<Releasable> future3 = new PlainActionFuture<>();
        permits.acquire(future3, ThreadPool.Names.GENERIC, true, "");
        assertTrue(future3.isDone());
        assertThat(permits.getActiveOperationsCount(), equalTo(1));
        future3.get().close();
        assertThat(permits.getActiveOperationsCount(), equalTo(0));
    }

    public void testAsyncBlockOperationsOnFailure() throws InterruptedException {
        final AtomicReference<Exception> reference = new AtomicReference<>();
        final CountDownLatch onFailureLatch = new CountDownLatch(1);
        permits.asyncBlockOperations(new ActionListener<Releasable>() {
            @Override
            public void onResponse(Releasable releasable) {
                try (Releasable ignored = releasable) {
                    throw new RuntimeException("simulated");
                }
            }

            @Override
            public void onFailure(final Exception e) {
                reference.set(e);
                onFailureLatch.countDown();
            }
        }, 10, TimeUnit.MINUTES);
        onFailureLatch.await();
        assertThat(reference.get(), instanceOf(RuntimeException.class));
        assertThat(reference.get(), hasToString(containsString("simulated")));
    }

    public void testTimeout() throws BrokenBarrierException, InterruptedException {
        final CyclicBarrier barrier = new CyclicBarrier(2);
        final CountDownLatch operationExecutingLatch = new CountDownLatch(1);
        final CountDownLatch operationLatch = new CountDownLatch(1);
        final CountDownLatch operationCompleteLatch = new CountDownLatch(1);

        final Thread thread = new Thread(controlledAcquire(barrier, operationExecutingLatch, operationLatch, operationCompleteLatch));
        thread.start();

        barrier.await();

        operationExecutingLatch.await();

        {
            final TimeoutException e =
                    expectThrows(TimeoutException.class, () -> permits.blockOperations(1, TimeUnit.MILLISECONDS, () -> {}));
            assertThat(e, hasToString(containsString("timeout while blocking operations")));
        }

        {
            final AtomicReference<Exception> reference = new AtomicReference<>();
            final CountDownLatch onFailureLatch = new CountDownLatch(1);
            permits.asyncBlockOperations(new ActionListener<Releasable>() {
                @Override
                public void onResponse(Releasable releasable) {
                    releasable.close();
                }

                @Override
                public void onFailure(final Exception e) {
                    reference.set(e);
                    onFailureLatch.countDown();
                }
            }, 1, TimeUnit.MILLISECONDS);
            onFailureLatch.await();
            assertThat(reference.get(), hasToString(containsString("timeout while blocking operations")));
        }

        operationLatch.countDown();

        operationCompleteLatch.await();

        thread.join();
    }

    public void testNoPermitsRemaining() throws InterruptedException {
        permits.semaphore.tryAcquire(IndexShardOperationPermits.TOTAL_PERMITS, 1, TimeUnit.SECONDS);
        final IllegalStateException e = expectThrows(
                IllegalStateException.class,
                () -> this.permits.acquire(
                        new ActionListener<Releasable>() {
                            @Override
                            public void onResponse(Releasable releasable) {
                                assert false;
                            }

                            @Override
                            public void onFailure(Exception e) {
                                assert false;
                            }
                        },
                        ThreadPool.Names.GENERIC,
                        false, ""));
        assertThat(e, hasToString(containsString("failed to obtain permit but operations are not delayed")));
        permits.semaphore.release(IndexShardOperationPermits.TOTAL_PERMITS);
    }

    /**
     * Returns an operation that acquires a permit and synchronizes in the following manner:
     * <ul>
     * <li>waits on the {@code barrier} before acquiring a permit</li>
     * <li>counts down the {@code operationExecutingLatch} when it acquires the permit</li>
     * <li>waits on the {@code operationLatch} before releasing the permit</li>
     * <li>counts down the {@code operationCompleteLatch} after releasing the permit</li>
     * </ul>
     *
     * @param barrier                 the barrier to wait on
     * @param operationExecutingLatch the latch to countdown after acquiring the permit
     * @param operationLatch          the latch to wait on before releasing the permit
     * @param operationCompleteLatch  the latch to countdown after releasing the permit
     * @return a controllable runnable that acquires a permit
     */
    private Runnable controlledAcquire(
            final CyclicBarrier barrier,
            final CountDownLatch operationExecutingLatch,
            final CountDownLatch operationLatch,
            final CountDownLatch operationCompleteLatch) {
        return () -> {
            try {
                barrier.await();
            } catch (final BrokenBarrierException | InterruptedException e) {
                throw new RuntimeException(e);
            }
            permits.acquire(
                    new ActionListener<Releasable>() {
                        @Override
                        public void onResponse(Releasable releasable) {
                            operationExecutingLatch.countDown();
                            try {
                                operationLatch.await();
                            } catch (final InterruptedException e) {
                                throw new RuntimeException(e);
                            }
                            releasable.close();
                            operationCompleteLatch.countDown();
                        }

                        @Override
                        public void onFailure(Exception e) {
                            throw new RuntimeException(e);
                        }
                    },
                    ThreadPool.Names.GENERIC,
                    false, "");
        };
    }

    public void testPermitTraceCapturing() throws ExecutionException, InterruptedException {
        final PlainActionFuture<Releasable> listener1 = new PlainActionFuture<>();
        permits.acquire(listener1, null, false, "listener1");
        final PlainActionFuture<Releasable> listener2 = new PlainActionFuture<>();
        permits.acquire(listener2, null, false, "listener2");

        assertThat(permits.getActiveOperationsCount(), equalTo(2));
        List<String> messages = permits.getActiveOperations().stream().collect(Collectors.toList());
        assertThat(messages, hasSize(2));
        assertThat(messages, containsInAnyOrder(Arrays.asList(containsString("listener1"), containsString("listener2"))));

        if (randomBoolean()) {
            listener1.get().close();
            assertThat(permits.getActiveOperationsCount(), equalTo(1));
            messages = permits.getActiveOperations().stream().collect(Collectors.toList());
            assertThat(messages, hasSize(1));
            assertThat(messages, contains(containsString("listener2")));
            listener2.get().close();
        } else {
            listener2.get().close();
            assertThat(permits.getActiveOperationsCount(), equalTo(1));
            messages = permits.getActiveOperations().stream().collect(Collectors.toList());
            assertThat(messages, hasSize(1));
            assertThat(messages, contains(containsString("listener1")));
            listener1.get().close();
        }
        assertThat(permits.getActiveOperationsCount(), equalTo(0));
        assertThat(permits.getActiveOperations(), emptyIterable());
    }

    private static ActionListener<Releasable> wrap(final CheckedRunnable<Exception> onResponse) {
        return new ActionListener<Releasable>() {
            @Override
            public void onResponse(final Releasable releasable) {
                try (Releasable ignored = releasable) {
                    onResponse.run();
                } catch (final Exception e) {
                    onFailure(e);
                }
            }

            @Override
            public void onFailure(final Exception e) {
                throw new AssertionError(e);
            }
        };
    }
}<|MERGE_RESOLUTION|>--- conflicted
+++ resolved
@@ -72,11 +72,7 @@
     public static void setupThreadPool() {
         int writeThreadPoolSize = randomIntBetween(1, 2);
         int writeThreadPoolQueueSize = randomIntBetween(1, 2);
-<<<<<<< HEAD
-        threadPool = new TestThreadPool("IndexShardOperationsLockTests",
-=======
         threadPool = new TestThreadPool("IndexShardOperationPermitsTests",
->>>>>>> 0c7f6570
             Settings.builder()
                 .put("thread_pool." + ThreadPool.Names.WRITE + ".size", writeThreadPoolSize)
                 .put("thread_pool." + ThreadPool.Names.WRITE + ".queue_size", writeThreadPoolQueueSize)

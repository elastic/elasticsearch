--- conflicted
+++ resolved
@@ -150,11 +150,7 @@
             randomNonNegativeLong());
         Engine.Index index = new Engine.Index(new Term("_uid", Uid.createUidAsBytes(doc.type(), doc.id())),
             randomNonNegativeLong(), doc);
-<<<<<<< HEAD
-        compositeListener.postDelete(randomShardId, delete, new Engine.DeleteResult(1, SequenceNumbers.UNASSIGNED_SEQ_NO, true));
-=======
         compositeListener.postDelete(randomShardId, delete, new Engine.DeleteResult(1, 0, SequenceNumbers.UNASSIGNED_SEQ_NO, true));
->>>>>>> 0c7f6570
         assertEquals(0, preIndex.get());
         assertEquals(0, postIndex.get());
         assertEquals(0, postIndexException.get());

--- conflicted
+++ resolved
@@ -42,10 +42,6 @@
 import org.elasticsearch.common.xcontent.XContentFactory;
 import org.elasticsearch.index.IndexService;
 import org.elasticsearch.index.IndexSettings;
-<<<<<<< HEAD
-import org.elasticsearch.index.mapper.DocumentMapper;
-=======
->>>>>>> 0c7f6570
 import org.elasticsearch.index.mapper.MappedFieldType;
 import org.elasticsearch.index.mapper.MapperParsingException;
 import org.elasticsearch.index.mapper.MapperService;
@@ -65,15 +61,9 @@
     private static SimilarityService createSimilarityService(Settings settings) {
         IndexMetaData indexMetadata = new IndexMetaData.Builder("index").settings(
                 Settings.builder()
-<<<<<<< HEAD
-                .put("index.version.created", Version.CURRENT)
-                .put("index.number_of_shards", 1)
-                .put("index.number_of_replicas", 0).build()).build();
-=======
                         .put("index.version.created", Version.CURRENT)
                         .put("index.number_of_shards", 1)
                         .put("index.number_of_replicas", 0).build()).build();
->>>>>>> 0c7f6570
         IndexSettings indexSettings = new IndexSettings(indexMetadata, settings);
         return new SimilarityService(indexSettings, null, Collections.emptyMap());
     }
@@ -95,32 +85,18 @@
     }
 
     public void testResolveSimilaritiesFromMapping_classic() throws IOException {
-<<<<<<< HEAD
-        String mapping = Strings.toString(XContentFactory.jsonBuilder().startObject().startObject("type")
-            .startObject("properties")
-            .startObject("field1").field("type", "text").field("similarity", "my_similarity").endObject()
-            .endObject()
-            .endObject().endObject());
-=======
-        XContentBuilder mapping = XContentFactory.jsonBuilder().startObject().startObject("type")
-            .startObject("properties")
-            .startObject("field1").field("type", "text").field("similarity", "my_similarity").endObject()
-            .endObject()
-            .endObject().endObject();
->>>>>>> 0c7f6570
+        XContentBuilder mapping = XContentFactory.jsonBuilder().startObject().startObject("type")
+            .startObject("properties")
+            .startObject("field1").field("type", "text").field("similarity", "my_similarity").endObject()
+            .endObject()
+            .endObject().endObject();
 
         Settings indexSettings = Settings.builder()
             .put("index.similarity.my_similarity.type", "classic")
             .put("index.similarity.my_similarity.discount_overlaps", false)
             .build();
-<<<<<<< HEAD
-        IndexService indexService = createIndex("foo", indexSettings);
-        DocumentMapper documentMapper = indexService.mapperService().documentMapperParser().parse("type", new CompressedXContent(mapping));
-        assertThat(documentMapper.mappers().getMapper("field1").fieldType().similarity().get(), instanceOf(ClassicSimilarity.class));
-=======
         MapperService mapperService = createIndex("foo", indexSettings, "type", mapping).mapperService();
         assertThat(mapperService.fullName("field1").similarity().get(), instanceOf(ClassicSimilarity.class));
->>>>>>> 0c7f6570
 
         ClassicSimilarity similarity = (ClassicSimilarity) mapperService.fullName("field1").similarity().get();
         assertThat(similarity.getDiscountOverlaps(), equalTo(false));
@@ -137,19 +113,11 @@
     }
 
     public void testResolveSimilaritiesFromMapping_bm25() throws IOException {
-<<<<<<< HEAD
-        String mapping = Strings.toString(XContentFactory.jsonBuilder().startObject().startObject("type")
-            .startObject("properties")
-            .startObject("field1").field("type", "text").field("similarity", "my_similarity").endObject()
-            .endObject()
-            .endObject().endObject());
-=======
-        XContentBuilder mapping = XContentFactory.jsonBuilder().startObject().startObject("type")
-            .startObject("properties")
-            .startObject("field1").field("type", "text").field("similarity", "my_similarity").endObject()
-            .endObject()
-            .endObject().endObject();
->>>>>>> 0c7f6570
+        XContentBuilder mapping = XContentFactory.jsonBuilder().startObject().startObject("type")
+            .startObject("properties")
+            .startObject("field1").field("type", "text").field("similarity", "my_similarity").endObject()
+            .endObject()
+            .endObject().endObject();
 
         Settings indexSettings = Settings.builder()
             .put("index.similarity.my_similarity.type", "BM25")
@@ -157,14 +125,8 @@
             .put("index.similarity.my_similarity.b", 0.5f)
             .put("index.similarity.my_similarity.discount_overlaps", false)
             .build();
-<<<<<<< HEAD
-        IndexService indexService = createIndex("foo", indexSettings);
-        DocumentMapper documentMapper = indexService.mapperService().documentMapperParser().parse("type", new CompressedXContent(mapping));
-        assertThat(documentMapper.mappers().getMapper("field1").fieldType().similarity().get(), instanceOf(BM25Similarity.class));
-=======
         MapperService mapperService = createIndex("foo", indexSettings, "type", mapping).mapperService();
         assertThat(mapperService.fullName("field1").similarity().get(), instanceOf(BM25Similarity.class));
->>>>>>> 0c7f6570
 
         BM25Similarity similarity = (BM25Similarity) mapperService.fullName("field1").similarity().get();
         assertThat(similarity.getK1(), equalTo(2.0f));
@@ -173,28 +135,6 @@
     }
 
     public void testResolveSimilaritiesFromMapping_boolean() throws IOException {
-<<<<<<< HEAD
-        String mapping = Strings.toString(XContentFactory.jsonBuilder().startObject().startObject("type")
-            .startObject("properties")
-            .startObject("field1").field("type", "text").field("similarity", "boolean").endObject()
-            .endObject()
-            .endObject().endObject());
-
-        IndexService indexService = createIndex("foo", Settings.EMPTY);
-        DocumentMapper documentMapper = indexService.mapperService()
-            .documentMapperParser()
-            .parse("type", new CompressedXContent(mapping));
-        assertThat(documentMapper.mappers().getMapper("field1").fieldType().similarity().get(),
-            instanceOf(BooleanSimilarity.class));
-    }
-
-    public void testResolveSimilaritiesFromMapping_DFR() throws IOException {
-        String mapping = Strings.toString(XContentFactory.jsonBuilder().startObject().startObject("type")
-            .startObject("properties")
-            .startObject("field1").field("type", "text").field("similarity", "my_similarity").endObject()
-            .endObject()
-            .endObject().endObject());
-=======
         XContentBuilder mapping = XContentFactory.jsonBuilder().startObject().startObject("type")
             .startObject("properties")
             .startObject("field1").field("type", "text").field("similarity", "boolean").endObject()
@@ -211,7 +151,6 @@
             .startObject("field1").field("type", "text").field("similarity", "my_similarity").endObject()
             .endObject()
             .endObject().endObject();
->>>>>>> 0c7f6570
 
         Settings indexSettings = Settings.builder()
             .put("index.similarity.my_similarity.type", "DFR")
@@ -220,14 +159,8 @@
             .put("index.similarity.my_similarity.normalization", "h2")
             .put("index.similarity.my_similarity.normalization.h2.c", 3f)
             .build();
-<<<<<<< HEAD
-        IndexService indexService = createIndex("foo", indexSettings);
-        DocumentMapper documentMapper = indexService.mapperService().documentMapperParser().parse("type", new CompressedXContent(mapping));
-        assertThat(documentMapper.mappers().getMapper("field1").fieldType().similarity().get(), instanceOf(DFRSimilarity.class));
-=======
         MapperService mapperService = createIndex("foo", indexSettings, "type", mapping).mapperService();
         assertThat(mapperService.fullName("field1").similarity().get(), instanceOf(DFRSimilarity.class));
->>>>>>> 0c7f6570
 
         DFRSimilarity similarity = (DFRSimilarity) mapperService.fullName("field1").similarity().get();
         assertThat(similarity.getBasicModel(), instanceOf(BasicModelG.class));
@@ -237,19 +170,11 @@
     }
 
     public void testResolveSimilaritiesFromMapping_IB() throws IOException {
-<<<<<<< HEAD
-        String mapping = Strings.toString(XContentFactory.jsonBuilder().startObject().startObject("type")
-            .startObject("properties")
-            .startObject("field1").field("type", "text").field("similarity", "my_similarity").endObject()
-            .endObject()
-            .endObject().endObject());
-=======
-        XContentBuilder mapping = XContentFactory.jsonBuilder().startObject().startObject("type")
-            .startObject("properties")
-            .startObject("field1").field("type", "text").field("similarity", "my_similarity").endObject()
-            .endObject()
-            .endObject().endObject();
->>>>>>> 0c7f6570
+        XContentBuilder mapping = XContentFactory.jsonBuilder().startObject().startObject("type")
+            .startObject("properties")
+            .startObject("field1").field("type", "text").field("similarity", "my_similarity").endObject()
+            .endObject()
+            .endObject().endObject();
 
         Settings indexSettings = Settings.builder()
             .put("index.similarity.my_similarity.type", "IB")
@@ -258,14 +183,8 @@
             .put("index.similarity.my_similarity.normalization", "h2")
             .put("index.similarity.my_similarity.normalization.h2.c", 3f)
             .build();
-<<<<<<< HEAD
-        IndexService indexService = createIndex("foo", indexSettings);
-        DocumentMapper documentMapper = indexService.mapperService().documentMapperParser().parse("type", new CompressedXContent(mapping));
-        assertThat(documentMapper.mappers().getMapper("field1").fieldType().similarity().get(), instanceOf(IBSimilarity.class));
-=======
         MapperService mapperService = createIndex("foo", indexSettings, "type", mapping).mapperService();
         assertThat(mapperService.fullName("field1").similarity().get(), instanceOf(IBSimilarity.class));
->>>>>>> 0c7f6570
 
         IBSimilarity similarity = (IBSimilarity) mapperService.fullName("field1").similarity().get();
         assertThat(similarity.getDistribution(), instanceOf(DistributionSPL.class));
@@ -275,63 +194,35 @@
     }
 
     public void testResolveSimilaritiesFromMapping_DFI() throws IOException {
-<<<<<<< HEAD
-        String mapping = Strings.toString(XContentFactory.jsonBuilder().startObject().startObject("type")
-            .startObject("properties")
-            .startObject("field1").field("type", "text").field("similarity", "my_similarity").endObject()
-            .endObject()
-            .endObject().endObject());
-=======
-        XContentBuilder mapping = XContentFactory.jsonBuilder().startObject().startObject("type")
-            .startObject("properties")
-            .startObject("field1").field("type", "text").field("similarity", "my_similarity").endObject()
-            .endObject()
-            .endObject().endObject();
->>>>>>> 0c7f6570
+        XContentBuilder mapping = XContentFactory.jsonBuilder().startObject().startObject("type")
+            .startObject("properties")
+            .startObject("field1").field("type", "text").field("similarity", "my_similarity").endObject()
+            .endObject()
+            .endObject().endObject();
 
         Settings indexSettings = Settings.builder()
             .put("index.similarity.my_similarity.type", "DFI")
             .put("index.similarity.my_similarity.independence_measure", "chisquared")
             .build();
-<<<<<<< HEAD
-        IndexService indexService = createIndex("foo", indexSettings);
-        DocumentMapper documentMapper = indexService.mapperService().documentMapperParser().parse("type", new CompressedXContent(mapping));
-        MappedFieldType fieldType = documentMapper.mappers().getMapper("field1").fieldType();
-=======
         MapperService mapperService = createIndex("foo", indexSettings, "type", mapping).mapperService();
         MappedFieldType fieldType = mapperService.fullName("field1");
 
->>>>>>> 0c7f6570
         assertThat(fieldType.similarity().get(), instanceOf(DFISimilarity.class));
         DFISimilarity similarity = (DFISimilarity) fieldType.similarity().get();
         assertThat(similarity.getIndependence(), instanceOf(IndependenceChiSquared.class));
     }
 
     public void testResolveSimilaritiesFromMapping_LMDirichlet() throws IOException {
-<<<<<<< HEAD
-        String mapping = Strings.toString(XContentFactory.jsonBuilder().startObject().startObject("type")
-            .startObject("properties")
-            .startObject("field1").field("type", "text").field("similarity", "my_similarity").endObject()
-            .endObject()
-            .endObject().endObject());
-=======
-        XContentBuilder mapping = XContentFactory.jsonBuilder().startObject().startObject("type")
-            .startObject("properties")
-            .startObject("field1").field("type", "text").field("similarity", "my_similarity").endObject()
-            .endObject()
-            .endObject().endObject();
->>>>>>> 0c7f6570
+        XContentBuilder mapping = XContentFactory.jsonBuilder().startObject().startObject("type")
+            .startObject("properties")
+            .startObject("field1").field("type", "text").field("similarity", "my_similarity").endObject()
+            .endObject()
+            .endObject().endObject();
 
         Settings indexSettings = Settings.builder()
             .put("index.similarity.my_similarity.type", "LMDirichlet")
             .put("index.similarity.my_similarity.mu", 3000f)
             .build();
-<<<<<<< HEAD
-        IndexService indexService = createIndex("foo", indexSettings);
-        DocumentMapper documentMapper = indexService.mapperService().documentMapperParser().parse("type", new CompressedXContent(mapping));
-        assertThat(documentMapper.mappers().getMapper("field1").fieldType().similarity().get(), instanceOf(LMDirichletSimilarity.class));
-=======
->>>>>>> 0c7f6570
 
         MapperService mapperService = createIndex("foo", indexSettings, "type", mapping).mapperService();
         assertThat(mapperService.fullName("field1").similarity().get(), instanceOf(LMDirichletSimilarity.class));
@@ -341,32 +232,18 @@
     }
 
     public void testResolveSimilaritiesFromMapping_LMJelinekMercer() throws IOException {
-<<<<<<< HEAD
-        String mapping = Strings.toString(XContentFactory.jsonBuilder().startObject().startObject("type")
-            .startObject("properties")
-            .startObject("field1").field("type", "text").field("similarity", "my_similarity").endObject()
-            .endObject()
-            .endObject().endObject());
-=======
-        XContentBuilder mapping = XContentFactory.jsonBuilder().startObject().startObject("type")
-            .startObject("properties")
-            .startObject("field1").field("type", "text").field("similarity", "my_similarity").endObject()
-            .endObject()
-            .endObject().endObject();
->>>>>>> 0c7f6570
+        XContentBuilder mapping = XContentFactory.jsonBuilder().startObject().startObject("type")
+            .startObject("properties")
+            .startObject("field1").field("type", "text").field("similarity", "my_similarity").endObject()
+            .endObject()
+            .endObject().endObject();
 
         Settings indexSettings = Settings.builder()
             .put("index.similarity.my_similarity.type", "LMJelinekMercer")
             .put("index.similarity.my_similarity.lambda", 0.7f)
             .build();
-<<<<<<< HEAD
-        IndexService indexService = createIndex("foo", indexSettings);
-        DocumentMapper documentMapper = indexService.mapperService().documentMapperParser().parse("type", new CompressedXContent(mapping));
-        assertThat(documentMapper.mappers().getMapper("field1").fieldType().similarity().get(), instanceOf(LMJelinekMercerSimilarity.class));
-=======
         MapperService mapperService = createIndex("foo", indexSettings, "type", mapping).mapperService();
         assertThat(mapperService.fullName("field1").similarity().get(), instanceOf(LMJelinekMercerSimilarity.class));
->>>>>>> 0c7f6570
 
         LMJelinekMercerSimilarity similarity = (LMJelinekMercerSimilarity) mapperService.fullName("field1").similarity().get();
         assertThat(similarity.getLambda(), equalTo(0.7f));

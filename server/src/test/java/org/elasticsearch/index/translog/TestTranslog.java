/*
 * Licensed to Elasticsearch under one or more contributor
 * license agreements. See the NOTICE file distributed with
 * this work for additional information regarding copyright
 * ownership. Elasticsearch licenses this file to you under
 * the Apache License, Version 2.0 (the "License"); you may
 * not use this file except in compliance with the License.
 * You may obtain a copy of the License at
 *
 *    http://www.apache.org/licenses/LICENSE-2.0
 *
 * Unless required by applicable law or agreed to in writing,
 * software distributed under the License is distributed on an
 * "AS IS" BASIS, WITHOUT WARRANTIES OR CONDITIONS OF ANY
 * KIND, either express or implied.  See the License for the
 * specific language governing permissions and limitations
 * under the License.
 */

package org.elasticsearch.index.translog;

import com.carrotsearch.randomizedtesting.generators.RandomNumbers;
import com.carrotsearch.randomizedtesting.generators.RandomPicks;
import org.apache.logging.log4j.Logger;
import org.apache.lucene.index.DirectoryReader;
import org.apache.lucene.index.IndexCommit;
import org.apache.lucene.store.NIOFSDirectory;
import org.elasticsearch.index.engine.CombinedDeletionPolicy;

import java.io.IOException;
import java.nio.ByteBuffer;
import java.nio.channels.FileChannel;
import java.nio.file.DirectoryStream;
import java.nio.file.Files;
import java.nio.file.Path;
import java.nio.file.StandardOpenOption;
import java.util.Collection;
import java.util.List;
import java.util.Random;
import java.util.Set;
import java.util.TreeSet;
import java.util.regex.Matcher;
import java.util.regex.Pattern;

import static org.hamcrest.MatcherAssert.assertThat;
import static org.hamcrest.Matchers.empty;
import static org.hamcrest.core.Is.is;
import static org.hamcrest.core.IsNot.not;

/**
 * Helpers for testing translog.
 */
public class TestTranslog {
    static final Pattern TRANSLOG_FILE_PATTERN = Pattern.compile("translog-(\\d+)\\.tlog");

    public static void corruptRandomTranslogFile(Logger logger, Random random, Collection<Path> translogDirs) throws IOException {
        for (Path translogDir : translogDirs) {
            final long minTranslogGen = minTranslogGenUsedInRecovery(translogDir);
            corruptRandomTranslogFile(logger, random, translogDir, minTranslogGen);
        }
    }

    /**
     * Corrupts random translog file (translog-N.tlog) from the given translog directory.
     *
     * @return a translog file which has been corrupted.
     */
    public static Path corruptRandomTranslogFile(Logger logger, Random random, Path translogDir, long minGeneration) throws IOException {
        Set<Path> candidates = new TreeSet<>(); // TreeSet makes sure iteration order is deterministic
        logger.info("--> Translog dir [{}], minUsedTranslogGen [{}]", translogDir, minGeneration);
        try (DirectoryStream<Path> stream = Files.newDirectoryStream(translogDir)) {
            for (Path item : stream) {
                if (Files.isRegularFile(item)) {
                    final Matcher matcher = TRANSLOG_FILE_PATTERN.matcher(item.getFileName().toString());
                    if (matcher.matches() && Long.parseLong(matcher.group(1)) >= minGeneration) {
                        candidates.add(item);
                    }
                }
            }
        }
        assertThat(candidates, is(not(empty())));

<<<<<<< HEAD
        Set<Path> corruptedFiles = new HashSet<>();
        if (!candidates.isEmpty()) {
            int corruptions = RandomNumbers.randomIntBetween(random, 5, 20);
            for (int i = 0; i < corruptions; i++) {
                Path fileToCorrupt = RandomPicks.randomFrom(random, candidates);
                corruptFile(logger, random, fileToCorrupt);
                corruptedFiles.add(fileToCorrupt);
            }
=======
        Path corruptedFile = RandomPicks.randomFrom(random, candidates);
        corruptFile(logger, random, corruptedFile);
        return corruptedFile;
    }


     static void corruptFile(Logger logger, Random random, Path fileToCorrupt) throws IOException {
        try (FileChannel raf = FileChannel.open(fileToCorrupt, StandardOpenOption.READ, StandardOpenOption.WRITE)) {
            // read
            raf.position(RandomNumbers.randomLongBetween(random, 0, raf.size() - 1));
            long filePointer = raf.position();
            ByteBuffer bb = ByteBuffer.wrap(new byte[1]);
            raf.read(bb);
            bb.flip();

            // corrupt
            byte oldValue = bb.get(0);
            byte newValue = (byte) (oldValue + 1);
            bb.put(0, newValue);

            // rewrite
            raf.position(filePointer);
            raf.write(bb);
            logger.info("--> corrupting file {} --  flipping at position {} from {} to {} file: {}",
                fileToCorrupt, filePointer, Integer.toHexString(oldValue),
                Integer.toHexString(newValue), fileToCorrupt);
>>>>>>> 0c7f6570
        }
    }

    static void corruptFile(Logger logger, Random random, Path fileToCorrupt) throws IOException {
        try (FileChannel raf = FileChannel.open(fileToCorrupt, StandardOpenOption.READ, StandardOpenOption.WRITE)) {
            // read
            raf.position(RandomNumbers.randomLongBetween(random, 0, raf.size() - 1));
            long filePointer = raf.position();
            ByteBuffer bb = ByteBuffer.wrap(new byte[1]);
            raf.read(bb);
            bb.flip();

            // corrupt
            byte oldValue = bb.get(0);
            byte newValue = (byte) (oldValue + 1);
            bb.put(0, newValue);

            // rewrite
            raf.position(filePointer);
            raf.write(bb);
            logger.info("--> corrupting file {} --  flipping at position {} from {} to {} file: {}",
                fileToCorrupt, filePointer, Integer.toHexString(oldValue),
                Integer.toHexString(newValue), fileToCorrupt);
        }
    }

    /**
     * Lists all existing commits in a given index path, then read the minimum translog generation that will be used in recoverFromTranslog.
     */
    public static long minTranslogGenUsedInRecovery(Path translogPath) throws IOException {
        try (NIOFSDirectory directory = new NIOFSDirectory(translogPath.getParent().resolve("index"))) {
            List<IndexCommit> commits = DirectoryReader.listCommits(directory);
            final String translogUUID = commits.get(commits.size() - 1).getUserData().get(Translog.TRANSLOG_UUID_KEY);
            long globalCheckpoint = Translog.readGlobalCheckpoint(translogPath, translogUUID);
            IndexCommit recoveringCommit = CombinedDeletionPolicy.findSafeCommitPoint(commits, globalCheckpoint);
            return Long.parseLong(recoveringCommit.getUserData().get(Translog.TRANSLOG_GENERATION_KEY));
        }
    }

    /**
     * Returns the primary term associated with the current translog writer of the given translog.
     */
    public static long getCurrentTerm(Translog translog) {
        return translog.getCurrent().getPrimaryTerm();
    }
}<|MERGE_RESOLUTION|>--- conflicted
+++ resolved
@@ -80,16 +80,6 @@
         }
         assertThat(candidates, is(not(empty())));
 
-<<<<<<< HEAD
-        Set<Path> corruptedFiles = new HashSet<>();
-        if (!candidates.isEmpty()) {
-            int corruptions = RandomNumbers.randomIntBetween(random, 5, 20);
-            for (int i = 0; i < corruptions; i++) {
-                Path fileToCorrupt = RandomPicks.randomFrom(random, candidates);
-                corruptFile(logger, random, fileToCorrupt);
-                corruptedFiles.add(fileToCorrupt);
-            }
-=======
         Path corruptedFile = RandomPicks.randomFrom(random, candidates);
         corruptFile(logger, random, corruptedFile);
         return corruptedFile;
@@ -97,30 +87,6 @@
 
 
      static void corruptFile(Logger logger, Random random, Path fileToCorrupt) throws IOException {
-        try (FileChannel raf = FileChannel.open(fileToCorrupt, StandardOpenOption.READ, StandardOpenOption.WRITE)) {
-            // read
-            raf.position(RandomNumbers.randomLongBetween(random, 0, raf.size() - 1));
-            long filePointer = raf.position();
-            ByteBuffer bb = ByteBuffer.wrap(new byte[1]);
-            raf.read(bb);
-            bb.flip();
-
-            // corrupt
-            byte oldValue = bb.get(0);
-            byte newValue = (byte) (oldValue + 1);
-            bb.put(0, newValue);
-
-            // rewrite
-            raf.position(filePointer);
-            raf.write(bb);
-            logger.info("--> corrupting file {} --  flipping at position {} from {} to {} file: {}",
-                fileToCorrupt, filePointer, Integer.toHexString(oldValue),
-                Integer.toHexString(newValue), fileToCorrupt);
->>>>>>> 0c7f6570
-        }
-    }
-
-    static void corruptFile(Logger logger, Random random, Path fileToCorrupt) throws IOException {
         try (FileChannel raf = FileChannel.open(fileToCorrupt, StandardOpenOption.READ, StandardOpenOption.WRITE)) {
             // read
             raf.position(RandomNumbers.randomLongBetween(random, 0, raf.size() - 1));

/*
 * Licensed to Elasticsearch under one or more contributor
 * license agreements. See the NOTICE file distributed with
 * this work for additional information regarding copyright
 * ownership. Elasticsearch licenses this file to you under
 * the Apache License, Version 2.0 (the "License"); you may
 * not use this file except in compliance with the License.
 * You may obtain a copy of the License at
 *
 *    http://www.apache.org/licenses/LICENSE-2.0
 *
 * Unless required by applicable law or agreed to in writing,
 * software distributed under the License is distributed on an
 * "AS IS" BASIS, WITHOUT WARRANTIES OR CONDITIONS OF ANY
 * KIND, either express or implied.  See the License for the
 * specific language governing permissions and limitations
 * under the License.
 */

package org.elasticsearch.index.translog;

import com.carrotsearch.randomizedtesting.generators.RandomPicks;

import org.apache.logging.log4j.message.ParameterizedMessage;
import org.apache.lucene.codecs.CodecUtil;
import org.apache.lucene.document.Field;
import org.apache.lucene.document.NumericDocValuesField;
import org.apache.lucene.document.TextField;
import org.apache.lucene.index.Term;
import org.apache.lucene.mockfile.FilterFileChannel;
import org.apache.lucene.store.AlreadyClosedException;
import org.apache.lucene.store.ByteArrayDataOutput;
import org.apache.lucene.store.MockDirectoryWrapper;
import org.apache.lucene.util.LineFileDocs;
import org.apache.lucene.util.LuceneTestCase;
import org.elasticsearch.Assertions;
import org.elasticsearch.cluster.metadata.IndexMetaData;
import org.elasticsearch.common.Randomness;
import org.elasticsearch.common.Strings;
import org.elasticsearch.common.UUIDs;
import org.elasticsearch.common.bytes.BytesArray;
import org.elasticsearch.common.bytes.BytesReference;
import org.elasticsearch.common.collect.Tuple;
import org.elasticsearch.common.io.FileSystemUtils;
import org.elasticsearch.common.io.stream.BytesStreamOutput;
import org.elasticsearch.common.io.stream.StreamInput;
import org.elasticsearch.common.settings.Settings;
import org.elasticsearch.common.unit.ByteSizeUnit;
import org.elasticsearch.common.unit.ByteSizeValue;
import org.elasticsearch.common.util.concurrent.AbstractRunnable;
import org.elasticsearch.common.util.concurrent.ConcurrentCollections;
import org.elasticsearch.common.util.concurrent.ReleasableLock;
import org.elasticsearch.common.xcontent.ToXContent;
import org.elasticsearch.common.xcontent.XContentBuilder;
import org.elasticsearch.common.xcontent.XContentFactory;
import org.elasticsearch.common.xcontent.XContentType;
import org.elasticsearch.core.internal.io.IOUtils;
import org.elasticsearch.index.IndexSettings;
import org.elasticsearch.index.VersionType;
import org.elasticsearch.index.engine.Engine;
import org.elasticsearch.index.engine.Engine.Operation.Origin;
import org.elasticsearch.index.mapper.IdFieldMapper;
import org.elasticsearch.index.mapper.ParseContext.Document;
import org.elasticsearch.index.mapper.ParsedDocument;
import org.elasticsearch.index.mapper.SeqNoFieldMapper;
import org.elasticsearch.index.mapper.Uid;
import org.elasticsearch.index.seqno.LocalCheckpointTracker;
import org.elasticsearch.index.seqno.LocalCheckpointTrackerTests;
import org.elasticsearch.index.seqno.SequenceNumbers;
import org.elasticsearch.index.shard.ShardId;
import org.elasticsearch.index.translog.Translog.Location;
import org.elasticsearch.test.ESTestCase;
import org.elasticsearch.test.IndexSettingsModule;
import org.hamcrest.Matchers;
import org.junit.After;
import org.junit.Before;

import java.io.Closeable;
import java.io.EOFException;
import java.io.IOException;
import java.nio.ByteBuffer;
import java.nio.channels.FileChannel;
import java.nio.charset.Charset;
import java.nio.file.FileAlreadyExistsException;
import java.nio.file.Files;
import java.nio.file.InvalidPathException;
import java.nio.file.Path;
import java.nio.file.StandardOpenOption;
import java.util.ArrayDeque;
import java.util.ArrayList;
import java.util.Arrays;
import java.util.Collection;
import java.util.Collections;
import java.util.Comparator;
import java.util.Deque;
import java.util.HashMap;
import java.util.HashSet;
import java.util.Iterator;
import java.util.List;
import java.util.Map;
import java.util.Set;
import java.util.concurrent.ArrayBlockingQueue;
import java.util.concurrent.BlockingQueue;
import java.util.concurrent.BrokenBarrierException;
import java.util.concurrent.CopyOnWriteArrayList;
import java.util.concurrent.CountDownLatch;
import java.util.concurrent.CyclicBarrier;
import java.util.concurrent.atomic.AtomicBoolean;
import java.util.concurrent.atomic.AtomicInteger;
import java.util.concurrent.atomic.AtomicLong;
import java.util.concurrent.atomic.AtomicReference;
import java.util.function.LongSupplier;
import java.util.stream.Collectors;
import java.util.stream.IntStream;
import java.util.stream.LongStream;
import java.util.stream.Stream;

import static org.elasticsearch.common.util.BigArrays.NON_RECYCLING_INSTANCE;
import static org.elasticsearch.index.translog.SnapshotMatchers.containsOperationsInAnyOrder;
import static org.elasticsearch.index.translog.TranslogDeletionPolicies.createTranslogDeletionPolicy;
import static org.hamcrest.Matchers.containsString;
import static org.hamcrest.Matchers.empty;
import static org.hamcrest.Matchers.equalTo;
import static org.hamcrest.Matchers.greaterThan;
import static org.hamcrest.Matchers.greaterThanOrEqualTo;
import static org.hamcrest.Matchers.hasToString;
import static org.hamcrest.Matchers.is;
import static org.hamcrest.Matchers.isIn;
import static org.hamcrest.Matchers.lessThanOrEqualTo;
import static org.hamcrest.Matchers.not;
import static org.hamcrest.Matchers.nullValue;
import static org.mockito.Mockito.mock;
import static org.mockito.Mockito.stub;

@LuceneTestCase.SuppressFileSystems("ExtrasFS")
public class TranslogTests extends ESTestCase {

    protected final ShardId shardId = new ShardId("index", "_na_", 1);

    protected Translog translog;
    private AtomicLong globalCheckpoint;
    protected Path translogDir;
    // A default primary term is used by translog instances created in this test.
    private final AtomicLong primaryTerm = new AtomicLong();

    @Override
    protected void afterIfSuccessful() throws Exception {
        super.afterIfSuccessful();

        if (translog.isOpen()) {
            if (translog.currentFileGeneration() > 1) {
                markCurrentGenAsCommitted(translog);
                translog.trimUnreferencedReaders();
                assertFileDeleted(translog, translog.currentFileGeneration() - 1);
            }
            translog.close();
        }
        assertFileIsPresent(translog, translog.currentFileGeneration());
        IOUtils.rm(translog.location()); // delete all the locations

    }

    protected Translog createTranslog(TranslogConfig config) throws IOException {
        String translogUUID =
            Translog.createEmptyTranslog(config.getTranslogPath(), SequenceNumbers.NO_OPS_PERFORMED, shardId, primaryTerm.get());
        return new Translog(config, translogUUID, createTranslogDeletionPolicy(config.getIndexSettings()),
            () -> SequenceNumbers.NO_OPS_PERFORMED, primaryTerm::get);
    }

    protected Translog openTranslog(TranslogConfig config, String translogUUID) throws IOException {
        return new Translog(config, translogUUID, createTranslogDeletionPolicy(config.getIndexSettings()),
            () -> SequenceNumbers.NO_OPS_PERFORMED, primaryTerm::get);
    }


    private void markCurrentGenAsCommitted(Translog translog) throws IOException {
        long genToCommit = translog.currentFileGeneration();
        long genToRetain = randomLongBetween(translog.getDeletionPolicy().getMinTranslogGenerationForRecovery(), genToCommit);
        commit(translog, genToRetain, genToCommit);
    }

    private void rollAndCommit(Translog translog) throws IOException {
        translog.rollGeneration();
        markCurrentGenAsCommitted(translog);
    }

    private void commit(Translog translog, long genToRetain, long genToCommit) throws IOException {
        final TranslogDeletionPolicy deletionPolicy = translog.getDeletionPolicy();
        deletionPolicy.setTranslogGenerationOfLastCommit(genToCommit);
        deletionPolicy.setMinTranslogGenerationForRecovery(genToRetain);
        long minGenRequired = deletionPolicy.minTranslogGenRequired(translog.getReaders(), translog.getCurrent());
        translog.trimUnreferencedReaders();
        assertThat(minGenRequired, equalTo(translog.getMinFileGeneration()));
        assertFilePresences(translog);
    }

    @Override
    @Before
    public void setUp() throws Exception {
        super.setUp();
        primaryTerm.set(randomLongBetween(1, Integer.MAX_VALUE));
        // if a previous test failed we clean up things here
        translogDir = createTempDir();
        translog = create(translogDir);
    }

    @Override
    @After
    public void tearDown() throws Exception {
        try {
            translog.getDeletionPolicy().assertNoOpenTranslogRefs();
            translog.close();
        } finally {
            super.tearDown();
        }
    }

    private Translog create(Path path) throws IOException {
        globalCheckpoint = new AtomicLong(SequenceNumbers.NO_OPS_PERFORMED);
        final TranslogConfig translogConfig = getTranslogConfig(path);
        final TranslogDeletionPolicy deletionPolicy = createTranslogDeletionPolicy(translogConfig.getIndexSettings());
        final String translogUUID = Translog.createEmptyTranslog(path, SequenceNumbers.NO_OPS_PERFORMED, shardId, primaryTerm.get());
        return new Translog(translogConfig, translogUUID, deletionPolicy, () -> globalCheckpoint.get(), primaryTerm::get);
    }

    private TranslogConfig getTranslogConfig(final Path path) {
        final Settings settings = Settings
            .builder()
            .put(IndexMetaData.SETTING_VERSION_CREATED, org.elasticsearch.Version.CURRENT)
            // only randomize between nog age retention and a long one, so failures will have a chance of reproducing
            .put(IndexSettings.INDEX_TRANSLOG_RETENTION_AGE_SETTING.getKey(), randomBoolean() ? "-1ms" : "1h")
            .put(IndexSettings.INDEX_TRANSLOG_RETENTION_SIZE_SETTING.getKey(), randomIntBetween(-1, 2048) + "b")
            .build();
        return getTranslogConfig(path, settings);
    }

    private TranslogConfig getTranslogConfig(final Path path, final Settings settings) {
        final ByteSizeValue bufferSize;
        if (randomBoolean()) {
            bufferSize = TranslogConfig.DEFAULT_BUFFER_SIZE;
        } else {
            bufferSize = new ByteSizeValue(10 + randomInt(128 * 1024), ByteSizeUnit.BYTES);
        }

        final IndexSettings indexSettings =
            IndexSettingsModule.newIndexSettings(shardId.getIndex(), settings);
        return new TranslogConfig(shardId, path, indexSettings, NON_RECYCLING_INSTANCE, bufferSize);
    }

    private Location addToTranslogAndList(Translog translog, List<Translog.Operation> list, Translog.Operation op) throws IOException {
        list.add(op);
        return translog.add(op);
    }

    public void testIdParsingFromFile() {
        long id = randomIntBetween(0, Integer.MAX_VALUE);
        Path file = translogDir.resolve(Translog.TRANSLOG_FILE_PREFIX + id + ".tlog");
        assertThat(Translog.parseIdFromFileName(file), equalTo(id));

        id = randomIntBetween(0, Integer.MAX_VALUE);
        file = translogDir.resolve(Translog.TRANSLOG_FILE_PREFIX + id);
        try {
            Translog.parseIdFromFileName(file);
            fail("invalid pattern");
        } catch (IllegalArgumentException ex) {
            // all good
        }

        file = translogDir.resolve(Translog.TRANSLOG_FILE_PREFIX + id + ".recovering");
        try {
            Translog.parseIdFromFileName(file);
            fail("invalid pattern");
        } catch (IllegalArgumentException ex) {
            // all good
        }

        file = translogDir.resolve(Translog.TRANSLOG_FILE_PREFIX + randomNonTranslogPatternString(1, 10) + id);
        try {
            Translog.parseIdFromFileName(file);
            fail("invalid pattern");
        } catch (IllegalArgumentException ex) {
            // all good
        }
        file = translogDir.resolve(randomNonTranslogPatternString(1, Translog.TRANSLOG_FILE_PREFIX.length() - 1));
        try {
            Translog.parseIdFromFileName(file);
            fail("invalid pattern");
        } catch (IllegalArgumentException ex) {
            // all good
        }
    }

    private String randomNonTranslogPatternString(int min, int max) {
        String string;
        boolean validPathString;
        do {
            validPathString = false;
            string = randomRealisticUnicodeOfCodepointLength(randomIntBetween(min, max));
            try {
                final Path resolved = translogDir.resolve(string);
                // some strings (like '/' , '..') do not refer to a file, which we this method should return
                validPathString = resolved.getFileName() != null;
            } catch (InvalidPathException ex) {
                // some FS don't like our random file names -- let's just skip these random choices
            }
        } while (Translog.PARSE_STRICT_ID_PATTERN.matcher(string).matches() || validPathString == false);
        return string;
    }


    public void testSimpleOperations() throws IOException {
        ArrayList<Translog.Operation> ops = new ArrayList<>();
        try (Translog.Snapshot snapshot = translog.newSnapshot()) {
            assertThat(snapshot, SnapshotMatchers.size(0));
        }

        addToTranslogAndList(translog, ops, new Translog.Index("test", "1", 0, primaryTerm.get(), new byte[]{1}));
        try (Translog.Snapshot snapshot = translog.newSnapshot()) {
            assertThat(snapshot, SnapshotMatchers.equalsTo(ops));
            assertThat(snapshot.totalOperations(), equalTo(ops.size()));
        }

        addToTranslogAndList(translog, ops, new Translog.Delete("test", "2", 1, primaryTerm.get(), newUid("2")));
        try (Translog.Snapshot snapshot = translog.newSnapshot()) {
            assertThat(snapshot, SnapshotMatchers.equalsTo(ops));
            assertThat(snapshot.totalOperations(), equalTo(ops.size()));
        }

        final long seqNo = randomNonNegativeLong();
        final String reason = randomAlphaOfLength(16);
        final long noopTerm = randomLongBetween(1, primaryTerm.get());
        addToTranslogAndList(translog, ops, new Translog.NoOp(seqNo, noopTerm, reason));

        try (Translog.Snapshot snapshot = translog.newSnapshot()) {

            Translog.Index index = (Translog.Index) snapshot.next();
            assertNotNull(index);
            assertThat(BytesReference.toBytes(index.source()), equalTo(new byte[]{1}));

            Translog.Delete delete = (Translog.Delete) snapshot.next();
            assertNotNull(delete);
            assertThat(delete.uid(), equalTo(newUid("2")));

            Translog.NoOp noOp = (Translog.NoOp) snapshot.next();
            assertNotNull(noOp);
            assertThat(noOp.seqNo(), equalTo(seqNo));
            assertThat(noOp.primaryTerm(), equalTo(noopTerm));
            assertThat(noOp.reason(), equalTo(reason));

            assertNull(snapshot.next());
        }

        long firstId = translog.currentFileGeneration();
        translog.rollGeneration();
        assertThat(translog.currentFileGeneration(), Matchers.not(equalTo(firstId)));

        try (Translog.Snapshot snapshot = translog.newSnapshot()) {
            assertThat(snapshot, SnapshotMatchers.equalsTo(ops));
            assertThat(snapshot.totalOperations(), equalTo(ops.size()));
        }

        markCurrentGenAsCommitted(translog);
        try (Translog.Snapshot snapshot = translog.newSnapshotFromGen(
<<<<<<< HEAD
            new Translog.TranslogGeneration(translog.getTranslogUUID(), firstId + 1), Long.MAX_VALUE)) {
=======
            new Translog.TranslogGeneration(translog.getTranslogUUID(), firstId + 1), randomNonNegativeLong())) {
>>>>>>> 262d3c07
            assertThat(snapshot, SnapshotMatchers.size(0));
            assertThat(snapshot.totalOperations(), equalTo(0));
        }
    }

    protected TranslogStats stats() throws IOException {
        // force flushing and updating of stats
        translog.sync();
        TranslogStats stats = translog.stats();
        if (randomBoolean()) {
            BytesStreamOutput out = new BytesStreamOutput();
            stats.writeTo(out);
            StreamInput in = out.bytes().streamInput();
            stats = new TranslogStats();
            stats.readFrom(in);
        }
        return stats;
    }

    public void testFindEarliestLastModifiedAge() throws IOException {
        final int numberOfReaders = scaledRandomIntBetween(1, 10);
        long fixedTime = randomLongBetween(0, 10000000000000000L);
        long[] periods = new long[numberOfReaders + 1];
        long period = randomLongBetween(10000, 1000000);
        periods[numberOfReaders] = period;
        TranslogWriter w = mock(TranslogWriter.class);
        stub(w.getLastModifiedTime()).toReturn(fixedTime - period);
        assertThat(Translog.findEarliestLastModifiedAge(fixedTime, new ArrayList<>(), w), equalTo(period));

        for (int i = 0; i < numberOfReaders; i++) {
            periods[i] = randomLongBetween(10000, 1000000);
        }
        List<TranslogReader> readers = new ArrayList<>();
        for (long l : periods) {
            TranslogReader r = mock(TranslogReader.class);
            stub(r.getLastModifiedTime()).toReturn(fixedTime - l);
            readers.add(r);
        }
        assertThat(Translog.findEarliestLastModifiedAge(fixedTime, readers, w), equalTo
            (LongStream.of(periods).max().orElse(0L)));
    }

    public void testStats() throws IOException {
        // self control cleaning for test
        translog.getDeletionPolicy().setRetentionSizeInBytes(1024 * 1024);
        translog.getDeletionPolicy().setRetentionAgeInMillis(3600 * 1000);
        final long firstOperationPosition = translog.getFirstOperationPosition();
        {
            final TranslogStats stats = stats();
            assertThat(stats.estimatedNumberOfOperations(), equalTo(0));
        }
        assertThat((int) firstOperationPosition, greaterThan(CodecUtil.headerLength(TranslogHeader.TRANSLOG_CODEC)));
        translog.add(new Translog.Index("test", "1", 0, primaryTerm.get(), new byte[]{1}));

        {
            final TranslogStats stats = stats();
            assertThat(stats.estimatedNumberOfOperations(), equalTo(1));
            assertThat(stats.getTranslogSizeInBytes(), equalTo(162L));
            assertThat(stats.getUncommittedOperations(), equalTo(1));
            assertThat(stats.getUncommittedSizeInBytes(), equalTo(162L));
            assertThat(stats.getEarliestLastModifiedAge(), greaterThan(1L));
        }

        translog.add(new Translog.Delete("test", "2", 1, primaryTerm.get(), newUid("2")));
        {
            final TranslogStats stats = stats();
            assertThat(stats.estimatedNumberOfOperations(), equalTo(2));
            assertThat(stats.getTranslogSizeInBytes(), equalTo(210L));
            assertThat(stats.getUncommittedOperations(), equalTo(2));
            assertThat(stats.getUncommittedSizeInBytes(), equalTo(210L));
            assertThat(stats.getEarliestLastModifiedAge(), greaterThan(1L));
        }

        translog.add(new Translog.Delete("test", "3", 2, primaryTerm.get(), newUid("3")));
        {
            final TranslogStats stats = stats();
            assertThat(stats.estimatedNumberOfOperations(), equalTo(3));
            assertThat(stats.getTranslogSizeInBytes(), equalTo(258L));
            assertThat(stats.getUncommittedOperations(), equalTo(3));
            assertThat(stats.getUncommittedSizeInBytes(), equalTo(258L));
            assertThat(stats.getEarliestLastModifiedAge(), greaterThan(1L));
        }

        translog.add(new Translog.NoOp(3, 1, randomAlphaOfLength(16)));
        {
            final TranslogStats stats = stats();
            assertThat(stats.estimatedNumberOfOperations(), equalTo(4));
            assertThat(stats.getTranslogSizeInBytes(), equalTo(300L));
            assertThat(stats.getUncommittedOperations(), equalTo(4));
            assertThat(stats.getUncommittedSizeInBytes(), equalTo(300L));
            assertThat(stats.getEarliestLastModifiedAge(), greaterThan(1L));
        }

        final long expectedSizeInBytes = 355L;
        translog.rollGeneration();
        {
            final TranslogStats stats = stats();
            assertThat(stats.estimatedNumberOfOperations(), equalTo(4));
            assertThat(stats.getTranslogSizeInBytes(), equalTo(expectedSizeInBytes));
            assertThat(stats.getUncommittedOperations(), equalTo(4));
            assertThat(stats.getUncommittedSizeInBytes(), equalTo(expectedSizeInBytes));
            assertThat(stats.getEarliestLastModifiedAge(), greaterThan(1L));
        }

        {
            final TranslogStats stats = stats();
            final BytesStreamOutput out = new BytesStreamOutput();
            stats.writeTo(out);
            final TranslogStats copy = new TranslogStats();
            copy.readFrom(out.bytes().streamInput());

            assertThat(copy.estimatedNumberOfOperations(), equalTo(4));
            assertThat(copy.getTranslogSizeInBytes(), equalTo(expectedSizeInBytes));

            try (XContentBuilder builder = XContentFactory.jsonBuilder()) {
                builder.startObject();
                copy.toXContent(builder, ToXContent.EMPTY_PARAMS);
                builder.endObject();
                assertThat(Strings.toString(builder), equalTo("{\"translog\":{\"operations\":4,\"size_in_bytes\":" + expectedSizeInBytes
                    + ",\"uncommitted_operations\":4,\"uncommitted_size_in_bytes\":" + expectedSizeInBytes
                    + ",\"earliest_last_modified_age\":" + stats.getEarliestLastModifiedAge() + "}}"));
            }
        }

        markCurrentGenAsCommitted(translog);
        {
            final TranslogStats stats = stats();
            assertThat(stats.estimatedNumberOfOperations(), equalTo(4));
            assertThat(stats.getTranslogSizeInBytes(), equalTo(expectedSizeInBytes));
            assertThat(stats.getUncommittedOperations(), equalTo(0));
            assertThat(stats.getUncommittedSizeInBytes(), equalTo(firstOperationPosition));
            assertThat(stats.getEarliestLastModifiedAge(), greaterThan(1L));
        }
    }

    public void testUncommittedOperations() throws Exception {
        final TranslogDeletionPolicy deletionPolicy = translog.getDeletionPolicy();
        deletionPolicy.setRetentionAgeInMillis(randomLong());
        deletionPolicy.setRetentionSizeInBytes(randomLong());

        final int operations = scaledRandomIntBetween(10, 100);
        int uncommittedOps = 0;
        int operationsInLastGen = 0;
        for (int i = 0; i < operations; i++) {
            translog.add(new Translog.Index("test", Integer.toString(i), i, primaryTerm.get(), new byte[]{1}));
            uncommittedOps++;
            operationsInLastGen++;
            if (rarely()) {
                translog.rollGeneration();
                operationsInLastGen = 0;
            }
            assertThat(translog.stats().getUncommittedOperations(), equalTo(uncommittedOps));
            if (frequently()) {
                markCurrentGenAsCommitted(translog);
                assertThat(translog.stats().getUncommittedOperations(), equalTo(operationsInLastGen));
                uncommittedOps = operationsInLastGen;
            }
        }
    }

    public void testTotalTests() {
        final TranslogStats total = new TranslogStats(0, 0, 0, 0, 1);
        final int n = randomIntBetween(0, 16);
        final List<TranslogStats> statsList = new ArrayList<>(n);
        for (int i = 0; i < n; i++) {
            final TranslogStats stats = new TranslogStats(randomIntBetween(1, 4096), randomIntBetween(1, 1 << 20),
                randomIntBetween(1, 1 << 20), randomIntBetween(1, 4096), randomIntBetween(1, 1 << 20));
            statsList.add(stats);
            total.add(stats);
        }

        assertThat(
            total.estimatedNumberOfOperations(),
            equalTo(statsList.stream().mapToInt(TranslogStats::estimatedNumberOfOperations).sum()));
        assertThat(
            total.getTranslogSizeInBytes(),
            equalTo(statsList.stream().mapToLong(TranslogStats::getTranslogSizeInBytes).sum()));
        assertThat(
            total.getUncommittedOperations(),
            equalTo(statsList.stream().mapToInt(TranslogStats::getUncommittedOperations).sum()));
        assertThat(
            total.getUncommittedSizeInBytes(),
            equalTo(statsList.stream().mapToLong(TranslogStats::getUncommittedSizeInBytes).sum()));
        assertThat(
            total.getEarliestLastModifiedAge(),
            equalTo(1L));
    }

    public void testNegativeNumberOfOperations() {
        IllegalArgumentException e = expectThrows(IllegalArgumentException.class, () -> new TranslogStats(-1, 1, 1, 1, 1));
        assertThat(e, hasToString(containsString("numberOfOperations must be >= 0")));
        e = expectThrows(IllegalArgumentException.class, () -> new TranslogStats(1, 1, -1, 1, 1));
        assertThat(e, hasToString(containsString("uncommittedOperations must be >= 0")));
    }

    public void testNegativeSizeInBytes() {
        IllegalArgumentException e = expectThrows(IllegalArgumentException.class, () -> new TranslogStats(1, -1, 1, 1, 1));
        assertThat(e, hasToString(containsString("translogSizeInBytes must be >= 0")));
        e = expectThrows(IllegalArgumentException.class, () -> new TranslogStats(1, 1, 1, -1, 1));
        assertThat(e, hasToString(containsString("uncommittedSizeInBytes must be >= 0")));
    }

    public void testOldestEntryInSeconds() {
        IllegalArgumentException e = expectThrows(IllegalArgumentException.class, () -> new TranslogStats(1, 1, 1, 1, -1));
        assertThat(e, hasToString(containsString("earliestLastModifiedAge must be >= 0")));
    }

    public void testSnapshot() throws IOException {
        ArrayList<Translog.Operation> ops = new ArrayList<>();
        try (Translog.Snapshot snapshot = translog.newSnapshot()) {
            assertThat(snapshot, SnapshotMatchers.size(0));
        }

        addToTranslogAndList(translog, ops, new Translog.Index("test", "1", 0, primaryTerm.get(), new byte[]{1}));

        try (Translog.Snapshot snapshot = translog.newSnapshot()) {
            assertThat(snapshot, SnapshotMatchers.equalsTo(ops));
            assertThat(snapshot.totalOperations(), equalTo(1));
        }

        try (Translog.Snapshot snapshot = translog.newSnapshot();
             Translog.Snapshot snapshot1 = translog.newSnapshot()) {
            assertThat(snapshot, SnapshotMatchers.equalsTo(ops));
            assertThat(snapshot.totalOperations(), equalTo(1));

            assertThat(snapshot1, SnapshotMatchers.size(1));
            assertThat(snapshot1.totalOperations(), equalTo(1));
        }
    }

    public void testSnapshotFromMinGen() throws Exception {
        Map<Long, List<Translog.Operation>> operationsPerGen = new HashMap<>();
        try (Translog.Snapshot snapshot = translog.newSnapshotFromGen(
            new Translog.TranslogGeneration(translog.getTranslogUUID(), 1), randomNonNegativeLong())) {
            assertThat(snapshot, SnapshotMatchers.size(0));
        }
        long maxGen = translog.currentFileGeneration() + between(0, 10);
        for (long gen = translog.currentFileGeneration(); gen <= maxGen; gen++) {
            operationsPerGen.putIfAbsent(gen, new ArrayList<>());
            int numOps = between(0, 20);
            for (int i = 0; i < numOps; i++) {
                long seqNo = randomLongBetween(0, 1000);
                addToTranslogAndList(translog, operationsPerGen.get(gen), new Translog.Index("test",
                    Long.toString(seqNo), seqNo, primaryTerm.get(), new byte[]{1}));
            }
            long minGen = randomLongBetween(translog.getMinFileGeneration(), translog.currentFileGeneration());
            try (Translog.Snapshot snapshot = translog.newSnapshotFromGen(
                new Translog.TranslogGeneration(translog.getTranslogUUID(), minGen), Long.MAX_VALUE)) {
                List<Translog.Operation> expectedOps = operationsPerGen.entrySet().stream()
                    .filter(e -> e.getKey() >= minGen)
                    .flatMap(e -> e.getValue().stream())
                    .collect(Collectors.toList());
                assertThat(snapshot, SnapshotMatchers.containsOperationsInAnyOrder(expectedOps));
            }
            long upToSeqNo = randomLongBetween(1, 5000);
            try (Translog.Snapshot snapshot = translog.newSnapshotFromGen(
                new Translog.TranslogGeneration(translog.getTranslogUUID(), minGen), upToSeqNo)) {
                List<Translog.Operation> expectedOps = operationsPerGen.entrySet().stream()
                    .filter(e -> e.getKey() >= minGen)
                    .flatMap(e -> e.getValue().stream().filter(op -> op.seqNo() <= upToSeqNo))
                    .collect(Collectors.toList());
                assertThat(snapshot, SnapshotMatchers.containsOperationsInAnyOrder(expectedOps));
            }
            translog.rollGeneration();
        }
    }

    public void testReadLocation() throws IOException {
        ArrayList<Translog.Operation> ops = new ArrayList<>();
        ArrayList<Translog.Location> locs = new ArrayList<>();
        locs.add(addToTranslogAndList(translog, ops, new Translog.Index("test", "1", 0, primaryTerm.get(), new byte[]{1})));
        locs.add(addToTranslogAndList(translog, ops, new Translog.Index("test", "2", 1, primaryTerm.get(), new byte[]{1})));
        locs.add(addToTranslogAndList(translog, ops, new Translog.Index("test", "3", 2, primaryTerm.get(), new byte[]{1})));
        int i = 0;
        for (Translog.Operation op : ops) {
            assertEquals(op, translog.readOperation(locs.get(i++)));
        }
        assertNull(translog.readOperation(new Location(100, 0, 0)));
    }

    public void testSnapshotWithNewTranslog() throws IOException {
        List<Closeable> toClose = new ArrayList<>();
        try {
            ArrayList<Translog.Operation> ops = new ArrayList<>();
            Translog.Snapshot snapshot = translog.newSnapshot();
            toClose.add(snapshot);
            assertThat(snapshot, SnapshotMatchers.size(0));

            addToTranslogAndList(translog, ops, new Translog.Index("test", "1", 0, primaryTerm.get(), new byte[]{1}));
            Translog.Snapshot snapshot1 = translog.newSnapshot();
            toClose.add(snapshot1);

            addToTranslogAndList(translog, ops, new Translog.Index("test", "2", 1, primaryTerm.get(), new byte[]{2}));

            assertThat(snapshot1, SnapshotMatchers.equalsTo(ops.get(0)));

            translog.rollGeneration();
            addToTranslogAndList(translog, ops, new Translog.Index("test", "3", 2, primaryTerm.get(), new byte[]{3}));

            Translog.Snapshot snapshot2 = translog.newSnapshot();
            toClose.add(snapshot2);
            markCurrentGenAsCommitted(translog);
            assertThat(snapshot2, containsOperationsInAnyOrder(ops));
            assertThat(snapshot2.totalOperations(), equalTo(ops.size()));
        } finally {
            IOUtils.closeWhileHandlingException(toClose);
        }
    }

    public void testSnapshotOnClosedTranslog() throws IOException {
        assertTrue(Files.exists(translogDir.resolve(Translog.getFilename(1))));
        translog.add(new Translog.Index("test", "1", 0, primaryTerm.get(), new byte[]{1}));
        translog.close();
        try {
            Translog.Snapshot snapshot = translog.newSnapshot();
            fail("translog is closed");
        } catch (AlreadyClosedException ex) {
            assertEquals(ex.getMessage(), "translog is already closed");
        }
    }

    public void testSnapshotFromMinGen() throws Exception {
        Map<Long, List<Translog.Operation>> operationsByGen = new HashMap<>();
        try (Translog.Snapshot snapshot = translog.newSnapshotFromGen(
            new Translog.TranslogGeneration(translog.getTranslogUUID(), 1), randomNonNegativeLong())) {
            assertThat(snapshot, SnapshotMatchers.size(0));
        }
        int iters = between(1, 10);
        for (int i = 0; i < iters; i++) {
            long currentGeneration = translog.currentFileGeneration();
            operationsByGen.putIfAbsent(currentGeneration, new ArrayList<>());
            int numOps = between(0, 20);
            for (int op = 0; op < numOps; op++) {
                long seqNo = randomLongBetween(0, 1000);
                addToTranslogAndList(translog, operationsByGen.get(currentGeneration), new Translog.Index("test",
                    Long.toString(seqNo), seqNo, primaryTerm.get(), new byte[]{1}));
            }
            long minGen = randomLongBetween(translog.getMinFileGeneration(), translog.currentFileGeneration());
            try (Translog.Snapshot snapshot = translog.newSnapshotFromGen(
                new Translog.TranslogGeneration(translog.getTranslogUUID(), minGen), Long.MAX_VALUE)) {
                List<Translog.Operation> expectedOps = operationsByGen.entrySet().stream()
                    .filter(e -> e.getKey() >= minGen)
                    .flatMap(e -> e.getValue().stream())
                    .collect(Collectors.toList());
                assertThat(snapshot, SnapshotMatchers.containsOperationsInAnyOrder(expectedOps));
            }
            long upToSeqNo = randomLongBetween(0, 2000);
            try (Translog.Snapshot snapshot = translog.newSnapshotFromGen(
                new Translog.TranslogGeneration(translog.getTranslogUUID(), minGen), upToSeqNo)) {
                List<Translog.Operation> expectedOps = operationsByGen.entrySet().stream()
                    .filter(e -> e.getKey() >= minGen)
                    .flatMap(e -> e.getValue().stream().filter(op -> op.seqNo() <= upToSeqNo))
                    .collect(Collectors.toList());
                assertThat(snapshot, SnapshotMatchers.containsOperationsInAnyOrder(expectedOps));
            }
            translog.rollGeneration();
        }
    }

    public void testSeqNoFilterSnapshot() throws Exception {
        final int generations = between(2, 20);
        for (int gen = 0; gen < generations; gen++) {
            List<Long> batch = LongStream.rangeClosed(0, between(0, 100)).boxed().collect(Collectors.toList());
            Randomness.shuffle(batch);
            for (long seqNo : batch) {
                Translog.Index op = new Translog.Index("doc", randomAlphaOfLength(10), seqNo, primaryTerm.get(), new byte[]{1});
                translog.add(op);
            }
            translog.rollGeneration();
        }
        List<Translog.Operation> operations = new ArrayList<>();
        try (Translog.Snapshot snapshot = translog.newSnapshot()) {
            Translog.Operation op;
            while ((op = snapshot.next()) != null) {
                operations.add(op);
            }
        }
        try (Translog.Snapshot snapshot = translog.newSnapshot()) {
            Translog.Snapshot filter = new Translog.SeqNoFilterSnapshot(snapshot, between(200, 300), between(300, 400)); // out range
            assertThat(filter, SnapshotMatchers.size(0));
            assertThat(filter.totalOperations(), equalTo(snapshot.totalOperations()));
            assertThat(filter.overriddenOperations(), equalTo(snapshot.overriddenOperations()));
            assertThat(filter.skippedOperations(), equalTo(snapshot.totalOperations()));
        }
        try (Translog.Snapshot snapshot = translog.newSnapshot()) {
            int fromSeqNo = between(-2, 500);
            int toSeqNo = between(fromSeqNo, 500);
            List<Translog.Operation> selectedOps = operations.stream()
                .filter(op -> fromSeqNo <= op.seqNo() && op.seqNo() <= toSeqNo).collect(Collectors.toList());
            Translog.Snapshot filter = new Translog.SeqNoFilterSnapshot(snapshot, fromSeqNo, toSeqNo);
            assertThat(filter, SnapshotMatchers.containsOperationsInAnyOrder(selectedOps));
            assertThat(filter.totalOperations(), equalTo(snapshot.totalOperations()));
            assertThat(filter.overriddenOperations(), equalTo(snapshot.overriddenOperations()));
            assertThat(filter.skippedOperations(), equalTo(snapshot.skippedOperations() + operations.size() - selectedOps.size()));
        }
    }

    public void assertFileIsPresent(Translog translog, long id) {
        if (Files.exists(translog.location().resolve(Translog.getFilename(id)))) {
            return;
        }
        fail(Translog.getFilename(id) + " is not present in any location: " + translog.location());
    }

    public void assertFileDeleted(Translog translog, long id) {
        assertFalse("translog [" + id + "] still exists", Files.exists(translog.location().resolve(Translog.getFilename(id))));
    }

    private void assertFilePresences(Translog translog) {
        for (long gen = translog.getMinFileGeneration(); gen < translog.currentFileGeneration(); gen++) {
            assertFileIsPresent(translog, gen);
        }
        for (long gen = 1; gen < translog.getMinFileGeneration(); gen++) {
            assertFileDeleted(translog, gen);
        }
    }

    static class LocationOperation implements Comparable<LocationOperation> {
        final Translog.Operation operation;
        final Translog.Location location;

        LocationOperation(Translog.Operation operation, Translog.Location location) {
            this.operation = operation;
            this.location = location;
        }

        @Override
        public int compareTo(LocationOperation o) {
            return location.compareTo(o.location);
        }
    }

    public void testConcurrentWritesWithVaryingSize() throws Throwable {
        final int opsPerThread = randomIntBetween(10, 200);
        int threadCount = 2 + randomInt(5);

        logger.info("testing with [{}] threads, each doing [{}] ops", threadCount, opsPerThread);
        final BlockingQueue<LocationOperation> writtenOperations = new ArrayBlockingQueue<>(threadCount * opsPerThread);

        Thread[] threads = new Thread[threadCount];
        final Exception[] threadExceptions = new Exception[threadCount];
        final AtomicLong seqNoGenerator = new AtomicLong();
        final CountDownLatch downLatch = new CountDownLatch(1);
        for (int i = 0; i < threadCount; i++) {
            final int threadId = i;
            threads[i] = new TranslogThread(translog, downLatch, opsPerThread, threadId, writtenOperations, seqNoGenerator, threadExceptions);
            threads[i].setDaemon(true);
            threads[i].start();
        }

        downLatch.countDown();

        for (int i = 0; i < threadCount; i++) {
            if (threadExceptions[i] != null) {
                throw threadExceptions[i];
            }
            threads[i].join(60 * 1000);
        }

        List<LocationOperation> collect = new ArrayList<>(writtenOperations);
        Collections.sort(collect);
        try (Translog.Snapshot snapshot = translog.newSnapshot()) {
            for (LocationOperation locationOperation : collect) {
                Translog.Operation op = snapshot.next();
                assertNotNull(op);
                Translog.Operation expectedOp = locationOperation.operation;
                if (randomBoolean()) {
                    assertEquals(expectedOp, translog.readOperation(locationOperation.location));
                }
                assertEquals(expectedOp.opType(), op.opType());
                switch (op.opType()) {
                    case INDEX:
                        Translog.Index indexOp = (Translog.Index) op;
                        Translog.Index expIndexOp = (Translog.Index) expectedOp;
                        assertEquals(expIndexOp.id(), indexOp.id());
                        assertEquals(expIndexOp.routing(), indexOp.routing());
                        assertEquals(expIndexOp.type(), indexOp.type());
                        assertEquals(expIndexOp.source(), indexOp.source());
                        assertEquals(expIndexOp.version(), indexOp.version());
                        break;
                    case DELETE:
                        Translog.Delete delOp = (Translog.Delete) op;
                        Translog.Delete expDelOp = (Translog.Delete) expectedOp;
                        assertEquals(expDelOp.uid(), delOp.uid());
                        assertEquals(expDelOp.version(), delOp.version());
                        break;
                    case NO_OP:
                        final Translog.NoOp noOp = (Translog.NoOp) op;
                        final Translog.NoOp expectedNoOp = (Translog.NoOp) expectedOp;
                        assertThat(noOp.seqNo(), equalTo(expectedNoOp.seqNo()));
                        assertThat(noOp.primaryTerm(), equalTo(expectedNoOp.primaryTerm()));
                        assertThat(noOp.reason(), equalTo(expectedNoOp.reason()));
                        break;
                    default:
                        throw new AssertionError("unsupported operation type [" + op.opType() + "]");
                }
            }
            assertNull(snapshot.next());
        }

    }

    public void testTranslogCorruption() throws Exception {
        TranslogConfig config = translog.getConfig();
        String uuid = translog.getTranslogUUID();
        List<Translog.Location> locations = new ArrayList<>();

        int translogOperations = randomIntBetween(10, 100);
        for (int op = 0; op < translogOperations; op++) {
            String ascii = randomAlphaOfLengthBetween(1, 50);
            locations.add(translog.add(new Translog.Index("test", "" + op, op, primaryTerm.get(), ascii.getBytes("UTF-8"))));
        }
        translog.close();

        TestTranslog.corruptRandomTranslogFile(logger, random(), translogDir, 0);
        int corruptionsCaught = 0;

        try (Translog translog = openTranslog(config, uuid)) {
            try (Translog.Snapshot snapshot = translog.newSnapshot()) {
                for (Location loc : locations) {
                    snapshot.next();
                }
            }
        } catch (TranslogCorruptedException e) {
            assertThat(e.getMessage(), containsString(translogDir.toString()));
            corruptionsCaught++;
        }

        assertThat("corruption is caught", corruptionsCaught, greaterThanOrEqualTo(1));
    }

    public void testTruncatedTranslogs() throws Exception {
        List<Translog.Location> locations = new ArrayList<>();

        int translogOperations = randomIntBetween(10, 100);
        for (int op = 0; op < translogOperations; op++) {
            String ascii = randomAlphaOfLengthBetween(1, 50);
            locations.add(translog.add(new Translog.Index("test", "" + op, op, primaryTerm.get(), ascii.getBytes("UTF-8"))));
        }
        translog.sync();

        truncateTranslogs(translogDir);

        AtomicInteger truncations = new AtomicInteger(0);
        try (Translog.Snapshot snap = translog.newSnapshot()) {
            for (Translog.Location location : locations) {
                try {
                    assertNotNull(snap.next());
                } catch (EOFException e) {
                    truncations.incrementAndGet();
                }
            }
        }
        assertThat("at least one truncation was caused and caught", truncations.get(), greaterThanOrEqualTo(1));
    }

    /**
     * Randomly truncate some bytes in the translog files
     */
    private void truncateTranslogs(Path directory) throws Exception {
        Path[] files = FileSystemUtils.files(directory, "translog-*");
        for (Path file : files) {
            try (FileChannel f = FileChannel.open(file, StandardOpenOption.READ, StandardOpenOption.WRITE)) {
                long prevSize = f.size();
                long newSize = prevSize - randomIntBetween(1, (int) prevSize / 2);
                logger.info("--> truncating {}, prev: {}, now: {}", file, prevSize, newSize);
                f.truncate(newSize);
            }
        }
    }


    private Term newUid(ParsedDocument doc) {
        return new Term("_id", Uid.encodeId(doc.id()));
    }

    private Term newUid(String id) {
        return new Term("_id", Uid.encodeId(id));
    }

    public void testVerifyTranslogIsNotDeleted() throws IOException {
        assertFileIsPresent(translog, 1);
        translog.add(new Translog.Index("test", "1", 0, primaryTerm.get(), new byte[]{1}));
        try (Translog.Snapshot snapshot = translog.newSnapshot()) {
            assertThat(snapshot, SnapshotMatchers.size(1));
            assertFileIsPresent(translog, 1);
            assertThat(snapshot.totalOperations(), equalTo(1));
        }
        translog.close();

        assertFileIsPresent(translog, 1);
    }

    /**
     * Tests that concurrent readers and writes maintain view and snapshot semantics
     */
    public void testConcurrentWriteViewsAndSnapshot() throws Throwable {
        final Thread[] writers = new Thread[randomIntBetween(1, 3)];
        final Thread[] readers = new Thread[randomIntBetween(1, 3)];
        final int flushEveryOps = randomIntBetween(5, 100);
        final int maxOps = randomIntBetween(200, 1000);
        final Object signalReaderSomeDataWasIndexed = new Object();
        final AtomicLong idGenerator = new AtomicLong();
        final CyclicBarrier barrier = new CyclicBarrier(writers.length + readers.length + 1);

        // a map of all written ops and their returned location.
        final Map<Translog.Operation, Translog.Location> writtenOps = ConcurrentCollections.newConcurrentMap();

        // a signal for all threads to stop
        final AtomicBoolean run = new AtomicBoolean(true);

        final Object flushMutex = new Object();
        final AtomicLong lastCommittedLocalCheckpoint = new AtomicLong(SequenceNumbers.NO_OPS_PERFORMED);
        final LocalCheckpointTracker tracker = LocalCheckpointTrackerTests.createEmptyTracker();
        final TranslogDeletionPolicy deletionPolicy = translog.getDeletionPolicy();
        // any errors on threads
        final List<Exception> errors = new CopyOnWriteArrayList<>();
        logger.info("using [{}] readers. [{}] writers. flushing every ~[{}] ops.", readers.length, writers.length, flushEveryOps);
        for (int i = 0; i < writers.length; i++) {
            final String threadName = "writer_" + i;
            final int threadId = i;
            writers[i] = new Thread(new AbstractRunnable() {
                @Override
                public void doRun() throws BrokenBarrierException, InterruptedException, IOException {
                    barrier.await();
                    int counter = 0;
                    while (run.get() && idGenerator.get() < maxOps) {
                        long id = idGenerator.getAndIncrement();
                        final Translog.Operation op;
                        final Translog.Operation.Type type =
                            Translog.Operation.Type.values()[((int) (id % Translog.Operation.Type.values().length))];
                        switch (type) {
                            case CREATE:
                            case INDEX:
                                op = new Translog.Index("type", "" + id, id, primaryTerm.get(), new byte[]{(byte) id});
                                break;
                            case DELETE:
                                op = new Translog.Delete("test", Long.toString(id), id, primaryTerm.get(), newUid(Long.toString(id)));
                                break;
                            case NO_OP:
                                op = new Translog.NoOp(id, 1, Long.toString(id));
                                break;
                            default:
                                throw new AssertionError("unsupported operation type [" + type + "]");
                        }
                        Translog.Location location = translog.add(op);
                        tracker.markSeqNoAsCompleted(id);
                        Translog.Location existing = writtenOps.put(op, location);
                        if (existing != null) {
                            fail("duplicate op [" + op + "], old entry at " + location);
                        }
                        if (id % writers.length == threadId) {
                            translog.ensureSynced(location);
                        }
                        if (id % flushEveryOps == 0) {
                            synchronized (flushMutex) {
                                // we need not do this concurrently as we need to make sure that the generation
                                // we're committing - is still present when we're committing
                                long localCheckpoint = tracker.getCheckpoint();
                                translog.rollGeneration();
                                // expose the new checkpoint (simulating a commit), before we trim the translog
                                lastCommittedLocalCheckpoint.set(localCheckpoint);
                                deletionPolicy.setTranslogGenerationOfLastCommit(translog.currentFileGeneration());
                                deletionPolicy.setMinTranslogGenerationForRecovery(
                                    translog.getMinGenerationForSeqNo(localCheckpoint + 1).translogFileGeneration);
                                translog.trimUnreferencedReaders();
                            }
                        }
                        if (id % 7 == 0) {
                            synchronized (signalReaderSomeDataWasIndexed) {
                                signalReaderSomeDataWasIndexed.notifyAll();
                            }
                        }
                        counter++;
                    }
                    logger.info("--> [{}] done. wrote [{}] ops.", threadName, counter);
                }

                @Override
                public void onFailure(Exception e) {
                    logger.error(() -> new ParameterizedMessage("--> writer [{}] had an error", threadName), e);
                    errors.add(e);
                }
            }, threadName);
            writers[i].start();
        }

        for (int i = 0; i < readers.length; i++) {
            final String threadId = "reader_" + i;
            readers[i] = new Thread(new AbstractRunnable() {
                Closeable retentionLock = null;
                long committedLocalCheckpointAtView;

                @Override
                public void onFailure(Exception e) {
                    logger.error(() -> new ParameterizedMessage("--> reader [{}] had an error", threadId), e);
                    errors.add(e);
                    try {
                        closeRetentionLock();
                    } catch (IOException inner) {
                        inner.addSuppressed(e);
                        logger.error("unexpected error while closing view, after failure", inner);
                    }
                }

                void closeRetentionLock() throws IOException {
                    if (retentionLock != null) {
                        retentionLock.close();
                    }
                }

                void acquireRetentionLock() throws IOException {
                    closeRetentionLock();
                    retentionLock = translog.acquireRetentionLock();
                    // captures the last committed checkpoint, while holding the view, simulating
                    // recovery logic which captures a view and gets a lucene commit
                    committedLocalCheckpointAtView = lastCommittedLocalCheckpoint.get();
                    logger.info("--> [{}] min gen after acquiring lock [{}]", threadId, translog.getMinFileGeneration());
                }

                @Override
                protected void doRun() throws Exception {
                    barrier.await();
                    int iter = 0;
                    while (idGenerator.get() < maxOps) {
                        if (iter++ % 10 == 0) {
                            acquireRetentionLock();
                        }

                        // captures al views that are written since the view was created (with a small caveat see bellow)
                        // these are what we expect the snapshot to return (and potentially some more).
                        Set<Translog.Operation> expectedOps = new HashSet<>(writtenOps.keySet());
                        expectedOps.removeIf(op -> op.seqNo() <= committedLocalCheckpointAtView);
                        try (Translog.Snapshot snapshot = translog.newSnapshotFromMinSeqNo(committedLocalCheckpointAtView + 1L)) {
                            Translog.Operation op;
                            while ((op = snapshot.next()) != null) {
                                expectedOps.remove(op);
                            }
                        }
                        if (expectedOps.isEmpty() == false) {
                            StringBuilder missed = new StringBuilder("missed ").append(expectedOps.size())
                                .append(" operations from [").append(committedLocalCheckpointAtView + 1L).append("]");
                            boolean failed = false;
                            for (Translog.Operation expectedOp : expectedOps) {
                                final Translog.Location loc = writtenOps.get(expectedOp);
                                failed = true;
                                missed.append("\n --> [").append(expectedOp).append("] written at ").append(loc);
                            }
                            if (failed) {
                                fail(missed.toString());
                            }
                        }
                        // slow down things a bit and spread out testing..
                        synchronized (signalReaderSomeDataWasIndexed) {
                            if (idGenerator.get() < maxOps) {
                                signalReaderSomeDataWasIndexed.wait();
                            }
                        }
                    }
                    closeRetentionLock();
                    logger.info("--> [{}] done. tested [{}] snapshots", threadId, iter);
                }
            }, threadId);
            readers[i].start();
        }

        barrier.await();
        logger.debug("--> waiting for threads to stop");
        for (Thread thread : writers) {
            thread.join();
        }
        logger.debug("--> waiting for readers to stop");
        // force stopping, if all writers crashed
        synchronized (signalReaderSomeDataWasIndexed) {
            idGenerator.set(Long.MAX_VALUE);
            signalReaderSomeDataWasIndexed.notifyAll();
        }
        for (Thread thread : readers) {
            thread.join();
        }
        if (errors.size() > 0) {
            Throwable e = errors.get(0);
            for (Throwable suppress : errors.subList(1, errors.size())) {
                e.addSuppressed(suppress);
            }
            throw e;
        }
        logger.info("--> test done. total ops written [{}]", writtenOps.size());
    }

    public void testSyncUpTo() throws IOException {
        int translogOperations = randomIntBetween(10, 100);
        int count = 0;
        for (int op = 0; op < translogOperations; op++) {
            int seqNo = ++count;
            final Translog.Location location =
                translog.add(new Translog.Index("test", "" + op, seqNo, primaryTerm.get(), Integer.toString(seqNo).getBytes(Charset.forName("UTF-8"))));
            if (randomBoolean()) {
                assertTrue("at least one operation pending", translog.syncNeeded());
                assertTrue("this operation has not been synced", translog.ensureSynced(location));
                assertFalse("the last call to ensureSycned synced all previous ops", translog.syncNeeded()); // we are the last location so everything should be synced
                seqNo = ++count;
                translog.add(new Translog.Index("test", "" + op, seqNo, primaryTerm.get(), Integer.toString(seqNo).getBytes(Charset.forName("UTF-8"))));
                assertTrue("one pending operation", translog.syncNeeded());
                assertFalse("this op has been synced before", translog.ensureSynced(location)); // not syncing now
                assertTrue("we only synced a previous operation yet", translog.syncNeeded());
            }
            if (rarely()) {
                rollAndCommit(translog);
                assertFalse("location is from a previous translog - already synced", translog.ensureSynced(location)); // not syncing now
                assertFalse("no sync needed since no operations in current translog", translog.syncNeeded());
            }

            if (randomBoolean()) {
                translog.sync();
                assertFalse("translog has been synced already", translog.ensureSynced(location));
            }
        }
    }

    public void testSyncUpToStream() throws IOException {
        int iters = randomIntBetween(5, 10);
        for (int i = 0; i < iters; i++) {
            int translogOperations = randomIntBetween(10, 100);
            int count = 0;
            ArrayList<Location> locations = new ArrayList<>();
            for (int op = 0; op < translogOperations; op++) {
                if (rarely()) {
                    rollAndCommit(translog); // do this first so that there is at least one pending tlog entry
                }
                final Translog.Location location =
                    translog.add(new Translog.Index("test", "" + op, op, primaryTerm.get(), Integer.toString(++count).getBytes(Charset.forName("UTF-8"))));
                locations.add(location);
            }
            Collections.shuffle(locations, random());
            if (randomBoolean()) {
                assertTrue("at least one operation pending", translog.syncNeeded());
                assertTrue("this operation has not been synced", translog.ensureSynced(locations.stream()));
                assertFalse("the last call to ensureSycned synced all previous ops", translog.syncNeeded()); // we are the last location so everything should be synced
            } else if (rarely()) {
                rollAndCommit(translog);
                assertFalse("location is from a previous translog - already synced", translog.ensureSynced(locations.stream())); // not syncing now
                assertFalse("no sync needed since no operations in current translog", translog.syncNeeded());
            } else {
                translog.sync();
                assertFalse("translog has been synced already", translog.ensureSynced(locations.stream()));
            }
            for (Location location : locations) {
                assertFalse("all of the locations should be synced: " + location, translog.ensureSynced(location));
            }
        }
    }

    public void testLocationComparison() throws IOException {
        List<Translog.Location> locations = new ArrayList<>();
        int translogOperations = randomIntBetween(10, 100);
        int count = 0;
        for (int op = 0; op < translogOperations; op++) {
            locations.add(
                translog.add(new Translog.Index("test", "" + op, op, primaryTerm.get(), Integer.toString(++count).getBytes(Charset.forName("UTF-8")))));
            if (rarely() && translogOperations > op + 1) {
                rollAndCommit(translog);
            }
        }
        Collections.shuffle(locations, random());
        Translog.Location max = locations.get(0);
        for (Translog.Location location : locations) {
            max = max(max, location);
        }

        assertEquals(max.generation, translog.currentFileGeneration());
        try (Translog.Snapshot snap = new SortedSnapshot(translog.newSnapshot())) {
            Translog.Operation next;
            Translog.Operation maxOp = null;
            while ((next = snap.next()) != null) {
                maxOp = next;
            }
            assertNotNull(maxOp);
            assertEquals(maxOp.getSource().source.utf8ToString(), Integer.toString(count));
        }
    }

    public static Translog.Location max(Translog.Location a, Translog.Location b) {
        if (a.compareTo(b) > 0) {
            return a;
        }
        return b;
    }


    public void testBasicCheckpoint() throws IOException {
        List<Translog.Location> locations = new ArrayList<>();
        int translogOperations = randomIntBetween(10, 100);
        int lastSynced = -1;
        long lastSyncedGlobalCheckpoint = globalCheckpoint.get();
        for (int op = 0; op < translogOperations; op++) {
            locations.add(translog.add(new Translog.Index("test", "" + op, op, primaryTerm.get(), Integer.toString(op).getBytes(Charset.forName("UTF-8")))));
            if (randomBoolean()) {
                globalCheckpoint.set(globalCheckpoint.get() + randomIntBetween(1, 16));
            }
            if (frequently()) {
                translog.sync();
                lastSynced = op;
                lastSyncedGlobalCheckpoint = globalCheckpoint.get();
            }
        }
        assertEquals(translogOperations, translog.totalOperations());
        translog.add(new Translog.Index("test", "" + translogOperations, translogOperations, primaryTerm.get(),
            Integer.toString(translogOperations).getBytes(Charset.forName("UTF-8"))));

        final Checkpoint checkpoint = Checkpoint.read(translog.location().resolve(Translog.CHECKPOINT_FILE_NAME));
        try (TranslogReader reader = translog.openReader(translog.location().resolve(Translog.getFilename(translog.currentFileGeneration())), checkpoint)) {
            assertEquals(lastSynced + 1, reader.totalOperations());
            TranslogSnapshot snapshot = reader.newSnapshot();

            for (int op = 0; op < translogOperations; op++) {
                if (op <= lastSynced) {
                    final Translog.Operation read = snapshot.next();
                    assertEquals(Integer.toString(op), read.getSource().source.utf8ToString());
                } else {
                    Translog.Operation next = snapshot.next();
                    assertNull(next);
                }
            }
            Translog.Operation next = snapshot.next();
            assertNull(next);
        }
        assertEquals(translogOperations + 1, translog.totalOperations());
        assertThat(checkpoint.globalCheckpoint, equalTo(lastSyncedGlobalCheckpoint));
        translog.close();
    }

    public void testTranslogWriter() throws IOException {
        final TranslogWriter writer = translog.createWriter(translog.currentFileGeneration() + 1);
        final int numOps = randomIntBetween(8, 128);
        byte[] bytes = new byte[4];
        ByteArrayDataOutput out = new ByteArrayDataOutput(bytes);
        final Set<Long> seenSeqNos = new HashSet<>();
        boolean opsHaveValidSequenceNumbers = randomBoolean();
        for (int i = 0; i < numOps; i++) {
            out.reset(bytes);
            out.writeInt(i);
            long seqNo;
            do {
                seqNo = opsHaveValidSequenceNumbers ? randomNonNegativeLong() : SequenceNumbers.UNASSIGNED_SEQ_NO;
                opsHaveValidSequenceNumbers = opsHaveValidSequenceNumbers || !rarely();
            } while (seenSeqNos.contains(seqNo));
            if (seqNo != SequenceNumbers.UNASSIGNED_SEQ_NO) {
                seenSeqNos.add(seqNo);
            }
            writer.add(new BytesArray(bytes), seqNo);
        }
        writer.sync();

        final BaseTranslogReader reader = randomBoolean() ? writer : translog.openReader(writer.path(), Checkpoint.read(translog.location().resolve(Translog.CHECKPOINT_FILE_NAME)));
        for (int i = 0; i < numOps; i++) {
            ByteBuffer buffer = ByteBuffer.allocate(4);
            reader.readBytes(buffer, reader.getFirstOperationOffset() + 4 * i);
            buffer.flip();
            final int value = buffer.getInt();
            assertEquals(i, value);
        }
        final long minSeqNo = seenSeqNos.stream().min(Long::compareTo).orElse(SequenceNumbers.NO_OPS_PERFORMED);
        final long maxSeqNo = seenSeqNos.stream().max(Long::compareTo).orElse(SequenceNumbers.NO_OPS_PERFORMED);
        assertThat(reader.getCheckpoint().minSeqNo, equalTo(minSeqNo));
        assertThat(reader.getCheckpoint().maxSeqNo, equalTo(maxSeqNo));

        out.reset(bytes);
        out.writeInt(2048);
        writer.add(new BytesArray(bytes), randomNonNegativeLong());

        if (reader instanceof TranslogReader) {
            ByteBuffer buffer = ByteBuffer.allocate(4);
            try {
                reader.readBytes(buffer, reader.getFirstOperationOffset() + 4 * numOps);
                fail("read past EOF?");
            } catch (EOFException ex) {
                // expected
            }
            ((TranslogReader) reader).close();
        } else {
            // live reader!
            ByteBuffer buffer = ByteBuffer.allocate(4);
            final long pos = reader.getFirstOperationOffset() + 4 * numOps;
            reader.readBytes(buffer, pos);
            buffer.flip();
            final int value = buffer.getInt();
            assertEquals(2048, value);
        }
        IOUtils.close(writer);
    }

    public void testCloseIntoReader() throws IOException {
        try (TranslogWriter writer = translog.createWriter(translog.currentFileGeneration() + 1)) {
            final int numOps = randomIntBetween(8, 128);
            final byte[] bytes = new byte[4];
            final ByteArrayDataOutput out = new ByteArrayDataOutput(bytes);
            for (int i = 0; i < numOps; i++) {
                out.reset(bytes);
                out.writeInt(i);
                writer.add(new BytesArray(bytes), randomNonNegativeLong());
            }
            writer.sync();
            final Checkpoint writerCheckpoint = writer.getCheckpoint();
            TranslogReader reader = writer.closeIntoReader();
            try {
                if (randomBoolean()) {
                    reader.close();
                    reader = translog.openReader(reader.path(), writerCheckpoint);
                }
                for (int i = 0; i < numOps; i++) {
                    final ByteBuffer buffer = ByteBuffer.allocate(4);
                    reader.readBytes(buffer, reader.getFirstOperationOffset() + 4 * i);
                    buffer.flip();
                    final int value = buffer.getInt();
                    assertEquals(i, value);
                }
                final Checkpoint readerCheckpoint = reader.getCheckpoint();
                assertThat(readerCheckpoint, equalTo(writerCheckpoint));
            } finally {
                IOUtils.close(reader);
            }
        }
    }

    public void testBasicRecovery() throws IOException {
        List<Translog.Location> locations = new ArrayList<>();
        int translogOperations = randomIntBetween(10, 100);
        Translog.TranslogGeneration translogGeneration = null;
        int minUncommittedOp = -1;
        final boolean commitOften = randomBoolean();
        for (int op = 0; op < translogOperations; op++) {
            locations.add(translog.add(new Translog.Index("test", "" + op, op, primaryTerm.get(), Integer.toString(op).getBytes(Charset.forName("UTF-8")))));
            final boolean commit = commitOften ? frequently() : rarely();
            if (commit && op < translogOperations - 1) {
                rollAndCommit(translog);
                minUncommittedOp = op + 1;
                translogGeneration = translog.getGeneration();
            }
        }
        translog.sync();
        TranslogConfig config = translog.getConfig();

        translog.close();
        if (translogGeneration == null) {
            translog = createTranslog(config);
            assertEquals(0, translog.stats().estimatedNumberOfOperations());
            assertEquals(2, translog.currentFileGeneration());
            assertFalse(translog.syncNeeded());
            try(Translog.Snapshot snapshot = translog.newSnapshot()) {
                assertNull(snapshot.next());
            }
        } else {
            translog = new Translog(config, translogGeneration.translogUUID, translog.getDeletionPolicy(), () -> SequenceNumbers.NO_OPS_PERFORMED, primaryTerm::get);
            assertEquals("lastCommitted must be 1 less than current", translogGeneration.translogFileGeneration + 1, translog.currentFileGeneration());
            assertFalse(translog.syncNeeded());
            try (Translog.Snapshot snapshot = translog.newSnapshotFromGen(translogGeneration, Long.MAX_VALUE)) {
                for (int i = minUncommittedOp; i < translogOperations; i++) {
                    assertEquals("expected operation" + i + " to be in the previous translog but wasn't",
                        translog.currentFileGeneration() - 1, locations.get(i).generation);
                    Translog.Operation next = snapshot.next();
                    assertNotNull("operation " + i + " must be non-null", next);
                    assertEquals(i, Integer.parseInt(next.getSource().source.utf8ToString()));
                }
            }
        }
    }

    public void testRecoveryUncommitted() throws IOException {
        List<Translog.Location> locations = new ArrayList<>();
        int translogOperations = randomIntBetween(10, 100);
        final int prepareOp = randomIntBetween(0, translogOperations - 1);
        Translog.TranslogGeneration translogGeneration = null;
        final boolean sync = randomBoolean();
        for (int op = 0; op < translogOperations; op++) {
            locations.add(translog.add(new Translog.Index("test", "" + op, op, primaryTerm.get(), Integer.toString(op).getBytes(Charset.forName("UTF-8")))));
            if (op == prepareOp) {
                translogGeneration = translog.getGeneration();
                translog.rollGeneration();
                assertEquals("expected this to be the first roll (1 gen is on creation, 2 when opened)",
                    2L, translogGeneration.translogFileGeneration);
                assertNotNull(translogGeneration.translogUUID);
            }
        }
        if (sync) {
            translog.sync();
        }
        // we intentionally don't close the tlog that is in the prepareCommit stage since we try to recovery the uncommitted
        // translog here as well.
        TranslogConfig config = translog.getConfig();
        final String translogUUID = translog.getTranslogUUID();
        final TranslogDeletionPolicy deletionPolicy = translog.getDeletionPolicy();
        try (Translog translog = new Translog(config, translogUUID, deletionPolicy, () -> SequenceNumbers.NO_OPS_PERFORMED, primaryTerm::get)) {
            assertNotNull(translogGeneration);
            assertEquals("lastCommitted must be 2 less than current - we never finished the commit", translogGeneration.translogFileGeneration + 2, translog.currentFileGeneration());
            assertFalse(translog.syncNeeded());
            try (Translog.Snapshot snapshot = new SortedSnapshot(translog.newSnapshot())) {
                int upTo = sync ? translogOperations : prepareOp;
                for (int i = 0; i < upTo; i++) {
                    Translog.Operation next = snapshot.next();
                    assertNotNull("operation " + i + " must be non-null synced: " + sync, next);
                    assertEquals("payload mismatch, synced: " + sync, i, Integer.parseInt(next.getSource().source.utf8ToString()));
                }
            }
        }
        if (randomBoolean()) { // recover twice
            try (Translog translog = new Translog(config, translogUUID, deletionPolicy, () -> SequenceNumbers.NO_OPS_PERFORMED, primaryTerm::get)) {
                assertNotNull(translogGeneration);
                assertEquals("lastCommitted must be 3 less than current - we never finished the commit and run recovery twice",
                    translogGeneration.translogFileGeneration + 3, translog.currentFileGeneration());
                assertFalse(translog.syncNeeded());
                try (Translog.Snapshot snapshot = new SortedSnapshot(translog.newSnapshot())) {
                    int upTo = sync ? translogOperations : prepareOp;
                    for (int i = 0; i < upTo; i++) {
                        Translog.Operation next = snapshot.next();
                        assertNotNull("operation " + i + " must be non-null synced: " + sync, next);
                        assertEquals("payload mismatch, synced: " + sync, i, Integer.parseInt(next.getSource().source.utf8ToString()));
                    }
                }
            }
        }
    }


    public void testRecoveryUncommittedFileExists() throws IOException {
        List<Translog.Location> locations = new ArrayList<>();
        int translogOperations = randomIntBetween(10, 100);
        final int prepareOp = randomIntBetween(0, translogOperations - 1);
        Translog.TranslogGeneration translogGeneration = null;
        final boolean sync = randomBoolean();
        for (int op = 0; op < translogOperations; op++) {
            locations.add(translog.add(new Translog.Index("test", "" + op, op, primaryTerm.get(), Integer.toString(op).getBytes(Charset.forName("UTF-8")))));
            if (op == prepareOp) {
                translogGeneration = translog.getGeneration();
                translog.rollGeneration();
                assertEquals("expected this to be the first roll (1 gen is on creation, 2 when opened)",
                    2L, translogGeneration.translogFileGeneration);
                assertNotNull(translogGeneration.translogUUID);
            }
        }
        if (sync) {
            translog.sync();
        }
        // we intentionally don't close the tlog that is in the prepareCommit stage since we try to recovery the uncommitted
        // translog here as well.
        TranslogConfig config = translog.getConfig();
        Path ckp = config.getTranslogPath().resolve(Translog.CHECKPOINT_FILE_NAME);
        Checkpoint read = Checkpoint.read(ckp);
        Files.copy(ckp, config.getTranslogPath().resolve(Translog.getCommitCheckpointFileName(read.generation)));

        final String translogUUID = translog.getTranslogUUID();
        final TranslogDeletionPolicy deletionPolicy = translog.getDeletionPolicy();
        try (Translog translog = new Translog(config, translogUUID, deletionPolicy, () -> SequenceNumbers.NO_OPS_PERFORMED, primaryTerm::get)) {
            assertNotNull(translogGeneration);
            assertEquals("lastCommitted must be 2 less than current - we never finished the commit", translogGeneration.translogFileGeneration + 2, translog.currentFileGeneration());
            assertFalse(translog.syncNeeded());
            try (Translog.Snapshot snapshot = new SortedSnapshot(translog.newSnapshot())) {
                int upTo = sync ? translogOperations : prepareOp;
                for (int i = 0; i < upTo; i++) {
                    Translog.Operation next = snapshot.next();
                    assertNotNull("operation " + i + " must be non-null synced: " + sync, next);
                    assertEquals("payload mismatch, synced: " + sync, i, Integer.parseInt(next.getSource().source.utf8ToString()));
                }
            }
        }

        if (randomBoolean()) { // recover twice
            try (Translog translog = new Translog(config, translogUUID, deletionPolicy, () -> SequenceNumbers.NO_OPS_PERFORMED, primaryTerm::get)) {
                assertNotNull(translogGeneration);
                assertEquals("lastCommitted must be 3 less than current - we never finished the commit and run recovery twice",
                    translogGeneration.translogFileGeneration + 3, translog.currentFileGeneration());
                assertFalse(translog.syncNeeded());
                try (Translog.Snapshot snapshot = new SortedSnapshot(translog.newSnapshot())) {
                    int upTo = sync ? translogOperations : prepareOp;
                    for (int i = 0; i < upTo; i++) {
                        Translog.Operation next = snapshot.next();
                        assertNotNull("operation " + i + " must be non-null synced: " + sync, next);
                        assertEquals("payload mismatch, synced: " + sync, i, Integer.parseInt(next.getSource().source.utf8ToString()));
                    }
                }
            }
        }
    }

    public void testRecoveryUncommittedCorruptedCheckpoint() throws IOException {
        List<Translog.Location> locations = new ArrayList<>();
        int translogOperations = 100;
        final int prepareOp = 44;
        Translog.TranslogGeneration translogGeneration = null;
        final boolean sync = randomBoolean();
        for (int op = 0; op < translogOperations; op++) {
            locations.add(translog.add(new Translog.Index("test", "" + op, op, primaryTerm.get(), Integer.toString(op).getBytes(Charset.forName("UTF-8")))));
            if (op == prepareOp) {
                translogGeneration = translog.getGeneration();
                translog.rollGeneration();
                assertEquals("expected this to be the first roll (1 gen is on creation, 2 when opened)",
                    2L, translogGeneration.translogFileGeneration);
                assertNotNull(translogGeneration.translogUUID);
            }
        }
        translog.sync();
        // we intentionally don't close the tlog that is in the prepareCommit stage since we try to recovery the uncommitted
        // translog here as well.
        TranslogConfig config = translog.getConfig();
        Path ckp = config.getTranslogPath().resolve(Translog.CHECKPOINT_FILE_NAME);
        Checkpoint read = Checkpoint.read(ckp);
        Checkpoint corrupted = Checkpoint.emptyTranslogCheckpoint(0, 0, SequenceNumbers.NO_OPS_PERFORMED, 0);
        Checkpoint.write(FileChannel::open, config.getTranslogPath().resolve(Translog.getCommitCheckpointFileName(read.generation)), corrupted, StandardOpenOption.WRITE, StandardOpenOption.CREATE_NEW);
        final String translogUUID = translog.getTranslogUUID();
        final TranslogDeletionPolicy deletionPolicy = translog.getDeletionPolicy();
        try (Translog ignored = new Translog(config, translogUUID, deletionPolicy, () -> SequenceNumbers.NO_OPS_PERFORMED, primaryTerm::get)) {
            fail("corrupted");
        } catch (IllegalStateException ex) {
            assertEquals("Checkpoint file translog-3.ckp already exists but has corrupted content expected: Checkpoint{offset=3025, " +
                "numOps=55, generation=3, minSeqNo=45, maxSeqNo=99, globalCheckpoint=-1, minTranslogGeneration=1, trimmedAboveSeqNo=-2} but got: Checkpoint{offset=0, numOps=0, " +
                "generation=0, minSeqNo=-1, maxSeqNo=-1, globalCheckpoint=-1, minTranslogGeneration=0, trimmedAboveSeqNo=-2}", ex.getMessage());
        }
        Checkpoint.write(FileChannel::open, config.getTranslogPath().resolve(Translog.getCommitCheckpointFileName(read.generation)), read, StandardOpenOption.WRITE, StandardOpenOption.TRUNCATE_EXISTING);
        try (Translog translog = new Translog(config, translogUUID, deletionPolicy, () -> SequenceNumbers.NO_OPS_PERFORMED, primaryTerm::get)) {
            assertNotNull(translogGeneration);
            assertEquals("lastCommitted must be 2 less than current - we never finished the commit", translogGeneration.translogFileGeneration + 2, translog.currentFileGeneration());
            assertFalse(translog.syncNeeded());
            try (Translog.Snapshot snapshot = new SortedSnapshot(translog.newSnapshot())) {
                int upTo = sync ? translogOperations : prepareOp;
                for (int i = 0; i < upTo; i++) {
                    Translog.Operation next = snapshot.next();
                    assertNotNull("operation " + i + " must be non-null synced: " + sync, next);
                    assertEquals("payload mismatch, synced: " + sync, i, Integer.parseInt(next.getSource().source.utf8ToString()));
                }
            }
        }
    }

    public void testSnapshotFromStreamInput() throws IOException {
        BytesStreamOutput out = new BytesStreamOutput();
        List<Translog.Operation> ops = new ArrayList<>();
        int translogOperations = randomIntBetween(10, 100);
        for (int op = 0; op < translogOperations; op++) {
            Translog.Index test = new Translog.Index("test", "" + op, op, primaryTerm.get(), Integer.toString(op).getBytes(Charset.forName("UTF-8")));
            ops.add(test);
        }
        Translog.writeOperations(out, ops);
        final List<Translog.Operation> readOperations = Translog.readOperations(
                out.bytes().streamInput(), "testSnapshotFromStreamInput");
        assertEquals(ops.size(), readOperations.size());
        assertEquals(ops, readOperations);
    }

    public void testSnapshotCurrentHasUnexpectedOperationsForTrimmedOperations() throws Exception {
        int extraDocs = randomIntBetween(10, 15);

        // increment primaryTerm to avoid potential negative numbers
        primaryTerm.addAndGet(extraDocs);
        translog.rollGeneration();

        for (int op = 0; op < extraDocs; op++) {
            String ascii = randomAlphaOfLengthBetween(1, 50);
            Translog.Index operation = new Translog.Index("test", "" + op, op, primaryTerm.get() - op,
                ascii.getBytes("UTF-8"));
            translog.add(operation);
        }

        AssertionError error = expectThrows(AssertionError.class, () -> translog.trimOperations(primaryTerm.get(), 0));
        assertThat(error.getMessage(), is("current should not have any operations with seq#:primaryTerm "
            + "[1:" + (primaryTerm.get() - 1) + "] > 0:" + primaryTerm.get()));

        primaryTerm.incrementAndGet();
        translog.rollGeneration();

        // add a single operation to current with seq# > trimmed seq# but higher primary term
        Translog.Index operation = new Translog.Index("test", "" + 1, 1L, primaryTerm.get(),
            randomAlphaOfLengthBetween(1, 50).getBytes("UTF-8"));
        translog.add(operation);

        // it is possible to trim after generation rollover
        translog.trimOperations(primaryTerm.get(), 0);
    }

    public void testSnapshotTrimmedOperations() throws Exception {
        final InMemoryTranslog inMemoryTranslog = new InMemoryTranslog();
        final List<Translog.Operation> allOperations = new ArrayList<>();

        for(int attempt = 0, maxAttempts = randomIntBetween(3, 10); attempt < maxAttempts; attempt++) {
            List<Long> ops = LongStream.range(0, allOperations.size() + randomIntBetween(10, 15))
                .boxed().collect(Collectors.toList());
            Randomness.shuffle(ops);

            AtomicReference<String> source = new AtomicReference<>();
            for (final long op : ops) {
                source.set(randomAlphaOfLengthBetween(1, 50));

                // have to use exactly the same source for same seq# if primaryTerm is not changed
                if (primaryTerm.get() == translog.getCurrent().getPrimaryTerm()) {
                    // use the latest source of op with the same seq# - therefore no break
                    allOperations
                        .stream()
                        .filter(allOp -> allOp instanceof Translog.Index && allOp.seqNo() == op)
                        .map(allOp -> ((Translog.Index)allOp).source().utf8ToString())
                        .reduce((a, b) -> b)
                        .ifPresent(source::set);
                }

                // use ongoing primaryTerms - or the same as it was
                Translog.Index operation = new Translog.Index("test", "" + op, op, primaryTerm.get(),
                    source.get().getBytes("UTF-8"));
                translog.add(operation);
                inMemoryTranslog.add(operation);
                allOperations.add(operation);
            }

            if (randomBoolean()) {
                primaryTerm.incrementAndGet();
                translog.rollGeneration();
            }

            long maxTrimmedSeqNo = randomInt(allOperations.size());

            translog.trimOperations(primaryTerm.get(), maxTrimmedSeqNo);
            inMemoryTranslog.trimOperations(primaryTerm.get(), maxTrimmedSeqNo);
            translog.sync();

            Collection<Translog.Operation> effectiveOperations = inMemoryTranslog.operations();

            try (Translog.Snapshot snapshot = translog.newSnapshot()) {
                assertThat(snapshot, containsOperationsInAnyOrder(effectiveOperations));
                assertThat(snapshot.totalOperations(), is(allOperations.size()));
                assertThat(snapshot.skippedOperations(), is(allOperations.size() - effectiveOperations.size()));
            }
        }
    }

    /**
     * this class mimic behaviour of original {@link Translog}
     */
    static class InMemoryTranslog {
        private final Map<Long, Translog.Operation> operations = new HashMap<>();

        void add(Translog.Operation operation) {
            final Translog.Operation old = operations.put(operation.seqNo(), operation);
            assert old == null || old.primaryTerm() <= operation.primaryTerm();
        }

        void trimOperations(long belowTerm, long aboveSeqNo) {
            for (final Iterator<Map.Entry<Long, Translog.Operation>> it = operations.entrySet().iterator(); it.hasNext(); ) {
                final Map.Entry<Long, Translog.Operation> next = it.next();
                Translog.Operation op = next.getValue();
                boolean drop = op.primaryTerm() < belowTerm && op.seqNo() > aboveSeqNo;
                if (drop) {
                    it.remove();
                }
            }
        }

        Collection<Translog.Operation> operations() {
            return operations.values();
        }
    }

    public void testRandomExceptionsOnTrimOperations( ) throws Exception {
        Path tempDir = createTempDir();
        final FailSwitch fail = new FailSwitch();
        fail.failNever();
        TranslogConfig config = getTranslogConfig(tempDir);
        List<FileChannel> fileChannels = new ArrayList<>();
        final Translog failableTLog =
            getFailableTranslog(fail, config, randomBoolean(), false, null, createTranslogDeletionPolicy(), fileChannels);

        IOException expectedException = null;
        int translogOperations = 0;
        final int maxAttempts = 10;
        for(int attempt = 0; attempt < maxAttempts; attempt++) {
            int maxTrimmedSeqNo;
            fail.failNever();
            int extraTranslogOperations = randomIntBetween(10, 100);

            List<Integer> ops = IntStream.range(translogOperations, translogOperations + extraTranslogOperations)
                .boxed().collect(Collectors.toList());
            Randomness.shuffle(ops);
            for (int op : ops) {
                String ascii = randomAlphaOfLengthBetween(1, 50);
                Translog.Index operation = new Translog.Index("test", "" + op, op,
                    primaryTerm.get(), ascii.getBytes("UTF-8"));

                failableTLog.add(operation);
            }

            translogOperations += extraTranslogOperations;

            // at least one roll + inc of primary term has to be there - otherwise trim would not take place at all
            // last attempt we have to make roll as well - otherwise could skip trimming as it has been trimmed already
            boolean rollover = attempt == 0 || attempt == maxAttempts - 1 || randomBoolean();
            if (rollover) {
                primaryTerm.incrementAndGet();
                failableTLog.rollGeneration();
            }

            maxTrimmedSeqNo = rollover ? translogOperations - randomIntBetween(4, 8) : translogOperations + 1;

            // if we are so happy to reach the max attempts - fail it always`
            fail.failRate(attempt < maxAttempts - 1 ? 25 : 100);
            try {
                failableTLog.trimOperations(primaryTerm.get(), maxTrimmedSeqNo);
            } catch (IOException e){
                expectedException = e;
                break;
            }
        }

        assertThat(expectedException, is(not(nullValue())));
        assertThat(failableTLog.getTragicException(), equalTo(expectedException));
        assertThat(fileChannels, is(not(empty())));
        assertThat("all file channels have to be closed",
            fileChannels.stream().filter(f -> f.isOpen()).findFirst().isPresent(), is(false));

        assertThat(failableTLog.isOpen(), is(false));
        final AlreadyClosedException alreadyClosedException = expectThrows(AlreadyClosedException.class, () -> failableTLog.newSnapshot());
        assertThat(alreadyClosedException.getMessage(),
            is("translog is already closed"));

        fail.failNever();

        // check that despite of IO exception translog is not corrupted
        try(Translog reopenedTranslog = openTranslog(config, failableTLog.getTranslogUUID())) {
            try (Translog.Snapshot snapshot = reopenedTranslog.newSnapshot()) {
                assertThat(snapshot.totalOperations(), greaterThan(0));
                Translog.Operation operation;
                for (int i = 0; (operation = snapshot.next()) != null; i++) {
                    assertNotNull("operation " + i + " must be non-null", operation);
                }
            }
        }
    }

    public void testLocationHashCodeEquals() throws IOException {
        List<Translog.Location> locations = new ArrayList<>();
        List<Translog.Location> locations2 = new ArrayList<>();
        int translogOperations = randomIntBetween(10, 100);
        try (Translog translog2 = create(createTempDir())) {
            for (int op = 0; op < translogOperations; op++) {
                locations.add(translog.add(new Translog.Index("test", "" + op, op, primaryTerm.get(), Integer.toString(op).getBytes(Charset.forName("UTF-8")))));
                locations2.add(translog2.add(new Translog.Index("test", "" + op, op, primaryTerm.get(), Integer.toString(op).getBytes(Charset.forName("UTF-8")))));
            }
            int iters = randomIntBetween(10, 100);
            for (int i = 0; i < iters; i++) {
                Translog.Location location = RandomPicks.randomFrom(random(), locations);
                for (Translog.Location loc : locations) {
                    if (loc == location) {
                        assertTrue(loc.equals(location));
                        assertEquals(loc.hashCode(), location.hashCode());
                    } else {
                        assertFalse(loc.equals(location));
                    }
                }
                for (int j = 0; j < translogOperations; j++) {
                    assertTrue(locations.get(j).equals(locations2.get(j)));
                    assertEquals(locations.get(j).hashCode(), locations2.get(j).hashCode());
                }
            }
        }
    }

    public void testOpenForeignTranslog() throws IOException {
        List<Translog.Location> locations = new ArrayList<>();
        int translogOperations = randomIntBetween(1, 10);
        int firstUncommitted = 0;
        for (int op = 0; op < translogOperations; op++) {
            locations.add(translog.add(new Translog.Index("test", "" + op, op, primaryTerm.get(), Integer.toString(op).getBytes(Charset.forName("UTF-8")))));
            if (randomBoolean()) {
                rollAndCommit(translog);
                firstUncommitted = op + 1;
            }
        }
        final TranslogConfig config = translog.getConfig();
        final String translogUUID = translog.getTranslogUUID();
        final TranslogDeletionPolicy deletionPolicy = translog.getDeletionPolicy();
        Translog.TranslogGeneration translogGeneration = translog.getGeneration();
        translog.close();

        final String foreignTranslog = randomRealisticUnicodeOfCodepointLengthBetween(1,
            translogGeneration.translogUUID.length());
        try {
            new Translog(config, foreignTranslog, createTranslogDeletionPolicy(), () -> SequenceNumbers.NO_OPS_PERFORMED, primaryTerm::get);
            fail("translog doesn't belong to this UUID");
        } catch (TranslogCorruptedException ex) {

        }
        this.translog = new Translog(config, translogUUID, deletionPolicy, () -> SequenceNumbers.NO_OPS_PERFORMED, primaryTerm::get);
        try (Translog.Snapshot snapshot = this.translog.newSnapshotFromGen(translogGeneration, Long.MAX_VALUE)) {
            for (int i = firstUncommitted; i < translogOperations; i++) {
                Translog.Operation next = snapshot.next();
                assertNotNull("" + i, next);
                assertEquals(Integer.parseInt(next.getSource().source.utf8ToString()), i);
            }
            assertNull(snapshot.next());
        }
    }

    public void testFailOnClosedWrite() throws IOException {
        translog.add(new Translog.Index("test", "1", 0, primaryTerm.get(), Integer.toString(1).getBytes(Charset.forName("UTF-8"))));
        translog.close();
        try {
            translog.add(new Translog.Index("test", "1", 0, primaryTerm.get(), Integer.toString(1).getBytes(Charset.forName("UTF-8"))));
            fail("closed");
        } catch (AlreadyClosedException ex) {
            // all is well
        }
    }

    public void testCloseConcurrently() throws Throwable {
        final int opsPerThread = randomIntBetween(10, 200);
        int threadCount = 2 + randomInt(5);

        logger.info("testing with [{}] threads, each doing [{}] ops", threadCount, opsPerThread);
        final BlockingQueue<LocationOperation> writtenOperations = new ArrayBlockingQueue<>(threadCount * opsPerThread);

        Thread[] threads = new Thread[threadCount];
        final Exception[] threadExceptions = new Exception[threadCount];
        final CountDownLatch downLatch = new CountDownLatch(1);
        final AtomicLong seqNoGenerator = new AtomicLong();
        for (int i = 0; i < threadCount; i++) {
            final int threadId = i;
            threads[i] = new TranslogThread(translog, downLatch, opsPerThread, threadId, writtenOperations, seqNoGenerator, threadExceptions);
            threads[i].setDaemon(true);
            threads[i].start();
        }

        downLatch.countDown();
        translog.close();

        for (int i = 0; i < threadCount; i++) {
            if (threadExceptions[i] != null) {
                if ((threadExceptions[i] instanceof AlreadyClosedException) == false) {
                    throw threadExceptions[i];
                }
            }
            threads[i].join(60 * 1000);
        }
    }

    private class TranslogThread extends Thread {
        private final CountDownLatch downLatch;
        private final int opsPerThread;
        private final int threadId;
        private final Collection<LocationOperation> writtenOperations;
        private final Exception[] threadExceptions;
        private final Translog translog;
        private final AtomicLong seqNoGenerator;

        TranslogThread(Translog translog, CountDownLatch downLatch, int opsPerThread, int threadId,
                       Collection<LocationOperation> writtenOperations, AtomicLong seqNoGenerator, Exception[] threadExceptions) {
            this.translog = translog;
            this.downLatch = downLatch;
            this.opsPerThread = opsPerThread;
            this.threadId = threadId;
            this.writtenOperations = writtenOperations;
            this.seqNoGenerator = seqNoGenerator;
            this.threadExceptions = threadExceptions;
        }

        @Override
        public void run() {
            try {
                downLatch.await();
                for (int opCount = 0; opCount < opsPerThread; opCount++) {
                    Translog.Operation op;
                    final Translog.Operation.Type type = randomFrom(Translog.Operation.Type.values());
                    switch (type) {
                        case CREATE:
                        case INDEX:
                            op = new Translog.Index("test", threadId + "_" + opCount, seqNoGenerator.getAndIncrement(),
                                primaryTerm.get(), randomUnicodeOfLengthBetween(1, 20 * 1024).getBytes("UTF-8"));
                            break;
                        case DELETE:
                            op = new Translog.Delete(
                                "test", threadId + "_" + opCount,
                                new Term("_uid", threadId + "_" + opCount),
                                seqNoGenerator.getAndIncrement(),
                                primaryTerm.get(),
                                1 + randomInt(100000));
                            break;
                        case NO_OP:
                            op = new Translog.NoOp(seqNoGenerator.getAndIncrement(), primaryTerm.get(), randomAlphaOfLength(16));
                            break;
                        default:
                            throw new AssertionError("unsupported operation type [" + type + "]");
                    }

                    Translog.Location loc = add(op);
                    writtenOperations.add(new LocationOperation(op, loc));
                    if (rarely()) { // lets verify we can concurrently read this
                        assertEquals(op, translog.readOperation(loc));
                    }
                    afterAdd();
                }
            } catch (Exception t) {
                threadExceptions[threadId] = t;
            }
        }

        protected Translog.Location add(Translog.Operation op) throws IOException {
            return translog.add(op);
        }

        protected void afterAdd() throws IOException {
        }
    }

    public void testFailFlush() throws IOException {
        Path tempDir = createTempDir();
        final FailSwitch fail = new FailSwitch();
        TranslogConfig config = getTranslogConfig(tempDir);
        Translog translog = getFailableTranslog(fail, config);

        List<Translog.Location> locations = new ArrayList<>();
        int opsSynced = 0;
        boolean failed = false;
        while (failed == false) {
            try {
                locations.add(translog.add(
                    new Translog.Index("test", "" + opsSynced, opsSynced, primaryTerm.get(), Integer.toString(opsSynced).getBytes(Charset.forName("UTF-8")))));
                translog.sync();
                opsSynced++;
            } catch (MockDirectoryWrapper.FakeIOException ex) {
                failed = true;
                assertFalse(translog.isOpen());
            } catch (IOException ex) {
                failed = true;
                assertFalse(translog.isOpen());
                assertEquals("__FAKE__ no space left on device", ex.getMessage());
            }
            if (randomBoolean()) {
                fail.failAlways();
            } else {
                fail.failNever();
            }
        }
        fail.failNever();
        if (randomBoolean()) {
            try {
                locations.add(translog.add(
                    new Translog.Index("test", "" + opsSynced, opsSynced, primaryTerm.get(), Integer.toString(opsSynced).getBytes(Charset.forName("UTF-8")))));
                fail("we are already closed");
            } catch (AlreadyClosedException ex) {
                assertNotNull(ex.getCause());
                if (ex.getCause() instanceof MockDirectoryWrapper.FakeIOException) {
                    assertNull(ex.getCause().getMessage());
                } else {
                    assertEquals(ex.getCause().getMessage(), "__FAKE__ no space left on device");
                }
            }

        }
        Translog.TranslogGeneration translogGeneration = translog.getGeneration();
        try {
            translog.newSnapshot();
            fail("already closed");
        } catch (AlreadyClosedException ex) {
            // all is well
            assertNotNull(ex.getCause());
            assertSame(translog.getTragicException(), ex.getCause());
        }

        try {
            rollAndCommit(translog);
            fail("already closed");
        } catch (AlreadyClosedException ex) {
            assertNotNull(ex.getCause());
            assertSame(translog.getTragicException(), ex.getCause());
        }

        assertFalse(translog.isOpen());
        translog.close(); // we are closed
        final String translogUUID = translog.getTranslogUUID();
        final TranslogDeletionPolicy deletionPolicy = translog.getDeletionPolicy();
        try (Translog tlog = new Translog(config, translogUUID, deletionPolicy, () -> SequenceNumbers.NO_OPS_PERFORMED, primaryTerm::get)) {
            assertEquals("lastCommitted must be 1 less than current", translogGeneration.translogFileGeneration + 1, tlog.currentFileGeneration());
            assertFalse(tlog.syncNeeded());

            try (Translog.Snapshot snapshot = tlog.newSnapshot()) {
                assertEquals(opsSynced, snapshot.totalOperations());
                for (int i = 0; i < opsSynced; i++) {
                    assertEquals("expected operation" + i + " to be in the previous translog but wasn't", tlog.currentFileGeneration() - 1,
                        locations.get(i).generation);
                    Translog.Operation next = snapshot.next();
                    assertNotNull("operation " + i + " must be non-null", next);
                    assertEquals(i, Integer.parseInt(next.getSource().source.utf8ToString()));
                }
            }
        }
    }

    public void testTranslogOpsCountIsCorrect() throws IOException {
        List<Translog.Location> locations = new ArrayList<>();
        int numOps = randomIntBetween(100, 200);
        LineFileDocs lineFileDocs = new LineFileDocs(random()); // writes pretty big docs so we cross buffer borders regularly
        for (int opsAdded = 0; opsAdded < numOps; opsAdded++) {
            locations.add(translog.add(
                new Translog.Index("test", "" + opsAdded, opsAdded, primaryTerm.get(), lineFileDocs.nextDoc().toString().getBytes(Charset.forName("UTF-8")))));
            try (Translog.Snapshot snapshot = this.translog.newSnapshot()) {
                assertEquals(opsAdded + 1, snapshot.totalOperations());
                for (int i = 0; i < opsAdded; i++) {
                    assertEquals("expected operation" + i + " to be in the current translog but wasn't", translog.currentFileGeneration(),
                        locations.get(i).generation);
                    Translog.Operation next = snapshot.next();
                    assertNotNull("operation " + i + " must be non-null", next);
                }
            }
        }
    }

    public void testTragicEventCanBeAnyException() throws IOException {
        Path tempDir = createTempDir();
        final FailSwitch fail = new FailSwitch();
        TranslogConfig config = getTranslogConfig(tempDir);
        Translog translog = getFailableTranslog(fail, config, false, true, null, createTranslogDeletionPolicy());
        LineFileDocs lineFileDocs = new LineFileDocs(random()); // writes pretty big docs so we cross buffer boarders regularly
        translog.add(new Translog.Index("test", "1", 0, primaryTerm.get(), lineFileDocs.nextDoc().toString().getBytes(Charset.forName("UTF-8"))));
        fail.failAlways();
        try {
            Translog.Location location = translog.add(
                new Translog.Index("test", "2", 1, primaryTerm.get(), lineFileDocs.nextDoc().toString().getBytes(Charset.forName("UTF-8"))));
            if (randomBoolean()) {
                translog.ensureSynced(location);
            } else {
                translog.sync();
            }
            //TODO once we have a mock FS that can simulate we can also fail on plain sync
            fail("WTF");
        } catch (UnknownException ex) {
            // w00t
        } catch (TranslogException ex) {
            assertTrue(ex.getCause() instanceof UnknownException);
        }
        assertFalse(translog.isOpen());
        assertTrue(translog.getTragicException() instanceof UnknownException);
    }

    public void testFatalIOExceptionsWhileWritingConcurrently() throws IOException, InterruptedException {
        Path tempDir = createTempDir();
        final FailSwitch fail = new FailSwitch();

        TranslogConfig config = getTranslogConfig(tempDir);
        Translog translog = getFailableTranslog(fail, config);
        final String translogUUID = translog.getTranslogUUID();

        final int threadCount = randomIntBetween(1, 5);
        Thread[] threads = new Thread[threadCount];
        final Exception[] threadExceptions = new Exception[threadCount];
        final CountDownLatch downLatch = new CountDownLatch(1);
        final CountDownLatch added = new CountDownLatch(randomIntBetween(10, 100));
        final AtomicLong seqNoGenerator = new AtomicLong();
        List<LocationOperation> writtenOperations = Collections.synchronizedList(new ArrayList<>());
        for (int i = 0; i < threadCount; i++) {
            final int threadId = i;
            threads[i] = new TranslogThread(translog, downLatch, 200, threadId, writtenOperations, seqNoGenerator, threadExceptions) {
                @Override
                protected Translog.Location add(Translog.Operation op) throws IOException {
                    Translog.Location add = super.add(op);
                    added.countDown();
                    return add;
                }

                @Override
                protected void afterAdd() throws IOException {
                    if (randomBoolean()) {
                        translog.sync();
                    }
                }
            };
            threads[i].setDaemon(true);
            threads[i].start();
        }
        downLatch.countDown();
        added.await();
        try (Closeable ignored = translog.acquireRetentionLock()) {
            // this holds a reference to the current tlog channel such that it's not closed
            // if we hit a tragic event. this is important to ensure that asserts inside the Translog#add doesn't trip
            // otherwise our assertions here are off by one sometimes.
            fail.failAlways();
            for (int i = 0; i < threadCount; i++) {
                threads[i].join();
            }
            boolean atLeastOneFailed = false;
            for (Throwable ex : threadExceptions) {
                if (ex != null) {
                    assertTrue(ex.toString(), ex instanceof IOException || ex instanceof AlreadyClosedException);
                    atLeastOneFailed = true;
                }
            }
            if (atLeastOneFailed == false) {
                try {
                    boolean syncNeeded = translog.syncNeeded();
                    translog.close();
                    assertFalse("should have failed if sync was needed", syncNeeded);
                } catch (IOException ex) {
                    // boom now we failed
                }
            }
            Collections.sort(writtenOperations, (a, b) -> a.location.compareTo(b.location));
            assertFalse(translog.isOpen());
            final Checkpoint checkpoint = Checkpoint.read(config.getTranslogPath().resolve(Translog.CHECKPOINT_FILE_NAME));
            Iterator<LocationOperation> iterator = writtenOperations.iterator();
            while (iterator.hasNext()) {
                LocationOperation next = iterator.next();
                if (checkpoint.offset < (next.location.translogLocation + next.location.size)) {
                    // drop all that haven't been synced
                    iterator.remove();
                }
            }
            try (Translog tlog =
                     new Translog(config, translogUUID, createTranslogDeletionPolicy(), () -> SequenceNumbers.NO_OPS_PERFORMED, primaryTerm::get);
                 Translog.Snapshot snapshot = tlog.newSnapshot()) {
                if (writtenOperations.size() != snapshot.totalOperations()) {
                    for (int i = 0; i < threadCount; i++) {
                        if (threadExceptions[i] != null) {
                            logger.info("Translog exception", threadExceptions[i]);
                        }
                    }
                }
                assertEquals(writtenOperations.size(), snapshot.totalOperations());
                for (int i = 0; i < writtenOperations.size(); i++) {
                    assertEquals("expected operation" + i + " to be in the previous translog but wasn't", tlog.currentFileGeneration() - 1, writtenOperations.get(i).location.generation);
                    Translog.Operation next = snapshot.next();
                    assertNotNull("operation " + i + " must be non-null", next);
                    assertEquals(next, writtenOperations.get(i).operation);
                }
            }
        }
    }

    /**
     * Tests the situation where the node crashes after a translog gen was committed to lucene, but before the translog had the chance
     * to clean up its files.
     */
    public void testRecoveryFromAFutureGenerationCleansUp() throws IOException {
        int translogOperations = randomIntBetween(10, 100);
        for (int op = 0; op < translogOperations / 2; op++) {
            translog.add(new Translog.Index("test", "" + op, op, primaryTerm.get(), Integer.toString(op).getBytes(Charset.forName("UTF-8"))));
            if (rarely()) {
                translog.rollGeneration();
            }
        }
        translog.rollGeneration();
        long comittedGeneration = randomLongBetween(2, translog.currentFileGeneration());
        for (int op = translogOperations / 2; op < translogOperations; op++) {
            translog.add(new Translog.Index("test", "" + op, op, primaryTerm.get(), Integer.toString(op).getBytes(Charset.forName("UTF-8"))));
            if (rarely()) {
                translog.rollGeneration();
            }
        }
        // engine blows up, after committing the above generation
        translog.close();
        TranslogConfig config = translog.getConfig();
        final TranslogDeletionPolicy deletionPolicy = new TranslogDeletionPolicy(-1, -1);
        deletionPolicy.setTranslogGenerationOfLastCommit(randomLongBetween(comittedGeneration, Long.MAX_VALUE));
        deletionPolicy.setMinTranslogGenerationForRecovery(comittedGeneration);
        translog = new Translog(config, translog.getTranslogUUID(), deletionPolicy, () -> SequenceNumbers.NO_OPS_PERFORMED, primaryTerm::get);
        assertThat(translog.getMinFileGeneration(), equalTo(1L));
        // no trimming done yet, just recovered
        for (long gen = 1; gen < translog.currentFileGeneration(); gen++) {
            assertFileIsPresent(translog, gen);
        }
        translog.trimUnreferencedReaders();
        for (long gen = 1; gen < comittedGeneration; gen++) {
            assertFileDeleted(translog, gen);
        }
    }

    /**
     * Tests the situation where the node crashes after a translog gen was committed to lucene, but before the translog had the chance
     * to clean up its files.
     */
    public void testRecoveryFromFailureOnTrimming() throws IOException {
        Path tempDir = createTempDir();
        final FailSwitch fail = new FailSwitch();
        fail.failNever();
        final TranslogConfig config = getTranslogConfig(tempDir);
        final long comittedGeneration;
        final String translogUUID;
        try (Translog translog = getFailableTranslog(fail, config)) {
            final TranslogDeletionPolicy deletionPolicy = translog.getDeletionPolicy();
            // disable retention so we trim things
            deletionPolicy.setRetentionSizeInBytes(-1);
            deletionPolicy.setRetentionAgeInMillis(-1);
            translogUUID = translog.getTranslogUUID();
            int translogOperations = randomIntBetween(10, 100);
            for (int op = 0; op < translogOperations / 2; op++) {
                translog.add(new Translog.Index("test", "" + op, op, primaryTerm.get(), Integer.toString(op).getBytes(Charset.forName("UTF-8"))));
                if (rarely()) {
                    translog.rollGeneration();
                }
            }
            translog.rollGeneration();
            comittedGeneration = randomLongBetween(2, translog.currentFileGeneration());
            for (int op = translogOperations / 2; op < translogOperations; op++) {
                translog.add(new Translog.Index("test", "" + op, op, primaryTerm.get(), Integer.toString(op).getBytes(Charset.forName("UTF-8"))));
                if (rarely()) {
                    translog.rollGeneration();
                }
            }
            deletionPolicy.setTranslogGenerationOfLastCommit(randomLongBetween(comittedGeneration, translog.currentFileGeneration()));
            deletionPolicy.setMinTranslogGenerationForRecovery(comittedGeneration);
            fail.failRandomly();
            try {
                translog.trimUnreferencedReaders();
            } catch (Exception e) {
                // expected...
            }
        }
        final TranslogDeletionPolicy deletionPolicy = new TranslogDeletionPolicy(-1, -1);
        deletionPolicy.setTranslogGenerationOfLastCommit(randomLongBetween(comittedGeneration, Long.MAX_VALUE));
        deletionPolicy.setMinTranslogGenerationForRecovery(comittedGeneration);
        try (Translog translog = new Translog(config, translogUUID, deletionPolicy, () -> SequenceNumbers.NO_OPS_PERFORMED, primaryTerm::get)) {
            // we don't know when things broke exactly
            assertThat(translog.getMinFileGeneration(), greaterThanOrEqualTo(1L));
            assertThat(translog.getMinFileGeneration(), lessThanOrEqualTo(comittedGeneration));
            assertFilePresences(translog);
            translog.trimUnreferencedReaders();
            assertThat(translog.getMinFileGeneration(), equalTo(comittedGeneration));
            assertFilePresences(translog);
        }
    }

    private Translog getFailableTranslog(FailSwitch fail, final TranslogConfig config) throws IOException {
        return getFailableTranslog(fail, config, randomBoolean(), false, null, createTranslogDeletionPolicy());
    }

    private static class FailSwitch {
        private volatile int failRate;
        private volatile boolean onceFailedFailAlways = false;

        public boolean fail() {
            final int rnd = randomIntBetween(1, 100);
            boolean fail = rnd <= failRate;
            if (fail && onceFailedFailAlways) {
                failAlways();
            }
            return fail;
        }

        public void failNever() {
            failRate = 0;
        }

        public void failAlways() {
            failRate = 100;
        }

        public void failRandomly() {
            failRate = randomIntBetween(1, 100);
        }

        public void failRate(int rate) {
            failRate = rate;
        }

        public void onceFailedFailAlways() {
            onceFailedFailAlways = true;
        }
    }

    private Translog getFailableTranslog(final FailSwitch fail, final TranslogConfig config, final boolean partialWrites,
                                         final boolean throwUnknownException, String translogUUID,
                                         final TranslogDeletionPolicy deletionPolicy) throws IOException {
        return getFailableTranslog(fail, config, partialWrites, throwUnknownException, translogUUID, deletionPolicy, null);
    }

    private Translog getFailableTranslog(final FailSwitch fail, final TranslogConfig config, final boolean partialWrites,
                                         final boolean throwUnknownException, String translogUUID,
                                         final TranslogDeletionPolicy deletionPolicy,
                                         final List<FileChannel> fileChannels) throws IOException {
        final ChannelFactory channelFactory = (file, openOption) -> {
            FileChannel channel = FileChannel.open(file, openOption);
            if (fileChannels != null) {
                fileChannels.add(channel);
            }
            boolean success = false;
            try {
                final boolean isCkpFile = file.getFileName().toString().endsWith(".ckp"); // don't do partial writes for checkpoints we rely on the fact that the bytes are written as an atomic operation
                ThrowingFileChannel throwingFileChannel = new ThrowingFileChannel(fail, isCkpFile ? false : partialWrites, throwUnknownException, channel);
                success = true;
                return throwingFileChannel;
            } finally {
                if (success == false) {
                    IOUtils.closeWhileHandlingException(channel);
                }
            }
        };
        if (translogUUID == null) {
            translogUUID = Translog.createEmptyTranslog(
                config.getTranslogPath(), SequenceNumbers.NO_OPS_PERFORMED, shardId, channelFactory, primaryTerm.get());
        }
        return new Translog(config, translogUUID, deletionPolicy, () -> SequenceNumbers.NO_OPS_PERFORMED, primaryTerm::get) {
            @Override
            ChannelFactory getChannelFactory() {
                return channelFactory;
            }

            @Override
            void deleteReaderFiles(TranslogReader reader) {
                if (fail.fail()) {
                    // simulate going OOM and dieing just at the wrong moment.
                    throw new RuntimeException("simulated");
                } else {
                    super.deleteReaderFiles(reader);
                }
            }
        };
    }

    public static class ThrowingFileChannel extends FilterFileChannel {
        private final FailSwitch fail;
        private final boolean partialWrite;
        private final boolean throwUnknownException;

        public ThrowingFileChannel(FailSwitch fail, boolean partialWrite, boolean throwUnknownException, FileChannel delegate) throws MockDirectoryWrapper.FakeIOException {
            super(delegate);
            this.fail = fail;
            this.partialWrite = partialWrite;
            this.throwUnknownException = throwUnknownException;
            if (fail.fail()) {
                throw new MockDirectoryWrapper.FakeIOException();
            }
        }

        @Override
        public int read(ByteBuffer dst) throws IOException {
            if (fail.fail()) {
                throw new MockDirectoryWrapper.FakeIOException();
            }
            return super.read(dst);
        }

        @Override
        public long read(ByteBuffer[] dsts, int offset, int length) throws IOException {
            if (fail.fail()) {
                throw new MockDirectoryWrapper.FakeIOException();
            }
            return super.read(dsts, offset, length);
        }

        @Override
        public long write(ByteBuffer[] srcs, int offset, int length) throws IOException {
            throw new UnsupportedOperationException();
        }

        @Override
        public int write(ByteBuffer src, long position) throws IOException {
            throw new UnsupportedOperationException();
        }


        public int write(ByteBuffer src) throws IOException {
            if (fail.fail()) {
                if (partialWrite) {
                    if (src.hasRemaining()) {
                        final int pos = src.position();
                        final int limit = src.limit();
                        src.limit(randomIntBetween(pos, limit));
                        super.write(src);
                        src.limit(limit);
                        src.position(pos);
                        throw new IOException("__FAKE__ no space left on device");
                    }
                }
                if (throwUnknownException) {
                    throw new UnknownException();
                } else {
                    throw new MockDirectoryWrapper.FakeIOException();
                }
            }
            return super.write(src);
        }

        @Override
        public void force(boolean metaData) throws IOException {
            if (fail.fail()) {
                throw new MockDirectoryWrapper.FakeIOException();
            }
            super.force(metaData);
        }

        @Override
        public long position() throws IOException {
            if (fail.fail()) {
                throw new MockDirectoryWrapper.FakeIOException();
            }
            return super.position();
        }
    }

    private static final class UnknownException extends RuntimeException {

    }

    // see https://github.com/elastic/elasticsearch/issues/15754
    public void testFailWhileCreateWriteWithRecoveredTLogs() throws IOException {
        Path tempDir = createTempDir();
        TranslogConfig config = getTranslogConfig(tempDir);
        Translog translog = createTranslog(config);
        translog.add(new Translog.Index("test", "boom", 0, primaryTerm.get(), "boom".getBytes(Charset.forName("UTF-8"))));
        translog.close();
        try {
            new Translog(config, translog.getTranslogUUID(), createTranslogDeletionPolicy(), () -> SequenceNumbers.NO_OPS_PERFORMED, primaryTerm::get) {
                @Override
                protected TranslogWriter createWriter(long fileGeneration, long initialMinTranslogGen, long initialGlobalCheckpoint)
                    throws IOException {
                    throw new MockDirectoryWrapper.FakeIOException();
                }
            };
            // if we have a LeakFS here we fail if not all resources are closed
            fail("should have been failed");
        } catch (MockDirectoryWrapper.FakeIOException ex) {
            // all is well
        }
    }

    public void testRecoverWithUnbackedNextGen() throws IOException {
        translog.add(new Translog.Index("test", "" + 0, 0, primaryTerm.get(), Integer.toString(1).getBytes(Charset.forName("UTF-8"))));
        translog.close();
        TranslogConfig config = translog.getConfig();

        Path ckp = config.getTranslogPath().resolve(Translog.CHECKPOINT_FILE_NAME);
        Checkpoint read = Checkpoint.read(ckp);
        Files.copy(ckp, config.getTranslogPath().resolve(Translog.getCommitCheckpointFileName(read.generation)));
        Files.createFile(config.getTranslogPath().resolve("translog-" + (read.generation + 1) + ".tlog"));
        try (Translog tlog = openTranslog(config, translog.getTranslogUUID());
             Translog.Snapshot snapshot = tlog.newSnapshot()) {
            assertFalse(tlog.syncNeeded());

            Translog.Operation op = snapshot.next();
            assertNotNull("operation 1 must be non-null", op);
            assertEquals("payload mismatch for operation 1", 1, Integer.parseInt(op.getSource().source.utf8ToString()));

            tlog.add(new Translog.Index("test", "" + 1, 1, primaryTerm.get(), Integer.toString(2).getBytes(Charset.forName("UTF-8"))));
        }

        try (Translog tlog = openTranslog(config, translog.getTranslogUUID());
             Translog.Snapshot snapshot = tlog.newSnapshot()) {
            assertFalse(tlog.syncNeeded());

            Translog.Operation secondOp = snapshot.next();
            assertNotNull("operation 2 must be non-null", secondOp);
            assertEquals("payload mismatch for operation 2", Integer.parseInt(secondOp.getSource().source.utf8ToString()), 2);

            Translog.Operation firstOp = snapshot.next();
            assertNotNull("operation 1 must be non-null", firstOp);
            assertEquals("payload mismatch for operation 1", Integer.parseInt(firstOp.getSource().source.utf8ToString()), 1);
        }
    }

    public void testRecoverWithUnbackedNextGenInIllegalState() throws IOException {
        translog.add(new Translog.Index("test", "" + 0, 0, primaryTerm.get(), Integer.toString(0).getBytes(Charset.forName("UTF-8"))));
        translog.close();
        TranslogConfig config = translog.getConfig();
        Path ckp = config.getTranslogPath().resolve(Translog.CHECKPOINT_FILE_NAME);
        Checkpoint read = Checkpoint.read(ckp);
        // don't copy the new file
        Files.createFile(config.getTranslogPath().resolve("translog-" + (read.generation + 1) + ".tlog"));

        try {
            Translog tlog = new Translog(config, translog.getTranslogUUID(), translog.getDeletionPolicy(), () -> SequenceNumbers.NO_OPS_PERFORMED, primaryTerm::get);
            fail("file already exists?");
        } catch (TranslogException ex) {
            // all is well
            assertEquals(ex.getMessage(), "failed to create new translog file");
            assertEquals(ex.getCause().getClass(), FileAlreadyExistsException.class);
        }
    }

    public void testRecoverWithUnbackedNextGenAndFutureFile() throws IOException {
        translog.add(new Translog.Index("test", "" + 0, 0, primaryTerm.get(), Integer.toString(0).getBytes(Charset.forName("UTF-8"))));
        translog.close();
        TranslogConfig config = translog.getConfig();
        final String translogUUID = translog.getTranslogUUID();
        final TranslogDeletionPolicy deletionPolicy = translog.getDeletionPolicy();

        Path ckp = config.getTranslogPath().resolve(Translog.CHECKPOINT_FILE_NAME);
        Checkpoint read = Checkpoint.read(ckp);
        Files.copy(ckp, config.getTranslogPath().resolve(Translog.getCommitCheckpointFileName(read.generation)));
        Files.createFile(config.getTranslogPath().resolve("translog-" + (read.generation + 1) + ".tlog"));
        // we add N+1 and N+2 to ensure we only delete the N+1 file and never jump ahead and wipe without the right condition
        Files.createFile(config.getTranslogPath().resolve("translog-" + (read.generation + 2) + ".tlog"));
        try (Translog tlog = new Translog(config, translogUUID, deletionPolicy, () -> SequenceNumbers.NO_OPS_PERFORMED, primaryTerm::get)) {
            assertFalse(tlog.syncNeeded());
            try (Translog.Snapshot snapshot = tlog.newSnapshot()) {
                for (int i = 0; i < 1; i++) {
                    Translog.Operation next = snapshot.next();
                    assertNotNull("operation " + i + " must be non-null", next);
                    assertEquals("payload missmatch", i, Integer.parseInt(next.getSource().source.utf8ToString()));
                }
            }
            tlog.add(new Translog.Index("test", "" + 1, 1, primaryTerm.get(), Integer.toString(1).getBytes(Charset.forName("UTF-8"))));
        }

        try {
            Translog tlog = new Translog(config, translogUUID, deletionPolicy, () -> SequenceNumbers.NO_OPS_PERFORMED, primaryTerm::get);
            fail("file already exists?");
        } catch (TranslogException ex) {
            // all is well
            assertEquals(ex.getMessage(), "failed to create new translog file");
            assertEquals(ex.getCause().getClass(), FileAlreadyExistsException.class);
        }
    }

    /**
     * This test adds operations to the translog which might randomly throw an IOException. The only thing this test verifies is
     * that we can, after we hit an exception, open and recover the translog successfully and retrieve all successfully synced operations
     * from the transaction log.
     */
    public void testWithRandomException() throws IOException {
        final int runs = randomIntBetween(5, 10);
        for (int run = 0; run < runs; run++) {
            Path tempDir = createTempDir();
            final FailSwitch fail = new FailSwitch();
            fail.failRandomly();
            TranslogConfig config = getTranslogConfig(tempDir);
            final int numOps = randomIntBetween(100, 200);
            long minGenForRecovery = 1;
            List<String> syncedDocs = new ArrayList<>();
            List<String> unsynced = new ArrayList<>();
            if (randomBoolean()) {
                fail.onceFailedFailAlways();
            }
            String generationUUID = null;
            try {
                boolean committing = false;
                final Translog failableTLog = getFailableTranslog(fail, config, randomBoolean(), false, generationUUID, createTranslogDeletionPolicy());
                try {
                    LineFileDocs lineFileDocs = new LineFileDocs(random()); //writes pretty big docs so we cross buffer boarders regularly
                    for (int opsAdded = 0; opsAdded < numOps; opsAdded++) {
                        String doc = lineFileDocs.nextDoc().toString();
                        failableTLog.add(new Translog.Index("test", "" + opsAdded, opsAdded, primaryTerm.get(), doc.getBytes(Charset.forName("UTF-8"))));
                        unsynced.add(doc);
                        if (randomBoolean()) {
                            failableTLog.sync();
                            syncedDocs.addAll(unsynced);
                            unsynced.clear();
                        }
                        if (randomFloat() < 0.1) {
                            failableTLog.sync(); // we have to sync here first otherwise we don't know if the sync succeeded if the commit fails
                            syncedDocs.addAll(unsynced);
                            unsynced.clear();
                            failableTLog.rollGeneration();
                            committing = true;
                            failableTLog.getDeletionPolicy().setTranslogGenerationOfLastCommit(failableTLog.currentFileGeneration());
                            failableTLog.getDeletionPolicy().setMinTranslogGenerationForRecovery(failableTLog.currentFileGeneration());
                            failableTLog.trimUnreferencedReaders();
                            committing = false;
                            syncedDocs.clear();
                        }
                    }
                    // we survived all the randomness!!!
                    // lets close the translog and if it succeeds we are all synced again. If we don't do this we will close
                    // it in the finally block but miss to copy over unsynced docs to syncedDocs and fail the assertion down the road...
                    failableTLog.close();
                    syncedDocs.addAll(unsynced);
                    unsynced.clear();
                } catch (TranslogException | MockDirectoryWrapper.FakeIOException ex) {
                    assertEquals(failableTLog.getTragicException(), ex);
                } catch (IOException ex) {
                    assertEquals(ex.getMessage(), "__FAKE__ no space left on device");
                    assertEquals(failableTLog.getTragicException(), ex);
                } catch (RuntimeException ex) {
                    assertEquals(ex.getMessage(), "simulated");
                    assertEquals(failableTLog.getTragicException(), ex);
                } finally {
                    Checkpoint checkpoint = Translog.readCheckpoint(config.getTranslogPath());
                    if (checkpoint.numOps == unsynced.size() + syncedDocs.size()) {
                        syncedDocs.addAll(unsynced); // failed in fsync but got fully written
                        unsynced.clear();
                    }
                    if (committing && checkpoint.minTranslogGeneration == checkpoint.generation) {
                        // we were committing and blew up in one of the syncs, but they made it through
                        syncedDocs.clear();
                        assertThat(unsynced, empty());
                    }
                    generationUUID = failableTLog.getTranslogUUID();
                    minGenForRecovery = failableTLog.getDeletionPolicy().getMinTranslogGenerationForRecovery();
                    IOUtils.closeWhileHandlingException(failableTLog);
                }
            } catch (TranslogException | MockDirectoryWrapper.FakeIOException ex) {
                // failed - that's ok, we didn't even create it
            } catch (IOException ex) {
                assertEquals(ex.getMessage(), "__FAKE__ no space left on device");
            }
            // now randomly open this failing tlog again just to make sure we can also recover from failing during recovery
            if (randomBoolean()) {
                try {
                    TranslogDeletionPolicy deletionPolicy = createTranslogDeletionPolicy();
                    deletionPolicy.setTranslogGenerationOfLastCommit(minGenForRecovery);
                    deletionPolicy.setMinTranslogGenerationForRecovery(minGenForRecovery);
                    IOUtils.close(getFailableTranslog(fail, config, randomBoolean(), false, generationUUID, deletionPolicy));
                } catch (TranslogException | MockDirectoryWrapper.FakeIOException ex) {
                    // failed - that's ok, we didn't even create it
                } catch (IOException ex) {
                    assertEquals(ex.getMessage(), "__FAKE__ no space left on device");
                }
            }

            fail.failNever(); // we don't wanna fail here but we might since we write a new checkpoint and create a new tlog file
            TranslogDeletionPolicy deletionPolicy = createTranslogDeletionPolicy();
            deletionPolicy.setTranslogGenerationOfLastCommit(minGenForRecovery);
            deletionPolicy.setMinTranslogGenerationForRecovery(minGenForRecovery);
            if (generationUUID == null) {
                // we never managed to successfully create a translog, make it
                generationUUID = Translog.createEmptyTranslog(config.getTranslogPath(), SequenceNumbers.NO_OPS_PERFORMED, shardId, primaryTerm.get());
            }
            try (Translog translog = new Translog(config, generationUUID, deletionPolicy, () -> SequenceNumbers.NO_OPS_PERFORMED, primaryTerm::get);
<<<<<<< HEAD
                 Translog.Snapshot snapshot = translog.newSnapshotFromGen(new Translog.TranslogGeneration(generationUUID, minGenForRecovery), Long.MAX_VALUE)) {
=======
                 Translog.Snapshot snapshot = translog.newSnapshotFromGen(
                     new Translog.TranslogGeneration(generationUUID, minGenForRecovery), Long.MAX_VALUE)) {
>>>>>>> 262d3c07
                assertEquals(syncedDocs.size(), snapshot.totalOperations());
                for (int i = 0; i < syncedDocs.size(); i++) {
                    Translog.Operation next = snapshot.next();
                    assertEquals(syncedDocs.get(i), next.getSource().source.utf8ToString());
                    assertNotNull("operation " + i + " must be non-null", next);
                }
            }
        }
    }

    private Checkpoint randomCheckpoint() {
        final long a = randomNonNegativeLong();
        final long b = randomNonNegativeLong();
        final long minSeqNo;
        final long maxSeqNo;
        if (a <= b) {
            minSeqNo = a;
            maxSeqNo = b;
        } else {
            minSeqNo = b;
            maxSeqNo = a;
        }
        final long generation = randomNonNegativeLong();
        return new Checkpoint(randomLong(), randomInt(), generation, minSeqNo, maxSeqNo, randomNonNegativeLong(),
            randomLongBetween(1, generation), maxSeqNo);
    }

    public void testCheckpointOnDiskFull() throws IOException {
        final Checkpoint checkpoint = randomCheckpoint();
        Path tempDir = createTempDir();
        Checkpoint.write(FileChannel::open, tempDir.resolve("foo.cpk"), checkpoint, StandardOpenOption.WRITE, StandardOpenOption.CREATE_NEW);
        final Checkpoint checkpoint2 = randomCheckpoint();
        try {
            Checkpoint.write((p, o) -> {
                if (randomBoolean()) {
                    throw new MockDirectoryWrapper.FakeIOException();
                }
                FileChannel open = FileChannel.open(p, o);
                FailSwitch failSwitch = new FailSwitch();
                failSwitch.failNever(); // don't fail in the ctor
                ThrowingFileChannel channel = new ThrowingFileChannel(failSwitch, false, false, open);
                failSwitch.failAlways();
                return channel;

            }, tempDir.resolve("foo.cpk"), checkpoint2, StandardOpenOption.WRITE);
            fail("should have failed earlier");
        } catch (MockDirectoryWrapper.FakeIOException ex) {
            //fine
        }
        Checkpoint read = Checkpoint.read(tempDir.resolve("foo.cpk"));
        assertEquals(read, checkpoint);
    }

    /**
     * Tests that closing views after the translog is fine and we can reopen the translog
     */
    public void testPendingDelete() throws IOException {
        translog.add(new Translog.Index("test", "1", 0, primaryTerm.get(), new byte[]{1}));
        translog.rollGeneration();
        TranslogConfig config = translog.getConfig();
        final String translogUUID = translog.getTranslogUUID();
        final TranslogDeletionPolicy deletionPolicy = createTranslogDeletionPolicy(config.getIndexSettings());
        translog.close();
        translog = new Translog(config, translogUUID, deletionPolicy, () -> SequenceNumbers.NO_OPS_PERFORMED, primaryTerm::get);
        translog.add(new Translog.Index("test", "2", 1, primaryTerm.get(), new byte[]{2}));
        translog.rollGeneration();
        Closeable lock = translog.acquireRetentionLock();
        translog.add(new Translog.Index("test", "3", 2, primaryTerm.get(), new byte[]{3}));
        translog.close();
        IOUtils.close(lock);
        translog = new Translog(config, translogUUID, deletionPolicy, () -> SequenceNumbers.NO_OPS_PERFORMED, primaryTerm::get);
    }

    public static Translog.Location randomTranslogLocation() {
        return new Translog.Location(randomLong(), randomLong(), randomInt());
    }

    public void testTranslogOpSerialization() throws Exception {
        BytesReference B_1 = new BytesArray(new byte[]{1});
        SeqNoFieldMapper.SequenceIDFields seqID = SeqNoFieldMapper.SequenceIDFields.emptySeqID();
        long randomSeqNum = randomNonNegativeLong();
        long randomPrimaryTerm = randomBoolean() ? 0 : randomNonNegativeLong();
        seqID.seqNo.setLongValue(randomSeqNum);
        seqID.seqNoDocValue.setLongValue(randomSeqNum);
        seqID.primaryTerm.setLongValue(randomPrimaryTerm);
        Field idField = new Field("_id", Uid.encodeId("1"), IdFieldMapper.Defaults.FIELD_TYPE);
        Field versionField = new NumericDocValuesField("_version", 1);
        Document document = new Document();
        document.add(new TextField("value", "test", Field.Store.YES));
        document.add(idField);
        document.add(versionField);
        document.add(seqID.seqNo);
        document.add(seqID.seqNoDocValue);
        document.add(seqID.primaryTerm);
        ParsedDocument doc = new ParsedDocument(versionField, seqID, "1", "type", null, Arrays.asList(document), B_1, XContentType.JSON,
            null);

        Engine.Index eIndex = new Engine.Index(newUid(doc), doc, randomSeqNum, randomPrimaryTerm,
            1, VersionType.INTERNAL, Origin.PRIMARY, 0, 0, false);
        Engine.IndexResult eIndexResult = new Engine.IndexResult(1, randomPrimaryTerm, randomSeqNum, true);
        Translog.Index index = new Translog.Index(eIndex, eIndexResult);

        BytesStreamOutput out = new BytesStreamOutput();
        Translog.Operation.writeOperation(out, index);
        StreamInput in = out.bytes().streamInput();
        Translog.Index serializedIndex = (Translog.Index) Translog.Operation.readOperation(in);
        assertEquals(index, serializedIndex);

        Engine.Delete eDelete = new Engine.Delete(doc.type(), doc.id(), newUid(doc), randomSeqNum, randomPrimaryTerm,
            2, VersionType.INTERNAL, Origin.PRIMARY, 0);
        Engine.DeleteResult eDeleteResult = new Engine.DeleteResult(2, randomPrimaryTerm, randomSeqNum, true);
        Translog.Delete delete = new Translog.Delete(eDelete, eDeleteResult);

        out = new BytesStreamOutput();
        Translog.Operation.writeOperation(out, delete);
        in = out.bytes().streamInput();
        Translog.Delete serializedDelete = (Translog.Delete) Translog.Operation.readOperation(in);
        assertEquals(delete, serializedDelete);
    }

    public void testRollGeneration() throws Exception {
        // make sure we keep some files around
        final boolean longRetention = randomBoolean();
        final TranslogDeletionPolicy deletionPolicy = translog.getDeletionPolicy();
        if (longRetention) {
            deletionPolicy.setRetentionAgeInMillis(3600 * 1000);
        } else {
            deletionPolicy.setRetentionAgeInMillis(-1);
        }
        // we control retention via time, disable size based calculations for simplicity
        deletionPolicy.setRetentionSizeInBytes(-1);
        final long generation = translog.currentFileGeneration();
        final int rolls = randomIntBetween(1, 16);
        int totalOperations = 0;
        int seqNo = 0;
        final List<Long> primaryTerms = new ArrayList<>();
        primaryTerms.add(primaryTerm.get()); // We always create an empty translog.
        primaryTerms.add(primaryTerm.get());
        for (int i = 0; i < rolls; i++) {
            final int operations = randomIntBetween(1, 128);
            for (int j = 0; j < operations; j++) {
                translog.add(new Translog.NoOp(seqNo++, primaryTerm.get(), "test"));
                totalOperations++;
            }
            try (ReleasableLock ignored = translog.writeLock.acquire()) {
                if (randomBoolean()){
                    primaryTerm.incrementAndGet();
                }
                translog.rollGeneration();
                primaryTerms.add(primaryTerm.get());
            }
            assertThat(translog.currentFileGeneration(), equalTo(generation + i + 1));
            assertThat(translog.getCurrent().getPrimaryTerm(), equalTo(primaryTerm.get()));
            assertThat(translog.totalOperations(), equalTo(totalOperations));
        }
        for (int i = 0; i <= rolls; i++) {
            assertFileIsPresent(translog, generation + i);
            final List<Long> storedPrimaryTerms = Stream.concat(translog.getReaders().stream(), Stream.of(translog.getCurrent()))
                .map(t -> t.getPrimaryTerm()).collect(Collectors.toList());
            assertThat(storedPrimaryTerms, equalTo(primaryTerms));
        }
        long minGenForRecovery = randomLongBetween(generation, generation + rolls);
        commit(translog, minGenForRecovery, generation + rolls);
        assertThat(translog.currentFileGeneration(), equalTo(generation + rolls));
        assertThat(translog.stats().getUncommittedOperations(), equalTo(0));
        if (longRetention) {
            for (int i = 0; i <= rolls; i++) {
                assertFileIsPresent(translog, generation + i);
            }
            deletionPolicy.setRetentionAgeInMillis(randomBoolean() ? 100 : -1);
            assertBusy(() -> {
                translog.trimUnreferencedReaders();
                for (long i = 0; i < minGenForRecovery; i++) {
                    assertFileDeleted(translog, i);
                }
            });
        } else {
            // immediate cleanup
            for (long i = 0; i < minGenForRecovery; i++) {
                assertFileDeleted(translog, i);
            }
        }
        for (long i = minGenForRecovery; i < generation + rolls; i++) {
            assertFileIsPresent(translog, i);
        }
    }

    public void testMinSeqNoBasedAPI() throws IOException {
        final int operations = randomIntBetween(1, 512);
        final List<Long> shuffledSeqNos = LongStream.range(0, operations).boxed().collect(Collectors.toList());
        Randomness.shuffle(shuffledSeqNos);
        final List<Tuple<Long, Long>> seqNos = new ArrayList<>();
        final Map<Long, Long> terms = new HashMap<>();
        for (final Long seqNo : shuffledSeqNos) {
            seqNos.add(Tuple.tuple(seqNo, terms.computeIfAbsent(seqNo, k -> 0L)));
            Long repeatingTermSeqNo = randomFrom(seqNos.stream().map(Tuple::v1).collect(Collectors.toList()));
            seqNos.add(Tuple.tuple(repeatingTermSeqNo, terms.get(repeatingTermSeqNo)));
        }

        for (final Tuple<Long, Long> tuple : seqNos) {
            translog.add(new Translog.NoOp(tuple.v1(), tuple.v2(), "test"));
            if (rarely()) {
                translog.rollGeneration();
            }
        }

        final Map<Long, Set<Tuple<Long, Long>>> seqNoPerGeneration = new HashMap<>();
        final Map<Long, Integer> opCountPerGeneration = new HashMap<>();
        // one extra roll to make sure that all ops so far are available via a reader and a translog-{gen}.ckp
        // file in a consistent way, in order to simplify checking code.
        translog.rollGeneration();
        for (long seqNo = 0; seqNo < operations; seqNo++) {
            final Set<Tuple<Long, Long>> seenSeqNos = new HashSet<>();
            final long generation = translog.getMinGenerationForSeqNo(seqNo).translogFileGeneration;
            int expectedSnapshotOps = 0;
            for (long g = generation; g < translog.currentFileGeneration(); g++) {
                if (!seqNoPerGeneration.containsKey(g)) {
                    final Set<Tuple<Long, Long>> generationSeenSeqNos = new HashSet<>();
                    int opCount = 0;
                    final Checkpoint checkpoint = Checkpoint.read(translog.location().resolve(Translog.getCommitCheckpointFileName(g)));
                    try (TranslogReader reader = translog.openReader(translog.location().resolve(Translog.getFilename(g)), checkpoint)) {
                        TranslogSnapshot snapshot = reader.newSnapshot();
                        Translog.Operation operation;
                        while ((operation = snapshot.next()) != null) {
                            generationSeenSeqNos.add(Tuple.tuple(operation.seqNo(), operation.primaryTerm()));
                            opCount++;
                        }
                        assertThat(opCount, equalTo(reader.totalOperations()));
                        assertThat(opCount, equalTo(checkpoint.numOps));
                    }
                    opCountPerGeneration.put(g, opCount);
                    seqNoPerGeneration.put(g, generationSeenSeqNos);
                }
                final Set<Tuple<Long, Long>> generationSeqNo = seqNoPerGeneration.get(g);
                if (generationSeqNo.stream().map(Tuple::v1).max(Long::compareTo).orElse(Long.MIN_VALUE) >= seqNo) {
                    expectedSnapshotOps += opCountPerGeneration.get(g);
                }
                seenSeqNos.addAll(generationSeqNo);
            }
            assertThat(translog.estimateTotalOperationsFromMinSeq(seqNo), equalTo(expectedSnapshotOps));
            int readFromSnapshot = 0;
            try (Translog.Snapshot snapshot = translog.newSnapshotFromMinSeqNo(seqNo)) {
                assertThat(snapshot.totalOperations(), equalTo(expectedSnapshotOps));
                Translog.Operation op;
                while ((op = snapshot.next()) != null) {
                    assertThat(Tuple.tuple(op.seqNo(), op.primaryTerm()), isIn(seenSeqNos));
                    readFromSnapshot++;
                }
                readFromSnapshot += snapshot.skippedOperations();
            }
            assertThat(readFromSnapshot, equalTo(expectedSnapshotOps));
            final long seqNoLowerBound = seqNo;
            final Set<Tuple<Long, Long>> expected = seqNos.stream().filter(t -> t.v1() >= seqNoLowerBound).collect(Collectors.toSet());
            seenSeqNos.retainAll(expected);
            assertThat(seenSeqNos, equalTo(expected));
        }
    }

    public void testSimpleCommit() throws IOException {
        final int operations = randomIntBetween(1, 4096);
        long seqNo = 0;
        for (int i = 0; i < operations; i++) {
            translog.add(new Translog.NoOp(seqNo++, primaryTerm.get(), "test'"));
            if (rarely()) {
                if (rarely()) {
                    primaryTerm.incrementAndGet();
                }
                translog.rollGeneration();
            }
        }
        long lastGen = randomLongBetween(1, translog.currentFileGeneration());
        commit(translog, randomLongBetween(1, lastGen), lastGen);
    }

    public void testAcquiredLockIsPassedToDeletionPolicy() throws IOException {
        final int operations = randomIntBetween(1, 4096);
        final TranslogDeletionPolicy deletionPolicy = translog.getDeletionPolicy();
        for (int i = 0; i < operations; i++) {
            translog.add(new Translog.NoOp(i, 0, "test"));
            if (rarely()) {
                translog.rollGeneration();
            }
            if (rarely()) {
                long lastGen = randomLongBetween(deletionPolicy.getTranslogGenerationOfLastCommit(), translog.currentFileGeneration());
                long minGen = randomLongBetween(deletionPolicy.getMinTranslogGenerationForRecovery(), lastGen);
                commit(translog, minGen, lastGen);
            }
            if (frequently()) {
                long minGen;
                try (Closeable ignored = translog.acquireRetentionLock()) {
                    minGen = translog.getMinFileGeneration();
                    assertThat(deletionPolicy.getTranslogRefCount(minGen), equalTo(1L));
                }
                assertThat(deletionPolicy.getTranslogRefCount(minGen), equalTo(0L));
            }
        }
    }

    public void testReadGlobalCheckpoint() throws Exception {
        final String translogUUID = translog.getTranslogUUID();
        globalCheckpoint.set(randomNonNegativeLong());
        final int operations = randomIntBetween(1, 100);
        for (int i = 0; i < operations; i++) {
            translog.add(new Translog.NoOp(randomNonNegativeLong(), 0, "test'"));
            if (rarely()) {
                translog.rollGeneration();
            }
        }
        rollAndCommit(translog);
        translog.close();
        assertThat(Translog.readGlobalCheckpoint(translogDir, translogUUID), equalTo(globalCheckpoint.get()));
        expectThrows(TranslogCorruptedException.class, () -> Translog.readGlobalCheckpoint(translogDir, UUIDs.randomBase64UUID()));
    }

    public void testSnapshotReadOperationInReverse() throws Exception {
        final Deque<List<Translog.Operation>> views = new ArrayDeque<>();
        views.push(new ArrayList<>());
        final AtomicLong seqNo = new AtomicLong();

        final int generations = randomIntBetween(2, 20);
        for (int gen = 0; gen < generations; gen++) {
            final int operations = randomIntBetween(1, 100);
            for (int i = 0; i < operations; i++) {
                Translog.Index op = new Translog.Index("doc", randomAlphaOfLength(10), seqNo.getAndIncrement(), primaryTerm.get(), new byte[]{1});
                translog.add(op);
                views.peek().add(op);
            }
            if (frequently()) {
                translog.rollGeneration();
                views.push(new ArrayList<>());
            }
        }
        try (Translog.Snapshot snapshot = translog.newSnapshot()) {
            final List<Translog.Operation> expectedSeqNo = new ArrayList<>();
            while (views.isEmpty() == false) {
                expectedSeqNo.addAll(views.pop());
            }
            assertThat(snapshot, SnapshotMatchers.equalsTo(expectedSeqNo));
        }
    }

    public void testSnapshotDedupOperations() throws Exception {
        final Map<Long, Translog.Operation> latestOperations = new HashMap<>();
        final int generations = between(2, 20);
        for (int gen = 0; gen < generations; gen++) {
            List<Long> batch = LongStream.rangeClosed(0, between(0, 500)).boxed().collect(Collectors.toList());
            Randomness.shuffle(batch);
            for (Long seqNo : batch) {
                Translog.Index op = new Translog.Index("doc", randomAlphaOfLength(10), seqNo, primaryTerm.get(), new byte[]{1});
                translog.add(op);
                latestOperations.put(op.seqNo(), op);
            }
            translog.rollGeneration();
        }
        try (Translog.Snapshot snapshot = translog.newSnapshot()) {
            assertThat(snapshot, containsOperationsInAnyOrder(latestOperations.values()));
        }
    }

    /** Make sure that it's ok to close a translog snapshot multiple times */
    public void testCloseSnapshotTwice() throws Exception {
        int numOps = between(0, 10);
        for (int i = 0; i < numOps; i++) {
            Translog.Index op = new Translog.Index("doc", randomAlphaOfLength(10), i, primaryTerm.get(), new byte[]{1});
            translog.add(op);
            if (randomBoolean()) {
                translog.rollGeneration();
            }
        }
        for (int i = 0; i < 5; i++) {
            Translog.Snapshot snapshot = translog.newSnapshot();
            assertThat(snapshot, SnapshotMatchers.size(numOps));
            snapshot.close();
            snapshot.close();
        }
    }

    // close method should never be called directly from Translog (the only exception is closeOnTragicEvent)
    public void testTranslogCloseInvariant() throws IOException {
        assumeTrue("test only works with assertions enabled", Assertions.ENABLED);
        class MisbehavingTranslog extends Translog {
            MisbehavingTranslog(TranslogConfig config, String translogUUID, TranslogDeletionPolicy deletionPolicy, LongSupplier globalCheckpointSupplier, LongSupplier primaryTermSupplier) throws IOException {
                super(config, translogUUID, deletionPolicy, globalCheckpointSupplier, primaryTermSupplier);
            }

            void callCloseDirectly() throws IOException {
                close();
            }

            void callCloseUsingIOUtilsWithExceptionHandling() {
                IOUtils.closeWhileHandlingException(this);
            }

            void callCloseUsingIOUtils() throws IOException {
                IOUtils.close(this);
            }

            void callCloseOnTragicEvent() {
                Exception e = new Exception("test tragic exception");
                tragedy.setTragicException(e);
                closeOnTragicEvent(e);
            }
        }


        globalCheckpoint = new AtomicLong(SequenceNumbers.NO_OPS_PERFORMED);
        Path path = createTempDir();
        final TranslogConfig translogConfig = getTranslogConfig(path);
        final TranslogDeletionPolicy deletionPolicy = createTranslogDeletionPolicy(translogConfig.getIndexSettings());
        final String translogUUID = Translog.createEmptyTranslog(path, SequenceNumbers.NO_OPS_PERFORMED, shardId, primaryTerm.get());
        MisbehavingTranslog misbehavingTranslog = new MisbehavingTranslog(translogConfig, translogUUID, deletionPolicy, () -> globalCheckpoint.get(), primaryTerm::get);

        expectThrows(AssertionError.class, () -> misbehavingTranslog.callCloseDirectly());
        expectThrows(AssertionError.class, () -> misbehavingTranslog.callCloseUsingIOUtils());
        expectThrows(AssertionError.class, () -> misbehavingTranslog.callCloseUsingIOUtilsWithExceptionHandling());
        misbehavingTranslog.callCloseOnTragicEvent();
    }

    static class SortedSnapshot implements Translog.Snapshot {
        private final Translog.Snapshot snapshot;
        private List<Translog.Operation> operations = null;

        SortedSnapshot(Translog.Snapshot snapshot) {
            this.snapshot = snapshot;
        }

        @Override
        public int totalOperations() {
            return snapshot.totalOperations();
        }

        @Override
        public Translog.Operation next() throws IOException {
            if (operations == null) {
                operations = new ArrayList<>();
                Translog.Operation op;
                while ((op = snapshot.next()) != null) {
                    operations.add(op);
                }
                operations.sort(Comparator.comparing(Translog.Operation::seqNo));
            }
            if (operations.isEmpty()) {
                return null;
            }
            return operations.remove(0);
        }

        @Override
        public void close() throws IOException {
            snapshot.close();
        }
    }
}<|MERGE_RESOLUTION|>--- conflicted
+++ resolved
@@ -361,11 +361,7 @@
 
         markCurrentGenAsCommitted(translog);
         try (Translog.Snapshot snapshot = translog.newSnapshotFromGen(
-<<<<<<< HEAD
-            new Translog.TranslogGeneration(translog.getTranslogUUID(), firstId + 1), Long.MAX_VALUE)) {
-=======
             new Translog.TranslogGeneration(translog.getTranslogUUID(), firstId + 1), randomNonNegativeLong())) {
->>>>>>> 262d3c07
             assertThat(snapshot, SnapshotMatchers.size(0));
             assertThat(snapshot.totalOperations(), equalTo(0));
         }
@@ -593,43 +589,6 @@
 
             assertThat(snapshot1, SnapshotMatchers.size(1));
             assertThat(snapshot1.totalOperations(), equalTo(1));
-        }
-    }
-
-    public void testSnapshotFromMinGen() throws Exception {
-        Map<Long, List<Translog.Operation>> operationsPerGen = new HashMap<>();
-        try (Translog.Snapshot snapshot = translog.newSnapshotFromGen(
-            new Translog.TranslogGeneration(translog.getTranslogUUID(), 1), randomNonNegativeLong())) {
-            assertThat(snapshot, SnapshotMatchers.size(0));
-        }
-        long maxGen = translog.currentFileGeneration() + between(0, 10);
-        for (long gen = translog.currentFileGeneration(); gen <= maxGen; gen++) {
-            operationsPerGen.putIfAbsent(gen, new ArrayList<>());
-            int numOps = between(0, 20);
-            for (int i = 0; i < numOps; i++) {
-                long seqNo = randomLongBetween(0, 1000);
-                addToTranslogAndList(translog, operationsPerGen.get(gen), new Translog.Index("test",
-                    Long.toString(seqNo), seqNo, primaryTerm.get(), new byte[]{1}));
-            }
-            long minGen = randomLongBetween(translog.getMinFileGeneration(), translog.currentFileGeneration());
-            try (Translog.Snapshot snapshot = translog.newSnapshotFromGen(
-                new Translog.TranslogGeneration(translog.getTranslogUUID(), minGen), Long.MAX_VALUE)) {
-                List<Translog.Operation> expectedOps = operationsPerGen.entrySet().stream()
-                    .filter(e -> e.getKey() >= minGen)
-                    .flatMap(e -> e.getValue().stream())
-                    .collect(Collectors.toList());
-                assertThat(snapshot, SnapshotMatchers.containsOperationsInAnyOrder(expectedOps));
-            }
-            long upToSeqNo = randomLongBetween(1, 5000);
-            try (Translog.Snapshot snapshot = translog.newSnapshotFromGen(
-                new Translog.TranslogGeneration(translog.getTranslogUUID(), minGen), upToSeqNo)) {
-                List<Translog.Operation> expectedOps = operationsPerGen.entrySet().stream()
-                    .filter(e -> e.getKey() >= minGen)
-                    .flatMap(e -> e.getValue().stream().filter(op -> op.seqNo() <= upToSeqNo))
-                    .collect(Collectors.toList());
-                assertThat(snapshot, SnapshotMatchers.containsOperationsInAnyOrder(expectedOps));
-            }
-            translog.rollGeneration();
         }
     }
 
@@ -2675,12 +2634,8 @@
                 generationUUID = Translog.createEmptyTranslog(config.getTranslogPath(), SequenceNumbers.NO_OPS_PERFORMED, shardId, primaryTerm.get());
             }
             try (Translog translog = new Translog(config, generationUUID, deletionPolicy, () -> SequenceNumbers.NO_OPS_PERFORMED, primaryTerm::get);
-<<<<<<< HEAD
-                 Translog.Snapshot snapshot = translog.newSnapshotFromGen(new Translog.TranslogGeneration(generationUUID, minGenForRecovery), Long.MAX_VALUE)) {
-=======
                  Translog.Snapshot snapshot = translog.newSnapshotFromGen(
                      new Translog.TranslogGeneration(generationUUID, minGenForRecovery), Long.MAX_VALUE)) {
->>>>>>> 262d3c07
                 assertEquals(syncedDocs.size(), snapshot.totalOperations());
                 for (int i = 0; i < syncedDocs.size(); i++) {
                     Translog.Operation next = snapshot.next();

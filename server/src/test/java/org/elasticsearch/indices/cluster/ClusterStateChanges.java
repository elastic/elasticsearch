--- conflicted
+++ resolved
@@ -350,13 +350,8 @@
             clusterService,
             threadPool,
             allocationService,
-<<<<<<< HEAD
             actionFilters,
-            indexNameExpressionResolver,
             TestProjectResolvers.DEFAULT_PROJECT_ONLY
-=======
-            actionFilters
->>>>>>> 6315b8a8
         );
         transportCreateIndexAction = new TransportCreateIndexAction(
             transportService,
@@ -364,12 +359,8 @@
             threadPool,
             createIndexService,
             actionFilters,
-<<<<<<< HEAD
             EmptySystemIndices.INSTANCE,
             DefaultProjectResolver.INSTANCE
-=======
-            EmptySystemIndices.INSTANCE
->>>>>>> 6315b8a8
         );
 
         nodeLeftExecutor = new NodeLeftExecutor(allocationService);

/*
 * Licensed to Elasticsearch under one or more contributor
 * license agreements. See the NOTICE file distributed with
 * this work for additional information regarding copyright
 * ownership. Elasticsearch licenses this file to you under
 * the Apache License, Version 2.0 (the "License"); you may
 * not use this file except in compliance with the License.
 * You may obtain a copy of the License at
 *
 *    http://www.apache.org/licenses/LICENSE-2.0
 *
 * Unless required by applicable law or agreed to in writing,
 * software distributed under the License is distributed on an
 * "AS IS" BASIS, WITHOUT WARRANTIES OR CONDITIONS OF ANY
 * KIND, either express or implied.  See the License for the
 * specific language governing permissions and limitations
 * under the License.
 */

package org.elasticsearch.indices.recovery;

import org.apache.lucene.analysis.TokenStream;
import org.elasticsearch.ElasticsearchException;
import org.elasticsearch.Version;
import org.elasticsearch.action.admin.cluster.health.ClusterHealthResponse;
import org.elasticsearch.action.admin.cluster.node.stats.NodeStats;
import org.elasticsearch.action.admin.cluster.node.stats.NodesStatsResponse;
import org.elasticsearch.action.admin.cluster.snapshots.create.CreateSnapshotResponse;
import org.elasticsearch.action.admin.cluster.snapshots.restore.RestoreSnapshotResponse;
import org.elasticsearch.action.admin.cluster.state.ClusterStateResponse;
import org.elasticsearch.action.admin.indices.recovery.RecoveryRequest;
import org.elasticsearch.action.admin.indices.recovery.RecoveryResponse;
import org.elasticsearch.action.admin.indices.stats.CommonStatsFlags;
import org.elasticsearch.action.admin.indices.stats.IndicesStatsResponse;
import org.elasticsearch.action.admin.indices.stats.ShardStats;
import org.elasticsearch.action.index.IndexRequestBuilder;
import org.elasticsearch.action.index.IndexResponse;
import org.elasticsearch.action.search.SearchResponse;
import org.elasticsearch.action.support.PlainActionFuture;
import org.elasticsearch.action.support.WriteRequest.RefreshPolicy;
<<<<<<< HEAD
=======
import org.elasticsearch.action.support.replication.ReplicationResponse;
>>>>>>> 1ca47cb5
import org.elasticsearch.cluster.ClusterState;
import org.elasticsearch.cluster.action.shard.ShardStateAction;
import org.elasticsearch.cluster.metadata.IndexMetaData;
import org.elasticsearch.cluster.node.DiscoveryNode;
import org.elasticsearch.cluster.node.DiscoveryNodes;
import org.elasticsearch.cluster.routing.IndexShardRoutingTable;
import org.elasticsearch.cluster.routing.RecoverySource;
import org.elasticsearch.cluster.routing.RecoverySource.PeerRecoverySource;
import org.elasticsearch.cluster.routing.RecoverySource.SnapshotRecoverySource;
import org.elasticsearch.cluster.routing.ShardRouting;
import org.elasticsearch.cluster.routing.UnassignedInfo;
import org.elasticsearch.cluster.routing.allocation.command.AllocateEmptyPrimaryAllocationCommand;
import org.elasticsearch.cluster.routing.allocation.command.MoveAllocationCommand;
import org.elasticsearch.cluster.service.ClusterService;
import org.elasticsearch.common.Priority;
import org.elasticsearch.common.settings.Settings;
import org.elasticsearch.common.unit.ByteSizeUnit;
import org.elasticsearch.common.unit.ByteSizeValue;
import org.elasticsearch.common.unit.TimeValue;
import org.elasticsearch.common.xcontent.XContentType;
import org.elasticsearch.index.Index;
import org.elasticsearch.index.IndexService;
import org.elasticsearch.index.IndexSettings;
import org.elasticsearch.index.MockEngineFactoryPlugin;
import org.elasticsearch.index.analysis.AbstractTokenFilterFactory;
import org.elasticsearch.index.analysis.TokenFilterFactory;
import org.elasticsearch.index.engine.Engine;
import org.elasticsearch.index.mapper.MapperParsingException;
import org.elasticsearch.index.recovery.RecoveryStats;
import org.elasticsearch.index.seqno.ReplicationTracker;
import org.elasticsearch.index.seqno.SequenceNumbers;
import org.elasticsearch.index.shard.IndexShard;
import org.elasticsearch.index.shard.ShardId;
import org.elasticsearch.index.store.Store;
import org.elasticsearch.indices.IndicesService;
import org.elasticsearch.indices.analysis.AnalysisModule;
import org.elasticsearch.indices.flush.SyncedFlushUtil;
import org.elasticsearch.indices.recovery.RecoveryState.Stage;
import org.elasticsearch.node.NodeClosedException;
import org.elasticsearch.node.RecoverySettingsChunkSizePlugin;
import org.elasticsearch.plugins.AnalysisPlugin;
import org.elasticsearch.plugins.Plugin;
import org.elasticsearch.plugins.PluginsService;
import org.elasticsearch.snapshots.Snapshot;
import org.elasticsearch.snapshots.SnapshotState;
import org.elasticsearch.test.BackgroundIndexer;
import org.elasticsearch.test.ESIntegTestCase;
import org.elasticsearch.test.ESIntegTestCase.ClusterScope;
import org.elasticsearch.test.ESIntegTestCase.Scope;
import org.elasticsearch.test.InternalSettingsPlugin;
import org.elasticsearch.test.InternalTestCluster;
import org.elasticsearch.test.engine.MockEngineSupport;
import org.elasticsearch.test.store.MockFSIndexStore;
import org.elasticsearch.test.transport.MockTransportService;
import org.elasticsearch.test.transport.StubbableTransport;
import org.elasticsearch.transport.ConnectTransportException;
import org.elasticsearch.transport.Transport;
import org.elasticsearch.transport.TransportRequest;
import org.elasticsearch.transport.TransportRequestOptions;
import org.elasticsearch.transport.TransportService;

import java.io.IOException;
import java.util.ArrayList;
import java.util.Arrays;
import java.util.Collection;
import java.util.List;
import java.util.Map;
import java.util.Set;
import java.util.concurrent.CountDownLatch;
import java.util.concurrent.ExecutionException;
import java.util.concurrent.Semaphore;
import java.util.concurrent.atomic.AtomicBoolean;
import java.util.concurrent.atomic.AtomicInteger;
import java.util.function.Consumer;
import java.util.stream.Collectors;
import java.util.stream.IntStream;
import java.util.stream.Stream;
import java.util.stream.StreamSupport;

import static java.util.Collections.singletonMap;
import static java.util.stream.Collectors.toList;
import static org.elasticsearch.action.DocWriteResponse.Result.CREATED;
import static org.elasticsearch.action.DocWriteResponse.Result.UPDATED;
import static org.elasticsearch.node.RecoverySettingsChunkSizePlugin.CHUNK_SIZE_SETTING;
import static org.elasticsearch.test.hamcrest.ElasticsearchAssertions.assertAcked;
import static org.elasticsearch.test.hamcrest.ElasticsearchAssertions.assertHitCount;
import static org.hamcrest.Matchers.equalTo;
import static org.hamcrest.Matchers.greaterThan;
import static org.hamcrest.Matchers.greaterThanOrEqualTo;
import static org.hamcrest.Matchers.hasSize;
import static org.hamcrest.Matchers.is;
import static org.hamcrest.Matchers.isOneOf;
import static org.hamcrest.Matchers.lessThanOrEqualTo;
import static org.hamcrest.Matchers.not;

@ClusterScope(scope = Scope.TEST, numDataNodes = 0)
public class IndexRecoveryIT extends ESIntegTestCase {

    private static final String INDEX_NAME = "test-idx-1";
    private static final String INDEX_TYPE = "test-type-1";
    private static final String REPO_NAME = "test-repo-1";
    private static final String SNAP_NAME = "test-snap-1";

    private static final int MIN_DOC_COUNT = 500;
    private static final int MAX_DOC_COUNT = 1000;
    private static final int SHARD_COUNT = 1;
    private static final int REPLICA_COUNT = 0;

    @Override
    protected Collection<Class<? extends Plugin>> nodePlugins() {
        return Arrays.asList(
            MockTransportService.TestPlugin.class,
            MockFSIndexStore.TestPlugin.class,
            RecoverySettingsChunkSizePlugin.class,
            TestAnalysisPlugin.class,
            InternalSettingsPlugin.class,
            MockEngineFactoryPlugin.class);
    }

<<<<<<< HEAD
    @After
    public void assertClusterConsistency() throws Exception {
        internalCluster().assertSameDocIdsOnShards();
        internalCluster().assertSeqNos();
=======
    @Override
    protected void beforeIndexDeletion() throws Exception {
        super.beforeIndexDeletion();
>>>>>>> 1ca47cb5
        internalCluster().assertConsistentHistoryBetweenTranslogAndLuceneIndex();
        internalCluster().assertSeqNos();
        internalCluster().assertSameDocIdsOnShards();
    }

    private void assertRecoveryStateWithoutStage(RecoveryState state, int shardId, RecoverySource recoverySource, boolean primary,
                                                 String sourceNode, String targetNode) {
        assertThat(state.getShardId().getId(), equalTo(shardId));
        assertThat(state.getRecoverySource(), equalTo(recoverySource));
        assertThat(state.getPrimary(), equalTo(primary));
        if (sourceNode == null) {
            assertNull(state.getSourceNode());
        } else {
            assertNotNull(state.getSourceNode());
            assertThat(state.getSourceNode().getName(), equalTo(sourceNode));
        }
        if (targetNode == null) {
            assertNull(state.getTargetNode());
        } else {
            assertNotNull(state.getTargetNode());
            assertThat(state.getTargetNode().getName(), equalTo(targetNode));
        }
    }

    private void assertRecoveryState(RecoveryState state, int shardId, RecoverySource type, boolean primary, Stage stage,
                                     String sourceNode, String targetNode) {
        assertRecoveryStateWithoutStage(state, shardId, type, primary, sourceNode, targetNode);
        assertThat(state.getStage(), equalTo(stage));
    }

    private void assertOnGoingRecoveryState(RecoveryState state, int shardId, RecoverySource type, boolean primary,
                                            String sourceNode, String targetNode) {
        assertRecoveryStateWithoutStage(state, shardId, type, primary, sourceNode, targetNode);
        assertThat(state.getStage(), not(equalTo(Stage.DONE)));
    }

    private void slowDownRecovery(ByteSizeValue shardSize) {
        long chunkSize = Math.max(1, shardSize.getBytes() / 10);
        assertTrue(client().admin().cluster().prepareUpdateSettings()
                .setTransientSettings(Settings.builder()
                                // one chunk per sec..
                                .put(RecoverySettings.INDICES_RECOVERY_MAX_BYTES_PER_SEC_SETTING.getKey(), chunkSize, ByteSizeUnit.BYTES)
                                // small chunks
                                .put(CHUNK_SIZE_SETTING.getKey(), new ByteSizeValue(chunkSize, ByteSizeUnit.BYTES))
                ).get().isAcknowledged());
    }

    private void restoreRecoverySpeed() {
        assertTrue(client().admin().cluster().prepareUpdateSettings()
                .setTransientSettings(Settings.builder()
                                .put(RecoverySettings.INDICES_RECOVERY_MAX_BYTES_PER_SEC_SETTING.getKey(), "20mb")
                                .put(CHUNK_SIZE_SETTING.getKey(), RecoverySettings.DEFAULT_CHUNK_SIZE)
                ).get().isAcknowledged());
    }

    public void testGatewayRecovery() throws Exception {
        logger.info("--> start nodes");
        String node = internalCluster().startNode();

        createAndPopulateIndex(INDEX_NAME, 1, SHARD_COUNT, REPLICA_COUNT);

        logger.info("--> restarting cluster");
        internalCluster().fullRestart();
        ensureGreen();

        logger.info("--> request recoveries");
        RecoveryResponse response = client().admin().indices().prepareRecoveries(INDEX_NAME).execute().actionGet();
        assertThat(response.shardRecoveryStates().size(), equalTo(SHARD_COUNT));
        assertThat(response.shardRecoveryStates().get(INDEX_NAME).size(), equalTo(1));

        List<RecoveryState> recoveryStates = response.shardRecoveryStates().get(INDEX_NAME);
        assertThat(recoveryStates.size(), equalTo(1));

        RecoveryState recoveryState = recoveryStates.get(0);

        assertRecoveryState(recoveryState, 0, RecoverySource.ExistingStoreRecoverySource.INSTANCE, true, Stage.DONE, null, node);

        validateIndexRecoveryState(recoveryState.getIndex());
    }

    public void testGatewayRecoveryTestActiveOnly() throws Exception {
        logger.info("--> start nodes");
        internalCluster().startNode();

        createAndPopulateIndex(INDEX_NAME, 1, SHARD_COUNT, REPLICA_COUNT);

        logger.info("--> restarting cluster");
        internalCluster().fullRestart();
        ensureGreen();

        logger.info("--> request recoveries");
        RecoveryResponse response = client().admin().indices().prepareRecoveries(INDEX_NAME).setActiveOnly(true).execute().actionGet();

        List<RecoveryState> recoveryStates = response.shardRecoveryStates().get(INDEX_NAME);
        assertThat(recoveryStates.size(), equalTo(0));  // Should not expect any responses back
    }

    public void testReplicaRecovery() throws Exception {
        final String nodeA = internalCluster().startNode();
        createIndex(INDEX_NAME, Settings.builder()
            .put(IndexMetaData.SETTING_NUMBER_OF_SHARDS, SHARD_COUNT)
            .put(IndexMetaData.SETTING_NUMBER_OF_REPLICAS, REPLICA_COUNT)
            .build());
        ensureGreen(INDEX_NAME);

        final int numOfDocs = scaledRandomIntBetween(0, 200);
        try (BackgroundIndexer indexer = new BackgroundIndexer(INDEX_NAME, "_doc", client(), numOfDocs)) {
            waitForDocs(numOfDocs, indexer);
        }

        refresh(INDEX_NAME);
        assertHitCount(client().prepareSearch(INDEX_NAME).setSize(0).get(), numOfDocs);

        final boolean closedIndex = randomBoolean();
        if (closedIndex) {
            assertAcked(client().admin().indices().prepareClose(INDEX_NAME));
            ensureGreen(INDEX_NAME);
        }

        // force a shard recovery from nodeA to nodeB
        final String nodeB = internalCluster().startNode();
        assertAcked(client().admin().indices().prepareUpdateSettings(INDEX_NAME)
            .setSettings(Settings.builder().put(IndexMetaData.SETTING_NUMBER_OF_REPLICAS, 1)));
        ensureGreen(INDEX_NAME);

        final RecoveryResponse response = client().admin().indices().prepareRecoveries(INDEX_NAME).execute().actionGet();

        // we should now have two total shards, one primary and one replica
        List<RecoveryState> recoveryStates = response.shardRecoveryStates().get(INDEX_NAME);
        assertThat(recoveryStates.size(), equalTo(2));

        List<RecoveryState> nodeAResponses = findRecoveriesForTargetNode(nodeA, recoveryStates);
        assertThat(nodeAResponses.size(), equalTo(1));
        List<RecoveryState> nodeBResponses = findRecoveriesForTargetNode(nodeB, recoveryStates);
        assertThat(nodeBResponses.size(), equalTo(1));

        // validate node A recovery
        final RecoveryState nodeARecoveryState = nodeAResponses.get(0);
        final RecoverySource expectedRecoverySource;
        if (closedIndex == false) {
            expectedRecoverySource = RecoverySource.EmptyStoreRecoverySource.INSTANCE;
        } else {
            expectedRecoverySource = RecoverySource.ExistingStoreRecoverySource.INSTANCE;
        }
        assertRecoveryState(nodeARecoveryState, 0, expectedRecoverySource, true, Stage.DONE, null, nodeA);
        validateIndexRecoveryState(nodeARecoveryState.getIndex());

        // validate node B recovery
        final RecoveryState nodeBRecoveryState = nodeBResponses.get(0);
        assertRecoveryState(nodeBRecoveryState, 0, PeerRecoverySource.INSTANCE, false, Stage.DONE, nodeA, nodeB);
        validateIndexRecoveryState(nodeBRecoveryState.getIndex());

        internalCluster().stopRandomNode(InternalTestCluster.nameFilter(nodeA));

        if (closedIndex) {
            assertAcked(client().admin().indices().prepareOpen(INDEX_NAME));
        }
        assertHitCount(client().prepareSearch(INDEX_NAME).setSize(0).get(), numOfDocs);
    }

    public void testRerouteRecovery() throws Exception {
        logger.info("--> start node A");
        final String nodeA = internalCluster().startNode();

        logger.info("--> create index on node: {}", nodeA);
        ByteSizeValue shardSize = createAndPopulateIndex(INDEX_NAME, 1, SHARD_COUNT, REPLICA_COUNT)
            .getShards()[0].getStats().getStore().size();

        logger.info("--> start node B");
        final String nodeB = internalCluster().startNode();

        ensureGreen();

        logger.info("--> slowing down recoveries");
        slowDownRecovery(shardSize);

        logger.info("--> move shard from: {} to: {}", nodeA, nodeB);
        client().admin().cluster().prepareReroute()
                .add(new MoveAllocationCommand(INDEX_NAME, 0, nodeA, nodeB))
                .execute().actionGet().getState();

        logger.info("--> waiting for recovery to start both on source and target");
        final Index index = resolveIndex(INDEX_NAME);
        assertBusy(() -> {
            IndicesService indicesService = internalCluster().getInstance(IndicesService.class, nodeA);
            assertThat(indicesService.indexServiceSafe(index).getShard(0).recoveryStats().currentAsSource(),
                    equalTo(1));
            indicesService = internalCluster().getInstance(IndicesService.class, nodeB);
            assertThat(indicesService.indexServiceSafe(index).getShard(0).recoveryStats().currentAsTarget(),
                    equalTo(1));
        });

        logger.info("--> request recoveries");
        RecoveryResponse response = client().admin().indices().prepareRecoveries(INDEX_NAME).execute().actionGet();

        List<RecoveryState> recoveryStates = response.shardRecoveryStates().get(INDEX_NAME);
        List<RecoveryState> nodeARecoveryStates = findRecoveriesForTargetNode(nodeA, recoveryStates);
        assertThat(nodeARecoveryStates.size(), equalTo(1));
        List<RecoveryState> nodeBRecoveryStates = findRecoveriesForTargetNode(nodeB, recoveryStates);
        assertThat(nodeBRecoveryStates.size(), equalTo(1));

        assertRecoveryState(nodeARecoveryStates.get(0), 0, RecoverySource.EmptyStoreRecoverySource.INSTANCE, true,
            Stage.DONE, null, nodeA);
        validateIndexRecoveryState(nodeARecoveryStates.get(0).getIndex());

        assertOnGoingRecoveryState(nodeBRecoveryStates.get(0), 0, PeerRecoverySource.INSTANCE, true, nodeA, nodeB);
        validateIndexRecoveryState(nodeBRecoveryStates.get(0).getIndex());

        logger.info("--> request node recovery stats");
        NodesStatsResponse statsResponse = client().admin().cluster().prepareNodesStats().clear()
            .setIndices(new CommonStatsFlags(CommonStatsFlags.Flag.Recovery)).get();
        long nodeAThrottling = Long.MAX_VALUE;
        long nodeBThrottling = Long.MAX_VALUE;
        for (NodeStats nodeStats : statsResponse.getNodes()) {
            final RecoveryStats recoveryStats = nodeStats.getIndices().getRecoveryStats();
            if (nodeStats.getNode().getName().equals(nodeA)) {
                assertThat("node A should have ongoing recovery as source", recoveryStats.currentAsSource(), equalTo(1));
                assertThat("node A should not have ongoing recovery as target", recoveryStats.currentAsTarget(), equalTo(0));
                nodeAThrottling = recoveryStats.throttleTime().millis();
            }
            if (nodeStats.getNode().getName().equals(nodeB)) {
                assertThat("node B should not have ongoing recovery as source", recoveryStats.currentAsSource(), equalTo(0));
                assertThat("node B should have ongoing recovery as target", recoveryStats.currentAsTarget(), equalTo(1));
                nodeBThrottling = recoveryStats.throttleTime().millis();
            }
        }

        logger.info("--> checking throttling increases");
        final long finalNodeAThrottling = nodeAThrottling;
        final long finalNodeBThrottling = nodeBThrottling;
        assertBusy(() -> {
            NodesStatsResponse statsResponse1 = client().admin().cluster().prepareNodesStats().clear()
                .setIndices(new CommonStatsFlags(CommonStatsFlags.Flag.Recovery)).get();
            assertThat(statsResponse1.getNodes(), hasSize(2));
            for (NodeStats nodeStats : statsResponse1.getNodes()) {
                final RecoveryStats recoveryStats = nodeStats.getIndices().getRecoveryStats();
                if (nodeStats.getNode().getName().equals(nodeA)) {
                    assertThat("node A throttling should increase", recoveryStats.throttleTime().millis(),
                        greaterThan(finalNodeAThrottling));
                }
                if (nodeStats.getNode().getName().equals(nodeB)) {
                    assertThat("node B throttling should increase", recoveryStats.throttleTime().millis(),
                        greaterThan(finalNodeBThrottling));
                }
            }
        });


        logger.info("--> speeding up recoveries");
        restoreRecoverySpeed();

        // wait for it to be finished
        ensureGreen();

        response = client().admin().indices().prepareRecoveries(INDEX_NAME).execute().actionGet();

        recoveryStates = response.shardRecoveryStates().get(INDEX_NAME);
        assertThat(recoveryStates.size(), equalTo(1));

        assertRecoveryState(recoveryStates.get(0), 0, PeerRecoverySource.INSTANCE, true, Stage.DONE, nodeA, nodeB);
        validateIndexRecoveryState(recoveryStates.get(0).getIndex());
        Consumer<String> assertNodeHasThrottleTimeAndNoRecoveries = nodeName ->  {
            NodesStatsResponse nodesStatsResponse = client().admin().cluster().prepareNodesStats().setNodesIds(nodeName)
                .clear().setIndices(new CommonStatsFlags(CommonStatsFlags.Flag.Recovery)).get();
            assertThat(nodesStatsResponse.getNodes(), hasSize(1));
            NodeStats nodeStats = nodesStatsResponse.getNodes().get(0);
            final RecoveryStats recoveryStats = nodeStats.getIndices().getRecoveryStats();
            assertThat(recoveryStats.currentAsSource(), equalTo(0));
            assertThat(recoveryStats.currentAsTarget(), equalTo(0));
            assertThat(nodeName + " throttling should be >0", recoveryStats.throttleTime().millis(), greaterThan(0L));
        };
        // we have to use assertBusy as recovery counters are decremented only when the last reference to the RecoveryTarget
        // is decremented, which may happen after the recovery was done.
        assertBusy(() -> assertNodeHasThrottleTimeAndNoRecoveries.accept(nodeA));
        assertBusy(() -> assertNodeHasThrottleTimeAndNoRecoveries.accept(nodeB));

        logger.info("--> bump replica count");
        client().admin().indices().prepareUpdateSettings(INDEX_NAME)
                .setSettings(Settings.builder().put("number_of_replicas", 1)).execute().actionGet();
        ensureGreen();

        assertBusy(() -> assertNodeHasThrottleTimeAndNoRecoveries.accept(nodeA));
        assertBusy(() -> assertNodeHasThrottleTimeAndNoRecoveries.accept(nodeB));

        logger.info("--> start node C");
        String nodeC = internalCluster().startNode();
        assertFalse(client().admin().cluster().prepareHealth().setWaitForNodes("3").get().isTimedOut());

        logger.info("--> slowing down recoveries");
        slowDownRecovery(shardSize);

        logger.info("--> move replica shard from: {} to: {}", nodeA, nodeC);
        client().admin().cluster().prepareReroute()
                .add(new MoveAllocationCommand(INDEX_NAME, 0, nodeA, nodeC))
                .execute().actionGet().getState();

        response = client().admin().indices().prepareRecoveries(INDEX_NAME).execute().actionGet();
        recoveryStates = response.shardRecoveryStates().get(INDEX_NAME);

        nodeARecoveryStates = findRecoveriesForTargetNode(nodeA, recoveryStates);
        assertThat(nodeARecoveryStates.size(), equalTo(1));
        nodeBRecoveryStates = findRecoveriesForTargetNode(nodeB, recoveryStates);
        assertThat(nodeBRecoveryStates.size(), equalTo(1));
        List<RecoveryState> nodeCRecoveryStates = findRecoveriesForTargetNode(nodeC, recoveryStates);
        assertThat(nodeCRecoveryStates.size(), equalTo(1));

        assertRecoveryState(nodeARecoveryStates.get(0), 0, PeerRecoverySource.INSTANCE, false, Stage.DONE, nodeB, nodeA);
        validateIndexRecoveryState(nodeARecoveryStates.get(0).getIndex());

        assertRecoveryState(nodeBRecoveryStates.get(0), 0, PeerRecoverySource.INSTANCE, true, Stage.DONE, nodeA, nodeB);
        validateIndexRecoveryState(nodeBRecoveryStates.get(0).getIndex());

        // relocations of replicas are marked as REPLICA and the source node is the node holding the primary (B)
        assertOnGoingRecoveryState(nodeCRecoveryStates.get(0), 0, PeerRecoverySource.INSTANCE, false, nodeB, nodeC);
        validateIndexRecoveryState(nodeCRecoveryStates.get(0).getIndex());

        if (randomBoolean()) {
            // shutdown node with relocation source of replica shard and check if recovery continues
            internalCluster().stopRandomNode(InternalTestCluster.nameFilter(nodeA));
            ensureStableCluster(2);

            response = client().admin().indices().prepareRecoveries(INDEX_NAME).execute().actionGet();
            recoveryStates = response.shardRecoveryStates().get(INDEX_NAME);

            nodeARecoveryStates = findRecoveriesForTargetNode(nodeA, recoveryStates);
            assertThat(nodeARecoveryStates.size(), equalTo(0));
            nodeBRecoveryStates = findRecoveriesForTargetNode(nodeB, recoveryStates);
            assertThat(nodeBRecoveryStates.size(), equalTo(1));
            nodeCRecoveryStates = findRecoveriesForTargetNode(nodeC, recoveryStates);
            assertThat(nodeCRecoveryStates.size(), equalTo(1));

            assertRecoveryState(nodeBRecoveryStates.get(0), 0, PeerRecoverySource.INSTANCE, true, Stage.DONE, nodeA, nodeB);
            validateIndexRecoveryState(nodeBRecoveryStates.get(0).getIndex());

            assertOnGoingRecoveryState(nodeCRecoveryStates.get(0), 0, PeerRecoverySource.INSTANCE, false, nodeB, nodeC);
            validateIndexRecoveryState(nodeCRecoveryStates.get(0).getIndex());
        }

        logger.info("--> speeding up recoveries");
        restoreRecoverySpeed();
        ensureGreen();

        response = client().admin().indices().prepareRecoveries(INDEX_NAME).execute().actionGet();
        recoveryStates = response.shardRecoveryStates().get(INDEX_NAME);

        nodeARecoveryStates = findRecoveriesForTargetNode(nodeA, recoveryStates);
        assertThat(nodeARecoveryStates.size(), equalTo(0));
        nodeBRecoveryStates = findRecoveriesForTargetNode(nodeB, recoveryStates);
        assertThat(nodeBRecoveryStates.size(), equalTo(1));
        nodeCRecoveryStates = findRecoveriesForTargetNode(nodeC, recoveryStates);
        assertThat(nodeCRecoveryStates.size(), equalTo(1));

        assertRecoveryState(nodeBRecoveryStates.get(0), 0, PeerRecoverySource.INSTANCE, true, Stage.DONE, nodeA, nodeB);
        validateIndexRecoveryState(nodeBRecoveryStates.get(0).getIndex());

        // relocations of replicas are marked as REPLICA and the source node is the node holding the primary (B)
        assertRecoveryState(nodeCRecoveryStates.get(0), 0, PeerRecoverySource.INSTANCE, false, Stage.DONE, nodeB, nodeC);
        validateIndexRecoveryState(nodeCRecoveryStates.get(0).getIndex());
    }

    public void testSnapshotRecovery() throws Exception {
        logger.info("--> start node A");
        String nodeA = internalCluster().startNode();

        logger.info("--> create repository");
        assertAcked(client().admin().cluster().preparePutRepository(REPO_NAME)
                .setType("fs").setSettings(Settings.builder()
                                .put("location", randomRepoPath())
                                .put("compress", false)
                ).get());

        ensureGreen();

        logger.info("--> create index on node: {}", nodeA);
        createAndPopulateIndex(INDEX_NAME, 1, SHARD_COUNT, REPLICA_COUNT);

        logger.info("--> snapshot");
        CreateSnapshotResponse createSnapshotResponse = client().admin().cluster().prepareCreateSnapshot(REPO_NAME, SNAP_NAME)
                .setWaitForCompletion(true).setIndices(INDEX_NAME).get();
        assertThat(createSnapshotResponse.getSnapshotInfo().successfulShards(), greaterThan(0));
        assertThat(createSnapshotResponse.getSnapshotInfo().successfulShards(),
            equalTo(createSnapshotResponse.getSnapshotInfo().totalShards()));

        assertThat(client().admin().cluster().prepareGetSnapshots(REPO_NAME).setSnapshots(SNAP_NAME).get()
                .getSnapshots(REPO_NAME).get(0).state(), equalTo(SnapshotState.SUCCESS));

        client().admin().indices().prepareClose(INDEX_NAME).execute().actionGet();

        logger.info("--> restore");
        RestoreSnapshotResponse restoreSnapshotResponse = client().admin().cluster()
                .prepareRestoreSnapshot(REPO_NAME, SNAP_NAME).setWaitForCompletion(true).execute().actionGet();
        int totalShards = restoreSnapshotResponse.getRestoreInfo().totalShards();
        assertThat(totalShards, greaterThan(0));

        ensureGreen();

        logger.info("--> request recoveries");
        RecoveryResponse response = client().admin().indices().prepareRecoveries(INDEX_NAME).execute().actionGet();

        for (Map.Entry<String, List<RecoveryState>> indexRecoveryStates : response.shardRecoveryStates().entrySet()) {

            assertThat(indexRecoveryStates.getKey(), equalTo(INDEX_NAME));
            List<RecoveryState> recoveryStates = indexRecoveryStates.getValue();
            assertThat(recoveryStates.size(), equalTo(totalShards));

            for (RecoveryState recoveryState : recoveryStates) {
                SnapshotRecoverySource recoverySource = new SnapshotRecoverySource(
                    ((SnapshotRecoverySource)recoveryState.getRecoverySource()).restoreUUID(),
                    new Snapshot(REPO_NAME, createSnapshotResponse.getSnapshotInfo().snapshotId()),
                    Version.CURRENT, INDEX_NAME);
                assertRecoveryState(recoveryState, 0, recoverySource, true, Stage.DONE, null, nodeA);
                validateIndexRecoveryState(recoveryState.getIndex());
            }
        }
    }

    private List<RecoveryState> findRecoveriesForTargetNode(String nodeName, List<RecoveryState> recoveryStates) {
        List<RecoveryState> nodeResponses = new ArrayList<>();
        for (RecoveryState recoveryState : recoveryStates) {
            if (recoveryState.getTargetNode().getName().equals(nodeName)) {
                nodeResponses.add(recoveryState);
            }
        }
        return nodeResponses;
    }

    private IndicesStatsResponse createAndPopulateIndex(String name, int nodeCount, int shardCount, int replicaCount)
            throws ExecutionException, InterruptedException {

        logger.info("--> creating test index: {}", name);
        assertAcked(prepareCreate(name, nodeCount, Settings.builder().put("number_of_shards", shardCount)
                .put("number_of_replicas", replicaCount).put(Store.INDEX_STORE_STATS_REFRESH_INTERVAL_SETTING.getKey(), 0)));
        ensureGreen();

        logger.info("--> indexing sample data");
        final int numDocs = between(MIN_DOC_COUNT, MAX_DOC_COUNT);
        final IndexRequestBuilder[] docs = new IndexRequestBuilder[numDocs];

        for (int i = 0; i < numDocs; i++) {
            docs[i] = client().prepareIndex(name, INDEX_TYPE).
                    setSource("foo-int", randomInt(),
                            "foo-string", randomAlphaOfLength(32),
                            "foo-float", randomFloat());
        }

        indexRandom(true, docs);
        flush();
        assertThat(client().prepareSearch(name).setSize(0).get().getHits().getTotalHits().value, equalTo((long) numDocs));
        return client().admin().indices().prepareStats(name).execute().actionGet();
    }

    private void validateIndexRecoveryState(RecoveryState.Index indexState) {
        assertThat(indexState.time(), greaterThanOrEqualTo(0L));
        assertThat(indexState.recoveredFilesPercent(), greaterThanOrEqualTo(0.0f));
        assertThat(indexState.recoveredFilesPercent(), lessThanOrEqualTo(100.0f));
        assertThat(indexState.recoveredBytesPercent(), greaterThanOrEqualTo(0.0f));
        assertThat(indexState.recoveredBytesPercent(), lessThanOrEqualTo(100.0f));
    }

    public void testDisconnectsWhileRecovering() throws Exception {
        final String indexName = "test";
        final Settings nodeSettings = Settings.builder()
                .put(RecoverySettings.INDICES_RECOVERY_RETRY_DELAY_NETWORK_SETTING.getKey(), "100ms")
                .put(RecoverySettings.INDICES_RECOVERY_INTERNAL_ACTION_TIMEOUT_SETTING.getKey(), "1s")
                .build();
        // start a master node
        internalCluster().startNode(nodeSettings);

        final String blueNodeName = internalCluster()
            .startNode(Settings.builder().put("node.attr.color", "blue").put(nodeSettings).build());
        final String redNodeName = internalCluster()
            .startNode(Settings.builder().put("node.attr.color", "red").put(nodeSettings).build());

        ClusterHealthResponse response = client().admin().cluster().prepareHealth().setWaitForNodes(">=3").get();
        assertThat(response.isTimedOut(), is(false));


        client().admin().indices().prepareCreate(indexName)
                .setSettings(
                        Settings.builder()
                                .put(IndexMetaData.INDEX_ROUTING_INCLUDE_GROUP_SETTING.getKey() + "color", "blue")
                                .put(IndexMetaData.SETTING_NUMBER_OF_SHARDS, 1)
                                .put(IndexMetaData.SETTING_NUMBER_OF_REPLICAS, 0)
                ).get();

        List<IndexRequestBuilder> requests = new ArrayList<>();
        int numDocs = scaledRandomIntBetween(25, 250);
        for (int i = 0; i < numDocs; i++) {
            requests.add(client().prepareIndex(indexName, "type").setSource("{}", XContentType.JSON));
        }
        indexRandom(true, requests);
        ensureSearchable(indexName);

        ClusterStateResponse stateResponse = client().admin().cluster().prepareState().get();
        final String blueNodeId = internalCluster().getInstance(ClusterService.class, blueNodeName).localNode().getId();

        assertFalse(stateResponse.getState().getRoutingNodes().node(blueNodeId).isEmpty());

        SearchResponse searchResponse = client().prepareSearch(indexName).get();
        assertHitCount(searchResponse, numDocs);

        String[] recoveryActions = new String[]{
                PeerRecoverySourceService.Actions.START_RECOVERY,
                PeerRecoveryTargetService.Actions.FILES_INFO,
                PeerRecoveryTargetService.Actions.FILE_CHUNK,
                PeerRecoveryTargetService.Actions.CLEAN_FILES,
                //RecoveryTarget.Actions.TRANSLOG_OPS, <-- may not be sent if already flushed
                PeerRecoveryTargetService.Actions.PREPARE_TRANSLOG,
                PeerRecoveryTargetService.Actions.FINALIZE
        };
        final String recoveryActionToBlock = randomFrom(recoveryActions);
        final boolean dropRequests = randomBoolean();
        logger.info("--> will {} between blue & red on [{}]", dropRequests ? "drop requests" : "break connection", recoveryActionToBlock);

        MockTransportService blueMockTransportService =
            (MockTransportService) internalCluster().getInstance(TransportService.class, blueNodeName);
        MockTransportService redMockTransportService =
            (MockTransportService) internalCluster().getInstance(TransportService.class, redNodeName);
        TransportService redTransportService = internalCluster().getInstance(TransportService.class, redNodeName);
        TransportService blueTransportService = internalCluster().getInstance(TransportService.class, blueNodeName);
        final CountDownLatch requestBlocked = new CountDownLatch(1);

        blueMockTransportService.addSendBehavior(redTransportService,
            new RecoveryActionBlocker(dropRequests, recoveryActionToBlock, requestBlocked));
        redMockTransportService.addSendBehavior(blueTransportService,
            new RecoveryActionBlocker(dropRequests, recoveryActionToBlock, requestBlocked));

        logger.info("--> starting recovery from blue to red");
        client().admin().indices().prepareUpdateSettings(indexName).setSettings(
                Settings.builder()
                        .put(IndexMetaData.INDEX_ROUTING_INCLUDE_GROUP_SETTING.getKey() + "color", "red,blue")
                        .put(IndexMetaData.SETTING_NUMBER_OF_REPLICAS, 1)
        ).get();

        requestBlocked.await();

        logger.info("--> stopping to block recovery");
        blueMockTransportService.clearAllRules();
        redMockTransportService.clearAllRules();

        ensureGreen();
        searchResponse = client(redNodeName).prepareSearch(indexName).setPreference("_local").get();
        assertHitCount(searchResponse, numDocs);

    }

    private class RecoveryActionBlocker implements StubbableTransport.SendRequestBehavior {
        private final boolean dropRequests;
        private final String recoveryActionToBlock;
        private final CountDownLatch requestBlocked;

        RecoveryActionBlocker(boolean dropRequests, String recoveryActionToBlock, CountDownLatch requestBlocked) {
            this.dropRequests = dropRequests;
            this.recoveryActionToBlock = recoveryActionToBlock;
            this.requestBlocked = requestBlocked;
        }

        @Override
        public void sendRequest(Transport.Connection connection, long requestId, String action, TransportRequest request,
                                TransportRequestOptions options) throws IOException {
            if (recoveryActionToBlock.equals(action) || requestBlocked.getCount() == 0) {
                logger.info("--> preventing {} request", action);
                requestBlocked.countDown();
                if (dropRequests) {
                    return;
                }
                throw new ConnectTransportException(connection.getNode(), "DISCONNECT: prevented " + action + " request");
            }
            connection.sendRequest(requestId, action, request, options);
        }
    }

    /**
     * Tests scenario where recovery target successfully sends recovery request to source but then the channel gets closed while
     * the source is working on the recovery process.
     */
    public void testDisconnectsDuringRecovery() throws Exception {
        boolean primaryRelocation = randomBoolean();
        final String indexName = "test";
        final Settings nodeSettings = Settings.builder()
            .put(RecoverySettings.INDICES_RECOVERY_RETRY_DELAY_NETWORK_SETTING.getKey(),
                TimeValue.timeValueMillis(randomIntBetween(0, 100)))
            .build();
        TimeValue disconnectAfterDelay = TimeValue.timeValueMillis(randomIntBetween(0, 100));
        // start a master node
        String masterNodeName = internalCluster().startMasterOnlyNode(nodeSettings);

        final String blueNodeName = internalCluster()
            .startNode(Settings.builder().put("node.attr.color", "blue").put(nodeSettings).build());
        final String redNodeName = internalCluster()
            .startNode(Settings.builder().put("node.attr.color", "red").put(nodeSettings).build());

        client().admin().indices().prepareCreate(indexName)
            .setSettings(
                Settings.builder()
                    .put(IndexMetaData.INDEX_ROUTING_INCLUDE_GROUP_SETTING.getKey() + "color", "blue")
                    .put(IndexMetaData.SETTING_NUMBER_OF_SHARDS, 1)
                    .put(IndexMetaData.SETTING_NUMBER_OF_REPLICAS, 0)
            ).get();

        List<IndexRequestBuilder> requests = new ArrayList<>();
        int numDocs = scaledRandomIntBetween(25, 250);
        for (int i = 0; i < numDocs; i++) {
            requests.add(client().prepareIndex(indexName, "type").setSource("{}", XContentType.JSON));
        }
        indexRandom(true, requests);
        ensureSearchable(indexName);
        assertHitCount(client().prepareSearch(indexName).get(), numDocs);

        MockTransportService masterTransportService =
            (MockTransportService) internalCluster().getInstance(TransportService.class, masterNodeName);
        MockTransportService blueMockTransportService =
            (MockTransportService) internalCluster().getInstance(TransportService.class, blueNodeName);
        MockTransportService redMockTransportService =
            (MockTransportService) internalCluster().getInstance(TransportService.class, redNodeName);

        redMockTransportService.addSendBehavior(blueMockTransportService, new StubbableTransport.SendRequestBehavior() {
            private final AtomicInteger count = new AtomicInteger();

            @Override
            public void sendRequest(Transport.Connection connection, long requestId, String action, TransportRequest request,
                                    TransportRequestOptions options) throws IOException {
                logger.info("--> sending request {} on {}", action, connection.getNode());
                if (PeerRecoverySourceService.Actions.START_RECOVERY.equals(action) && count.incrementAndGet() == 1) {
                    // ensures that it's considered as valid recovery attempt by source
                    try {
                        awaitBusy(() -> client(blueNodeName).admin().cluster().prepareState().setLocal(true).get()
                            .getState().getRoutingTable().index("test").shard(0).getAllInitializingShards().isEmpty() == false);
                    } catch (InterruptedException e) {
                        throw new RuntimeException(e);
                    }
                    connection.sendRequest(requestId, action, request, options);
                    try {
                        Thread.sleep(disconnectAfterDelay.millis());
                    } catch (InterruptedException e) {
                        throw new RuntimeException(e);
                    }
                    throw new ConnectTransportException(connection.getNode(),
                        "DISCONNECT: simulation disconnect after successfully sending " + action + " request");
                } else {
                    connection.sendRequest(requestId, action, request, options);
                }
            }
        });

        final AtomicBoolean finalized = new AtomicBoolean();
        blueMockTransportService.addSendBehavior(redMockTransportService, (connection, requestId, action, request, options) -> {
            logger.info("--> sending request {} on {}", action, connection.getNode());
            if (action.equals(PeerRecoveryTargetService.Actions.FINALIZE)) {
                finalized.set(true);
            }
            connection.sendRequest(requestId, action, request, options);
        });

        for (MockTransportService mockTransportService : Arrays.asList(redMockTransportService, blueMockTransportService)) {
            mockTransportService.addSendBehavior(masterTransportService, (connection, requestId, action, request, options) -> {
                logger.info("--> sending request {} on {}", action, connection.getNode());
                if ((primaryRelocation && finalized.get()) == false) {
                    assertNotEquals(action, ShardStateAction.SHARD_FAILED_ACTION_NAME);
                }
                connection.sendRequest(requestId, action, request, options);
            });
        }

        if (primaryRelocation) {
            logger.info("--> starting primary relocation recovery from blue to red");
            client().admin().indices().prepareUpdateSettings(indexName).setSettings(
                Settings.builder()
                    .put(IndexMetaData.INDEX_ROUTING_INCLUDE_GROUP_SETTING.getKey() + "color", "red")
            ).get();

            ensureGreen(); // also waits for relocation / recovery to complete
            // if a primary relocation fails after the source shard has been marked as relocated, both source and target are failed. If the
            // source shard is moved back to started because the target fails first, it's possible that there is a cluster state where the
            // shard is marked as started again (and ensureGreen returns), but while applying the cluster state the primary is failed and
            // will be reallocated. The cluster will thus become green, then red, then green again. Triggering a refresh here before
            // searching helps, as in contrast to search actions, refresh waits for the closed shard to be reallocated.
            client().admin().indices().prepareRefresh(indexName).get();
        } else {
            logger.info("--> starting replica recovery from blue to red");
            client().admin().indices().prepareUpdateSettings(indexName).setSettings(
                Settings.builder()
                    .put(IndexMetaData.INDEX_ROUTING_INCLUDE_GROUP_SETTING.getKey() + "color", "red,blue")
                    .put(IndexMetaData.SETTING_NUMBER_OF_REPLICAS, 1)
            ).get();

            ensureGreen();
        }

        for (int i = 0; i < 10; i++) {
            assertHitCount(client().prepareSearch(indexName).get(), numDocs);
        }
    }

    public void testHistoryRetention() throws Exception {
        internalCluster().startNodes(3);

        final String indexName = "test";
        client().admin().indices().prepareCreate(indexName).setSettings(Settings.builder()
            .put(IndexMetaData.SETTING_NUMBER_OF_SHARDS, 1)
            .put(IndexMetaData.SETTING_NUMBER_OF_REPLICAS, 2)).get();
        ensureGreen(indexName);

        // Perform some replicated operations so the replica isn't simply empty, because ops-based recovery isn't better in that case
        final List<IndexRequestBuilder> requests = new ArrayList<>();
        final int replicatedDocCount = scaledRandomIntBetween(25, 250);
        while (requests.size() < replicatedDocCount) {
            requests.add(client().prepareIndex(indexName, "_doc").setSource("{}", XContentType.JSON));
        }
        indexRandom(true, requests);
        if (randomBoolean()) {
            flush(indexName);
        }

        String firstNodeToStop = randomFrom(internalCluster().getNodeNames());
        Settings firstNodeToStopDataPathSettings = internalCluster().dataPathSettings(firstNodeToStop);
        internalCluster().stopRandomNode(InternalTestCluster.nameFilter(firstNodeToStop));
        String secondNodeToStop = randomFrom(internalCluster().getNodeNames());
        Settings secondNodeToStopDataPathSettings = internalCluster().dataPathSettings(secondNodeToStop);
        internalCluster().stopRandomNode(InternalTestCluster.nameFilter(secondNodeToStop));

        final long desyncNanoTime = System.nanoTime();
        //noinspection StatementWithEmptyBody
        while (System.nanoTime() <= desyncNanoTime) {
            // time passes
        }

        final int numNewDocs = scaledRandomIntBetween(25, 250);
        for (int i = 0; i < numNewDocs; i++) {
            client().prepareIndex(indexName, "_doc").setSource("{}", XContentType.JSON).setRefreshPolicy(RefreshPolicy.IMMEDIATE).get();
        }
        // Flush twice to update the safe commit's local checkpoint
        assertThat(client().admin().indices().prepareFlush(indexName).setForce(true).execute().get().getFailedShards(), equalTo(0));
        assertThat(client().admin().indices().prepareFlush(indexName).setForce(true).execute().get().getFailedShards(), equalTo(0));

        assertAcked(client().admin().indices().prepareUpdateSettings(indexName)
            .setSettings(Settings.builder().put(IndexMetaData.SETTING_NUMBER_OF_REPLICAS, 1)));
        internalCluster().startNode(randomFrom(firstNodeToStopDataPathSettings, secondNodeToStopDataPathSettings));
        ensureGreen(indexName);

        final RecoveryResponse recoveryResponse = client().admin().indices().recoveries(new RecoveryRequest(indexName)).get();
        final List<RecoveryState> recoveryStates = recoveryResponse.shardRecoveryStates().get(indexName);
        recoveryStates.removeIf(r -> r.getTimer().getStartNanoTime() <= desyncNanoTime);

        assertThat(recoveryStates, hasSize(1));
        assertThat(recoveryStates.get(0).getIndex().totalFileCount(), is(0));
        assertThat(recoveryStates.get(0).getTranslog().recoveredOperations(), greaterThan(0));
    }

    public void testDoNotInfinitelyWaitForMapping() {
        internalCluster().ensureAtLeastNumDataNodes(3);
        createIndex("test", Settings.builder()
            .put("index.analysis.analyzer.test_analyzer.type", "custom")
            .put("index.analysis.analyzer.test_analyzer.tokenizer", "standard")
            .putList("index.analysis.analyzer.test_analyzer.filter", "test_token_filter")
            .put("index.number_of_replicas", 0).put("index.number_of_shards", 1).build());
        client().admin().indices().preparePutMapping("test")
            .setType("_doc").setSource("test_field", "type=text,analyzer=test_analyzer").get();
        int numDocs = between(1, 10);
        for (int i = 0; i < numDocs; i++) {
            client().prepareIndex("test", "_doc", "u" + i)
                .setSource(singletonMap("test_field", Integer.toString(i)), XContentType.JSON).get();
        }
        Semaphore recoveryBlocked = new Semaphore(1);
        for (DiscoveryNode node : clusterService().state().nodes()) {
            MockTransportService transportService = (MockTransportService) internalCluster().getInstance(
                TransportService.class, node.getName());
            transportService.addSendBehavior((connection, requestId, action, request, options) -> {
                if (action.equals(PeerRecoverySourceService.Actions.START_RECOVERY)) {
                    if (recoveryBlocked.tryAcquire()) {
                        PluginsService pluginService = internalCluster().getInstance(PluginsService.class, node.getName());
                        for (TestAnalysisPlugin plugin : pluginService.filterPlugins(TestAnalysisPlugin.class)) {
                            plugin.throwParsingError.set(true);
                        }
                    }
                }
                connection.sendRequest(requestId, action, request, options);
            });
        }
        client().admin().indices().prepareUpdateSettings("test").setSettings(Settings.builder().put("index.number_of_replicas", 1)).get();
        ensureGreen("test");
        client().admin().indices().prepareRefresh("test").get();
        assertHitCount(client().prepareSearch().get(), numDocs);
    }

    /** Makes sure the new master does not repeatedly fetch index metadata from recovering replicas */
    public void testOngoingRecoveryAndMasterFailOver() throws Exception {
        String indexName = "test";
        internalCluster().startNodes(2);
        String nodeWithPrimary = internalCluster().startDataOnlyNode();
        assertAcked(client().admin().indices().prepareCreate(indexName)
            .setSettings(Settings.builder()
                .put(IndexMetaData.SETTING_NUMBER_OF_SHARDS, 1)
                .put(IndexMetaData.SETTING_NUMBER_OF_REPLICAS, 0)
                .put("index.routing.allocation.include._name", nodeWithPrimary)));
        MockTransportService transport = (MockTransportService) internalCluster().getInstance(TransportService.class, nodeWithPrimary);
        CountDownLatch phase1ReadyBlocked = new CountDownLatch(1);
        CountDownLatch allowToCompletePhase1Latch = new CountDownLatch(1);
        Semaphore blockRecovery = new Semaphore(1);
        transport.addSendBehavior((connection, requestId, action, request, options) -> {
            if (PeerRecoveryTargetService.Actions.CLEAN_FILES.equals(action) && blockRecovery.tryAcquire()) {
                phase1ReadyBlocked.countDown();
                try {
                    allowToCompletePhase1Latch.await();
                } catch (InterruptedException e) {
                    throw new AssertionError(e);
                }
            }
            connection.sendRequest(requestId, action, request, options);
        });
        try {
            String nodeWithReplica = internalCluster().startDataOnlyNode();
            assertAcked(client().admin().indices().prepareUpdateSettings(indexName).setSettings(Settings.builder()
                .put(IndexMetaData.SETTING_NUMBER_OF_REPLICAS, 1)
                .put("index.routing.allocation.include._name", nodeWithPrimary + "," + nodeWithReplica)));
            phase1ReadyBlocked.await();
            internalCluster().restartNode(clusterService().state().nodes().getMasterNode().getName(),
                new InternalTestCluster.RestartCallback());
            internalCluster().ensureAtLeastNumDataNodes(3);
            assertAcked(client().admin().indices().prepareUpdateSettings(indexName).setSettings(Settings.builder()
                .put(IndexMetaData.SETTING_NUMBER_OF_REPLICAS, 2)
                .putNull("index.routing.allocation.include._name")));
            assertFalse(client().admin().cluster().prepareHealth(indexName).setWaitForActiveShards(2).get().isTimedOut());
        } finally {
            allowToCompletePhase1Latch.countDown();
        }
        ensureGreen(indexName);
    }

    public void testRecoveryFlushReplica() throws Exception {
        internalCluster().ensureAtLeastNumDataNodes(3);
        String indexName = "test-index";
        createIndex(indexName, Settings.builder().put("index.number_of_replicas", 0).put("index.number_of_shards", 1).build());
        int numDocs = randomIntBetween(0, 10);
        indexRandom(randomBoolean(), false, randomBoolean(), IntStream.range(0, numDocs)
            .mapToObj(n -> client().prepareIndex(indexName, "_doc").setSource("num", n)).collect(toList()));
        assertAcked(client().admin().indices().prepareUpdateSettings(indexName)
            .setSettings(Settings.builder().put("index.number_of_replicas", 1)));
        ensureGreen(indexName);
        ShardId shardId = null;
        for (ShardStats shardStats : client().admin().indices().prepareStats(indexName).get().getIndex(indexName).getShards()) {
            shardId = shardStats.getShardRouting().shardId();
            if (shardStats.getShardRouting().primary() == false) {
                assertThat(shardStats.getCommitStats().getNumDocs(), equalTo(numDocs));
                SequenceNumbers.CommitInfo commitInfo = SequenceNumbers.loadSeqNoInfoFromLuceneCommit(
                    shardStats.getCommitStats().getUserData().entrySet());
                assertThat(commitInfo.localCheckpoint, equalTo(shardStats.getSeqNoStats().getLocalCheckpoint()));
                assertThat(commitInfo.maxSeqNo, equalTo(shardStats.getSeqNoStats().getMaxSeqNo()));
            }
        }
        SyncedFlushUtil.attemptSyncedFlush(logger, internalCluster(), shardId);
        assertBusy(() -> assertThat(client().admin().indices().prepareSyncedFlush(indexName).get().failedShards(), equalTo(0)));
        assertAcked(client().admin().indices().prepareUpdateSettings(indexName)
            .setSettings(Settings.builder().put("index.number_of_replicas", 2)));
        ensureGreen(indexName);
        // Recovery should keep syncId if no indexing activity on the primary after synced-flush.
        Set<String> syncIds = Stream.of(client().admin().indices().prepareStats(indexName).get().getIndex(indexName).getShards())
            .map(shardStats -> shardStats.getCommitStats().syncId())
            .collect(Collectors.toSet());
        assertThat(syncIds, hasSize(1));
    }

    public void testRecoveryUsingSyncedFlushWithoutRetentionLease() throws Exception {
        internalCluster().ensureAtLeastNumDataNodes(2);
        String indexName = "test-index";
        createIndex(indexName, Settings.builder()
            .put("index.number_of_shards", 1)
            .put("index.number_of_replicas", 1)
            .put(UnassignedInfo.INDEX_DELAYED_NODE_LEFT_TIMEOUT_SETTING.getKey(), "24h") // do not reallocate the lost shard
            .put(IndexSettings.INDEX_SOFT_DELETES_RETENTION_LEASE_PERIOD_SETTING.getKey(), "100ms") // expire leases quickly
            .put(IndexService.RETENTION_LEASE_SYNC_INTERVAL_SETTING.getKey(), "100ms") // sync frequently
            .build());
        int numDocs = randomIntBetween(0, 10);
        indexRandom(randomBoolean(), false, randomBoolean(), IntStream.range(0, numDocs)
            .mapToObj(n -> client().prepareIndex(indexName, "_doc").setSource("num", n)).collect(toList()));
        ensureGreen(indexName);

        final ShardId shardId = new ShardId(resolveIndex(indexName), 0);
        assertThat(SyncedFlushUtil.attemptSyncedFlush(logger, internalCluster(), shardId).successfulShards(), equalTo(2));

        final ClusterState clusterState = client().admin().cluster().prepareState().get().getState();
        final ShardRouting shardToResync = randomFrom(clusterState.routingTable().shardRoutingTable(shardId).activeShards());
        internalCluster().restartNode(clusterState.nodes().get(shardToResync.currentNodeId()).getName(),
            new InternalTestCluster.RestartCallback() {
                @Override
                public Settings onNodeStopped(String nodeName) throws Exception {
                    assertBusy(() -> assertFalse(client().admin().indices().prepareStats(indexName).get()
                        .getShards()[0].getRetentionLeaseStats().retentionLeases().contains(
                        ReplicationTracker.getPeerRecoveryRetentionLeaseId(shardToResync))));
                    return super.onNodeStopped(nodeName);
                }
            });

        ensureGreen(indexName);
    }

    public void testRecoverLocallyUpToGlobalCheckpoint() throws Exception {
        internalCluster().ensureAtLeastNumDataNodes(2);
        List<String> nodes = randomSubsetOf(2, StreamSupport.stream(clusterService().state().nodes().getDataNodes().spliterator(), false)
            .map(node -> node.value.getName()).collect(Collectors.toSet()));
        String indexName = "test-index";
        createIndex(indexName, Settings.builder()
            .put("index.number_of_shards", 1)
            .put("index.number_of_replicas", 1)
            // disable global checkpoint background sync so we can verify the start recovery request
            .put(IndexService.GLOBAL_CHECKPOINT_SYNC_INTERVAL_SETTING.getKey(), "12h")
            .put("index.routing.allocation.include._name", String.join(",", nodes))
            .build());
        ensureGreen(indexName);
        int numDocs = randomIntBetween(0, 100);
        indexRandom(randomBoolean(), false, randomBoolean(), IntStream.range(0, numDocs)
            .mapToObj(n -> client().prepareIndex(indexName, "_doc").setSource("num", n)).collect(toList()));
        client().admin().indices().prepareRefresh(indexName).get(); // avoid refresh when we are failing a shard
        String failingNode = randomFrom(nodes);
        PlainActionFuture<StartRecoveryRequest> startRecoveryRequestFuture = new PlainActionFuture<>();
        for (String node : nodes) {
            MockTransportService transportService = (MockTransportService) internalCluster().getInstance(TransportService.class, node);
            transportService.addSendBehavior((connection, requestId, action, request, options) -> {
                if (action.equals(PeerRecoverySourceService.Actions.START_RECOVERY)) {
                    startRecoveryRequestFuture.onResponse((StartRecoveryRequest) request);
                }
                connection.sendRequest(requestId, action, request, options);
            });
        }
        IndexShard shard = internalCluster().getInstance(IndicesService.class, failingNode)
            .getShardOrNull(new ShardId(resolveIndex(indexName), 0));
        final long lastSyncedGlobalCheckpoint = shard.getLastSyncedGlobalCheckpoint();
        final long localCheckpointOfSafeCommit;
        try(Engine.IndexCommitRef safeCommitRef = shard.acquireSafeIndexCommit()){
            localCheckpointOfSafeCommit =
                SequenceNumbers.loadSeqNoInfoFromLuceneCommit(safeCommitRef.getIndexCommit().getUserData().entrySet()).localCheckpoint;
        }
        final long maxSeqNo = shard.seqNoStats().getMaxSeqNo();
        shard.failShard("test", new IOException("simulated"));
        StartRecoveryRequest startRecoveryRequest = startRecoveryRequestFuture.actionGet();
        SequenceNumbers.CommitInfo commitInfoAfterLocalRecovery = SequenceNumbers.loadSeqNoInfoFromLuceneCommit(
            startRecoveryRequest.metadataSnapshot().getCommitUserData().entrySet());
        assertThat(commitInfoAfterLocalRecovery.localCheckpoint, equalTo(lastSyncedGlobalCheckpoint));
        assertThat(commitInfoAfterLocalRecovery.maxSeqNo, equalTo(lastSyncedGlobalCheckpoint));
        assertThat(startRecoveryRequest.startingSeqNo(), equalTo(lastSyncedGlobalCheckpoint + 1));
        ensureGreen(indexName);
        for (RecoveryState recoveryState : client().admin().indices().prepareRecoveries().get().shardRecoveryStates().get(indexName)) {
            if (startRecoveryRequest.targetNode().equals(recoveryState.getTargetNode())) {
                assertThat("total recovered translog operations must include both local and remote recovery",
                    recoveryState.getTranslog().recoveredOperations(),
                    greaterThanOrEqualTo(Math.toIntExact(maxSeqNo - localCheckpointOfSafeCommit)));
            }
        }
        for (String node : nodes) {
            MockTransportService transportService = (MockTransportService) internalCluster().getInstance(TransportService.class, node);
            transportService.clearAllRules();
        }
    }

    public void testUsesFileBasedRecoveryIfRetentionLeaseMissing() throws Exception {
        internalCluster().ensureAtLeastNumDataNodes(2);

        String indexName = "test-index";
        createIndex(indexName, Settings.builder()
            .put(IndexMetaData.SETTING_NUMBER_OF_SHARDS, 1)
            .put(IndexMetaData.SETTING_NUMBER_OF_REPLICAS, 1)
            .put(IndexSettings.INDEX_SOFT_DELETES_SETTING.getKey(), true)
            .put(UnassignedInfo.INDEX_DELAYED_NODE_LEFT_TIMEOUT_SETTING.getKey(), "12h")
            .build());
        indexRandom(randomBoolean(), randomBoolean(), randomBoolean(), IntStream.range(0, between(0, 100))
            .mapToObj(n -> client().prepareIndex(indexName, "_doc").setSource("num", n)).collect(toList()));
        ensureGreen(indexName);

        final ShardId shardId = new ShardId(resolveIndex(indexName), 0);
        final DiscoveryNodes discoveryNodes = clusterService().state().nodes();
        final IndexShardRoutingTable indexShardRoutingTable = clusterService().state().routingTable().shardRoutingTable(shardId);

        final IndexShard primary = internalCluster().getInstance(IndicesService.class,
            discoveryNodes.get(indexShardRoutingTable.primaryShard().currentNodeId()).getName()).getShardOrNull(shardId);

        final ShardRouting replicaShardRouting = indexShardRoutingTable.replicaShards().get(0);
        internalCluster().restartNode(discoveryNodes.get(replicaShardRouting.currentNodeId()).getName(),
            new InternalTestCluster.RestartCallback() {
                @Override
                public Settings onNodeStopped(String nodeName) throws Exception {
                    assertFalse(client().admin().cluster().prepareHealth()
                        .setWaitForNodes(Integer.toString(discoveryNodes.getSize() - 1))
                        .setWaitForEvents(Priority.LANGUID).get().isTimedOut());

                    final PlainActionFuture<ReplicationResponse> future = new PlainActionFuture<>();
                    primary.removeRetentionLease(ReplicationTracker.getPeerRecoveryRetentionLeaseId(replicaShardRouting), future);
                    future.get();

                    return super.onNodeStopped(nodeName);
                }
            });

        ensureGreen(indexName);

        //noinspection OptionalGetWithoutIsPresent because it fails the test if absent
        final RecoveryState recoveryState = client().admin().indices().prepareRecoveries(indexName).get()
            .shardRecoveryStates().get(indexName).stream().filter(rs -> rs.getPrimary() == false).findFirst().get();
        assertThat(recoveryState.getIndex().totalFileCount(), greaterThan(0));
    }

    public void testUsesFileBasedRecoveryIfRetentionLeaseAheadOfGlobalCheckpoint() throws Exception {
        internalCluster().ensureAtLeastNumDataNodes(2);

        String indexName = "test-index";
        createIndex(indexName, Settings.builder()
            .put(IndexMetaData.SETTING_NUMBER_OF_SHARDS, 1)
            .put(IndexMetaData.SETTING_NUMBER_OF_REPLICAS, 1)
            .put(IndexSettings.INDEX_SOFT_DELETES_SETTING.getKey(), true)
            .put(UnassignedInfo.INDEX_DELAYED_NODE_LEFT_TIMEOUT_SETTING.getKey(), "12h")
            .build());
        indexRandom(randomBoolean(), randomBoolean(), randomBoolean(), IntStream.range(0, between(0, 100))
            .mapToObj(n -> client().prepareIndex(indexName, "_doc").setSource("num", n)).collect(toList()));
        ensureGreen(indexName);

        final ShardId shardId = new ShardId(resolveIndex(indexName), 0);
        final DiscoveryNodes discoveryNodes = clusterService().state().nodes();
        final IndexShardRoutingTable indexShardRoutingTable = clusterService().state().routingTable().shardRoutingTable(shardId);

        final IndexShard primary = internalCluster().getInstance(IndicesService.class,
            discoveryNodes.get(indexShardRoutingTable.primaryShard().currentNodeId()).getName()).getShardOrNull(shardId);

        final ShardRouting replicaShardRouting = indexShardRoutingTable.replicaShards().get(0);
        internalCluster().restartNode(discoveryNodes.get(replicaShardRouting.currentNodeId()).getName(),
            new InternalTestCluster.RestartCallback() {
                @Override
                public Settings onNodeStopped(String nodeName) throws Exception {
                    assertFalse(client().admin().cluster().prepareHealth()
                        .setWaitForNodes(Integer.toString(discoveryNodes.getSize() - 1))
                        .setWaitForEvents(Priority.LANGUID).get().isTimedOut());

                    indexRandom(randomBoolean(), randomBoolean(), randomBoolean(), IntStream.range(0, between(1, 100))
                        .mapToObj(n -> client().prepareIndex(indexName, "_doc").setSource("num", n)).collect(toList()));

                    // We do not guarantee that the replica can recover locally all the way to its own global checkpoint before starting
                    // to recover from the primary, so we must be careful not to perform an operations-based recovery if this would require
                    // some operations that are not being retained. Emulate this by advancing the lease ahead of the replica's GCP:
                    primary.renewRetentionLease(ReplicationTracker.getPeerRecoveryRetentionLeaseId(replicaShardRouting),
                        primary.seqNoStats().getMaxSeqNo() + 1, ReplicationTracker.PEER_RECOVERY_RETENTION_LEASE_SOURCE);

                    return super.onNodeStopped(nodeName);
                }
            });

        ensureGreen(indexName);

        //noinspection OptionalGetWithoutIsPresent because it fails the test if absent
        final RecoveryState recoveryState = client().admin().indices().prepareRecoveries(indexName).get()
            .shardRecoveryStates().get(indexName).stream().filter(rs -> rs.getPrimary() == false).findFirst().get();
        assertThat(recoveryState.getIndex().totalFileCount(), greaterThan(0));
    }

    public void testDoesNotCopyOperationsInSafeCommit() throws Exception {
        internalCluster().ensureAtLeastNumDataNodes(2);

        String indexName = "test-index";
        createIndex(indexName, Settings.builder()
            .put(IndexMetaData.SETTING_NUMBER_OF_SHARDS, 1)
            .put(IndexMetaData.SETTING_NUMBER_OF_REPLICAS, 0)
            .put(IndexSettings.INDEX_SOFT_DELETES_SETTING.getKey(), true).build());
        indexRandom(randomBoolean(), randomBoolean(), randomBoolean(), IntStream.range(0, between(0, 100))
            .mapToObj(n -> client().prepareIndex(indexName, "_doc").setSource("num", n)).collect(toList()));

        final ShardId shardId = new ShardId(resolveIndex(indexName), 0);
        final DiscoveryNodes discoveryNodes = clusterService().state().nodes();
        final IndexShardRoutingTable indexShardRoutingTable = clusterService().state().routingTable().shardRoutingTable(shardId);

        final IndexShard primary = internalCluster().getInstance(IndicesService.class,
            discoveryNodes.get(indexShardRoutingTable.primaryShard().currentNodeId()).getName()).getShardOrNull(shardId);
        final long maxSeqNoBeforeRecovery = primary.seqNoStats().getMaxSeqNo();
        assertBusy(() -> assertThat(primary.getLastSyncedGlobalCheckpoint(), equalTo(maxSeqNoBeforeRecovery)));
        assertThat(client().admin().indices().prepareFlush(indexName).get().getFailedShards(), is(0)); // makes a safe commit

        indexRandom(randomBoolean(), randomBoolean(), randomBoolean(), IntStream.range(0, between(0, 100))
            .mapToObj(n -> client().prepareIndex(indexName, "_doc").setSource("num", n)).collect(toList()));

        assertAcked(client().admin().indices().prepareUpdateSettings(indexName)
            .setSettings(Settings.builder().put(IndexMetaData.SETTING_NUMBER_OF_REPLICAS, 1)));
        ensureGreen(indexName);
        final long maxSeqNoAfterRecovery = primary.seqNoStats().getMaxSeqNo();

        //noinspection OptionalGetWithoutIsPresent because it fails the test if absent
        final RecoveryState recoveryState = client().admin().indices().prepareRecoveries(indexName).get()
            .shardRecoveryStates().get(indexName).stream().filter(rs -> rs.getPrimary() == false).findFirst().get();
        assertThat((long)recoveryState.getTranslog().recoveredOperations(),
            lessThanOrEqualTo(maxSeqNoAfterRecovery - maxSeqNoBeforeRecovery));
    }

    public static final class TestAnalysisPlugin extends Plugin implements AnalysisPlugin {
        final AtomicBoolean throwParsingError = new AtomicBoolean();
        @Override
        public Map<String, AnalysisModule.AnalysisProvider<TokenFilterFactory>> getTokenFilters() {
            return singletonMap("test_token_filter",
                (indexSettings, environment, name, settings) -> new AbstractTokenFilterFactory(indexSettings, name, settings) {
                    @Override
                    public TokenStream create(TokenStream tokenStream) {
                        if (throwParsingError.get()) {
                            throw new MapperParsingException("simulate mapping parsing error");
                        }
                        return tokenStream;
                    }
                });
        }
    }

<<<<<<< HEAD
    public void testPeerRecoveryTrimsLocalTranslog() throws Exception {
        internalCluster().startNode();
        List<String> dataNodes = internalCluster().startDataOnlyNodes(2);
        String indexName = "test-index";
        createIndex(indexName, Settings.builder()
            .put("index.number_of_shards", 1).put("index.number_of_replicas", 1)
            .put("index.routing.allocation.include._name", String.join(",", dataNodes)).build());
        ensureGreen(indexName);
        ClusterState clusterState = client().admin().cluster().prepareState().get().getState();
        DiscoveryNode nodeWithOldPrimary = clusterState.nodes().get(clusterState.routingTable()
            .index(indexName).shard(0).primaryShard().currentNodeId());
        MockTransportService transportService = (MockTransportService) internalCluster()
            .getInstance(TransportService.class, nodeWithOldPrimary.getName());
        CountDownLatch readyToRestartNode = new CountDownLatch(1);
        AtomicBoolean stopped = new AtomicBoolean();
        transportService.addSendBehavior((connection, requestId, action, request, options) -> {
            if (action.equals("indices:data/write/bulk[s][r]") && randomInt(100) < 5) {
                throw new NodeClosedException(nodeWithOldPrimary);
            }
            // prevent the primary from marking the replica as stale so the replica can get promoted.
            if (action.equals("internal:cluster/shard/failure")) {
                stopped.set(true);
                readyToRestartNode.countDown();
                throw new NodeClosedException(nodeWithOldPrimary);
            }
            connection.sendRequest(requestId, action, request, options);
        });
        Thread[] indexers = new Thread[randomIntBetween(1, 8)];
        for (int i = 0; i < indexers.length; i++) {
            indexers[i] = new Thread(() -> {
                while (stopped.get() == false) {
                    try {
                        IndexResponse response = client().prepareIndex(indexName, "_doc")
                            .setSource(Map.of("f" + randomIntBetween(1, 10), randomNonNegativeLong()), XContentType.JSON).get();
                        assertThat(response.getResult(), isOneOf(CREATED, UPDATED));
                    } catch (ElasticsearchException ignored) {
                    }
                }
            });
        }
        for (Thread indexer : indexers) {
            indexer.start();
        }
        readyToRestartNode.await();
        transportService.clearAllRules();
        internalCluster().restartNode(nodeWithOldPrimary.getName(), new InternalTestCluster.RestartCallback());
        for (Thread indexer : indexers) {
            indexer.join();
        }
        ensureGreen(indexName);
        assertClusterConsistency();
=======
    public void testRepeatedRecovery() throws Exception {
        internalCluster().ensureAtLeastNumDataNodes(2);

        // Ensures that you can remove a replica and then add it back again without any ill effects, even if it's allocated back to the
        // node that held it previously, in case that node hasn't completely cleared it up.

        final String indexName = "test-index";
        createIndex(indexName, Settings.builder()
            .put(IndexMetaData.SETTING_NUMBER_OF_REPLICAS, 1)
            .put(IndexMetaData.SETTING_NUMBER_OF_SHARDS, randomIntBetween(1, 6))
            .put(IndexService.RETENTION_LEASE_SYNC_INTERVAL_SETTING.getKey(), "200ms")
            .build());
        indexRandom(randomBoolean(), false, randomBoolean(), IntStream.range(0, randomIntBetween(0, 10))
            .mapToObj(n -> client().prepareIndex(indexName, "_doc").setSource("num", n)).collect(toList()));

        assertThat(client().admin().indices().prepareFlush(indexName).get().getFailedShards(), equalTo(0));

        assertBusy(() -> {
            final ShardStats[] shardsStats = client().admin().indices().prepareStats(indexName).get().getIndex(indexName).getShards();
            for (final ShardStats shardStats : shardsStats) {
                final long maxSeqNo = shardStats.getSeqNoStats().getMaxSeqNo();
                assertTrue(shardStats.getRetentionLeaseStats().retentionLeases().leases().stream()
                    .allMatch(retentionLease -> retentionLease.retainingSequenceNumber() == maxSeqNo + 1));
            }
        });

        logger.info("--> remove replicas");
        assertAcked(client().admin().indices().prepareUpdateSettings(indexName)
            .setSettings(Settings.builder().put("index.number_of_replicas", 0)));
        ensureGreen(indexName);

        logger.info("--> index more documents");
        indexRandom(randomBoolean(), false, randomBoolean(), IntStream.range(0, randomIntBetween(0, 10))
            .mapToObj(n -> client().prepareIndex(indexName, "_doc").setSource("num", n)).collect(toList()));

        logger.info("--> add replicas again");
        assertAcked(client().admin().indices().prepareUpdateSettings(indexName)
            .setSettings(Settings.builder().put("index.number_of_replicas", 1)));
        ensureGreen(indexName);
    }

    public void testAllocateEmptyPrimaryResetsGlobalCheckpoint() throws Exception {
        internalCluster().startMasterOnlyNode(Settings.EMPTY);
        final List<String> dataNodes = internalCluster().startDataOnlyNodes(2);
        final Settings randomNodeDataPathSettings = internalCluster().dataPathSettings(randomFrom(dataNodes));
        final String indexName = "test";
        assertAcked(client().admin().indices().prepareCreate(indexName).setSettings(Settings.builder()
            .put("index.number_of_shards", 1).put("index.number_of_replicas", 1)
            .put(MockEngineSupport.DISABLE_FLUSH_ON_CLOSE.getKey(), randomBoolean())).get());
        final List<IndexRequestBuilder> indexRequests = IntStream.range(0, between(10, 500))
            .mapToObj(n -> client().prepareIndex(indexName, "type").setSource("foo", "bar"))
            .collect(Collectors.toList());
        indexRandom(randomBoolean(), true, true, indexRequests);
        ensureGreen();
        internalCluster().stopRandomDataNode();
        internalCluster().stopRandomDataNode();
        final String nodeWithoutData = internalCluster().startDataOnlyNode();
        assertAcked(client().admin().cluster().prepareReroute()
            .add(new AllocateEmptyPrimaryAllocationCommand(indexName, 0, nodeWithoutData, true)).get());
        internalCluster().startDataOnlyNode(randomNodeDataPathSettings);
        ensureGreen();
        for (ShardStats shardStats : client().admin().indices().prepareStats(indexName).get().getIndex(indexName).getShards()) {
            assertThat(shardStats.getSeqNoStats().getMaxSeqNo(), equalTo(SequenceNumbers.NO_OPS_PERFORMED));
            assertThat(shardStats.getSeqNoStats().getLocalCheckpoint(), equalTo(SequenceNumbers.NO_OPS_PERFORMED));
            assertThat(shardStats.getSeqNoStats().getGlobalCheckpoint(), equalTo(SequenceNumbers.NO_OPS_PERFORMED));
        }
>>>>>>> 1ca47cb5
    }
}<|MERGE_RESOLUTION|>--- conflicted
+++ resolved
@@ -38,10 +38,7 @@
 import org.elasticsearch.action.search.SearchResponse;
 import org.elasticsearch.action.support.PlainActionFuture;
 import org.elasticsearch.action.support.WriteRequest.RefreshPolicy;
-<<<<<<< HEAD
-=======
 import org.elasticsearch.action.support.replication.ReplicationResponse;
->>>>>>> 1ca47cb5
 import org.elasticsearch.cluster.ClusterState;
 import org.elasticsearch.cluster.action.shard.ShardStateAction;
 import org.elasticsearch.cluster.metadata.IndexMetaData;
@@ -161,16 +158,9 @@
             MockEngineFactoryPlugin.class);
     }
 
-<<<<<<< HEAD
-    @After
-    public void assertClusterConsistency() throws Exception {
-        internalCluster().assertSameDocIdsOnShards();
-        internalCluster().assertSeqNos();
-=======
     @Override
     protected void beforeIndexDeletion() throws Exception {
         super.beforeIndexDeletion();
->>>>>>> 1ca47cb5
         internalCluster().assertConsistentHistoryBetweenTranslogAndLuceneIndex();
         internalCluster().assertSeqNos();
         internalCluster().assertSameDocIdsOnShards();
@@ -1275,7 +1265,73 @@
         }
     }
 
-<<<<<<< HEAD
+    public void testRepeatedRecovery() throws Exception {
+        internalCluster().ensureAtLeastNumDataNodes(2);
+
+        // Ensures that you can remove a replica and then add it back again without any ill effects, even if it's allocated back to the
+        // node that held it previously, in case that node hasn't completely cleared it up.
+
+        final String indexName = "test-index";
+        createIndex(indexName, Settings.builder()
+            .put(IndexMetaData.SETTING_NUMBER_OF_REPLICAS, 1)
+            .put(IndexMetaData.SETTING_NUMBER_OF_SHARDS, randomIntBetween(1, 6))
+            .put(IndexService.RETENTION_LEASE_SYNC_INTERVAL_SETTING.getKey(), "200ms")
+            .build());
+        indexRandom(randomBoolean(), false, randomBoolean(), IntStream.range(0, randomIntBetween(0, 10))
+            .mapToObj(n -> client().prepareIndex(indexName, "_doc").setSource("num", n)).collect(toList()));
+
+        assertThat(client().admin().indices().prepareFlush(indexName).get().getFailedShards(), equalTo(0));
+
+        assertBusy(() -> {
+            final ShardStats[] shardsStats = client().admin().indices().prepareStats(indexName).get().getIndex(indexName).getShards();
+            for (final ShardStats shardStats : shardsStats) {
+                final long maxSeqNo = shardStats.getSeqNoStats().getMaxSeqNo();
+                assertTrue(shardStats.getRetentionLeaseStats().retentionLeases().leases().stream()
+                    .allMatch(retentionLease -> retentionLease.retainingSequenceNumber() == maxSeqNo + 1));
+            }
+        });
+
+        logger.info("--> remove replicas");
+        assertAcked(client().admin().indices().prepareUpdateSettings(indexName)
+            .setSettings(Settings.builder().put("index.number_of_replicas", 0)));
+        ensureGreen(indexName);
+
+        logger.info("--> index more documents");
+        indexRandom(randomBoolean(), false, randomBoolean(), IntStream.range(0, randomIntBetween(0, 10))
+            .mapToObj(n -> client().prepareIndex(indexName, "_doc").setSource("num", n)).collect(toList()));
+
+        logger.info("--> add replicas again");
+        assertAcked(client().admin().indices().prepareUpdateSettings(indexName)
+            .setSettings(Settings.builder().put("index.number_of_replicas", 1)));
+        ensureGreen(indexName);
+    }
+
+    public void testAllocateEmptyPrimaryResetsGlobalCheckpoint() throws Exception {
+        internalCluster().startMasterOnlyNode(Settings.EMPTY);
+        final List<String> dataNodes = internalCluster().startDataOnlyNodes(2);
+        final Settings randomNodeDataPathSettings = internalCluster().dataPathSettings(randomFrom(dataNodes));
+        final String indexName = "test";
+        assertAcked(client().admin().indices().prepareCreate(indexName).setSettings(Settings.builder()
+            .put("index.number_of_shards", 1).put("index.number_of_replicas", 1)
+            .put(MockEngineSupport.DISABLE_FLUSH_ON_CLOSE.getKey(), randomBoolean())).get());
+        final List<IndexRequestBuilder> indexRequests = IntStream.range(0, between(10, 500))
+            .mapToObj(n -> client().prepareIndex(indexName, "type").setSource("foo", "bar"))
+            .collect(Collectors.toList());
+        indexRandom(randomBoolean(), true, true, indexRequests);
+        ensureGreen();
+        internalCluster().stopRandomDataNode();
+        internalCluster().stopRandomDataNode();
+        final String nodeWithoutData = internalCluster().startDataOnlyNode();
+        assertAcked(client().admin().cluster().prepareReroute()
+            .add(new AllocateEmptyPrimaryAllocationCommand(indexName, 0, nodeWithoutData, true)).get());
+        internalCluster().startDataOnlyNode(randomNodeDataPathSettings);
+        ensureGreen();
+        for (ShardStats shardStats : client().admin().indices().prepareStats(indexName).get().getIndex(indexName).getShards()) {
+            assertThat(shardStats.getSeqNoStats().getMaxSeqNo(), equalTo(SequenceNumbers.NO_OPS_PERFORMED));
+            assertThat(shardStats.getSeqNoStats().getLocalCheckpoint(), equalTo(SequenceNumbers.NO_OPS_PERFORMED));
+            assertThat(shardStats.getSeqNoStats().getGlobalCheckpoint(), equalTo(SequenceNumbers.NO_OPS_PERFORMED));
+        }
+    }
     public void testPeerRecoveryTrimsLocalTranslog() throws Exception {
         internalCluster().startNode();
         List<String> dataNodes = internalCluster().startDataOnlyNodes(2);
@@ -1326,74 +1382,5 @@
             indexer.join();
         }
         ensureGreen(indexName);
-        assertClusterConsistency();
-=======
-    public void testRepeatedRecovery() throws Exception {
-        internalCluster().ensureAtLeastNumDataNodes(2);
-
-        // Ensures that you can remove a replica and then add it back again without any ill effects, even if it's allocated back to the
-        // node that held it previously, in case that node hasn't completely cleared it up.
-
-        final String indexName = "test-index";
-        createIndex(indexName, Settings.builder()
-            .put(IndexMetaData.SETTING_NUMBER_OF_REPLICAS, 1)
-            .put(IndexMetaData.SETTING_NUMBER_OF_SHARDS, randomIntBetween(1, 6))
-            .put(IndexService.RETENTION_LEASE_SYNC_INTERVAL_SETTING.getKey(), "200ms")
-            .build());
-        indexRandom(randomBoolean(), false, randomBoolean(), IntStream.range(0, randomIntBetween(0, 10))
-            .mapToObj(n -> client().prepareIndex(indexName, "_doc").setSource("num", n)).collect(toList()));
-
-        assertThat(client().admin().indices().prepareFlush(indexName).get().getFailedShards(), equalTo(0));
-
-        assertBusy(() -> {
-            final ShardStats[] shardsStats = client().admin().indices().prepareStats(indexName).get().getIndex(indexName).getShards();
-            for (final ShardStats shardStats : shardsStats) {
-                final long maxSeqNo = shardStats.getSeqNoStats().getMaxSeqNo();
-                assertTrue(shardStats.getRetentionLeaseStats().retentionLeases().leases().stream()
-                    .allMatch(retentionLease -> retentionLease.retainingSequenceNumber() == maxSeqNo + 1));
-            }
-        });
-
-        logger.info("--> remove replicas");
-        assertAcked(client().admin().indices().prepareUpdateSettings(indexName)
-            .setSettings(Settings.builder().put("index.number_of_replicas", 0)));
-        ensureGreen(indexName);
-
-        logger.info("--> index more documents");
-        indexRandom(randomBoolean(), false, randomBoolean(), IntStream.range(0, randomIntBetween(0, 10))
-            .mapToObj(n -> client().prepareIndex(indexName, "_doc").setSource("num", n)).collect(toList()));
-
-        logger.info("--> add replicas again");
-        assertAcked(client().admin().indices().prepareUpdateSettings(indexName)
-            .setSettings(Settings.builder().put("index.number_of_replicas", 1)));
-        ensureGreen(indexName);
-    }
-
-    public void testAllocateEmptyPrimaryResetsGlobalCheckpoint() throws Exception {
-        internalCluster().startMasterOnlyNode(Settings.EMPTY);
-        final List<String> dataNodes = internalCluster().startDataOnlyNodes(2);
-        final Settings randomNodeDataPathSettings = internalCluster().dataPathSettings(randomFrom(dataNodes));
-        final String indexName = "test";
-        assertAcked(client().admin().indices().prepareCreate(indexName).setSettings(Settings.builder()
-            .put("index.number_of_shards", 1).put("index.number_of_replicas", 1)
-            .put(MockEngineSupport.DISABLE_FLUSH_ON_CLOSE.getKey(), randomBoolean())).get());
-        final List<IndexRequestBuilder> indexRequests = IntStream.range(0, between(10, 500))
-            .mapToObj(n -> client().prepareIndex(indexName, "type").setSource("foo", "bar"))
-            .collect(Collectors.toList());
-        indexRandom(randomBoolean(), true, true, indexRequests);
-        ensureGreen();
-        internalCluster().stopRandomDataNode();
-        internalCluster().stopRandomDataNode();
-        final String nodeWithoutData = internalCluster().startDataOnlyNode();
-        assertAcked(client().admin().cluster().prepareReroute()
-            .add(new AllocateEmptyPrimaryAllocationCommand(indexName, 0, nodeWithoutData, true)).get());
-        internalCluster().startDataOnlyNode(randomNodeDataPathSettings);
-        ensureGreen();
-        for (ShardStats shardStats : client().admin().indices().prepareStats(indexName).get().getIndex(indexName).getShards()) {
-            assertThat(shardStats.getSeqNoStats().getMaxSeqNo(), equalTo(SequenceNumbers.NO_OPS_PERFORMED));
-            assertThat(shardStats.getSeqNoStats().getLocalCheckpoint(), equalTo(SequenceNumbers.NO_OPS_PERFORMED));
-            assertThat(shardStats.getSeqNoStats().getGlobalCheckpoint(), equalTo(SequenceNumbers.NO_OPS_PERFORMED));
-        }
->>>>>>> 1ca47cb5
     }
 }
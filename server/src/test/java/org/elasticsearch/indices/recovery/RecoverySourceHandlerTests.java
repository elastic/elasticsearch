--- conflicted
+++ resolved
@@ -268,11 +268,7 @@
         final BytesReference source = new BytesArray(new byte[] { 1 });
         final ParsedDocument doc =
             new ParsedDocument(versionField, seqID, id, type, null, Arrays.asList(document), source, XContentType.JSON, null);
-<<<<<<< HEAD
-        return new Engine.Index(new Term("_uid", Uid.createUidAsBytes(doc.type(), doc.id())), randomNonNegativeLong(), doc);
-=======
-        return new Engine.Index(new Term("_id", Uid.encodeId(doc.id())), doc);
->>>>>>> 45e7e247
+        return new Engine.Index(new Term("_id", Uid.encodeId(doc.id())), randomNonNegativeLong(), doc);
     }
 
     public void testHandleCorruptedIndexOnSendSendFiles() throws Throwable {

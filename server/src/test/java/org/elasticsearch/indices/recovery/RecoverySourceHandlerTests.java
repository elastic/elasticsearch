/*
 * Copyright Elasticsearch B.V. and/or licensed to Elasticsearch B.V. under one
 * or more contributor license agreements. Licensed under the Elastic License
 * 2.0 and the Server Side Public License, v 1; you may not use this file except
 * in compliance with, at your election, the Elastic License 2.0 or the Server
 * Side Public License, v 1.
 */
package org.elasticsearch.indices.recovery;

import org.apache.lucene.document.Document;
import org.apache.lucene.document.Field;
import org.apache.lucene.document.StringField;
import org.apache.lucene.document.TextField;
import org.apache.lucene.index.CorruptIndexException;
import org.apache.lucene.index.DirectoryReader;
import org.apache.lucene.index.IndexCommit;
import org.apache.lucene.index.IndexReader;
import org.apache.lucene.store.Directory;
import org.apache.lucene.store.IOContext;
import org.apache.lucene.tests.index.RandomIndexWriter;
import org.apache.lucene.tests.store.BaseDirectoryWrapper;
import org.apache.lucene.util.SetOnce;
import org.elasticsearch.ExceptionsHelper;
import org.elasticsearch.action.ActionListener;
import org.elasticsearch.action.LatchedActionListener;
import org.elasticsearch.action.support.PlainActionFuture;
import org.elasticsearch.cluster.metadata.IndexMetadata;
import org.elasticsearch.cluster.node.DiscoveryNodeUtils;
import org.elasticsearch.common.Numbers;
import org.elasticsearch.common.Randomness;
import org.elasticsearch.common.StopWatch;
import org.elasticsearch.common.UUIDs;
import org.elasticsearch.common.bytes.BytesArray;
import org.elasticsearch.common.bytes.ReleasableBytesReference;
import org.elasticsearch.common.io.FileSystemUtils;
import org.elasticsearch.common.lucene.store.IndexOutputOutputStream;
import org.elasticsearch.common.lucene.uid.Versions;
import org.elasticsearch.common.settings.ClusterSettings;
import org.elasticsearch.common.settings.Settings;
import org.elasticsearch.common.unit.ByteSizeUnit;
import org.elasticsearch.common.unit.ByteSizeValue;
import org.elasticsearch.common.util.CancellableThreads;
import org.elasticsearch.common.util.concurrent.ConcurrentCollections;
import org.elasticsearch.common.util.concurrent.EsExecutors;
import org.elasticsearch.common.util.concurrent.ListenableFuture;
import org.elasticsearch.core.IOUtils;
import org.elasticsearch.core.Releasable;
import org.elasticsearch.core.Strings;
import org.elasticsearch.core.TimeValue;
import org.elasticsearch.index.IndexSettings;
import org.elasticsearch.index.IndexVersion;
import org.elasticsearch.index.VersionType;
import org.elasticsearch.index.engine.Engine;
import org.elasticsearch.index.engine.RecoveryEngineException;
import org.elasticsearch.index.engine.SegmentsStats;
import org.elasticsearch.index.mapper.MapperService;
import org.elasticsearch.index.mapper.MapperServiceTestCase;
import org.elasticsearch.index.mapper.SourceToParse;
import org.elasticsearch.index.mapper.TimeSeriesRoutingHashFieldMapper;
import org.elasticsearch.index.seqno.ReplicationTracker;
import org.elasticsearch.index.seqno.RetentionLease;
import org.elasticsearch.index.seqno.RetentionLeases;
import org.elasticsearch.index.seqno.SeqNoStats;
import org.elasticsearch.index.seqno.SequenceNumbers;
import org.elasticsearch.index.shard.IndexShard;
import org.elasticsearch.index.shard.IndexShardRelocatedException;
import org.elasticsearch.index.shard.IndexShardState;
import org.elasticsearch.index.shard.ShardId;
import org.elasticsearch.index.snapshots.blobstore.BlobStoreIndexShardSnapshot;
import org.elasticsearch.index.store.Store;
import org.elasticsearch.index.store.StoreFileMetadata;
import org.elasticsearch.index.translog.Translog;
import org.elasticsearch.indices.recovery.plan.PeerOnlyRecoveryPlannerService;
import org.elasticsearch.indices.recovery.plan.RecoveryPlannerService;
import org.elasticsearch.indices.recovery.plan.ShardRecoveryPlan;
import org.elasticsearch.repositories.IndexId;
import org.elasticsearch.test.CorruptionUtils;
import org.elasticsearch.test.DummyShardLock;
import org.elasticsearch.test.ESTestCase;
import org.elasticsearch.test.IndexSettingsModule;
import org.elasticsearch.test.index.IndexVersionUtils;
import org.elasticsearch.threadpool.FixedExecutorBuilder;
import org.elasticsearch.threadpool.TestThreadPool;
import org.elasticsearch.threadpool.ThreadPool;
import org.elasticsearch.xcontent.XContentType;
import org.junit.After;
import org.junit.Before;

import java.io.IOException;
import java.io.OutputStream;
import java.nio.charset.StandardCharsets;
import java.nio.file.Path;
import java.util.ArrayList;
import java.util.Collections;
import java.util.Comparator;
import java.util.HashMap;
import java.util.HashSet;
import java.util.Iterator;
import java.util.List;
import java.util.Map;
import java.util.Queue;
import java.util.Set;
import java.util.concurrent.CopyOnWriteArrayList;
import java.util.concurrent.CountDownLatch;
import java.util.concurrent.Executor;
import java.util.concurrent.TimeUnit;
import java.util.concurrent.atomic.AtomicBoolean;
import java.util.concurrent.atomic.AtomicInteger;
import java.util.concurrent.atomic.AtomicLong;
import java.util.concurrent.atomic.AtomicReference;
import java.util.function.Function;
import java.util.function.IntSupplier;
import java.util.stream.Collectors;
import java.util.zip.CRC32;

import static java.util.Collections.emptyList;
import static java.util.Collections.emptyMap;
import static java.util.Collections.emptySet;
import static org.elasticsearch.index.seqno.SequenceNumbers.UNASSIGNED_SEQ_NO;
import static org.hamcrest.Matchers.containsString;
import static org.hamcrest.Matchers.equalTo;
import static org.hamcrest.Matchers.hasSize;
import static org.hamcrest.Matchers.instanceOf;
import static org.hamcrest.Matchers.is;
import static org.hamcrest.Matchers.notNullValue;
import static org.mockito.ArgumentMatchers.any;
import static org.mockito.ArgumentMatchers.anyBoolean;
import static org.mockito.Mockito.doAnswer;
import static org.mockito.Mockito.mock;
import static org.mockito.Mockito.when;

public class RecoverySourceHandlerTests extends MapperServiceTestCase {
    private static final IndexSettings INDEX_SETTINGS = IndexSettingsModule.newIndexSettings(
        "index",
        Settings.builder().put(IndexMetadata.SETTING_VERSION_CREATED, IndexVersion.current()).build()
    );
    private static final BytesArray TRANSLOG_OPERATION_SOURCE = new BytesArray("{}".getBytes(StandardCharsets.UTF_8));
    private final ShardId shardId = new ShardId(INDEX_SETTINGS.getIndex(), 1);
    private final ClusterSettings service = new ClusterSettings(Settings.EMPTY, ClusterSettings.BUILT_IN_CLUSTER_SETTINGS);
    private final RecoveryPlannerService recoveryPlannerService = PeerOnlyRecoveryPlannerService.INSTANCE;

    private ThreadPool threadPool;
    private Executor recoveryExecutor;

    @Before
    public void setUpThreadPool() {
        if (randomBoolean()) {
            threadPool = new TestThreadPool(getTestName());
            recoveryExecutor = threadPool.generic();
        } else {
            // verify that both sending and receiving files can be completed with a single thread
            threadPool = new TestThreadPool(
                getTestName(),
                new FixedExecutorBuilder(
                    Settings.EMPTY,
                    "recovery_executor",
                    between(1, 16),
                    between(16, 128),
                    "recovery_executor",
                    EsExecutors.TaskTrackingConfig.DO_NOT_TRACK
                )
            );
            recoveryExecutor = threadPool.executor("recovery_executor");
        }
    }

    @After
    public void tearDownThreadPool() {
        terminate(threadPool);
    }

    public void testSendFiles() throws Throwable {
        final RecoverySettings recoverySettings = new RecoverySettings(Settings.EMPTY, service);
        final StartRecoveryRequest request = getStartRecoveryRequest();
        Store store = newStore(createTempDir());
        Directory dir = store.directory();
        RandomIndexWriter writer = new RandomIndexWriter(random(), dir, newIndexWriterConfig());
        int numDocs = randomIntBetween(10, 100);
        for (int i = 0; i < numDocs; i++) {
            Document document = new Document();
            document.add(new StringField("id", Integer.toString(i), Field.Store.YES));
            document.add(newField("field", randomUnicodeOfCodepointLengthBetween(1, 10), TextField.TYPE_STORED));
            writer.addDocument(document);
        }
        writer.commit();
        writer.close();

        Store.MetadataSnapshot metadata = store.getMetadata(null);
        List<StoreFileMetadata> metas = new ArrayList<>();
        for (StoreFileMetadata md : metadata) {
            metas.add(md);
        }
        Store targetStore = newStore(createTempDir());
        MultiFileWriter multiFileWriter = new MultiFileWriter(targetStore, mock(RecoveryState.Index.class), "", logger, () -> {});
        RecoveryTargetHandler target = new TestRecoveryTargetHandler() {
            @Override
            public void writeFileChunk(
                StoreFileMetadata md,
                long position,
                ReleasableBytesReference content,
                boolean lastChunk,
                int totalTranslogOps,
                ActionListener<Void> listener
            ) {
                ActionListener.completeWith(listener, () -> {
                    multiFileWriter.writeFileChunk(md, position, content, lastChunk);
                    return null;
                });
            }
        };
        RecoverySourceHandler handler = new RecoverySourceHandler(
            null,
            new AsyncRecoveryTarget(target, recoveryExecutor),
            threadPool,
            request,
            Math.toIntExact(recoverySettings.getChunkSize().getBytes()),
            between(1, 5),
            between(1, 5),
            between(1, 5),
            false,
            recoveryPlannerService
        );
        PlainActionFuture<Void> sendFilesFuture = new PlainActionFuture<>();
        handler.sendFiles(store, metas.toArray(new StoreFileMetadata[0]), () -> 0, sendFilesFuture);
        sendFilesFuture.actionGet();
        Store.MetadataSnapshot targetStoreMetadata = targetStore.getMetadata(null);
        Store.RecoveryDiff recoveryDiff = targetStoreMetadata.recoveryDiff(metadata);
        assertEquals(metas.size(), recoveryDiff.identical.size());
        assertEquals(0, recoveryDiff.different.size());
        assertEquals(0, recoveryDiff.missing.size());
        IndexReader reader = DirectoryReader.open(targetStore.directory());
        assertEquals(numDocs, reader.maxDoc());
        IOUtils.close(reader, store, multiFileWriter, targetStore);
    }

    public StartRecoveryRequest getStartRecoveryRequest() {
        Store.MetadataSnapshot metadataSnapshot = randomBoolean()
            ? Store.MetadataSnapshot.EMPTY
            : new Store.MetadataSnapshot(
                Collections.emptyMap(),
                Collections.singletonMap(Engine.HISTORY_UUID_KEY, UUIDs.randomBase64UUID()),
                randomIntBetween(0, 100)
            );
        return new StartRecoveryRequest(
            shardId,
            null,
            DiscoveryNodeUtils.builder("b").roles(emptySet()).build(),
            DiscoveryNodeUtils.builder("b").roles(emptySet()).build(),
            0L,
            metadataSnapshot,
            randomBoolean(),
            randomNonNegativeLong(),
            randomBoolean() || metadataSnapshot.getHistoryUUID() == null ? UNASSIGNED_SEQ_NO : randomNonNegativeLong(),
            true
        );
    }

    public void testSendSnapshotSendsOps() throws IOException {
        IndexOpFactory iof = randomBoolean() ? new StandardModeIndexOpFactory() : new TimeSeriesModeIndexOpFactory();
        final int fileChunkSizeInBytes = between(1, 4096);
        final StartRecoveryRequest request = getStartRecoveryRequest();
        final IndexShard shard = mock(IndexShard.class);
        when(shard.state()).thenReturn(IndexShardState.STARTED);
        final List<Translog.Operation> operations = new ArrayList<>();
        final int initialNumberOfDocs = randomIntBetween(10, 1000);
        for (int i = 0; i < initialNumberOfDocs; i++) {
            final Engine.Index index = iof.createIndexOp(i);
            operations.add(new Translog.Index(index, new Engine.IndexResult(1, 1, SequenceNumbers.UNASSIGNED_SEQ_NO, true, index.id())));
        }
        final int numberOfDocsWithValidSequenceNumbers = randomIntBetween(10, 1000);
        for (int i = initialNumberOfDocs; i < initialNumberOfDocs + numberOfDocsWithValidSequenceNumbers; i++) {
            final Engine.Index index = iof.createIndexOp(i);
            operations.add(new Translog.Index(index, new Engine.IndexResult(1, 1, i - initialNumberOfDocs, true, index.id())));
        }
        final long startingSeqNo = randomIntBetween(0, numberOfDocsWithValidSequenceNumbers - 1);
        final long endingSeqNo = randomLongBetween(startingSeqNo, numberOfDocsWithValidSequenceNumbers - 1);

        final Queue<Translog.Operation> shippedOps = ConcurrentCollections.newQueue();
        final AtomicLong checkpointOnTarget = new AtomicLong(SequenceNumbers.NO_OPS_PERFORMED);
        RecoveryTargetHandler recoveryTarget = new TestRecoveryTargetHandler() {
            @Override
            public void indexTranslogOperations(
                List<Translog.Operation> operations,
                int totalTranslogOps,
                long timestamp,
                long msu,
                RetentionLeases retentionLeases,
                long mappingVersion,
                ActionListener<Long> listener
            ) {
                shippedOps.addAll(operations);
                if (randomBoolean()) {
                    checkpointOnTarget.addAndGet(between(1, 20));
                }
                listener.onResponse(checkpointOnTarget.get());
            }
        };
        RecoverySourceHandler handler = new RecoverySourceHandler(
            shard,
            new AsyncRecoveryTarget(recoveryTarget, threadPool.generic()),
            threadPool,
            request,
            fileChunkSizeInBytes,
            between(1, 10),
            between(1, 10),
            between(1, 10),
            false,
            recoveryPlannerService
        );
        PlainActionFuture<RecoverySourceHandler.SendSnapshotResult> future = new PlainActionFuture<>();
        handler.phase2(
            startingSeqNo,
            endingSeqNo,
            newTranslogSnapshot(operations, emptyList()),
            randomNonNegativeLong(),
            randomNonNegativeLong(),
            RetentionLeases.EMPTY,
            randomNonNegativeLong(),
            future
        );
        final int expectedOps = (int) (endingSeqNo - startingSeqNo + 1);
        RecoverySourceHandler.SendSnapshotResult result = future.actionGet();
        assertThat(result.sentOperations(), equalTo(expectedOps));
        List<Translog.Operation> sortedShippedOps = shippedOps.stream().sorted(Comparator.comparing(Translog.Operation::seqNo)).toList();
        assertThat(shippedOps.size(), equalTo(expectedOps));
        for (int i = 0; i < shippedOps.size(); i++) {
            assertThat(sortedShippedOps.get(i), equalTo(operations.get(i + (int) startingSeqNo + initialNumberOfDocs)));
        }
        assertThat(result.targetLocalCheckpoint(), equalTo(checkpointOnTarget.get()));
    }

    public void testSendSnapshotStopOnError() throws Exception {
        IndexOpFactory iof = randomBoolean() ? new StandardModeIndexOpFactory() : new TimeSeriesModeIndexOpFactory();
        final int fileChunkSizeInBytes = between(1, 10 * 1024);
        final StartRecoveryRequest request = getStartRecoveryRequest();
        final IndexShard shard = mock(IndexShard.class);
        when(shard.state()).thenReturn(IndexShardState.STARTED);
        final List<Translog.Operation> ops = new ArrayList<>();
        for (int numOps = between(1, 256), i = 0; i < numOps; i++) {
            final Engine.Index index = iof.createIndexOp(i);
            ops.add(new Translog.Index(index, new Engine.IndexResult(1, 1, i, true, index.id())));
        }
        final AtomicBoolean wasFailed = new AtomicBoolean();
        RecoveryTargetHandler recoveryTarget = new TestRecoveryTargetHandler() {
            @Override
            public void indexTranslogOperations(
                List<Translog.Operation> operations,
                int totalTranslogOps,
                long timestamp,
                long msu,
                RetentionLeases retentionLeases,
                long mappingVersion,
                ActionListener<Long> listener
            ) {
                if (randomBoolean()) {
                    listener.onResponse(SequenceNumbers.NO_OPS_PERFORMED);
                } else {
                    listener.onFailure(new RuntimeException("test - failed to index"));
                    wasFailed.set(true);
                }
            }
        };
        RecoverySourceHandler handler = new RecoverySourceHandler(
            shard,
            new AsyncRecoveryTarget(recoveryTarget, threadPool.generic()),
            threadPool,
            request,
            fileChunkSizeInBytes,
            between(1, 10),
            between(1, 10),
            between(1, 10),
            false,
            recoveryPlannerService
        );
        PlainActionFuture<RecoverySourceHandler.SendSnapshotResult> future = new PlainActionFuture<>();
        final long startingSeqNo = randomLongBetween(0, ops.size() - 1L);
        final long endingSeqNo = randomLongBetween(startingSeqNo, ops.size() - 1L);
        handler.phase2(
            startingSeqNo,
            endingSeqNo,
            newTranslogSnapshot(ops, emptyList()),
            randomNonNegativeLong(),
            randomNonNegativeLong(),
            RetentionLeases.EMPTY,
            randomNonNegativeLong(),
            future
        );
        if (wasFailed.get()) {
            final RecoveryEngineException error = expectThrows(RecoveryEngineException.class, future::actionGet);
            assertThat(error.getMessage(), equalTo("Phase[2] failed to send/replay operations"));
            assertThat(error.getCause().getMessage(), equalTo("test - failed to index"));
        }
    }

    public void testSendOperationsConcurrently() throws Throwable {
        final IndexShard shard = mock(IndexShard.class);
        when(shard.state()).thenReturn(IndexShardState.STARTED);
        Set<Long> receivedSeqNos = ConcurrentCollections.newConcurrentSet();
        long maxSeenAutoIdTimestamp = randomBoolean() ? -1 : randomNonNegativeLong();
        long maxSeqNoOfUpdatesOrDeletes = randomBoolean() ? -1 : randomNonNegativeLong();
        RetentionLeases retentionLeases = new RetentionLeases(randomNonNegativeLong(), randomNonNegativeLong(), List.of());
        long mappingVersion = randomNonNegativeLong();
        AtomicLong localCheckpoint = new AtomicLong(SequenceNumbers.NO_OPS_PERFORMED);
        int numOps = randomIntBetween(0, 1000);
        AtomicBoolean received = new AtomicBoolean();
        RecoveryTargetHandler target = new TestRecoveryTargetHandler() {
            @Override
            public void indexTranslogOperations(
                List<Translog.Operation> operations,
                int receivedTotalOps,
                long receivedMaxSeenAutoIdTimestamp,
                long receivedMaxSeqNoOfUpdatesOrDeletes,
                RetentionLeases receivedRetentionLease,
                long receivedMappingVersion,
                ActionListener<Long> listener
            ) {
                received.set(true);
                assertThat(receivedMaxSeenAutoIdTimestamp, equalTo(maxSeenAutoIdTimestamp));
                assertThat(receivedMaxSeqNoOfUpdatesOrDeletes, equalTo(maxSeqNoOfUpdatesOrDeletes));
                assertThat(receivedRetentionLease, equalTo(retentionLeases));
                assertThat(receivedMappingVersion, equalTo(mappingVersion));
                assertThat(receivedTotalOps, equalTo(numOps));
                for (Translog.Operation operation : operations) {
                    receivedSeqNos.add(operation.seqNo());
                }
                if (randomBoolean()) {
                    localCheckpoint.addAndGet(randomIntBetween(1, 100));
                }
                listener.onResponse(localCheckpoint.get());
            }
        };

        PlainActionFuture<RecoverySourceHandler.SendSnapshotResult> sendFuture = new PlainActionFuture<>();
        long startingSeqNo = randomIntBetween(0, 1000);
        long endingSeqNo = startingSeqNo + randomIntBetween(0, 10000);
        List<Translog.Operation> operations = generateOperations(numOps);
        Randomness.shuffle(operations);
        List<Translog.Operation> skipOperations = randomSubsetOf(operations);
        Translog.Snapshot snapshot = newTranslogSnapshot(operations, skipOperations);
        RecoverySourceHandler handler = new RecoverySourceHandler(
            shard,
            new AsyncRecoveryTarget(target, recoveryExecutor),
            threadPool,
            getStartRecoveryRequest(),
            between(1, 10 * 1024),
            between(1, 5),
            between(1, 5),
            between(1, 5),
            false,
            recoveryPlannerService
        );
        handler.phase2(
            startingSeqNo,
            endingSeqNo,
            snapshot,
            maxSeenAutoIdTimestamp,
            maxSeqNoOfUpdatesOrDeletes,
            retentionLeases,
            mappingVersion,
            sendFuture
        );
        RecoverySourceHandler.SendSnapshotResult sendSnapshotResult = sendFuture.actionGet();
        assertTrue(received.get());
        assertThat(sendSnapshotResult.targetLocalCheckpoint(), equalTo(localCheckpoint.get()));
        assertThat(sendSnapshotResult.sentOperations(), equalTo(receivedSeqNos.size()));
        Set<Long> sentSeqNos = new HashSet<>();
        for (Translog.Operation op : operations) {
            if (startingSeqNo <= op.seqNo() && op.seqNo() <= endingSeqNo && skipOperations.contains(op) == false) {
                sentSeqNos.add(op.seqNo());
            }
        }
        assertThat(receivedSeqNos, equalTo(sentSeqNos));
    }

    private interface IndexOpFactory {
        Engine.Index createIndexOp(int docIdent);
    }

    private class StandardModeIndexOpFactory implements IndexOpFactory {
        private final MapperService mapper;

        private StandardModeIndexOpFactory() throws IOException {
            mapper = createMapperService(mapping(b -> {}));
        }

        @Override
        public Engine.Index createIndexOp(int docIdent) {
            SourceToParse source = new SourceToParse(Integer.toString(docIdent), new BytesArray("{}"), XContentType.JSON);
            return IndexShard.prepareIndex(
                mapper,
                source,
                SequenceNumbers.UNASSIGNED_SEQ_NO,
                randomNonNegativeLong(),
                Versions.MATCH_ANY,
                VersionType.INTERNAL,
                Engine.Operation.Origin.PRIMARY,
                -1,
                false,
                UNASSIGNED_SEQ_NO,
                0,
                System.nanoTime()
            );
        }
    }

    private class TimeSeriesModeIndexOpFactory implements IndexOpFactory {
        private final MapperService mapper;

        private TimeSeriesModeIndexOpFactory() throws IOException {
            mapper = createMapperService(
                Settings.builder()
                    .put(IndexSettings.MODE.getKey(), "time_series")
                    .put(IndexMetadata.INDEX_ROUTING_PATH.getKey(), "dim")
                    .build(),
                mapping(b -> b.startObject("dim").field("type", "keyword").field("time_series_dimension", true).endObject())
            );
        }

        @Override
        public Engine.Index createIndexOp(int docIdent) {
            SourceToParse source = new SourceToParse(null, new BytesArray(Strings.format("""
                {
                    "@timestamp": %s,
                    "dim": "dim"
<<<<<<< HEAD
                }""", docIdent)), XContentType.JSON, TimeSeriesRoutingHashFieldMapper.encode(0));
=======
                }""", docIdent)), XContentType.JSON, TimeSeriesRoutingHashFieldMapper.DUMMY_ENCODED_VALUE);
>>>>>>> 28f3977a
            return IndexShard.prepareIndex(
                mapper,
                source,
                UNASSIGNED_SEQ_NO,
                randomNonNegativeLong(),
                Versions.MATCH_ANY,
                VersionType.INTERNAL,
                Engine.Operation.Origin.PRIMARY,
                -1,
                false,
                UNASSIGNED_SEQ_NO,
                0,
                System.nanoTime()
            );
        }
    }

    public void testHandleCorruptedIndexOnSendSendFiles() throws Throwable {
        Settings settings = Settings.builder()
            .put("indices.recovery.concurrent_streams", 1)
            .put("indices.recovery.concurrent_small_file_streams", 1)
            .build();
        final RecoverySettings recoverySettings = new RecoverySettings(settings, service);
        final StartRecoveryRequest request = getStartRecoveryRequest();
        Path tempDir = createTempDir();
        Store store = newStore(tempDir, false);
        AtomicBoolean failedEngine = new AtomicBoolean(false);
        Directory dir = store.directory();
        RandomIndexWriter writer = new RandomIndexWriter(random(), dir, newIndexWriterConfig());
        int numDocs = randomIntBetween(10, 100);
        for (int i = 0; i < numDocs; i++) {
            Document document = new Document();
            document.add(new StringField("id", Integer.toString(i), Field.Store.YES));
            document.add(newField("field", randomUnicodeOfCodepointLengthBetween(1, 10), TextField.TYPE_STORED));
            writer.addDocument(document);
        }
        writer.commit();
        writer.close();

        Store.MetadataSnapshot metadata = store.getMetadata(null);
        List<StoreFileMetadata> metas = new ArrayList<>();
        for (StoreFileMetadata md : metadata) {
            metas.add(md);
        }

        // only corrupt files that belong to the lucene index and use one that we don't cache on heap so the corruption on disk has an
        // effect
        CorruptionUtils.corruptFile(
            random(),
            FileSystemUtils.files(
                tempDir,
                (p) -> metas.stream().anyMatch(m -> m.name().equals(p.getFileName().toString()) && m.hashEqualsContents() == false)
            )
        );
        Store targetStore = newStore(createTempDir(), false);
        MultiFileWriter multiFileWriter = new MultiFileWriter(targetStore, mock(RecoveryState.Index.class), "", logger, () -> {});
        RecoveryTargetHandler target = new TestRecoveryTargetHandler() {
            @Override
            public void writeFileChunk(
                StoreFileMetadata md,
                long position,
                ReleasableBytesReference content,
                boolean lastChunk,
                int totalTranslogOps,
                ActionListener<Void> listener
            ) {
                ActionListener.completeWith(listener, () -> {
                    multiFileWriter.writeFileChunk(md, position, content, lastChunk);
                    return null;
                });
            }
        };
        RecoverySourceHandler handler = new RecoverySourceHandler(
            null,
            new AsyncRecoveryTarget(target, recoveryExecutor),
            threadPool,
            request,
            Math.toIntExact(recoverySettings.getChunkSize().getBytes()),
            between(1, 8),
            between(1, 8),
            between(1, 8),
            false,
            recoveryPlannerService
        ) {
            @Override
            protected void failEngine(IOException cause) {
                assertFalse(failedEngine.get());
                failedEngine.set(true);
            }
        };
        SetOnce<Exception> sendFilesError = new SetOnce<>();
        CountDownLatch latch = new CountDownLatch(1);
        handler.sendFiles(
            store,
            metas.toArray(new StoreFileMetadata[0]),
            () -> 0,
            new LatchedActionListener<>(ActionListener.wrap(r -> sendFilesError.set(null), e -> sendFilesError.set(e)), latch)
        );
        latch.await();
        assertThat(sendFilesError.get(), instanceOf(IOException.class));
        assertNotNull(ExceptionsHelper.unwrapCorruption(sendFilesError.get()));
        assertTrue(failedEngine.get());
        // ensure all chunk requests have been completed; otherwise some files on the target are left open.
        IOUtils.close(() -> terminate(threadPool), () -> threadPool = null);
        IOUtils.close(store, multiFileWriter, targetStore);
    }

    public void testHandleExceptionOnSendFiles() throws Throwable {
        final RecoverySettings recoverySettings = new RecoverySettings(Settings.EMPTY, service);
        final StartRecoveryRequest request = getStartRecoveryRequest();
        Path tempDir = createTempDir();
        Store store = newStore(tempDir, false);
        AtomicBoolean failedEngine = new AtomicBoolean(false);
        Directory dir = store.directory();
        RandomIndexWriter writer = new RandomIndexWriter(random(), dir, newIndexWriterConfig());
        int numDocs = randomIntBetween(10, 100);
        for (int i = 0; i < numDocs; i++) {
            Document document = new Document();
            document.add(new StringField("id", Integer.toString(i), Field.Store.YES));
            document.add(newField("field", randomUnicodeOfCodepointLengthBetween(1, 10), TextField.TYPE_STORED));
            writer.addDocument(document);
        }
        writer.commit();
        writer.close();

        Store.MetadataSnapshot metadata = store.getMetadata(null);
        List<StoreFileMetadata> metas = new ArrayList<>();
        for (StoreFileMetadata md : metadata) {
            metas.add(md);
        }
        final boolean throwCorruptedIndexException = randomBoolean();
        RecoveryTargetHandler target = new TestRecoveryTargetHandler() {
            @Override
            public void writeFileChunk(
                StoreFileMetadata md,
                long position,
                ReleasableBytesReference content,
                boolean lastChunk,
                int totalTranslogOps,
                ActionListener<Void> listener
            ) {
                if (throwCorruptedIndexException) {
                    listener.onFailure(new RuntimeException(new CorruptIndexException("foo", "bar")));
                } else {
                    listener.onFailure(new RuntimeException("boom"));
                }
            }
        };
        RecoverySourceHandler handler = new RecoverySourceHandler(
            null,
            new AsyncRecoveryTarget(target, recoveryExecutor),
            threadPool,
            request,
            Math.toIntExact(recoverySettings.getChunkSize().getBytes()),
            between(1, 10),
            between(1, 4),
            between(1, 4),
            false,
            recoveryPlannerService
        ) {
            @Override
            protected void failEngine(IOException cause) {
                assertFalse(failedEngine.get());
                failedEngine.set(true);
            }
        };
        PlainActionFuture<Void> sendFilesFuture = new PlainActionFuture<>();
        handler.sendFiles(store, metas.toArray(new StoreFileMetadata[0]), () -> 0, sendFilesFuture);
        Exception ex = expectThrows(Exception.class, sendFilesFuture::actionGet);
        final IOException unwrappedCorruption = ExceptionsHelper.unwrapCorruption(ex);
        if (throwCorruptedIndexException) {
            assertNotNull(unwrappedCorruption);
            assertEquals(ex.getMessage(), "[File corruption occurred on recovery but checksums are ok]");
        } else {
            assertNull(unwrappedCorruption);
            assertEquals(ex.getMessage(), "boom");
        }
        assertFalse(failedEngine.get());
        IOUtils.close(store);
    }

    @SuppressWarnings("unchecked")
    public void testThrowExceptionOnPrimaryRelocatedBeforePhase1Started() throws IOException {
        final RecoverySettings recoverySettings = new RecoverySettings(Settings.EMPTY, service);
        final StartRecoveryRequest request = getStartRecoveryRequest();
        final IndexShard shard = mock(IndexShard.class);
        when(shard.getThreadPool()).thenReturn(threadPool);
        when(shard.seqNoStats()).thenReturn(mock(SeqNoStats.class));
        when(shard.segmentStats(anyBoolean(), anyBoolean())).thenReturn(mock(SegmentsStats.class));
        when(shard.isRelocatedPrimary()).thenReturn(true);
        when(shard.acquireSafeIndexCommit()).thenReturn(mock(Engine.IndexCommitRef.class));
        doAnswer(invocation -> {
            ((ActionListener<Releasable>) invocation.getArguments()[0]).onResponse(() -> {});
            return null;
        }).when(shard).acquirePrimaryOperationPermit(any(), any(Executor.class));

        final IndexMetadata.Builder indexMetadata = IndexMetadata.builder("test")
            .settings(
                indexSettings(IndexVersionUtils.randomVersion(random()), between(1, 5), between(0, 5)).put(
                    IndexMetadata.SETTING_INDEX_UUID,
                    UUIDs.randomBase64UUID(random())
                )
            );
        if (randomBoolean()) {
            indexMetadata.state(IndexMetadata.State.CLOSE);
        }
        when(shard.indexSettings()).thenReturn(new IndexSettings(indexMetadata.build(), Settings.EMPTY));

        final AtomicBoolean phase1Called = new AtomicBoolean();
        final AtomicBoolean prepareTargetForTranslogCalled = new AtomicBoolean();
        final AtomicBoolean phase2Called = new AtomicBoolean();
        final RecoverySourceHandler handler = new RecoverySourceHandler(
            shard,
            mock(RecoveryTargetHandler.class),
            threadPool,
            request,
            Math.toIntExact(recoverySettings.getChunkSize().getBytes()),
            between(1, 8),
            between(1, 8),
            between(1, 5),
            false,
            recoveryPlannerService
        ) {

            @Override
            void phase1(IndexCommit snapshot, long startingSeqNo, IntSupplier translogOps, ActionListener<SendFileResult> listener) {
                phase1Called.set(true);
                super.phase1(snapshot, startingSeqNo, translogOps, listener);
            }

            @Override
            void prepareTargetForTranslog(int totalTranslogOps, ActionListener<TimeValue> listener) {
                prepareTargetForTranslogCalled.set(true);
                super.prepareTargetForTranslog(totalTranslogOps, listener);
            }

            @Override
            void phase2(
                long startingSeqNo,
                long endingSeqNo,
                Translog.Snapshot snapshot,
                long maxSeenAutoIdTimestamp,
                long maxSeqNoOfUpdatesOrDeletes,
                RetentionLeases retentionLeases,
                long mappingVersion,
                ActionListener<SendSnapshotResult> listener
            ) throws IOException {
                phase2Called.set(true);
                super.phase2(
                    startingSeqNo,
                    endingSeqNo,
                    snapshot,
                    maxSeenAutoIdTimestamp,
                    maxSeqNoOfUpdatesOrDeletes,
                    retentionLeases,
                    mappingVersion,
                    listener
                );
            }

        };
        PlainActionFuture<RecoveryResponse> future = new PlainActionFuture<>();
        handler.recoverToTarget(future);
        expectThrows(IndexShardRelocatedException.class, future);
        assertFalse(phase1Called.get());
        assertFalse(prepareTargetForTranslogCalled.get());
        assertFalse(phase2Called.get());
    }

    @SuppressWarnings("unchecked")
    public void testCancellationsDoesNotLeakPrimaryPermits() throws Exception {
        final CancellableThreads cancellableThreads = new CancellableThreads();
        final IndexShard shard = mock(IndexShard.class);
        final AtomicBoolean freed = new AtomicBoolean(true);
        when(shard.isRelocatedPrimary()).thenReturn(false);
        when(shard.getThreadPool()).thenReturn(threadPool);
        doAnswer(invocation -> {
            freed.set(false);
            ((ActionListener<Releasable>) invocation.getArguments()[0]).onResponse(() -> freed.set(true));
            return null;
        }).when(shard).acquirePrimaryOperationPermit(any(), any(Executor.class));

        Thread cancelingThread = new Thread(() -> cancellableThreads.cancel("test"));
        cancelingThread.start();
        try {
            PlainActionFuture.<Void, RuntimeException>get(
                future -> RecoverySourceHandler.runUnderPrimaryPermit(
                    listener -> listener.onResponse(null),
                    shard,
                    cancellableThreads,
                    future
                ),
                10,
                TimeUnit.SECONDS
            );
        } catch (CancellableThreads.ExecutionCancelledException e) {
            // expected.
        }
        cancelingThread.join();
        // we have to use assert busy as we may be interrupted while acquiring the permit, if so we want to check
        // that the permit is released.
        assertBusy(() -> assertTrue(freed.get()));
    }

    public void testSendFileChunksConcurrently() throws Exception {
        final IndexShard shard = mock(IndexShard.class);
        when(shard.state()).thenReturn(IndexShardState.STARTED);
        final List<FileChunkResponse> unrepliedChunks = new CopyOnWriteArrayList<>();
        final AtomicInteger sentChunks = new AtomicInteger();
        final TestRecoveryTargetHandler recoveryTarget = new TestRecoveryTargetHandler() {
            final AtomicLong chunkNumberGenerator = new AtomicLong();

            @Override
            public void writeFileChunk(
                StoreFileMetadata md,
                long position,
                ReleasableBytesReference content,
                boolean lastChunk,
                int totalTranslogOps,
                ActionListener<Void> listener
            ) {
                final long chunkNumber = chunkNumberGenerator.getAndIncrement();
                logger.info("--> write chunk name={} seq={}, position={}", md.name(), chunkNumber, position);
                unrepliedChunks.add(new FileChunkResponse(chunkNumber, listener));
                sentChunks.incrementAndGet();
            }
        };
        final int maxConcurrentChunks = between(1, 8);
        final int chunkSize = between(1, 32);
        final RecoverySourceHandler handler = new RecoverySourceHandler(
            shard,
            recoveryTarget,
            threadPool,
            getStartRecoveryRequest(),
            chunkSize,
            maxConcurrentChunks,
            between(1, 10),
            between(1, 5),
            false,
            recoveryPlannerService
        );
        Store store = newStore(createTempDir(), false);
        List<StoreFileMetadata> files = generateFiles(store, between(1, 10), () -> between(1, chunkSize * 20));
        int totalChunks = files.stream().mapToInt(md -> ((int) md.length() + chunkSize - 1) / chunkSize).sum();
        PlainActionFuture<Void> sendFilesFuture = new PlainActionFuture<>();
        handler.sendFiles(store, files.toArray(new StoreFileMetadata[0]), () -> 0, sendFilesFuture);
        assertBusy(() -> {
            assertThat(sentChunks.get(), equalTo(Math.min(totalChunks, maxConcurrentChunks)));
            assertThat(unrepliedChunks, hasSize(sentChunks.get()));
        });

        List<FileChunkResponse> ackedChunks = new ArrayList<>();
        while (sentChunks.get() < totalChunks || unrepliedChunks.isEmpty() == false) {
            List<FileChunkResponse> chunksToAck = randomSubsetOf(between(1, unrepliedChunks.size()), unrepliedChunks);
            unrepliedChunks.removeAll(chunksToAck);
            ackedChunks.addAll(chunksToAck);
            ackedChunks.sort(Comparator.comparing(c -> c.chunkNumber));
            int checkpoint = -1;
            for (int i = 0; i < ackedChunks.size(); i++) {
                if (i != ackedChunks.get(i).chunkNumber) {
                    break;
                } else {
                    checkpoint = i;
                }
            }
            int chunksToSend = Math.min(
                totalChunks - sentChunks.get(),                             // limited by the remaining chunks
                maxConcurrentChunks - (sentChunks.get() - 1 - checkpoint)
            ); // limited by the buffering chunks

            int expectedSentChunks = sentChunks.get() + chunksToSend;
            int expectedUnrepliedChunks = unrepliedChunks.size() + chunksToSend;
            chunksToAck.forEach(c -> c.listener.onResponse(null));
            assertBusy(() -> {
                assertThat(sentChunks.get(), equalTo(expectedSentChunks));
                assertThat(unrepliedChunks, hasSize(expectedUnrepliedChunks));
            });
        }
        sendFilesFuture.actionGet();
        store.close();
    }

    public void testSendFileChunksStopOnError() throws Exception {
        final List<FileChunkResponse> unrepliedChunks = new CopyOnWriteArrayList<>();
        final AtomicInteger sentChunks = new AtomicInteger();
        final TestRecoveryTargetHandler recoveryTarget = new TestRecoveryTargetHandler() {
            final AtomicLong chunkNumberGenerator = new AtomicLong();

            @Override
            public void writeFileChunk(
                StoreFileMetadata md,
                long position,
                ReleasableBytesReference content,
                boolean lastChunk,
                int totalTranslogOps,
                ActionListener<Void> listener
            ) {
                final long chunkNumber = chunkNumberGenerator.getAndIncrement();
                logger.info("--> write chunk name={} seq={}, position={}", md.name(), chunkNumber, position);
                unrepliedChunks.add(new FileChunkResponse(chunkNumber, listener));
                sentChunks.incrementAndGet();
            }
        };
        final int maxConcurrentChunks = between(1, 4);
        final int chunkSize = between(1, 16);
        final RecoverySourceHandler handler = new RecoverySourceHandler(
            null,
            new AsyncRecoveryTarget(recoveryTarget, recoveryExecutor),
            threadPool,
            getStartRecoveryRequest(),
            chunkSize,
            maxConcurrentChunks,
            between(1, 5),
            between(1, 5),
            false,
            recoveryPlannerService
        );
        Store store = newStore(createTempDir(), false);
        List<StoreFileMetadata> files = generateFiles(store, between(1, 10), () -> between(1, chunkSize * 20));
        int totalChunks = files.stream().mapToInt(md -> ((int) md.length() + chunkSize - 1) / chunkSize).sum();
        SetOnce<Exception> sendFilesError = new SetOnce<>();
        CountDownLatch sendFilesLatch = new CountDownLatch(1);
        handler.sendFiles(
            store,
            files.toArray(new StoreFileMetadata[0]),
            () -> 0,
            new LatchedActionListener<>(ActionListener.wrap(r -> sendFilesError.set(null), e -> sendFilesError.set(e)), sendFilesLatch)
        );
        assertBusy(() -> assertThat(sentChunks.get(), equalTo(Math.min(totalChunks, maxConcurrentChunks))));
        List<FileChunkResponse> failedChunks = randomSubsetOf(between(1, unrepliedChunks.size()), unrepliedChunks);
        CountDownLatch replyLatch = new CountDownLatch(failedChunks.size());
        failedChunks.forEach(c -> {
            c.listener.onFailure(new IllegalStateException("test chunk exception"));
            replyLatch.countDown();
        });
        replyLatch.await();
        unrepliedChunks.removeAll(failedChunks);
        unrepliedChunks.forEach(c -> {
            if (randomBoolean()) {
                c.listener.onFailure(new RuntimeException("test"));
            } else {
                c.listener.onResponse(null);
            }
        });
        sendFilesLatch.await();
        assertThat(sendFilesError.get(), instanceOf(IllegalStateException.class));
        assertThat(sendFilesError.get().getMessage(), containsString("test chunk exception"));
        assertThat("no more chunks should be sent", sentChunks.get(), equalTo(Math.min(totalChunks, maxConcurrentChunks)));
        store.close();
    }

    public void testCancelRecoveryDuringPhase1() throws Exception {
        Store store = newStore(createTempDir("source"), false);
        IndexShard shard = mock(IndexShard.class);
        when(shard.store()).thenReturn(store);
        Directory dir = store.directory();
        RandomIndexWriter writer = new RandomIndexWriter(random(), dir, newIndexWriterConfig());
        int numDocs = randomIntBetween(10, 100);
        for (int i = 0; i < numDocs; i++) {
            Document document = new Document();
            document.add(new StringField("id", Integer.toString(i), Field.Store.YES));
            document.add(newField("field", randomUnicodeOfCodepointLengthBetween(1, 10), TextField.TYPE_STORED));
            writer.addDocument(document);
        }
        writer.commit();
        writer.close();
        AtomicBoolean wasCancelled = new AtomicBoolean();
        SetOnce<Runnable> cancelRecovery = new SetOnce<>();
        final TestRecoveryTargetHandler recoveryTarget = new TestRecoveryTargetHandler() {
            @Override
            public void receiveFileInfo(
                List<String> phase1FileNames,
                List<Long> phase1FileSizes,
                List<String> phase1ExistingFileNames,
                List<Long> phase1ExistingFileSizes,
                int totalTranslogOps,
                ActionListener<Void> listener
            ) {
                recoveryExecutor.execute(() -> listener.onResponse(null));
                if (randomBoolean()) {
                    wasCancelled.set(true);
                    cancelRecovery.get().run();
                }
            }

            @Override
            public void writeFileChunk(
                StoreFileMetadata md,
                long position,
                ReleasableBytesReference content,
                boolean lastChunk,
                int totalTranslogOps,
                ActionListener<Void> listener
            ) {
                recoveryExecutor.execute(() -> listener.onResponse(null));
                if (rarely()) {
                    wasCancelled.set(true);
                    cancelRecovery.get().run();
                }
            }

            @Override
            public void cleanFiles(
                int totalTranslogOps,
                long globalCheckpoint,
                Store.MetadataSnapshot sourceMetadata,
                ActionListener<Void> listener
            ) {
                recoveryExecutor.execute(() -> listener.onResponse(null));
                if (randomBoolean()) {
                    wasCancelled.set(true);
                    cancelRecovery.get().run();
                }
            }
        };
        final StartRecoveryRequest startRecoveryRequest = getStartRecoveryRequest();
        final RecoverySourceHandler handler = new RecoverySourceHandler(
            shard,
            recoveryTarget,
            threadPool,
            startRecoveryRequest,
            between(1, 16),
            between(1, 4),
            between(1, 4),
            between(1, 4),
            false,
            recoveryPlannerService
        ) {
            @Override
            void createRetentionLease(long startingSeqNo, ActionListener<RetentionLease> listener) {
                final String leaseId = ReplicationTracker.getPeerRecoveryRetentionLeaseId(startRecoveryRequest.targetNode().getId());
                listener.onResponse(
                    new RetentionLease(
                        leaseId,
                        startingSeqNo,
                        threadPool.absoluteTimeInMillis(),
                        ReplicationTracker.PEER_RECOVERY_RETENTION_LEASE_SOURCE
                    )
                );
            }
        };
        cancelRecovery.set(() -> handler.cancel("test"));
        final ListenableFuture<RecoverySourceHandler.SendFileResult> phase1Listener = new ListenableFuture<>();
        try {
            final CountDownLatch latch = new CountDownLatch(1);
            handler.phase1(DirectoryReader.listCommits(dir).get(0), 0, () -> 0, new LatchedActionListener<>(phase1Listener, latch));
            latch.await();
            phase1Listener.result();
        } catch (Exception e) {
            assertTrue(wasCancelled.get());
            assertNotNull(ExceptionsHelper.unwrap(e, CancellableThreads.ExecutionCancelledException.class));
        }
        store.close();
    }

    public void testVerifySeqNoStatsWhenRecoverWithSyncId() throws Exception {
        IndexShard shard = mock(IndexShard.class);
        when(shard.state()).thenReturn(IndexShardState.STARTED);
        RecoverySourceHandler handler = new RecoverySourceHandler(
            shard,
            new TestRecoveryTargetHandler(),
            threadPool,
            getStartRecoveryRequest(),
            between(1, 16),
            between(1, 4),
            between(1, 4),
            between(1, 4),
            false,
            recoveryPlannerService
        );

        String syncId = UUIDs.randomBase64UUID();
        int numDocs = between(0, 1000);
        long localCheckpoint = randomLongBetween(SequenceNumbers.NO_OPS_PERFORMED, Long.MAX_VALUE);
        long maxSeqNo = randomLongBetween(SequenceNumbers.NO_OPS_PERFORMED, Long.MAX_VALUE);
        assertTrue(
            handler.hasSameLegacySyncId(
                newMetadataSnapshot(syncId, Long.toString(localCheckpoint), Long.toString(maxSeqNo), numDocs),
                newMetadataSnapshot(syncId, Long.toString(localCheckpoint), Long.toString(maxSeqNo), numDocs)
            )
        );

        AssertionError error = expectThrows(AssertionError.class, () -> {
            long localCheckpointOnTarget = randomValueOtherThan(
                localCheckpoint,
                () -> randomLongBetween(SequenceNumbers.NO_OPS_PERFORMED, Long.MAX_VALUE)
            );
            long maxSeqNoOnTarget = randomValueOtherThan(
                maxSeqNo,
                () -> randomLongBetween(SequenceNumbers.NO_OPS_PERFORMED, Long.MAX_VALUE)
            );
            handler.hasSameLegacySyncId(
                newMetadataSnapshot(syncId, Long.toString(localCheckpoint), Long.toString(maxSeqNo), numDocs),
                newMetadataSnapshot(syncId, Long.toString(localCheckpointOnTarget), Long.toString(maxSeqNoOnTarget), numDocs)
            );
        });
        assertThat(error.getMessage(), containsString("try to recover [index][1] with sync id but seq_no stats are mismatched:"));
    }

    public void testRecoveryPlannerServiceIsUsed() throws Exception {
        try (Store store = newStore(createTempDir("source"), false)) {
            IndexShard shard = mock(IndexShard.class);
            when(shard.store()).thenReturn(store);
            Directory dir = store.directory();
            RandomIndexWriter writer = new RandomIndexWriter(random(), dir, newIndexWriterConfig());
            int numDocs = randomIntBetween(10, 100);
            for (int i = 0; i < numDocs; i++) {
                Document document = new Document();
                document.add(new StringField("id", Integer.toString(i), Field.Store.YES));
                document.add(newField("field", randomUnicodeOfCodepointLengthBetween(1, 10), TextField.TYPE_STORED));
                writer.addDocument(document);
            }
            writer.commit();
            writer.close();
            when(shard.state()).thenReturn(IndexShardState.STARTED);
            final var indexMetadata = IndexMetadata.builder(IndexMetadata.INDEX_UUID_NA_VALUE)
                .settings(indexSettings(IndexVersion.current(), 1, 0))
                .build();
            IndexSettings indexSettings = new IndexSettings(indexMetadata, Settings.EMPTY);
            when(shard.indexSettings()).thenReturn(indexSettings);

            TestRecoveryTargetHandler recoveryTarget = new Phase1RecoveryTargetHandler();
            AtomicReference<ShardRecoveryPlan> computedRecoveryPlanRef = new AtomicReference<>();
            RecoverySourceHandler handler = new RecoverySourceHandler(
                shard,
                recoveryTarget,
                threadPool,
                getStartRecoveryRequest(),
                between(1, 16),
                between(1, 4),
                between(1, 4),
                between(1, 4),
                true,
                recoveryPlannerService
            ) {
                @Override
                void createRetentionLease(long startingSeqNo, ActionListener<RetentionLease> listener) {
                    listener.onResponse(new RetentionLease("id", startingSeqNo, 0, "test"));
                }

                @Override
                void recoverFilesFromSourceAndSnapshot(
                    ShardRecoveryPlan shardRecoveryPlan,
                    Store store,
                    StopWatch stopWatch,
                    ActionListener<SendFileResult> listener
                ) {
                    assertThat(computedRecoveryPlanRef.compareAndSet(null, shardRecoveryPlan), equalTo(true));
                    super.recoverFilesFromSourceAndSnapshot(shardRecoveryPlan, store, stopWatch, listener);
                }
            };
            PlainActionFuture<RecoverySourceHandler.SendFileResult> phase1Listener = new PlainActionFuture<>();
            IndexCommit indexCommit = DirectoryReader.listCommits(dir).get(0);
            handler.phase1(indexCommit, 0, () -> 0, phase1Listener);
            phase1Listener.get();

            ShardRecoveryPlan computedRecoveryPlan = computedRecoveryPlanRef.get();
            assertThat(computedRecoveryPlan, is(notNullValue()));

            Set<String> sourceFilesToRecover = computedRecoveryPlan.getSourceFilesToRecover()
                .stream()
                .map(StoreFileMetadata::name)
                .collect(Collectors.toSet());
            assertThat(sourceFilesToRecover, equalTo(new HashSet<>(indexCommit.getFileNames())));
        }
    }

    public void testSnapshotFilesThatFailToDownloadAreSentFromSource() throws Exception {
        try (Store store = newStore(createTempDir("source"), false)) {
            IndexShard shard = mock(IndexShard.class);
            when(shard.store()).thenReturn(store);
            when(shard.state()).thenReturn(IndexShardState.STARTED);

            final ShardRecoveryPlan shardRecoveryPlan = createShardRecoveryPlan(store, randomIntBetween(10, 20), randomIntBetween(10, 20));

            final ShardRecoveryPlan.SnapshotFilesToRecover snapshotFilesToRecover = shardRecoveryPlan.getSnapshotFilesToRecover();
            final List<String> fileNamesToBeRecoveredFromSnapshot = snapshotFilesToRecover.snapshotFiles()
                .stream()
                .map(fileInfo -> fileInfo.metadata().name())
                .toList();

            final List<String> sourceFilesToRecover = shardRecoveryPlan.getSourceFilesToRecover()
                .stream()
                .map(StoreFileMetadata::name)
                .toList();

            Set<String> filesFailedToDownload = Collections.synchronizedSet(new HashSet<>());
            Set<String> filesRecoveredFromSource = Collections.synchronizedSet(new HashSet<>());
            Set<String> filesRecoveredFromSnapshot = Collections.synchronizedSet(new HashSet<>());
            TestRecoveryTargetHandler recoveryTarget = new Phase1RecoveryTargetHandler() {
                @Override
                public void restoreFileFromSnapshot(
                    String repository,
                    IndexId indexId,
                    BlobStoreIndexShardSnapshot.FileInfo snapshotFile,
                    ActionListener<Void> listener
                ) {
                    assertThat(repository, is(equalTo(snapshotFilesToRecover.repository())));
                    assertThat(indexId, is(equalTo(snapshotFilesToRecover.indexId())));
                    assertThat(containsSnapshotFile(snapshotFilesToRecover, snapshotFile), is(equalTo(true)));
                    String fileName = snapshotFile.metadata().name();

                    if (randomBoolean()) {
                        filesFailedToDownload.add(fileName);
                        if (randomBoolean()) {
                            listener.onFailure(randomFrom(new IOException("Failure"), new CorruptIndexException("idx", "")));
                        } else {
                            throw new RuntimeException("Unexpected exception");
                        }
                    } else {
                        filesRecoveredFromSnapshot.add(fileName);
                        listener.onResponse(null);
                    }
                }

                @Override
                public void writeFileChunk(
                    StoreFileMetadata fileMetadata,
                    long position,
                    ReleasableBytesReference content,
                    boolean lastChunk,
                    int totalTranslogOps,
                    ActionListener<Void> listener
                ) {
                    filesRecoveredFromSource.add(fileMetadata.name());
                    listener.onResponse(null);
                }
            };

            RecoverySourceHandler handler = new RecoverySourceHandler(
                shard,
                recoveryTarget,
                threadPool,
                getStartRecoveryRequest(),
                between(1, 16),
                between(1, 4),
                between(1, 4),
                between(1, 4),
                true,
                recoveryPlannerService
            ) {
                @Override
                void createRetentionLease(long startingSeqNo, ActionListener<RetentionLease> listener) {
                    listener.onResponse(new RetentionLease("id", startingSeqNo, 0, "test"));
                }
            };

            PlainActionFuture<RecoverySourceHandler.SendFileResult> future = new PlainActionFuture<>();
            handler.recoverFilesFromSourceAndSnapshot(shardRecoveryPlan, store, mock(StopWatch.class), future);
            future.actionGet();

            Set<String> expectedFilesRecoveredFromSource = new HashSet<>();
            expectedFilesRecoveredFromSource.addAll(sourceFilesToRecover);
            expectedFilesRecoveredFromSource.addAll(filesFailedToDownload);
            assertThat(filesRecoveredFromSource, is(equalTo(expectedFilesRecoveredFromSource)));

            assertThat(fileNamesToBeRecoveredFromSnapshot.containsAll(filesRecoveredFromSnapshot), is(equalTo(true)));
        }
    }

    public void testSnapshotFilesRequestAreSentConcurrently() throws Exception {
        try (Store store = newStore(createTempDir("source"), false)) {
            IndexShard shard = mock(IndexShard.class);
            when(shard.store()).thenReturn(store);
            when(shard.state()).thenReturn(IndexShardState.STARTED);

            ShardRecoveryPlan shardRecoveryPlan = createShardRecoveryPlan(store, 0, randomIntBetween(10, 20));
            final int snapshotFileToRecoverCount = shardRecoveryPlan.getSnapshotFilesToRecover().size();

            AtomicInteger recoverSnapshotFileRequests = new AtomicInteger();
            List<RecoverSnapshotFileResponse> unrespondedRecoverSnapshotFiles = new CopyOnWriteArrayList<>();
            TestRecoveryTargetHandler recoveryTarget = new Phase1RecoveryTargetHandler() {
                @Override
                public void restoreFileFromSnapshot(
                    String repository,
                    IndexId indexId,
                    BlobStoreIndexShardSnapshot.FileInfo snapshotFile,
                    ActionListener<Void> listener
                ) {
                    unrespondedRecoverSnapshotFiles.add(new RecoverSnapshotFileResponse(snapshotFile, listener));
                    recoverSnapshotFileRequests.incrementAndGet();
                }

                @Override
                public void writeFileChunk(
                    StoreFileMetadata fileMetadata,
                    long position,
                    ReleasableBytesReference content,
                    boolean lastChunk,
                    int totalTranslogOps,
                    ActionListener<Void> listener
                ) {
                    assert false : "Unexpected call";
                }
            };

            int maxConcurrentSnapshotFileDownloads = between(1, 4);
            RecoverySourceHandler handler = new RecoverySourceHandler(
                shard,
                recoveryTarget,
                threadPool,
                getStartRecoveryRequest(),
                between(1, 16),
                between(1, 4),
                between(1, 4),
                maxConcurrentSnapshotFileDownloads,
                true,
                null
            ) {
                @Override
                void createRetentionLease(long startingSeqNo, ActionListener<RetentionLease> listener) {
                    listener.onResponse(new RetentionLease("id", startingSeqNo, 0, "test"));
                }
            };

            PlainActionFuture<RecoverySourceHandler.SendFileResult> future = new PlainActionFuture<>();
            handler.recoverFilesFromSourceAndSnapshot(shardRecoveryPlan, store, mock(StopWatch.class), future);

            assertBusy(() -> {
                assertThat(
                    recoverSnapshotFileRequests.get(),
                    equalTo(Math.min(snapshotFileToRecoverCount, maxConcurrentSnapshotFileDownloads))
                );
                assertThat(unrespondedRecoverSnapshotFiles, hasSize(recoverSnapshotFileRequests.get()));
            });

            while (recoverSnapshotFileRequests.get() < snapshotFileToRecoverCount || unrespondedRecoverSnapshotFiles.isEmpty() == false) {
                List<RecoverSnapshotFileResponse> recoverSnapshotFilesToRespond = randomSubsetOf(
                    between(1, unrespondedRecoverSnapshotFiles.size()),
                    unrespondedRecoverSnapshotFiles
                );
                unrespondedRecoverSnapshotFiles.removeAll(recoverSnapshotFilesToRespond);

                int newRecoverSnapshotFileRequestCount = Math.min(
                    Math.min(recoverSnapshotFilesToRespond.size(), maxConcurrentSnapshotFileDownloads),
                    snapshotFileToRecoverCount - recoverSnapshotFileRequests.get()
                );

                int expectedSentRecoverSnapshotFiles = recoverSnapshotFileRequests.get() + newRecoverSnapshotFileRequestCount;
                int expectedUnAckedRecoverSnapshotFiles = unrespondedRecoverSnapshotFiles.size() + newRecoverSnapshotFileRequestCount;
                recoverSnapshotFilesToRespond.forEach(c -> c.listener.onResponse(null));
                assertBusy(() -> {
                    assertThat(recoverSnapshotFileRequests.get(), equalTo(expectedSentRecoverSnapshotFiles));
                    assertThat(unrespondedRecoverSnapshotFiles, hasSize(expectedUnAckedRecoverSnapshotFiles));
                });
            }

            future.actionGet();
        }
    }

    public void testDownloadSnapshotFilesRequestStopAfterCancelling() throws Exception {
        try (Store store = newStore(createTempDir("source"), false)) {
            IndexShard shard = mock(IndexShard.class);
            when(shard.store()).thenReturn(store);
            when(shard.state()).thenReturn(IndexShardState.STARTED);

            ShardRecoveryPlan shardRecoveryPlan = createShardRecoveryPlan(store, 0, randomIntBetween(10, 20));

            CountDownLatch downloadSnapshotFileReceived = new CountDownLatch(1);
            List<RecoverSnapshotFileResponse> unrespondedRecoverSnapshotFiles = new CopyOnWriteArrayList<>();
            TestRecoveryTargetHandler recoveryTarget = new Phase1RecoveryTargetHandler() {
                @Override
                public void restoreFileFromSnapshot(
                    String repository,
                    IndexId indexId,
                    BlobStoreIndexShardSnapshot.FileInfo snapshotFile,
                    ActionListener<Void> listener
                ) {
                    assert unrespondedRecoverSnapshotFiles.isEmpty() : "Unexpected call";

                    unrespondedRecoverSnapshotFiles.add(new RecoverSnapshotFileResponse(snapshotFile, listener));
                    downloadSnapshotFileReceived.countDown();
                }

                @Override
                public void writeFileChunk(
                    StoreFileMetadata fileMetadata,
                    long position,
                    ReleasableBytesReference content,
                    boolean lastChunk,
                    int totalTranslogOps,
                    ActionListener<Void> listener
                ) {
                    assert false : "Unexpected call";
                }
            };

            int maxConcurrentSnapshotFileDownloads = 1;
            RecoverySourceHandler handler = new RecoverySourceHandler(
                shard,
                recoveryTarget,
                threadPool,
                getStartRecoveryRequest(),
                between(1, 16),
                between(1, 4),
                between(1, 4),
                maxConcurrentSnapshotFileDownloads,
                true,
                null
            ) {
                @Override
                void createRetentionLease(long startingSeqNo, ActionListener<RetentionLease> listener) {
                    listener.onResponse(new RetentionLease("id", startingSeqNo, 0, "test"));
                }
            };

            PlainActionFuture<RecoverySourceHandler.SendFileResult> future = new PlainActionFuture<>();
            handler.recoverFilesFromSourceAndSnapshot(shardRecoveryPlan, store, mock(StopWatch.class), future);

            downloadSnapshotFileReceived.await();
            assertThat(unrespondedRecoverSnapshotFiles.size(), is(equalTo(1)));

            handler.cancel("test");

            RecoverSnapshotFileResponse recoverSnapshotFileResponse = unrespondedRecoverSnapshotFiles.get(0);
            recoverSnapshotFileResponse.listener.onResponse(null);

            expectThrows(Exception.class, future::get);

            assertThat(unrespondedRecoverSnapshotFiles.size(), is(equalTo(1)));
        }
    }

    public void testWaitsForOutstandingRestoreFileFromSnapshotRequestsToNotifyCancellation() throws Exception {
        try (Store store = newStore(createTempDir("source"), false)) {
            IndexShard shard = mock(IndexShard.class);
            when(shard.store()).thenReturn(store);
            when(shard.state()).thenReturn(IndexShardState.STARTED);

            ShardRecoveryPlan shardRecoveryPlan = createShardRecoveryPlan(store, 0, randomIntBetween(10, 20));

            int maxConcurrentSnapshotFileDownloads = randomIntBetween(2, 4);
            CountDownLatch downloadSnapshotFileReceived = new CountDownLatch(maxConcurrentSnapshotFileDownloads);
            List<RecoverSnapshotFileResponse> unrespondedRecoverSnapshotFiles = new CopyOnWriteArrayList<>();
            TestRecoveryTargetHandler recoveryTarget = new Phase1RecoveryTargetHandler() {
                @Override
                public void restoreFileFromSnapshot(
                    String repository,
                    IndexId indexId,
                    BlobStoreIndexShardSnapshot.FileInfo snapshotFile,
                    ActionListener<Void> listener
                ) {
                    unrespondedRecoverSnapshotFiles.add(new RecoverSnapshotFileResponse(snapshotFile, listener));
                    downloadSnapshotFileReceived.countDown();
                }

                @Override
                public void writeFileChunk(
                    StoreFileMetadata fileMetadata,
                    long position,
                    ReleasableBytesReference content,
                    boolean lastChunk,
                    int totalTranslogOps,
                    ActionListener<Void> listener
                ) {
                    assert false : "Unexpected call";
                }
            };

            RecoverySourceHandler handler = new RecoverySourceHandler(
                shard,
                recoveryTarget,
                threadPool,
                getStartRecoveryRequest(),
                between(1, 16),
                between(1, 4),
                between(1, 4),
                maxConcurrentSnapshotFileDownloads,
                true,
                null
            ) {
                @Override
                void createRetentionLease(long startingSeqNo, ActionListener<RetentionLease> listener) {
                    listener.onResponse(new RetentionLease("id", startingSeqNo, 0, "test"));
                }
            };

            PlainActionFuture<RecoverySourceHandler.SendFileResult> future = new PlainActionFuture<>();
            handler.recoverFilesFromSourceAndSnapshot(shardRecoveryPlan, store, mock(StopWatch.class), future);

            downloadSnapshotFileReceived.await();
            assertThat(unrespondedRecoverSnapshotFiles.size(), is(equalTo(maxConcurrentSnapshotFileDownloads)));

            handler.cancel("test");

            assertThat(future.isDone(), is(equalTo(false)));
            for (int i = 0; i < unrespondedRecoverSnapshotFiles.size(); i++) {
                RecoverSnapshotFileResponse snapshotFileResponse = unrespondedRecoverSnapshotFiles.get(i);
                if (randomBoolean()) {
                    snapshotFileResponse.listener.onResponse(null);
                } else {
                    snapshotFileResponse.listener.onFailure(new RuntimeException("boom"));
                }

                if (i < unrespondedRecoverSnapshotFiles.size() - 1) {
                    assertThat(future.isDone(), is(equalTo(false)));
                }
            }

            expectThrows(Exception.class, future::get);
        }
    }

    public void testSeqNoBasedRecoveryRecoversFromFallbackPlanAfterAFailure() throws Exception {
        try (Store store = newStore(createTempDir("source"), false)) {
            IndexShard shard = mock(IndexShard.class);
            when(shard.store()).thenReturn(store);
            when(shard.state()).thenReturn(IndexShardState.STARTED);

            ShardRecoveryPlan shardRecoveryPlan = createShardRecoveryPlanWithFallback(
                store,
                randomIntBetween(10, 20),
                randomIntBetween(10, 20)
            );

            final ShardRecoveryPlan fallbackPlan = shardRecoveryPlan.getFallbackPlan();
            List<StoreFileMetadata> sourceFilesToRecover = fallbackPlan.getSourceFilesToRecover();
            List<StoreFileMetadata> snapshotFilesToRecover = shardRecoveryPlan.getSnapshotFilesToRecover()
                .snapshotFiles()
                .stream()
                .map(BlobStoreIndexShardSnapshot.FileInfo::metadata)
                .toList();

            int maxConcurrentSnapshotFileDownloads = randomIntBetween(2, 4);
            CountDownLatch downloadSnapshotFileReceived = new CountDownLatch(maxConcurrentSnapshotFileDownloads);

            List<RecoverSnapshotFileResponse> inFlightRecoverSnapshotFileRequests = new CopyOnWriteArrayList<>();
            AtomicBoolean retryingUsingFallbackPlan = new AtomicBoolean();
            AtomicBoolean snapshotFileRecoveryFailed = new AtomicBoolean();

            AtomicInteger receiveFileInfoFromSnapshotCalls = new AtomicInteger();
            AtomicInteger receiveFileInfoFromSourceCalls = new AtomicInteger();
            Set<StoreFileMetadata> filesRecoveredFromSource = ConcurrentCollections.newConcurrentSet();
            TestRecoveryTargetHandler recoveryTarget = new Phase1RecoveryTargetHandler() {
                @Override
                public void receiveFileInfo(
                    List<String> phase1FileNames,
                    List<Long> phase1FileSizes,
                    List<String> phase1ExistingFileNames,
                    List<Long> phase1ExistingFileSizes,
                    int totalTranslogOps,
                    ActionListener<Void> listener
                ) {
                    assert retryingUsingFallbackPlan.get() == false;

                    final List<StoreFileMetadata> filesToRecover;
                    if (snapshotFileRecoveryFailed.get()) {
                        filesToRecover = fallbackPlan.getSourceFilesToRecover();
                        retryingUsingFallbackPlan.set(true);
                        assertThat(receiveFileInfoFromSnapshotCalls.get(), is(equalTo(1)));
                        assertThat(receiveFileInfoFromSourceCalls.incrementAndGet(), is(equalTo(1)));
                    } else {
                        filesToRecover = shardRecoveryPlan.getSnapshotFilesToRecover()
                            .snapshotFiles()
                            .stream()
                            .map(BlobStoreIndexShardSnapshot.FileInfo::metadata)
                            .toList();
                        assertThat(receiveFileInfoFromSnapshotCalls.incrementAndGet(), is(equalTo(1)));
                        assertThat(receiveFileInfoFromSourceCalls.get(), is(equalTo(0)));
                    }

                    for (int i = 0; i < phase1FileNames.size(); i++) {
                        String fileName = phase1FileNames.get(i);
                        long fileSize = phase1FileSizes.get(i);
                        assertThat(containsFile(filesToRecover, fileName, fileSize), is(equalTo(true)));
                    }
                    listener.onResponse(null);
                }

                @Override
                public void restoreFileFromSnapshot(
                    String repository,
                    IndexId indexId,
                    BlobStoreIndexShardSnapshot.FileInfo snapshotFile,
                    ActionListener<Void> listener
                ) {
                    assert retryingUsingFallbackPlan.get() == false;

                    inFlightRecoverSnapshotFileRequests.add(new RecoverSnapshotFileResponse(snapshotFile, listener));
                    downloadSnapshotFileReceived.countDown();
                }

                @Override
                public void writeFileChunk(
                    StoreFileMetadata fileMetadata,
                    long position,
                    ReleasableBytesReference content,
                    boolean lastChunk,
                    int totalTranslogOps,
                    ActionListener<Void> listener
                ) {
                    assert retryingUsingFallbackPlan.get();

                    assertThat(containsFile(sourceFilesToRecover, fileMetadata), is(equalTo(true)));
                    assertThat(containsFile(snapshotFilesToRecover, fileMetadata), is(equalTo(false)));

                    filesRecoveredFromSource.add(fileMetadata);
                    listener.onResponse(null);
                }

                @Override
                public void cleanFiles(
                    int totalTranslogOps,
                    long globalCheckpoint,
                    Store.MetadataSnapshot sourceMetadata,
                    ActionListener<Void> listener
                ) {
                    assert retryingUsingFallbackPlan.get();

                    assertThat(sourceMetadata, is(equalTo(fallbackPlan.getSourceMetadataSnapshot())));
                    listener.onResponse(null);
                }
            };

            RecoverySourceHandler handler = new RecoverySourceHandler(
                shard,
                new AsyncRecoveryTarget(recoveryTarget, threadPool.generic()),
                threadPool,
                getStartRecoveryRequest(),
                between(1, 16),
                between(1, 4),
                between(1, 4),
                maxConcurrentSnapshotFileDownloads,
                true,
                null
            ) {
                @Override
                void createRetentionLease(long startingSeqNo, ActionListener<RetentionLease> listener) {
                    listener.onResponse(new RetentionLease("id", startingSeqNo, 0, "test"));
                }
            };

            PlainActionFuture<RecoverySourceHandler.SendFileResult> future = new PlainActionFuture<>();
            handler.recoverFilesFromSourceAndSnapshot(shardRecoveryPlan, store, mock(StopWatch.class), future);

            downloadSnapshotFileReceived.await();
            assertThat(inFlightRecoverSnapshotFileRequests.size(), is(equalTo(maxConcurrentSnapshotFileDownloads)));

            assertThat(future.isDone(), is(equalTo(false)));

            List<RecoverSnapshotFileResponse> firstRoundOfResponses = new ArrayList<>(inFlightRecoverSnapshotFileRequests);
            inFlightRecoverSnapshotFileRequests.clear();

            int inFlightResponsesBeforeFailure = 0;
            // fail at least once
            RecoverSnapshotFileResponse failingDownloadRequest = randomFrom(firstRoundOfResponses);
            for (final RecoverSnapshotFileResponse inFlightRequest : firstRoundOfResponses) {
                if (randomBoolean() || inFlightRequest == failingDownloadRequest) {
                    inFlightRequest.listener.onFailure(new IOException("i/o failure"));
                    snapshotFileRecoveryFailed.set(true);
                } else {
                    inFlightRequest.listener.onResponse(null);
                    if (snapshotFileRecoveryFailed.get() == false) {
                        inFlightResponsesBeforeFailure++;
                    }
                }
            }

            // wait until all the expected outgoing request have been received
            int expectedInFlightResponsesBeforeFailure = inFlightResponsesBeforeFailure;
            assertBusy(() -> assertThat(inFlightRecoverSnapshotFileRequests.size(), equalTo(expectedInFlightResponsesBeforeFailure)));
            if (inFlightRecoverSnapshotFileRequests.isEmpty() == false) {
                assertThat(retryingUsingFallbackPlan.get(), is(equalTo(false)));
            }
            for (RecoverSnapshotFileResponse inFlightRecoverSnapshotRequest : inFlightRecoverSnapshotFileRequests) {
                if (randomBoolean()) {
                    inFlightRecoverSnapshotRequest.listener.onFailure(new RuntimeException("boom"));
                } else {
                    inFlightRecoverSnapshotRequest.listener.onResponse(null);
                }
            }

            future.get();

            assertThat(retryingUsingFallbackPlan.get(), is(equalTo(true)));
            assertThat(filesRecoveredFromSource.size(), is(equalTo(fallbackPlan.getSourceFilesToRecover().size())));
            for (StoreFileMetadata fileRecoveredFromSource : filesRecoveredFromSource) {
                assertThat(containsFile(fallbackPlan.getSourceFilesToRecover(), fileRecoveredFromSource), is(equalTo(true)));
            }
        }
    }

    private boolean containsSnapshotFile(
        ShardRecoveryPlan.SnapshotFilesToRecover snapshotFilesToRecover,
        BlobStoreIndexShardSnapshot.FileInfo snapshotFile
    ) {
        return snapshotFilesToRecover.snapshotFiles().stream().anyMatch(f -> f.metadata().isSame(snapshotFile.metadata()));
    }

    private boolean containsFile(List<StoreFileMetadata> filesMetadata, StoreFileMetadata storeFileMetadata) {
        return filesMetadata.stream().anyMatch(f -> f.name().equals(storeFileMetadata.name()) && f.isSame(storeFileMetadata));
    }

    private boolean containsFile(List<StoreFileMetadata> files, String fileName, long length) {
        return files.stream().anyMatch(file -> file.name().equals(fileName) && file.length() == length);
    }

    private ShardRecoveryPlan createShardRecoveryPlan(Store store, int sourceFileCount, int snapshotFileCount) throws Exception {
        List<StoreFileMetadata> sourceFiles = generateFiles(store, snapshotFileCount + sourceFileCount, () -> randomIntBetween(1, 100));
        Store.MetadataSnapshot metadata = new Store.MetadataSnapshot(
            sourceFiles.stream().collect(Collectors.toMap(StoreFileMetadata::name, Function.identity())),
            emptyMap(),
            0
        );

        ByteSizeValue partSize = new ByteSizeValue(Long.MAX_VALUE, ByteSizeUnit.BYTES);

        List<StoreFileMetadata> filesToRecoverFromSource = sourceFiles.subList(0, sourceFileCount);
        List<StoreFileMetadata> filesToRecoverFromSnapshot = sourceFiles.subList(sourceFileCount, sourceFiles.size());

        List<BlobStoreIndexShardSnapshot.FileInfo> snapshotFiles = new ArrayList<>(snapshotFileCount);
        for (StoreFileMetadata storeFileMetadata : filesToRecoverFromSnapshot) {
            snapshotFiles.add(new BlobStoreIndexShardSnapshot.FileInfo(storeFileMetadata.name(), storeFileMetadata, partSize));
        }

        IndexId indexId = new IndexId("index", "id");
        String repository = "repo";
        ShardRecoveryPlan.SnapshotFilesToRecover snapshotFilesToRecover = new ShardRecoveryPlan.SnapshotFilesToRecover(
            indexId,
            repository,
            snapshotFiles
        );

        return new ShardRecoveryPlan(snapshotFilesToRecover, filesToRecoverFromSource, emptyList(), 0, 0, metadata);
    }

    private ShardRecoveryPlan createShardRecoveryPlanWithFallback(Store store, int sourceFileCount, int snapshotFileCount)
        throws Exception {
        ShardRecoveryPlan shardRecoveryPlan = createShardRecoveryPlan(store, sourceFileCount, snapshotFileCount);

        List<StoreFileMetadata> filesToRecoverFromSource = shardRecoveryPlan.getSourceFilesToRecover();
        Store.MetadataSnapshot fallbackPlanMetadata = new Store.MetadataSnapshot(
            filesToRecoverFromSource.stream().collect(Collectors.toMap(StoreFileMetadata::name, Function.identity())),
            emptyMap(),
            0
        );

        ShardRecoveryPlan fallbackPlan = new ShardRecoveryPlan(
            ShardRecoveryPlan.SnapshotFilesToRecover.EMPTY,
            filesToRecoverFromSource,
            emptyList(),
            0,
            0,
            fallbackPlanMetadata
        );

        Map<String, StoreFileMetadata> snapshotFiles = shardRecoveryPlan.getSnapshotFilesToRecover()
            .snapshotFiles()
            .stream()
            .map(BlobStoreIndexShardSnapshot.FileInfo::metadata)
            .collect(Collectors.toMap(StoreFileMetadata::name, Function.identity()));

        Store.MetadataSnapshot metadata = new Store.MetadataSnapshot(snapshotFiles, emptyMap(), 0);

        return new ShardRecoveryPlan(shardRecoveryPlan.getSnapshotFilesToRecover(), emptyList(), emptyList(), 0, 0, metadata, fallbackPlan);
    }

    private Store.MetadataSnapshot newMetadataSnapshot(String syncId, String localCheckpoint, String maxSeqNo, int numDocs) {
        Map<String, String> userData = new HashMap<>();
        userData.put(Engine.SYNC_COMMIT_ID, syncId);
        if (localCheckpoint != null) {
            userData.put(SequenceNumbers.LOCAL_CHECKPOINT_KEY, localCheckpoint);
        }
        if (maxSeqNo != null) {
            userData.put(SequenceNumbers.LOCAL_CHECKPOINT_KEY, maxSeqNo);
        }
        return new Store.MetadataSnapshot(Collections.emptyMap(), userData, numDocs);
    }

    private Store newStore(Path path) throws IOException {
        return newStore(path, true);
    }

    private Store newStore(Path path, boolean checkIndex) throws IOException {
        BaseDirectoryWrapper baseDirectoryWrapper = RecoverySourceHandlerTests.newFSDirectory(path);
        if (checkIndex == false) {
            baseDirectoryWrapper.setCheckIndexOnClose(false); // don't run checkindex we might corrupt the index in these tests
        }
        return new Store(shardId, INDEX_SETTINGS, baseDirectoryWrapper, new DummyShardLock(shardId));
    }

    static final class FileChunkResponse {
        final long chunkNumber;
        final ActionListener<Void> listener;

        FileChunkResponse(long chunkNumber, ActionListener<Void> listener) {
            this.chunkNumber = chunkNumber;
            this.listener = listener;
        }
    }

    private List<StoreFileMetadata> generateFiles(Store store, int numFiles, IntSupplier fileSizeSupplier) throws IOException {
        List<StoreFileMetadata> files = new ArrayList<>();
        for (int i = 0; i < numFiles; i++) {
            byte[] buffer = randomByteArrayOfLength(fileSizeSupplier.getAsInt());
            CRC32 digest = new CRC32();
            digest.update(buffer, 0, buffer.length);
            StoreFileMetadata md = new StoreFileMetadata(
                "test-" + i,
                buffer.length + 8,
                Store.digestToString(digest.getValue()),
                org.apache.lucene.util.Version.LATEST.toString()
            );
            try (OutputStream out = new IndexOutputOutputStream(store.createVerifyingOutput(md.name(), md, IOContext.DEFAULT))) {
                out.write(buffer);
                out.write(Numbers.longToBytes(digest.getValue()));
            }
            store.directory().sync(Collections.singleton(md.name()));
            files.add(md);
        }
        return files;
    }

    class TestRecoveryTargetHandler implements RecoveryTargetHandler {
        @Override
        public void prepareForTranslogOperations(int totalTranslogOps, ActionListener<Void> listener) {}

        @Override
        public void finalizeRecovery(long globalCheckpoint, long trimAboveSeqNo, ActionListener<Void> listener) {}

        @Override
        public void handoffPrimaryContext(ReplicationTracker.PrimaryContext primaryContext, ActionListener<Void> listener) {}

        @Override
        public void indexTranslogOperations(
            final List<Translog.Operation> operations,
            final int totalTranslogOps,
            final long timestamp,
            final long msu,
            final RetentionLeases retentionLeases,
            final long mappingVersion,
            final ActionListener<Long> listener
        ) {}

        @Override
        public void receiveFileInfo(
            List<String> phase1FileNames,
            List<Long> phase1FileSizes,
            List<String> phase1ExistingFileNames,
            List<Long> phase1ExistingFileSizes,
            int totalTranslogOps,
            ActionListener<Void> listener
        ) {

        }

        @Override
        public void cleanFiles(
            int totalTranslogOps,
            long globalCheckpoint,
            Store.MetadataSnapshot sourceMetadata,
            ActionListener<Void> listener
        ) {}

        @Override
        public void restoreFileFromSnapshot(
            String repository,
            IndexId indexId,
            BlobStoreIndexShardSnapshot.FileInfo snapshotFile,
            ActionListener<Void> listener
        ) {}

        @Override
        public void writeFileChunk(
            StoreFileMetadata fileMetadata,
            long position,
            ReleasableBytesReference content,
            boolean lastChunk,
            int totalTranslogOps,
            ActionListener<Void> listener
        ) {}
    }

    class Phase1RecoveryTargetHandler extends TestRecoveryTargetHandler {
        @Override
        public void receiveFileInfo(
            List<String> phase1FileNames,
            List<Long> phase1FileSizes,
            List<String> phase1ExistingFileNames,
            List<Long> phase1ExistingFileSizes,
            int totalTranslogOps,
            ActionListener<Void> listener
        ) {
            listener.onResponse(null);
        }

        @Override
        public void writeFileChunk(
            StoreFileMetadata fileMetadata,
            long position,
            ReleasableBytesReference content,
            boolean lastChunk,
            int totalTranslogOps,
            ActionListener<Void> listener
        ) {
            listener.onResponse(null);
        }

        @Override
        public void cleanFiles(
            int totalTranslogOps,
            long globalCheckpoint,
            Store.MetadataSnapshot sourceMetadata,
            ActionListener<Void> listener
        ) {
            listener.onResponse(null);
        }
    }

    private Translog.Snapshot newTranslogSnapshot(List<Translog.Operation> operations, List<Translog.Operation> operationsToSkip) {
        Iterator<Translog.Operation> iterator = operations.iterator();
        return new Translog.Snapshot() {
            int skippedCount = 0;

            @Override
            public int totalOperations() {
                return operations.size();
            }

            @Override
            public int skippedOperations() {
                return skippedCount;
            }

            @Override
            public Translog.Operation next() {
                while (iterator.hasNext()) {
                    Translog.Operation op = iterator.next();
                    if (operationsToSkip.contains(op)) {
                        skippedCount++;
                    } else {
                        return op;
                    }
                }
                return null;
            }

            @Override
            public void close() {

            }
        };
    }

    public static Translog.Operation generateOperation(long seqNo) {
        final Translog.Operation op;
        if (randomBoolean()) {
            op = new Translog.Index(
                "id",
                seqNo,
                randomNonNegativeLong(),
                randomNonNegativeLong(),
                TRANSLOG_OPERATION_SOURCE,
                randomBoolean() ? randomAlphaOfLengthBetween(1, 5) : null,
                randomNonNegativeLong()
            );
        } else if (randomBoolean()) {
            op = new Translog.Delete("id", seqNo, randomNonNegativeLong(), randomNonNegativeLong());
        } else {
            op = new Translog.NoOp(seqNo, randomNonNegativeLong(), "test");
        }
        return op;
    }

    private static List<Translog.Operation> generateOperations(int numOps) {
        final List<Translog.Operation> operations = new ArrayList<>(numOps);
        final BytesArray source = new BytesArray("{}".getBytes(StandardCharsets.UTF_8));
        final Set<Long> seqNos = new HashSet<>();
        for (int i = 0; i < numOps; i++) {
            final long seqNo = randomValueOtherThanMany(n -> seqNos.add(n) == false, ESTestCase::randomNonNegativeLong);
            operations.add(generateOperation(seqNo));
        }
        return operations;
    }

    static class RecoverSnapshotFileResponse {
        final BlobStoreIndexShardSnapshot.FileInfo fileInfo;
        final ActionListener<Void> listener;

        RecoverSnapshotFileResponse(BlobStoreIndexShardSnapshot.FileInfo fileInfo, ActionListener<Void> listener) {
            this.fileInfo = fileInfo;
            this.listener = listener;
        }
    }
}<|MERGE_RESOLUTION|>--- conflicted
+++ resolved
@@ -522,11 +522,7 @@
                 {
                     "@timestamp": %s,
                     "dim": "dim"
-<<<<<<< HEAD
-                }""", docIdent)), XContentType.JSON, TimeSeriesRoutingHashFieldMapper.encode(0));
-=======
                 }""", docIdent)), XContentType.JSON, TimeSeriesRoutingHashFieldMapper.DUMMY_ENCODED_VALUE);
->>>>>>> 28f3977a
             return IndexShard.prepareIndex(
                 mapper,
                 source,

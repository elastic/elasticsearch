/*
 * Licensed to Elasticsearch under one or more contributor
 * license agreements. See the NOTICE file distributed with
 * this work for additional information regarding copyright
 * ownership. Elasticsearch licenses this file to you under
 * the Apache License, Version 2.0 (the "License"); you may
 * not use this file except in compliance with the License.
 * You may obtain a copy of the License at
 *
 *    http://www.apache.org/licenses/LICENSE-2.0
 *
 * Unless required by applicable law or agreed to in writing,
 * software distributed under the License is distributed on an
 * "AS IS" BASIS, WITHOUT WARRANTIES OR CONDITIONS OF ANY
 * KIND, either express or implied.  See the License for the
 * specific language governing permissions and limitations
 * under the License.
 */

package org.elasticsearch.indices.recovery;

import com.carrotsearch.randomizedtesting.generators.RandomNumbers;
import org.apache.lucene.index.DirectoryReader;
import org.apache.lucene.index.IndexCommit;
import org.apache.lucene.index.IndexWriter;
import org.apache.lucene.index.IndexWriterConfig;
import org.apache.lucene.index.IndexableField;
import org.apache.lucene.index.NoMergePolicy;
import org.apache.lucene.store.AlreadyClosedException;
import org.elasticsearch.ExceptionsHelper;
import org.elasticsearch.action.ActionListener;
import org.elasticsearch.action.admin.indices.flush.FlushRequest;
import org.elasticsearch.action.bulk.BulkShardRequest;
import org.elasticsearch.action.index.IndexRequest;
import org.elasticsearch.cluster.metadata.IndexMetaData;
import org.elasticsearch.cluster.routing.ShardRouting;
import org.elasticsearch.common.UUIDs;
import org.elasticsearch.common.bytes.BytesArray;
import org.elasticsearch.common.lucene.uid.Versions;
import org.elasticsearch.common.settings.Settings;
import org.elasticsearch.common.xcontent.XContentType;
import org.elasticsearch.index.IndexSettings;
import org.elasticsearch.index.MergePolicyConfig;
import org.elasticsearch.index.VersionType;
import org.elasticsearch.index.engine.DocIdSeqNoAndSource;
import org.elasticsearch.index.engine.Engine;
import org.elasticsearch.index.engine.EngineFactory;
import org.elasticsearch.index.engine.InternalEngineFactory;
import org.elasticsearch.index.engine.InternalEngineTests;
import org.elasticsearch.index.mapper.SourceToParse;
import org.elasticsearch.index.replication.ESIndexLevelReplicationTestCase;
import org.elasticsearch.index.replication.RecoveryDuringReplicationTests;
import org.elasticsearch.index.seqno.SequenceNumbers;
import org.elasticsearch.index.shard.IndexShard;
import org.elasticsearch.index.store.Store;
import org.elasticsearch.index.translog.SnapshotMatchers;
import org.elasticsearch.index.translog.Translog;

import java.io.IOException;
import java.util.HashMap;
import java.util.List;
import java.util.Map;
import java.util.concurrent.CountDownLatch;
import java.util.concurrent.Future;
import java.util.concurrent.atomic.AtomicReference;

import static org.hamcrest.Matchers.empty;
import static org.hamcrest.Matchers.equalTo;
import static org.hamcrest.Matchers.lessThanOrEqualTo;
import static org.hamcrest.Matchers.not;

public class RecoveryTests extends ESIndexLevelReplicationTestCase {

    public void testTranslogHistoryTransferred() throws Exception {
        try (ReplicationGroup shards = createGroup(0)) {
            shards.startPrimary();
            int docs = shards.indexDocs(10);
            getTranslog(shards.getPrimary()).rollGeneration();
            shards.flush();
            int moreDocs = shards.indexDocs(randomInt(10));
            shards.addReplica();
            shards.startAll();
            final IndexShard replica = shards.getReplicas().get(0);
            assertThat(getTranslog(replica).totalOperations(), equalTo(docs + moreDocs));
            shards.assertAllEqual(docs + moreDocs);
        }
    }

    public void testRetentionPolicyChangeDuringRecovery() throws Exception {
        try (ReplicationGroup shards = createGroup(0)) {
            shards.startPrimary();
            shards.indexDocs(10);
            getTranslog(shards.getPrimary()).rollGeneration();
            shards.flush();
            shards.indexDocs(10);
            final IndexShard replica = shards.addReplica();
            final CountDownLatch recoveryBlocked = new CountDownLatch(1);
            final CountDownLatch releaseRecovery = new CountDownLatch(1);
            Future<Void> future = shards.asyncRecoverReplica(replica,
                (indexShard, node) -> new RecoveryDuringReplicationTests.BlockingTarget(RecoveryState.Stage.TRANSLOG,
                    recoveryBlocked, releaseRecovery, indexShard, node, recoveryListener, logger));
            recoveryBlocked.await();
            IndexMetaData.Builder builder = IndexMetaData.builder(replica.indexSettings().getIndexMetaData());
            builder.settings(Settings.builder().put(replica.indexSettings().getSettings())
                .put(IndexSettings.INDEX_TRANSLOG_RETENTION_AGE_SETTING.getKey(), "-1")
                .put(IndexSettings.INDEX_TRANSLOG_RETENTION_SIZE_SETTING.getKey(), "-1")
                // force a roll and flush
                .put(IndexSettings.INDEX_TRANSLOG_FLUSH_THRESHOLD_SIZE_SETTING.getKey(), "100b")
            );
            replica.indexSettings().updateIndexMetaData(builder.build());
            replica.onSettingsChanged();
            releaseRecovery.countDown();
            future.get();
            // rolling/flushing is async
            assertBusy(() -> {
                assertThat(replica.getLastSyncedGlobalCheckpoint(), equalTo(19L));
                assertThat(getTranslog(replica).totalOperations(), equalTo(0));
            });
        }
    }

    public void testRecoveryWithOutOfOrderDeleteWithTranslog() throws Exception {
        /*
         * The flow of this test:
         * - delete #1
         * - roll generation (to create gen 2)
         * - index #0
         * - index #3
         * - flush (commit point has max_seqno 3, and local checkpoint 1 -> points at gen 2, previous commit point is maintained)
         * - index #2
         * - index #5
         * - If flush and the translog retention disabled, delete #1 will be removed while index #0 is still retained and replayed.
         */
        Settings settings = Settings.builder().put(IndexSettings.INDEX_SOFT_DELETES_SETTING.getKey(), false).build();
        try (ReplicationGroup shards = createGroup(1, settings)) {
            shards.startAll();
            // create out of order delete and index op on replica
            final IndexShard orgReplica = shards.getReplicas().get(0);
            final String indexName = orgReplica.shardId().getIndexName();

            // delete #1
            orgReplica.advanceMaxSeqNoOfUpdatesOrDeletes(1); // manually advance msu for this delete
            orgReplica.applyDeleteOperationOnReplica(1, 2, "type", "id");
            getTranslog(orgReplica).rollGeneration(); // isolate the delete in it's own generation
            // index #0
            orgReplica.applyIndexOperationOnReplica(0, 1, IndexRequest.UNSET_AUTO_GENERATED_TIMESTAMP, false,
                new SourceToParse(indexName, "type", "id", new BytesArray("{}"), XContentType.JSON));
            // index #3
            orgReplica.applyIndexOperationOnReplica(3, 1, IndexRequest.UNSET_AUTO_GENERATED_TIMESTAMP, false,
                new SourceToParse(indexName, "type", "id-3", new BytesArray("{}"), XContentType.JSON));
            // Flushing a new commit with local checkpoint=1 allows to delete the translog gen #1.
            orgReplica.flush(new FlushRequest().force(true).waitIfOngoing(true));
            // index #2
            orgReplica.applyIndexOperationOnReplica(2, 1, IndexRequest.UNSET_AUTO_GENERATED_TIMESTAMP, false,
                new SourceToParse(indexName, "type", "id-2", new BytesArray("{}"), XContentType.JSON));
            orgReplica.sync(); // advance local checkpoint
            orgReplica.updateGlobalCheckpointOnReplica(3L, "test");
            // index #5 -> force NoOp #4.
            orgReplica.applyIndexOperationOnReplica(5, 1, IndexRequest.UNSET_AUTO_GENERATED_TIMESTAMP, false,
                new SourceToParse(indexName, "type", "id-5", new BytesArray("{}"), XContentType.JSON));

            final int translogOps;
            if (randomBoolean()) {
                if (randomBoolean()) {
                    logger.info("--> flushing shard (translog will be trimmed)");
                    IndexMetaData.Builder builder = IndexMetaData.builder(orgReplica.indexSettings().getIndexMetaData());
                    builder.settings(Settings.builder().put(orgReplica.indexSettings().getSettings())
                        .put(IndexSettings.INDEX_TRANSLOG_RETENTION_AGE_SETTING.getKey(), "-1")
                        .put(IndexSettings.INDEX_TRANSLOG_RETENTION_SIZE_SETTING.getKey(), "-1"));
                    orgReplica.indexSettings().updateIndexMetaData(builder.build());
                    orgReplica.onSettingsChanged();
                    translogOps = 5; // 4 ops + seqno gaps (delete #1 is removed but index #0 will be replayed).
                } else {
                    logger.info("--> flushing shard (translog will be retained)");
                    translogOps = 6; // 5 ops + seqno gaps
                }
                flushShard(orgReplica);
            } else {
                translogOps = 6; // 5 ops + seqno gaps
            }

            final IndexShard orgPrimary = shards.getPrimary();
            shards.promoteReplicaToPrimary(orgReplica).get(); // wait for primary/replica sync to make sure seq# gap is closed.

            IndexShard newReplica = shards.addReplicaWithExistingPath(orgPrimary.shardPath(), orgPrimary.routingEntry().currentNodeId());
            shards.recoverReplica(newReplica);
            shards.assertAllEqual(3);

            assertThat(getTranslog(newReplica).totalOperations(), equalTo(translogOps));
        }
    }

    public void testRecoveryWithOutOfOrderDeleteWithSoftDeletes() throws Exception {
        Settings settings = Settings.builder()
            .put(IndexSettings.INDEX_SOFT_DELETES_SETTING.getKey(), true)
            .put(IndexSettings.INDEX_SOFT_DELETES_RETENTION_OPERATIONS_SETTING.getKey(), 10)
            // If soft-deletes is enabled, delete#1 will be reclaimed because its segment (segment_1) is fully deleted
            // index#0 will be retained if merge is disabled; otherwise it will be reclaimed because gcp=3 and retained_ops=0
            .put(MergePolicyConfig.INDEX_MERGE_ENABLED, false).build();
        try (ReplicationGroup shards = createGroup(1, settings)) {
            shards.startAll();
            // create out of order delete and index op on replica
            final IndexShard orgReplica = shards.getReplicas().get(0);
            final String indexName = orgReplica.shardId().getIndexName();

            // delete #1
            orgReplica.advanceMaxSeqNoOfUpdatesOrDeletes(1); // manually advance msu for this delete
            orgReplica.applyDeleteOperationOnReplica(1, 2, "type", "id");
            orgReplica.flush(new FlushRequest().force(true)); // isolate delete#1 in its own translog generation and lucene segment
            // index #0
            orgReplica.applyIndexOperationOnReplica(0, 1, IndexRequest.UNSET_AUTO_GENERATED_TIMESTAMP, false,
                new SourceToParse(indexName, "type", "id", new BytesArray("{}"), XContentType.JSON));
            // index #3
            orgReplica.applyIndexOperationOnReplica(3, 1, IndexRequest.UNSET_AUTO_GENERATED_TIMESTAMP, false,
                new SourceToParse(indexName, "type", "id-3", new BytesArray("{}"), XContentType.JSON));
            // Flushing a new commit with local checkpoint=1 allows to delete the translog gen #1.
            orgReplica.flush(new FlushRequest().force(true).waitIfOngoing(true));
            // index #2
            orgReplica.applyIndexOperationOnReplica(2, 1, IndexRequest.UNSET_AUTO_GENERATED_TIMESTAMP, false,
                new SourceToParse(indexName, "type", "id-2", new BytesArray("{}"), XContentType.JSON));
            orgReplica.sync(); // advance local checkpoint
            orgReplica.updateGlobalCheckpointOnReplica(3L, "test");
            // index #5 -> force NoOp #4.
            orgReplica.applyIndexOperationOnReplica(5, 1, IndexRequest.UNSET_AUTO_GENERATED_TIMESTAMP, false,
                new SourceToParse(indexName, "type", "id-5", new BytesArray("{}"), XContentType.JSON));

            if (randomBoolean()) {
                if (randomBoolean()) {
                    logger.info("--> flushing shard (translog/soft-deletes will be trimmed)");
                    IndexMetaData.Builder builder = IndexMetaData.builder(orgReplica.indexSettings().getIndexMetaData());
                    builder.settings(Settings.builder().put(orgReplica.indexSettings().getSettings())
                        .put(IndexSettings.INDEX_SOFT_DELETES_RETENTION_OPERATIONS_SETTING.getKey(), 0));
                    orgReplica.indexSettings().updateIndexMetaData(builder.build());
                    orgReplica.onSettingsChanged();
                }
                flushShard(orgReplica);
            }

            final IndexShard orgPrimary = shards.getPrimary();
            shards.promoteReplicaToPrimary(orgReplica).get(); // wait for primary/replica sync to make sure seq# gap is closed.

            IndexShard newReplica = shards.addReplicaWithExistingPath(orgPrimary.shardPath(), orgPrimary.routingEntry().currentNodeId());
            shards.recoverReplica(newReplica);
            shards.assertAllEqual(3);
            try (Translog.Snapshot snapshot = newReplica.getHistoryOperations("test", 0)) {
                assertThat(snapshot, SnapshotMatchers.size(6));
            }
        }
    }

    public void testDifferentHistoryUUIDDisablesOPsRecovery() throws Exception {
        try (ReplicationGroup shards = createGroup(1)) {
            shards.startAll();
            // index some shared docs
            final int flushedDocs = 10;
            final int nonFlushedDocs = randomIntBetween(0, 10);
            final int numDocs = flushedDocs + nonFlushedDocs;
            shards.indexDocs(flushedDocs);
            shards.flush();
            shards.indexDocs(nonFlushedDocs);

            IndexShard replica = shards.getReplicas().get(0);
            final String historyUUID = replica.getHistoryUUID();
            Translog.TranslogGeneration translogGeneration = getTranslog(replica).getGeneration();
            shards.removeReplica(replica);
            replica.close("test", false);
            IndexWriterConfig iwc = new IndexWriterConfig(null)
                .setCommitOnClose(false)
                // we don't want merges to happen here - we call maybe merge on the engine
                // later once we stared it up otherwise we would need to wait for it here
                // we also don't specify a codec here and merges should use the engines for this index
                .setMergePolicy(NoMergePolicy.INSTANCE)
                .setOpenMode(IndexWriterConfig.OpenMode.APPEND);
            Map<String, String> userData = new HashMap<>(replica.store().readLastCommittedSegmentsInfo().getUserData());
            final String translogUUIDtoUse;
            final long translogGenToUse;
            final String historyUUIDtoUse = UUIDs.randomBase64UUID(random());
            if (randomBoolean()) {
                // create a new translog
                translogUUIDtoUse = Translog.createEmptyTranslog(replica.shardPath().resolveTranslog(), flushedDocs,
                    replica.shardId(), replica.getPendingPrimaryTerm());
                translogGenToUse = 1;
            } else {
                translogUUIDtoUse = translogGeneration.translogUUID;
                translogGenToUse = translogGeneration.translogFileGeneration;
            }
            try (IndexWriter writer = new IndexWriter(replica.store().directory(), iwc)) {
                userData.put(Engine.HISTORY_UUID_KEY, historyUUIDtoUse);
                userData.put(Translog.TRANSLOG_UUID_KEY, translogUUIDtoUse);
                userData.put(Translog.TRANSLOG_GENERATION_KEY, Long.toString(translogGenToUse));
                writer.setLiveCommitData(userData.entrySet());
                writer.commit();
            }
            replica.store().close();
            IndexShard newReplica = shards.addReplicaWithExistingPath(replica.shardPath(), replica.routingEntry().currentNodeId());
            shards.recoverReplica(newReplica);
            // file based recovery should be made
            assertThat(newReplica.recoveryState().getIndex().fileDetails(), not(empty()));
            assertThat(getTranslog(newReplica).totalOperations(), equalTo(numDocs));

            // history uuid was restored
            assertThat(newReplica.getHistoryUUID(), equalTo(historyUUID));
            assertThat(newReplica.commitStats().getUserData().get(Engine.HISTORY_UUID_KEY), equalTo(historyUUID));

            shards.assertAllEqual(numDocs);
        }
    }

    public void testPeerRecoveryPersistGlobalCheckpoint() throws Exception {
        try (ReplicationGroup shards = createGroup(0)) {
            shards.startPrimary();
            final long numDocs = shards.indexDocs(between(1, 100));
            if (randomBoolean()) {
                shards.flush();
            }
            final IndexShard replica = shards.addReplica();
            shards.recoverReplica(replica);
            assertThat(replica.getLastSyncedGlobalCheckpoint(), equalTo(numDocs - 1));
        }
    }

    public void testPeerRecoverySendSafeCommitInFileBased() throws Exception {
        IndexShard primaryShard = newStartedShard(true);
        int numDocs = between(1, 100);
        long globalCheckpoint = 0;
        for (int i = 0; i < numDocs; i++) {
            Engine.IndexResult result = primaryShard.applyIndexOperationOnPrimary(Versions.MATCH_ANY, VersionType.INTERNAL,
                new SourceToParse(primaryShard.shardId().getIndexName(), "_doc", Integer.toString(i), new BytesArray("{}"),
                    XContentType.JSON),
                SequenceNumbers.UNASSIGNED_SEQ_NO, 0, IndexRequest.UNSET_AUTO_GENERATED_TIMESTAMP, false);
            assertThat(result.getResultType(), equalTo(Engine.Result.Type.SUCCESS));
            if (randomBoolean()) {
                globalCheckpoint = randomLongBetween(globalCheckpoint, i);
                primaryShard.updateLocalCheckpointForShard(primaryShard.routingEntry().allocationId().getId(), globalCheckpoint);
                primaryShard.updateGlobalCheckpointForShard(primaryShard.routingEntry().allocationId().getId(), globalCheckpoint);
                primaryShard.flush(new FlushRequest());
            }
        }
        IndexShard replicaShard = newShard(primaryShard.shardId(), false);
        updateMappings(replicaShard, primaryShard.indexSettings().getIndexMetaData());
        recoverReplica(replicaShard, primaryShard, (r, sourceNode) -> new RecoveryTarget(r, sourceNode, recoveryListener) {
            @Override
            public void prepareForTranslogOperations(boolean fileBasedRecovery, int totalTranslogOps, ActionListener<Void> listener) {
                super.prepareForTranslogOperations(fileBasedRecovery, totalTranslogOps, listener);
                assertThat(replicaShard.getLastKnownGlobalCheckpoint(), equalTo(primaryShard.getLastKnownGlobalCheckpoint()));
            }
            @Override
            public void cleanFiles(int totalTranslogOps, long globalCheckpoint, Store.MetadataSnapshot sourceMetaData,
                                   ActionListener<Void> listener) {
                assertThat(globalCheckpoint, equalTo(primaryShard.getLastKnownGlobalCheckpoint()));
                super.cleanFiles(totalTranslogOps, globalCheckpoint, sourceMetaData, listener);
            }
        }, true, true);
        List<IndexCommit> commits = DirectoryReader.listCommits(replicaShard.store().directory());
        long maxSeqNo = Long.parseLong(commits.get(0).getUserData().get(SequenceNumbers.MAX_SEQ_NO));
        assertThat(maxSeqNo, lessThanOrEqualTo(globalCheckpoint));
        closeShards(primaryShard, replicaShard);
    }

    public void testSequenceBasedRecoveryKeepsTranslog() throws Exception {
        try (ReplicationGroup shards = createGroup(1)) {
            shards.startAll();
            final IndexShard replica = shards.getReplicas().get(0);
            final int initDocs = scaledRandomIntBetween(0, 20);
            int uncommittedDocs = 0;
            for (int i = 0; i < initDocs; i++) {
                shards.indexDocs(1);
                uncommittedDocs++;
                if (randomBoolean()) {
                    shards.syncGlobalCheckpoint();
                    shards.flush();
                    uncommittedDocs = 0;
                }
            }
            shards.removeReplica(replica);
            final int moreDocs = shards.indexDocs(scaledRandomIntBetween(0, 20));
            if (randomBoolean()) {
                shards.flush();
            }
            replica.close("test", randomBoolean());
            replica.store().close();
            final IndexShard newReplica = shards.addReplicaWithExistingPath(replica.shardPath(), replica.routingEntry().currentNodeId());
            shards.recoverReplica(newReplica);

            try (Translog.Snapshot snapshot = getTranslog(newReplica).newSnapshot()) {
                assertThat("Sequence based recovery should keep existing translog", snapshot, SnapshotMatchers.size(initDocs + moreDocs));
            }
            assertThat(newReplica.recoveryState().getTranslog().recoveredOperations(), equalTo(uncommittedDocs + moreDocs));
            assertThat(newReplica.recoveryState().getIndex().fileDetails(), empty());
        }
    }

    /**
     * This test makes sure that there is no infinite loop of flushing (the condition `shouldPeriodicallyFlush` eventually is false)
     * in peer-recovery if a primary sends a fully-baked index commit.
     */
    public void testShouldFlushAfterPeerRecovery() throws Exception {
        try (ReplicationGroup shards = createGroup(0)) {
            shards.startAll();
            int numDocs = shards.indexDocs(between(10, 100));
            final long translogSizeOnPrimary = shards.getPrimary().translogStats().getUncommittedSizeInBytes();
            shards.flush();

            final IndexShard replica = shards.addReplica();
            IndexMetaData.Builder builder = IndexMetaData.builder(replica.indexSettings().getIndexMetaData());
            long flushThreshold = RandomNumbers.randomLongBetween(random(), 100, translogSizeOnPrimary);
            builder.settings(Settings.builder().put(replica.indexSettings().getSettings())
                .put(IndexSettings.INDEX_TRANSLOG_FLUSH_THRESHOLD_SIZE_SETTING.getKey(), flushThreshold + "b")
            );
            replica.indexSettings().updateIndexMetaData(builder.build());
            replica.onSettingsChanged();
            shards.recoverReplica(replica);
            // Make sure the flushing will eventually be completed (eg. `shouldPeriodicallyFlush` is false)
            assertBusy(() -> assertThat(getEngine(replica).shouldPeriodicallyFlush(), equalTo(false)));
            assertThat(getTranslog(replica).totalOperations(), equalTo(numDocs));
            shards.assertAllEqual(numDocs);
        }
    }

<<<<<<< HEAD
    public void testTrimTranslogInPeerRecovery() throws Exception {
        try (ReplicationGroup shards = createGroup(between(1, 2))) {
            shards.startAll();
            IndexShard oldPrimary = shards.getPrimary();
            shards.indexDocs(scaledRandomIntBetween(1, 100));
            if (randomBoolean()) {
                shards.flush();
            }
            int inflightDocs = scaledRandomIntBetween(1, 100);
            for (int i = 0; i < inflightDocs; i++) {
                final IndexRequest indexRequest = new IndexRequest(index.getName(), "type", "extra_" + i).source("{}", XContentType.JSON);
                final BulkShardRequest bulkShardRequest = indexOnPrimary(indexRequest, oldPrimary);
                for (IndexShard replica : randomSubsetOf(shards.getReplicas())) {
                    indexOnReplica(bulkShardRequest, shards, replica);
                }
                if (rarely()) {
                    shards.flush();
                }
            }
            shards.syncGlobalCheckpoint();
            shards.promoteReplicaToPrimary(randomFrom(shards.getReplicas())).get();
            oldPrimary.close("demoted", false);
            oldPrimary.store().close();
            oldPrimary = shards.addReplicaWithExistingPath(oldPrimary.shardPath(), oldPrimary.routingEntry().currentNodeId());
            shards.recoverReplica(oldPrimary);
            final List<DocIdSeqNoAndSource> docsAfterRecovery = getDocIdAndSeqNos(shards.getPrimary());
            for (IndexShard shard : shards.getReplicas()) {
                assertThat(shard.routingEntry().toString(), getDocIdAndSeqNos(shard), equalTo(docsAfterRecovery));
            }
            shards.promoteReplicaToPrimary(oldPrimary).get();
            for (IndexShard shard : shards) {
                assertThat(shard.routingEntry().toString(), getDocIdAndSeqNos(shard), equalTo(docsAfterRecovery));
            }
=======
    public void testFailsToIndexDuringPeerRecovery() throws Exception {
        AtomicReference<IOException> throwExceptionDuringIndexing = new AtomicReference<>(new IOException("simulated"));
        try (ReplicationGroup group = new ReplicationGroup(buildIndexMetaData(0)) {
            @Override
            protected EngineFactory getEngineFactory(ShardRouting routing) {
                if (routing.primary()) {
                    return new InternalEngineFactory();
                } else {
                    return config -> InternalEngineTests.createInternalEngine((dir, iwc) -> new IndexWriter(dir, iwc) {
                        @Override
                        public long addDocument(Iterable<? extends IndexableField> doc) throws IOException {
                            final IOException error = throwExceptionDuringIndexing.getAndSet(null);
                            if (error != null) {
                                throw error;
                            }
                            return super.addDocument(doc);
                        }
                    }, null, null, config);
                }
            }
        }) {
            group.startAll();
            group.indexDocs(randomIntBetween(1, 10));
            allowShardFailures();
            IndexShard replica = group.addReplica();
            expectThrows(Exception.class, () -> group.recoverReplica(replica,
                (shard, sourceNode) -> new RecoveryTarget(shard, sourceNode, new PeerRecoveryTargetService.RecoveryListener() {
                    @Override
                    public void onRecoveryDone(RecoveryState state) {
                        throw new AssertionError("recovery must fail");
                    }

                    @Override
                    public void onRecoveryFailure(RecoveryState state, RecoveryFailedException e, boolean sendShardFailure) {
                        assertThat(ExceptionsHelper.unwrap(e, IOException.class).getMessage(), equalTo("simulated"));
                    }
                })));
            expectThrows(AlreadyClosedException.class, () -> replica.refresh("test"));
            group.removeReplica(replica);
            replica.store().close();
            closeShards(replica);
>>>>>>> 796dec34
        }
    }
}<|MERGE_RESOLUTION|>--- conflicted
+++ resolved
@@ -417,41 +417,6 @@
         }
     }
 
-<<<<<<< HEAD
-    public void testTrimTranslogInPeerRecovery() throws Exception {
-        try (ReplicationGroup shards = createGroup(between(1, 2))) {
-            shards.startAll();
-            IndexShard oldPrimary = shards.getPrimary();
-            shards.indexDocs(scaledRandomIntBetween(1, 100));
-            if (randomBoolean()) {
-                shards.flush();
-            }
-            int inflightDocs = scaledRandomIntBetween(1, 100);
-            for (int i = 0; i < inflightDocs; i++) {
-                final IndexRequest indexRequest = new IndexRequest(index.getName(), "type", "extra_" + i).source("{}", XContentType.JSON);
-                final BulkShardRequest bulkShardRequest = indexOnPrimary(indexRequest, oldPrimary);
-                for (IndexShard replica : randomSubsetOf(shards.getReplicas())) {
-                    indexOnReplica(bulkShardRequest, shards, replica);
-                }
-                if (rarely()) {
-                    shards.flush();
-                }
-            }
-            shards.syncGlobalCheckpoint();
-            shards.promoteReplicaToPrimary(randomFrom(shards.getReplicas())).get();
-            oldPrimary.close("demoted", false);
-            oldPrimary.store().close();
-            oldPrimary = shards.addReplicaWithExistingPath(oldPrimary.shardPath(), oldPrimary.routingEntry().currentNodeId());
-            shards.recoverReplica(oldPrimary);
-            final List<DocIdSeqNoAndSource> docsAfterRecovery = getDocIdAndSeqNos(shards.getPrimary());
-            for (IndexShard shard : shards.getReplicas()) {
-                assertThat(shard.routingEntry().toString(), getDocIdAndSeqNos(shard), equalTo(docsAfterRecovery));
-            }
-            shards.promoteReplicaToPrimary(oldPrimary).get();
-            for (IndexShard shard : shards) {
-                assertThat(shard.routingEntry().toString(), getDocIdAndSeqNos(shard), equalTo(docsAfterRecovery));
-            }
-=======
     public void testFailsToIndexDuringPeerRecovery() throws Exception {
         AtomicReference<IOException> throwExceptionDuringIndexing = new AtomicReference<>(new IOException("simulated"));
         try (ReplicationGroup group = new ReplicationGroup(buildIndexMetaData(0)) {
@@ -493,7 +458,42 @@
             group.removeReplica(replica);
             replica.store().close();
             closeShards(replica);
->>>>>>> 796dec34
+        }
+    }
+
+    public void testTrimTranslogInPeerRecovery() throws Exception {
+        try (ReplicationGroup shards = createGroup(between(1, 2))) {
+            shards.startAll();
+            IndexShard oldPrimary = shards.getPrimary();
+            shards.indexDocs(scaledRandomIntBetween(1, 100));
+            if (randomBoolean()) {
+                shards.flush();
+            }
+            int inflightDocs = scaledRandomIntBetween(1, 100);
+            for (int i = 0; i < inflightDocs; i++) {
+                final IndexRequest indexRequest = new IndexRequest(index.getName(), "type", "extra_" + i).source("{}", XContentType.JSON);
+                final BulkShardRequest bulkShardRequest = indexOnPrimary(indexRequest, oldPrimary);
+                for (IndexShard replica : randomSubsetOf(shards.getReplicas())) {
+                    indexOnReplica(bulkShardRequest, shards, replica);
+                }
+                if (rarely()) {
+                    shards.flush();
+                }
+            }
+            shards.syncGlobalCheckpoint();
+            shards.promoteReplicaToPrimary(randomFrom(shards.getReplicas())).get();
+            oldPrimary.close("demoted", false);
+            oldPrimary.store().close();
+            oldPrimary = shards.addReplicaWithExistingPath(oldPrimary.shardPath(), oldPrimary.routingEntry().currentNodeId());
+            shards.recoverReplica(oldPrimary);
+            final List<DocIdSeqNoAndSource> docsAfterRecovery = getDocIdAndSeqNos(shards.getPrimary());
+            for (IndexShard shard : shards.getReplicas()) {
+                assertThat(shard.routingEntry().toString(), getDocIdAndSeqNos(shard), equalTo(docsAfterRecovery));
+            }
+            shards.promoteReplicaToPrimary(oldPrimary).get();
+            for (IndexShard shard : shards) {
+                assertThat(shard.routingEntry().toString(), getDocIdAndSeqNos(shard), equalTo(docsAfterRecovery));
+            }
         }
     }
 }
/*
 * Copyright Elasticsearch B.V. and/or licensed to Elasticsearch B.V. under one
 * or more contributor license agreements. Licensed under the "Elastic License
 * 2.0", the "GNU Affero General Public License v3.0 only", and the "Server Side
 * Public License v 1"; you may not use this file except in compliance with, at
 * your election, the "Elastic License 2.0", the "GNU Affero General Public
 * License v3.0 only", or the "Server Side Public License, v 1".
 */

package org.elasticsearch.ingest;

import org.elasticsearch.common.io.stream.BytesStreamOutput;
import org.elasticsearch.test.ESTestCase;

import java.io.IOException;
import java.util.Arrays;
import java.util.Iterator;
import java.util.List;
import java.util.Map;

import static org.hamcrest.Matchers.containsInAnyOrder;
import static org.hamcrest.Matchers.sameInstance;

public class IngestStatsTests extends ESTestCase {

    public void testSerialization() throws IOException {
        IngestStats.Stats totalStats = new IngestStats.Stats(50, 100, 200, 300);
        List<IngestStats.PipelineStat> pipelineStats = createPipelineStats();
        Map<String, List<IngestStats.ProcessorStat>> processorStats = createProcessorStats(pipelineStats);
        IngestStats ingestStats = new IngestStats(totalStats, pipelineStats, processorStats);
        IngestStats serializedStats = serialize(ingestStats);
        assertIngestStats(ingestStats, serializedStats);
    }

    public void testIdentitySerialization() throws IOException {
        IngestStats serializedStats = serialize(IngestStats.IDENTITY);
<<<<<<< HEAD
        assertEquals(IngestStats.IDENTITY, serializedStats);
=======
        assertThat(serializedStats, sameInstance(IngestStats.IDENTITY));
>>>>>>> 1ec96887
    }

    public void testStatsMerge() {
        var first = randomStats();
        var second = randomStats();
        assertEquals(
            new IngestStats.Stats(
                first.ingestCount() + second.ingestCount(),
                first.ingestTimeInMillis() + second.ingestTimeInMillis(),
                first.ingestCurrent() + second.ingestCurrent(),
                first.ingestFailedCount() + second.ingestFailedCount()
            ),
            IngestStats.Stats.merge(first, second)
        );
    }

    public void testPipelineStatsMerge() {
        var first = List.of(
            randomPipelineStat("pipeline-1"),
            randomPipelineStat("pipeline-1"),
            randomPipelineStat("pipeline-2"),
            randomPipelineStat("pipeline-3"),
            randomPipelineStat("pipeline-5")
        );
        var second = List.of(
            randomPipelineStat("pipeline-2"),
            randomPipelineStat("pipeline-1"),
            randomPipelineStat("pipeline-4"),
            randomPipelineStat("pipeline-3")
        );

        assertThat(
            IngestStats.PipelineStat.merge(first, second),
            containsInAnyOrder(
                new IngestStats.PipelineStat(
                    "pipeline-1",
                    merge(first.get(0).stats(), first.get(1).stats(), second.get(1).stats()),
                    merge(first.get(0).byteStats(), first.get(1).byteStats(), second.get(1).byteStats())
                ),
                new IngestStats.PipelineStat(
                    "pipeline-2",
                    merge(first.get(2).stats(), second.get(0).stats()),
                    IngestStats.ByteStats.merge(first.get(2).byteStats(), second.get(0).byteStats())
                ),
                new IngestStats.PipelineStat(
                    "pipeline-3",
                    merge(first.get(3).stats(), second.get(3).stats()),
                    IngestStats.ByteStats.merge(first.get(3).byteStats(), second.get(3).byteStats())
                ),
                new IngestStats.PipelineStat("pipeline-4", second.get(2).stats(), second.get(2).byteStats()),
                new IngestStats.PipelineStat("pipeline-5", first.get(4).stats(), first.get(4).byteStats())
            )
        );
    }

    public void testProcessorStatsMergeZeroCounts() {
        {
            var expected = randomPipelineProcessorStats();
            var first = Map.of("pipeline-1", expected);

            // merging with an empty map yields the non-empty map
            assertEquals(IngestStats.merge(Map.of(), first), first);
            assertEquals(IngestStats.merge(first, Map.of()), first);

            // it's the same exact reference, in fact
            assertSame(expected, IngestStats.merge(Map.of(), first).get("pipeline-1"));
            assertSame(expected, IngestStats.merge(first, Map.of()).get("pipeline-1"));
        }
        {
            var expected = randomPipelineProcessorStats();
            var first = Map.of("pipeline-1", expected);
            var zero = List.of(
                new IngestStats.ProcessorStat("proc-1", "type-1", zeroStats()),
                new IngestStats.ProcessorStat("proc-1", "type-2", zeroStats()),
                new IngestStats.ProcessorStat("proc-2", "type-1", zeroStats()),
                new IngestStats.ProcessorStat("proc-3", "type-3", zeroStats())
            );
            var second = Map.of("pipeline-1", zero);

            // merging with a zero map yields the non-zero map
            assertEquals(IngestStats.merge(second, first), first);
            assertEquals(IngestStats.merge(first, second), first);

            // it's the same exact reference, in fact
            assertSame(expected, IngestStats.merge(second, first).get("pipeline-1"));
            assertSame(expected, IngestStats.merge(first, second).get("pipeline-1"));
        }
    }

    public void testProcessorStatsMerge() {
        var first = Map.of(
            "pipeline-1",
            randomPipelineProcessorStats(),
            "pipeline-2",
            randomPipelineProcessorStats(),
            "pipeline-3",
            randomPipelineProcessorStats()
        );
        var second = Map.of(
            "pipeline-2",
            randomPipelineProcessorStats(),
            "pipeline-3",
            randomPipelineProcessorStats(),
            "pipeline-1",
            randomPipelineProcessorStats()
        );

        assertEquals(
            IngestStats.merge(first, second),
            Map.of(
                "pipeline-1",
                expectedPipelineProcessorStats(first.get("pipeline-1"), second.get("pipeline-1")),
                "pipeline-2",
                expectedPipelineProcessorStats(first.get("pipeline-2"), second.get("pipeline-2")),
                "pipeline-3",
                expectedPipelineProcessorStats(first.get("pipeline-3"), second.get("pipeline-3"))
            )
        );
    }

    public void testProcessorStatsMergeHeterogeneous() {
        // if a pipeline has heterogeneous *non-zero* stats, then we defer to the one with a smaller total ingest count

        var first = Map.of(
            "pipeline-1",
            List.of(
                new IngestStats.ProcessorStat("name-1", "type-1", new IngestStats.Stats(randomLongBetween(1, 100), 0, 0, 0)),
                new IngestStats.ProcessorStat("name-2", "type-2", new IngestStats.Stats(randomLongBetween(1, 100), 0, 0, 0))
            )
        );
        var expected = List.of(new IngestStats.ProcessorStat("name-1", "type-1", new IngestStats.Stats(1, 0, 0, 0)));
        var second = Map.of("pipeline-1", expected);

        assertEquals(second, IngestStats.merge(first, second));
        assertSame(expected, IngestStats.merge(second, first).get("pipeline-1"));
    }

    private static List<IngestStats.ProcessorStat> expectedPipelineProcessorStats(
        List<IngestStats.ProcessorStat> first,
        List<IngestStats.ProcessorStat> second
    ) {
        return List.of(
            new IngestStats.ProcessorStat("proc-1", "type-1", merge(first.get(0).stats(), second.get(0).stats())),
            new IngestStats.ProcessorStat("proc-1", "type-2", merge(first.get(1).stats(), second.get(1).stats())),
            new IngestStats.ProcessorStat("proc-2", "type-1", merge(first.get(2).stats(), second.get(2).stats())),
            new IngestStats.ProcessorStat("proc-3", "type-3", merge(first.get(3).stats(), second.get(3).stats()))
        );
    }

    private static List<IngestStats.ProcessorStat> randomPipelineProcessorStats() {
        return List.of(
            randomProcessorStat("proc-1", "type-1"),
            randomProcessorStat("proc-1", "type-2"),
            randomProcessorStat("proc-2", "type-1"),
            randomProcessorStat("proc-3", "type-3")
        );
    }

    private static IngestStats.Stats merge(IngestStats.Stats... stats) {
        return Arrays.stream(stats).reduce(IngestStats.Stats.IDENTITY, IngestStats.Stats::merge);
    }

    private static IngestStats.ByteStats merge(IngestStats.ByteStats... stats) {
        return Arrays.stream(stats).reduce(new IngestStats.ByteStats(0, 0), IngestStats.ByteStats::merge);
    }

    private static List<IngestStats.PipelineStat> createPipelineStats() {
        IngestStats.PipelineStat pipeline1Stats = new IngestStats.PipelineStat(
            "pipeline1",
            new IngestStats.Stats(3, 3, 3, 3),
            new IngestStats.ByteStats(123, 456)
        );
        IngestStats.PipelineStat pipeline2Stats = new IngestStats.PipelineStat(
            "pipeline2",
            new IngestStats.Stats(47, 97, 197, 297),
            new IngestStats.ByteStats(1234567, 34567890)
        );
        IngestStats.PipelineStat pipeline3Stats = new IngestStats.PipelineStat(
            "pipeline3",
            new IngestStats.Stats(0, 0, 0, 0),
            new IngestStats.ByteStats(0, 0)
        );
        return List.of(pipeline1Stats, pipeline2Stats, pipeline3Stats);
    }

    private static Map<String, List<IngestStats.ProcessorStat>> createProcessorStats(List<IngestStats.PipelineStat> pipelineStats) {
        assert (pipelineStats.size() >= 2);
        IngestStats.ProcessorStat processor1Stat = new IngestStats.ProcessorStat("processor1", "type", new IngestStats.Stats(1, 1, 1, 1));
        IngestStats.ProcessorStat processor2Stat = new IngestStats.ProcessorStat("processor2", "type", new IngestStats.Stats(2, 2, 2, 2));
        IngestStats.ProcessorStat processor3Stat = new IngestStats.ProcessorStat(
            "processor3",
            "type",
            new IngestStats.Stats(47, 97, 197, 297)
        );
        // pipeline1 -> processor1,processor2; pipeline2 -> processor3
        return Map.of(
            pipelineStats.get(0).pipelineId(),
            List.of(processor1Stat, processor2Stat),
            pipelineStats.get(1).pipelineId(),
            List.of(processor3Stat)
        );
    }

    private static IngestStats serialize(IngestStats stats) throws IOException {
        var out = new BytesStreamOutput();
        stats.writeTo(out);
        var in = out.bytes().streamInput();
        return IngestStats.read(in);
    }

    private static void assertIngestStats(IngestStats ingestStats, IngestStats serializedStats) {
        assertNotSame(ingestStats, serializedStats);
        assertNotSame(ingestStats.totalStats(), serializedStats.totalStats());
        assertNotSame(ingestStats.pipelineStats(), serializedStats.pipelineStats());
        assertNotSame(ingestStats.processorStats(), serializedStats.processorStats());

        assertEquals(ingestStats.totalStats(), serializedStats.totalStats());
        assertEquals(ingestStats.pipelineStats().size(), serializedStats.pipelineStats().size());

        for (IngestStats.PipelineStat serializedPipelineStat : serializedStats.pipelineStats()) {
            assertEquals(
                getPipelineStats(ingestStats.pipelineStats(), serializedPipelineStat.pipelineId()),
                serializedPipelineStat.stats()
            );
            assertEquals(
                getPipelineByteStats(ingestStats.pipelineStats(), serializedPipelineStat.pipelineId()),
                serializedPipelineStat.byteStats()
            );
            List<IngestStats.ProcessorStat> serializedProcessorStats = serializedStats.processorStats()
                .get(serializedPipelineStat.pipelineId());
            List<IngestStats.ProcessorStat> processorStat = ingestStats.processorStats().get(serializedPipelineStat.pipelineId());
            if (processorStat != null) {
                Iterator<IngestStats.ProcessorStat> it = processorStat.iterator();
                // intentionally enforcing the identical ordering
                for (IngestStats.ProcessorStat serializedProcessorStat : serializedProcessorStats) {
                    IngestStats.ProcessorStat ps = it.next();
                    assertEquals(ps.name(), serializedProcessorStat.name());
                    assertEquals(ps.type(), serializedProcessorStat.type());
                    assertEquals(ps.stats(), serializedProcessorStat.stats());
                }
                assertFalse(it.hasNext());
            }
        }
    }

    private static IngestStats.Stats getPipelineStats(List<IngestStats.PipelineStat> pipelineStats, String id) {
        return pipelineStats.stream()
            .filter(p1 -> p1.pipelineId().equals(id))
            .findFirst()
            .map(IngestStats.PipelineStat::stats)
            .orElse(null);
    }

    private static IngestStats.ByteStats getPipelineByteStats(List<IngestStats.PipelineStat> pipelineStats, String id) {
        return pipelineStats.stream()
            .filter(p1 -> p1.pipelineId().equals(id))
            .findFirst()
            .map(IngestStats.PipelineStat::byteStats)
            .orElse(null);
    }

    private static IngestStats.ProcessorStat randomProcessorStat(String name, String type) {
        return new IngestStats.ProcessorStat(name, type, randomStats());
    }

    private static IngestStats.PipelineStat randomPipelineStat(String id) {
        return new IngestStats.PipelineStat(id, randomStats(), randomByteStats());
    }

    private static IngestStats.Stats randomStats() {
        return new IngestStats.Stats(randomLong(), randomLong(), randomLong(), randomLong());
    }

    private static IngestStats.Stats zeroStats() {
        return new IngestStats.Stats(0, 0, 0, 0);
    }

    private static IngestStats.ByteStats randomByteStats() {
        return new IngestStats.ByteStats(randomLong(), randomLong());
    }
}<|MERGE_RESOLUTION|>--- conflicted
+++ resolved
@@ -34,11 +34,7 @@
 
     public void testIdentitySerialization() throws IOException {
         IngestStats serializedStats = serialize(IngestStats.IDENTITY);
-<<<<<<< HEAD
-        assertEquals(IngestStats.IDENTITY, serializedStats);
-=======
         assertThat(serializedStats, sameInstance(IngestStats.IDENTITY));
->>>>>>> 1ec96887
     }
 
     public void testStatsMerge() {

--- conflicted
+++ resolved
@@ -261,10 +261,7 @@
     }
 
     public void testClusterChanged() {
-<<<<<<< HEAD
-=======
-        assumeTrue("Requires sampling feature flag", RANDOM_SAMPLING_FEATURE_FLAG);
->>>>>>> fe449861
+        assumeTrue("Requires sampling feature flag", RANDOM_SAMPLING_FEATURE_FLAG);
         String indexName = randomIdentifier();
         SamplingService samplingService = getTestSamplingService();
         Map<String, Object> inputRawDocSource = randomMap(1, 100, () -> Tuple.tuple(randomAlphaOfLength(10), randomAlphaOfLength(10)));
@@ -280,11 +277,7 @@
                         new SamplingConfiguration(
                             1.0,
                             randomIntBetween(1, 1000),
-<<<<<<< HEAD
-                            ByteSizeValue.ofBytes(randomLongBetween(100, 1000000)),
-=======
                             ByteSizeValue.ofBytes(randomLongBetween(indexRequest.source().length(), 1_000_000)),
->>>>>>> fe449861
                             TimeValue.timeValueDays(randomIntBetween(1, 10)),
                             null
                         )
@@ -324,11 +317,7 @@
                         new SamplingConfiguration(
                             1.0,
                             1001,
-<<<<<<< HEAD
-                            ByteSizeValue.ofBytes(randomLongBetween(100, 1000000)),
-=======
                             ByteSizeValue.ofBytes(randomLongBetween(indexRequest.source().length(), 1_000_000)),
->>>>>>> fe449861
                             TimeValue.timeValueDays(randomIntBetween(1, 10)),
                             null
                         )

--- conflicted
+++ resolved
@@ -336,34 +336,14 @@
 
             //if there was an error we try to wait and see if at some point it'll get fixed
             logger.info("--> trying to wait");
-<<<<<<< HEAD
             assertBusy(() -> {
-                    boolean errorOccurred = false;
                     for (int i = 0; i < iterations; i++) {
                         SearchResponse searchResponse = client().prepareSearch().setSize(0).setQuery(matchAllQuery()).get();
-                        if (searchResponse.getHits().getTotalHits() != numberOfDocs) {
-                            errorOccurred = true;
-                        }
+                        assertEquals(numberOfDocs, searchResponse.getHits().getTotalHits().value);
                     }
-                    assertFalse(errorOccurred);
                 },
                 5,
                 TimeUnit.MINUTES
-=======
-            assertTrue(awaitBusy(() -> {
-                                boolean errorOccurred = false;
-                                for (int i = 0; i < iterations; i++) {
-                                    SearchResponse searchResponse = client().prepareSearch().setSize(0).setQuery(matchAllQuery()).get();
-                                    if (searchResponse.getHits().getTotalHits().value != numberOfDocs) {
-                                        errorOccurred = true;
-                                    }
-                                }
-                                return !errorOccurred;
-                            },
-                            5,
-                            TimeUnit.MINUTES
-                    )
->>>>>>> d9b2ed61
             );
             assertEquals(numberOfDocs, ids.size());
         }

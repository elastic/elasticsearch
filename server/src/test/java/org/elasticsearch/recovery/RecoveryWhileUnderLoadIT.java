--- conflicted
+++ resolved
@@ -339,7 +339,7 @@
             IndicesStatsResponse indicesStatsResponse = client().admin().indices().prepareStats().get();
             for (ShardStats shardStats : indicesStatsResponse.getShards()) {
                 DocsStats docsStats = shardStats.getStats().docs;
-                logger.info("shard [{}] - count {}, primary {}", shardStats.getShardRouting().id(), docsStats.getCount(), 
+                logger.info("shard [{}] - count {}, primary {}", shardStats.getShardRouting().id(), docsStats.getCount(),
                         shardStats.getShardRouting().primary());
             }
 
@@ -362,34 +362,26 @@
 
             //if there was an error we try to wait and see if at some point it'll get fixed
             logger.info("--> trying to wait");
-<<<<<<< HEAD
-            assertTrue(awaitBusy(() -> {
-                                boolean errorOccurred = false;
-                                for (int i = 0; i < iterations; i++) {
-                                    SearchResponse searchResponse = client().prepareSearch()
-                                        .setTrackTotalHits(true)
-                                        .setSize(0)
-                                        .setQuery(matchAllQuery())
-                                        .get();
-                                    if (searchResponse.getHits().getTotalHits().value != numberOfDocs) {
-                                        errorOccurred = true;
-                                    }
-                                }
-                                return !errorOccurred;
-                            },
-                            5,
-                            TimeUnit.MINUTES
-                    )
-=======
-            assertBusy(() -> {
+            assertBusy(
+                () -> {
+                    boolean errorOccurred = false;
                     for (int i = 0; i < iterations; i++) {
-                        SearchResponse searchResponse = client().prepareSearch().setSize(0).setQuery(matchAllQuery()).get();
-                        assertEquals(numberOfDocs, searchResponse.getHits().getTotalHits().value);
+                        SearchResponse searchResponse = client().prepareSearch()
+                            .setTrackTotalHits(true)
+                            .setSize(0)
+                            .setQuery(matchAllQuery())
+                            .get();
+                        if (searchResponse.getHits().getTotalHits().value != numberOfDocs) {
+                            errorOccurred = true;
+                        }
+                    }
+
+                    if (errorOccurred == true) {
+                        fail("Couldn't read the expected number of documents");
                     }
                 },
                 5,
                 TimeUnit.MINUTES
->>>>>>> 668870d0
             );
             assertEquals(numberOfDocs, ids.size());
         }
@@ -401,13 +393,13 @@
     }
 
     private void logSearchResponse(int numberOfShards, long numberOfDocs, int iteration, SearchResponse searchResponse) {
-        logger.info("iteration [{}] - successful shards: {} (expected {})", iteration, 
+        logger.info("iteration [{}] - successful shards: {} (expected {})", iteration,
                 searchResponse.getSuccessfulShards(), numberOfShards);
         logger.info("iteration [{}] - failed shards: {} (expected 0)", iteration, searchResponse.getFailedShards());
         if (searchResponse.getShardFailures() != null && searchResponse.getShardFailures().length > 0) {
             logger.info("iteration [{}] - shard failures: {}", iteration, Arrays.toString(searchResponse.getShardFailures()));
         }
-        logger.info("iteration [{}] - returned documents: {} (expected {})", iteration, 
+        logger.info("iteration [{}] - returned documents: {} (expected {})", iteration,
                 searchResponse.getHits().getTotalHits().value, numberOfDocs);
     }
 

/*
 * Licensed to Elasticsearch under one or more contributor
 * license agreements. See the NOTICE file distributed with
 * this work for additional information regarding copyright
 * ownership. Elasticsearch licenses this file to you under
 * the Apache License, Version 2.0 (the "License"); you may
 * not use this file except in compliance with the License.
 * You may obtain a copy of the License at
 *
 *    http://www.apache.org/licenses/LICENSE-2.0
 *
 * Unless required by applicable law or agreed to in writing,
 * software distributed under the License is distributed on an
 * "AS IS" BASIS, WITHOUT WARRANTIES OR CONDITIONS OF ANY
 * KIND, either express or implied.  See the License for the
 * specific language governing permissions and limitations
 * under the License.
 */

package org.elasticsearch.repositories;

import org.apache.lucene.index.IndexCommit;
import org.elasticsearch.Version;
import org.elasticsearch.action.ActionListener;
import org.elasticsearch.action.admin.cluster.repositories.put.PutRepositoryRequest;
import org.elasticsearch.cluster.ClusterState;
import org.elasticsearch.cluster.metadata.IndexMetadata;
import org.elasticsearch.cluster.metadata.Metadata;
import org.elasticsearch.cluster.metadata.RepositoryMetadata;
import org.elasticsearch.cluster.node.DiscoveryNode;
import org.elasticsearch.cluster.service.ClusterService;
import org.elasticsearch.common.Strings;
import org.elasticsearch.common.UUIDs;
import org.elasticsearch.common.collect.Tuple;
import org.elasticsearch.common.component.Lifecycle;
import org.elasticsearch.common.component.LifecycleListener;
import org.elasticsearch.common.settings.Settings;
import org.elasticsearch.index.mapper.MapperService;
import org.elasticsearch.index.shard.ShardId;
import org.elasticsearch.index.snapshots.IndexShardSnapshotStatus;
import org.elasticsearch.index.store.Store;
import org.elasticsearch.indices.recovery.RecoveryState;
import org.elasticsearch.snapshots.SnapshotId;
import org.elasticsearch.snapshots.SnapshotInfo;
import org.elasticsearch.snapshots.SnapshotShardFailure;
import org.elasticsearch.test.ESTestCase;
import org.elasticsearch.threadpool.ThreadPool;
import org.elasticsearch.transport.Transport;
import org.elasticsearch.transport.TransportService;

import java.io.IOException;
import java.util.Collection;
import java.util.Collections;
import java.util.List;
import java.util.Map;

import static org.mockito.Mockito.mock;

public class RepositoriesServiceTests extends ESTestCase {

    private RepositoriesService repositoriesService;

    @Override
    public void setUp() throws Exception {
        super.setUp();
        ThreadPool threadPool = mock(ThreadPool.class);
        final TransportService transportService = new TransportService(Settings.EMPTY, mock(Transport.class), threadPool,
            TransportService.NOOP_TRANSPORT_INTERCEPTOR,
            boundAddress -> DiscoveryNode.createLocal(Settings.EMPTY, boundAddress.publishAddress(), UUIDs.randomBase64UUID()), null,
            Collections.emptySet());
        repositoriesService = new RepositoriesService(Settings.EMPTY, mock(ClusterService.class),
            transportService, Collections.emptyMap(), Collections.singletonMap(TestRepository.TYPE, TestRepository::new), threadPool);
        repositoriesService.start();
    }

    public void testRegisterInternalRepository() {
        String repoName = "name";
        expectThrows(RepositoryMissingException.class, () -> repositoriesService.repository(repoName));
        repositoriesService.registerInternalRepository(repoName, TestRepository.TYPE);
        Repository repository = repositoriesService.repository(repoName);
        assertEquals(repoName, repository.getMetadata().name());
        assertEquals(TestRepository.TYPE, repository.getMetadata().type());
        assertEquals(Settings.EMPTY, repository.getMetadata().settings());
        assertTrue(((TestRepository) repository).isStarted);
    }

    public void testUnregisterInternalRepository() {
        String repoName = "name";
        expectThrows(RepositoryMissingException.class, () -> repositoriesService.repository(repoName));
        repositoriesService.registerInternalRepository(repoName, TestRepository.TYPE);
        Repository repository = repositoriesService.repository(repoName);
        assertFalse(((TestRepository) repository).isClosed);
        repositoriesService.unregisterInternalRepository(repoName);
        expectThrows(RepositoryMissingException.class, () -> repositoriesService.repository(repoName));
        assertTrue(((TestRepository) repository).isClosed);
    }

    public void testRegisterWillNotUpdateIfInternalRepositoryWithNameExists() {
        String repoName = "name";
        expectThrows(RepositoryMissingException.class, () -> repositoriesService.repository(repoName));
        repositoriesService.registerInternalRepository(repoName, TestRepository.TYPE);
        Repository repository = repositoriesService.repository(repoName);
        assertFalse(((TestRepository) repository).isClosed);
        repositoriesService.registerInternalRepository(repoName, TestRepository.TYPE);
        assertFalse(((TestRepository) repository).isClosed);
        Repository repository2 = repositoriesService.repository(repoName);
        assertSame(repository, repository2);
    }

    public void testRegisterRejectsInvalidRepositoryNames() {
        assertThrowsOnRegister("");
        assertThrowsOnRegister("contains#InvalidCharacter");
        for (char c : Strings.INVALID_FILENAME_CHARS) {
            assertThrowsOnRegister("contains" + c + "InvalidCharacters");
        }
    }

    private void assertThrowsOnRegister(String repoName) {
        PutRepositoryRequest request = new PutRepositoryRequest(repoName);
        expectThrows(RepositoryException.class, () -> repositoriesService.registerRepository(request, null));
    }

    private static class TestRepository implements Repository {

        private static final String TYPE = "internal";
        private boolean isClosed;
        private boolean isStarted;

        private final RepositoryMetadata metadata;

        private TestRepository(RepositoryMetadata metadata) {
            this.metadata = metadata;
        }

        @Override
        public RepositoryMetadata getMetadata() {
            return metadata;
        }

        @Override
        public SnapshotInfo getSnapshotInfo(SnapshotId snapshotId) {
            return null;
        }

        @Override
        public Metadata getSnapshotGlobalMetadata(SnapshotId snapshotId) {
            return null;
        }

        @Override
        public IndexMetadata getSnapshotIndexMetadata(SnapshotId snapshotId, IndexId index) throws IOException {
            return null;
        }

        @Override
        public void getRepositoryData(ActionListener<RepositoryData> listener) {
            listener.onResponse(null);
        }

        @Override
        public void finalizeSnapshot(SnapshotId snapshotId, ShardGenerations indices, long startTime, String failure,
                                     int totalShards, List<SnapshotShardFailure> shardFailures, long repositoryStateId,
                                     boolean includeGlobalState, Metadata metadata, Map<String, Object> userMetadata,
                                     Version repositoryMetaVersion, ActionListener<Tuple<RepositoryData, SnapshotInfo>> listener) {
            listener.onResponse(null);
        }

        @Override
<<<<<<< HEAD
        public void deleteSnapshot(SnapshotId snapshotId, long repositoryStateId, Version repositoryMetaVersion,
=======
        public void deleteSnapshot(Collection<SnapshotId> snapshotId, long repositoryStateId, boolean writeShardGens,
>>>>>>> 522b6fa1
                                   ActionListener<Void> listener) {
            listener.onResponse(null);
        }

        @Override
        public long getSnapshotThrottleTimeInNanos() {
            return 0;
        }

        @Override
        public long getRestoreThrottleTimeInNanos() {
            return 0;
        }

        @Override
        public String startVerification() {
            return null;
        }

        @Override
        public void endVerification(String verificationToken) {

        }

        @Override
        public void verify(String verificationToken, DiscoveryNode localNode) {

        }

        @Override
        public boolean isReadOnly() {
            return false;
        }

        @Override
        public void snapshotShard(Store store, MapperService mapperService, SnapshotId snapshotId, IndexId indexId,
                                  IndexCommit snapshotIndexCommit, String shardStateIdentifier, IndexShardSnapshotStatus snapshotStatus,
                                  Version repositoryMetaVersion, Map<String, Object> userMetadata, ActionListener<String> listener) {

        }

        @Override
        public void restoreShard(Store store, SnapshotId snapshotId, IndexId indexId, ShardId snapshotShardId,
                                 RecoveryState recoveryState, ActionListener<Void> listener) {

        }

        @Override
        public IndexShardSnapshotStatus getShardSnapshotStatus(SnapshotId snapshotId, IndexId indexId, ShardId shardId) {
            return null;
        }

        @Override
        public void updateState(final ClusterState state) {
        }

        @Override
        public Lifecycle.State lifecycleState() {
            return null;
        }

        @Override
        public void addLifecycleListener(LifecycleListener listener) {

        }

        @Override
        public void removeLifecycleListener(LifecycleListener listener) {

        }

        @Override
        public void start() {
            isStarted = true;
        }

        @Override
        public void stop() {

        }

        @Override
        public void close() {
            isClosed = true;
        }
    }
}<|MERGE_RESOLUTION|>--- conflicted
+++ resolved
@@ -166,11 +166,7 @@
         }
 
         @Override
-<<<<<<< HEAD
-        public void deleteSnapshot(SnapshotId snapshotId, long repositoryStateId, Version repositoryMetaVersion,
-=======
-        public void deleteSnapshot(Collection<SnapshotId> snapshotId, long repositoryStateId, boolean writeShardGens,
->>>>>>> 522b6fa1
+        public void deleteSnapshot(Collection<SnapshotId> snapshotIds, long repositoryStateId, Version repositoryMetaVersion,
                                    ActionListener<Void> listener) {
             listener.onResponse(null);
         }

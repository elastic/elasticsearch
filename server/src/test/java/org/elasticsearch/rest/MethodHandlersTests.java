--- conflicted
+++ resolved
@@ -18,11 +18,7 @@
 public class MethodHandlersTests extends ESTestCase {
 
     private final RestApiVersion current = RestApiVersion.current();
-<<<<<<< HEAD
-    private final RestApiVersion previous = RestApiVersion.minimumSupported();
-=======
     private final RestApiVersion previous = RestApiVersion.previous();
->>>>>>> 39e8539a
 
     public void testLookupForDifferentMethodsSameVersion() {
         RestHandler putHandler = (request, channel, client) -> {};

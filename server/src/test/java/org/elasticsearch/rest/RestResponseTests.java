--- conflicted
+++ resolved
@@ -134,8 +134,6 @@
             {"type":"file_not_found_exception","reason":"/foo/bar"}"""));
     }
 
-<<<<<<< HEAD
-=======
     public void testNonElasticsearchExceptionIsNotShownAsSimpleMessage() throws Exception {
         RestRequest request = new FakeRestRequest();
         RestChannel channel = new SimpleExceptionRestChannel(request);
@@ -150,7 +148,6 @@
         assertChannelWarnings(channel);
     }
 
->>>>>>> bd091d3d
     public void testErrorTrace() throws Exception {
         RestRequest request = new FakeRestRequest();
         request.params().put("error_trace", "true");
@@ -490,14 +487,7 @@
         Exception t = new ElasticsearchException("an error occurred reading data", new FileNotFoundException("/foo/bar"));
         RestResponse response = new RestResponse(channel, t);
         assertThat(response.contentType(), equalTo(mediaType));
-<<<<<<< HEAD
-        assertWarnings(
-            "The JSON format of non-detailed errors will change in Elasticsearch 9.0"
-                + " to match the JSON structure used for detailed errors. To keep using the existing format, use the V8 REST API."
-        );
-=======
-        assertChannelWarnings(channel);
->>>>>>> bd091d3d
+        assertChannelWarnings(channel);
     }
 
     public void testSupressedLogging() throws IOException {

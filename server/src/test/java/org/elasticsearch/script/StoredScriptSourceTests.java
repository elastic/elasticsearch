--- conflicted
+++ resolved
@@ -50,13 +50,9 @@
             if (randomBoolean()) {
                 options.put(Script.CONTENT_TYPE_OPTION, xContentType.mediaType());
             }
-<<<<<<< HEAD
-            return StoredScriptSource.parse(BytesReference.bytes(template), xContentType);
-=======
             StoredScriptSource source = StoredScriptSource.parse(BytesReference.bytes(template), xContentType);
             assertWarnings("the template context is now deprecated. Specify templates in a \"script\" element.");
             return source;
->>>>>>> 0c7f6570
         } catch (IOException e) {
             throw new AssertionError("Failed to create test instance", e);
         }

--- conflicted
+++ resolved
@@ -9,6 +9,7 @@
 package org.elasticsearch.script;
 
 import org.elasticsearch.index.IndexVersion;
+import org.elasticsearch.index.IndexVersions;
 import org.elasticsearch.index.mapper.vectors.BinaryDenseVectorScriptDocValuesTests;
 import org.elasticsearch.index.mapper.vectors.DenseVectorFieldMapper.ElementType;
 import org.elasticsearch.index.mapper.vectors.KnnDenseVectorScriptDocValuesTests;
@@ -44,8 +45,6 @@
 
         List<DenseVectorDocValuesField> fields = List.of(
             new BinaryDenseVectorDocValuesField(
-<<<<<<< HEAD
-=======
                 BinaryDenseVectorScriptDocValuesTests.wrap(
                     new float[][] { docVector },
                     ElementType.FLOAT,
@@ -57,7 +56,6 @@
                 IndexVersions.MINIMUM_COMPATIBLE
             ),
             new BinaryDenseVectorDocValuesField(
->>>>>>> 6fb15923
                 BinaryDenseVectorScriptDocValuesTests.wrap(new float[][] { docVector }, ElementType.FLOAT, IndexVersion.current()),
                 "test",
                 ElementType.FLOAT,
@@ -244,8 +242,6 @@
 
         List<DenseVectorDocValuesField> fields = List.of(
             new BinaryDenseVectorDocValuesField(
-<<<<<<< HEAD
-=======
                 BinaryDenseVectorScriptDocValuesTests.wrap(
                     new float[][] { docVector },
                     ElementType.FLOAT,
@@ -257,7 +253,6 @@
                 IndexVersions.MINIMUM_COMPATIBLE
             ),
             new BinaryDenseVectorDocValuesField(
->>>>>>> 6fb15923
                 BinaryDenseVectorScriptDocValuesTests.wrap(new float[][] { docVector }, ElementType.FLOAT, IndexVersion.current()),
                 "field1",
                 ElementType.FLOAT,

--- conflicted
+++ resolved
@@ -20,13 +20,8 @@
 import org.elasticsearch.common.network.InetAddresses;
 import org.elasticsearch.common.time.DateFormatter;
 import org.elasticsearch.index.mapper.DateFieldMapper.Resolution;
-<<<<<<< HEAD
-import org.elasticsearch.index.mapper.DimensionHasher;
-import org.elasticsearch.index.mapper.RoutingDimensions;
-=======
 import org.elasticsearch.index.mapper.RoutingPathFields;
 import org.elasticsearch.index.mapper.TimeSeriesRoutingHashFieldMapper;
->>>>>>> fa4e9508
 import org.elasticsearch.test.ESTestCase;
 
 import java.io.IOException;
@@ -384,19 +379,11 @@
     }
 
     public void testParseTsid() throws IOException {
-<<<<<<< HEAD
-        var routingDimensions = new RoutingDimensions(null);
-        routingDimensions.addString("string", randomAlphaOfLength(10));
-        routingDimensions.addLong("long", randomLong());
-        routingDimensions.addUnsignedLong("ulong", randomLong());
-        BytesRef expected = DimensionHasher.build(routingDimensions).toBytesRef();
-=======
         var routingFields = new RoutingPathFields(null);
         routingFields.addString("string", randomAlphaOfLength(10));
         routingFields.addLong("long", randomLong());
         routingFields.addUnsignedLong("ulong", randomLong());
         BytesRef expected = routingFields.buildHash().toBytesRef();
->>>>>>> fa4e9508
         byte[] expectedBytes = new byte[expected.length];
         System.arraycopy(expected.bytes, 0, expectedBytes, 0, expected.length);
         BytesRef actual = DocValueFormat.TIME_SERIES_ID.parseBytesRef(expected);

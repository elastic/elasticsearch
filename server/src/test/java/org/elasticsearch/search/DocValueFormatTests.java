/*
 * Copyright Elasticsearch B.V. and/or licensed to Elasticsearch B.V. under one
 * or more contributor license agreements. Licensed under the "Elastic License
 * 2.0", the "GNU Affero General Public License v3.0 only", and the "Server Side
 * Public License v 1"; you may not use this file except in compliance with, at
 * your election, the "Elastic License 2.0", the "GNU Affero General Public
 * License v3.0 only", or the "Server Side Public License, v 1".
 */

package org.elasticsearch.search;

import org.apache.lucene.document.InetAddressPoint;
import org.apache.lucene.util.BytesRef;
import org.elasticsearch.common.geo.GeoUtils;
import org.elasticsearch.common.io.stream.BytesStreamOutput;
import org.elasticsearch.common.io.stream.NamedWriteableAwareStreamInput;
import org.elasticsearch.common.io.stream.NamedWriteableRegistry;
import org.elasticsearch.common.io.stream.NamedWriteableRegistry.Entry;
import org.elasticsearch.common.io.stream.StreamInput;
import org.elasticsearch.common.network.InetAddresses;
import org.elasticsearch.common.time.DateFormatter;
import org.elasticsearch.index.mapper.DateFieldMapper.Resolution;
<<<<<<< HEAD
import org.elasticsearch.index.mapper.DimensionHasher;
import org.elasticsearch.index.mapper.RoutingDimensions;
=======
import org.elasticsearch.index.mapper.TimeSeriesIdFieldMapper.TimeSeriesIdBuilder;
import org.elasticsearch.index.mapper.TimeSeriesRoutingHashFieldMapper;
>>>>>>> 8f551685
import org.elasticsearch.test.ESTestCase;

import java.io.IOException;
import java.time.ZoneId;
import java.time.ZoneOffset;
import java.time.ZonedDateTime;
import java.util.ArrayList;
import java.util.Base64;
import java.util.List;

import static org.elasticsearch.search.aggregations.bucket.geogrid.GeoTileUtils.longEncode;
import static org.hamcrest.Matchers.containsString;
import static org.hamcrest.Matchers.equalTo;
import static org.hamcrest.Matchers.instanceOf;
import static org.hamcrest.Matchers.is;

public class DocValueFormatTests extends ESTestCase {

    public void testSerialization() throws Exception {
        List<Entry> entries = new ArrayList<>();
        entries.add(new Entry(DocValueFormat.class, DocValueFormat.BOOLEAN.getWriteableName(), in -> DocValueFormat.BOOLEAN));
        entries.add(new Entry(DocValueFormat.class, DocValueFormat.DateTime.NAME, DocValueFormat.DateTime::new));
        entries.add(new Entry(DocValueFormat.class, DocValueFormat.Decimal.NAME, DocValueFormat.Decimal::new));
        entries.add(new Entry(DocValueFormat.class, DocValueFormat.GEOHASH.getWriteableName(), in -> DocValueFormat.GEOHASH));
        entries.add(new Entry(DocValueFormat.class, DocValueFormat.GEOTILE.getWriteableName(), in -> DocValueFormat.GEOTILE));
        entries.add(new Entry(DocValueFormat.class, DocValueFormat.IP.getWriteableName(), in -> DocValueFormat.IP));
        entries.add(new Entry(DocValueFormat.class, DocValueFormat.RAW.getWriteableName(), in -> DocValueFormat.RAW));
        entries.add(new Entry(DocValueFormat.class, DocValueFormat.BINARY.getWriteableName(), in -> DocValueFormat.BINARY));
        NamedWriteableRegistry registry = new NamedWriteableRegistry(entries);

        BytesStreamOutput out = new BytesStreamOutput();
        out.writeNamedWriteable(DocValueFormat.BOOLEAN);
        StreamInput in = new NamedWriteableAwareStreamInput(out.bytes().streamInput(), registry);
        assertSame(DocValueFormat.BOOLEAN, in.readNamedWriteable(DocValueFormat.class));

        DocValueFormat.Decimal decimalFormat = new DocValueFormat.Decimal("###.##");
        out = new BytesStreamOutput();
        out.writeNamedWriteable(decimalFormat);
        in = new NamedWriteableAwareStreamInput(out.bytes().streamInput(), registry);
        DocValueFormat vf = in.readNamedWriteable(DocValueFormat.class);
        assertEquals(DocValueFormat.Decimal.class, vf.getClass());
        assertEquals("###.##", ((DocValueFormat.Decimal) vf).pattern);

        DateFormatter formatter = DateFormatter.forPattern("epoch_second");
        DocValueFormat.DateTime dateFormat = new DocValueFormat.DateTime(formatter, ZoneOffset.ofHours(1), Resolution.MILLISECONDS);
        out = new BytesStreamOutput();
        out.writeNamedWriteable(dateFormat);
        in = new NamedWriteableAwareStreamInput(out.bytes().streamInput(), registry);
        vf = in.readNamedWriteable(DocValueFormat.class);
        assertEquals(DocValueFormat.DateTime.class, vf.getClass());
        assertEquals("epoch_second", ((DocValueFormat.DateTime) vf).formatter.pattern());
        assertEquals(ZoneOffset.ofHours(1), ((DocValueFormat.DateTime) vf).timeZone);
        assertEquals(Resolution.MILLISECONDS, ((DocValueFormat.DateTime) vf).resolution);

        dateFormat = (DocValueFormat.DateTime) DocValueFormat.enableFormatSortValues(dateFormat);
        out = new BytesStreamOutput();
        out.writeNamedWriteable(dateFormat);
        in = new NamedWriteableAwareStreamInput(out.bytes().streamInput(), registry);
        vf = in.readNamedWriteable(DocValueFormat.class);
        assertEquals(DocValueFormat.DateTime.class, vf.getClass());
        assertEquals("epoch_second", ((DocValueFormat.DateTime) vf).formatter.pattern());
        assertEquals(ZoneOffset.ofHours(1), ((DocValueFormat.DateTime) vf).timeZone);
        assertEquals(Resolution.MILLISECONDS, ((DocValueFormat.DateTime) vf).resolution);
        assertTrue(dateFormat.formatSortValues);

        DocValueFormat.DateTime nanosDateFormat = new DocValueFormat.DateTime(formatter, ZoneOffset.ofHours(1), Resolution.NANOSECONDS);
        out = new BytesStreamOutput();
        out.writeNamedWriteable(nanosDateFormat);
        in = new NamedWriteableAwareStreamInput(out.bytes().streamInput(), registry);
        vf = in.readNamedWriteable(DocValueFormat.class);
        assertEquals(DocValueFormat.DateTime.class, vf.getClass());
        assertEquals("epoch_second", ((DocValueFormat.DateTime) vf).formatter.pattern());
        assertEquals(ZoneOffset.ofHours(1), ((DocValueFormat.DateTime) vf).timeZone);
        assertEquals(Resolution.NANOSECONDS, ((DocValueFormat.DateTime) vf).resolution);

        out = new BytesStreamOutput();
        out.writeNamedWriteable(DocValueFormat.GEOHASH);
        in = new NamedWriteableAwareStreamInput(out.bytes().streamInput(), registry);
        assertSame(DocValueFormat.GEOHASH, in.readNamedWriteable(DocValueFormat.class));

        out = new BytesStreamOutput();
        out.writeNamedWriteable(DocValueFormat.GEOTILE);
        in = new NamedWriteableAwareStreamInput(out.bytes().streamInput(), registry);
        assertSame(DocValueFormat.GEOTILE, in.readNamedWriteable(DocValueFormat.class));

        out = new BytesStreamOutput();
        out.writeNamedWriteable(DocValueFormat.IP);
        in = new NamedWriteableAwareStreamInput(out.bytes().streamInput(), registry);
        assertSame(DocValueFormat.IP, in.readNamedWriteable(DocValueFormat.class));

        out = new BytesStreamOutput();
        out.writeNamedWriteable(DocValueFormat.RAW);
        in = new NamedWriteableAwareStreamInput(out.bytes().streamInput(), registry);
        assertSame(DocValueFormat.RAW, in.readNamedWriteable(DocValueFormat.class));

        out = new BytesStreamOutput();
        out.writeNamedWriteable(DocValueFormat.BINARY);
        in = new NamedWriteableAwareStreamInput(out.bytes().streamInput(), registry);
        assertSame(DocValueFormat.BINARY, in.readNamedWriteable(DocValueFormat.class));
    }

    public void testRawFormat() {
        assertEquals(0L, DocValueFormat.RAW.format(0));
        assertEquals(-1L, DocValueFormat.RAW.format(-1));
        assertEquals(1L, DocValueFormat.RAW.format(1));

        assertEquals(0d, DocValueFormat.RAW.format(0d));
        assertEquals(.5d, DocValueFormat.RAW.format(.5d));
        assertEquals(-1d, DocValueFormat.RAW.format(-1d));

        assertEquals("abc", DocValueFormat.RAW.format(new BytesRef("abc")));
    }

    public void testBinaryFormat() {
        assertEquals("", DocValueFormat.BINARY.format(new BytesRef()));
        assertEquals("KmQ=", DocValueFormat.BINARY.format(new BytesRef(new byte[] { 42, 100 })));

        assertEquals(new BytesRef(), DocValueFormat.BINARY.parseBytesRef(""));
        assertEquals(new BytesRef(new byte[] { 42, 100 }), DocValueFormat.BINARY.parseBytesRef("KmQ="));
    }

    public void testBooleanFormat() {
        assertEquals(false, DocValueFormat.BOOLEAN.format(0));
        assertEquals(true, DocValueFormat.BOOLEAN.format(1));
    }

    public void testIpFormat() {
        assertEquals(
            "192.168.1.7",
            DocValueFormat.IP.format(new BytesRef(InetAddressPoint.encode(InetAddresses.forString("192.168.1.7"))))
        );
        assertEquals("::1", DocValueFormat.IP.format(new BytesRef(InetAddressPoint.encode(InetAddresses.forString("::1")))));
    }

    public void testDecimalFormat() {
        DocValueFormat formatter = new DocValueFormat.Decimal("###.##");
        assertEquals("0", formatter.format(0.0d));
        assertEquals("1", formatter.format(1d));
        formatter = new DocValueFormat.Decimal("000.000");
        assertEquals("-000.500", formatter.format(-0.5));
        formatter = new DocValueFormat.Decimal("###,###.###");
        assertEquals("0.86", formatter.format(0.8598023539251286d));
        formatter = new DocValueFormat.Decimal("###,###.###");
        assertEquals("859,802.354", formatter.format(0.8598023539251286d * 1_000_000));
    }

    public void testGeoTileFormat() {
        assertEquals("0/0/0", DocValueFormat.GEOTILE.format(longEncode(0, 0, 0)));
        assertEquals("15/19114/7333", DocValueFormat.GEOTILE.format(longEncode(30, 70, 15)));
        assertEquals("29/536869420/0", DocValueFormat.GEOTILE.format(longEncode(179.999, 89.999, 29)));
        assertEquals("29/1491/536870911", DocValueFormat.GEOTILE.format(longEncode(-179.999, -89.999, 29)));
        assertEquals("2/2/1", DocValueFormat.GEOTILE.format(longEncode(1, 1, 2)));
        assertEquals("1/1/0", DocValueFormat.GEOTILE.format(longEncode(13, GeoUtils.normalizeLat(95), 1)));
        assertEquals("1/1/1", DocValueFormat.GEOTILE.format(longEncode(13, GeoUtils.normalizeLat(-95), 1)));
    }

    public void testRawParse() {
        assertEquals(-1L, DocValueFormat.RAW.parseLong("-1", randomBoolean(), null));
        assertEquals(1L, DocValueFormat.RAW.parseLong("1", randomBoolean(), null));
        assertEquals(Long.MAX_VALUE - 2, DocValueFormat.RAW.parseLong(Long.toString(Long.MAX_VALUE - 2), randomBoolean(), null));
        // not checking exception messages as they could depend on the JVM
        expectThrows(IllegalArgumentException.class, () -> DocValueFormat.RAW.parseLong("", randomBoolean(), null));
        expectThrows(IllegalArgumentException.class, () -> DocValueFormat.RAW.parseLong("abc", randomBoolean(), null));

        assertEquals(-1d, DocValueFormat.RAW.parseDouble("-1", randomBoolean(), null), 0d);
        assertEquals(1d, DocValueFormat.RAW.parseDouble("1", randomBoolean(), null), 0d);
        assertEquals(.5, DocValueFormat.RAW.parseDouble("0.5", randomBoolean(), null), 0d);
        // not checking exception messages as they could depend on the JVM
        expectThrows(IllegalArgumentException.class, () -> DocValueFormat.RAW.parseDouble("", randomBoolean(), null));
        expectThrows(IllegalArgumentException.class, () -> DocValueFormat.RAW.parseDouble("abc", randomBoolean(), null));

        assertEquals(new BytesRef("abc"), DocValueFormat.RAW.parseBytesRef("abc"));
    }

    public void testBooleanParse() {
        assertEquals(0L, DocValueFormat.BOOLEAN.parseLong("false", randomBoolean(), null));
        assertEquals(1L, DocValueFormat.BOOLEAN.parseLong("true", randomBoolean(), null));
        IllegalArgumentException e = expectThrows(
            IllegalArgumentException.class,
            () -> DocValueFormat.BOOLEAN.parseLong("", randomBoolean(), null)
        );
        assertEquals("Cannot parse boolean [], expected either [true] or [false]", e.getMessage());
        e = expectThrows(IllegalArgumentException.class, () -> DocValueFormat.BOOLEAN.parseLong("0", randomBoolean(), null));
        assertEquals("Cannot parse boolean [0], expected either [true] or [false]", e.getMessage());
        e = expectThrows(IllegalArgumentException.class, () -> DocValueFormat.BOOLEAN.parseLong("False", randomBoolean(), null));
        assertEquals("Cannot parse boolean [False], expected either [true] or [false]", e.getMessage());
    }

    public void testIPParse() {
        assertEquals(
            new BytesRef(InetAddressPoint.encode(InetAddresses.forString("192.168.1.7"))),
            DocValueFormat.IP.parseBytesRef("192.168.1.7")
        );
        assertEquals(new BytesRef(InetAddressPoint.encode(InetAddresses.forString("::1"))), DocValueFormat.IP.parseBytesRef("::1"));
    }

    public void testDecimalParse() {
        DocValueFormat parser = new DocValueFormat.Decimal("###.##");
        assertEquals(0.0d, parser.parseDouble(randomFrom("0.0", "0", ".0", ".0000"), true, null), 0.0d);
        assertEquals(-1.0d, parser.parseDouble(randomFrom("-1.0", "-1", "-1.0", "-1.0000"), true, null), 0.0d);
        assertEquals(0.0d, parser.parseLong("0", true, null), 0.0d);
        assertEquals(1.0d, parser.parseLong("1", true, null), 0.0d);
        parser = new DocValueFormat.Decimal("###,###.###");
        assertEquals(859802.354d, parser.parseDouble("859,802.354", true, null), 0.0d);
        assertEquals(0.859d, parser.parseDouble("0.859", true, null), 0.0d);
        assertEquals(0.8598023539251286d, parser.parseDouble("0.8598023539251286", true, null), 0.0d);
    }

    public void testFormatSortFieldOutput() {
        DateFormatter formatter = DateFormatter.forPattern("yyyy-MM-dd HH:mm:ss");
        DocValueFormat.DateTime dateFormat = new DocValueFormat.DateTime(formatter, ZoneOffset.ofHours(1), Resolution.MILLISECONDS);
        assertThat(dateFormat.formatSortValue(1415580798601L), equalTo(1415580798601L));
        dateFormat = (DocValueFormat.DateTime) DocValueFormat.enableFormatSortValues(dateFormat);
        assertThat(dateFormat.formatSortValue(1415580798601L), equalTo("2014-11-10 01:53:18"));
    }

    public void testBadUtf8() {
        IllegalArgumentException e = expectThrows(
            IllegalArgumentException.class,
            () -> DocValueFormat.RAW.format(new BytesRef(InetAddressPoint.encode(InetAddresses.forString("0.0.0.0"))))
        );
        assertNotNull("wrapped exception should have a cause", e.getCause());
        assertThat(e.getMessage(), containsString("mapping"));
        assertThat(e.getMessage(), containsString("UTF8"));
    }

    public void testBadIp() {
        IllegalArgumentException e = expectThrows(IllegalArgumentException.class, () -> DocValueFormat.IP.format(new BytesRef("cat")));
        assertNotNull("wrapped exception should have a cause", e.getCause());
        assertThat(e.getMessage(), containsString("mapping"));
        assertThat(e.getMessage(), containsString("IP address"));
    }

    /**
     * <p>Test that if we format a datetime using the `epoch_second` format, we can then parse the result
     * back into the same value we started with, for all timezones</p>
     *
     * <p>"Why would you put a timezone on epoch_seconds? it doesn't make sense" you might be asking.
     * I was.  The key to remember here is that we use the same time zone parameter for date histogram
     * bucket generation and formatting.  So, while asking for (e.g.) epoch_seconds in New York time
     * is nonsensical, asking for day-buckets in New York time with the keys formatted in epoch_seconds
     * is pretty standard.</p>
     *
     * <p>This test validates that if someone does this in composite, we can then parse the after key
     * we generated into the correct value.  Parsing also happens on missing values.</p>
     */
    public void testParseEpochSecondsTimezone() {
        ZoneId zone = randomZone();
        DocValueFormat.DateTime formatter = new DocValueFormat.DateTime(
            DateFormatter.forPattern("epoch_second"),
            zone,
            Resolution.MILLISECONDS
        );
        long millis = randomLong();
        // Convert to seconds
        millis -= (millis % 1000);
        assertEquals("failed formatting for tz " + zone, millis, formatter.parseLong(formatter.format(millis), false, () -> {
            throw new UnsupportedOperationException("don't use now");
        }));
    }

    public void testParseEpochMillisTimezone() {
        ZoneId zone = randomZone();
        DocValueFormat.DateTime formatter = new DocValueFormat.DateTime(
            DateFormatter.forPattern("epoch_millis"),
            zone,
            Resolution.MILLISECONDS
        );
        long millis = randomLong();
        assertEquals("failed formatting for tz " + zone, millis, formatter.parseLong(formatter.format(millis), false, () -> {
            throw new UnsupportedOperationException("don't use now");
        }));
    }

    public void testDateHMSTimezone() {
        DocValueFormat.DateTime tokyo = new DocValueFormat.DateTime(
            DateFormatter.forPattern("date_hour_minute_second"),
            ZoneOffset.ofHours(9),
            Resolution.MILLISECONDS
        );
        DocValueFormat.DateTime utc = new DocValueFormat.DateTime(
            DateFormatter.forPattern("date_hour_minute_second"),
            ZoneOffset.UTC,
            Resolution.MILLISECONDS
        );
        long millis = 1622567918000L;
        assertEquals("2021-06-01T17:18:38", utc.format(millis));
        assertEquals("2021-06-02T02:18:38", tokyo.format(millis));
        assertEquals("couldn't parse UTC", millis, utc.parseLong(utc.format(millis), false, () -> {
            throw new UnsupportedOperationException("don't use now");
        }));
        assertEquals("couldn't parse Tokyo", millis, tokyo.parseLong(tokyo.format(millis), false, () -> {
            throw new UnsupportedOperationException("don't use now");
        }));
    }

    public void testDateTimeWithTimezone() {

        DocValueFormat.DateTime tokyo = new DocValueFormat.DateTime(
            DateFormatter.forPattern("basic_date_time_no_millis"),
            ZoneOffset.ofHours(9),
            Resolution.MILLISECONDS
        );
        DocValueFormat.DateTime utc = new DocValueFormat.DateTime(
            DateFormatter.forPattern("basic_date_time_no_millis"),
            ZoneOffset.UTC,
            Resolution.MILLISECONDS
        );
        long millis = 1622567918000L;
        assertEquals("20210601T171838Z", utc.format(millis));
        assertEquals("20210602T021838+09:00", tokyo.format(millis));
        assertEquals("couldn't parse UTC", millis, utc.parseLong(utc.format(millis), false, () -> {
            throw new UnsupportedOperationException("don't use now");
        }));
        assertEquals("couldn't parse Tokyo", millis, tokyo.parseLong(tokyo.format(millis), false, () -> {
            throw new UnsupportedOperationException("don't use now");
        }));
    }

    /**
     * This is a regression test for https://github.com/elastic/elasticsearch/issues/76415
     */
    public void testParseOffset() {
        DocValueFormat.DateTime parsesZone = new DocValueFormat.DateTime(
            DateFormatter.forPattern("uuuu-MM-dd'T'HH:mm:ss.SSSSSSSSSZZZZZ"),
            ZoneOffset.UTC,
            Resolution.MILLISECONDS
        );
        long expected = 1628719200000L;
        ZonedDateTime sample = ZonedDateTime.of(2021, 8, 12, 0, 0, 0, 0, ZoneId.ofOffset("", ZoneOffset.ofHours(2)));
        assertEquals("GUARD: wrong initial millis", expected, sample.toEpochSecond() * 1000);
        long actualMillis = parsesZone.parseLong("2021-08-12T00:00:00.000000000+02:00", false, () -> {
            throw new UnsupportedOperationException("don't use now");
        });
        assertEquals(expected, actualMillis);
    }

    /**
     * Make sure fixing 76415 doesn't break parsing zone strings
     */
    public void testParseZone() {
        DocValueFormat.DateTime parsesZone = new DocValueFormat.DateTime(
            DateFormatter.forPattern("uuuu-MM-dd'T'HH:mm:ss.SSSSSSSSSVV"),
            ZoneOffset.UTC,
            Resolution.MILLISECONDS
        );
        long expected = 1628719200000L;
        ZonedDateTime sample = ZonedDateTime.of(2021, 8, 12, 0, 0, 0, 0, ZoneId.ofOffset("", ZoneOffset.ofHours(2)));
        assertEquals("GUARD: wrong initial millis", expected, sample.toEpochSecond() * 1000);
        // assertEquals("GUARD: wrong initial string", "2021-08-12T00:00:00.000000000+02:00", parsesZone.format(expected));
        long actualMillis = parsesZone.parseLong("2021-08-12T00:00:00.000000000CET", false, () -> {
            throw new UnsupportedOperationException("don't use now");
        });
        assertEquals(expected, actualMillis);
    }

    public void testParseTsid() throws IOException {
        var routingDimensions = new RoutingDimensions(null);
        routingDimensions.addString("string", randomAlphaOfLength(10));
        routingDimensions.addLong("long", randomLong());
        routingDimensions.addUnsignedLong("ulong", randomLong());
        BytesRef expected = DimensionHasher.build(routingDimensions).toBytesRef();
        byte[] expectedBytes = new byte[expected.length];
        System.arraycopy(expected.bytes, 0, expectedBytes, 0, expected.length);
        BytesRef actual = DocValueFormat.TIME_SERIES_ID.parseBytesRef(expected);
        assertEquals(expected, actual);
        Object tsidFormat = DocValueFormat.TIME_SERIES_ID.format(expected);
        Object tsidBase64 = Base64.getUrlEncoder().withoutPadding().encodeToString(expectedBytes);
        assertEquals(tsidFormat, tsidBase64);
    }

    public void testFormatAndParseTsRoutingHash() throws IOException {
        BytesRef tsRoutingHashInput = new BytesRef("cn4exQ");
        DocValueFormat docValueFormat = TimeSeriesRoutingHashFieldMapper.INSTANCE.fieldType().docValueFormat(null, ZoneOffset.UTC);
        Object formattedValue = docValueFormat.format(tsRoutingHashInput);
        // the format method takes BytesRef as input and outputs a String
        assertThat(formattedValue, instanceOf(String.class));
        // the parse method will output the BytesRef input
        assertThat(docValueFormat.parseBytesRef(formattedValue), is(tsRoutingHashInput));
    }
}<|MERGE_RESOLUTION|>--- conflicted
+++ resolved
@@ -20,13 +20,8 @@
 import org.elasticsearch.common.network.InetAddresses;
 import org.elasticsearch.common.time.DateFormatter;
 import org.elasticsearch.index.mapper.DateFieldMapper.Resolution;
-<<<<<<< HEAD
 import org.elasticsearch.index.mapper.DimensionHasher;
 import org.elasticsearch.index.mapper.RoutingDimensions;
-=======
-import org.elasticsearch.index.mapper.TimeSeriesIdFieldMapper.TimeSeriesIdBuilder;
-import org.elasticsearch.index.mapper.TimeSeriesRoutingHashFieldMapper;
->>>>>>> 8f551685
 import org.elasticsearch.test.ESTestCase;
 
 import java.io.IOException;
@@ -400,11 +395,10 @@
 
     public void testFormatAndParseTsRoutingHash() throws IOException {
         BytesRef tsRoutingHashInput = new BytesRef("cn4exQ");
-        DocValueFormat docValueFormat = TimeSeriesRoutingHashFieldMapper.INSTANCE.fieldType().docValueFormat(null, ZoneOffset.UTC);
-        Object formattedValue = docValueFormat.format(tsRoutingHashInput);
+        Object formattedValue = DocValueFormat.TIME_SERIES_ID.format(tsRoutingHashInput);
         // the format method takes BytesRef as input and outputs a String
         assertThat(formattedValue, instanceOf(String.class));
         // the parse method will output the BytesRef input
-        assertThat(docValueFormat.parseBytesRef(formattedValue), is(tsRoutingHashInput));
+        assertThat(DocValueFormat.TIME_SERIES_ID.parseBytesRef(formattedValue), is(tsRoutingHashInput));
     }
 }
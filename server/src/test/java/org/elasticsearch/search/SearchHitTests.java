--- conflicted
+++ resolved
@@ -163,26 +163,14 @@
         try {
             boolean humanReadable = randomBoolean();
             BytesReference originalBytes = toShuffledXContent(searchHit, xContentType, ToXContent.EMPTY_PARAMS, humanReadable);
-<<<<<<< HEAD
-            final SearchHit parsed;
-=======
             SearchHit parsed;
->>>>>>> 42caa0ee
             try (XContentParser parser = createParser(xContentType.xContent(), originalBytes)) {
                 parser.nextToken(); // jump to first START_OBJECT
                 parsed = SearchHit.fromXContent(parser);
                 assertEquals(XContentParser.Token.END_OBJECT, parser.currentToken());
                 assertNull(parser.nextToken());
             }
-<<<<<<< HEAD
-            try {
-                assertToXContentEquivalent(originalBytes, toXContent(parsed, xContentType, humanReadable), xContentType);
-            } finally {
-                parsed.decRef();
-            }
-=======
             assertToXContentEquivalent(originalBytes, toXContent(parsed, xContentType, humanReadable), xContentType);
->>>>>>> 42caa0ee
         } finally {
             searchHit.decRef();
         }
@@ -217,15 +205,7 @@
                 assertEquals(XContentParser.Token.END_OBJECT, parser.currentToken());
                 assertNull(parser.nextToken());
             }
-<<<<<<< HEAD
-            try {
-                assertToXContentEquivalent(originalBytes, toXContent(parsed, xContentType, true), xContentType);
-            } finally {
-                parsed.decRef();
-            }
-=======
             assertToXContentEquivalent(originalBytes, toXContent(parsed, xContentType, true), xContentType);
->>>>>>> 42caa0ee
         } finally {
             searchHit.decRef();
         }
@@ -243,13 +223,9 @@
             assertEquals(XContentParser.Token.END_OBJECT, parser.currentToken());
             assertNull(parser.nextToken());
         }
-        try {
-            assertEquals("my_index", parsed.getIndex());
-            assertEquals(1, parsed.getScore(), Float.MIN_VALUE);
-            assertNull(parsed.getId());
-        } finally {
-            parsed.decRef();
-        }
+        assertEquals("my_index", parsed.getIndex());
+        assertEquals(1, parsed.getScore(), Float.MIN_VALUE);
+        assertNull(parsed.getId());
     }
 
     public void testToXContent() throws IOException {
@@ -266,25 +242,12 @@
     }
 
     public void testRankToXContent() throws IOException {
-<<<<<<< HEAD
-        SearchHit searchHit = new SearchHit(1, "id1");
-        try {
-            searchHit.setRank(1);
-            XContentBuilder builder = JsonXContent.contentBuilder();
-            searchHit.toXContent(builder, ToXContent.EMPTY_PARAMS);
-            assertEquals("""
-                {"_id":"id1","_score":null,"_rank":1}""", Strings.toString(builder));
-        } finally {
-            searchHit.decRef();
-        }
-=======
         SearchHit searchHit = SearchHit.unpooled(1, "id1");
         searchHit.setRank(1);
         XContentBuilder builder = JsonXContent.contentBuilder();
         searchHit.toXContent(builder, ToXContent.EMPTY_PARAMS);
         assertEquals("""
             {"_id":"id1","_score":null,"_rank":1}""", Strings.toString(builder));
->>>>>>> 42caa0ee
     }
 
     public void testSerializeShardTarget() throws Exception {
@@ -316,16 +279,12 @@
         SearchHits hits = new SearchHits(new SearchHit[] { hit1, hit2 }, new TotalHits(2, TotalHits.Relation.EQUAL_TO), 1f);
         try {
             TransportVersion version = TransportVersionUtils.randomVersion(random());
-<<<<<<< HEAD
-            SearchHits results = copyWriteable(hits, getNamedWriteableRegistry(), SearchHits::readFrom, version);
-=======
             SearchHits results = copyWriteable(
                 hits,
                 getNamedWriteableRegistry(),
                 (StreamInput in) -> SearchHits.readFrom(in, randomBoolean()),
                 version
             );
->>>>>>> 42caa0ee
             try {
                 SearchShardTarget deserializedTarget = results.getAt(0).getShard();
                 assertThat(deserializedTarget, equalTo(target));
@@ -353,31 +312,6 @@
     }
 
     public void testNullSource() {
-<<<<<<< HEAD
-        SearchHit searchHit = new SearchHit(0, "_id");
-        try {
-            assertThat(searchHit.getSourceAsMap(), nullValue());
-            assertThat(searchHit.getSourceRef(), nullValue());
-            assertThat(searchHit.getSourceAsMap(), nullValue());
-            assertThat(searchHit.getSourceAsString(), nullValue());
-            assertThat(searchHit.getSourceAsMap(), nullValue());
-            assertThat(searchHit.getSourceRef(), nullValue());
-            assertThat(searchHit.getSourceAsString(), nullValue());
-        } finally {
-            searchHit.decRef();
-        }
-    }
-
-    public void testHasSource() {
-        SearchHit searchHit = new SearchHit(randomInt());
-        try {
-            assertFalse(searchHit.hasSource());
-            searchHit.sourceRef(new BytesArray("{}"));
-            assertTrue(searchHit.hasSource());
-        } finally {
-            searchHit.decRef();
-        }
-=======
         SearchHit searchHit = SearchHit.unpooled(0, "_id");
 
         assertThat(searchHit.getSourceAsMap(), nullValue());
@@ -394,7 +328,6 @@
         assertFalse(searchHit.hasSource());
         searchHit.sourceRef(new BytesArray("{}"));
         assertTrue(searchHit.hasSource());
->>>>>>> 42caa0ee
     }
 
     public void testWeirdScriptFields() throws Exception {
@@ -409,16 +342,12 @@
                   }
                 }""");
             SearchHit searchHit = SearchHit.fromXContent(parser);
-            try {
-                Map<String, DocumentField> fields = searchHit.getFields();
-                assertEquals(1, fields.size());
-                DocumentField result = fields.get("result");
-                assertNotNull(result);
-                assertEquals(1, result.getValues().size());
-                assertNull(result.getValues().get(0));
-            } finally {
-                searchHit.decRef();
-            }
+            Map<String, DocumentField> fields = searchHit.getFields();
+            assertEquals(1, fields.size());
+            DocumentField result = fields.get("result");
+            assertNotNull(result);
+            assertEquals(1, result.getValues().size());
+            assertNull(result.getValues().get(0));
         }
         {
             XContentParser parser = createParser(XContentType.JSON.xContent(), """
@@ -432,19 +361,15 @@
                 }""");
 
             SearchHit searchHit = SearchHit.fromXContent(parser);
-            try {
-                Map<String, DocumentField> fields = searchHit.getFields();
-                assertEquals(1, fields.size());
-                DocumentField result = fields.get("result");
-                assertNotNull(result);
-                assertEquals(1, result.getValues().size());
-                Object value = result.getValues().get(0);
-                assertThat(value, instanceOf(Map.class));
-                Map<?, ?> map = (Map<?, ?>) value;
-                assertEquals(0, map.size());
-            } finally {
-                searchHit.decRef();
-            }
+            Map<String, DocumentField> fields = searchHit.getFields();
+            assertEquals(1, fields.size());
+            DocumentField result = fields.get("result");
+            assertNotNull(result);
+            assertEquals(1, result.getValues().size());
+            Object value = result.getValues().get(0);
+            assertThat(value, instanceOf(Map.class));
+            Map<?, ?> map = (Map<?, ?>) value;
+            assertEquals(0, map.size());
         }
         {
             XContentParser parser = createParser(JsonXContent.jsonXContent, """
@@ -460,19 +385,15 @@
                 }""");
 
             SearchHit searchHit = SearchHit.fromXContent(parser);
-            try {
-                Map<String, DocumentField> fields = searchHit.getFields();
-                assertEquals(1, fields.size());
-                DocumentField result = fields.get("result");
-                assertNotNull(result);
-                assertEquals(1, result.getValues().size());
-                Object value = result.getValues().get(0);
-                assertThat(value, instanceOf(List.class));
-                List<?> list = (List<?>) value;
-                assertEquals(0, list.size());
-            } finally {
-                searchHit.decRef();
-            }
+            Map<String, DocumentField> fields = searchHit.getFields();
+            assertEquals(1, fields.size());
+            DocumentField result = fields.get("result");
+            assertNotNull(result);
+            assertEquals(1, result.getValues().size());
+            Object value = result.getValues().get(0);
+            assertThat(value, instanceOf(List.class));
+            List<?> list = (List<?>) value;
+            assertEquals(0, list.size());
         }
     }
 
@@ -480,40 +401,19 @@
         Map<String, DocumentField> fields = new HashMap<>();
         fields.put("foo", new DocumentField("foo", Collections.emptyList()));
         fields.put("bar", new DocumentField("bar", Collections.emptyList()));
-<<<<<<< HEAD
-=======
         SearchHit hit = SearchHit.unpooled(0, "_id");
         hit.addDocumentFields(fields, Map.of());
->>>>>>> 42caa0ee
-        {
-            SearchHit hit = new SearchHit(0, "_id");
-            try {
-                hit.addDocumentFields(fields, Map.of());
-                BytesReference originalBytes = toShuffledXContent(hit, XContentType.JSON, ToXContent.EMPTY_PARAMS, randomBoolean());
-                // checks that the fields section is completely omitted in the rendering.
-                assertThat(originalBytes.utf8ToString(), not(containsString("fields")));
-                final SearchHit parsed;
-                try (XContentParser parser = createParser(XContentType.JSON.xContent(), originalBytes)) {
-                    parser.nextToken(); // jump to first START_OBJECT
-                    parsed = SearchHit.fromXContent(parser);
-                    assertEquals(XContentParser.Token.END_OBJECT, parser.currentToken());
-                    assertNull(parser.nextToken());
-                }
-                try {
-                    assertThat(parsed.getFields().size(), equalTo(0));
-                } finally {
-                    parsed.decRef();
-                }
-            } finally {
-                hit.decRef();
-            }
-<<<<<<< HEAD
-
-            fields = new HashMap<>();
-            fields.put("foo", new DocumentField("foo", Collections.emptyList()));
-            fields.put("bar", new DocumentField("bar", Collections.singletonList("value")));
-        }
-=======
+        {
+            BytesReference originalBytes = toShuffledXContent(hit, XContentType.JSON, ToXContent.EMPTY_PARAMS, randomBoolean());
+            // checks that the fields section is completely omitted in the rendering.
+            assertThat(originalBytes.utf8ToString(), not(containsString("fields")));
+            final SearchHit parsed;
+            try (XContentParser parser = createParser(XContentType.JSON.xContent(), originalBytes)) {
+                parser.nextToken(); // jump to first START_OBJECT
+                parsed = SearchHit.fromXContent(parser);
+                assertEquals(XContentParser.Token.END_OBJECT, parser.currentToken());
+                assertNull(parser.nextToken());
+            }
             try {
                 assertThat(parsed.getFields().size(), equalTo(0));
             } finally {
@@ -526,61 +426,35 @@
         fields.put("bar", new DocumentField("bar", Collections.singletonList("value")));
         hit = SearchHit.unpooled(0, "_id");
         hit.addDocumentFields(fields, Collections.emptyMap());
->>>>>>> 42caa0ee
-        {
-            var hit = new SearchHit(0, "_id");
-            try {
-                hit.addDocumentFields(fields, Collections.emptyMap());
-                BytesReference originalBytes = toShuffledXContent(hit, XContentType.JSON, ToXContent.EMPTY_PARAMS, randomBoolean());
-                final SearchHit parsed;
-                try (XContentParser parser = createParser(XContentType.JSON.xContent(), originalBytes)) {
-                    parser.nextToken(); // jump to first START_OBJECT
-                    parsed = SearchHit.fromXContent(parser);
-                    assertEquals(XContentParser.Token.END_OBJECT, parser.currentToken());
-                    assertNull(parser.nextToken());
-                }
-                try {
-                    assertThat(parsed.getFields().size(), equalTo(1));
-                    assertThat(parsed.getFields().get("bar").getValues(), equalTo(Collections.singletonList("value")));
-                } finally {
-                    parsed.decRef();
-                }
-            } finally {
-                hit.decRef();
-            }
-
-<<<<<<< HEAD
-            Map<String, DocumentField> metadata = new HashMap<>();
-            metadata.put("_routing", new DocumentField("_routing", Collections.emptyList()));
-        }
-=======
+        {
+            BytesReference originalBytes = toShuffledXContent(hit, XContentType.JSON, ToXContent.EMPTY_PARAMS, randomBoolean());
+            final SearchHit parsed;
+            try (XContentParser parser = createParser(XContentType.JSON.xContent(), originalBytes)) {
+                parser.nextToken(); // jump to first START_OBJECT
+                parsed = SearchHit.fromXContent(parser);
+                assertEquals(XContentParser.Token.END_OBJECT, parser.currentToken());
+                assertNull(parser.nextToken());
+            }
+            assertThat(parsed.getFields().size(), equalTo(1));
+            assertThat(parsed.getFields().get("bar").getValues(), equalTo(Collections.singletonList("value")));
+        }
+
         Map<String, DocumentField> metadata = new HashMap<>();
         metadata.put("_routing", new DocumentField("_routing", Collections.emptyList()));
         hit = SearchHit.unpooled(0, "_id");
         hit.addDocumentFields(fields, Collections.emptyMap());
->>>>>>> 42caa0ee
-        {
-            var hit = new SearchHit(0, "_id");
-            try {
-                hit.addDocumentFields(fields, Collections.emptyMap());
-                BytesReference originalBytes = toShuffledXContent(hit, XContentType.JSON, ToXContent.EMPTY_PARAMS, randomBoolean());
-                final SearchHit parsed;
-                try (XContentParser parser = createParser(XContentType.JSON.xContent(), originalBytes)) {
-                    parser.nextToken(); // jump to first START_OBJECT
-                    parsed = SearchHit.fromXContent(parser);
-                    assertEquals(XContentParser.Token.END_OBJECT, parser.currentToken());
-                    assertNull(parser.nextToken());
-                }
-                try {
-                    assertThat(parsed.getFields().size(), equalTo(1));
-                    assertThat(parsed.getFields().get("bar").getValues(), equalTo(Collections.singletonList("value")));
-                    assertNull(parsed.getFields().get("_routing"));
-                } finally {
-                    parsed.decRef();
-                }
-            } finally {
-                hit.decRef();
-            }
+        {
+            BytesReference originalBytes = toShuffledXContent(hit, XContentType.JSON, ToXContent.EMPTY_PARAMS, randomBoolean());
+            final SearchHit parsed;
+            try (XContentParser parser = createParser(XContentType.JSON.xContent(), originalBytes)) {
+                parser.nextToken(); // jump to first START_OBJECT
+                parsed = SearchHit.fromXContent(parser);
+                assertEquals(XContentParser.Token.END_OBJECT, parser.currentToken());
+                assertNull(parser.nextToken());
+            }
+            assertThat(parsed.getFields().size(), equalTo(1));
+            assertThat(parsed.getFields().get("bar").getValues(), equalTo(Collections.singletonList("value")));
+            assertNull(parsed.getFields().get("_routing"));
         }
     }
 

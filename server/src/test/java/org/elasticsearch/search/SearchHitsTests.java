--- conflicted
+++ resolved
@@ -198,11 +198,7 @@
 
     @Override
     protected Writeable.Reader<SearchHits> instanceReader() {
-<<<<<<< HEAD
-        return SearchHits::readFrom;
-=======
         return in -> SearchHits.readFrom(in, randomBoolean());
->>>>>>> 42caa0ee
     }
 
     @Override
@@ -244,28 +240,6 @@
 
         long totalHits = 1000;
         float maxScore = 1.5f;
-<<<<<<< HEAD
-        SearchHits searchHits = new SearchHits(hits, new TotalHits(totalHits, TotalHits.Relation.EQUAL_TO), maxScore);
-        try {
-            XContentBuilder builder = JsonXContent.contentBuilder();
-            builder.startObject();
-            ChunkedToXContent.wrapAsToXContent(searchHits).toXContent(builder, ToXContent.EMPTY_PARAMS);
-            builder.endObject();
-            assertEquals(XContentHelper.stripWhitespace("""
-                {
-                  "hits": {
-                    "total": {
-                      "value": 1000,
-                      "relation": "eq"
-                    },
-                    "max_score": 1.5,
-                    "hits": [ { "_id": "id1", "_score": null }, { "_id": "id2", "_score": null } ]
-                  }
-                }"""), Strings.toString(builder));
-        } finally {
-            searchHits.decRef();
-        }
-=======
         SearchHits searchHits = SearchHits.unpooled(hits, new TotalHits(totalHits, TotalHits.Relation.EQUAL_TO), maxScore);
         XContentBuilder builder = JsonXContent.contentBuilder();
         builder.startObject();
@@ -282,7 +256,6 @@
                 "hits": [ { "_id": "id1", "_score": null }, { "_id": "id2", "_score": null } ]
               }
             }"""), Strings.toString(builder));
->>>>>>> 42caa0ee
     }
 
     public void testFromXContentWithShards() throws IOException {
@@ -321,33 +294,27 @@
                     .createParser(xContentRegistry(), LoggingDeprecationHandler.INSTANCE, bytes.streamInput())
             ) {
                 SearchHits newSearchHits = doParseInstance(parser);
-                try {
-                    assertEquals(3, newSearchHits.getHits().length);
-                    assertEquals("id1", newSearchHits.getAt(0).getId());
-                    for (int i = 0; i < hits.length; i++) {
-                        assertEquals(hits[i].getExplanation(), newSearchHits.getAt(i).getExplanation());
-                        if (withExplanation) {
-                            assertEquals(hits[i].getShard().getIndex(), newSearchHits.getAt(i).getShard().getIndex());
-                            assertEquals(hits[i].getShard().getShardId().getId(), newSearchHits.getAt(i).getShard().getShardId().getId());
-                            assertEquals(
-                                hits[i].getShard().getShardId().getIndexName(),
-                                newSearchHits.getAt(i).getShard().getShardId().getIndexName()
-                            );
-                            assertEquals(hits[i].getShard().getNodeId(), newSearchHits.getAt(i).getShard().getNodeId());
-                            // The index uuid is not serialized in the rest layer
-                            assertNotEquals(
-                                hits[i].getShard().getShardId().getIndex().getUUID(),
-                                newSearchHits.getAt(i).getShard().getShardId().getIndex().getUUID()
-                            );
-                        } else {
-                            assertNull(newSearchHits.getAt(i).getShard());
-                        }
+                assertEquals(3, newSearchHits.getHits().length);
+                assertEquals("id1", newSearchHits.getAt(0).getId());
+                for (int i = 0; i < hits.length; i++) {
+                    assertEquals(hits[i].getExplanation(), newSearchHits.getAt(i).getExplanation());
+                    if (withExplanation) {
+                        assertEquals(hits[i].getShard().getIndex(), newSearchHits.getAt(i).getShard().getIndex());
+                        assertEquals(hits[i].getShard().getShardId().getId(), newSearchHits.getAt(i).getShard().getShardId().getId());
+                        assertEquals(
+                            hits[i].getShard().getShardId().getIndexName(),
+                            newSearchHits.getAt(i).getShard().getShardId().getIndexName()
+                        );
+                        assertEquals(hits[i].getShard().getNodeId(), newSearchHits.getAt(i).getShard().getNodeId());
+                        // The index uuid is not serialized in the rest layer
+                        assertNotEquals(
+                            hits[i].getShard().getShardId().getIndex().getUUID(),
+                            newSearchHits.getAt(i).getShard().getShardId().getIndex().getUUID()
+                        );
+                    } else {
+                        assertNull(newSearchHits.getAt(i).getShard());
                     }
-                } finally {
-                    newSearchHits.decRef();
-                }
-            } finally {
-                searchHits.decRef();
+                }
             }
         }
     }

--- conflicted
+++ resolved
@@ -324,12 +324,8 @@
                         service.executeFetchPhase(req, new SearchShardTask(123L, "", "", "", null, Collections.emptyMap()), listener);
                         listener.get();
                         if (useScroll) {
-<<<<<<< HEAD
+                            // have to free context since this test does not remove the index from IndicesService.
                             service.freeReaderContext(searchPhaseResult.getContextId());
-=======
-                            // have to free context since this test does not remove the index from IndicesService.
-                            service.freeContext(searchPhaseResult.getContextId());
->>>>>>> 6ef9506b
                         }
                     } catch (ExecutionException ex) {
                         assertThat(ex.getCause(), instanceOf(RuntimeException.class));
@@ -386,7 +382,7 @@
             new ShardSearchRequest(OriginalIndices.NONE, useScroll ? scrollSearchRequest : searchRequest,
                 new ShardId(resolveIndex("index"), 0), 1,
                 new AliasFilter(null, Strings.EMPTY_ARRAY), 1.0f, -1, null, null),
-            new SearchShardTask(123L, "", "", "", null, Collections.emptyMap()), result);
+            randomBoolean(), new SearchShardTask(123L, "", "", "", null, Collections.emptyMap()), result);
 
         try {
             result.get();

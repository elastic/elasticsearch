--- conflicted
+++ resolved
@@ -94,11 +94,7 @@
     }
 
     private static String format(ZonedDateTime date, String pattern) {
-<<<<<<< HEAD
-        return DateFormatters.forPattern(pattern).format(date);
-=======
         return DateFormatter.forPattern(pattern).format(date);
->>>>>>> 5f336c9a
     }
 
     private IndexRequestBuilder indexDoc(String idx, ZonedDateTime date, int value) throws Exception {
@@ -205,11 +201,7 @@
     }
 
     private static String getBucketKeyAsString(ZonedDateTime key, ZoneId tz) {
-<<<<<<< HEAD
-        return DateFormatters.forPattern("strict_date_optional_time").withZone(tz).format(key);
-=======
         return DateFormatter.forPattern("strict_date_optional_time").withZone(tz).format(key);
->>>>>>> 5f336c9a
     }
 
     public void testSingleValuedField() throws Exception {
@@ -1133,11 +1125,7 @@
                 .setSettings(Settings.builder().put(indexSettings()).put("index.number_of_shards", 1).put("index.number_of_replicas", 0))
                 .get();
 
-<<<<<<< HEAD
-        DateMathParser parser = DateFormatters.forPattern("yyyy/MM/dd HH:mm:ss||yyyy/MM/dd||epoch_millis").toDateMathParser();
-=======
         DateMathParser parser = DateFormatter.forPattern("yyyy/MM/dd HH:mm:ss||yyyy/MM/dd||epoch_millis").toDateMathParser();
->>>>>>> 5f336c9a
 
         // we pick a random timezone offset of +12/-12 hours and insert two documents
         // one at 00:00 in that time zone and one at 12:00
@@ -1197,11 +1185,7 @@
                 .get();
 
         List<IndexRequestBuilder> builders = new ArrayList<>();
-<<<<<<< HEAD
-        DateFormatter formatter = DateFormatters.forPattern("date_optional_time");
-=======
         DateFormatter formatter = DateFormatter.forPattern("date_optional_time");
->>>>>>> 5f336c9a
         builders.add(indexDoc(index, DateFormatters.toZonedDateTime(formatter.parse("2016-01-03T08:00:00.000Z")), 1));
         builders.add(indexDoc(index, DateFormatters.toZonedDateTime(formatter.parse("2016-01-03T08:00:00.000Z")), 2));
         builders.add(indexDoc(index, DateFormatters.toZonedDateTime(formatter.parse("2016-01-06T08:00:00.000Z")), 3));

/*
 * Licensed to Elasticsearch under one or more contributor
 * license agreements. See the NOTICE file distributed with
 * this work for additional information regarding copyright
 * ownership. Elasticsearch licenses this file to you under
 * the Apache License, Version 2.0 (the "License"); you may
 * not use this file except in compliance with the License.
 * You may obtain a copy of the License at
 *
 *    http://www.apache.org/licenses/LICENSE-2.0
 *
 * Unless required by applicable law or agreed to in writing,
 * software distributed under the License is distributed on an
 * "AS IS" BASIS, WITHOUT WARRANTIES OR CONDITIONS OF ANY
 * KIND, either express or implied.  See the License for the
 * specific language governing permissions and limitations
 * under the License.
 */
package org.elasticsearch.search.aggregations.bucket.geogrid;

import org.apache.lucene.index.IndexWriter;
import org.elasticsearch.search.aggregations.InternalAggregations;
import org.elasticsearch.search.aggregations.ParsedMultiBucketAggregation;
import org.elasticsearch.test.InternalMultiBucketAggregationTestCase;

import java.util.ArrayList;
import java.util.HashMap;
import java.util.List;
import java.util.Map;

import static org.hamcrest.Matchers.equalTo;

public abstract class GeoGridTestCase<B extends InternalGeoGridBucket, T extends InternalGeoGrid<B>>
        extends InternalMultiBucketAggregationTestCase<T> {

    /**
     * Instantiate a {@link InternalGeoGrid}-derived class using the same parameters as constructor.
     */
    protected abstract T createInternalGeoGrid(String name, int size, List<InternalGeoGridBucket> buckets,
<<<<<<< HEAD
                                               Map<String, Object> metaData);
=======
                                               List<PipelineAggregator> pipelineAggregators, Map<String, Object> metadata);
>>>>>>> c9de5b11

    /**
     * Instantiate a {@link InternalGeoGridBucket}-derived class using the same parameters as constructor.
     */
    protected abstract B createInternalGeoGridBucket(Long key, long docCount, InternalAggregations aggregations);

    /**
     * Encode longitude and latitude with a given precision as a long hash.
     */
    protected abstract long longEncode(double lng, double lat, int precision);

    /**
     * Generate a random precision according to the rules of the given aggregation.
     */
    protected abstract int randomPrecision();

    @Override
    protected int minNumberOfBuckets() {
        return 1;
    }

    @Override
    protected int maxNumberOfBuckets() {
        return 3;
    }

    @Override
<<<<<<< HEAD
    protected T createTestInstance(String name, Map<String, Object> metaData, InternalAggregations aggregations) {
=======
    protected T createTestInstance(String name,
                                   List<PipelineAggregator> pipelineAggregators,
                                   Map<String, Object> metadata,
                                   InternalAggregations aggregations) {
>>>>>>> c9de5b11
        final int precision = randomPrecision();
        int size = randomNumberOfBuckets();
        List<InternalGeoGridBucket> buckets = new ArrayList<>(size);
        for (int i = 0; i < size; i++) {
            double latitude = randomDoubleBetween(-90.0, 90.0, false);
            double longitude = randomDoubleBetween(-180.0, 180.0, false);

            long hashAsLong = longEncode(longitude, latitude, precision);
            buckets.add(createInternalGeoGridBucket(hashAsLong, randomInt(IndexWriter.MAX_DOCS), aggregations));
        }
<<<<<<< HEAD
        return createInternalGeoGrid(name, size, buckets, metaData);
=======
        return createInternalGeoGrid(name, size, buckets, pipelineAggregators, metadata);
>>>>>>> c9de5b11
    }

    @Override
    protected void assertReduced(T reduced, List<T> inputs) {
        Map<Long, List<B>> map = new HashMap<>();
        for (T input : inputs) {
            for (GeoGrid.Bucket bucketBase : input.getBuckets()) {
                B bucket = (B) bucketBase;
                List<B> buckets = map.get(bucket.hashAsLong);
                if (buckets == null) {
                    map.put(bucket.hashAsLong, buckets = new ArrayList<>());
                }
                buckets.add(bucket);
            }
        }
        List<B> expectedBuckets = new ArrayList<>();
        for (Map.Entry<Long, List<B>> entry : map.entrySet()) {
            long docCount = 0;
            for (B bucket : entry.getValue()) {
                docCount += bucket.docCount;
            }
            expectedBuckets.add(createInternalGeoGridBucket(entry.getKey(), docCount, InternalAggregations.EMPTY));
        }
        expectedBuckets.sort((first, second) -> {
            int cmp = Long.compare(second.docCount, first.docCount);
            if (cmp == 0) {
                return second.compareTo(first);
            }
            return cmp;
        });
        int requestedSize = inputs.get(0).getRequiredSize();
        expectedBuckets = expectedBuckets.subList(0, Math.min(requestedSize, expectedBuckets.size()));
        assertEquals(expectedBuckets.size(), reduced.getBuckets().size());
        for (int i = 0; i < reduced.getBuckets().size(); i++) {
            GeoGrid.Bucket expected = expectedBuckets.get(i);
            GeoGrid.Bucket actual = reduced.getBuckets().get(i);
            assertEquals(expected.getDocCount(), actual.getDocCount());
            assertEquals(expected.getKey(), actual.getKey());
        }
    }

    @Override
    protected Class<? extends ParsedMultiBucketAggregation> implementationClass() {
        return ParsedGeoGrid.class;
    }

    @Override
    protected T mutateInstance(T instance) {
        String name = instance.getName();
        int size = instance.getRequiredSize();
        List<InternalGeoGridBucket> buckets = instance.getBuckets();
<<<<<<< HEAD
        Map<String, Object> metaData = instance.getMetaData();
=======
        List<PipelineAggregator> pipelineAggregators = instance.pipelineAggregators();
        Map<String, Object> metadata = instance.getMetadata();
>>>>>>> c9de5b11
        switch (between(0, 3)) {
        case 0:
            name += randomAlphaOfLength(5);
            break;
        case 1:
            buckets = new ArrayList<>(buckets);
            buckets.add(
                    createInternalGeoGridBucket(randomNonNegativeLong(), randomInt(IndexWriter.MAX_DOCS), InternalAggregations.EMPTY));
            break;
        case 2:
            size = size + between(1, 10);
            break;
        case 3:
            if (metadata == null) {
                metadata = new HashMap<>(1);
            } else {
                metadata = new HashMap<>(instance.getMetadata());
            }
            metadata.put(randomAlphaOfLength(15), randomInt());
            break;
        default:
            throw new AssertionError("Illegal randomisation branch");
        }
<<<<<<< HEAD
        return createInternalGeoGrid(name, size, buckets, metaData);
=======
        return createInternalGeoGrid(name, size, buckets, pipelineAggregators, metadata);
>>>>>>> c9de5b11
    }

    public void testCreateFromBuckets() {
       InternalGeoGrid original = createTestInstance();
       assertThat(original, equalTo(original.create(original.buckets)));
    }
}<|MERGE_RESOLUTION|>--- conflicted
+++ resolved
@@ -37,11 +37,7 @@
      * Instantiate a {@link InternalGeoGrid}-derived class using the same parameters as constructor.
      */
     protected abstract T createInternalGeoGrid(String name, int size, List<InternalGeoGridBucket> buckets,
-<<<<<<< HEAD
-                                               Map<String, Object> metaData);
-=======
-                                               List<PipelineAggregator> pipelineAggregators, Map<String, Object> metadata);
->>>>>>> c9de5b11
+                                               Map<String, Object> metadata);
 
     /**
      * Instantiate a {@link InternalGeoGridBucket}-derived class using the same parameters as constructor.
@@ -69,14 +65,7 @@
     }
 
     @Override
-<<<<<<< HEAD
-    protected T createTestInstance(String name, Map<String, Object> metaData, InternalAggregations aggregations) {
-=======
-    protected T createTestInstance(String name,
-                                   List<PipelineAggregator> pipelineAggregators,
-                                   Map<String, Object> metadata,
-                                   InternalAggregations aggregations) {
->>>>>>> c9de5b11
+    protected T createTestInstance(String name, Map<String, Object> metadata, InternalAggregations aggregations) {
         final int precision = randomPrecision();
         int size = randomNumberOfBuckets();
         List<InternalGeoGridBucket> buckets = new ArrayList<>(size);
@@ -87,11 +76,7 @@
             long hashAsLong = longEncode(longitude, latitude, precision);
             buckets.add(createInternalGeoGridBucket(hashAsLong, randomInt(IndexWriter.MAX_DOCS), aggregations));
         }
-<<<<<<< HEAD
-        return createInternalGeoGrid(name, size, buckets, metaData);
-=======
-        return createInternalGeoGrid(name, size, buckets, pipelineAggregators, metadata);
->>>>>>> c9de5b11
+        return createInternalGeoGrid(name, size, buckets, metadata);
     }
 
     @Override
@@ -143,12 +128,7 @@
         String name = instance.getName();
         int size = instance.getRequiredSize();
         List<InternalGeoGridBucket> buckets = instance.getBuckets();
-<<<<<<< HEAD
-        Map<String, Object> metaData = instance.getMetaData();
-=======
-        List<PipelineAggregator> pipelineAggregators = instance.pipelineAggregators();
         Map<String, Object> metadata = instance.getMetadata();
->>>>>>> c9de5b11
         switch (between(0, 3)) {
         case 0:
             name += randomAlphaOfLength(5);
@@ -172,11 +152,7 @@
         default:
             throw new AssertionError("Illegal randomisation branch");
         }
-<<<<<<< HEAD
-        return createInternalGeoGrid(name, size, buckets, metaData);
-=======
-        return createInternalGeoGrid(name, size, buckets, pipelineAggregators, metadata);
->>>>>>> c9de5b11
+        return createInternalGeoGrid(name, size, buckets, metadata);
     }
 
     public void testCreateFromBuckets() {

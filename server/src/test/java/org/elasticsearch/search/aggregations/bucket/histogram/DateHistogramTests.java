/*
 * Licensed to Elasticsearch under one or more contributor
 * license agreements. See the NOTICE file distributed with
 * this work for additional information regarding copyright
 * ownership. Elasticsearch licenses this file to you under
 * the Apache License, Version 2.0 (the "License"); you may
 * not use this file except in compliance with the License.
 * You may obtain a copy of the License at
 *
 *    http://www.apache.org/licenses/LICENSE-2.0
 *
 * Unless required by applicable law or agreed to in writing,
 * software distributed under the License is distributed on an
 * "AS IS" BASIS, WITHOUT WARRANTIES OR CONDITIONS OF ANY
 * KIND, either express or implied.  See the License for the
 * specific language governing permissions and limitations
 * under the License.
 */

package org.elasticsearch.search.aggregations.bucket.histogram;

import org.apache.lucene.document.Document;
import org.apache.lucene.document.LongPoint;
import org.apache.lucene.document.SortedNumericDocValuesField;
import org.apache.lucene.index.DirectoryReader;
import org.apache.lucene.index.IndexReader;
import org.apache.lucene.index.IndexWriter;
import org.apache.lucene.search.IndexSearcher;
import org.apache.lucene.store.Directory;
import org.elasticsearch.common.time.DateFormatter;
import org.elasticsearch.common.time.DateFormatters;
import org.elasticsearch.common.time.DateUtils;
import org.elasticsearch.index.query.QueryShardContext;
import org.elasticsearch.search.aggregations.BaseAggregationTestCase;
import org.elasticsearch.search.aggregations.BucketOrder;

import java.io.IOException;
import java.time.ZoneId;
import java.time.ZoneOffset;
import java.util.ArrayList;
import java.util.List;

public class DateHistogramTests extends BaseAggregationTestCase<DateHistogramAggregationBuilder> {

    @Override
    protected DateHistogramAggregationBuilder createTestAggregatorBuilder() {
        DateHistogramAggregationBuilder factory = new DateHistogramAggregationBuilder(randomAlphaOfLengthBetween(3, 10));
        factory.field(INT_FIELD_NAME);
        if (randomBoolean()) {
            factory.fixedInterval(new DateHistogramInterval(randomIntBetween(1, 100000) + "ms"));
        } else {
            if (randomBoolean()) {
                factory.calendarInterval(randomFrom(DateHistogramInterval.YEAR, DateHistogramInterval.QUARTER,
                        DateHistogramInterval.MONTH, DateHistogramInterval.WEEK, DateHistogramInterval.DAY, DateHistogramInterval.HOUR,
                        DateHistogramInterval.MINUTE, DateHistogramInterval.SECOND));
            } else {
                int branch = randomInt(3);
                switch (branch) {
                case 0:
                    factory.fixedInterval(DateHistogramInterval.seconds(randomIntBetween(1, 1000)));
                    break;
                case 1:
                    factory.fixedInterval(DateHistogramInterval.minutes(randomIntBetween(1, 1000)));
                    break;
                case 2:
                    factory.fixedInterval(DateHistogramInterval.hours(randomIntBetween(1, 1000)));
                    break;
                case 3:
                    factory.fixedInterval(DateHistogramInterval.days(randomIntBetween(1, 1000)));
                    break;
                default:
                    throw new IllegalStateException("invalid branch: " + branch);
                }
            }
        }
        if (randomBoolean()) {
            factory.extendedBounds(ExtendedBoundsTests.randomExtendedBounds());
        }
        if (randomBoolean()) {
            factory.format("###.##");
        }
        if (randomBoolean()) {
            factory.keyed(randomBoolean());
        }
        if (randomBoolean()) {
            factory.minDocCount(randomIntBetween(0, 100));
        }
        if (randomBoolean()) {
            factory.missing(randomIntBetween(0, 10));
        }
        if (randomBoolean()) {
            factory.offset(randomIntBetween(0, 100000));
        }
        if (randomBoolean()) {
            List<BucketOrder> order = randomOrder();
            if(order.size() == 1 && randomBoolean()) {
                factory.order(order.get(0));
            } else {
                factory.order(order);
            }
        }
        return factory;
    }

    private List<BucketOrder> randomOrder() {
        List<BucketOrder> orders = new ArrayList<>();
        switch (randomInt(4)) {
            case 0:
                orders.add(BucketOrder.key(randomBoolean()));
                break;
            case 1:
                orders.add(BucketOrder.count(randomBoolean()));
                break;
            case 2:
                orders.add(BucketOrder.aggregation(randomAlphaOfLengthBetween(3, 20), randomBoolean()));
                break;
            case 3:
                orders.add(BucketOrder.aggregation(randomAlphaOfLengthBetween(3, 20), randomAlphaOfLengthBetween(3, 20), randomBoolean()));
                break;
            case 4:
                int numOrders = randomIntBetween(1, 3);
                for (int i = 0; i < numOrders; i++) {
                    orders.addAll(randomOrder());
                }
                break;
            default:
                fail();
        }
        return orders;
    }

    private static Document documentForDate(String field, long millis) {
        Document doc = new Document();
        final long value;
        switch (field) {
            case DATE_FIELD_NAME:
                value = millis;
                break;

            case DATE_NANOS_FIELD_NAME:
                value = DateUtils.toNanoSeconds(millis);
                break;
            default:
                throw new AssertionError();
        }
        doc.add(new LongPoint(field, value));
        doc.add(new SortedNumericDocValuesField(field, value));
        return doc;
    }

    public void testRewriteTimeZone() throws IOException {
        DateFormatter format = DateFormatter.forPattern("strict_date_optional_time");
<<<<<<< HEAD
        for (String fieldName : new String[] { DATE_FIELD_NAME, DATE_NANOS_FIELD_NAME }) {
            try (Directory dir = newDirectory();
                 IndexWriter w = new IndexWriter(dir, newIndexWriterConfig())) {

                long millis1 = DateFormatters.from(format.parse("2018-03-11T11:55:00")).toInstant().toEpochMilli();
                w.addDocument(documentForDate(fieldName, millis1));
                long millis2 = DateFormatters.from(format.parse("2017-10-30T18:13:00")).toInstant().toEpochMilli();
                w.addDocument(documentForDate(fieldName, millis2));

                try (IndexReader readerThatDoesntCross = DirectoryReader.open(w)) {

                    long millis3 = DateFormatters.from(format.parse("2018-03-25T02:44:00")).toInstant().toEpochMilli();
                    w.addDocument(documentForDate(fieldName, millis3));

                    try (IndexReader readerThatCrosses = DirectoryReader.open(w)) {

                        QueryShardContext shardContextThatDoesntCross = createShardContext(new IndexSearcher(readerThatDoesntCross));
                        QueryShardContext shardContextThatCrosses = createShardContext(new IndexSearcher(readerThatCrosses));

                        DateHistogramAggregationBuilder builder = new DateHistogramAggregationBuilder("my_date_histo");
                        builder.field(fieldName);
                        builder.calendarInterval(DateHistogramInterval.DAY);

                        // no timeZone => no rewrite
                        assertNull(builder.rewriteTimeZone(shardContextThatDoesntCross));
                        assertNull(builder.rewriteTimeZone(shardContextThatCrosses));

                        // fixed timeZone => no rewrite
                        ZoneId tz = ZoneOffset.ofHours(1);
                        builder.timeZone(tz);
                        assertSame(tz, builder.rewriteTimeZone(shardContextThatDoesntCross));
                        assertSame(tz, builder.rewriteTimeZone(shardContextThatCrosses));

                        // daylight-saving-times => rewrite if doesn't cross
                        tz = ZoneId.of("Europe/Paris");
                        builder.timeZone(tz);
                        assertEquals(ZoneOffset.ofHours(1), builder.rewriteTimeZone(shardContextThatDoesntCross));
                        assertSame(tz, builder.rewriteTimeZone(shardContextThatCrosses));

                        // Rounded values are no longer all within the same transitions => no rewrite
                        builder.calendarInterval(DateHistogramInterval.MONTH);
                        assertSame(tz, builder.rewriteTimeZone(shardContextThatDoesntCross));
                        assertSame(tz, builder.rewriteTimeZone(shardContextThatCrosses));

                        builder = new DateHistogramAggregationBuilder("my_date_histo");
                        builder.field(fieldName);
                        builder.timeZone(tz);

                        builder.fixedInterval(new DateHistogramInterval(1000L * 60 * 60 * 24 + "ms")); // ~ 1 day
                        assertEquals(ZoneOffset.ofHours(1), builder.rewriteTimeZone(shardContextThatDoesntCross));
                        assertSame(tz, builder.rewriteTimeZone(shardContextThatCrosses));

                        // Because the interval is large, rounded values are not
                        // within the same transitions as the values => no rewrite
                        builder.fixedInterval(new DateHistogramInterval(1000L * 60 * 60 * 24 * 30 + "ms")); // ~ 1 month
                        assertSame(tz, builder.rewriteTimeZone(shardContextThatDoesntCross));
                        assertSame(tz, builder.rewriteTimeZone(shardContextThatCrosses));
                    }
=======

        try (Directory dir = newDirectory();
                IndexWriter w = new IndexWriter(dir, newIndexWriterConfig())) {

            long millis1 = DateFormatters.from(format.parse("2018-03-11T11:55:00")).toInstant().toEpochMilli();
            w.addDocument(documentForDate(DATE_FIELD_NAME, millis1));
            long millis2 = DateFormatters.from(format.parse("2017-10-30T18:13:00")).toInstant().toEpochMilli();
            w.addDocument(documentForDate(DATE_FIELD_NAME, millis2));

            try (IndexReader readerThatDoesntCross = DirectoryReader.open(w)) {

                long millis3 = DateFormatters.from(format.parse("2018-03-25T02:44:00")).toInstant().toEpochMilli();
                w.addDocument(documentForDate(DATE_FIELD_NAME, millis3));

                try (IndexReader readerThatCrosses = DirectoryReader.open(w)) {

                    QueryShardContext shardContextThatDoesntCross = createShardContext(new IndexSearcher(readerThatDoesntCross));
                    QueryShardContext shardContextThatCrosses = createShardContext(new IndexSearcher(readerThatCrosses));

                    DateHistogramAggregationBuilder builder = new DateHistogramAggregationBuilder("my_date_histo");
                    builder.field(DATE_FIELD_NAME);
                    builder.calendarInterval(DateHistogramInterval.DAY);

                    // no timeZone => no rewrite
                    assertNull(builder.rewriteTimeZone(shardContextThatDoesntCross));
                    assertNull(builder.rewriteTimeZone(shardContextThatCrosses));

                    // fixed timeZone => no rewrite
                    ZoneId tz = ZoneOffset.ofHours(1);
                    builder.timeZone(tz);
                    assertSame(tz, builder.rewriteTimeZone(shardContextThatDoesntCross));
                    assertSame(tz, builder.rewriteTimeZone(shardContextThatCrosses));

                    // timeZone without DST => always rewrite
                    tz = ZoneId.of("Australia/Brisbane");
                    builder.timeZone(tz);
                    assertSame(ZoneOffset.ofHours(10), builder.rewriteTimeZone(shardContextThatDoesntCross));
                    assertSame(ZoneOffset.ofHours(10), builder.rewriteTimeZone(shardContextThatCrosses));

                    // another timeZone without DST => always rewrite
                    tz = ZoneId.of("Asia/Katmandu");
                    builder.timeZone(tz);
                    assertSame(ZoneOffset.ofHoursMinutes(5, 45), builder.rewriteTimeZone(shardContextThatDoesntCross));
                    assertSame(ZoneOffset.ofHoursMinutes(5, 45), builder.rewriteTimeZone(shardContextThatCrosses));

                    // daylight-saving-times => rewrite if doesn't cross
                    tz = ZoneId.of("Europe/Paris");
                    builder.timeZone(tz);
                    assertEquals(ZoneOffset.ofHours(1), builder.rewriteTimeZone(shardContextThatDoesntCross));
                    assertSame(tz, builder.rewriteTimeZone(shardContextThatCrosses));

                    // Rounded values are no longer all within the same transitions => no rewrite
                    builder.calendarInterval(DateHistogramInterval.MONTH);
                    assertSame(tz, builder.rewriteTimeZone(shardContextThatDoesntCross));
                    assertSame(tz, builder.rewriteTimeZone(shardContextThatCrosses));

                    builder = new DateHistogramAggregationBuilder("my_date_histo");
                    builder.field(DATE_FIELD_NAME);
                    builder.timeZone(tz);

                    builder.fixedInterval(new DateHistogramInterval(1000L * 60 * 60 * 24 + "ms")); // ~ 1 day
                    assertEquals(ZoneOffset.ofHours(1), builder.rewriteTimeZone(shardContextThatDoesntCross));
                    assertSame(tz, builder.rewriteTimeZone(shardContextThatCrosses));

                    // Because the interval is large, rounded values are not
                    // within the same transitions as the values => no rewrite
                    builder.fixedInterval(new DateHistogramInterval(1000L * 60 * 60 * 24 * 30 + "ms")); // ~ 1 month
                    assertSame(tz, builder.rewriteTimeZone(shardContextThatDoesntCross));
                    assertSame(tz, builder.rewriteTimeZone(shardContextThatCrosses));
>>>>>>> 5dc43d28
                }
            }
        }
    }
}<|MERGE_RESOLUTION|>--- conflicted
+++ resolved
@@ -150,8 +150,7 @@
 
     public void testRewriteTimeZone() throws IOException {
         DateFormatter format = DateFormatter.forPattern("strict_date_optional_time");
-<<<<<<< HEAD
-        for (String fieldName : new String[] { DATE_FIELD_NAME, DATE_NANOS_FIELD_NAME }) {
+        for (String fieldName : new String[]{DATE_FIELD_NAME, DATE_NANOS_FIELD_NAME}) {
             try (Directory dir = newDirectory();
                  IndexWriter w = new IndexWriter(dir, newIndexWriterConfig())) {
 
@@ -184,6 +183,18 @@
                         assertSame(tz, builder.rewriteTimeZone(shardContextThatDoesntCross));
                         assertSame(tz, builder.rewriteTimeZone(shardContextThatCrosses));
 
+                        // timeZone without DST => always rewrite
+                        tz = ZoneId.of("Australia/Brisbane");
+                        builder.timeZone(tz);
+                        assertSame(ZoneOffset.ofHours(10), builder.rewriteTimeZone(shardContextThatDoesntCross));
+                        assertSame(ZoneOffset.ofHours(10), builder.rewriteTimeZone(shardContextThatCrosses));
+
+                        // another timeZone without DST => always rewrite
+                        tz = ZoneId.of("Asia/Katmandu");
+                        builder.timeZone(tz);
+                        assertSame(ZoneOffset.ofHoursMinutes(5, 45), builder.rewriteTimeZone(shardContextThatDoesntCross));
+                        assertSame(ZoneOffset.ofHoursMinutes(5, 45), builder.rewriteTimeZone(shardContextThatCrosses));
+
                         // daylight-saving-times => rewrite if doesn't cross
                         tz = ZoneId.of("Europe/Paris");
                         builder.timeZone(tz);
@@ -209,77 +220,6 @@
                         assertSame(tz, builder.rewriteTimeZone(shardContextThatDoesntCross));
                         assertSame(tz, builder.rewriteTimeZone(shardContextThatCrosses));
                     }
-=======
-
-        try (Directory dir = newDirectory();
-                IndexWriter w = new IndexWriter(dir, newIndexWriterConfig())) {
-
-            long millis1 = DateFormatters.from(format.parse("2018-03-11T11:55:00")).toInstant().toEpochMilli();
-            w.addDocument(documentForDate(DATE_FIELD_NAME, millis1));
-            long millis2 = DateFormatters.from(format.parse("2017-10-30T18:13:00")).toInstant().toEpochMilli();
-            w.addDocument(documentForDate(DATE_FIELD_NAME, millis2));
-
-            try (IndexReader readerThatDoesntCross = DirectoryReader.open(w)) {
-
-                long millis3 = DateFormatters.from(format.parse("2018-03-25T02:44:00")).toInstant().toEpochMilli();
-                w.addDocument(documentForDate(DATE_FIELD_NAME, millis3));
-
-                try (IndexReader readerThatCrosses = DirectoryReader.open(w)) {
-
-                    QueryShardContext shardContextThatDoesntCross = createShardContext(new IndexSearcher(readerThatDoesntCross));
-                    QueryShardContext shardContextThatCrosses = createShardContext(new IndexSearcher(readerThatCrosses));
-
-                    DateHistogramAggregationBuilder builder = new DateHistogramAggregationBuilder("my_date_histo");
-                    builder.field(DATE_FIELD_NAME);
-                    builder.calendarInterval(DateHistogramInterval.DAY);
-
-                    // no timeZone => no rewrite
-                    assertNull(builder.rewriteTimeZone(shardContextThatDoesntCross));
-                    assertNull(builder.rewriteTimeZone(shardContextThatCrosses));
-
-                    // fixed timeZone => no rewrite
-                    ZoneId tz = ZoneOffset.ofHours(1);
-                    builder.timeZone(tz);
-                    assertSame(tz, builder.rewriteTimeZone(shardContextThatDoesntCross));
-                    assertSame(tz, builder.rewriteTimeZone(shardContextThatCrosses));
-
-                    // timeZone without DST => always rewrite
-                    tz = ZoneId.of("Australia/Brisbane");
-                    builder.timeZone(tz);
-                    assertSame(ZoneOffset.ofHours(10), builder.rewriteTimeZone(shardContextThatDoesntCross));
-                    assertSame(ZoneOffset.ofHours(10), builder.rewriteTimeZone(shardContextThatCrosses));
-
-                    // another timeZone without DST => always rewrite
-                    tz = ZoneId.of("Asia/Katmandu");
-                    builder.timeZone(tz);
-                    assertSame(ZoneOffset.ofHoursMinutes(5, 45), builder.rewriteTimeZone(shardContextThatDoesntCross));
-                    assertSame(ZoneOffset.ofHoursMinutes(5, 45), builder.rewriteTimeZone(shardContextThatCrosses));
-
-                    // daylight-saving-times => rewrite if doesn't cross
-                    tz = ZoneId.of("Europe/Paris");
-                    builder.timeZone(tz);
-                    assertEquals(ZoneOffset.ofHours(1), builder.rewriteTimeZone(shardContextThatDoesntCross));
-                    assertSame(tz, builder.rewriteTimeZone(shardContextThatCrosses));
-
-                    // Rounded values are no longer all within the same transitions => no rewrite
-                    builder.calendarInterval(DateHistogramInterval.MONTH);
-                    assertSame(tz, builder.rewriteTimeZone(shardContextThatDoesntCross));
-                    assertSame(tz, builder.rewriteTimeZone(shardContextThatCrosses));
-
-                    builder = new DateHistogramAggregationBuilder("my_date_histo");
-                    builder.field(DATE_FIELD_NAME);
-                    builder.timeZone(tz);
-
-                    builder.fixedInterval(new DateHistogramInterval(1000L * 60 * 60 * 24 + "ms")); // ~ 1 day
-                    assertEquals(ZoneOffset.ofHours(1), builder.rewriteTimeZone(shardContextThatDoesntCross));
-                    assertSame(tz, builder.rewriteTimeZone(shardContextThatCrosses));
-
-                    // Because the interval is large, rounded values are not
-                    // within the same transitions as the values => no rewrite
-                    builder.fixedInterval(new DateHistogramInterval(1000L * 60 * 60 * 24 * 30 + "ms")); // ~ 1 month
-                    assertSame(tz, builder.rewriteTimeZone(shardContextThatDoesntCross));
-                    assertSame(tz, builder.rewriteTimeZone(shardContextThatCrosses));
->>>>>>> 5dc43d28
                 }
             }
         }

/*
 * Licensed to Elasticsearch under one or more contributor
 * license agreements. See the NOTICE file distributed with
 * this work for additional information regarding copyright
 * ownership. Elasticsearch licenses this file to you under
 * the Apache License, Version 2.0 (the "License"); you may
 * not use this file except in compliance with the License.
 * You may obtain a copy of the License at
 *
 *    http://www.apache.org/licenses/LICENSE-2.0
 *
 * Unless required by applicable law or agreed to in writing,
 * software distributed under the License is distributed on an
 * "AS IS" BASIS, WITHOUT WARRANTIES OR CONDITIONS OF ANY
 * KIND, either express or implied.  See the License for the
 * specific language governing permissions and limitations
 * under the License.
 */

package org.elasticsearch.search.aggregations.bucket.histogram;

import org.apache.lucene.util.TestUtil;
<<<<<<< HEAD
import org.elasticsearch.common.breaker.CircuitBreaker;
import org.elasticsearch.common.breaker.CircuitBreakingException;
import org.elasticsearch.common.io.stream.Writeable.Reader;
import org.elasticsearch.common.util.MockBigArrays;
import org.elasticsearch.indices.breaker.AllCircuitBreakerStats;
import org.elasticsearch.indices.breaker.BreakerSettings;
import org.elasticsearch.indices.breaker.CircuitBreakerService;
import org.elasticsearch.indices.breaker.CircuitBreakerStats;
=======
>>>>>>> 8d70f069
import org.elasticsearch.search.DocValueFormat;
import org.elasticsearch.search.aggregations.BucketOrder;
import org.elasticsearch.search.aggregations.InternalAggregations;
import org.elasticsearch.search.aggregations.ParsedMultiBucketAggregation;
import org.elasticsearch.test.InternalAggregationTestCase;
import org.elasticsearch.test.InternalMultiBucketAggregationTestCase;

import java.util.ArrayList;
import java.util.Arrays;
import java.util.HashMap;
import java.util.List;
import java.util.Map;
import java.util.TreeMap;

public class InternalHistogramTests extends InternalMultiBucketAggregationTestCase<InternalHistogram> {

    private boolean keyed;
    private DocValueFormat format;
    private int interval;
    private int minDocCount;
    private InternalHistogram.EmptyBucketInfo emptyBucketInfo;
    private int offset;

    @Override
    public void setUp() throws Exception {
        super.setUp();
        keyed = randomBoolean();
        format = randomNumericDocValueFormat();
        //in order for reduction to work properly (and be realistic) we need to use the same interval, minDocCount, emptyBucketInfo
        //and offset in all randomly created aggs as part of the same test run. This is particularly important when minDocCount is
        //set to 0 as empty buckets need to be added to fill the holes.
        interval = randomIntBetween(1, 3);
        offset = randomIntBetween(0, 3);
        if (randomBoolean()) {
            minDocCount = randomIntBetween(1, 10);
            emptyBucketInfo = null;
        } else {
            minDocCount = 0;
            //it's ok if minBound and maxBound are outside the range of the generated buckets, that will just mean that
            //empty buckets won't be added before the first bucket and/or after the last one
            int minBound = randomInt(50) - 30;
            int maxBound =  randomNumberOfBuckets() * interval + randomIntBetween(0, 10);
            emptyBucketInfo = new InternalHistogram.EmptyBucketInfo(interval, offset, minBound, maxBound, InternalAggregations.EMPTY);
        }
    }

    private double round(double key) {
        return Math.floor((key - offset) / interval) * interval + offset;
    }

    @Override
    protected InternalHistogram createTestInstance(String name, Map<String, Object> metadata, InternalAggregations aggregations) {
        final double base = round(randomInt(50) - 30);
        final int numBuckets = randomNumberOfBuckets();
        List<InternalHistogram.Bucket> buckets = new ArrayList<>();
        for (int i = 0; i < numBuckets; ++i) {
            //rarely leave some holes to be filled up with empty buckets in case minDocCount is set to 0
            if (frequently()) {
                final int docCount = TestUtil.nextInt(random(), 1, 50);
                buckets.add(new InternalHistogram.Bucket(base + i * interval, docCount, keyed, format, aggregations));
            }
        }
        BucketOrder order = BucketOrder.key(randomBoolean());
        return new InternalHistogram(name, buckets, order, minDocCount, emptyBucketInfo, format, keyed, metadata);
    }

    // issue 26787
    public void testHandlesNaN() {
        MockBigArrays bigArrays = new MockBigArrays(null, new CircuitBreakerService() {
            @Override
            public void registerBreaker(BreakerSettings breakerSettings) {

            }

            @Override
            public CircuitBreaker getBreaker(String name) {
                return new CircuitBreaker() {
                    @Override
                    public void circuitBreak(String fieldName, long bytesNeeded) {

                    }

                    @Override
                    public double addEstimateBytesAndMaybeBreak(long bytes, String label) throws CircuitBreakingException {
                        return 0;
                    }

                    @Override
                    public long addWithoutBreaking(long bytes) {
                        return 0;
                    }

                    @Override
                    public long getUsed() {
                        return 0;
                    }

                    @Override
                    public long getLimit() {
                        return 0;
                    }

                    @Override
                    public double getOverhead() {
                        return 0;
                    }

                    @Override
                    public long getTrippedCount() {
                        return 0;
                    }

                    @Override
                    public String getName() {
                        return null;
                    }

                    @Override
                    public Durability getDurability() {
                        return null;
                    }
                };
            }

            @Override
            public AllCircuitBreakerStats stats() {
                return null;
            }

            @Override
            public CircuitBreakerStats stats(String name) {
                return null;
            }
        });

        InternalHistogram histogram = createTestInstance();
        InternalHistogram histogram2 = createTestInstance();
        List<InternalHistogram.Bucket> buckets = histogram.getBuckets();
        if (buckets == null || buckets.isEmpty()) {
            return;
        }

        // Set the key of one bucket to NaN. Must be the last bucket because NaN is greater than everything else.
        List<InternalHistogram.Bucket> newBuckets = new ArrayList<>(buckets.size());
        if (buckets.size() > 1) {
            newBuckets.addAll(buckets.subList(0, buckets.size() - 1));
        }
        InternalHistogram.Bucket b = buckets.get(buckets.size() - 1);
        newBuckets.add(new InternalHistogram.Bucket(Double.NaN, b.docCount, keyed, b.format, b.aggregations));

        InternalHistogram newHistogram = histogram.create(newBuckets);
<<<<<<< HEAD
        newHistogram.doReduce(Arrays.asList(newHistogram, histogram2),
            new InternalAggregation.ReduceContext(bigArrays, null, false));
=======
        newHistogram.reduce(Arrays.asList(newHistogram, histogram2),
                InternalAggregationTestCase.emptyReduceContextBuilder().forPartialReduction());
>>>>>>> 8d70f069
    }

    @Override
    protected void assertReduced(InternalHistogram reduced, List<InternalHistogram> inputs) {
        TreeMap<Double, Long> expectedCounts = new TreeMap<>();
        for (Histogram histogram : inputs) {
            for (Histogram.Bucket bucket : histogram.getBuckets()) {
                expectedCounts.compute((Double) bucket.getKey(),
                        (key, oldValue) -> (oldValue == null ? 0 : oldValue) + bucket.getDocCount());
            }
        }
        if (minDocCount == 0) {
            double minBound = round(emptyBucketInfo.minBound);
            if (expectedCounts.isEmpty() && emptyBucketInfo.minBound <= emptyBucketInfo.maxBound) {
                expectedCounts.put(minBound, 0L);
            }
            if (expectedCounts.isEmpty() == false) {
                Double nextKey = expectedCounts.firstKey();
                while (nextKey < expectedCounts.lastKey()) {
                    expectedCounts.putIfAbsent(nextKey, 0L);
                    nextKey += interval;
                }
                while (minBound < expectedCounts.firstKey()) {
                    expectedCounts.put(expectedCounts.firstKey() - interval, 0L);
                }
                double maxBound = round(emptyBucketInfo.maxBound);
                while (expectedCounts.lastKey() < maxBound) {
                    expectedCounts.put(expectedCounts.lastKey() + interval, 0L);
                }
            }
        } else {
            expectedCounts.entrySet().removeIf(doubleLongEntry -> doubleLongEntry.getValue() < minDocCount);
        }

        Map<Double, Long> actualCounts = new TreeMap<>();
        for (Histogram.Bucket bucket : reduced.getBuckets()) {
            actualCounts.compute((Double) bucket.getKey(),
                    (key, oldValue) -> (oldValue == null ? 0 : oldValue) + bucket.getDocCount());
        }
        assertEquals(expectedCounts, actualCounts);
    }

    @Override
    protected Class<? extends ParsedMultiBucketAggregation> implementationClass() {
        return ParsedHistogram.class;
    }

    @Override
    protected InternalHistogram mutateInstance(InternalHistogram instance) {
        String name = instance.getName();
        List<InternalHistogram.Bucket> buckets = instance.getBuckets();
        BucketOrder order = instance.getOrder();
        long minDocCount = instance.getMinDocCount();
        Map<String, Object> metadata = instance.getMetadata();
        InternalHistogram.EmptyBucketInfo emptyBucketInfo = instance.emptyBucketInfo;
        switch (between(0, 4)) {
        case 0:
            name += randomAlphaOfLength(5);
            break;
        case 1:
            buckets = new ArrayList<>(buckets);
            buckets.add(new InternalHistogram.Bucket(randomNonNegativeLong(), randomIntBetween(1, 100), keyed, format,
                    InternalAggregations.EMPTY));
            break;
        case 2:
            order = BucketOrder.count(randomBoolean());
            break;
        case 3:
            minDocCount += between(1, 10);
            emptyBucketInfo = null;
            break;
        case 4:
            if (metadata == null) {
                metadata = new HashMap<>(1);
            } else {
                metadata = new HashMap<>(instance.getMetadata());
            }
            metadata.put(randomAlphaOfLength(15), randomInt());
            break;
        default:
            throw new AssertionError("Illegal randomisation branch");
        }
        return new InternalHistogram(name, buckets, order, minDocCount, emptyBucketInfo, format, keyed, metadata);
    }
}<|MERGE_RESOLUTION|>--- conflicted
+++ resolved
@@ -20,17 +20,6 @@
 package org.elasticsearch.search.aggregations.bucket.histogram;
 
 import org.apache.lucene.util.TestUtil;
-<<<<<<< HEAD
-import org.elasticsearch.common.breaker.CircuitBreaker;
-import org.elasticsearch.common.breaker.CircuitBreakingException;
-import org.elasticsearch.common.io.stream.Writeable.Reader;
-import org.elasticsearch.common.util.MockBigArrays;
-import org.elasticsearch.indices.breaker.AllCircuitBreakerStats;
-import org.elasticsearch.indices.breaker.BreakerSettings;
-import org.elasticsearch.indices.breaker.CircuitBreakerService;
-import org.elasticsearch.indices.breaker.CircuitBreakerStats;
-=======
->>>>>>> 8d70f069
 import org.elasticsearch.search.DocValueFormat;
 import org.elasticsearch.search.aggregations.BucketOrder;
 import org.elasticsearch.search.aggregations.InternalAggregations;
@@ -99,73 +88,6 @@
 
     // issue 26787
     public void testHandlesNaN() {
-        MockBigArrays bigArrays = new MockBigArrays(null, new CircuitBreakerService() {
-            @Override
-            public void registerBreaker(BreakerSettings breakerSettings) {
-
-            }
-
-            @Override
-            public CircuitBreaker getBreaker(String name) {
-                return new CircuitBreaker() {
-                    @Override
-                    public void circuitBreak(String fieldName, long bytesNeeded) {
-
-                    }
-
-                    @Override
-                    public double addEstimateBytesAndMaybeBreak(long bytes, String label) throws CircuitBreakingException {
-                        return 0;
-                    }
-
-                    @Override
-                    public long addWithoutBreaking(long bytes) {
-                        return 0;
-                    }
-
-                    @Override
-                    public long getUsed() {
-                        return 0;
-                    }
-
-                    @Override
-                    public long getLimit() {
-                        return 0;
-                    }
-
-                    @Override
-                    public double getOverhead() {
-                        return 0;
-                    }
-
-                    @Override
-                    public long getTrippedCount() {
-                        return 0;
-                    }
-
-                    @Override
-                    public String getName() {
-                        return null;
-                    }
-
-                    @Override
-                    public Durability getDurability() {
-                        return null;
-                    }
-                };
-            }
-
-            @Override
-            public AllCircuitBreakerStats stats() {
-                return null;
-            }
-
-            @Override
-            public CircuitBreakerStats stats(String name) {
-                return null;
-            }
-        });
-
         InternalHistogram histogram = createTestInstance();
         InternalHistogram histogram2 = createTestInstance();
         List<InternalHistogram.Bucket> buckets = histogram.getBuckets();
@@ -182,13 +104,8 @@
         newBuckets.add(new InternalHistogram.Bucket(Double.NaN, b.docCount, keyed, b.format, b.aggregations));
 
         InternalHistogram newHistogram = histogram.create(newBuckets);
-<<<<<<< HEAD
-        newHistogram.doReduce(Arrays.asList(newHistogram, histogram2),
-            new InternalAggregation.ReduceContext(bigArrays, null, false));
-=======
         newHistogram.reduce(Arrays.asList(newHistogram, histogram2),
                 InternalAggregationTestCase.emptyReduceContextBuilder().forPartialReduction());
->>>>>>> 8d70f069
     }
 
     @Override

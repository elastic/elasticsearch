/*
 * Copyright Elasticsearch B.V. and/or licensed to Elasticsearch B.V. under one
 * or more contributor license agreements. Licensed under the Elastic License
 * 2.0 and the Server Side Public License, v 1; you may not use this file except
 * in compliance with, at your election, the Elastic License 2.0 or the Server
 * Side Public License, v 1.
 */

package org.elasticsearch.search.aggregations.bucket.histogram;

import org.apache.lucene.util.TestUtil;
import org.elasticsearch.common.breaker.CircuitBreaker;
import org.elasticsearch.common.settings.Settings;
import org.elasticsearch.common.util.MockBigArrays;
import org.elasticsearch.common.util.MockPageCacheRecycler;
import org.elasticsearch.indices.breaker.NoneCircuitBreakerService;
import org.elasticsearch.script.ScriptService;
import org.elasticsearch.search.DocValueFormat;
import org.elasticsearch.search.aggregations.InternalAggregation;
import org.elasticsearch.search.aggregations.InternalAggregations;
import org.elasticsearch.search.aggregations.MultiBucketConsumerService;
import org.elasticsearch.search.aggregations.pipeline.PipelineAggregator;
import org.elasticsearch.test.InternalMultiBucketAggregationTestCase;

import java.util.ArrayList;
import java.util.HashMap;
import java.util.List;
import java.util.Map;

public class InternalVariableWidthHistogramTests extends InternalMultiBucketAggregationTestCase<InternalVariableWidthHistogram> {

    private DocValueFormat format;
    private InternalVariableWidthHistogram.EmptyBucketInfo emptyBucktInfo;
    private int numBuckets;

    @Override
    public void setUp() throws Exception {
        super.setUp();
        format = randomNumericDocValueFormat();
        emptyBucktInfo = new InternalVariableWidthHistogram.EmptyBucketInfo(InternalAggregations.EMPTY);
        this.numBuckets = 3;
    }

    private InternalVariableWidthHistogram createEmptyTestInstance() {
        String name = randomAlphaOfLength(5);
        Map<String, Object> metadata = null;
        if (randomBoolean()) {
            metadata = new HashMap<>();
            int metadataCount = between(0, 10);
            while (metadata.size() < metadataCount) {
                metadata.put(randomAlphaOfLength(5), randomAlphaOfLength(5));
            }
        }
        List<InternalVariableWidthHistogram.Bucket> buckets = new ArrayList<>();
        return new InternalVariableWidthHistogram(name, buckets, emptyBucktInfo, numBuckets, format, metadata);
    }

    @Override
    protected InternalVariableWidthHistogram createTestInstance(
        String name,
        Map<String, Object> metaData,
        InternalAggregations aggregations
    ) {
        final double base = randomIntBetween(-50, 50);
        final int numBuckets = randomIntBetween(1, 3);
        List<InternalVariableWidthHistogram.Bucket> buckets = new ArrayList<>();
        double curKey = base;
        for (int i = 0; i < numBuckets; ++i) {
            final int docCount = TestUtil.nextInt(random(), 1, 50);
            double add = randomDoubleBetween(1, 10, true);
            curKey += add;
            buckets.add(
                new InternalVariableWidthHistogram.Bucket(
                    curKey,
                    new InternalVariableWidthHistogram.Bucket.BucketBounds(curKey - (add / 3), curKey + (add / 3)),
                    docCount,
                    format,
                    InternalAggregations.EMPTY
                )
            );
        }
        return new InternalVariableWidthHistogram(name, buckets, emptyBucktInfo, numBuckets, format, metaData);
    }

    @Override
    protected Class<ParsedVariableWidthHistogram> implementationClass() {
        return ParsedVariableWidthHistogram.class;
    }

    @Override
    protected InternalVariableWidthHistogram mutateInstance(InternalVariableWidthHistogram instance) {
        String name = instance.getName();
        List<InternalVariableWidthHistogram.Bucket> buckets = instance.getBuckets();
        int targetBuckets = instance.getTargetBuckets();
        InternalVariableWidthHistogram.EmptyBucketInfo emptyBucketInfo = instance.getEmptyBucketInfo();
        Map<String, Object> metadata = instance.getMetadata();
        switch (between(0, 2)) {
            case 0:
                name += randomAlphaOfLength(5);
                break;
            case 1:
                buckets = new ArrayList<>(buckets);
                double boundMin = randomDouble();
                double boundMax = Math.abs(boundMin) * 2;
                buckets.add(
                    new InternalVariableWidthHistogram.Bucket(
                        randomDouble(),
                        new InternalVariableWidthHistogram.Bucket.BucketBounds(boundMin, boundMax),
                        randomIntBetween(1, 100),
                        format,
                        InternalAggregations.EMPTY
                    )
                );
                break;
            case 2:
                emptyBucketInfo = null;
                if (metadata == null) {
                    metadata = new HashMap<>(1);
                } else {
                    metadata = new HashMap<>(instance.getMetadata());
                }
                metadata.put(randomAlphaOfLength(15), randomInt());
                break;
            default:
                throw new AssertionError("Illegal randomisation branch");
        }
        return new InternalVariableWidthHistogram(name, buckets, emptyBucketInfo, targetBuckets, format, metadata);
    }

    public void testSingleShardReduceLong() {
        InternalVariableWidthHistogram dummy_histogram = createEmptyTestInstance();
        List<InternalVariableWidthHistogram.Bucket> buckets = new ArrayList<>();
        for (long value : new long[] { 1, 2, 5, 10, 12, 200 }) {
            InternalVariableWidthHistogram.Bucket.BucketBounds bounds = new InternalVariableWidthHistogram.Bucket.BucketBounds(
                value,
                value + 1
            );
            InternalVariableWidthHistogram.Bucket bucket = new InternalVariableWidthHistogram.Bucket(
                value,
                bounds,
                3,
                format,
                InternalAggregations.EMPTY
            );
            buckets.add(bucket);
        }
        InternalVariableWidthHistogram histogram = dummy_histogram.create(buckets);

        MockBigArrays bigArrays = new MockBigArrays(new MockPageCacheRecycler(Settings.EMPTY), new NoneCircuitBreakerService());
        ScriptService mockScriptService = mockScriptService();

        MultiBucketConsumerService.MultiBucketConsumer bucketConsumer = new MultiBucketConsumerService.MultiBucketConsumer(
            DEFAULT_MAX_BUCKETS,
            new NoneCircuitBreakerService().getBreaker(CircuitBreaker.REQUEST)
        );
        InternalAggregation.ReduceContext context = InternalAggregation.ReduceContext.forFinalReduction(
<<<<<<< HEAD
            bigArrays, mockScriptService, bucketConsumer, PipelineAggregator.PipelineTree.EMPTY, () -> false);
=======
            bigArrays,
            mockScriptService,
            bucketConsumer,
            PipelineAggregator.PipelineTree.EMPTY
        );
>>>>>>> a9ae3136

        ArrayList<InternalAggregation> aggs = new ArrayList<>();
        aggs.add(histogram);
        List<InternalVariableWidthHistogram.Bucket> reduced_buckets = ((InternalVariableWidthHistogram) histogram.reduce(aggs, context))
            .getBuckets();

        // Final clusters should be [ (1,2,5), (10,12), 200) ]
        // Final centroids should be [ 3, 11, 200 ]
        // Final keys should be [ 1, 5, 200 ]
        double double_error = 1d / 10000d;
        assertEquals(1d, reduced_buckets.get(0).min(), double_error);
        assertEquals((8d / 3d), (double) reduced_buckets.get(0).getKey(), double_error);
        assertEquals(9, reduced_buckets.get(0).getDocCount());
        assertEquals(10d, reduced_buckets.get(1).min(), double_error);
        assertEquals(11d, (double) reduced_buckets.get(1).getKey(), double_error);
        assertEquals(6, reduced_buckets.get(1).getDocCount());
        assertEquals(200d, reduced_buckets.get(2).min(), double_error);
        assertEquals(200d, (double) reduced_buckets.get(2).getKey(), double_error);
        assertEquals(3, reduced_buckets.get(2).getDocCount());
    }

    public void testSingleShardReduceDouble() {
        InternalVariableWidthHistogram dummy_histogram = createEmptyTestInstance();
        List<InternalVariableWidthHistogram.Bucket> buckets = new ArrayList<>();
        for (double value : new double[] { -1.3, -1.3, 12.0, 13.0, 20.0, 21.5, 23.0, 24.5 }) {
            InternalVariableWidthHistogram.Bucket.BucketBounds bounds = new InternalVariableWidthHistogram.Bucket.BucketBounds(
                value - 0.7,
                value + 1
            );
            InternalVariableWidthHistogram.Bucket bucket = new InternalVariableWidthHistogram.Bucket(
                value,
                bounds,
                1,
                format,
                InternalAggregations.EMPTY
            );
            buckets.add(bucket);
        }
        InternalVariableWidthHistogram histogram = dummy_histogram.create(buckets);

        MockBigArrays bigArrays = new MockBigArrays(new MockPageCacheRecycler(Settings.EMPTY), new NoneCircuitBreakerService());
        ScriptService mockScriptService = mockScriptService();

        MultiBucketConsumerService.MultiBucketConsumer bucketConsumer = new MultiBucketConsumerService.MultiBucketConsumer(
            DEFAULT_MAX_BUCKETS,
            new NoneCircuitBreakerService().getBreaker(CircuitBreaker.REQUEST)
        );
        InternalAggregation.ReduceContext context = InternalAggregation.ReduceContext.forFinalReduction(
<<<<<<< HEAD
            bigArrays, mockScriptService, bucketConsumer, PipelineAggregator.PipelineTree.EMPTY, () -> false);
=======
            bigArrays,
            mockScriptService,
            bucketConsumer,
            PipelineAggregator.PipelineTree.EMPTY
        );
>>>>>>> a9ae3136

        ArrayList<InternalAggregation> aggs = new ArrayList<>();
        aggs.add(histogram);
        List<InternalVariableWidthHistogram.Bucket> reduced_buckets = ((InternalVariableWidthHistogram) histogram.reduce(aggs, context))
            .getBuckets();

        // Final clusters should be [ (-1.3,-1.3), (12.0,13.0), (20.0, 21.5, 23.0, 24.5) ]
        // Final centroids should be [ -1.3, 12.5, 22.25 ]
        // Final keys should be [ -1.3, 11.7, 19.7 ]
        double double_error = 1d / 10000d;
        assertEquals(-2.0, reduced_buckets.get(0).min(), double_error);
        assertEquals(-1.3, (double) reduced_buckets.get(0).getKey(), double_error);
        assertEquals(2, reduced_buckets.get(0).getDocCount());
        assertEquals(11.3, reduced_buckets.get(1).min(), double_error);
        assertEquals(12.5, (double) reduced_buckets.get(1).getKey(), double_error);
        assertEquals(2, reduced_buckets.get(1).getDocCount());
        assertEquals(19.3, reduced_buckets.get(2).min(), double_error);
        assertEquals(22.25, (double) reduced_buckets.get(2).getKey(), double_error);
        assertEquals(4, reduced_buckets.get(2).getDocCount());
    }

    public void testMultipleShardsReduce() {
        InternalVariableWidthHistogram dummy_histogram = createEmptyTestInstance();

        List<InternalVariableWidthHistogram.Bucket> buckets1 = new ArrayList<>();
        for (long value : new long[] { 1, 5, 6, 10 }) {
            InternalVariableWidthHistogram.Bucket.BucketBounds bounds = new InternalVariableWidthHistogram.Bucket.BucketBounds(
                value,
                value + 1
            );
            InternalVariableWidthHistogram.Bucket bucket = new InternalVariableWidthHistogram.Bucket(
                value,
                bounds,
                1,
                format,
                InternalAggregations.EMPTY
            );
            buckets1.add(bucket);
        }

        List<InternalVariableWidthHistogram.Bucket> buckets2 = new ArrayList<>();
        for (long value : new long[] { 2, 3, 6, 7 }) {
            InternalVariableWidthHistogram.Bucket.BucketBounds bounds = new InternalVariableWidthHistogram.Bucket.BucketBounds(
                value,
                value + 1
            );
            InternalVariableWidthHistogram.Bucket bucket = new InternalVariableWidthHistogram.Bucket(
                value,
                bounds,
                1,
                format,
                InternalAggregations.EMPTY
            );
            buckets2.add(bucket);
        }

        List<InternalVariableWidthHistogram.Bucket> buckets3 = new ArrayList<>();
        for (long value : new long[] { 0, 2, 12 }) {
            InternalVariableWidthHistogram.Bucket.BucketBounds bounds = new InternalVariableWidthHistogram.Bucket.BucketBounds(
                value,
                value + 1
            );
            InternalVariableWidthHistogram.Bucket bucket = new InternalVariableWidthHistogram.Bucket(
                value,
                bounds,
                1,
                format,
                InternalAggregations.EMPTY
            );
            buckets3.add(bucket);
        }

        InternalVariableWidthHistogram histogram1 = dummy_histogram.create(buckets1);
        InternalVariableWidthHistogram histogram2 = dummy_histogram.create(buckets2);
        InternalVariableWidthHistogram histogram3 = dummy_histogram.create(buckets3);

        MockBigArrays bigArrays = new MockBigArrays(new MockPageCacheRecycler(Settings.EMPTY), new NoneCircuitBreakerService());
        ScriptService mockScriptService = mockScriptService();

        MultiBucketConsumerService.MultiBucketConsumer bucketConsumer = new MultiBucketConsumerService.MultiBucketConsumer(
            DEFAULT_MAX_BUCKETS,
            new NoneCircuitBreakerService().getBreaker(CircuitBreaker.REQUEST)
        );
        InternalAggregation.ReduceContext context = InternalAggregation.ReduceContext.forFinalReduction(
<<<<<<< HEAD
            bigArrays, mockScriptService, bucketConsumer, PipelineAggregator.PipelineTree.EMPTY, () -> false);
=======
            bigArrays,
            mockScriptService,
            bucketConsumer,
            PipelineAggregator.PipelineTree.EMPTY
        );
>>>>>>> a9ae3136

        ArrayList<InternalAggregation> aggs = new ArrayList<>();
        aggs.add(histogram1);
        aggs.add(histogram2);
        aggs.add(histogram3);
        List<InternalVariableWidthHistogram.Bucket> reduced_buckets = ((InternalVariableWidthHistogram) histogram1.reduce(aggs, context))
            .getBuckets();

        // Final clusters should be [ (0, 1, 2, 2, 3), (5, 6, 6, 7), (10, 12) ]
        // Final centroids should be [ 2, 6, 11 ]
        // Final keys should be [ 1, 5, 10 ]
        double double_error = 1d / 10000d;
        assertEquals(0d, reduced_buckets.get(0).min(), double_error);
        assertEquals(1.6d, (double) reduced_buckets.get(0).getKey(), double_error);
        assertEquals(5, reduced_buckets.get(0).getDocCount());
        assertEquals(5d, reduced_buckets.get(1).min(), double_error);
        assertEquals(6d, (double) reduced_buckets.get(1).getKey(), double_error);
        assertEquals(4, reduced_buckets.get(1).getDocCount());
        assertEquals(10d, reduced_buckets.get(2).min(), double_error);
        assertEquals(11d, (double) reduced_buckets.get(2).getKey(), double_error);
        assertEquals(2, reduced_buckets.get(2).getDocCount());
    }

    public void testOverlappingReduceResult() {
        InternalVariableWidthHistogram dummy_histogram = createEmptyTestInstance();
        List<InternalVariableWidthHistogram.Bucket> buckets = new ArrayList<>();
        for (long value : new long[] { 1, 2, 4, 10 }) {
            InternalVariableWidthHistogram.Bucket.BucketBounds bounds = new InternalVariableWidthHistogram.Bucket.BucketBounds(
                value,
                value + 3
            );
            InternalVariableWidthHistogram.Bucket bucket = new InternalVariableWidthHistogram.Bucket(
                value,
                bounds,
                4,
                format,
                InternalAggregations.EMPTY
            );
            buckets.add(bucket);
        }
        InternalVariableWidthHistogram histogram = dummy_histogram.create(buckets);

        MockBigArrays bigArrays = new MockBigArrays(new MockPageCacheRecycler(Settings.EMPTY), new NoneCircuitBreakerService());
        ScriptService mockScriptService = mockScriptService();

        MultiBucketConsumerService.MultiBucketConsumer bucketConsumer = new MultiBucketConsumerService.MultiBucketConsumer(
            DEFAULT_MAX_BUCKETS,
            new NoneCircuitBreakerService().getBreaker(CircuitBreaker.REQUEST)
        );
        InternalAggregation.ReduceContext context = InternalAggregation.ReduceContext.forFinalReduction(
<<<<<<< HEAD
            bigArrays, mockScriptService, bucketConsumer, PipelineAggregator.PipelineTree.EMPTY, () -> false);
=======
            bigArrays,
            mockScriptService,
            bucketConsumer,
            PipelineAggregator.PipelineTree.EMPTY
        );
>>>>>>> a9ae3136

        ArrayList<InternalAggregation> aggs = new ArrayList<>();
        aggs.add(histogram);
        List<InternalVariableWidthHistogram.Bucket> reduced_buckets = ((InternalVariableWidthHistogram) histogram.reduce(aggs, context))
            .getBuckets();

        // Expected clusters: [ (1, 2), (4), 10) ]
        // Expected centroids: [ 1.5, 4, 10 ]
        // Expected cluster (min, max): [ (1, 5), (4, 7), (10, 13) ]
        // Expected keys: [ 1, 4.5, 10 ]
        // Expected doc counts: [8, 4, 4]
        double double_error = 1d / 10000d;
        assertEquals(1d, reduced_buckets.get(0).min(), double_error);
        assertEquals(1.5, (double) reduced_buckets.get(0).getKey(), double_error);
        assertEquals(8, reduced_buckets.get(0).getDocCount());
        assertEquals(4.5, reduced_buckets.get(1).min(), double_error);
        assertEquals(4d, (double) reduced_buckets.get(1).getKey(), double_error);
        assertEquals(4, reduced_buckets.get(1).getDocCount());
        assertEquals(10d, reduced_buckets.get(2).min(), double_error);
        assertEquals(10d, (double) reduced_buckets.get(2).getKey(), double_error);
        assertEquals(4, reduced_buckets.get(2).getDocCount());
    }

    /**
     * When buckets have the same min after the reduce phase, they should be merged.
     */
    public void testSameMinMerge() {
        InternalVariableWidthHistogram dummy_histogram = createEmptyTestInstance();
        List<InternalVariableWidthHistogram.Bucket> buckets = new ArrayList<>();
        for (long value : new long[] { 1, 100, 700 }) {
            InternalVariableWidthHistogram.Bucket.BucketBounds bounds;
            if (value == 1 || value == 100) {
                bounds = new InternalVariableWidthHistogram.Bucket.BucketBounds(1, value);
            } else {
                bounds = new InternalVariableWidthHistogram.Bucket.BucketBounds(value, value + 1);
            }
            InternalVariableWidthHistogram.Bucket bucket = new InternalVariableWidthHistogram.Bucket(
                value,
                bounds,
                1,
                format,
                InternalAggregations.EMPTY
            );
            buckets.add(bucket);
        }
        InternalVariableWidthHistogram histogram = dummy_histogram.create(buckets);

        MockBigArrays bigArrays = new MockBigArrays(new MockPageCacheRecycler(Settings.EMPTY), new NoneCircuitBreakerService());
        ScriptService mockScriptService = mockScriptService();

        MultiBucketConsumerService.MultiBucketConsumer bucketConsumer = new MultiBucketConsumerService.MultiBucketConsumer(
            DEFAULT_MAX_BUCKETS,
            new NoneCircuitBreakerService().getBreaker(CircuitBreaker.REQUEST)
        );
        InternalAggregation.ReduceContext context = InternalAggregation.ReduceContext.forFinalReduction(
<<<<<<< HEAD
            bigArrays, mockScriptService, bucketConsumer, PipelineAggregator.PipelineTree.EMPTY, () -> false);
=======
            bigArrays,
            mockScriptService,
            bucketConsumer,
            PipelineAggregator.PipelineTree.EMPTY
        );
>>>>>>> a9ae3136

        ArrayList<InternalAggregation> aggs = new ArrayList<>();
        aggs.add(histogram);
        List<InternalVariableWidthHistogram.Bucket> reduced_buckets = ((InternalVariableWidthHistogram) histogram.reduce(aggs, context))
            .getBuckets();

        // Expected clusters: [ (1), (100), (700) ]
        // Expected clusters after same min merge: [ (1, 100), (700) ]
        // Expected centroids: [ 101/2, 700 ]
        // Expected keys: [ 1, 700 ]
        // Expected doc counts: [2, 1]
        double double_error = 1d / 10000d;
        assertEquals(2, reduced_buckets.size());
        assertEquals(1d, reduced_buckets.get(0).min(), double_error);
        assertEquals((101d / 2d), (double) reduced_buckets.get(0).getKey(), double_error);
        assertEquals(2, reduced_buckets.get(0).getDocCount());
        assertEquals(700d, reduced_buckets.get(1).min(), double_error);
        assertEquals(700d, (double) reduced_buckets.get(1).getKey(), double_error);
        assertEquals(1, reduced_buckets.get(1).getDocCount());
    }

    @Override
    protected void assertReduced(InternalVariableWidthHistogram reduced, List<InternalVariableWidthHistogram> inputs) {
        // It's very difficult to determine what the buckets should be without running the clustering algorithm.
        // For now, randomized tests are avoided. Refer to the hardcoded written tests above.
    }
}<|MERGE_RESOLUTION|>--- conflicted
+++ resolved
@@ -154,15 +154,12 @@
             new NoneCircuitBreakerService().getBreaker(CircuitBreaker.REQUEST)
         );
         InternalAggregation.ReduceContext context = InternalAggregation.ReduceContext.forFinalReduction(
-<<<<<<< HEAD
-            bigArrays, mockScriptService, bucketConsumer, PipelineAggregator.PipelineTree.EMPTY, () -> false);
-=======
             bigArrays,
             mockScriptService,
             bucketConsumer,
-            PipelineAggregator.PipelineTree.EMPTY
-        );
->>>>>>> a9ae3136
+            PipelineAggregator.PipelineTree.EMPTY,
+            () -> false
+        );
 
         ArrayList<InternalAggregation> aggs = new ArrayList<>();
         aggs.add(histogram);
@@ -211,15 +208,12 @@
             new NoneCircuitBreakerService().getBreaker(CircuitBreaker.REQUEST)
         );
         InternalAggregation.ReduceContext context = InternalAggregation.ReduceContext.forFinalReduction(
-<<<<<<< HEAD
-            bigArrays, mockScriptService, bucketConsumer, PipelineAggregator.PipelineTree.EMPTY, () -> false);
-=======
             bigArrays,
             mockScriptService,
             bucketConsumer,
-            PipelineAggregator.PipelineTree.EMPTY
-        );
->>>>>>> a9ae3136
+            PipelineAggregator.PipelineTree.EMPTY,
+            () -> false
+        );
 
         ArrayList<InternalAggregation> aggs = new ArrayList<>();
         aggs.add(histogram);
@@ -304,15 +298,12 @@
             new NoneCircuitBreakerService().getBreaker(CircuitBreaker.REQUEST)
         );
         InternalAggregation.ReduceContext context = InternalAggregation.ReduceContext.forFinalReduction(
-<<<<<<< HEAD
-            bigArrays, mockScriptService, bucketConsumer, PipelineAggregator.PipelineTree.EMPTY, () -> false);
-=======
             bigArrays,
             mockScriptService,
             bucketConsumer,
-            PipelineAggregator.PipelineTree.EMPTY
-        );
->>>>>>> a9ae3136
+            PipelineAggregator.PipelineTree.EMPTY,
+            () -> false
+        );
 
         ArrayList<InternalAggregation> aggs = new ArrayList<>();
         aggs.add(histogram1);
@@ -363,15 +354,12 @@
             new NoneCircuitBreakerService().getBreaker(CircuitBreaker.REQUEST)
         );
         InternalAggregation.ReduceContext context = InternalAggregation.ReduceContext.forFinalReduction(
-<<<<<<< HEAD
-            bigArrays, mockScriptService, bucketConsumer, PipelineAggregator.PipelineTree.EMPTY, () -> false);
-=======
             bigArrays,
             mockScriptService,
             bucketConsumer,
-            PipelineAggregator.PipelineTree.EMPTY
-        );
->>>>>>> a9ae3136
+            PipelineAggregator.PipelineTree.EMPTY,
+            () -> false
+        );
 
         ArrayList<InternalAggregation> aggs = new ArrayList<>();
         aggs.add(histogram);
@@ -427,15 +415,12 @@
             new NoneCircuitBreakerService().getBreaker(CircuitBreaker.REQUEST)
         );
         InternalAggregation.ReduceContext context = InternalAggregation.ReduceContext.forFinalReduction(
-<<<<<<< HEAD
-            bigArrays, mockScriptService, bucketConsumer, PipelineAggregator.PipelineTree.EMPTY, () -> false);
-=======
             bigArrays,
             mockScriptService,
             bucketConsumer,
-            PipelineAggregator.PipelineTree.EMPTY
-        );
->>>>>>> a9ae3136
+            PipelineAggregator.PipelineTree.EMPTY,
+            () -> false
+        );
 
         ArrayList<InternalAggregation> aggs = new ArrayList<>();
         aggs.add(histogram);

/*
 * Licensed to Elasticsearch under one or more contributor
 * license agreements. See the NOTICE file distributed with
 * this work for additional information regarding copyright
 * ownership. Elasticsearch licenses this file to you under
 * the Apache License, Version 2.0 (the "License"); you may
 * not use this file except in compliance with the License.
 * You may obtain a copy of the License at
 *
 *    http://www.apache.org/licenses/LICENSE-2.0
 *
 * Unless required by applicable law or agreed to in writing,
 * software distributed under the License is distributed on an
 * "AS IS" BASIS, WITHOUT WARRANTIES OR CONDITIONS OF ANY
 * KIND, either express or implied.  See the License for the
 * specific language governing permissions and limitations
 * under the License.
 */
package org.elasticsearch.search.aggregations.bucket.range;

import org.apache.lucene.document.Document;
import org.apache.lucene.document.InetAddressPoint;
import org.apache.lucene.document.SortedSetDocValuesField;
import org.apache.lucene.index.IndexReader;
import org.apache.lucene.index.RandomIndexWriter;
import org.apache.lucene.search.IndexSearcher;
import org.apache.lucene.search.MatchAllDocsQuery;
import org.apache.lucene.store.Directory;
import org.apache.lucene.util.BytesRef;
import org.elasticsearch.common.collect.Tuple;
import org.elasticsearch.common.network.NetworkAddress;
import org.elasticsearch.index.mapper.IpFieldMapper;
import org.elasticsearch.index.mapper.MappedFieldType;
import org.elasticsearch.search.DocValueFormat;
import org.elasticsearch.search.aggregations.AggregatorTestCase;

import java.net.InetAddress;
import java.util.Arrays;
import java.util.Comparator;

public class IpRangeAggregatorTests extends AggregatorTestCase {

    private static boolean isInRange(BytesRef value, BytesRef from, BytesRef to) {
        if ((to == null || to.compareTo(value) > 0) && (from == null || from.compareTo(value) <= 0)) {
            return true;
        }
        return false;
    }

    private static final Comparator<Tuple<BytesRef, BytesRef> > RANGE_COMPARATOR = (a, b) -> {
        int cmp = compare(a.v1(), b.v1(), 1);
        if (cmp == 0) {
            cmp = compare(a.v2(), b.v2(), -1);
        }
        return cmp;
    };

    private static int compare(BytesRef a, BytesRef b, int m) {
        return a == null
            ? b == null ? 0 : -m
            : b == null ? m : a.compareTo(b);
    }

    public void testRanges() throws Exception {
        boolean v4 = randomBoolean();
        IpRangeAggregationBuilder builder = new IpRangeAggregationBuilder("test_agg").field("field");
        int numRanges = randomIntBetween(1, 10);
        Tuple<BytesRef, BytesRef>[] requestedRanges = new Tuple[numRanges];
        for (int i = 0; i < numRanges; i++) {
            Tuple<InetAddress, BytesRef>[] arr = new Tuple[2];
            for (int j = 0; j < 2; j++) {
                InetAddress addr = randomIp(v4);
                arr[j] = new Tuple(addr, new BytesRef(InetAddressPoint.encode(addr)));
            }
            Arrays.sort(arr, (t1, t2) -> t1.v2().compareTo(t2.v2()));
            if (rarely()) {
                if (randomBoolean()) {
                    builder.addRange(NetworkAddress.format(arr[0].v1()), null);
                    requestedRanges[i] = new Tuple(arr[0].v2(), null);
                } else {
                    builder.addRange(null, NetworkAddress.format(arr[1].v1()));
                    requestedRanges[i] = new Tuple(null, arr[1].v2());
                }
            } else {
                builder.addRange(NetworkAddress.format(arr[0].v1()), NetworkAddress.format(arr[1].v1()));
                requestedRanges[i] = new Tuple(arr[0].v2(), arr[1].v2());
            }
        }
        Arrays.sort(requestedRanges, RANGE_COMPARATOR);
        int[] expectedCounts = new int[numRanges];
        try (Directory dir = newDirectory();
             RandomIndexWriter w = new RandomIndexWriter(random(), dir)) {
            int numDocs = randomIntBetween(10, 100);
            for (int i = 0; i < numDocs; i++) {
                Document doc = new Document();
                int numValues = randomIntBetween(1, 5);
                BytesRef[] values = new BytesRef[numValues];
                for (int j = 0; j < numValues; j++) {
                    values[j] = new BytesRef(InetAddressPoint.encode(randomIp(v4)));
                    doc.add(new SortedSetDocValuesField("field", values[j]));
                }
                Arrays.sort(values);
                for (int j = 0; j < numRanges; j++) {
                    for (int k = 0; k < numValues; k++) {
                        if (isInRange(values[k], requestedRanges[j].v1(), requestedRanges[j].v2())) {
                            expectedCounts[j]++;
                            break;
                        }
                    }
                }
                w.addDocument(doc);
            }
            MappedFieldType fieldType = new IpFieldMapper.IpFieldType("field");
            try (IndexReader reader = w.getReader()) {
                IndexSearcher searcher = new IndexSearcher(reader);
                InternalBinaryRange range = searchAndReduce(searcher, new MatchAllDocsQuery(), builder, fieldType);
                assertEquals(numRanges, range.getBuckets().size());
                for (int i = 0; i < range.getBuckets().size(); i++) {
                    Tuple<BytesRef, BytesRef> expected = requestedRanges[i];
                    Range.Bucket bucket = range.getBuckets().get(i);
                    if (expected.v1() == null) {
                        assertNull(bucket.getFrom());
                    } else {
                        assertEquals(DocValueFormat.IP.format(expected.v1()), bucket.getFrom());
                    }
                    if (expected.v2() == null) {
                        assertNull(bucket.getTo());
                    } else {
                        assertEquals(DocValueFormat.IP.format(expected.v2()), bucket.getTo());
                    }
                    assertEquals(expectedCounts[i], bucket.getDocCount());
                }
            }
        }
    }

    public void testMissingUnmapped() throws Exception {
        try (Directory dir = newDirectory();
             RandomIndexWriter w = new RandomIndexWriter(random(), dir)) {
            for (int i = 0; i < 7; i++) {
                Document doc = new Document();
                w.addDocument(doc);
            }

            IpRangeAggregationBuilder builder = new IpRangeAggregationBuilder("test_agg")
                .field("field")
                .addRange(new IpRangeAggregationBuilder.Range("foo", "192.168.100.0", "192.168.100.255"))
                .missing("192.168.100.42"); // Apparently we expect a string here
            try (IndexReader reader = w.getReader()) {
                IndexSearcher searcher = new IndexSearcher(reader);
                InternalBinaryRange range = searchAndReduce(searcher, new MatchAllDocsQuery(), builder);
                assertEquals(1, range.getBuckets().size());
            }
        }
    }

    public void testMissingUnmappedBadType() throws Exception {
        try (Directory dir = newDirectory();
             RandomIndexWriter w = new RandomIndexWriter(random(), dir)) {
            for (int i = 0; i < 7; i++) {
                Document doc = new Document();
                w.addDocument(doc);
            }

            IpRangeAggregationBuilder builder = new IpRangeAggregationBuilder("test_agg")
                .field("field")
                .addRange(new IpRangeAggregationBuilder.Range("foo", "192.168.100.0", "192.168.100.255"))
                .missing(1234);
            try (IndexReader reader = w.getReader()) {
                IndexSearcher searcher = new IndexSearcher(reader);
<<<<<<< HEAD
                expectThrows(IllegalArgumentException.class, () -> {
                    searchAndReduce(searcher, new MatchAllDocsQuery(), builder);
                });
=======
                expectThrows(IllegalArgumentException.class, () -> searchAndReduce(searcher, new MatchAllDocsQuery(), builder));
>>>>>>> 79d32e54
            }
        }
    }
}<|MERGE_RESOLUTION|>--- conflicted
+++ resolved
@@ -168,13 +168,7 @@
                 .missing(1234);
             try (IndexReader reader = w.getReader()) {
                 IndexSearcher searcher = new IndexSearcher(reader);
-<<<<<<< HEAD
-                expectThrows(IllegalArgumentException.class, () -> {
-                    searchAndReduce(searcher, new MatchAllDocsQuery(), builder);
-                });
-=======
                 expectThrows(IllegalArgumentException.class, () -> searchAndReduce(searcher, new MatchAllDocsQuery(), builder));
->>>>>>> 79d32e54
             }
         }
     }

--- conflicted
+++ resolved
@@ -77,25 +77,13 @@
 
     @Override
     protected List<ValuesSourceType> getSupportedValuesSourceTypes() {
-<<<<<<< HEAD
-        // TODO it is likely accidental that SigText supports anything other than Bytes, and then only text fields
-        return List.of(CoreValuesSourceType.NUMERIC,
-            CoreValuesSourceType.BOOLEAN,
-            CoreValuesSourceType.BYTES,
-            CoreValuesSourceType.DATE,
-            CoreValuesSourceType.IP,
-            CoreValuesSourceType.RANGE,
-            CoreValuesSourceType.GEOPOINT);
-=======
         return List.of(CoreValuesSourceType.BYTES);
->>>>>>> 4191c72b
     }
 
     @Override
     protected List<String> unsupportedMappedFieldTypes() {
         return List.of(
-            BinaryFieldMapper.CONTENT_TYPE, // binary fields are not supported because they do not have analyzers
-            GeoPointFieldMapper.CONTENT_TYPE // geopoint fields cannot use term queries
+            BinaryFieldMapper.CONTENT_TYPE // binary fields are not supported because they do not have analyzers
         );
     }
 

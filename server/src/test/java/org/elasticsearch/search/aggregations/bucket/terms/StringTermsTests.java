--- conflicted
+++ resolved
@@ -37,12 +37,7 @@
 
     @Override
     protected InternalTerms<?, ?> createTestInstance(String name,
-<<<<<<< HEAD
-                                                     Map<String, Object> metaData,
-=======
-                                                     List<PipelineAggregator> pipelineAggregators,
                                                      Map<String, Object> metadata,
->>>>>>> c9de5b11
                                                      InternalAggregations aggregations,
                                                      boolean showTermDocCountError,
                                                      long docCountError) {
@@ -60,13 +55,8 @@
             int docCount = randomIntBetween(1, 100);
             buckets.add(new StringTerms.Bucket(term, docCount, aggregations, showTermDocCountError, docCountError, format));
         }
-<<<<<<< HEAD
         return new StringTerms(name, order, requiredSize, minDocCount,
-                metaData, format, shardSize, showTermDocCountError, otherDocCount, buckets, docCountError);
-=======
-        return new StringTerms(name, order, requiredSize, minDocCount, pipelineAggregators,
                 metadata, format, shardSize, showTermDocCountError, otherDocCount, buckets, docCountError);
->>>>>>> c9de5b11
     }
 
     @Override
@@ -93,12 +83,7 @@
             long otherDocCount = stringTerms.getSumOfOtherDocCounts();
             List<StringTerms.Bucket> buckets = stringTerms.getBuckets();
             long docCountError = stringTerms.getDocCountError();
-<<<<<<< HEAD
-            Map<String, Object> metaData = stringTerms.getMetaData();
-=======
-            List<PipelineAggregator> pipelineAggregators = stringTerms.pipelineAggregators();
             Map<String, Object> metadata = stringTerms.getMetadata();
->>>>>>> c9de5b11
             switch (between(0, 8)) {
             case 0:
                 name += randomAlphaOfLength(5);
@@ -137,23 +122,14 @@
             default:
                 throw new AssertionError("Illegal randomisation branch");
             }
-<<<<<<< HEAD
-            return new StringTerms(name, order, requiredSize, minDocCount, metaData, format, shardSize,
-=======
-            return new StringTerms(name, order, requiredSize, minDocCount, pipelineAggregators, metadata, format, shardSize,
->>>>>>> c9de5b11
+            return new StringTerms(name, order, requiredSize, minDocCount, metadata, format, shardSize,
                     showTermDocCountError, otherDocCount, buckets, docCountError);
         } else {
             String name = instance.getName();
             BucketOrder order = instance.order;
             int requiredSize = instance.requiredSize;
             long minDocCount = instance.minDocCount;
-<<<<<<< HEAD
-            Map<String, Object> metaData = instance.getMetaData();
-=======
-            List<PipelineAggregator> pipelineAggregators = instance.pipelineAggregators();
             Map<String, Object> metadata = instance.getMetadata();
->>>>>>> c9de5b11
             switch (between(0, 3)) {
             case 0:
                 name += randomAlphaOfLength(5);
@@ -175,11 +151,7 @@
             default:
                 throw new AssertionError("Illegal randomisation branch");
             }
-<<<<<<< HEAD
-            return new UnmappedTerms(name, order, requiredSize, minDocCount, metaData);
-=======
-            return new UnmappedTerms(name, order, requiredSize, minDocCount, pipelineAggregators, metadata);
->>>>>>> c9de5b11
+            return new UnmappedTerms(name, order, requiredSize, minDocCount, metadata);
         }
     }
 }
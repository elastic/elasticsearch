/*
 * Copyright Elasticsearch B.V. and/or licensed to Elasticsearch B.V. under one
 * or more contributor license agreements. Licensed under the Elastic License
 * 2.0 and the Server Side Public License, v 1; you may not use this file except
 * in compliance with, at your election, the Elastic License 2.0 or the Server
 * Side Public License, v 1.
 */
package org.elasticsearch.search.aggregations.bucket.terms;

import org.apache.lucene.document.BinaryDocValuesField;
import org.apache.lucene.document.Document;
import org.apache.lucene.document.Field;
import org.apache.lucene.document.InetAddressPoint;
import org.apache.lucene.document.LatLonDocValuesField;
import org.apache.lucene.document.LongPoint;
import org.apache.lucene.document.NumericDocValuesField;
import org.apache.lucene.document.SortedDocValuesField;
import org.apache.lucene.document.SortedNumericDocValuesField;
import org.apache.lucene.document.SortedSetDocValuesField;
import org.apache.lucene.document.StringField;
import org.apache.lucene.index.DirectoryReader;
import org.apache.lucene.index.IndexReader;
import org.apache.lucene.index.IndexableField;
import org.apache.lucene.index.Term;
import org.apache.lucene.search.BooleanClause.Occur;
import org.apache.lucene.search.BooleanQuery;
import org.apache.lucene.search.FieldExistsQuery;
import org.apache.lucene.search.IndexSearcher;
import org.apache.lucene.search.MatchAllDocsQuery;
import org.apache.lucene.search.Query;
import org.apache.lucene.search.TermQuery;
import org.apache.lucene.search.TotalHits;
import org.apache.lucene.store.Directory;
import org.apache.lucene.tests.index.RandomIndexWriter;
import org.apache.lucene.util.BytesRef;
import org.apache.lucene.util.NumericUtils;
import org.elasticsearch.Version;
import org.elasticsearch.common.breaker.CircuitBreaker;
import org.elasticsearch.common.geo.GeoPoint;
import org.elasticsearch.common.lucene.search.Queries;
import org.elasticsearch.common.network.InetAddresses;
import org.elasticsearch.common.settings.Settings;
import org.elasticsearch.common.util.BigArrays;
import org.elasticsearch.common.util.MockBigArrays;
import org.elasticsearch.common.util.MockPageCacheRecycler;
import org.elasticsearch.core.CheckedConsumer;
import org.elasticsearch.index.mapper.DateFieldMapper.DateFieldType;
import org.elasticsearch.index.mapper.DocCountFieldMapper;
import org.elasticsearch.index.mapper.GeoPointFieldMapper;
import org.elasticsearch.index.mapper.IdFieldMapper;
import org.elasticsearch.index.mapper.IpFieldMapper;
import org.elasticsearch.index.mapper.KeywordFieldMapper;
import org.elasticsearch.index.mapper.KeywordFieldMapper.KeywordField;
import org.elasticsearch.index.mapper.KeywordFieldMapper.KeywordFieldType;
import org.elasticsearch.index.mapper.KeywordScriptFieldType;
import org.elasticsearch.index.mapper.LuceneDocument;
import org.elasticsearch.index.mapper.MappedFieldType;
import org.elasticsearch.index.mapper.NestedPathFieldMapper;
import org.elasticsearch.index.mapper.NumberFieldMapper;
import org.elasticsearch.index.mapper.NumberFieldMapper.NumberFieldType;
import org.elasticsearch.index.mapper.NumberFieldMapper.NumberType;
import org.elasticsearch.index.mapper.ObjectMapper;
import org.elasticsearch.index.mapper.ProvidedIdFieldMapper;
import org.elasticsearch.index.mapper.RangeFieldMapper;
import org.elasticsearch.index.mapper.RangeType;
import org.elasticsearch.index.mapper.SeqNoFieldMapper;
import org.elasticsearch.index.mapper.Uid;
import org.elasticsearch.index.query.MatchAllQueryBuilder;
import org.elasticsearch.index.query.QueryBuilders;
import org.elasticsearch.indices.breaker.NoneCircuitBreakerService;
import org.elasticsearch.script.MockScriptEngine;
import org.elasticsearch.script.Script;
import org.elasticsearch.script.ScriptEngine;
import org.elasticsearch.script.ScriptModule;
import org.elasticsearch.script.ScriptService;
import org.elasticsearch.script.ScriptType;
import org.elasticsearch.script.StringFieldScript;
import org.elasticsearch.search.SearchHit;
import org.elasticsearch.search.aggregations.AggregationBuilder;
import org.elasticsearch.search.aggregations.AggregationBuilders;
import org.elasticsearch.search.aggregations.AggregationExecutionException;
import org.elasticsearch.search.aggregations.AggregationReduceContext;
import org.elasticsearch.search.aggregations.Aggregator;
import org.elasticsearch.search.aggregations.AggregatorTestCase;
import org.elasticsearch.search.aggregations.BucketOrder;
import org.elasticsearch.search.aggregations.InternalAggregation;
import org.elasticsearch.search.aggregations.InternalMultiBucketAggregation;
import org.elasticsearch.search.aggregations.MultiBucketConsumerService;
import org.elasticsearch.search.aggregations.MultiBucketConsumerService.TooManyBucketsException;
import org.elasticsearch.search.aggregations.bucket.MultiBucketsAggregation;
import org.elasticsearch.search.aggregations.bucket.filter.Filter;
import org.elasticsearch.search.aggregations.bucket.filter.FilterAggregationBuilder;
import org.elasticsearch.search.aggregations.bucket.filter.InternalFilter;
import org.elasticsearch.search.aggregations.bucket.global.GlobalAggregationBuilder;
import org.elasticsearch.search.aggregations.bucket.global.InternalGlobal;
import org.elasticsearch.search.aggregations.bucket.histogram.DateHistogramAggregationBuilder;
import org.elasticsearch.search.aggregations.bucket.histogram.DateHistogramInterval;
import org.elasticsearch.search.aggregations.bucket.histogram.InternalDateHistogram;
import org.elasticsearch.search.aggregations.bucket.nested.InternalNested;
import org.elasticsearch.search.aggregations.bucket.nested.NestedAggregationBuilder;
import org.elasticsearch.search.aggregations.bucket.nested.NestedAggregatorTests;
import org.elasticsearch.search.aggregations.metrics.CardinalityAggregationBuilder;
import org.elasticsearch.search.aggregations.metrics.InternalTopHits;
import org.elasticsearch.search.aggregations.metrics.Max;
import org.elasticsearch.search.aggregations.metrics.MaxAggregationBuilder;
import org.elasticsearch.search.aggregations.metrics.TopHitsAggregationBuilder;
import org.elasticsearch.search.aggregations.pipeline.BucketScriptPipelineAggregationBuilder;
import org.elasticsearch.search.aggregations.pipeline.PipelineAggregator.PipelineTree;
import org.elasticsearch.search.aggregations.support.AggregationContext;
import org.elasticsearch.search.aggregations.support.AggregationInspectionHelper;
import org.elasticsearch.search.aggregations.support.CoreValuesSourceType;
import org.elasticsearch.search.aggregations.support.ValueType;
import org.elasticsearch.search.aggregations.support.ValuesSourceType;
import org.elasticsearch.search.lookup.SearchLookup;
import org.elasticsearch.search.lookup.SourceLookup;
import org.elasticsearch.search.runtime.StringScriptFieldTermQuery;
import org.elasticsearch.search.sort.FieldSortBuilder;
import org.elasticsearch.search.sort.ScoreSortBuilder;
import org.elasticsearch.test.MapMatcher;
import org.elasticsearch.test.geo.RandomGeoGenerator;

import java.io.IOException;
import java.net.InetAddress;
import java.util.ArrayList;
import java.util.Arrays;
import java.util.Collections;
import java.util.Comparator;
import java.util.HashMap;
import java.util.Iterator;
import java.util.List;
import java.util.Map;
import java.util.Set;
import java.util.TreeSet;
import java.util.function.BiFunction;
import java.util.function.Function;
import java.util.stream.LongStream;

import static java.util.Collections.singleton;
import static java.util.stream.Collectors.toList;
import static org.elasticsearch.index.mapper.SeqNoFieldMapper.PRIMARY_TERM_NAME;
import static org.elasticsearch.search.aggregations.AggregationBuilders.terms;
import static org.elasticsearch.search.aggregations.PipelineAggregatorBuilders.bucketScript;
import static org.elasticsearch.test.MapMatcher.assertMap;
import static org.elasticsearch.test.MapMatcher.matchesMap;
import static org.hamcrest.Matchers.closeTo;
import static org.hamcrest.Matchers.either;
import static org.hamcrest.Matchers.equalTo;
import static org.hamcrest.Matchers.greaterThan;
import static org.hamcrest.Matchers.greaterThanOrEqualTo;
import static org.hamcrest.Matchers.hasEntry;
import static org.hamcrest.Matchers.hasSize;
import static org.hamcrest.Matchers.instanceOf;

public class TermsAggregatorTests extends AggregatorTestCase {

    private boolean randomizeAggregatorImpl = true;

    // Constants for a script that returns a string
    private static final String STRING_SCRIPT_NAME = "string_script";
    private static final String STRING_SCRIPT_OUTPUT = "Orange";

    @Override
    protected ScriptService getMockScriptService() {
        Map<String, Function<Map<String, Object>, Object>> scripts = new HashMap<>();
        Map<String, Function<Map<String, Object>, Object>> nonDeterministicScripts = new HashMap<>();

        scripts.put(STRING_SCRIPT_NAME, value -> STRING_SCRIPT_OUTPUT);

        MockScriptEngine scriptEngine = new MockScriptEngine(
            MockScriptEngine.NAME,
            scripts,
            nonDeterministicScripts,
            Collections.emptyMap()
        );
        Map<String, ScriptEngine> engines = Collections.singletonMap(scriptEngine.getType(), scriptEngine);

        return new ScriptService(Settings.EMPTY, engines, ScriptModule.CORE_CONTEXTS, () -> 1L);
    }

    protected <A extends Aggregator> A createAggregator(AggregationBuilder aggregationBuilder, AggregationContext context)
        throws IOException {
        try {
            if (randomizeAggregatorImpl) {
                TermsAggregatorFactory.COLLECT_SEGMENT_ORDS = randomBoolean();
                TermsAggregatorFactory.REMAP_GLOBAL_ORDS = randomBoolean();
            }
            return super.createAggregator(aggregationBuilder, context);
        } finally {
            TermsAggregatorFactory.COLLECT_SEGMENT_ORDS = null;
            TermsAggregatorFactory.REMAP_GLOBAL_ORDS = null;
        }
    }

    @Override
    protected AggregationBuilder createAggBuilderForTypeTest(MappedFieldType fieldType, String fieldName) {
        return new TermsAggregationBuilder("foo").field(fieldName);
    }

    @Override
    protected List<ValuesSourceType> getSupportedValuesSourceTypes() {
        return List.of(
            CoreValuesSourceType.NUMERIC,
            CoreValuesSourceType.KEYWORD,
            CoreValuesSourceType.IP,
            CoreValuesSourceType.DATE,
            CoreValuesSourceType.BOOLEAN
        );
    }

    public void testUsesGlobalOrdinalsByDefault() throws Exception {
        randomizeAggregatorImpl = false;

        Directory directory = newDirectory();
        RandomIndexWriter indexWriter = new RandomIndexWriter(random(), directory);
        indexWriter.close();
        IndexReader indexReader = DirectoryReader.open(directory);
        // We do not use LuceneTestCase.newSearcher because we need a DirectoryReader
        IndexSearcher indexSearcher = new IndexSearcher(indexReader);

        TermsAggregationBuilder aggregationBuilder = new TermsAggregationBuilder("_name").userValueTypeHint(ValueType.STRING)
            .field("string");
        MappedFieldType fieldType = new KeywordFieldMapper.KeywordFieldType("string");

        TermsAggregator aggregator = createAggregator(aggregationBuilder, indexSearcher, fieldType);
        assertThat(aggregator, instanceOf(GlobalOrdinalsStringTermsAggregator.class));
        GlobalOrdinalsStringTermsAggregator globalAgg = (GlobalOrdinalsStringTermsAggregator) aggregator;
        assertThat(globalAgg.descriptCollectionStrategy(), equalTo("dense"));

        // Infers depth_first because the maxOrd is 0 which is less than the size
        aggregationBuilder.subAggregation(AggregationBuilders.cardinality("card").field("string"));
        aggregator = createAggregator(aggregationBuilder, indexSearcher, fieldType);
        assertThat(aggregator, instanceOf(GlobalOrdinalsStringTermsAggregator.class));
        globalAgg = (GlobalOrdinalsStringTermsAggregator) aggregator;
        assertThat(globalAgg.collectMode, equalTo(Aggregator.SubAggCollectionMode.DEPTH_FIRST));
        assertThat(globalAgg.descriptCollectionStrategy(), equalTo("remap using single bucket ords"));

        aggregationBuilder.collectMode(Aggregator.SubAggCollectionMode.DEPTH_FIRST);
        aggregator = createAggregator(aggregationBuilder, indexSearcher, fieldType);
        assertThat(aggregator, instanceOf(GlobalOrdinalsStringTermsAggregator.class));
        globalAgg = (GlobalOrdinalsStringTermsAggregator) aggregator;
        assertThat(globalAgg.collectMode, equalTo(Aggregator.SubAggCollectionMode.DEPTH_FIRST));
        assertThat(globalAgg.descriptCollectionStrategy(), equalTo("remap using single bucket ords"));

        aggregationBuilder.collectMode(Aggregator.SubAggCollectionMode.BREADTH_FIRST);
        aggregator = createAggregator(aggregationBuilder, indexSearcher, fieldType);
        assertThat(aggregator, instanceOf(GlobalOrdinalsStringTermsAggregator.class));
        globalAgg = (GlobalOrdinalsStringTermsAggregator) aggregator;
        assertThat(globalAgg.collectMode, equalTo(Aggregator.SubAggCollectionMode.BREADTH_FIRST));
        assertThat(globalAgg.descriptCollectionStrategy(), equalTo("dense"));

        aggregationBuilder.order(BucketOrder.aggregation("card", true));
        aggregator = createAggregator(aggregationBuilder, indexSearcher, fieldType);
        assertThat(aggregator, instanceOf(GlobalOrdinalsStringTermsAggregator.class));
        globalAgg = (GlobalOrdinalsStringTermsAggregator) aggregator;
        assertThat(globalAgg.descriptCollectionStrategy(), equalTo("remap using single bucket ords"));

        indexReader.close();
        directory.close();
    }

    public void testSimple() throws Exception {
        MappedFieldType fieldType = new KeywordFieldMapper.KeywordFieldType("string", randomBoolean(), true, Collections.emptyMap());
        TermsAggregationBuilder aggregationBuilder = new TermsAggregationBuilder("_name").executionHint(
            randomFrom(TermsAggregatorFactory.ExecutionMode.values()).toString()
        ).field("string").order(BucketOrder.key(true));
        testCase(iw -> {
            iw.addDocument(doc(fieldType, "a", "b"));
            iw.addDocument(doc(fieldType, "", "c", "a"));
            iw.addDocument(doc(fieldType, "b", "d"));
            iw.addDocument(doc(fieldType, ""));
        }, new AggTestConfig(aggregationBuilder, agg -> {
            InternalTerms<?, ?> result = (InternalTerms<?, ?>) agg;
            assertEquals(5, result.getBuckets().size());
            assertEquals("", result.getBuckets().get(0).getKeyAsString());
            assertEquals(2L, result.getBuckets().get(0).getDocCount());
            assertEquals("a", result.getBuckets().get(1).getKeyAsString());
            assertEquals(2L, result.getBuckets().get(1).getDocCount());
            assertEquals("b", result.getBuckets().get(2).getKeyAsString());
            assertEquals(2L, result.getBuckets().get(2).getDocCount());
            assertEquals("c", result.getBuckets().get(3).getKeyAsString());
            assertEquals(1L, result.getBuckets().get(3).getDocCount());
            assertEquals("d", result.getBuckets().get(4).getKeyAsString());
            assertEquals(1L, result.getBuckets().get(4).getDocCount());
            assertTrue(AggregationInspectionHelper.hasValue(result));
        }, fieldType));
    }

    public void testStringShardMinDocCount() throws IOException {
        MappedFieldType fieldType = new KeywordFieldMapper.KeywordFieldType("string", true, true, Collections.emptyMap());
        for (TermsAggregatorFactory.ExecutionMode executionMode : TermsAggregatorFactory.ExecutionMode.values()) {
            TermsAggregationBuilder aggregationBuilder = new TermsAggregationBuilder("_name").field("string")
                .executionHint(executionMode.toString())
                .size(2)
                .minDocCount(2)
                .shardMinDocCount(2)
                .order(BucketOrder.key(true));
            // force single shard/segment
            testCase(iw -> {
                // force single shard/segment
                iw.addDocuments(
                    Arrays.asList(doc(fieldType, "a", "b"), doc(fieldType, "", "c", "d"), doc(fieldType, "b", "d"), doc(fieldType, "b"))
                );
            }, new AggTestConfig(aggregationBuilder, agg -> {
                InternalTerms<?, ?> result = (InternalTerms<?, ?>) agg;
                assertEquals(2, result.getBuckets().size());
                assertEquals("b", result.getBuckets().get(0).getKeyAsString());
                assertEquals(3L, result.getBuckets().get(0).getDocCount());
                assertEquals("d", result.getBuckets().get(1).getKeyAsString());
                assertEquals(2L, result.getBuckets().get(1).getDocCount());
            }, fieldType));
        }
    }

    public void testManyTerms() throws Exception {
        MappedFieldType fieldType = new KeywordFieldMapper.KeywordFieldType("string", randomBoolean(), true, Collections.emptyMap());
        TermsAggregationBuilder aggregationBuilder = new TermsAggregationBuilder("_name").executionHint(randomHint()).field("string");
        testCase(iw -> {
            /*
             * index all of the fields into a single segment so our
             * test gets accurate counts. We *could* set the shard size
             * very very high but we want to test the branch of the
             * aggregation building code that picks the top sorted aggs.
             */
            List<List<? extends IndexableField>> docs = new ArrayList<>();
            for (int i = 0; i < TermsAggregatorFactory.MAX_ORDS_TO_TRY_FILTERS - 200; i++) {
                String s = formatted("b%03d", i);
                docs.add(doc(fieldType, s));
                if (i % 100 == 7) {
                    docs.add(doc(fieldType, s));
                }
            }
            iw.addDocuments(docs);
        },
            new AggTestConfig(
                aggregationBuilder,
                result -> assertThat(
                    ((StringTerms) result).getBuckets().stream().map(StringTerms.Bucket::getKey).collect(toList()),
                    equalTo(List.of("b007", "b107", "b207", "b307", "b407", "b507", "b607", "b707", "b000", "b001"))
                ),
                fieldType
            )
        );
    }

    public void testManyTermsOrderBySubAgg() throws Exception {
        MappedFieldType kft = new KeywordFieldMapper.KeywordFieldType("string", randomBoolean(), true, Collections.emptyMap());
        MappedFieldType lft = new NumberFieldType("long", NumberType.LONG);

        TermsAggregationBuilder aggregationBuilder = new TermsAggregationBuilder("_name").executionHint(randomHint())
            .order(BucketOrder.aggregation("max", false))
            .field("string")
            .subAggregation(new MaxAggregationBuilder("max").field("long"));
        testCase(iw -> {
            /*
             * index all of the fields into a single segment so the
             * collector picks up all the docs.
             */
            List<List<? extends IndexableField>> docs = new ArrayList<>();
            for (int i = 0; i < TermsAggregatorFactory.MAX_ORDS_TO_TRY_FILTERS - 200; i++) {
                String s = formatted("b%03d", i);
                List<IndexableField> doc = doc(kft, s);
                doc.add(new SortedNumericDocValuesField("long", i));
                docs.add(doc);
            }
            iw.addDocuments(docs);
        }, new AggTestConfig(aggregationBuilder, agg -> {
            StringTerms result = (StringTerms) agg;
            List<String> expected = LongStream.range(
                TermsAggregatorFactory.MAX_ORDS_TO_TRY_FILTERS - 210,
                TermsAggregatorFactory.MAX_ORDS_TO_TRY_FILTERS - 200
            ).mapToObj(l -> formatted("b%03d", l)).collect(toList());
            Collections.reverse(expected);
            assertThat(result.getBuckets().stream().map(StringTerms.Bucket::getKey).collect(toList()), equalTo(expected));
        }, kft, lft));
    }

    /**
     * Tests that we don't eagerly evaluate every sub agg. It would throw
     * a {@link TooManyBucketsException} if we built the sub-aggs eagerly.
     */
    public void testDelaysSubAggs() throws Exception {
        MappedFieldType s1ft = new KeywordFieldMapper.KeywordFieldType("string1", randomBoolean(), true, Collections.emptyMap());
        MappedFieldType s2ft = new KeywordFieldMapper.KeywordFieldType("string2", randomBoolean(), true, Collections.emptyMap());
        TermsAggregationBuilder aggregationBuilder = new TermsAggregationBuilder("_name").executionHint(randomHint())
            .field("string1")
            .shardSize(1000)
            .size(11)
            .subAggregation(new TermsAggregationBuilder("sub").field("string2").shardSize(500));
        withIndex(iw -> {
            for (int i1 = 0; i1 < 1000; i1++) {
                String s1 = formatted("b%03d", i1);
                for (int i2 = 0; i2 < 50; i2++) {
                    String s2 = formatted("b%03d", i2);
                    List<IndexableField> doc = new ArrayList<>();
                    doc.addAll(doc(s1ft, s1));
                    doc.addAll(doc(s2ft, s2));
                    iw.addDocument(doc);
                    if (i1 % 100 == 7) {
                        iw.addDocument(doc);
                    }
                }
            }
        }, searcher -> {
            /*
             * Use 200 max buckets rather than the default so we bump into it
             * really fast if we eagerly create the child buckets. It also
             * lets us create a fairly small test index.
             */
            int maxBuckets = 200;
            searchAndReduce(searcher, new AggTestConfig(aggregationBuilder, agg -> {
                StringTerms result = (StringTerms) agg;
                assertThat(
                    result.getBuckets().stream().map(StringTerms.Bucket::getKey).collect(toList()),
                    equalTo(List.of("b007", "b107", "b207", "b307", "b407", "b507", "b607", "b707", "b807", "b907", "b000"))
                );
            }, s1ft, s2ft).withMaxBuckets(maxBuckets));
        });
    }

    private List<IndexableField> doc(MappedFieldType ft, String... values) {
        List<IndexableField> doc = new ArrayList<IndexableField>();
        for (String v : values) {
            BytesRef bytes = new BytesRef(v);
            doc.add(new SortedSetDocValuesField(ft.name(), bytes));
            if (ft.isIndexed()) {
                doc.add(new KeywordField(ft.name(), bytes, KeywordFieldMapper.Defaults.FIELD_TYPE));
            }
        }
        return doc;
    }

    public void testStringIncludeExclude() throws Exception {
        MappedFieldType ft1 = new KeywordFieldMapper.KeywordFieldType("mv_field", randomBoolean(), true, Collections.emptyMap());
        MappedFieldType ft2 = new KeywordFieldMapper.KeywordFieldType("sv_field", randomBoolean(), true, Collections.emptyMap());
        CheckedConsumer<RandomIndexWriter, IOException> buildIndex = iw -> {
            iw.addDocument(doc(ft1, ft2, "val000", "val001", "val001"));
            iw.addDocument(doc(ft1, ft2, "val002", "val003", "val003"));
            iw.addDocument(doc(ft1, ft2, "val004", "val005", "val005"));
            iw.addDocument(doc(ft1, ft2, "val006", "val007", "val007"));
            iw.addDocument(doc(ft1, ft2, "val008", "val009", "val009"));
            iw.addDocument(doc(ft1, ft2, "val010", "val011", "val011"));
        };
        String executionHint = randomFrom(TermsAggregatorFactory.ExecutionMode.values()).toString();

        AggregationBuilder builder = new TermsAggregationBuilder("_name").executionHint(executionHint)
            .includeExclude(new IncludeExclude("val00.+", null, null, null))
            .field("mv_field")
            .size(12)
            .order(BucketOrder.key(true));
        testCase(buildIndex, new AggTestConfig(builder, agg -> {
            StringTerms result = (StringTerms) agg;
            assertEquals(10, result.getBuckets().size());
            assertEquals("val000", result.getBuckets().get(0).getKeyAsString());
            assertEquals(1L, result.getBuckets().get(0).getDocCount());
            assertEquals("val001", result.getBuckets().get(1).getKeyAsString());
            assertEquals(1L, result.getBuckets().get(1).getDocCount());
            assertEquals("val002", result.getBuckets().get(2).getKeyAsString());
            assertEquals(1L, result.getBuckets().get(2).getDocCount());
            assertEquals("val003", result.getBuckets().get(3).getKeyAsString());
            assertEquals(1L, result.getBuckets().get(3).getDocCount());
            assertEquals("val004", result.getBuckets().get(4).getKeyAsString());
            assertEquals(1L, result.getBuckets().get(4).getDocCount());
            assertEquals("val005", result.getBuckets().get(5).getKeyAsString());
            assertEquals(1L, result.getBuckets().get(5).getDocCount());
            assertEquals("val006", result.getBuckets().get(6).getKeyAsString());
            assertEquals(1L, result.getBuckets().get(6).getDocCount());
            assertEquals("val007", result.getBuckets().get(7).getKeyAsString());
            assertEquals(1L, result.getBuckets().get(7).getDocCount());
            assertEquals("val008", result.getBuckets().get(8).getKeyAsString());
            assertEquals(1L, result.getBuckets().get(8).getDocCount());
            assertEquals("val009", result.getBuckets().get(9).getKeyAsString());
            assertEquals(1L, result.getBuckets().get(9).getDocCount());
            assertTrue(AggregationInspectionHelper.hasValue(result));
        }, ft1, ft2));

        builder = new TermsAggregationBuilder("_name").executionHint(executionHint)
            .includeExclude(new IncludeExclude("val00.+", null, null, null))
            .field("sv_field")
            .order(BucketOrder.key(true));
        testCase(buildIndex, new AggTestConfig(builder, agg -> {
            StringTerms result = (StringTerms) agg;
            assertEquals(5, result.getBuckets().size());
            assertEquals("val001", result.getBuckets().get(0).getKeyAsString());
            assertEquals(1L, result.getBuckets().get(0).getDocCount());
            assertEquals("val003", result.getBuckets().get(1).getKeyAsString());
            assertEquals(1L, result.getBuckets().get(1).getDocCount());
            assertEquals("val005", result.getBuckets().get(2).getKeyAsString());
            assertEquals(1L, result.getBuckets().get(2).getDocCount());
            assertEquals("val007", result.getBuckets().get(3).getKeyAsString());
            assertEquals(1L, result.getBuckets().get(3).getDocCount());
            assertEquals("val009", result.getBuckets().get(4).getKeyAsString());
            assertEquals(1L, result.getBuckets().get(4).getDocCount());
            assertTrue(AggregationInspectionHelper.hasValue(result));
        }, ft1, ft2));

        builder = new TermsAggregationBuilder("_name").executionHint(executionHint)
            .includeExclude(new IncludeExclude("val00.+", null, null, null))
            .field("sv_field")
            .order(BucketOrder.key(true));
        testCase(buildIndex, new AggTestConfig(builder, agg -> {
            StringTerms result = (StringTerms) agg;
            assertEquals(5, result.getBuckets().size());
            assertEquals("val001", result.getBuckets().get(0).getKeyAsString());
            assertEquals(1L, result.getBuckets().get(0).getDocCount());
            assertEquals("val003", result.getBuckets().get(1).getKeyAsString());
            assertEquals(1L, result.getBuckets().get(1).getDocCount());
            assertEquals("val005", result.getBuckets().get(2).getKeyAsString());
            assertEquals(1L, result.getBuckets().get(2).getDocCount());
            assertEquals("val007", result.getBuckets().get(3).getKeyAsString());
            assertEquals(1L, result.getBuckets().get(3).getDocCount());
            assertEquals("val009", result.getBuckets().get(4).getKeyAsString());
            assertEquals(1L, result.getBuckets().get(4).getDocCount());
            assertTrue(AggregationInspectionHelper.hasValue(result));
        }, ft1, ft2));

        builder = new TermsAggregationBuilder("_name").executionHint(executionHint)
            .includeExclude(new IncludeExclude("val00.+", "(val000|val001)", null, null))
            .field("mv_field")
            .order(BucketOrder.key(true));
        testCase(buildIndex, new AggTestConfig(builder, agg -> {
            StringTerms result = (StringTerms) agg;
            assertEquals(8, result.getBuckets().size());
            assertEquals("val002", result.getBuckets().get(0).getKeyAsString());
            assertEquals(1L, result.getBuckets().get(0).getDocCount());
            assertEquals("val003", result.getBuckets().get(1).getKeyAsString());
            assertEquals(1L, result.getBuckets().get(1).getDocCount());
            assertEquals("val004", result.getBuckets().get(2).getKeyAsString());
            assertEquals(1L, result.getBuckets().get(2).getDocCount());
            assertEquals("val005", result.getBuckets().get(3).getKeyAsString());
            assertEquals(1L, result.getBuckets().get(3).getDocCount());
            assertEquals("val006", result.getBuckets().get(4).getKeyAsString());
            assertEquals(1L, result.getBuckets().get(4).getDocCount());
            assertEquals("val007", result.getBuckets().get(5).getKeyAsString());
            assertEquals(1L, result.getBuckets().get(5).getDocCount());
            assertEquals("val008", result.getBuckets().get(6).getKeyAsString());
            assertEquals(1L, result.getBuckets().get(6).getDocCount());
            assertEquals("val009", result.getBuckets().get(7).getKeyAsString());
            assertEquals(1L, result.getBuckets().get(7).getDocCount());
            assertTrue(AggregationInspectionHelper.hasValue(result));
        }, ft1, ft2));

        builder = new TermsAggregationBuilder("_name").executionHint(executionHint)
            .includeExclude(new IncludeExclude(null, "val00.+", null, null))
            .field("mv_field")
            .order(BucketOrder.key(true));
        testCase(buildIndex, new AggTestConfig(builder, agg -> {
            StringTerms result = (StringTerms) agg;
            assertEquals(2, result.getBuckets().size());
            assertEquals("val010", result.getBuckets().get(0).getKeyAsString());
            assertEquals(1L, result.getBuckets().get(0).getDocCount());
            assertEquals("val011", result.getBuckets().get(1).getKeyAsString());
            assertEquals(1L, result.getBuckets().get(1).getDocCount());
            assertTrue(AggregationInspectionHelper.hasValue(result));
        }, ft1, ft2));

        builder = new TermsAggregationBuilder("_name").executionHint(executionHint)
            .includeExclude(new IncludeExclude(null, null, new TreeSet<>(Set.of(new BytesRef("val000"), new BytesRef("val010"))), null))
            .field("mv_field")
            .order(BucketOrder.key(true));
        testCase(buildIndex, new AggTestConfig(builder, agg -> {
            StringTerms result = (StringTerms) agg;
            assertEquals(2, result.getBuckets().size());
            assertEquals("val000", result.getBuckets().get(0).getKeyAsString());
            assertEquals(1L, result.getBuckets().get(0).getDocCount());
            assertEquals("val010", result.getBuckets().get(1).getKeyAsString());
            assertEquals(1L, result.getBuckets().get(1).getDocCount());
            assertTrue(AggregationInspectionHelper.hasValue(result));
        }, ft1, ft2));

        builder = new TermsAggregationBuilder("_name").executionHint(executionHint)
            .includeExclude(
                new IncludeExclude(
                    null,
                    null,
                    null,
                    new TreeSet<>(
                        Set.of(
                            new BytesRef("val001"),
                            new BytesRef("val002"),
                            new BytesRef("val003"),
                            new BytesRef("val004"),
                            new BytesRef("val005"),
                            new BytesRef("val006"),
                            new BytesRef("val007"),
                            new BytesRef("val008"),
                            new BytesRef("val009"),
                            new BytesRef("val011")
                        )
                    )
                )
            )
            .field("mv_field")
            .order(BucketOrder.key(true));
        testCase(buildIndex, new AggTestConfig(builder, agg -> {
            StringTerms result = (StringTerms) agg;
            assertEquals(2, result.getBuckets().size());
            assertEquals("val000", result.getBuckets().get(0).getKeyAsString());
            assertEquals(1L, result.getBuckets().get(0).getDocCount());
            assertEquals("val010", result.getBuckets().get(1).getKeyAsString());
            assertEquals(1L, result.getBuckets().get(1).getDocCount());
            assertTrue(AggregationInspectionHelper.hasValue(result));
        }, ft1, ft2));

        builder = new TermsAggregationBuilder("_name").executionHint(executionHint)
            .includeExclude(
                new IncludeExclude(
                    "val00.+",
                    null,
                    null,
                    new TreeSet<>(
                        Set.of(
                            new BytesRef("val001"),
                            new BytesRef("val002"),
                            new BytesRef("val003"),
                            new BytesRef("val004"),
                            new BytesRef("val005"),
                            new BytesRef("val006"),
                            new BytesRef("val007"),
                            new BytesRef("val008")
                        )
                    )
                )
            )
            .field("mv_field")
            .order(BucketOrder.key(true));
        testCase(buildIndex, new AggTestConfig(builder, agg -> {
            StringTerms result = (StringTerms) agg;
            assertEquals(2, result.getBuckets().size());
            assertEquals("val000", result.getBuckets().get(0).getKeyAsString());
            assertEquals(1L, result.getBuckets().get(0).getDocCount());
            assertEquals("val009", result.getBuckets().get(1).getKeyAsString());
            assertEquals(1L, result.getBuckets().get(1).getDocCount());
            assertTrue(AggregationInspectionHelper.hasValue(result));
        }, ft1, ft2));

        builder = new TermsAggregationBuilder("_name").executionHint(executionHint)
            .includeExclude(
                new IncludeExclude(
                    null,
                    "val01.+",
                    new TreeSet<>(Set.of(new BytesRef("val001"), new BytesRef("val002"), new BytesRef("val010"))),
                    null
                )
            )
            .field("mv_field")
            .order(BucketOrder.key(true));
        testCase(buildIndex, new AggTestConfig(builder, agg -> {
            StringTerms result = (StringTerms) agg;
            assertEquals(2, result.getBuckets().size());
            assertEquals("val001", result.getBuckets().get(0).getKeyAsString());
            assertEquals(1L, result.getBuckets().get(0).getDocCount());
            assertEquals("val002", result.getBuckets().get(1).getKeyAsString());
            assertEquals(1L, result.getBuckets().get(1).getDocCount());
            assertTrue(AggregationInspectionHelper.hasValue(result));
        }, ft1, ft2));
    }

    private List<IndexableField> doc(MappedFieldType ft1, MappedFieldType ft2, String f1v1, String f1v2, String f2v) {
        List<IndexableField> doc = new ArrayList<IndexableField>();
        doc.add(new SortedSetDocValuesField(ft1.name(), new BytesRef(f1v1)));
        doc.add(new SortedSetDocValuesField(ft1.name(), new BytesRef(f1v2)));
        if (ft1.isIndexed()) {
            doc.add(new KeywordField(ft1.name(), new BytesRef(f1v1), KeywordFieldMapper.Defaults.FIELD_TYPE));
            doc.add(new KeywordField(ft1.name(), new BytesRef(f1v2), KeywordFieldMapper.Defaults.FIELD_TYPE));
        }
        doc.add(new SortedDocValuesField(ft2.name(), new BytesRef(f2v)));
        if (ft2.isIndexed()) {
            doc.add(new KeywordField(ft2.name(), new BytesRef(f2v), KeywordFieldMapper.Defaults.FIELD_TYPE));
        }
        return doc;
    }

    @SuppressWarnings("unchecked")
    public void testNumericIncludeExclude() throws Exception {
        try (Directory directory = newDirectory()) {
            try (RandomIndexWriter indexWriter = new RandomIndexWriter(random(), directory)) {
                Document document = new Document();
                document.add(new NumericDocValuesField("long_field", 0));
                document.add(new NumericDocValuesField("double_field", Double.doubleToRawLongBits(0.0)));
                indexWriter.addDocument(document);
                document = new Document();
                document.add(new NumericDocValuesField("long_field", 1));
                document.add(new NumericDocValuesField("double_field", Double.doubleToRawLongBits(1.0)));
                indexWriter.addDocument(document);
                document = new Document();
                document.add(new NumericDocValuesField("long_field", 2));
                document.add(new NumericDocValuesField("double_field", Double.doubleToRawLongBits(2.0)));
                indexWriter.addDocument(document);
                document = new Document();
                document.add(new NumericDocValuesField("long_field", 3));
                document.add(new NumericDocValuesField("double_field", Double.doubleToRawLongBits(3.0)));
                indexWriter.addDocument(document);
                document = new Document();
                document.add(new NumericDocValuesField("long_field", 4));
                document.add(new NumericDocValuesField("double_field", Double.doubleToRawLongBits(4.0)));
                indexWriter.addDocument(document);
                document = new Document();
                document.add(new NumericDocValuesField("long_field", 5));
                document.add(new NumericDocValuesField("double_field", Double.doubleToRawLongBits(5.0)));
                indexWriter.addDocument(document);
                try (IndexReader indexReader = maybeWrapReaderEs(indexWriter.getReader())) {
                    IndexSearcher indexSearcher = newIndexSearcher(indexReader);
                    MappedFieldType fieldType = new NumberFieldMapper.NumberFieldType("long_field", NumberFieldMapper.NumberType.LONG);

                    String executionHint = randomFrom(TermsAggregatorFactory.ExecutionMode.values()).toString();
                    TermsAggregationBuilder aggregationBuilder = new TermsAggregationBuilder("_name").userValueTypeHint(ValueType.LONG)
                        .executionHint(executionHint)
                        .includeExclude(new IncludeExclude(null, null, new TreeSet<>(Set.of(new BytesRef("0"), new BytesRef("5"))), null))
                        .field("long_field")
                        .order(BucketOrder.key(true));
                    AggregationContext context = createAggregationContext(indexSearcher, null, fieldType);
                    TermsAggregator aggregator = createAggregator(aggregationBuilder, context);
                    aggregator.preCollection();
                    indexSearcher.search(new MatchAllDocsQuery(), aggregator.asCollector());
                    aggregator.postCollection();
                    Terms result = reduce(aggregationBuilder, aggregator, context.bigArrays());
                    assertEquals(2, result.getBuckets().size());
                    assertEquals(0L, result.getBuckets().get(0).getKey());
                    assertEquals(1L, result.getBuckets().get(0).getDocCount());
                    assertEquals(5L, result.getBuckets().get(1).getKey());
                    assertEquals(1L, result.getBuckets().get(1).getDocCount());
                    assertTrue(AggregationInspectionHelper.hasValue((InternalTerms<?, ?>) result));

                    aggregationBuilder = new TermsAggregationBuilder("_name").userValueTypeHint(ValueType.LONG)
                        .executionHint(executionHint)
                        .includeExclude(new IncludeExclude(null, null, null, new TreeSet<>(Set.of(new BytesRef("0"), new BytesRef("5")))))
                        .field("long_field")
                        .order(BucketOrder.key(true));
                    context = createAggregationContext(indexSearcher, null, fieldType);
                    aggregator = createAggregator(aggregationBuilder, context);
                    aggregator.preCollection();
                    indexSearcher.search(new MatchAllDocsQuery(), aggregator.asCollector());
                    aggregator.postCollection();
                    result = reduce(aggregationBuilder, aggregator, context.bigArrays());
                    assertEquals(4, result.getBuckets().size());
                    assertEquals(1L, result.getBuckets().get(0).getKey());
                    assertEquals(1L, result.getBuckets().get(0).getDocCount());
                    assertEquals(2L, result.getBuckets().get(1).getKey());
                    assertEquals(1L, result.getBuckets().get(1).getDocCount());
                    assertEquals(3L, result.getBuckets().get(2).getKey());
                    assertEquals(1L, result.getBuckets().get(2).getDocCount());
                    assertEquals(4L, result.getBuckets().get(3).getKey());
                    assertEquals(1L, result.getBuckets().get(3).getDocCount());
                    assertTrue(AggregationInspectionHelper.hasValue((InternalTerms<?, ?>) result));

                    fieldType = new NumberFieldMapper.NumberFieldType("double_field", NumberFieldMapper.NumberType.DOUBLE);
                    aggregationBuilder = new TermsAggregationBuilder("_name").userValueTypeHint(ValueType.DOUBLE)
                        .executionHint(executionHint)
                        .includeExclude(
                            new IncludeExclude(null, null, new TreeSet<>(Set.of(new BytesRef("0.0"), new BytesRef("5.0"))), null)
                        )
                        .field("double_field")
                        .order(BucketOrder.key(true));
                    context = createAggregationContext(indexSearcher, null, fieldType);
                    aggregator = createAggregator(aggregationBuilder, context);
                    aggregator.preCollection();
                    indexSearcher.search(new MatchAllDocsQuery(), aggregator.asCollector());
                    aggregator.postCollection();
                    result = reduce(aggregationBuilder, aggregator, context.bigArrays());
                    assertEquals(2, result.getBuckets().size());
                    assertEquals(0.0, result.getBuckets().get(0).getKey());
                    assertEquals(1L, result.getBuckets().get(0).getDocCount());
                    assertEquals(5.0, result.getBuckets().get(1).getKey());
                    assertEquals(1L, result.getBuckets().get(1).getDocCount());
                    assertTrue(AggregationInspectionHelper.hasValue((InternalTerms<?, ?>) result));

                    aggregationBuilder = new TermsAggregationBuilder("_name").userValueTypeHint(ValueType.DOUBLE)
                        .executionHint(executionHint)
                        .includeExclude(
                            new IncludeExclude(null, null, null, new TreeSet<>(Set.of(new BytesRef("0.0"), new BytesRef("5.0"))))
                        )
                        .field("double_field")
                        .order(BucketOrder.key(true));
                    context = createAggregationContext(indexSearcher, null, fieldType);
                    aggregator = createAggregator(aggregationBuilder, context);
                    aggregator.preCollection();
                    indexSearcher.search(new MatchAllDocsQuery(), aggregator.asCollector());
                    aggregator.postCollection();
                    result = reduce(aggregationBuilder, aggregator, context.bigArrays());
                    assertEquals(4, result.getBuckets().size());
                    assertEquals(1.0, result.getBuckets().get(0).getKey());
                    assertEquals(1L, result.getBuckets().get(0).getDocCount());
                    assertEquals(2.0, result.getBuckets().get(1).getKey());
                    assertEquals(1L, result.getBuckets().get(1).getDocCount());
                    assertEquals(3.0, result.getBuckets().get(2).getKey());
                    assertEquals(1L, result.getBuckets().get(2).getDocCount());
                    assertEquals(4.0, result.getBuckets().get(3).getKey());
                    assertEquals(1L, result.getBuckets().get(3).getDocCount());
                    assertTrue(AggregationInspectionHelper.hasValue((InternalTerms<?, ?>) result));
                }
            }
        }
    }

    public void testStringTermsAggregator() throws Exception {
        MappedFieldType fieldType = new KeywordFieldMapper.KeywordFieldType("field", randomBoolean(), true, Collections.emptyMap());
        BiFunction<String, Boolean, List<IndexableField>> luceneFieldFactory = (val, mv) -> {
            List<IndexableField> result = new ArrayList<>(2);
            if (mv) {
                result.add(new SortedSetDocValuesField("field", new BytesRef(val)));
            } else {
                result.add(new SortedDocValuesField("field", new BytesRef(val)));
            }
            if (fieldType.isIndexed()) {
                result.add(new KeywordField("field", new BytesRef(val), KeywordFieldMapper.Defaults.FIELD_TYPE));
            }
            return result;
        };
        termsAggregator(ValueType.STRING, fieldType, i -> Integer.toString(i), String::compareTo, luceneFieldFactory);
        termsAggregatorWithNestedMaxAgg(ValueType.STRING, fieldType, i -> Integer.toString(i), val -> luceneFieldFactory.apply(val, false));
    }

    public void testLongTermsAggregator() throws Exception {
        BiFunction<Long, Boolean, List<IndexableField>> luceneFieldFactory = (val, mv) -> {
            if (mv) {
                return List.of(new SortedNumericDocValuesField("field", val));
            } else {
                return List.of(new NumericDocValuesField("field", val));
            }
        };
        MappedFieldType fieldType = new NumberFieldMapper.NumberFieldType("field", NumberFieldMapper.NumberType.LONG);
        termsAggregator(ValueType.LONG, fieldType, Integer::longValue, Long::compareTo, luceneFieldFactory);
        termsAggregatorWithNestedMaxAgg(ValueType.LONG, fieldType, Integer::longValue, val -> luceneFieldFactory.apply(val, false));
    }

    public void testDoubleTermsAggregator() throws Exception {
        BiFunction<Double, Boolean, List<IndexableField>> luceneFieldFactory = (val, mv) -> {
            if (mv) {
                return List.of(new SortedNumericDocValuesField("field", Double.doubleToRawLongBits(val)));
            } else {
                return List.of(new NumericDocValuesField("field", Double.doubleToRawLongBits(val)));
            }
        };
        MappedFieldType fieldType = new NumberFieldMapper.NumberFieldType("field", NumberFieldMapper.NumberType.DOUBLE);
        termsAggregator(ValueType.DOUBLE, fieldType, Integer::doubleValue, Double::compareTo, luceneFieldFactory);
        termsAggregatorWithNestedMaxAgg(ValueType.DOUBLE, fieldType, Integer::doubleValue, val -> luceneFieldFactory.apply(val, false));
    }

    public void testIpTermsAggregator() throws Exception {
        IpFieldMapper.IpFieldType fieldType = new IpFieldMapper.IpFieldType("field");
        BiFunction<InetAddress, Boolean, List<IndexableField>> luceneFieldFactory = (val, mv) -> {
            List<IndexableField> result = new ArrayList<>(2);
            if (mv) {
                result.add(new SortedSetDocValuesField("field", new BytesRef(InetAddressPoint.encode(val))));
            } else {
                result.add(new SortedDocValuesField("field", new BytesRef(InetAddressPoint.encode(val))));
            }
            if (fieldType.isIndexed()) {
                result.add(new InetAddressPoint("field", val));
            }
            return result;
        };
        InetAddress[] base = new InetAddress[] { InetAddresses.forString("192.168.0.0") };
        Comparator<InetAddress> comparator = (o1, o2) -> {
            BytesRef b1 = new BytesRef(InetAddressPoint.encode(o1));
            BytesRef b2 = new BytesRef(InetAddressPoint.encode(o2));
            return b1.compareTo(b2);
        };
        termsAggregator(ValueType.IP, fieldType, i -> base[0] = InetAddressPoint.nextUp(base[0]), comparator, luceneFieldFactory);
    }

    private <T> void termsAggregator(
        ValueType valueType,
        MappedFieldType fieldType,
        Function<Integer, T> valueFactory,
        Comparator<T> keyComparator,
        BiFunction<T, Boolean, List<IndexableField>> luceneFieldFactory
    ) throws Exception {
        final Map<T, Integer> counts = new HashMap<>();
        final Map<T, Integer> filteredCounts = new HashMap<>();
        int numTerms = scaledRandomIntBetween(8, 128);
        for (int i = 0; i < numTerms; i++) {
            int numDocs = scaledRandomIntBetween(2, 32);
            T key = valueFactory.apply(i);
            counts.put(key, numDocs);
            filteredCounts.put(key, 0);
        }

        try (Directory directory = newDirectory()) {
            boolean multiValued = randomBoolean();
            try (RandomIndexWriter indexWriter = new RandomIndexWriter(random(), directory)) {
                if (multiValued == false) {
                    for (Map.Entry<T, Integer> entry : counts.entrySet()) {
                        for (int i = 0; i < entry.getValue(); i++) {
                            Document document = new Document();
                            luceneFieldFactory.apply(entry.getKey(), false).forEach(document::add);
                            if (randomBoolean()) {
                                document.add(new StringField("include", "yes", Field.Store.NO));
                                filteredCounts.computeIfPresent(entry.getKey(), (key, integer) -> integer + 1);
                            }
                            indexWriter.addDocument(document);
                        }
                    }
                } else {
                    Iterator<Map.Entry<T, Integer>> iterator = counts.entrySet().iterator();
                    while (iterator.hasNext()) {
                        Map.Entry<T, Integer> entry1 = iterator.next();
                        Map.Entry<T, Integer> entry2 = null;
                        if (randomBoolean() && iterator.hasNext()) {
                            entry2 = iterator.next();
                            if (entry1.getValue().compareTo(entry2.getValue()) < 0) {
                                Map.Entry<T, Integer> temp = entry1;
                                entry1 = entry2;
                                entry2 = temp;
                            }
                        }

                        for (int i = 0; i < entry1.getValue(); i++) {
                            Document document = new Document();
                            luceneFieldFactory.apply(entry1.getKey(), true).forEach(document::add);
                            if (entry2 != null && i < entry2.getValue()) {
                                luceneFieldFactory.apply(entry2.getKey(), true).forEach(document::add);
                            }
                            indexWriter.addDocument(document);
                        }
                    }
                }
                try (IndexReader indexReader = maybeWrapReaderEs(indexWriter.getReader())) {
                    boolean order = randomBoolean();
                    List<Map.Entry<T, Integer>> expectedBuckets = new ArrayList<>();
                    expectedBuckets.addAll(counts.entrySet());
                    BucketOrder bucketOrder;
                    Comparator<Map.Entry<T, Integer>> comparator;
                    if (randomBoolean()) {
                        bucketOrder = BucketOrder.key(order);
                        comparator = Comparator.comparing(Map.Entry::getKey, keyComparator);
                    } else {
                        // if order by count then we need to use compound so that we can also sort by key as tie breaker:
                        bucketOrder = BucketOrder.compound(BucketOrder.count(order), BucketOrder.key(order));
                        comparator = Comparator.comparing(Map.Entry::getValue);
                        comparator = comparator.thenComparing(Comparator.comparing(Map.Entry::getKey, keyComparator));
                    }
                    if (order == false) {
                        comparator = comparator.reversed();
                    }
                    expectedBuckets.sort(comparator);
                    int size = randomIntBetween(1, counts.size());

                    String executionHint = randomFrom(TermsAggregatorFactory.ExecutionMode.values()).toString();
                    logger.info("bucket_order={} size={} execution_hint={}", bucketOrder, size, executionHint);
                    IndexSearcher indexSearcher = newIndexSearcher(indexReader);
                    AggregationBuilder aggregationBuilder = new TermsAggregationBuilder("_name").userValueTypeHint(valueType)
                        .executionHint(executionHint)
                        .size(size)
                        .shardSize(size)
                        .field("field")
                        .order(bucketOrder);

                    AggregationContext context = createAggregationContext(indexSearcher, new MatchAllDocsQuery(), fieldType);
                    Aggregator aggregator = createAggregator(aggregationBuilder, context);
                    aggregator.preCollection();
                    indexSearcher.search(new MatchAllDocsQuery(), aggregator.asCollector());
                    aggregator.postCollection();
                    Terms result = reduce(aggregationBuilder, aggregator, context.bigArrays());
                    assertEquals(size, result.getBuckets().size());
                    for (int i = 0; i < size; i++) {
                        Map.Entry<T, Integer> expected = expectedBuckets.get(i);
                        Terms.Bucket actual = result.getBuckets().get(i);
                        if (valueType == ValueType.IP) {
                            assertEquals(String.valueOf(expected.getKey()).substring(1), actual.getKey());
                        } else {
                            assertEquals(expected.getKey(), actual.getKey());
                        }
                        assertEquals(expected.getValue().longValue(), actual.getDocCount());
                    }

                    if (multiValued == false) {
                        MappedFieldType filterFieldType = new KeywordFieldMapper.KeywordFieldType("include");
                        aggregationBuilder = new FilterAggregationBuilder("_name1", QueryBuilders.termQuery("include", "yes"));
                        aggregationBuilder.subAggregation(
                            new TermsAggregationBuilder("_name2").userValueTypeHint(valueType)
                                .executionHint(executionHint)
                                .size(numTerms)
                                .collectMode(randomFrom(Aggregator.SubAggCollectionMode.values()))
                                .field("field")
                        );
                        context = createAggregationContext(indexSearcher, new MatchAllDocsQuery(), fieldType, filterFieldType);
                        aggregator = createAggregator(aggregationBuilder, context);
                        aggregator.preCollection();
                        indexSearcher.search(new MatchAllDocsQuery(), aggregator.asCollector());
                        aggregator.postCollection();
                        result = ((Filter) reduce(aggregationBuilder, aggregator, context.bigArrays())).getAggregations().get("_name2");
                        int expectedFilteredCounts = 0;
                        for (Integer count : filteredCounts.values()) {
                            if (count > 0) {
                                expectedFilteredCounts++;
                            }
                        }
                        assertEquals(expectedFilteredCounts, result.getBuckets().size());
                        for (Terms.Bucket actual : result.getBuckets()) {
                            Integer expectedCount;
                            if (valueType == ValueType.IP) {
                                expectedCount = filteredCounts.get(InetAddresses.forString((String) actual.getKey()));
                            } else {
                                expectedCount = filteredCounts.get(actual.getKey());
                            }
                            assertEquals(expectedCount.longValue(), actual.getDocCount());
                        }
                    }
                }
            }
        }
    }

    private <T> void termsAggregatorWithNestedMaxAgg(
        ValueType valueType,
        MappedFieldType fieldType,
        Function<Integer, T> valueFactory,
        Function<T, List<IndexableField>> luceneFieldFactory
    ) throws Exception {
        final Map<T, Long> counts = new HashMap<>();
        int numTerms = scaledRandomIntBetween(8, 128);
        for (int i = 0; i < numTerms; i++) {
            counts.put(valueFactory.apply(i), randomLong());
        }

        try (Directory directory = newDirectory()) {
            try (RandomIndexWriter indexWriter = new RandomIndexWriter(random(), directory)) {
                for (Map.Entry<T, Long> entry : counts.entrySet()) {
                    List<IndexableField> document = new ArrayList<>();
                    document.addAll(luceneFieldFactory.apply(entry.getKey()));
                    document.add(new NumericDocValuesField("value", entry.getValue()));
                    indexWriter.addDocument(document);
                }
                try (IndexReader indexReader = maybeWrapReaderEs(indexWriter.getReader())) {
                    boolean order = randomBoolean();
                    List<Map.Entry<T, Long>> expectedBuckets = new ArrayList<>();
                    expectedBuckets.addAll(counts.entrySet());
                    BucketOrder bucketOrder = BucketOrder.aggregation("_max", order);
                    Comparator<Map.Entry<T, Long>> comparator = Comparator.comparing(Map.Entry::getValue, Long::compareTo);
                    if (order == false) {
                        comparator = comparator.reversed();
                    }
                    expectedBuckets.sort(comparator);
                    int size = randomIntBetween(1, counts.size());

                    String executionHint = randomFrom(TermsAggregatorFactory.ExecutionMode.values()).toString();
                    Aggregator.SubAggCollectionMode collectionMode = randomFrom(Aggregator.SubAggCollectionMode.values());
                    logger.info(
                        "bucket_order={} size={} execution_hint={}, collect_mode={}",
                        bucketOrder,
                        size,
                        executionHint,
                        collectionMode
                    );
                    IndexSearcher indexSearcher = newIndexSearcher(indexReader);
                    AggregationBuilder aggregationBuilder = new TermsAggregationBuilder("_name").userValueTypeHint(valueType)
                        .executionHint(executionHint)
                        .collectMode(collectionMode)
                        .size(size)
                        .shardSize(size)
                        .field("field")
                        .order(bucketOrder)
                        .subAggregation(AggregationBuilders.max("_max").field("value"));

                    MappedFieldType fieldType2 = new NumberFieldMapper.NumberFieldType("value", NumberFieldMapper.NumberType.LONG);
                    AggregationContext context = createAggregationContext(indexSearcher, new MatchAllDocsQuery(), fieldType, fieldType2);
                    Aggregator aggregator = createAggregator(aggregationBuilder, context);
                    aggregator.preCollection();
                    indexSearcher.search(new MatchAllDocsQuery(), aggregator.asCollector());
                    aggregator.postCollection();
                    Terms result = reduce(aggregationBuilder, aggregator, context.bigArrays());
                    assertEquals(size, result.getBuckets().size());
                    for (int i = 0; i < size; i++) {
                        Map.Entry<T, Long> expected = expectedBuckets.get(i);
                        Terms.Bucket actual = result.getBuckets().get(i);
                        assertEquals(expected.getKey(), actual.getKey());
                    }
                }
            }
        }
    }

    public void testEmpty() throws Exception {
        try (Directory directory = newDirectory()) {
            try (RandomIndexWriter indexWriter = new RandomIndexWriter(random(), directory)) {
                MappedFieldType fieldType1 = new KeywordFieldMapper.KeywordFieldType("string");
                MappedFieldType fieldType2 = new NumberFieldMapper.NumberFieldType("long", NumberFieldMapper.NumberType.LONG);
                MappedFieldType fieldType3 = new NumberFieldMapper.NumberFieldType("double", NumberFieldMapper.NumberType.DOUBLE);
                try (IndexReader indexReader = maybeWrapReaderEs(indexWriter.getReader())) {
                    IndexSearcher indexSearcher = newIndexSearcher(indexReader);
                    TermsAggregationBuilder aggregationBuilder = new TermsAggregationBuilder("_name").userValueTypeHint(ValueType.STRING)
                        .field("string");
                    AggregationContext context = createAggregationContext(indexSearcher, null, fieldType1);
                    Aggregator aggregator = createAggregator(aggregationBuilder, context);
                    aggregator.preCollection();
                    indexSearcher.search(new MatchAllDocsQuery(), aggregator.asCollector());
                    aggregator.postCollection();
                    Terms result = reduce(aggregationBuilder, aggregator, context.bigArrays());
                    assertEquals("_name", result.getName());
                    assertEquals(0, result.getBuckets().size());

                    aggregationBuilder = new TermsAggregationBuilder("_name").userValueTypeHint(ValueType.LONG).field("long");
                    context = createAggregationContext(indexSearcher, null, fieldType2);
                    aggregator = createAggregator(aggregationBuilder, context);
                    aggregator.preCollection();
                    indexSearcher.search(new MatchAllDocsQuery(), aggregator.asCollector());
                    aggregator.postCollection();
                    result = reduce(aggregationBuilder, aggregator, context.bigArrays());
                    assertEquals("_name", result.getName());
                    assertEquals(0, result.getBuckets().size());

                    aggregationBuilder = new TermsAggregationBuilder("_name").userValueTypeHint(ValueType.DOUBLE).field("double");
                    context = createAggregationContext(indexSearcher, null, fieldType3);
                    aggregator = createAggregator(aggregationBuilder, context);
                    aggregator.preCollection();
                    indexSearcher.search(new MatchAllDocsQuery(), aggregator.asCollector());
                    aggregator.postCollection();
                    result = reduce(aggregationBuilder, aggregator, context.bigArrays());
                    assertEquals("_name", result.getName());
                    assertEquals(0, result.getBuckets().size());
                }
            }
        }
    }

    public void testUnmapped() throws Exception {
        try (Directory directory = newDirectory()) {
            try (RandomIndexWriter indexWriter = new RandomIndexWriter(random(), directory)) {
                try (IndexReader indexReader = maybeWrapReaderEs(indexWriter.getReader())) {
                    IndexSearcher indexSearcher = newIndexSearcher(indexReader);
                    ValueType[] valueTypes = new ValueType[] { ValueType.STRING, ValueType.LONG, ValueType.DOUBLE };
                    String[] fieldNames = new String[] { "string", "long", "double" };
                    for (int i = 0; i < fieldNames.length; i++) {
                        TermsAggregationBuilder aggregationBuilder = new TermsAggregationBuilder("_name").userValueTypeHint(valueTypes[i])
                            .field(fieldNames[i]);
                        AggregationContext context = createAggregationContext(indexSearcher, null);
                        Aggregator aggregator = createAggregator(aggregationBuilder, context);
                        aggregator.preCollection();
                        indexSearcher.search(new MatchAllDocsQuery(), aggregator.asCollector());
                        aggregator.postCollection();
                        Terms result = reduce(aggregationBuilder, aggregator, context.bigArrays());
                        assertEquals("_name", result.getName());
                        assertEquals(0, result.getBuckets().size());
                        assertFalse(AggregationInspectionHelper.hasValue((InternalTerms<?, ?>) result));
                    }
                }
            }
        }
    }

    public void testUnmappedWithMissing() throws Exception {
        try (Directory directory = newDirectory()) {
            try (RandomIndexWriter indexWriter = new RandomIndexWriter(random(), directory)) {

                Document document = new Document();
                document.add(new NumericDocValuesField("unrelated_value", 100));
                indexWriter.addDocument(document);

                try (IndexReader indexReader = maybeWrapReaderEs(indexWriter.getReader())) {

                    MappedFieldType fieldType1 = new KeywordFieldMapper.KeywordFieldType("unrelated_value");

                    IndexSearcher indexSearcher = newIndexSearcher(indexReader);
                    ValueType[] valueTypes = new ValueType[] { ValueType.STRING, ValueType.LONG, ValueType.DOUBLE };
                    String[] fieldNames = new String[] { "string", "long", "double" };
                    Object[] missingValues = new Object[] { "abc", 19L, 19.2 };

                    for (int i = 0; i < fieldNames.length; i++) {
                        TermsAggregationBuilder aggregationBuilder = new TermsAggregationBuilder("_name").userValueTypeHint(valueTypes[i])
                            .field(fieldNames[i])
                            .missing(missingValues[i]);
                        AggregationContext context = createAggregationContext(indexSearcher, new MatchAllDocsQuery(), fieldType1);
                        Aggregator aggregator = createAggregator(aggregationBuilder, context);
                        aggregator.preCollection();
                        indexSearcher.search(new MatchAllDocsQuery(), aggregator.asCollector());
                        aggregator.postCollection();
                        Terms result = reduce(aggregationBuilder, aggregator, context.bigArrays());
                        assertEquals("_name", result.getName());
                        assertEquals(1, result.getBuckets().size());
                        assertEquals(missingValues[i], result.getBuckets().get(0).getKey());
                        assertEquals(1, result.getBuckets().get(0).getDocCount());
                    }
                }
            }
        }
    }

    public void testRangeField() throws Exception {
        try (Directory directory = newDirectory()) {
            double start = randomDouble();
            double end = randomDoubleBetween(Math.nextUp(start), Double.MAX_VALUE, false);
            RangeType rangeType = RangeType.DOUBLE;
            final RangeFieldMapper.Range range = new RangeFieldMapper.Range(rangeType, start, end, true, true);
            final String fieldName = "field";
            final BinaryDocValuesField field = new BinaryDocValuesField(fieldName, rangeType.encodeRanges(Collections.singleton(range)));
            try (RandomIndexWriter indexWriter = new RandomIndexWriter(random(), directory)) {
                Document document = new Document();
                document.add(field);
                indexWriter.addDocument(document);
                try (IndexReader indexReader = maybeWrapReaderEs(indexWriter.getReader())) {
                    MappedFieldType fieldType = new RangeFieldMapper.RangeFieldType(fieldName, rangeType);
                    IndexSearcher indexSearcher = newIndexSearcher(indexReader);
                    TermsAggregationBuilder aggregationBuilder = new TermsAggregationBuilder("_name").field(fieldName);
                    expectThrows(IllegalArgumentException.class, () -> { createAggregator(aggregationBuilder, indexSearcher, fieldType); });
                }
            }
        }
    }

    public void testGeoPointField() throws Exception {
        try (Directory directory = newDirectory()) {
            GeoPoint point = RandomGeoGenerator.randomPoint(random());
            final String field = "field";
            try (RandomIndexWriter indexWriter = new RandomIndexWriter(random(), directory)) {
                Document document = new Document();
                document.add(new LatLonDocValuesField(field, point.getLat(), point.getLon()));
                indexWriter.addDocument(document);
                try (IndexReader indexReader = maybeWrapReaderEs(indexWriter.getReader())) {
                    MappedFieldType fieldType = new GeoPointFieldMapper.GeoPointFieldType("field");
                    IndexSearcher indexSearcher = newIndexSearcher(indexReader);
                    TermsAggregationBuilder aggregationBuilder = new TermsAggregationBuilder("_name").field(field);
                    expectThrows(IllegalArgumentException.class, () -> { createAggregator(aggregationBuilder, indexSearcher, fieldType); });
                }
            }
        }
    }

    public void testIpField() throws Exception {
        MappedFieldType fieldType = new IpFieldMapper.IpFieldType(
            "field",
            randomBoolean(),
            false,
            true,
            null,
            null,
            Collections.emptyMap(),
            false
        );
        testCase(iw -> {
            Document document = new Document();
            InetAddress point = InetAddresses.forString("192.168.100.42");
            document.add(new SortedSetDocValuesField("field", new BytesRef(InetAddressPoint.encode(point))));
            if (fieldType.isIndexed()) {
                document.add(new InetAddressPoint("field", point));
            }
            iw.addDocument(document);
        }, new AggTestConfig(new TermsAggregationBuilder("_name").field("field"), agg -> {
            StringTerms result = (StringTerms) agg;
            assertEquals("_name", result.getName());
            assertEquals(1, result.getBuckets().size());
            assertEquals("192.168.100.42", result.getBuckets().get(0).getKey());
            assertEquals(1, result.getBuckets().get(0).getDocCount());
        }, fieldType));
    }

    public void testNestedTermsAgg() throws Exception {
        MappedFieldType fieldType1 = new KeywordFieldMapper.KeywordFieldType("field1", randomBoolean(), true, Collections.emptyMap());
        MappedFieldType fieldType2 = new KeywordFieldMapper.KeywordFieldType("field2", randomBoolean(), true, Collections.emptyMap());
        try (Directory directory = newDirectory()) {
            try (RandomIndexWriter indexWriter = new RandomIndexWriter(random(), directory)) {
                List<IndexableField> document = new ArrayList<>();
                document.addAll(doc(fieldType1, "a"));
                document.addAll(doc(fieldType2, "b"));
                indexWriter.addDocument(document);
                document = new ArrayList<>();
                document.addAll(doc(fieldType1, "c"));
                document.addAll(doc(fieldType2, "d"));
                indexWriter.addDocument(document);
                document = new ArrayList<>();
                document.addAll(doc(fieldType1, "e"));
                document.addAll(doc(fieldType2, "f"));
                indexWriter.addDocument(document);
                try (IndexReader indexReader = maybeWrapReaderEs(indexWriter.getReader())) {
                    IndexSearcher indexSearcher = newIndexSearcher(indexReader);
                    String executionHint = randomFrom(TermsAggregatorFactory.ExecutionMode.values()).toString();
                    Aggregator.SubAggCollectionMode collectionMode = randomFrom(Aggregator.SubAggCollectionMode.values());
                    TermsAggregationBuilder aggregationBuilder = new TermsAggregationBuilder("_name1").userValueTypeHint(ValueType.STRING)
                        .executionHint(executionHint)
                        .collectMode(collectionMode)
                        .field("field1")
                        .order(BucketOrder.key(true))
                        .subAggregation(
                            new TermsAggregationBuilder("_name2").userValueTypeHint(ValueType.STRING)
                                .executionHint(executionHint)
                                .collectMode(collectionMode)
                                .field("field2")
                                .order(BucketOrder.key(true))
                        );
                    AggregationContext context = createAggregationContext(indexSearcher, new MatchAllDocsQuery(), fieldType1, fieldType2);
                    Aggregator aggregator = createAggregator(aggregationBuilder, context);
                    aggregator.preCollection();
                    indexSearcher.search(new MatchAllDocsQuery(), aggregator.asCollector());
                    aggregator.postCollection();
                    Terms result = reduce(aggregationBuilder, aggregator, context.bigArrays());
                    assertEquals(3, result.getBuckets().size());
                    assertEquals("a", result.getBuckets().get(0).getKeyAsString());
                    assertEquals(1L, result.getBuckets().get(0).getDocCount());
                    Terms.Bucket nestedBucket = ((Terms) result.getBuckets().get(0).getAggregations().get("_name2")).getBuckets().get(0);
                    assertEquals("b", nestedBucket.getKeyAsString());
                    assertEquals("c", result.getBuckets().get(1).getKeyAsString());
                    assertEquals(1L, result.getBuckets().get(1).getDocCount());
                    nestedBucket = ((Terms) result.getBuckets().get(1).getAggregations().get("_name2")).getBuckets().get(0);
                    assertEquals("d", nestedBucket.getKeyAsString());
                    assertEquals("e", result.getBuckets().get(2).getKeyAsString());
                    assertEquals(1L, result.getBuckets().get(2).getDocCount());
                    nestedBucket = ((Terms) result.getBuckets().get(2).getAggregations().get("_name2")).getBuckets().get(0);
                    assertEquals("f", nestedBucket.getKeyAsString());
                }
            }
        }
    }

    public void testMixLongAndDouble() throws Exception {
        for (TermsAggregatorFactory.ExecutionMode executionMode : TermsAggregatorFactory.ExecutionMode.values()) {
            TermsAggregationBuilder aggregationBuilder = new TermsAggregationBuilder("_name").userValueTypeHint(ValueType.LONG)
                .executionHint(executionMode.toString())
                .field("number")
                .order(BucketOrder.key(true));
            List<InternalAggregation> aggs = new ArrayList<>();
            int numLongs = randomIntBetween(1, 3);
            for (int i = 0; i < numLongs; i++) {
                final Directory dir;
                try (IndexReader reader = createIndexWithLongs()) {
                    dir = ((DirectoryReader) reader).directory();
                    IndexSearcher searcher = new IndexSearcher(reader);
                    MappedFieldType fieldType = new NumberFieldMapper.NumberFieldType("number", NumberFieldMapper.NumberType.LONG);
                    aggs.add(buildInternalAggregation(aggregationBuilder, fieldType, searcher));
                }
                dir.close();
            }
            int numDoubles = randomIntBetween(1, 3);
            for (int i = 0; i < numDoubles; i++) {
                final Directory dir;
                try (IndexReader reader = createIndexWithDoubles()) {
                    dir = ((DirectoryReader) reader).directory();
                    IndexSearcher searcher = new IndexSearcher(reader);
                    MappedFieldType fieldType = new NumberFieldMapper.NumberFieldType("number", NumberFieldMapper.NumberType.DOUBLE);
                    aggs.add(buildInternalAggregation(aggregationBuilder, fieldType, searcher));
                }
                dir.close();
            }
            AggregationReduceContext ctx = new AggregationReduceContext.ForFinal(
                new MockBigArrays(new MockPageCacheRecycler(Settings.EMPTY), new NoneCircuitBreakerService()),
                null,
                () -> false,
                aggregationBuilder,
                b -> {},
                PipelineTree.EMPTY
            );
            for (InternalAggregation internalAgg : aggs) {
                InternalAggregation mergedAggs = internalAgg.reduce(aggs, ctx);
                assertTrue(mergedAggs instanceof DoubleTerms);
                long expected = numLongs + numDoubles;
                List<? extends Terms.Bucket> buckets = ((DoubleTerms) mergedAggs).getBuckets();
                assertEquals(4, buckets.size());
                assertEquals("1.0", buckets.get(0).getKeyAsString());
                assertEquals(expected, buckets.get(0).getDocCount());
                assertEquals("10.0", buckets.get(1).getKeyAsString());
                assertEquals(expected * 2, buckets.get(1).getDocCount());
                assertEquals("100.0", buckets.get(2).getKeyAsString());
                assertEquals(expected * 2, buckets.get(2).getDocCount());
                assertEquals("1000.0", buckets.get(3).getKeyAsString());
                assertEquals(expected, buckets.get(3).getDocCount());
            }
        }
    }

    public void testGlobalAggregationWithScore() throws IOException {
        try (Directory directory = newDirectory()) {
            try (RandomIndexWriter indexWriter = new RandomIndexWriter(random(), directory)) {
                Document document = new Document();
                document.add(new SortedDocValuesField("keyword", new BytesRef("a")));
                indexWriter.addDocument(document);
                document = new Document();
                document.add(new SortedDocValuesField("keyword", new BytesRef("c")));
                indexWriter.addDocument(document);
                document = new Document();
                document.add(new SortedDocValuesField("keyword", new BytesRef("e")));
                indexWriter.addDocument(document);
                try (IndexReader indexReader = maybeWrapReaderEs(indexWriter.getReader())) {
                    IndexSearcher indexSearcher = newIndexSearcher(indexReader);
                    String executionHint = randomFrom(TermsAggregatorFactory.ExecutionMode.values()).toString();
                    Aggregator.SubAggCollectionMode collectionMode = randomFrom(Aggregator.SubAggCollectionMode.values());
                    GlobalAggregationBuilder globalBuilder = new GlobalAggregationBuilder("global").subAggregation(
                        new TermsAggregationBuilder("terms").userValueTypeHint(ValueType.STRING)
                            .executionHint(executionHint)
                            .collectMode(collectionMode)
                            .field("keyword")
                            .order(BucketOrder.key(true))
                            .subAggregation(
                                new TermsAggregationBuilder("sub_terms").userValueTypeHint(ValueType.STRING)
                                    .executionHint(executionHint)
                                    .collectMode(collectionMode)
                                    .field("keyword")
                                    .order(BucketOrder.key(true))
                                    .subAggregation(new TopHitsAggregationBuilder("top_hits").storedField("_none_"))
                            )
                    );

                    MappedFieldType fieldType = new KeywordFieldMapper.KeywordFieldType("keyword");

                    searchAndReduce(indexSearcher, new AggTestConfig(globalBuilder, agg -> {
                        InternalGlobal result = (InternalGlobal) agg;
                        InternalMultiBucketAggregation<?, ?> terms = result.getAggregations().get("terms");
                        assertThat(terms.getBuckets().size(), equalTo(3));
                        for (MultiBucketsAggregation.Bucket bucket : terms.getBuckets()) {
                            InternalMultiBucketAggregation<?, ?> subTerms = bucket.getAggregations().get("sub_terms");
                            assertThat(subTerms.getBuckets().size(), equalTo(1));
                            MultiBucketsAggregation.Bucket subBucket = subTerms.getBuckets().get(0);
                            InternalTopHits topHits = subBucket.getAggregations().get("top_hits");
                            assertThat(topHits.getHits().getHits().length, equalTo(1));
                            for (SearchHit hit : topHits.getHits()) {
                                assertThat(hit.getScore(), greaterThan(0f));
                            }
                        }
                    }, fieldType));
                }
            }
        }
    }

    public void testWithNestedAggregations() throws IOException {
        try (Directory directory = newDirectory()) {
            try (RandomIndexWriter indexWriter = new RandomIndexWriter(random(), directory)) {
                for (int i = 0; i < 10; i++) {
                    int[] nestedValues = new int[i];
                    for (int j = 0; j < i; j++) {
                        nestedValues[j] = j;
                    }
                    indexWriter.addDocuments(generateDocsWithNested(Integer.toString(i), i, nestedValues));
                }
                indexWriter.commit();
                for (Aggregator.SubAggCollectionMode mode : Aggregator.SubAggCollectionMode.values()) {
                    for (boolean withScore : new boolean[] { true, false }) {
                        NestedAggregationBuilder nested = new NestedAggregationBuilder("nested", "nested_object").subAggregation(
                            new TermsAggregationBuilder("terms").userValueTypeHint(ValueType.LONG)
                                .field("nested_value")
                                // force the breadth_first mode
                                .collectMode(mode)
                                .order(BucketOrder.key(true))
                                .subAggregation(
                                    new TopHitsAggregationBuilder("top_hits").sort(
                                        withScore ? new ScoreSortBuilder() : new FieldSortBuilder("_doc")
                                    ).storedField("_none_")
                                )
                        );
                        MappedFieldType fieldType = new NumberFieldMapper.NumberFieldType(
                            "nested_value",
                            NumberFieldMapper.NumberType.LONG
                        );
                        try (IndexReader indexReader = wrapInMockESDirectoryReader(DirectoryReader.open(directory))) {
                            {
                                // match root document only
                                searchAndReduce(newSearcher(indexReader, false, true), new AggTestConfig(nested, agg -> {
                                    InternalNested result = (InternalNested) agg;
                                    InternalMultiBucketAggregation<?, ?> terms = result.getAggregations().get("terms");
                                    assertNestedTopHitsScore(terms, withScore);
                                }, fieldType).withQuery(new FieldExistsQuery(PRIMARY_TERM_NAME)));
                            }

                            {
                                FilterAggregationBuilder filter = new FilterAggregationBuilder("filter", new MatchAllQueryBuilder())
                                    .subAggregation(nested);
                                // match root document only
                                searchAndReduce(newSearcher(indexReader, false, true), new AggTestConfig(filter, agg -> {
                                    InternalFilter result = (InternalFilter) agg;
                                    InternalNested nestedResult = result.getAggregations().get("nested");
                                    InternalMultiBucketAggregation<?, ?> terms = nestedResult.getAggregations().get("terms");
                                    assertNestedTopHitsScore(terms, withScore);
                                }, fieldType).withQuery(new FieldExistsQuery(PRIMARY_TERM_NAME)));
                            }
                        }
                    }
                }
            }
        }
    }

    public void testHeisenpig() throws IOException {
        MappedFieldType nestedFieldType = new NumberFieldMapper.NumberFieldType("number", NumberFieldMapper.NumberType.LONG);
        KeywordFieldType animalFieldType = new KeywordFieldType("str", randomBoolean(), true, Collections.emptyMap());
        try (Directory directory = newDirectory()) {
            try (RandomIndexWriter indexWriter = new RandomIndexWriter(random(), directory)) {
                String[] tags = new String[] { "danger", "fluffiness" };
                indexWriter.addDocuments(generateAnimalDocsWithNested("1", animalFieldType, "sheep", tags, new int[] { 1, 10 }));
                indexWriter.addDocuments(generateAnimalDocsWithNested("2", animalFieldType, "cow", tags, new int[] { 3, 1 }));
                indexWriter.addDocuments(generateAnimalDocsWithNested("3", animalFieldType, "pig", tags, new int[] { 100, 1 }));
                indexWriter.commit();
                NestedAggregationBuilder nested = new NestedAggregationBuilder("nested", "nested_object").subAggregation(
                    new MaxAggregationBuilder("max_number").field("number")
                );
                TermsAggregationBuilder terms = new TermsAggregationBuilder("str_terms").field("str")
                    .subAggregation(nested)
                    .shardSize(10)
                    .size(10)
                    .order(BucketOrder.aggregation("nested>max_number", false));
                try (IndexReader indexReader = wrapInMockESDirectoryReader(DirectoryReader.open(directory))) {
                    // match root document only
<<<<<<< HEAD
                    searchAndReduce(newSearcher(indexReader, false, true), new AggTestConfig(terms, agg -> {
                        StringTerms result = (StringTerms) agg;
                        assertThat(result.getBuckets().get(0).getKeyAsString(), equalTo("pig"));
                        assertThat(result.getBuckets().get(0).docCount, equalTo(1L));
                        assertThat(
                            ((Max) (((InternalNested) result.getBuckets().get(0).getAggregations().get("nested")).getAggregations()
                                .get("max_number"))).value(),
                            closeTo(100.0, 0.00001)
                        );
                    }, animalFieldType, nestedFieldType).withQuery(Queries.newNonNestedFilter()));
=======
                    StringTerms result = searchAndReduce(
                        newSearcher(indexReader, false, true),
                        new AggTestConfig(terms, animalFieldType, nestedFieldType).withQuery(Queries.newNonNestedFilter(Version.CURRENT))
                    );
                    assertThat(result.getBuckets().get(0).getKeyAsString(), equalTo("pig"));
                    assertThat(result.getBuckets().get(0).docCount, equalTo(1L));
                    assertThat(
                        ((Max) (((InternalNested) result.getBuckets().get(0).getAggregations().get("nested")).getAggregations()
                            .get("max_number"))).value(),
                        closeTo(100.0, 0.00001)
                    );
>>>>>>> c1b39322
                }
            }
        }
    }

    public void testSortingWithNestedAggregations() throws IOException {
        try (Directory directory = newDirectory()) {
            try (RandomIndexWriter indexWriter = new RandomIndexWriter(random(), directory)) {
                for (int i = 0; i < 12; i++) {
                    int[] nestedValues = new int[i];
                    for (int j = 0; j < i; j++) {
                        nestedValues[j] = j;
                    }
                    indexWriter.addDocuments(generateDocsWithNested(Integer.toString(i), i % 4, nestedValues));
                }
                indexWriter.commit();
                NestedAggregationBuilder nested = new NestedAggregationBuilder("nested", "nested_object").subAggregation(
                    new MaxAggregationBuilder("max_val").field("nested_value")
                );
                TermsAggregationBuilder terms = new TermsAggregationBuilder("terms").field("value")
                    .subAggregation(nested)
                    .shardSize(1)
                    .size(1)
                    .order(BucketOrder.aggregation("nested>max_val", false));
                MappedFieldType nestedFieldType = new NumberFieldMapper.NumberFieldType("nested_value", NumberFieldMapper.NumberType.LONG);
                MappedFieldType fieldType = new NumberFieldMapper.NumberFieldType("value", NumberFieldMapper.NumberType.LONG);
                try (IndexReader indexReader = wrapInMockESDirectoryReader(DirectoryReader.open(directory))) {
                    // match root document only
                    searchAndReduce(newSearcher(indexReader, false, true), new AggTestConfig(terms, agg -> {
                        LongTerms result = (LongTerms) agg;
                        assertThat(result.getBuckets().get(0).term, equalTo(3L));
                        assertThat(
                            ((Max) (((InternalNested) result.getBuckets().get(0).getAggregations().get("nested")).getAggregations()
                                .get("max_val"))).value(),
                            closeTo(10.0, 0.00001)
                        );
                    }, fieldType, nestedFieldType).withQuery(new FieldExistsQuery(PRIMARY_TERM_NAME)));
                }
            }
        }
    }

    public void testManySegmentsStillSingleton() throws IOException {
        NumberFieldType nFt = new NumberFieldType("n", NumberFieldMapper.NumberType.LONG);
        KeywordFieldType strFt = new KeywordFieldType("str", true, true, Collections.emptyMap());
        AggregationBuilder builder = new TermsAggregationBuilder("n").field("n")
            .subAggregation(new TermsAggregationBuilder("str").field("str"));
        withNonMergingIndex(iw -> {
            iw.addDocument(
                List.of(
                    new SortedNumericDocValuesField("n", 1),
                    new LongPoint("n", 1),
                    new SortedSetDocValuesField("str", new BytesRef("sheep")),
                    new Field("str", new BytesRef("sheep"), KeywordFieldMapper.Defaults.FIELD_TYPE)
                )
            );
            iw.commit();   // Force two segments
            iw.addDocument(
                List.of(
                    new SortedNumericDocValuesField("n", 1),
                    new LongPoint("n", 1),
                    new SortedSetDocValuesField("str", new BytesRef("cow")),
                    new Field("str", new BytesRef("sheep"), KeywordFieldMapper.Defaults.FIELD_TYPE)
                )
            );
        },
            searcher -> debugTestCase(
                builder,
                new MatchAllDocsQuery(),
                searcher,
                (LongTerms result, Class<? extends Aggregator> impl, Map<String, Map<String, Object>> debug) -> {
                    Map<String, Object> subDebug = debug.get("n.str");
                    assertThat(subDebug, hasEntry("segments_with_single_valued_ords", 2));
                    assertThat(subDebug, hasEntry("segments_with_multi_valued_ords", 0));
                },
                nFt,
                strFt
            )
        );
    }

    public void topLevelProfileTestCase(
        int count,
        int extra,
        IncludeExclude includeExclude,
        Class<? extends Aggregator> expectedImpl,
        Function<MapMatcher, MapMatcher> extraMatcher
    ) throws IOException {
        randomizeAggregatorImpl = false;
        KeywordFieldType strFt = new KeywordFieldType("str", false, true, Collections.emptyMap());
        AggregationBuilder builder = new TermsAggregationBuilder("str").field("str").includeExclude(includeExclude);
        CheckedConsumer<RandomIndexWriter, IOException> buildIndex = iw -> {
            for (int i = 0; i < count; i++) {
                iw.addDocument(List.of(new SortedDocValuesField("str", new BytesRef(Integer.toString(i)))));
            }
            for (int i = 0; i < extra; i++) {
                iw.addDocument(List.of());
            }
        };
        debugTestCase(
            builder,
            new MatchAllDocsQuery(),
            buildIndex,
            (StringTerms result, Class<? extends Aggregator> impl, Map<String, Map<String, Object>> debug) -> {
                assertThat(impl, equalTo(expectedImpl));
                assertThat(result.getBuckets(), hasSize(10));
                assertMap(
                    debug,
                    matchesMap().entry(
                        "str",
                        extraMatcher.apply(
                            matchesMap().entry("result_strategy", "terms")
                                .entry("total_buckets", (long) count)
                                .entry("segments_with_single_valued_ords", greaterThan(0))
                                .entry("segments_with_multi_valued_ords", 0)
                        )
                    )
                );
            },
            strFt
        );
    }

    public void testDenseProfile() throws IOException {
        topLevelProfileTestCase(
            between(3000, 4000),
            0,
            null,
            GlobalOrdinalsStringTermsAggregator.class,
            m -> m.entry("has_filter", false).entry("collection_strategy", "dense")
        );
    }

    public void testRemapProfile() throws IOException {
        topLevelProfileTestCase(
            between(3000, 4000),
            0,
            new IncludeExclude(null, "missing", null, null),
            GlobalOrdinalsStringTermsAggregator.class,
            m -> m.entry("has_filter", true).entry("collection_strategy", "remap using single bucket ords")
        );
    }

    public void testLowCardinalityProfile() throws IOException {
        int count = between(1000, 2000);
        int extra = count * between(3, 5);
        topLevelProfileTestCase(
            count,
            extra,
            null,
            GlobalOrdinalsStringTermsAggregator.LowCardinality.class,
            m -> m.entry("has_filter", false)
                .entry("collection_strategy", "dense")
                .entry("segments_without_values", greaterThanOrEqualTo(0))
        );
    }

    public void testNumberToStringValueScript() throws IOException {
        MappedFieldType fieldType = new NumberFieldMapper.NumberFieldType("number", NumberFieldMapper.NumberType.INTEGER);

        TermsAggregationBuilder aggregationBuilder = new TermsAggregationBuilder("name").userValueTypeHint(ValueType.STRING)
            .field("number")
            .script(new Script(ScriptType.INLINE, MockScriptEngine.NAME, STRING_SCRIPT_NAME, Collections.emptyMap()));

        testCase(iw -> {
            final int numDocs = 10;
            for (int i = 0; i < numDocs; i++) {
                iw.addDocument(singleton(new NumericDocValuesField("number", i + 1)));
            }
        },
            new AggTestConfig(
                aggregationBuilder,
                terms -> assertTrue(AggregationInspectionHelper.hasValue((InternalTerms<?, ?>) terms)),
                fieldType
            )
        );
    }

    public void testThreeLayerStringViaGlobalOrds() throws IOException {
        threeLayerStringTestCase("global_ordinals");
    }

    public void testThreeLayerStringViaMap() throws IOException {
        threeLayerStringTestCase("map");
    }

    private void threeLayerStringTestCase(String executionHint) throws IOException {
        MappedFieldType ift = new KeywordFieldType("i", randomBoolean(), true, Collections.emptyMap());
        MappedFieldType jft = new KeywordFieldType("j", randomBoolean(), true, Collections.emptyMap());
        MappedFieldType kft = new KeywordFieldType("k", randomBoolean(), true, Collections.emptyMap());

        try (Directory dir = newDirectory()) {
            try (RandomIndexWriter writer = new RandomIndexWriter(random(), dir)) {
                for (int i = 0; i < 10; i++) {
                    for (int j = 0; j < 10; j++) {
                        for (int k = 0; k < 10; k++) {
                            List<IndexableField> d = new ArrayList<>();
                            d.addAll(doc(ift, Integer.toString(i)));
                            d.addAll(doc(jft, Integer.toString(j)));
                            d.addAll(doc(kft, Integer.toString(k)));
                            writer.addDocument(d);
                        }
                    }
                }
                try (IndexReader reader = maybeWrapReaderEs(writer.getReader())) {
                    IndexSearcher searcher = newIndexSearcher(reader);
                    TermsAggregationBuilder request = new TermsAggregationBuilder("i").field("i")
                        .executionHint(executionHint)
                        .subAggregation(
                            new TermsAggregationBuilder("j").field("j")
                                .executionHint(executionHint)
                                .subAggregation(new TermsAggregationBuilder("k").field("k").executionHint(executionHint))
                        );
                    searchAndReduce(searcher, new AggTestConfig(request, agg -> {
                        StringTerms result = (StringTerms) agg;
                        for (int i = 0; i < 10; i++) {
                            StringTerms.Bucket iBucket = result.getBucketByKey(Integer.toString(i));
                            assertThat(iBucket.getDocCount(), equalTo(100L));
                            StringTerms jAgg = iBucket.getAggregations().get("j");
                            for (int j = 0; j < 10; j++) {
                                StringTerms.Bucket jBucket = jAgg.getBucketByKey(Integer.toString(j));
                                assertThat(jBucket.getDocCount(), equalTo(10L));
                                StringTerms kAgg = jBucket.getAggregations().get("k");
                                for (int k = 0; k < 10; k++) {
                                    StringTerms.Bucket kBucket = kAgg.getBucketByKey(Integer.toString(k));
                                    assertThat(kBucket.getDocCount(), equalTo(1L));
                                }
                            }
                        }
                    }, ift, jft, kft));
                }
            }
        }
    }

    public void testThreeLayerLong() throws IOException {
        try (Directory dir = newDirectory()) {
            try (RandomIndexWriter writer = new RandomIndexWriter(random(), dir)) {
                for (int i = 0; i < 10; i++) {
                    for (int j = 0; j < 10; j++) {
                        for (int k = 0; k < 10; k++) {
                            Document d = new Document();
                            d.add(new SortedNumericDocValuesField("i", i));
                            d.add(new SortedNumericDocValuesField("j", j));
                            d.add(new SortedNumericDocValuesField("k", k));
                            writer.addDocument(d);
                        }
                    }
                }
                try (IndexReader reader = maybeWrapReaderEs(writer.getReader())) {
                    IndexSearcher searcher = newIndexSearcher(reader);
                    TermsAggregationBuilder request = new TermsAggregationBuilder("i").field("i")
                        .subAggregation(
                            new TermsAggregationBuilder("j").field("j").subAggregation(new TermsAggregationBuilder("k").field("k"))
                        );
                    searchAndReduce(searcher, new AggTestConfig(request, agg -> {
                        LongTerms result = (LongTerms) agg;
                        for (int i = 0; i < 10; i++) {
                            LongTerms.Bucket iBucket = result.getBucketByKey(Integer.toString(i));
                            assertThat(iBucket.getDocCount(), equalTo(100L));
                            LongTerms jAgg = iBucket.getAggregations().get("j");
                            for (int j = 0; j < 10; j++) {
                                LongTerms.Bucket jBucket = jAgg.getBucketByKey(Integer.toString(j));
                                assertThat(jBucket.getDocCount(), equalTo(10L));
                                LongTerms kAgg = jBucket.getAggregations().get("k");
                                for (int k = 0; k < 10; k++) {
                                    LongTerms.Bucket kBucket = kAgg.getBucketByKey(Integer.toString(k));
                                    assertThat(kBucket.getDocCount(), equalTo(1L));
                                }
                            }
                        }
                    }, longField("i"), longField("j"), longField("k")));
                }
            }
        }
    }

    private void assertNestedTopHitsScore(InternalMultiBucketAggregation<?, ?> terms, boolean withScore) {
        assertThat(terms.getBuckets().size(), equalTo(9));
        int ptr = 9;
        for (MultiBucketsAggregation.Bucket bucket : terms.getBuckets()) {
            InternalTopHits topHits = bucket.getAggregations().get("top_hits");
            assertThat(topHits.getHits().getTotalHits().value, equalTo((long) ptr));
            assertEquals(TotalHits.Relation.EQUAL_TO, topHits.getHits().getTotalHits().relation);
            if (withScore) {
                assertThat(topHits.getHits().getMaxScore(), equalTo(1f));
            } else {
                assertThat(topHits.getHits().getMaxScore(), equalTo(Float.NaN));
            }
            --ptr;
        }
    }

    public void testOrderByPipelineAggregation() throws Exception {
        try (Directory directory = newDirectory()) {
            try (RandomIndexWriter indexWriter = new RandomIndexWriter(random(), directory)) {
                try (IndexReader indexReader = maybeWrapReaderEs(indexWriter.getReader())) {
                    IndexSearcher indexSearcher = newIndexSearcher(indexReader);

                    BucketScriptPipelineAggregationBuilder bucketScriptAgg = bucketScript("script", new Script("2.718"));
                    TermsAggregationBuilder termsAgg = terms("terms").field("field")
                        .userValueTypeHint(ValueType.STRING)
                        .order(BucketOrder.aggregation("script", true))
                        .subAggregation(bucketScriptAgg);

                    MappedFieldType fieldType = new KeywordFieldMapper.KeywordFieldType("field");

                    AggregationExecutionException e = expectThrows(
                        AggregationExecutionException.class,
                        () -> createAggregator(termsAgg, indexSearcher, fieldType)
                    );
                    assertEquals(
                        "Invalid aggregation order path [script]. The provided aggregation [script] "
                            + "either does not exist, or is a pipeline aggregation and cannot be used to sort the buckets.",
                        e.getMessage()
                    );
                }
            }
        }
    }

    public void testFormatWithMissing() throws IOException {
        MappedFieldType fieldType = new NumberFieldMapper.NumberFieldType("number", NumberFieldMapper.NumberType.INTEGER);

        TermsAggregationBuilder aggregationBuilder = new TermsAggregationBuilder("name").field("number")
            .format("$###.00")
            .missing(randomFrom(42, "$42", 42.0));

        testCase(iw -> {
            final int numDocs = 10;
            iw.addDocument(singleton(new NumericDocValuesField("not_number", 0)));
            for (int i = 1; i < numDocs; i++) {
                iw.addDocument(singleton(new NumericDocValuesField("number", i + 1)));
            }
        },
            new AggTestConfig(
                aggregationBuilder,
                terms -> assertTrue(AggregationInspectionHelper.hasValue((InternalTerms<?, ?>) terms)),
                fieldType
            )
        );
    }

    public void testFormatCannotParseMissing() throws IOException {
        MappedFieldType fieldType = new NumberFieldMapper.NumberFieldType("number", NumberFieldMapper.NumberType.INTEGER);

        TermsAggregationBuilder aggregationBuilder = new TermsAggregationBuilder("name").field("number").format("$###.00").missing("42");

        RuntimeException ex = expectThrows(RuntimeException.class, () -> testCase(iw -> {
            final int numDocs = 10;
            iw.addDocument(singleton(new NumericDocValuesField("not_number", 0)));
            for (int i = 1; i < numDocs; i++) {
                iw.addDocument(singleton(new NumericDocValuesField("number", i + 1)));
            }
        }, new AggTestConfig(aggregationBuilder, terms -> fail("Should have thrown"), fieldType)));

        assertThat(ex.getMessage(), equalTo("Cannot parse the value [42] using the pattern [$###.00]"));
    }

    public void testOrderByCardinality() throws IOException {
        boolean bIsString = randomBoolean();
        TermsAggregationBuilder aggregationBuilder = new TermsAggregationBuilder("a").field("a")
            .size(3)
            .shardSize(3)
            .subAggregation(new CardinalityAggregationBuilder("b").field("b"))
            .order(BucketOrder.aggregation("b", false));

        /*
         * Build documents where larger "a"s obviously have more distinct "b"s
         * associated with them. But insert them into Lucene in a random
         * order using Lucene's randomizeWriter so we'll bump into situations
         * where documents in the last segment change the outcome of the
         * cardinality agg. At least, right now the bug has to do with
         * documents in the last segment. But randomize so we can catch
         * new and strange bugs in the future. Finally, its important that
         * we have few enough values that cardinality can be exact.
         */
        List<List<IndexableField>> docs = new ArrayList<>();
        for (int a = 0; a < 10; a++) {
            for (int b = 0; b <= a; b++) {
                docs.add(
                    List.of(
                        new NumericDocValuesField("a", a),
                        bIsString ? new SortedSetDocValuesField("b", new BytesRef(Integer.toString(b))) : new NumericDocValuesField("b", b)
                    )
                );
            }
        }
        Collections.shuffle(docs, random());
        try (Directory directory = newDirectory()) {
            RandomIndexWriter iw = new RandomIndexWriter(random(), directory);
            for (List<IndexableField> doc : docs) {
                iw.addDocument(doc);
            }
            iw.close();

            try (DirectoryReader unwrapped = DirectoryReader.open(directory); IndexReader indexReader = wrapDirectoryReader(unwrapped)) {
                IndexSearcher indexSearcher = newIndexSearcher(indexReader);

                searchAndReduce(indexSearcher, new AggTestConfig(aggregationBuilder, agg -> {
                    LongTerms terms = (LongTerms) agg;
                    assertThat(
                        terms.getBuckets().stream().map(MultiBucketsAggregation.Bucket::getKey).collect(toList()),
                        equalTo(List.of(9L, 8L, 7L))
                    );
                    assertThat(
                        terms.getBuckets().stream().map(MultiBucketsAggregation.Bucket::getDocCount).collect(toList()),
                        equalTo(List.of(10L, 9L, 8L))
                    );
                },
                    new NumberFieldType("a", NumberType.INTEGER),
                    bIsString ? new KeywordFieldType("b") : new NumberFieldType("b", NumberType.INTEGER)
                ).withSplitLeavesIntoSeperateAggregators(false).withMaxBuckets(Integer.MAX_VALUE));
            }
        }
    }

    public void testAsSubAgg() throws IOException {
        DateFieldType dft = new DateFieldType("d");
        KeywordFieldType kft = new KeywordFieldType("k", false, true, Collections.emptyMap());
        AggregationBuilder builder = new DateHistogramAggregationBuilder("dh").field("d")
            .calendarInterval(DateHistogramInterval.YEAR)
            .subAggregation(new TermsAggregationBuilder("k").field("k"));
        CheckedConsumer<RandomIndexWriter, IOException> buildIndex = iw -> {
            iw.addDocument(
                List.of(
                    new SortedNumericDocValuesField("d", dft.parse("2020-02-01T00:00:00Z")),
                    new LongPoint("d", dft.parse("2020-02-01T00:00:00Z")),
                    new SortedSetDocValuesField("k", new BytesRef("a"))
                )
            );
            iw.addDocument(
                List.of(
                    new SortedNumericDocValuesField("d", dft.parse("2020-03-01T00:00:00Z")),
                    new LongPoint("d", dft.parse("2020-03-01T00:00:00Z")),
                    new SortedSetDocValuesField("k", new BytesRef("a"))
                )
            );
            iw.addDocument(
                List.of(
                    new SortedNumericDocValuesField("d", dft.parse("2021-02-01T00:00:00Z")),
                    new LongPoint("d", dft.parse("2021-02-01T00:00:00Z")),
                    new SortedSetDocValuesField("k", new BytesRef("a"))
                )
            );
            iw.addDocument(
                List.of(
                    new SortedNumericDocValuesField("d", dft.parse("2021-03-01T00:00:00Z")),
                    new LongPoint("d", dft.parse("2021-03-01T00:00:00Z")),
                    new SortedSetDocValuesField("k", new BytesRef("a"))
                )
            );
            iw.addDocument(
                List.of(
                    new SortedNumericDocValuesField("d", dft.parse("2020-02-01T00:00:00Z")),
                    new LongPoint("d", dft.parse("2020-02-01T00:00:00Z")),
                    new SortedSetDocValuesField("k", new BytesRef("b"))
                )
            );
        };
        testCase(buildIndex, new AggTestConfig(builder, agg -> {
            InternalDateHistogram dh = (InternalDateHistogram) agg;
            assertThat(
                dh.getBuckets().stream().map(InternalDateHistogram.Bucket::getKeyAsString).collect(toList()),
                equalTo(List.of("2020-01-01T00:00:00.000Z", "2021-01-01T00:00:00.000Z"))
            );
            StringTerms terms1 = dh.getBuckets().get(0).getAggregations().get("k");
            assertThat(terms1.getBuckets().stream().map(StringTerms.Bucket::getKey).collect(toList()), equalTo(List.of("a", "b")));
            terms1 = dh.getBuckets().get(1).getAggregations().get("k");
            assertThat(terms1.getBuckets().stream().map(StringTerms.Bucket::getKey).collect(toList()), equalTo(List.of("a")));
        }, dft, kft));
        withAggregator(builder, new MatchAllDocsQuery(), buildIndex, (searcher, aggregator) -> {
            TermsAggregator terms = (TermsAggregator) aggregator.subAggregator("k");
            Map<String, Object> info = new HashMap<>();
            terms.collectDebugInfo(info::put);
            assertThat(info, hasEntry("collection_strategy", "remap using many bucket ords packed using [2/62] bits"));
        }, dft, kft);
    }

    public void testWithFilterAndPreciseSize() throws IOException {
        KeywordFieldType kft = new KeywordFieldType("k", true, true, Collections.emptyMap());
        CheckedConsumer<RandomIndexWriter, IOException> buildIndex = iw -> {
            iw.addDocument(
                List.of(
                    new Field("k", new BytesRef("a"), KeywordFieldMapper.Defaults.FIELD_TYPE),
                    new SortedSetDocValuesField("k", new BytesRef("a"))
                )
            );
            iw.addDocument(
                List.of(
                    new Field("k", new BytesRef("b"), KeywordFieldMapper.Defaults.FIELD_TYPE),
                    new SortedSetDocValuesField("k", new BytesRef("b"))
                )
            );
            iw.addDocument(
                List.of(
                    new Field("k", new BytesRef("c"), KeywordFieldMapper.Defaults.FIELD_TYPE),
                    new SortedSetDocValuesField("k", new BytesRef("c"))
                )
            );
        };
        TermsAggregationBuilder builder = new TermsAggregationBuilder("k").field("k");
        /*
         * There was a bug where we would accidentally send buckets with 0
         * docs in them back to the coordinating node which would take up a
         * slot that a bucket with docs in it deserves. Combination of
         * ordering by bucket, the precise size, and the top level query
         * would trigger that bug.
         */
        builder.size(2).order(BucketOrder.key(true));
        Query topLevel = new BooleanQuery.Builder().add(new TermQuery(new Term("k", "b")), Occur.SHOULD)
            .add(new TermQuery(new Term("k", "c")), Occur.SHOULD)
            .build();
        debugTestCase(
            builder,
            topLevel,
            buildIndex,
            (StringTerms terms, Class<? extends Aggregator> impl, Map<String, Map<String, Object>> debug) -> {
                assertThat(terms.getBuckets().stream().map(StringTerms.Bucket::getKey).collect(toList()), equalTo(List.of("b", "c")));
                assertThat(terms.getBuckets().stream().map(StringTerms.Bucket::getDocCount).collect(toList()), equalTo(List.of(1L, 1L)));
                /*
                 * The bug used to happen with the filter by filter aggregator
                 * but at this point we don't use it here. We really *could*
                 * because the top level query is a pure disjunction of
                 * two terms that we're querying, but we don't have to code
                 * to figure that out at this point.
                 */

                assertTrue(
                    "impl " + impl,
                    impl.equals(GlobalOrdinalsStringTermsAggregator.class)
                        || impl.equals(GlobalOrdinalsStringTermsAggregator.LowCardinality.class)
                );
                assertMap(
                    debug,
                    matchesMap().entry(
                        "k",
                        matchesMap().extraOk()
                            .entry("result_strategy", "terms")
                            .entry("has_filter", false)
                            .entry("segments_with_multi_valued_ords", 0)
                            .entry("segments_with_single_valued_ords", greaterThan(0))
                            .entry("collection_strategy", either(equalTo("remap using single bucket ords")).or(equalTo("dense")))
                    )
                );
            },
            kft
        );
    }

    /**
     * If the top level query is a runtime field we use the standard aggregator
     * because it's marginally faster. You'd expect it to be a *ton* faster but
     * usually the terms drive the iteration and they are still fairly fast.
     * But the union operation overhead that comes with combining the range with
     * the top level query tends to slow us down more than the standard aggregator.
     */
    public void testRuntimeFieldTopLevelNotOptimized() throws IOException {
        long totalDocs = 500;
        SearchLookup lookup = new SearchLookup(s -> null, (ft, l, ftd) -> null, new SourceLookup.ReaderSourceProvider());
        StringFieldScript.LeafFactory scriptFactory = ctx -> new StringFieldScript("dummy", Map.of(), lookup, ctx) {
            @Override
            public void execute() {
                emit("cat");
            }
        };
        BytesRef[] values = new BytesRef[] { new BytesRef("stuff"), new BytesRef("more_stuff"), new BytesRef("other_stuff"), };
        Query query = new StringScriptFieldTermQuery(new Script("dummy"), scriptFactory, "dummy", "cat", false);
        debugTestCase(new TermsAggregationBuilder("t").field("k"), query, iw -> {
            for (int d = 0; d < totalDocs; d++) {
                BytesRef value = values[d % values.length];
                iw.addDocument(
                    List.of(new Field("k", value, KeywordFieldMapper.Defaults.FIELD_TYPE), new SortedSetDocValuesField("k", value))
                );
            }
        }, (StringTerms r, Class<? extends Aggregator> impl, Map<String, Map<String, Object>> debug) -> {
            assertThat(
                r.getBuckets().stream().map(StringTerms.Bucket::getKey).collect(toList()),
                equalTo(List.of("more_stuff", "stuff", "other_stuff"))
            );
            assertThat(r.getBuckets().stream().map(StringTerms.Bucket::getDocCount).collect(toList()), equalTo(List.of(167L, 167L, 166L)));

            assertTrue(
                "impl " + impl,
                impl.equals(GlobalOrdinalsStringTermsAggregator.class)
                    || impl.equals(GlobalOrdinalsStringTermsAggregator.LowCardinality.class)
            );
            assertMap(
                debug,
                matchesMap().entry(
                    "t",
                    matchesMap().extraOk()
                        .entry("result_strategy", "terms")
                        .entry("has_filter", false)
                        .entry("segments_with_multi_valued_ords", 0)
                        .entry("segments_with_single_valued_ords", greaterThan(0))
                        .entry("collection_strategy", either(equalTo("remap using single bucket ords")).or(equalTo("dense")))
                )
            );
        }, new KeywordFieldType("k", true, true, Collections.emptyMap()));
    }

    /**
     * If the field we're collecting the terms for is a runtime field we can't
     * perform any of the optimization because we can't make a list to query
     * for. Even if we could running the queries would be slow.
     */
    public void testRuntimeFieldTermsNotOptimized() throws IOException {
        long totalDocs = 500;
        StringFieldScript.Factory scriptFactory = (fieldName, params, lookup) -> ctx -> new StringFieldScript(
            fieldName,
            Map.of(),
            lookup,
            ctx
        ) {
            @Override
            public void execute() {
                emit((String) getDoc().get("k").get(0));
            }
        };
        BytesRef[] values = new BytesRef[] { new BytesRef("stuff"), new BytesRef("more_stuff"), new BytesRef("other_stuff"), };
        MappedFieldType keywordFt = new KeywordFieldType("k", true, true, Collections.emptyMap());
        MappedFieldType dummyFt = new KeywordScriptFieldType("dummy", scriptFactory, new Script("test"), Map.of());
        debugTestCase(new TermsAggregationBuilder("t").field("dummy"), new MatchAllDocsQuery(), iw -> {
            for (int d = 0; d < totalDocs; d++) {
                BytesRef value = values[d % values.length];
                iw.addDocument(
                    List.of(new Field("k", value, KeywordFieldMapper.Defaults.FIELD_TYPE), new SortedSetDocValuesField("k", value))
                );
            }
        }, (StringTerms r, Class<? extends Aggregator> impl, Map<String, Map<String, Object>> debug) -> {
            assertThat(
                r.getBuckets().stream().map(StringTerms.Bucket::getKey).collect(toList()),
                equalTo(List.of("more_stuff", "stuff", "other_stuff"))
            );
            assertThat(r.getBuckets().stream().map(StringTerms.Bucket::getDocCount).collect(toList()), equalTo(List.of(167L, 167L, 166L)));

            assertEquals(impl, MapStringTermsAggregator.class);
            assertMap(
                debug,
                matchesMap().entry(
                    "t",
                    matchesMap().extraOk()
                        .entry("result_strategy", "terms")
                        .entry("collection_strategy", "from Field [dummy] of type [keyword]")
                )
            );
        }, keywordFt, dummyFt);
    }

    /**
     * When collecting one bucket we use the filter-by-filter implementation
     * whether or not we use the {@code _doc_count} field.
     */
    public void testOneBucket() throws IOException {
        boolean hasDocCountField = randomBoolean();
        long totalDocs = 500;
        long[] totalCount = new long[] { 0 };
        BytesRef value = new BytesRef("stuff");
        MappedFieldType keywordFt = new KeywordFieldType("k", true, true, Collections.emptyMap());
        debugTestCase(new TermsAggregationBuilder("t").field("k"), new MatchAllDocsQuery(), iw -> {
            for (int d = 0; d < totalDocs; d++) {
                List<IndexableField> doc = new ArrayList<>();
                doc.add(new Field("k", value, KeywordFieldMapper.Defaults.FIELD_TYPE));
                doc.add(new SortedSetDocValuesField("k", value));
                if (hasDocCountField) {
                    int count = between(1, 100);
                    totalCount[0] += count;
                    doc.add(DocCountFieldMapper.field(count));
                } else {
                    totalCount[0]++;
                }
                iw.addDocument(doc);
            }
        }, (StringTerms r, Class<? extends Aggregator> impl, Map<String, Map<String, Object>> debug) -> {
            assertThat(r.getBuckets().stream().map(StringTerms.Bucket::getKey).collect(toList()), equalTo(List.of("stuff")));
            assertThat(r.getBuckets().stream().map(StringTerms.Bucket::getDocCount).collect(toList()), equalTo(List.of(totalCount[0])));

            assertEquals(impl, StringTermsAggregatorFromFilters.class);
            assertMap(
                debug,
                matchesMap().entry(
                    "t",
                    matchesMap().entry("delegate", "FilterByFilterAggregator")
                        .entry(
                            "delegate_debug",
                            matchesMap().extraOk().entry("segments_with_doc_count_field", hasDocCountField ? greaterThan(0) : equalTo(0))
                        )
                )
            );
        }, keywordFt);
    }

    public void testFewBuckets() throws IOException {
        randomizeAggregatorImpl = false;
        boolean hasDocCountField = randomBoolean();
        long totalDocs = 500;
        long[] totalCounts = new long[] { 0, 0, 0 };
        BytesRef[] values = new BytesRef[] { new BytesRef("a"), new BytesRef("b"), new BytesRef("c") };
        MappedFieldType keywordFt = new KeywordFieldType("k", true, true, Collections.emptyMap());
        debugTestCase(new TermsAggregationBuilder("t").field("k").order(BucketOrder.key(true)), new MatchAllDocsQuery(), iw -> {
            for (int d = 0; d < totalDocs; d++) {
                BytesRef value = values[d % values.length];
                List<IndexableField> doc = new ArrayList<>();
                doc.add(new Field("k", value, KeywordFieldMapper.Defaults.FIELD_TYPE));
                doc.add(new SortedSetDocValuesField("k", value));
                if (hasDocCountField) {
                    int count = between(1, 100);
                    totalCounts[d % totalCounts.length] += count;
                    doc.add(DocCountFieldMapper.field(count));
                } else {
                    totalCounts[d % totalCounts.length]++;
                }
                iw.addDocument(doc);
            }
        }, (StringTerms r, Class<? extends Aggregator> impl, Map<String, Map<String, Object>> debug) -> {
            assertThat(r.getBuckets().stream().map(StringTerms.Bucket::getKey).collect(toList()), equalTo(List.of("a", "b", "c")));
            assertThat(
                r.getBuckets().stream().map(StringTerms.Bucket::getDocCount).collect(toList()),
                equalTo(List.of(totalCounts[0], totalCounts[1], totalCounts[2]))
            );

            if (hasDocCountField) {
                assertEquals(GlobalOrdinalsStringTermsAggregator.LowCardinality.class, impl);
                assertMap(
                    debug,
                    matchesMap().entry("t", matchesMap().extraOk().entry("result_strategy", "terms").entry("collection_strategy", "dense"))
                );
            } else {
                assertEquals(impl, StringTermsAggregatorFromFilters.class);
                assertMap(
                    debug,
                    matchesMap().entry(
                        "t",
                        matchesMap().entry("delegate", "FilterByFilterAggregator")
                            .entry(
                                "delegate_debug",
                                matchesMap().extraOk()
                                    .entry("segments_with_doc_count_field", hasDocCountField ? greaterThan(0) : equalTo(0))
                            )
                    )
                );
            }
        }, keywordFt);
    }

    private final SeqNoFieldMapper.SequenceIDFields sequenceIDFields = SeqNoFieldMapper.SequenceIDFields.emptySeqID();

    private List<Iterable<IndexableField>> generateDocsWithNested(String id, int value, int[] nestedValues) {
        List<Iterable<IndexableField>> documents = new ArrayList<>();

        for (int nestedValue : nestedValues) {
            Document document = new Document();
            document.add(new Field(IdFieldMapper.NAME, Uid.encodeId(id), ProvidedIdFieldMapper.Defaults.NESTED_FIELD_TYPE));
            document.add(new Field(NestedPathFieldMapper.NAME, "nested_object", NestedPathFieldMapper.Defaults.FIELD_TYPE));
            document.add(new SortedNumericDocValuesField("nested_value", nestedValue));
            documents.add(document);
        }

        LuceneDocument document = new LuceneDocument();
        document.add(new Field(IdFieldMapper.NAME, Uid.encodeId(id), ProvidedIdFieldMapper.Defaults.FIELD_TYPE));
        document.add(new Field(NestedPathFieldMapper.NAME, "docs", NestedPathFieldMapper.Defaults.FIELD_TYPE));
        document.add(new SortedNumericDocValuesField("value", value));
        sequenceIDFields.addFields(document);
        documents.add(document);

        return documents;
    }

    private List<Iterable<IndexableField>> generateAnimalDocsWithNested(
        String id,
        KeywordFieldType animalFieldType,
        String animal,
        String[] tags,
        int[] nestedValues
    ) {
        List<Iterable<IndexableField>> documents = new ArrayList<>();

        for (int i = 0; i < tags.length; i++) {
            List<IndexableField> document = new ArrayList<>();
            document.add(new Field(IdFieldMapper.NAME, Uid.encodeId(id), ProvidedIdFieldMapper.Defaults.NESTED_FIELD_TYPE));

            document.add(new Field(NestedPathFieldMapper.NAME, "nested_object", NestedPathFieldMapper.Defaults.FIELD_TYPE));
            document.add(new SortedDocValuesField("tag", new BytesRef(tags[i])));
            document.add(new SortedNumericDocValuesField("number", nestedValues[i]));
            documents.add(document);
        }

        LuceneDocument document = new LuceneDocument();
        document.add(new Field(IdFieldMapper.NAME, Uid.encodeId(id), ProvidedIdFieldMapper.Defaults.FIELD_TYPE));
        document.addAll(doc(animalFieldType, animal));
        document.add(new Field(NestedPathFieldMapper.NAME, "docs", NestedPathFieldMapper.Defaults.FIELD_TYPE));
        sequenceIDFields.addFields(document);
        documents.add(document);

        return documents;
    }

    private IndexReader createIndexWithLongs() throws IOException {
        Directory directory = newDirectory();
        RandomIndexWriter indexWriter = new RandomIndexWriter(random(), directory);
        Document document = new Document();
        document.add(new SortedNumericDocValuesField("number", 10));
        document.add(new SortedNumericDocValuesField("number", 100));
        indexWriter.addDocument(document);
        document = new Document();
        document.add(new SortedNumericDocValuesField("number", 1));
        document.add(new SortedNumericDocValuesField("number", 100));
        indexWriter.addDocument(document);
        document = new Document();
        document.add(new SortedNumericDocValuesField("number", 10));
        document.add(new SortedNumericDocValuesField("number", 1000));
        indexWriter.addDocument(document);
        indexWriter.close();
        return DirectoryReader.open(directory);
    }

    private IndexReader createIndexWithDoubles() throws IOException {
        Directory directory = newDirectory();
        RandomIndexWriter indexWriter = new RandomIndexWriter(random(), directory);
        Document document = new Document();
        document.add(new SortedNumericDocValuesField("number", NumericUtils.doubleToSortableLong(10.0d)));
        document.add(new SortedNumericDocValuesField("number", NumericUtils.doubleToSortableLong(100.0d)));
        indexWriter.addDocument(document);
        document = new Document();
        document.add(new SortedNumericDocValuesField("number", NumericUtils.doubleToSortableLong(1.0d)));
        document.add(new SortedNumericDocValuesField("number", NumericUtils.doubleToSortableLong(100.0d)));
        indexWriter.addDocument(document);
        document = new Document();
        document.add(new SortedNumericDocValuesField("number", NumericUtils.doubleToSortableLong(10.0d)));
        document.add(new SortedNumericDocValuesField("number", NumericUtils.doubleToSortableLong(1000.0d)));
        indexWriter.addDocument(document);
        indexWriter.close();
        return DirectoryReader.open(directory);
    }

    private InternalAggregation buildInternalAggregation(TermsAggregationBuilder builder, MappedFieldType fieldType, IndexSearcher searcher)
        throws IOException {
        TermsAggregator aggregator = createAggregator(builder, searcher, fieldType);
        aggregator.preCollection();
        searcher.search(new MatchAllDocsQuery(), aggregator.asCollector());
        aggregator.postCollection();
        return aggregator.buildTopLevel();
    }

    private <T extends InternalAggregation> T reduce(AggregationBuilder builder, Aggregator agg, BigArrays bigArrays) throws IOException {
        // now do the final reduce
        MultiBucketConsumerService.MultiBucketConsumer reduceBucketConsumer = new MultiBucketConsumerService.MultiBucketConsumer(
            Integer.MAX_VALUE,
            new NoneCircuitBreakerService().getBreaker(CircuitBreaker.REQUEST)
        );
        AggregationReduceContext context = new AggregationReduceContext.ForFinal(
            bigArrays,
            getMockScriptService(),
            () -> false,
            builder,
            reduceBucketConsumer,
            PipelineTree.EMPTY
        );

        @SuppressWarnings("unchecked")
        T topLevel = (T) agg.buildTopLevel();
        @SuppressWarnings("unchecked")
        T result = (T) topLevel.reduce(Collections.singletonList(topLevel), context);
        doAssertReducedMultiBucketConsumer(result, reduceBucketConsumer);
        return result;
    }

    @Override
    protected List<ObjectMapper> objectMappers() {
        return List.of(NestedAggregatorTests.nestedObject("nested_object"));
    }

    private String randomHint() {
        return randomFrom(TermsAggregatorFactory.ExecutionMode.values()).toString();
    }
}<|MERGE_RESOLUTION|>--- conflicted
+++ resolved
@@ -1487,7 +1487,6 @@
                     .order(BucketOrder.aggregation("nested>max_number", false));
                 try (IndexReader indexReader = wrapInMockESDirectoryReader(DirectoryReader.open(directory))) {
                     // match root document only
-<<<<<<< HEAD
                     searchAndReduce(newSearcher(indexReader, false, true), new AggTestConfig(terms, agg -> {
                         StringTerms result = (StringTerms) agg;
                         assertThat(result.getBuckets().get(0).getKeyAsString(), equalTo("pig"));
@@ -1497,20 +1496,7 @@
                                 .get("max_number"))).value(),
                             closeTo(100.0, 0.00001)
                         );
-                    }, animalFieldType, nestedFieldType).withQuery(Queries.newNonNestedFilter()));
-=======
-                    StringTerms result = searchAndReduce(
-                        newSearcher(indexReader, false, true),
-                        new AggTestConfig(terms, animalFieldType, nestedFieldType).withQuery(Queries.newNonNestedFilter(Version.CURRENT))
-                    );
-                    assertThat(result.getBuckets().get(0).getKeyAsString(), equalTo("pig"));
-                    assertThat(result.getBuckets().get(0).docCount, equalTo(1L));
-                    assertThat(
-                        ((Max) (((InternalNested) result.getBuckets().get(0).getAggregations().get("nested")).getAggregations()
-                            .get("max_number"))).value(),
-                        closeTo(100.0, 0.00001)
-                    );
->>>>>>> c1b39322
+                    }, animalFieldType, nestedFieldType).withQuery(Queries.newNonNestedFilter(Version.CURRENT)));
                 }
             }
         }

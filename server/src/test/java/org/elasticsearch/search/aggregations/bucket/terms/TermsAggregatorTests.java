/*
 * Copyright Elasticsearch B.V. and/or licensed to Elasticsearch B.V. under one
 * or more contributor license agreements. Licensed under the Elastic License
 * 2.0 and the Server Side Public License, v 1; you may not use this file except
 * in compliance with, at your election, the Elastic License 2.0 or the Server
 * Side Public License, v 1.
 */
package org.elasticsearch.search.aggregations.bucket.terms;

import org.apache.lucene.document.BinaryDocValuesField;
import org.apache.lucene.document.Document;
import org.apache.lucene.document.Field;
import org.apache.lucene.document.InetAddressPoint;
import org.apache.lucene.document.LatLonDocValuesField;
import org.apache.lucene.document.NumericDocValuesField;
import org.apache.lucene.document.SortedDocValuesField;
import org.apache.lucene.document.SortedNumericDocValuesField;
import org.apache.lucene.document.SortedSetDocValuesField;
import org.apache.lucene.document.StringField;
import org.apache.lucene.index.DirectoryReader;
import org.apache.lucene.index.IndexReader;
import org.apache.lucene.index.IndexableField;
import org.apache.lucene.index.RandomIndexWriter;
import org.apache.lucene.search.DocValuesFieldExistsQuery;
import org.apache.lucene.search.IndexSearcher;
import org.apache.lucene.search.MatchAllDocsQuery;
import org.apache.lucene.search.TotalHits;
import org.apache.lucene.store.Directory;
import org.apache.lucene.util.BytesRef;
import org.apache.lucene.util.NumericUtils;
import org.elasticsearch.common.CheckedConsumer;
import org.elasticsearch.common.breaker.CircuitBreaker;
import org.elasticsearch.common.geo.GeoPoint;
import org.elasticsearch.common.network.InetAddresses;
import org.elasticsearch.common.settings.Settings;
import org.elasticsearch.common.util.BigArrays;
import org.elasticsearch.common.util.MockBigArrays;
import org.elasticsearch.common.util.MockPageCacheRecycler;
import org.elasticsearch.index.mapper.GeoPointFieldMapper;
import org.elasticsearch.index.mapper.IdFieldMapper;
import org.elasticsearch.index.mapper.IpFieldMapper;
import org.elasticsearch.index.mapper.KeywordFieldMapper;
import org.elasticsearch.index.mapper.KeywordFieldMapper.KeywordField;
import org.elasticsearch.index.mapper.MappedFieldType;
import org.elasticsearch.index.mapper.NestedPathFieldMapper;
import org.elasticsearch.index.mapper.NumberFieldMapper;
import org.elasticsearch.index.mapper.ObjectMapper;
import org.elasticsearch.index.mapper.RangeFieldMapper;
import org.elasticsearch.index.mapper.RangeType;
import org.elasticsearch.index.mapper.SeqNoFieldMapper;
import org.elasticsearch.index.mapper.Uid;
import org.elasticsearch.index.query.MatchAllQueryBuilder;
import org.elasticsearch.index.query.QueryBuilders;
import org.elasticsearch.indices.breaker.NoneCircuitBreakerService;
import org.elasticsearch.script.MockScriptEngine;
import org.elasticsearch.script.Script;
import org.elasticsearch.script.ScriptEngine;
import org.elasticsearch.script.ScriptModule;
import org.elasticsearch.script.ScriptService;
import org.elasticsearch.script.ScriptType;
import org.elasticsearch.search.SearchHit;
import org.elasticsearch.search.aggregations.AggregationBuilder;
import org.elasticsearch.search.aggregations.AggregationBuilders;
import org.elasticsearch.search.aggregations.AggregationExecutionException;
import org.elasticsearch.search.aggregations.Aggregator;
import org.elasticsearch.search.aggregations.AggregatorTestCase;
import org.elasticsearch.search.aggregations.BucketOrder;
import org.elasticsearch.search.aggregations.InternalAggregation;
import org.elasticsearch.search.aggregations.InternalMultiBucketAggregation;
import org.elasticsearch.search.aggregations.MultiBucketConsumerService;
import org.elasticsearch.search.aggregations.bucket.MultiBucketsAggregation;
import org.elasticsearch.search.aggregations.bucket.filter.Filter;
import org.elasticsearch.search.aggregations.bucket.filter.FilterAggregationBuilder;
import org.elasticsearch.search.aggregations.bucket.filter.InternalFilter;
import org.elasticsearch.search.aggregations.bucket.global.GlobalAggregationBuilder;
import org.elasticsearch.search.aggregations.bucket.global.InternalGlobal;
import org.elasticsearch.search.aggregations.bucket.nested.InternalNested;
import org.elasticsearch.search.aggregations.bucket.nested.NestedAggregationBuilder;
import org.elasticsearch.search.aggregations.bucket.nested.NestedAggregatorTests;
import org.elasticsearch.search.aggregations.metrics.CardinalityAggregationBuilder;
import org.elasticsearch.search.aggregations.metrics.InternalMax;
import org.elasticsearch.search.aggregations.metrics.InternalTopHits;
import org.elasticsearch.search.aggregations.metrics.MaxAggregationBuilder;
import org.elasticsearch.search.aggregations.metrics.TopHitsAggregationBuilder;
import org.elasticsearch.search.aggregations.pipeline.BucketScriptPipelineAggregationBuilder;
import org.elasticsearch.search.aggregations.pipeline.PipelineAggregator.PipelineTree;
import org.elasticsearch.search.aggregations.support.AggregationContext;
import org.elasticsearch.search.aggregations.support.AggregationInspectionHelper;
import org.elasticsearch.search.aggregations.support.CoreValuesSourceType;
import org.elasticsearch.search.aggregations.support.ValueType;
import org.elasticsearch.search.aggregations.support.ValuesSourceType;
import org.elasticsearch.search.sort.FieldSortBuilder;
import org.elasticsearch.search.sort.ScoreSortBuilder;
import org.elasticsearch.test.geo.RandomGeoGenerator;

import java.io.IOException;
import java.net.InetAddress;
import java.util.ArrayList;
import java.util.Collections;
import java.util.Comparator;
import java.util.HashMap;
import java.util.Iterator;
import java.util.List;
import java.util.Locale;
import java.util.Map;
import java.util.function.BiFunction;
import java.util.function.Consumer;
import java.util.function.Function;

import static java.util.Collections.singleton;
import static java.util.stream.Collectors.toList;
import static org.elasticsearch.index.mapper.SeqNoFieldMapper.PRIMARY_TERM_NAME;
import static org.elasticsearch.search.aggregations.AggregationBuilders.terms;
import static org.elasticsearch.search.aggregations.PipelineAggregatorBuilders.bucketScript;
import static org.hamcrest.Matchers.closeTo;
import static org.hamcrest.Matchers.equalTo;
import static org.hamcrest.Matchers.greaterThan;
import static org.hamcrest.Matchers.instanceOf;

public class TermsAggregatorTests extends AggregatorTestCase {

    private boolean randomizeAggregatorImpl = true;

    // Constants for a script that returns a string
    private static final String STRING_SCRIPT_NAME = "string_script";
    private static final String STRING_SCRIPT_OUTPUT = "Orange";

    @Override
    protected ScriptService getMockScriptService() {
        Map<String, Function<Map<String, Object>, Object>> scripts = new HashMap<>();
        Map<String, Function<Map<String, Object>, Object>> nonDeterministicScripts = new HashMap<>();

        scripts.put(STRING_SCRIPT_NAME, value -> STRING_SCRIPT_OUTPUT);

        MockScriptEngine scriptEngine = new MockScriptEngine(MockScriptEngine.NAME,
            scripts,
            nonDeterministicScripts,
            Collections.emptyMap());
        Map<String, ScriptEngine> engines = Collections.singletonMap(scriptEngine.getType(), scriptEngine);

        return new ScriptService(Settings.EMPTY, engines, ScriptModule.CORE_CONTEXTS);
    }

    protected <A extends Aggregator> A createAggregator(AggregationBuilder aggregationBuilder, AggregationContext context)
        throws IOException {
        try {
            if (randomizeAggregatorImpl) {
                TermsAggregatorFactory.COLLECT_SEGMENT_ORDS = randomBoolean();
                TermsAggregatorFactory.REMAP_GLOBAL_ORDS = randomBoolean();
            }
            return super.createAggregator(aggregationBuilder, context);
        } finally {
            TermsAggregatorFactory.COLLECT_SEGMENT_ORDS = null;
            TermsAggregatorFactory.REMAP_GLOBAL_ORDS = null;
        }
    }

    @Override
    protected AggregationBuilder createAggBuilderForTypeTest(MappedFieldType fieldType, String fieldName) {
        return new TermsAggregationBuilder("foo").field(fieldName);
    }

    @Override
    protected List<ValuesSourceType> getSupportedValuesSourceTypes() {
        return List.of(CoreValuesSourceType.NUMERIC,
            CoreValuesSourceType.KEYWORD,
            CoreValuesSourceType.IP,
            CoreValuesSourceType.DATE,
            CoreValuesSourceType.BOOLEAN);
    }

    public void testUsesGlobalOrdinalsByDefault() throws Exception {
        randomizeAggregatorImpl = false;

        Directory directory = newDirectory();
        RandomIndexWriter indexWriter = new RandomIndexWriter(random(), directory);
        indexWriter.close();
        IndexReader indexReader = DirectoryReader.open(directory);
        // We do not use LuceneTestCase.newSearcher because we need a DirectoryReader
        IndexSearcher indexSearcher = new IndexSearcher(indexReader);

        TermsAggregationBuilder aggregationBuilder = new TermsAggregationBuilder("_name").userValueTypeHint(ValueType.STRING)
            .field("string");
        MappedFieldType fieldType = new KeywordFieldMapper.KeywordFieldType("string");

        TermsAggregator aggregator = createAggregator(aggregationBuilder, indexSearcher, fieldType);
        assertThat(aggregator, instanceOf(GlobalOrdinalsStringTermsAggregator.class));
        GlobalOrdinalsStringTermsAggregator globalAgg = (GlobalOrdinalsStringTermsAggregator) aggregator;
        assertThat(globalAgg.descriptCollectionStrategy(), equalTo("dense"));

        // Infers depth_first because the maxOrd is 0 which is less than the size
        aggregationBuilder
            .subAggregation(AggregationBuilders.cardinality("card").field("string"));
        aggregator = createAggregator(aggregationBuilder, indexSearcher, fieldType);
        assertThat(aggregator, instanceOf(GlobalOrdinalsStringTermsAggregator.class));
        globalAgg = (GlobalOrdinalsStringTermsAggregator) aggregator;
        assertThat(globalAgg.collectMode, equalTo(Aggregator.SubAggCollectionMode.DEPTH_FIRST));
        assertThat(globalAgg.descriptCollectionStrategy(), equalTo("remap"));

        aggregationBuilder
            .collectMode(Aggregator.SubAggCollectionMode.DEPTH_FIRST);
        aggregator = createAggregator(aggregationBuilder, indexSearcher, fieldType);
        assertThat(aggregator, instanceOf(GlobalOrdinalsStringTermsAggregator.class));
        globalAgg = (GlobalOrdinalsStringTermsAggregator) aggregator;
        assertThat(globalAgg.collectMode, equalTo(Aggregator.SubAggCollectionMode.DEPTH_FIRST));
        assertThat(globalAgg.descriptCollectionStrategy(), equalTo("remap"));

        aggregationBuilder
            .collectMode(Aggregator.SubAggCollectionMode.BREADTH_FIRST);
        aggregator = createAggregator(aggregationBuilder, indexSearcher, fieldType);
        assertThat(aggregator, instanceOf(GlobalOrdinalsStringTermsAggregator.class));
        globalAgg = (GlobalOrdinalsStringTermsAggregator) aggregator;
        assertThat(globalAgg.collectMode, equalTo(Aggregator.SubAggCollectionMode.BREADTH_FIRST));
        assertThat(globalAgg.descriptCollectionStrategy(), equalTo("dense"));

        aggregationBuilder
            .order(BucketOrder.aggregation("card", true));
        aggregator = createAggregator(aggregationBuilder, indexSearcher, fieldType);
        assertThat(aggregator, instanceOf(GlobalOrdinalsStringTermsAggregator.class));
        globalAgg = (GlobalOrdinalsStringTermsAggregator) aggregator;
        assertThat(globalAgg.descriptCollectionStrategy(), equalTo("remap"));

        indexReader.close();
        directory.close();
    }

    public void testSimple() throws Exception {
<<<<<<< HEAD
        MappedFieldType fieldType = new KeywordFieldMapper.KeywordFieldType("string", randomBoolean(), true, null);
        TermsAggregationBuilder aggregationBuilder = new TermsAggregationBuilder("_name")
            .executionHint(randomFrom(TermsAggregatorFactory.ExecutionMode.values()).toString())
            .field("string")
            .order(BucketOrder.key(true));
        testCase(aggregationBuilder, new MatchAllDocsQuery(), iw -> {
            iw.addDocument(doc(fieldType, "a", "b"));
            iw.addDocument(doc(fieldType, "", "c", "a"));
            iw.addDocument(doc(fieldType, "b", "d"));
            iw.addDocument(doc(fieldType, ""));
        }, (InternalTerms<?, ?> result) -> {
            assertEquals(5, result.getBuckets().size());
            assertEquals("", result.getBuckets().get(0).getKeyAsString());
            assertEquals(2L, result.getBuckets().get(0).getDocCount());
            assertEquals("a", result.getBuckets().get(1).getKeyAsString());
            assertEquals(2L, result.getBuckets().get(1).getDocCount());
            assertEquals("b", result.getBuckets().get(2).getKeyAsString());
            assertEquals(2L, result.getBuckets().get(2).getDocCount());
            assertEquals("c", result.getBuckets().get(3).getKeyAsString());
            assertEquals(1L, result.getBuckets().get(3).getDocCount());
            assertEquals("d", result.getBuckets().get(4).getKeyAsString());
            assertEquals(1L, result.getBuckets().get(4).getDocCount());
            assertTrue(AggregationInspectionHelper.hasValue(result));
        }, fieldType);
    }

    public void testManyUniqueTerms() throws Exception {
        MappedFieldType fieldType = new KeywordFieldMapper.KeywordFieldType("string", randomBoolean(), true, null);
        TermsAggregationBuilder aggregationBuilder = new TermsAggregationBuilder("_name")
            .executionHint(randomFrom(TermsAggregatorFactory.ExecutionMode.values()).toString())
            .field("string");
        testCase(aggregationBuilder, new MatchAllDocsQuery(), iw -> {
            for (int i = 0; i < TermsAggregatorFactory.MAX_ORDS_TO_TRY_FILTERS - 200; i++) {
                String s = String.format(Locale.ROOT, "b%03d", i);
                iw.addDocument(doc(fieldType, s));
                if (i % 100 == 7) {
                    iw.addDocument(doc(fieldType, s));
=======
        try (Directory directory = newDirectory()) {
            try (RandomIndexWriter indexWriter = new RandomIndexWriter(random(), directory)) {
                Document document = new Document();
                document.add(new SortedSetDocValuesField("string", new BytesRef("a")));
                document.add(new SortedSetDocValuesField("string", new BytesRef("b")));
                indexWriter.addDocument(document);
                document = new Document();
                document.add(new SortedSetDocValuesField("string", new BytesRef("")));
                document.add(new SortedSetDocValuesField("string", new BytesRef("c")));
                document.add(new SortedSetDocValuesField("string", new BytesRef("a")));
                indexWriter.addDocument(document);
                document = new Document();
                document.add(new SortedSetDocValuesField("string", new BytesRef("b")));
                document.add(new SortedSetDocValuesField("string", new BytesRef("d")));
                indexWriter.addDocument(document);
                document = new Document();
                document.add(new SortedSetDocValuesField("string", new BytesRef("")));
                indexWriter.addDocument(document);
                try (IndexReader indexReader = maybeWrapReaderEs(indexWriter.getReader())) {
                    IndexSearcher indexSearcher = newIndexSearcher(indexReader);
                    for (TermsAggregatorFactory.ExecutionMode executionMode : TermsAggregatorFactory.ExecutionMode.values()) {
                        TermsAggregationBuilder aggregationBuilder = new TermsAggregationBuilder("_name")
                            .userValueTypeHint(ValueType.STRING)
                            .executionHint(executionMode.toString())
                            .field("string")
                            .order(BucketOrder.key(true));
                        MappedFieldType fieldType = new KeywordFieldMapper.KeywordFieldType("string");

                        AggregationContext context = createAggregationContext(indexSearcher, null, fieldType);
                        TermsAggregator aggregator = createAggregator(aggregationBuilder, context);
                        aggregator.preCollection();
                        indexSearcher.search(new MatchAllDocsQuery(), aggregator);
                        aggregator.postCollection();
                        Terms result = reduce(aggregator, context.bigArrays());
                        assertEquals(5, result.getBuckets().size());
                        assertEquals("", result.getBuckets().get(0).getKeyAsString());
                        assertEquals(2L, result.getBuckets().get(0).getDocCount());
                        assertEquals("a", result.getBuckets().get(1).getKeyAsString());
                        assertEquals(2L, result.getBuckets().get(1).getDocCount());
                        assertEquals("b", result.getBuckets().get(2).getKeyAsString());
                        assertEquals(2L, result.getBuckets().get(2).getDocCount());
                        assertEquals("c", result.getBuckets().get(3).getKeyAsString());
                        assertEquals(1L, result.getBuckets().get(3).getDocCount());
                        assertEquals("d", result.getBuckets().get(4).getKeyAsString());
                        assertEquals(1L, result.getBuckets().get(4).getDocCount());
                        assertTrue(AggregationInspectionHelper.hasValue((InternalTerms)result));
                    }
>>>>>>> 26eef892
                }
            }
        }, (StringTerms result) -> {
            assertThat(result.getBuckets().stream().map(StringTerms.Bucket::getKey).collect(toList()),
                equalTo(List.of("b007", "b107", "b207", "b307", "b407", "b507", "b607", "b707", "b000", "b001")));
        }, fieldType);
    }

    private List<IndexableField> doc(MappedFieldType ft, String... values) {
        List<IndexableField> doc = new ArrayList<IndexableField>();
        for (String v : values) {
            BytesRef bytes = new BytesRef(v);
            doc.add(new SortedSetDocValuesField("string", bytes));
            if (ft.isSearchable()) {
                doc.add(new KeywordField("string", bytes, KeywordFieldMapper.Defaults.FIELD_TYPE));
            }
        }
        return doc;
    }

    public void testStringIncludeExclude() throws Exception {
<<<<<<< HEAD
        MappedFieldType ft1 = new KeywordFieldMapper.KeywordFieldType("mv_field", randomBoolean(), true, null);
        MappedFieldType ft2 = new KeywordFieldMapper.KeywordFieldType("sv_field", randomBoolean(), true, null);
        CheckedConsumer<RandomIndexWriter, IOException> buildIndex = iw -> {
            iw.addDocument(doc(ft1, ft2, "val000", "val001", "val001"));
            iw.addDocument(doc(ft1, ft2, "val002", "val003", "val003"));
            iw.addDocument(doc(ft1, ft2, "val004", "val005", "val005"));
            iw.addDocument(doc(ft1, ft2, "val006", "val007", "val007"));
            iw.addDocument(doc(ft1, ft2, "val008", "val009", "val009"));
            iw.addDocument(doc(ft1, ft2, "val010", "val011", "val011"));
        };
        String executionHint = randomFrom(TermsAggregatorFactory.ExecutionMode.values()).toString();

        AggregationBuilder builder = new TermsAggregationBuilder("_name").executionHint(executionHint)
            .includeExclude(new IncludeExclude("val00.+", null))
            .field("mv_field")
            .size(12)
            .order(BucketOrder.key(true));
        testCase(builder, new MatchAllDocsQuery(), buildIndex, (StringTerms result) -> {
            assertEquals(10, result.getBuckets().size());
            assertEquals("val000", result.getBuckets().get(0).getKeyAsString());
            assertEquals(1L, result.getBuckets().get(0).getDocCount());
            assertEquals("val001", result.getBuckets().get(1).getKeyAsString());
            assertEquals(1L, result.getBuckets().get(1).getDocCount());
            assertEquals("val002", result.getBuckets().get(2).getKeyAsString());
            assertEquals(1L, result.getBuckets().get(2).getDocCount());
            assertEquals("val003", result.getBuckets().get(3).getKeyAsString());
            assertEquals(1L, result.getBuckets().get(3).getDocCount());
            assertEquals("val004", result.getBuckets().get(4).getKeyAsString());
            assertEquals(1L, result.getBuckets().get(4).getDocCount());
            assertEquals("val005", result.getBuckets().get(5).getKeyAsString());
            assertEquals(1L, result.getBuckets().get(5).getDocCount());
            assertEquals("val006", result.getBuckets().get(6).getKeyAsString());
            assertEquals(1L, result.getBuckets().get(6).getDocCount());
            assertEquals("val007", result.getBuckets().get(7).getKeyAsString());
            assertEquals(1L, result.getBuckets().get(7).getDocCount());
            assertEquals("val008", result.getBuckets().get(8).getKeyAsString());
            assertEquals(1L, result.getBuckets().get(8).getDocCount());
            assertEquals("val009", result.getBuckets().get(9).getKeyAsString());
            assertEquals(1L, result.getBuckets().get(9).getDocCount());
            assertTrue(AggregationInspectionHelper.hasValue(result));
        }, ft1, ft2);

        builder = new TermsAggregationBuilder("_name").executionHint(executionHint)
            .includeExclude(new IncludeExclude("val00.+", null))
            .field("sv_field")
            .order(BucketOrder.key(true));
        testCase(builder, new MatchAllDocsQuery(), buildIndex, (StringTerms result) -> {
            assertEquals(5, result.getBuckets().size());
            assertEquals("val001", result.getBuckets().get(0).getKeyAsString());
            assertEquals(1L, result.getBuckets().get(0).getDocCount());
            assertEquals("val003", result.getBuckets().get(1).getKeyAsString());
            assertEquals(1L, result.getBuckets().get(1).getDocCount());
            assertEquals("val005", result.getBuckets().get(2).getKeyAsString());
            assertEquals(1L, result.getBuckets().get(2).getDocCount());
            assertEquals("val007", result.getBuckets().get(3).getKeyAsString());
            assertEquals(1L, result.getBuckets().get(3).getDocCount());
            assertEquals("val009", result.getBuckets().get(4).getKeyAsString());
            assertEquals(1L, result.getBuckets().get(4).getDocCount());
            assertTrue(AggregationInspectionHelper.hasValue(result));
        }, ft1, ft2);

        builder = new TermsAggregationBuilder("_name").executionHint(executionHint)
            .includeExclude(new IncludeExclude("val00.+", null))
            .field("sv_field")
            .order(BucketOrder.key(true));
        testCase(builder, new MatchAllDocsQuery(), buildIndex, (StringTerms result) -> {
            assertEquals(5, result.getBuckets().size());
            assertEquals("val001", result.getBuckets().get(0).getKeyAsString());
            assertEquals(1L, result.getBuckets().get(0).getDocCount());
            assertEquals("val003", result.getBuckets().get(1).getKeyAsString());
            assertEquals(1L, result.getBuckets().get(1).getDocCount());
            assertEquals("val005", result.getBuckets().get(2).getKeyAsString());
            assertEquals(1L, result.getBuckets().get(2).getDocCount());
            assertEquals("val007", result.getBuckets().get(3).getKeyAsString());
            assertEquals(1L, result.getBuckets().get(3).getDocCount());
            assertEquals("val009", result.getBuckets().get(4).getKeyAsString());
            assertEquals(1L, result.getBuckets().get(4).getDocCount());
            assertTrue(AggregationInspectionHelper.hasValue(result));
        }, ft1, ft2);

        builder = new TermsAggregationBuilder("_name").executionHint(executionHint)
            .includeExclude(new IncludeExclude("val00.+", "(val000|val001)"))
            .field("mv_field")
            .order(BucketOrder.key(true));
        testCase(builder, new MatchAllDocsQuery(), buildIndex, (StringTerms result) -> {
            assertEquals(8, result.getBuckets().size());
            assertEquals("val002", result.getBuckets().get(0).getKeyAsString());
            assertEquals(1L, result.getBuckets().get(0).getDocCount());
            assertEquals("val003", result.getBuckets().get(1).getKeyAsString());
            assertEquals(1L, result.getBuckets().get(1).getDocCount());
            assertEquals("val004", result.getBuckets().get(2).getKeyAsString());
            assertEquals(1L, result.getBuckets().get(2).getDocCount());
            assertEquals("val005", result.getBuckets().get(3).getKeyAsString());
            assertEquals(1L, result.getBuckets().get(3).getDocCount());
            assertEquals("val006", result.getBuckets().get(4).getKeyAsString());
            assertEquals(1L, result.getBuckets().get(4).getDocCount());
            assertEquals("val007", result.getBuckets().get(5).getKeyAsString());
            assertEquals(1L, result.getBuckets().get(5).getDocCount());
            assertEquals("val008", result.getBuckets().get(6).getKeyAsString());
            assertEquals(1L, result.getBuckets().get(6).getDocCount());
            assertEquals("val009", result.getBuckets().get(7).getKeyAsString());
            assertEquals(1L, result.getBuckets().get(7).getDocCount());
            assertTrue(AggregationInspectionHelper.hasValue(result));
        }, ft1, ft2);

        builder = new TermsAggregationBuilder("_name").executionHint(executionHint)
            .includeExclude(new IncludeExclude(null, "val00.+"))
            .field("mv_field")
            .order(BucketOrder.key(true));
        testCase(builder, new MatchAllDocsQuery(), buildIndex, (StringTerms result) -> {
            assertEquals(2, result.getBuckets().size());
            assertEquals("val010", result.getBuckets().get(0).getKeyAsString());
            assertEquals(1L, result.getBuckets().get(0).getDocCount());
            assertEquals("val011", result.getBuckets().get(1).getKeyAsString());
            assertEquals(1L, result.getBuckets().get(1).getDocCount());
            assertTrue(AggregationInspectionHelper.hasValue(result));
        }, ft1, ft2);

        builder = new TermsAggregationBuilder("_name").executionHint(executionHint)
            .includeExclude(new IncludeExclude(new String[] { "val000", "val010" }, null))
            .field("mv_field")
            .order(BucketOrder.key(true));
        testCase(builder, new MatchAllDocsQuery(), buildIndex, (StringTerms result) -> {
            assertEquals(2, result.getBuckets().size());
            assertEquals("val000", result.getBuckets().get(0).getKeyAsString());
            assertEquals(1L, result.getBuckets().get(0).getDocCount());
            assertEquals("val010", result.getBuckets().get(1).getKeyAsString());
            assertEquals(1L, result.getBuckets().get(1).getDocCount());
            assertTrue(AggregationInspectionHelper.hasValue(result));
        }, ft1, ft2);

        builder = new TermsAggregationBuilder("_name").executionHint(executionHint)
            .includeExclude(
                new IncludeExclude(
                    null,
                    new String[] { "val001", "val002", "val003", "val004", "val005", "val006", "val007", "val008", "val009", "val011" }
                )
            )
            .field("mv_field")
            .order(BucketOrder.key(true));
        testCase(builder, new MatchAllDocsQuery(), buildIndex, (StringTerms result) -> {
            assertEquals(2, result.getBuckets().size());
            assertEquals("val000", result.getBuckets().get(0).getKeyAsString());
            assertEquals(1L, result.getBuckets().get(0).getDocCount());
            assertEquals("val010", result.getBuckets().get(1).getKeyAsString());
            assertEquals(1L, result.getBuckets().get(1).getDocCount());
            assertTrue(AggregationInspectionHelper.hasValue(result));
        }, ft1, ft2);

        builder = new TermsAggregationBuilder("_name").executionHint(executionHint)
            .includeExclude(
                new IncludeExclude(
                    "val00.+",
                    null,
                    null,
                    new String[] { "val001", "val002", "val003", "val004", "val005", "val006", "val007", "val008" }
                )
            )
            .field("mv_field")
            .order(BucketOrder.key(true));
        testCase(builder, new MatchAllDocsQuery(), buildIndex, (StringTerms result) -> {
            assertEquals(2, result.getBuckets().size());
            assertEquals("val000", result.getBuckets().get(0).getKeyAsString());
            assertEquals(1L, result.getBuckets().get(0).getDocCount());
            assertEquals("val009", result.getBuckets().get(1).getKeyAsString());
            assertEquals(1L, result.getBuckets().get(1).getDocCount());
            assertTrue(AggregationInspectionHelper.hasValue(result));
        }, ft1, ft2);

        builder = new TermsAggregationBuilder("_name").executionHint(executionHint)
            .includeExclude(new IncludeExclude(null, "val01.+", new String[] { "val001", "val002", "val010" }, null))
            .field("mv_field")
            .order(BucketOrder.key(true));
        testCase(builder, new MatchAllDocsQuery(), buildIndex, (StringTerms result) -> {
            assertEquals(2, result.getBuckets().size());
            assertEquals("val001", result.getBuckets().get(0).getKeyAsString());
            assertEquals(1L, result.getBuckets().get(0).getDocCount());
            assertEquals("val002", result.getBuckets().get(1).getKeyAsString());
            assertEquals(1L, result.getBuckets().get(1).getDocCount());
            assertTrue(AggregationInspectionHelper.hasValue(result));
        }, ft1, ft2);
    }

    private List<IndexableField> doc(MappedFieldType ft1, MappedFieldType ft2, String f1v1, String f1v2, String f2v) {
        List<IndexableField> doc = new ArrayList<IndexableField>();
        doc.add(new SortedSetDocValuesField(ft1.name(), new BytesRef(f1v1)));
        doc.add(new SortedSetDocValuesField(ft1.name(), new BytesRef(f1v2)));
        if (ft1.isSearchable()) {
            doc.add(new KeywordField(ft1.name(), new BytesRef(f1v1), KeywordFieldMapper.Defaults.FIELD_TYPE));
            doc.add(new KeywordField(ft1.name(), new BytesRef(f1v2), KeywordFieldMapper.Defaults.FIELD_TYPE));
=======
        try (Directory directory = newDirectory()) {
            try (RandomIndexWriter indexWriter = new RandomIndexWriter(random(), directory)) {
                Document document = new Document();
                document.add(new SortedSetDocValuesField("mv_field", new BytesRef("val000")));
                document.add(new SortedSetDocValuesField("mv_field", new BytesRef("val001")));
                document.add(new SortedDocValuesField("sv_field", new BytesRef("val001")));
                indexWriter.addDocument(document);
                document = new Document();
                document.add(new SortedSetDocValuesField("mv_field", new BytesRef("val002")));
                document.add(new SortedSetDocValuesField("mv_field", new BytesRef("val003")));
                document.add(new SortedDocValuesField("sv_field", new BytesRef("val003")));
                indexWriter.addDocument(document);
                document = new Document();
                document.add(new SortedSetDocValuesField("mv_field", new BytesRef("val004")));
                document.add(new SortedSetDocValuesField("mv_field", new BytesRef("val005")));
                document.add(new SortedDocValuesField("sv_field", new BytesRef("val005")));
                indexWriter.addDocument(document);
                document = new Document();
                document.add(new SortedSetDocValuesField("mv_field", new BytesRef("val006")));
                document.add(new SortedSetDocValuesField("mv_field", new BytesRef("val007")));
                document.add(new SortedDocValuesField("sv_field", new BytesRef("val007")));
                indexWriter.addDocument(document);
                document = new Document();
                document.add(new SortedSetDocValuesField("mv_field", new BytesRef("val008")));
                document.add(new SortedSetDocValuesField("mv_field", new BytesRef("val009")));
                document.add(new SortedDocValuesField("sv_field", new BytesRef("val009")));
                indexWriter.addDocument(document);
                document = new Document();
                document.add(new SortedSetDocValuesField("mv_field", new BytesRef("val010")));
                document.add(new SortedSetDocValuesField("mv_field", new BytesRef("val011")));
                document.add(new SortedDocValuesField("sv_field", new BytesRef("val011")));
                indexWriter.addDocument(document);
                try (IndexReader indexReader = maybeWrapReaderEs(indexWriter.getReader())) {
                    IndexSearcher indexSearcher = newIndexSearcher(indexReader);
                    MappedFieldType fieldType = new KeywordFieldMapper.KeywordFieldType("mv_field");

                    String executionHint = randomFrom(TermsAggregatorFactory.ExecutionMode.values()).toString();
                    TermsAggregationBuilder aggregationBuilder = new TermsAggregationBuilder("_name")
                        .userValueTypeHint(ValueType.STRING)
                        .executionHint(executionHint)
                        .includeExclude(new IncludeExclude("val00.+", null))
                        .field("mv_field")
                        .size(12)
                        .order(BucketOrder.key(true));

                    AggregationContext context = createAggregationContext(indexSearcher, null, fieldType);
                    TermsAggregator aggregator = createAggregator(aggregationBuilder, context);
                    aggregator.preCollection();
                    indexSearcher.search(new MatchAllDocsQuery(), aggregator);
                    aggregator.postCollection();
                    Terms result = reduce(aggregator, context.bigArrays());
                    assertEquals(10, result.getBuckets().size());
                    assertEquals("val000", result.getBuckets().get(0).getKeyAsString());
                    assertEquals(1L, result.getBuckets().get(0).getDocCount());
                    assertEquals("val001", result.getBuckets().get(1).getKeyAsString());
                    assertEquals(1L, result.getBuckets().get(1).getDocCount());
                    assertEquals("val002", result.getBuckets().get(2).getKeyAsString());
                    assertEquals(1L, result.getBuckets().get(2).getDocCount());
                    assertEquals("val003", result.getBuckets().get(3).getKeyAsString());
                    assertEquals(1L, result.getBuckets().get(3).getDocCount());
                    assertEquals("val004", result.getBuckets().get(4).getKeyAsString());
                    assertEquals(1L, result.getBuckets().get(4).getDocCount());
                    assertEquals("val005", result.getBuckets().get(5).getKeyAsString());
                    assertEquals(1L, result.getBuckets().get(5).getDocCount());
                    assertEquals("val006", result.getBuckets().get(6).getKeyAsString());
                    assertEquals(1L, result.getBuckets().get(6).getDocCount());
                    assertEquals("val007", result.getBuckets().get(7).getKeyAsString());
                    assertEquals(1L, result.getBuckets().get(7).getDocCount());
                    assertEquals("val008", result.getBuckets().get(8).getKeyAsString());
                    assertEquals(1L, result.getBuckets().get(8).getDocCount());
                    assertEquals("val009", result.getBuckets().get(9).getKeyAsString());
                    assertEquals(1L, result.getBuckets().get(9).getDocCount());
                    assertTrue(AggregationInspectionHelper.hasValue((InternalTerms)result));

                    MappedFieldType fieldType2 = new KeywordFieldMapper.KeywordFieldType("sv_field");
                    aggregationBuilder = new TermsAggregationBuilder("_name").userValueTypeHint(ValueType.STRING)
                        .executionHint(executionHint)
                        .includeExclude(new IncludeExclude("val00.+", null))
                        .field("sv_field")
                        .order(BucketOrder.key(true));

                    context = createAggregationContext(indexSearcher, null, fieldType2);
                    aggregator = createAggregator(aggregationBuilder, context);
                    aggregator.preCollection();
                    indexSearcher.search(new MatchAllDocsQuery(), aggregator);
                    aggregator.postCollection();
                    result = reduce(aggregator, context.bigArrays());
                    assertEquals(5, result.getBuckets().size());
                    assertEquals("val001", result.getBuckets().get(0).getKeyAsString());
                    assertEquals(1L, result.getBuckets().get(0).getDocCount());
                    assertEquals("val003", result.getBuckets().get(1).getKeyAsString());
                    assertEquals(1L, result.getBuckets().get(1).getDocCount());
                    assertEquals("val005", result.getBuckets().get(2).getKeyAsString());
                    assertEquals(1L, result.getBuckets().get(2).getDocCount());
                    assertEquals("val007", result.getBuckets().get(3).getKeyAsString());
                    assertEquals(1L, result.getBuckets().get(3).getDocCount());
                    assertEquals("val009", result.getBuckets().get(4).getKeyAsString());
                    assertEquals(1L, result.getBuckets().get(4).getDocCount());
                    assertTrue(AggregationInspectionHelper.hasValue((InternalTerms)result));

                    aggregationBuilder = new TermsAggregationBuilder("_name").userValueTypeHint(ValueType.STRING)
                        .executionHint(executionHint)
                        .includeExclude(new IncludeExclude("val00.+", "(val000|val001)"))
                        .field("mv_field")
                        .order(BucketOrder.key(true));

                    context = createAggregationContext(indexSearcher, null, fieldType);
                    aggregator = createAggregator(aggregationBuilder, context);
                    aggregator.preCollection();
                    indexSearcher.search(new MatchAllDocsQuery(), aggregator);
                    aggregator.postCollection();
                    result = reduce(aggregator, context.bigArrays());
                    assertEquals(8, result.getBuckets().size());
                    assertEquals("val002", result.getBuckets().get(0).getKeyAsString());
                    assertEquals(1L, result.getBuckets().get(0).getDocCount());
                    assertEquals("val003", result.getBuckets().get(1).getKeyAsString());
                    assertEquals(1L, result.getBuckets().get(1).getDocCount());
                    assertEquals("val004", result.getBuckets().get(2).getKeyAsString());
                    assertEquals(1L, result.getBuckets().get(2).getDocCount());
                    assertEquals("val005", result.getBuckets().get(3).getKeyAsString());
                    assertEquals(1L, result.getBuckets().get(3).getDocCount());
                    assertEquals("val006", result.getBuckets().get(4).getKeyAsString());
                    assertEquals(1L, result.getBuckets().get(4).getDocCount());
                    assertEquals("val007", result.getBuckets().get(5).getKeyAsString());
                    assertEquals(1L, result.getBuckets().get(5).getDocCount());
                    assertEquals("val008", result.getBuckets().get(6).getKeyAsString());
                    assertEquals(1L, result.getBuckets().get(6).getDocCount());
                    assertEquals("val009", result.getBuckets().get(7).getKeyAsString());
                    assertEquals(1L, result.getBuckets().get(7).getDocCount());
                    assertTrue(AggregationInspectionHelper.hasValue((InternalTerms)result));

                    aggregationBuilder = new TermsAggregationBuilder("_name").userValueTypeHint(ValueType.STRING)
                        .executionHint(executionHint)
                        .includeExclude(new IncludeExclude(null, "val00.+"))
                        .field("mv_field")
                        .order(BucketOrder.key(true));
                    context = createAggregationContext(indexSearcher, null, fieldType);
                    aggregator = createAggregator(aggregationBuilder, context);
                    aggregator.preCollection();
                    indexSearcher.search(new MatchAllDocsQuery(), aggregator);
                    aggregator.postCollection();
                    result = reduce(aggregator, context.bigArrays());
                    assertEquals(2, result.getBuckets().size());
                    assertEquals("val010", result.getBuckets().get(0).getKeyAsString());
                    assertEquals(1L, result.getBuckets().get(0).getDocCount());
                    assertEquals("val011", result.getBuckets().get(1).getKeyAsString());
                    assertEquals(1L, result.getBuckets().get(1).getDocCount());
                    assertTrue(AggregationInspectionHelper.hasValue((InternalTerms)result));

                    aggregationBuilder = new TermsAggregationBuilder("_name").userValueTypeHint(ValueType.STRING)
                        .executionHint(executionHint)
                        .includeExclude(new IncludeExclude(new String[]{"val000", "val010"}, null))
                        .field("mv_field")
                        .order(BucketOrder.key(true));
                    context = createAggregationContext(indexSearcher, null, fieldType);
                    aggregator = createAggregator(aggregationBuilder, context);
                    aggregator.preCollection();
                    indexSearcher.search(new MatchAllDocsQuery(), aggregator);
                    aggregator.postCollection();
                    result = reduce(aggregator, context.bigArrays());
                    assertEquals(2, result.getBuckets().size());
                    assertEquals("val000", result.getBuckets().get(0).getKeyAsString());
                    assertEquals(1L, result.getBuckets().get(0).getDocCount());
                    assertEquals("val010", result.getBuckets().get(1).getKeyAsString());
                    assertEquals(1L, result.getBuckets().get(1).getDocCount());
                    assertTrue(AggregationInspectionHelper.hasValue((InternalTerms)result));

                    aggregationBuilder = new TermsAggregationBuilder("_name").userValueTypeHint(ValueType.STRING)
                        .executionHint(executionHint)
                        .includeExclude(new IncludeExclude(null, new String[]{"val001", "val002", "val003", "val004",
                            "val005", "val006", "val007", "val008", "val009", "val011"}))
                        .field("mv_field")
                        .order(BucketOrder.key(true));
                    context = createAggregationContext(indexSearcher, null, fieldType);
                    aggregator = createAggregator(aggregationBuilder, context);
                    aggregator.preCollection();
                    indexSearcher.search(new MatchAllDocsQuery(), aggregator);
                    aggregator.postCollection();
                    result = reduce(aggregator, context.bigArrays());
                    assertEquals(2, result.getBuckets().size());
                    assertEquals("val000", result.getBuckets().get(0).getKeyAsString());
                    assertEquals(1L, result.getBuckets().get(0).getDocCount());
                    assertEquals("val010", result.getBuckets().get(1).getKeyAsString());
                    assertEquals(1L, result.getBuckets().get(1).getDocCount());
                    assertTrue(AggregationInspectionHelper.hasValue((InternalTerms)result));

                    aggregationBuilder = new TermsAggregationBuilder("_name").userValueTypeHint(ValueType.STRING)
                        .executionHint(executionHint)
                        .includeExclude(new IncludeExclude("val00.+", null, null,
                            new String[]{"val001", "val002", "val003", "val004", "val005", "val006", "val007", "val008"}))
                        .field("mv_field")
                        .order(BucketOrder.key(true));
                    context = createAggregationContext(indexSearcher, null, fieldType);
                    aggregator = createAggregator(aggregationBuilder, context);
                    aggregator.preCollection();
                    indexSearcher.search(new MatchAllDocsQuery(), aggregator);
                    aggregator.postCollection();
                    result = reduce(aggregator, context.bigArrays());
                    assertEquals(2, result.getBuckets().size());
                    assertEquals("val000", result.getBuckets().get(0).getKeyAsString());
                    assertEquals(1L, result.getBuckets().get(0).getDocCount());
                    assertEquals("val009", result.getBuckets().get(1).getKeyAsString());
                    assertEquals(1L, result.getBuckets().get(1).getDocCount());
                    assertTrue(AggregationInspectionHelper.hasValue((InternalTerms)result));

                    aggregationBuilder = new TermsAggregationBuilder("_name").userValueTypeHint(ValueType.STRING)
                        .executionHint(executionHint)
                        .includeExclude(new IncludeExclude(null, "val01.+", new String[]{"val001",
                            "val002", "val010"}, null))
                        .field("mv_field")
                        .order(BucketOrder.key(true));
                    context = createAggregationContext(indexSearcher, null, fieldType);
                    aggregator = createAggregator(aggregationBuilder, context);
                    aggregator.preCollection();
                    indexSearcher.search(new MatchAllDocsQuery(), aggregator);
                    aggregator.postCollection();
                    result = reduce(aggregator, context.bigArrays());
                    assertEquals(2, result.getBuckets().size());
                    assertEquals("val001", result.getBuckets().get(0).getKeyAsString());
                    assertEquals(1L, result.getBuckets().get(0).getDocCount());
                    assertEquals("val002", result.getBuckets().get(1).getKeyAsString());
                    assertEquals(1L, result.getBuckets().get(1).getDocCount());
                    assertTrue(AggregationInspectionHelper.hasValue((InternalTerms)result));
                }
            }
>>>>>>> 26eef892
        }
        doc.add(new SortedDocValuesField(ft2.name(), new BytesRef(f2v)));
        if (ft2.isSearchable()) {
            doc.add(new KeywordField(ft2.name(), new BytesRef(f2v), KeywordFieldMapper.Defaults.FIELD_TYPE));
        }
        return doc;
    }

    public void testNumericIncludeExclude() throws Exception {
        try (Directory directory = newDirectory()) {
            try (RandomIndexWriter indexWriter = new RandomIndexWriter(random(), directory)) {
                Document document = new Document();
                document.add(new NumericDocValuesField("long_field", 0));
                document.add(new NumericDocValuesField("double_field", Double.doubleToRawLongBits(0.0)));
                indexWriter.addDocument(document);
                document = new Document();
                document.add(new NumericDocValuesField("long_field", 1));
                document.add(new NumericDocValuesField("double_field", Double.doubleToRawLongBits(1.0)));
                indexWriter.addDocument(document);
                document = new Document();
                document.add(new NumericDocValuesField("long_field", 2));
                document.add(new NumericDocValuesField("double_field", Double.doubleToRawLongBits(2.0)));
                indexWriter.addDocument(document);
                document = new Document();
                document.add(new NumericDocValuesField("long_field", 3));
                document.add(new NumericDocValuesField("double_field", Double.doubleToRawLongBits(3.0)));
                indexWriter.addDocument(document);
                document = new Document();
                document.add(new NumericDocValuesField("long_field", 4));
                document.add(new NumericDocValuesField("double_field", Double.doubleToRawLongBits(4.0)));
                indexWriter.addDocument(document);
                document = new Document();
                document.add(new NumericDocValuesField("long_field", 5));
                document.add(new NumericDocValuesField("double_field", Double.doubleToRawLongBits(5.0)));
                indexWriter.addDocument(document);
                try (IndexReader indexReader = maybeWrapReaderEs(indexWriter.getReader())) {
                    IndexSearcher indexSearcher = newIndexSearcher(indexReader);
                    MappedFieldType fieldType
                        = new NumberFieldMapper.NumberFieldType("long_field", NumberFieldMapper.NumberType.LONG);

                    String executionHint = randomFrom(TermsAggregatorFactory.ExecutionMode.values()).toString();
                    TermsAggregationBuilder aggregationBuilder = new TermsAggregationBuilder("_name")
                        .userValueTypeHint(ValueType.LONG)
                        .executionHint(executionHint)
                        .includeExclude(new IncludeExclude(new long[]{0, 5}, null))
                        .field("long_field")
                        .order(BucketOrder.key(true));
                    AggregationContext context = createAggregationContext(indexSearcher, null, fieldType);
                    TermsAggregator aggregator = createAggregator(aggregationBuilder, context);
                    aggregator.preCollection();
                    indexSearcher.search(new MatchAllDocsQuery(), aggregator);
                    aggregator.postCollection();
                    Terms result = reduce(aggregator, context.bigArrays());
                    assertEquals(2, result.getBuckets().size());
                    assertEquals(0L, result.getBuckets().get(0).getKey());
                    assertEquals(1L, result.getBuckets().get(0).getDocCount());
                    assertEquals(5L, result.getBuckets().get(1).getKey());
                    assertEquals(1L, result.getBuckets().get(1).getDocCount());
                    assertTrue(AggregationInspectionHelper.hasValue((InternalTerms)result));

                    aggregationBuilder = new TermsAggregationBuilder("_name").userValueTypeHint(ValueType.LONG)
                        .executionHint(executionHint)
                        .includeExclude(new IncludeExclude(null, new long[]{0, 5}))
                        .field("long_field")
                        .order(BucketOrder.key(true));
                    context = createAggregationContext(indexSearcher, null, fieldType);
                    aggregator = createAggregator(aggregationBuilder, context);
                    aggregator.preCollection();
                    indexSearcher.search(new MatchAllDocsQuery(), aggregator);
                    aggregator.postCollection();
                    result = reduce(aggregator, context.bigArrays());
                    assertEquals(4, result.getBuckets().size());
                    assertEquals(1L, result.getBuckets().get(0).getKey());
                    assertEquals(1L, result.getBuckets().get(0).getDocCount());
                    assertEquals(2L, result.getBuckets().get(1).getKey());
                    assertEquals(1L, result.getBuckets().get(1).getDocCount());
                    assertEquals(3L, result.getBuckets().get(2).getKey());
                    assertEquals(1L, result.getBuckets().get(2).getDocCount());
                    assertEquals(4L, result.getBuckets().get(3).getKey());
                    assertEquals(1L, result.getBuckets().get(3).getDocCount());
                    assertTrue(AggregationInspectionHelper.hasValue((InternalTerms)result));

                    fieldType
                        = new NumberFieldMapper.NumberFieldType("double_field", NumberFieldMapper.NumberType.DOUBLE);
                    aggregationBuilder = new TermsAggregationBuilder("_name").userValueTypeHint(ValueType.DOUBLE)
                        .executionHint(executionHint)
                        .includeExclude(new IncludeExclude(new double[]{0.0, 5.0}, null))
                        .field("double_field")
                        .order(BucketOrder.key(true));
                    context = createAggregationContext(indexSearcher, null, fieldType);
                    aggregator = createAggregator(aggregationBuilder, context);
                    aggregator.preCollection();
                    indexSearcher.search(new MatchAllDocsQuery(), aggregator);
                    aggregator.postCollection();
                    result = reduce(aggregator, context.bigArrays());
                    assertEquals(2, result.getBuckets().size());
                    assertEquals(0.0, result.getBuckets().get(0).getKey());
                    assertEquals(1L, result.getBuckets().get(0).getDocCount());
                    assertEquals(5.0, result.getBuckets().get(1).getKey());
                    assertEquals(1L, result.getBuckets().get(1).getDocCount());
                    assertTrue(AggregationInspectionHelper.hasValue((InternalTerms)result));

                    aggregationBuilder = new TermsAggregationBuilder("_name").userValueTypeHint(ValueType.DOUBLE)
                        .executionHint(executionHint)
                        .includeExclude(new IncludeExclude(null, new double[]{0.0, 5.0}))
                        .field("double_field")
                        .order(BucketOrder.key(true));
                    context = createAggregationContext(indexSearcher, null, fieldType);
                    aggregator = createAggregator(aggregationBuilder, context);
                    aggregator.preCollection();
                    indexSearcher.search(new MatchAllDocsQuery(), aggregator);
                    aggregator.postCollection();
                    result = reduce(aggregator, context.bigArrays());
                    assertEquals(4, result.getBuckets().size());
                    assertEquals(1.0, result.getBuckets().get(0).getKey());
                    assertEquals(1L, result.getBuckets().get(0).getDocCount());
                    assertEquals(2.0, result.getBuckets().get(1).getKey());
                    assertEquals(1L, result.getBuckets().get(1).getDocCount());
                    assertEquals(3.0, result.getBuckets().get(2).getKey());
                    assertEquals(1L, result.getBuckets().get(2).getDocCount());
                    assertEquals(4.0, result.getBuckets().get(3).getKey());
                    assertEquals(1L, result.getBuckets().get(3).getDocCount());
                    assertTrue(AggregationInspectionHelper.hasValue((InternalTerms)result));
                }
            }
        }
    }

    public void testStringTermsAggregator() throws Exception {
        MappedFieldType fieldType = new KeywordFieldMapper.KeywordFieldType("field");
        BiFunction<String, Boolean, List<IndexableField>> luceneFieldFactory = (val, mv) -> {
            List<IndexableField> result = new ArrayList<>(2);
            if (mv) {
                result.add(new SortedSetDocValuesField("field", new BytesRef(val)));
            } else {
                result.add(new SortedDocValuesField("field", new BytesRef(val)));
            }
            if (fieldType.isSearchable()) {
                result.add(new KeywordField("field", new BytesRef(val), KeywordFieldMapper.Defaults.FIELD_TYPE));
            }
            return result;
        };
        termsAggregator(ValueType.STRING, fieldType, i -> Integer.toString(i),
            String::compareTo, luceneFieldFactory);
        termsAggregatorWithNestedMaxAgg(ValueType.STRING, fieldType, i -> Integer.toString(i),
            val -> new SortedDocValuesField("field", new BytesRef(val)));
    }

    public void testLongTermsAggregator() throws Exception {
        BiFunction<Long, Boolean, List<IndexableField>> luceneFieldFactory = (val, mv) -> {
            if (mv) {
                return List.of(new SortedNumericDocValuesField("field", val));
            } else {
                return List.of(new NumericDocValuesField("field", val));
            }
        };
        MappedFieldType fieldType
            = new NumberFieldMapper.NumberFieldType("field", NumberFieldMapper.NumberType.LONG);
        termsAggregator(ValueType.LONG, fieldType, Integer::longValue, Long::compareTo, luceneFieldFactory);
        termsAggregatorWithNestedMaxAgg(ValueType.LONG, fieldType, Integer::longValue, val -> new NumericDocValuesField("field", val));
    }

    public void testDoubleTermsAggregator() throws Exception {
        BiFunction<Double, Boolean, List<IndexableField>> luceneFieldFactory = (val, mv) -> {
            if (mv) {
                return List.of(new SortedNumericDocValuesField("field", Double.doubleToRawLongBits(val)));
            } else {
                return List.of(new NumericDocValuesField("field", Double.doubleToRawLongBits(val)));
            }
        };
        MappedFieldType fieldType
            = new NumberFieldMapper.NumberFieldType("field", NumberFieldMapper.NumberType.DOUBLE);
        termsAggregator(ValueType.DOUBLE, fieldType, Integer::doubleValue, Double::compareTo, luceneFieldFactory);
        termsAggregatorWithNestedMaxAgg(ValueType.DOUBLE, fieldType, Integer::doubleValue,
            val -> new NumericDocValuesField("field", Double.doubleToRawLongBits(val)));
    }

    public void testIpTermsAggregator() throws Exception {
        IpFieldMapper.IpFieldType fieldType = new IpFieldMapper.IpFieldType("field");
        BiFunction<InetAddress, Boolean, List<IndexableField>> luceneFieldFactory = (val, mv) -> {
            List<IndexableField> result = new ArrayList<>(2);
            if (mv) {
                result.add(new SortedSetDocValuesField("field", new BytesRef(InetAddressPoint.encode(val))));
            } else {
                result.add(new SortedDocValuesField("field", new BytesRef(InetAddressPoint.encode(val))));
            }
            if (fieldType.isSearchable()) {
                result.add(new InetAddressPoint("field", val));
            }
            return result;
        };
        InetAddress[] base = new InetAddress[] { InetAddresses.forString("192.168.0.0") };
        Comparator<InetAddress> comparator = (o1, o2) -> {
            BytesRef b1 = new BytesRef(InetAddressPoint.encode(o1));
            BytesRef b2 = new BytesRef(InetAddressPoint.encode(o2));
            return b1.compareTo(b2);
        };
        termsAggregator(ValueType.IP, fieldType, i -> base[0] = InetAddressPoint.nextUp(base[0]), comparator, luceneFieldFactory);
    }

    private <T> void termsAggregator(ValueType valueType, MappedFieldType fieldType,
                                     Function<Integer, T> valueFactory, Comparator<T> keyComparator,
                                     BiFunction<T, Boolean, List<IndexableField>> luceneFieldFactory) throws Exception {
        final Map<T, Integer> counts = new HashMap<>();
        final Map<T, Integer> filteredCounts = new HashMap<>();
        int numTerms = scaledRandomIntBetween(8, 128);
        for (int i = 0; i < numTerms; i++) {
            int numDocs = scaledRandomIntBetween(2, 32);
            T key = valueFactory.apply(i);
            counts.put(key, numDocs);
            filteredCounts.put(key, 0);
        }

        try (Directory directory = newDirectory()) {
            boolean multiValued = randomBoolean();
            try (RandomIndexWriter indexWriter = new RandomIndexWriter(random(), directory)) {
                if (multiValued == false) {
                    for (Map.Entry<T, Integer> entry : counts.entrySet()) {
                        for (int i = 0; i < entry.getValue(); i++) {
                            Document document = new Document();
                            luceneFieldFactory.apply(entry.getKey(), false).forEach(document::add);
                            if (randomBoolean()) {
                                document.add(new StringField("include", "yes", Field.Store.NO));
                                filteredCounts.computeIfPresent(entry.getKey(), (key, integer) -> integer + 1);
                            }
                            indexWriter.addDocument(document);
                        }
                    }
                } else {
                    Iterator<Map.Entry<T, Integer>> iterator = counts.entrySet().iterator();
                    while (iterator.hasNext()) {
                        Map.Entry<T, Integer> entry1 = iterator.next();
                        Map.Entry<T, Integer> entry2 = null;
                        if (randomBoolean() && iterator.hasNext()) {
                            entry2 = iterator.next();
                            if (entry1.getValue().compareTo(entry2.getValue()) < 0) {
                                Map.Entry<T, Integer> temp = entry1;
                                entry1 = entry2;
                                entry2 = temp;
                            }
                        }

                        for (int i = 0; i < entry1.getValue(); i++) {
                            Document document = new Document();
                            luceneFieldFactory.apply(entry1.getKey(), true).forEach(document::add);
                            if (entry2 != null && i < entry2.getValue()) {
                                luceneFieldFactory.apply(entry2.getKey(), true).forEach(document::add);
                            }
                            indexWriter.addDocument(document);
                        }
                    }
                }
                try (IndexReader indexReader = maybeWrapReaderEs(indexWriter.getReader())) {
                    boolean order = randomBoolean();
                    List<Map.Entry<T, Integer>> expectedBuckets = new ArrayList<>();
                    expectedBuckets.addAll(counts.entrySet());
                    BucketOrder bucketOrder;
                    Comparator<Map.Entry<T, Integer>> comparator;
                    if (randomBoolean()) {
                        bucketOrder = BucketOrder.key(order);
                        comparator = Comparator.comparing(Map.Entry::getKey, keyComparator);
                    } else {
                        // if order by count then we need to use compound so that we can also sort by key as tie breaker:
                        bucketOrder = BucketOrder.compound(BucketOrder.count(order), BucketOrder.key(order));
                        comparator = Comparator.comparing(Map.Entry::getValue);
                        comparator = comparator.thenComparing(Comparator.comparing(Map.Entry::getKey, keyComparator));
                    }
                    if (order == false) {
                        comparator = comparator.reversed();
                    }
                    expectedBuckets.sort(comparator);
                    int size = randomIntBetween(1, counts.size());

                    String executionHint = randomFrom(TermsAggregatorFactory.ExecutionMode.values()).toString();
                    logger.info("bucket_order={} size={} execution_hint={}", bucketOrder, size, executionHint);
                    IndexSearcher indexSearcher = newIndexSearcher(indexReader);
                    AggregationBuilder aggregationBuilder = new TermsAggregationBuilder("_name")
                        .userValueTypeHint(valueType)
                        .executionHint(executionHint)
                        .size(size)
                        .shardSize(size)
                        .field("field")
                        .order(bucketOrder);

                    AggregationContext context = createAggregationContext(indexSearcher, new MatchAllDocsQuery(), fieldType);
                    Aggregator aggregator = createAggregator(aggregationBuilder, context);
                    aggregator.preCollection();
                    indexSearcher.search(new MatchAllDocsQuery(), aggregator);
                    aggregator.postCollection();
                    Terms result = reduce(aggregator, context.bigArrays());
                    assertEquals(size, result.getBuckets().size());
                    for (int i = 0; i < size; i++) {
                        Map.Entry<T, Integer>  expected = expectedBuckets.get(i);
                        Terms.Bucket actual = result.getBuckets().get(i);
                        if (valueType == ValueType.IP) {
                            assertEquals(String.valueOf(expected.getKey()).substring(1), actual.getKey());
                        } else {
                            assertEquals(expected.getKey(), actual.getKey());
                        }
                        assertEquals(expected.getValue().longValue(), actual.getDocCount());
                    }

                    if (multiValued == false) {
                        MappedFieldType filterFieldType = new KeywordFieldMapper.KeywordFieldType("include");
                        aggregationBuilder = new FilterAggregationBuilder("_name1", QueryBuilders.termQuery("include", "yes"));
                        aggregationBuilder.subAggregation(new TermsAggregationBuilder("_name2")
                            .userValueTypeHint(valueType)
                            .executionHint(executionHint)
                            .size(numTerms)
                            .collectMode(randomFrom(Aggregator.SubAggCollectionMode.values()))
                            .field("field"));
                        context = createAggregationContext(indexSearcher, null, fieldType, filterFieldType);
                        aggregator = createAggregator(aggregationBuilder, context);
                        aggregator.preCollection();
                        indexSearcher.search(new MatchAllDocsQuery(), aggregator);
                        aggregator.postCollection();
                        result = ((Filter) reduce(aggregator, context.bigArrays())).getAggregations().get("_name2");
                        int expectedFilteredCounts = 0;
                        for (Integer count : filteredCounts.values()) {
                            if (count > 0) {
                                expectedFilteredCounts++;
                            }
                        }
                        assertEquals(expectedFilteredCounts, result.getBuckets().size());
                        for (Terms.Bucket actual : result.getBuckets()) {
                            Integer expectedCount;
                            if (valueType == ValueType.IP) {
                                expectedCount = filteredCounts.get(InetAddresses.forString((String)actual.getKey()));
                            } else {
                                expectedCount = filteredCounts.get(actual.getKey());
                            }
                            assertEquals(expectedCount.longValue(), actual.getDocCount());
                        }
                    }
                }
            }
        }
    }

    private <T> void termsAggregatorWithNestedMaxAgg(ValueType valueType, MappedFieldType fieldType,
                                     Function<Integer, T> valueFactory,
                                     Function<T, IndexableField> luceneFieldFactory) throws Exception {
        final Map<T, Long> counts = new HashMap<>();
        int numTerms = scaledRandomIntBetween(8, 128);
        for (int i = 0; i < numTerms; i++) {
            counts.put(valueFactory.apply(i), randomLong());
        }

        try (Directory directory = newDirectory()) {
            try (RandomIndexWriter indexWriter = new RandomIndexWriter(random(), directory)) {
                for (Map.Entry<T, Long> entry : counts.entrySet()) {
                    Document document = new Document();
                    document.add(luceneFieldFactory.apply(entry.getKey()));
                    document.add(new NumericDocValuesField("value", entry.getValue()));
                    indexWriter.addDocument(document);
                }
                try (IndexReader indexReader = maybeWrapReaderEs(indexWriter.getReader())) {
                    boolean order = randomBoolean();
                    List<Map.Entry<T, Long>> expectedBuckets = new ArrayList<>();
                    expectedBuckets.addAll(counts.entrySet());
                    BucketOrder bucketOrder = BucketOrder.aggregation("_max", order);
                    Comparator<Map.Entry<T, Long>> comparator = Comparator.comparing(Map.Entry::getValue, Long::compareTo);
                    if (order == false) {
                        comparator = comparator.reversed();
                    }
                    expectedBuckets.sort(comparator);
                    int size = randomIntBetween(1, counts.size());

                    String executionHint = randomFrom(TermsAggregatorFactory.ExecutionMode.values()).toString();
                    Aggregator.SubAggCollectionMode collectionMode = randomFrom(Aggregator.SubAggCollectionMode.values());
                    logger.info("bucket_order={} size={} execution_hint={}, collect_mode={}",
                        bucketOrder, size, executionHint, collectionMode);
                    IndexSearcher indexSearcher = newIndexSearcher(indexReader);
                    AggregationBuilder aggregationBuilder = new TermsAggregationBuilder("_name")
                        .userValueTypeHint(valueType)
                        .executionHint(executionHint)
                        .collectMode(collectionMode)
                        .size(size)
                        .shardSize(size)
                        .field("field")
                        .order(bucketOrder)
                        .subAggregation(AggregationBuilders.max("_max").field("value"));

                    MappedFieldType fieldType2
                        = new NumberFieldMapper.NumberFieldType("value", NumberFieldMapper.NumberType.LONG);
                    AggregationContext context = createAggregationContext(indexSearcher, null, fieldType, fieldType2);
                    Aggregator aggregator = createAggregator(aggregationBuilder, context);
                    aggregator.preCollection();
                    indexSearcher.search(new MatchAllDocsQuery(), aggregator);
                    aggregator.postCollection();
                    Terms result = reduce(aggregator, context.bigArrays());
                    assertEquals(size, result.getBuckets().size());
                    for (int i = 0; i < size; i++) {
                        Map.Entry<T, Long>  expected = expectedBuckets.get(i);
                        Terms.Bucket actual = result.getBuckets().get(i);
                        assertEquals(expected.getKey(), actual.getKey());
                    }
                }
            }
        }
    }

    public void testEmpty() throws Exception {
        try (Directory directory = newDirectory()) {
            try (RandomIndexWriter indexWriter = new RandomIndexWriter(random(), directory)) {
                MappedFieldType fieldType1 = new KeywordFieldMapper.KeywordFieldType("string");
                MappedFieldType fieldType2
                    = new NumberFieldMapper.NumberFieldType("long", NumberFieldMapper.NumberType.LONG);
                MappedFieldType fieldType3
                    = new NumberFieldMapper.NumberFieldType("double", NumberFieldMapper.NumberType.DOUBLE);
                try (IndexReader indexReader = maybeWrapReaderEs(indexWriter.getReader())) {
                    IndexSearcher indexSearcher = newIndexSearcher(indexReader);
                    TermsAggregationBuilder aggregationBuilder = new TermsAggregationBuilder("_name")
                        .userValueTypeHint(ValueType.STRING)
                        .field("string");
                    AggregationContext context = createAggregationContext(indexSearcher, null, fieldType1);
                    Aggregator aggregator = createAggregator(aggregationBuilder, context);
                    aggregator.preCollection();
                    indexSearcher.search(new MatchAllDocsQuery(), aggregator);
                    aggregator.postCollection();
                    Terms result = reduce(aggregator, context.bigArrays());
                    assertEquals("_name", result.getName());
                    assertEquals(0, result.getBuckets().size());

                    aggregationBuilder = new TermsAggregationBuilder("_name").userValueTypeHint(ValueType.LONG).field("long");
                    context = createAggregationContext(indexSearcher, null, fieldType2);
                    aggregator = createAggregator(aggregationBuilder, context);
                    aggregator.preCollection();
                    indexSearcher.search(new MatchAllDocsQuery(), aggregator);
                    aggregator.postCollection();
                    result = reduce(aggregator, context.bigArrays());
                    assertEquals("_name", result.getName());
                    assertEquals(0, result.getBuckets().size());

                    aggregationBuilder = new TermsAggregationBuilder("_name").userValueTypeHint(ValueType.DOUBLE).field("double");
                    context = createAggregationContext(indexSearcher, null, fieldType3);
                    aggregator = createAggregator(aggregationBuilder, context);
                    aggregator.preCollection();
                    indexSearcher.search(new MatchAllDocsQuery(), aggregator);
                    aggregator.postCollection();
                    result = reduce(aggregator, context.bigArrays());
                    assertEquals("_name", result.getName());
                    assertEquals(0, result.getBuckets().size());
                }
            }
        }
    }

    public void testUnmapped() throws Exception {
        try (Directory directory = newDirectory()) {
            try (RandomIndexWriter indexWriter = new RandomIndexWriter(random(), directory)) {
                try (IndexReader indexReader = maybeWrapReaderEs(indexWriter.getReader())) {
                    IndexSearcher indexSearcher = newIndexSearcher(indexReader);
                    ValueType[] valueTypes = new ValueType[]{ValueType.STRING, ValueType.LONG, ValueType.DOUBLE};
                    String[] fieldNames = new String[]{"string", "long", "double"};
                    for (int i = 0; i < fieldNames.length; i++) {
                        TermsAggregationBuilder aggregationBuilder = new TermsAggregationBuilder("_name")
                            .userValueTypeHint(valueTypes[i])
                            .field(fieldNames[i]);
                        AggregationContext context = createAggregationContext(indexSearcher, null);
                        Aggregator aggregator = createAggregator(aggregationBuilder, context);
                        aggregator.preCollection();
                        indexSearcher.search(new MatchAllDocsQuery(), aggregator);
                        aggregator.postCollection();
                        Terms result = reduce(aggregator, context.bigArrays());
                        assertEquals("_name", result.getName());
                        assertEquals(0, result.getBuckets().size());
                        assertFalse(AggregationInspectionHelper.hasValue((InternalTerms)result));
                    }
                }
            }
        }
    }

    public void testUnmappedWithMissing() throws Exception {
        try (Directory directory = newDirectory()) {
            try (RandomIndexWriter indexWriter = new RandomIndexWriter(random(), directory)) {

                Document document = new Document();
                document.add(new NumericDocValuesField("unrelated_value", 100));
                indexWriter.addDocument(document);

                try (IndexReader indexReader = maybeWrapReaderEs(indexWriter.getReader())) {

                    MappedFieldType fieldType1 = new KeywordFieldMapper.KeywordFieldType("unrelated_value");

                    IndexSearcher indexSearcher = newIndexSearcher(indexReader);
                    ValueType[] valueTypes = new ValueType[]{ValueType.STRING, ValueType.LONG, ValueType.DOUBLE};
                    String[] fieldNames = new String[]{"string", "long", "double"};
                    Object[] missingValues = new Object[]{"abc", 19L, 19.2};


                    for (int i = 0; i < fieldNames.length; i++) {
                        TermsAggregationBuilder aggregationBuilder = new TermsAggregationBuilder("_name")
                            .userValueTypeHint(valueTypes[i])
                            .field(fieldNames[i]).missing(missingValues[i]);
                        AggregationContext context = createAggregationContext(indexSearcher, null, fieldType1);
                        Aggregator aggregator = createAggregator(aggregationBuilder, context);
                        aggregator.preCollection();
                        indexSearcher.search(new MatchAllDocsQuery(), aggregator);
                        aggregator.postCollection();
                        Terms result = reduce(aggregator, context.bigArrays());
                        assertEquals("_name", result.getName());
                        assertEquals(1, result.getBuckets().size());
                        assertEquals(missingValues[i], result.getBuckets().get(0).getKey());
                        assertEquals(1, result.getBuckets().get(0).getDocCount());
                    }
                }
            }
        }
    }

    public void testRangeField() throws Exception {
        try (Directory directory = newDirectory()) {
            double start = randomDouble();
            double end = randomDoubleBetween(Math.nextUp(start), Double.MAX_VALUE, false);
            RangeType rangeType = RangeType.DOUBLE;
            final RangeFieldMapper.Range range = new RangeFieldMapper.Range(rangeType, start, end, true, true);
            final String fieldName = "field";
            final BinaryDocValuesField field = new BinaryDocValuesField(fieldName, rangeType.encodeRanges(Collections.singleton(range)));
            try (RandomIndexWriter indexWriter = new RandomIndexWriter(random(), directory)) {
                Document document = new Document();
                document.add(field);
                indexWriter.addDocument(document);
                try (IndexReader indexReader = maybeWrapReaderEs(indexWriter.getReader())) {
                    MappedFieldType fieldType = new RangeFieldMapper.RangeFieldType(fieldName, rangeType);
                    IndexSearcher indexSearcher = newIndexSearcher(indexReader);
                    TermsAggregationBuilder aggregationBuilder = new TermsAggregationBuilder("_name") .field(fieldName);
                    expectThrows(IllegalArgumentException.class, () -> {
                        createAggregator(aggregationBuilder, indexSearcher, fieldType);
                    });
                }
            }
        }
    }

    public void testGeoPointField() throws Exception {
        try (Directory directory = newDirectory()) {
            GeoPoint point = RandomGeoGenerator.randomPoint(random());
            final String field = "field";
            try (RandomIndexWriter indexWriter = new RandomIndexWriter(random(), directory)) {
                Document document = new Document();
                document.add(new LatLonDocValuesField(field, point.getLat(), point.getLon()));
                indexWriter.addDocument(document);
                try (IndexReader indexReader = maybeWrapReaderEs(indexWriter.getReader())) {
                    MappedFieldType fieldType = new GeoPointFieldMapper.GeoPointFieldType("field");
                    IndexSearcher indexSearcher = newIndexSearcher(indexReader);
                    TermsAggregationBuilder aggregationBuilder = new TermsAggregationBuilder("_name") .field(field);
                    expectThrows(IllegalArgumentException.class, () -> {
                        createAggregator(aggregationBuilder, indexSearcher, fieldType);
                    });
                }
            }
        }
    }

    public void testIpField() throws Exception {
<<<<<<< HEAD
        MappedFieldType fieldType = new IpFieldMapper.IpFieldType("field", randomBoolean(), false, true, null, null);
        testCase(new TermsAggregationBuilder("_name").field("field"), new MatchAllDocsQuery(), iw -> {
            Document document = new Document();
            InetAddress point = InetAddresses.forString("192.168.100.42");
            document.add(new SortedSetDocValuesField("field", new BytesRef(InetAddressPoint.encode(point))));
            if (fieldType.isSearchable()) {
                document.add(new InetAddressPoint("field", point));
=======
        try (Directory directory = newDirectory()) {
            final String field = "field";
            try (RandomIndexWriter indexWriter = new RandomIndexWriter(random(), directory)) {
                Document document = new Document();
                document.add(new SortedSetDocValuesField("field",
                    new BytesRef(InetAddressPoint.encode(InetAddresses.forString("192.168.100.42")))));
                indexWriter.addDocument(document);
                try (IndexReader indexReader = maybeWrapReaderEs(indexWriter.getReader())) {
                    MappedFieldType fieldType = new IpFieldMapper.IpFieldType("field");
                    IndexSearcher indexSearcher = newIndexSearcher(indexReader);
                    TermsAggregationBuilder aggregationBuilder = new TermsAggregationBuilder("_name") .field(field);
                    // Note - other places we throw IllegalArgumentException
                    AggregationContext context = createAggregationContext(indexSearcher, null, fieldType);
                    Aggregator aggregator = createAggregator(aggregationBuilder, context);
                    aggregator.preCollection();
                    indexSearcher.search(new MatchAllDocsQuery(), aggregator);
                    aggregator.postCollection();
                    Terms result = reduce(aggregator, context.bigArrays());
                    assertEquals("_name", result.getName());
                    assertEquals(1, result.getBuckets().size());
                    assertEquals("192.168.100.42", result.getBuckets().get(0).getKey());
                    assertEquals(1, result.getBuckets().get(0).getDocCount());
                }
>>>>>>> 26eef892
            }
            iw.addDocument(document);
        }, (StringTerms result) -> {
            assertEquals("_name", result.getName());
            assertEquals(1, result.getBuckets().size());
            assertEquals("192.168.100.42", result.getBuckets().get(0).getKey());
            assertEquals(1, result.getBuckets().get(0).getDocCount());
        }, fieldType);
    }

    public void testNestedTermsAgg() throws Exception {
        try (Directory directory = newDirectory()) {
            try (RandomIndexWriter indexWriter = new RandomIndexWriter(random(), directory)) {
                Document document = new Document();
                document.add(new SortedDocValuesField("field1", new BytesRef("a")));
                document.add(new SortedDocValuesField("field2", new BytesRef("b")));
                indexWriter.addDocument(document);
                document = new Document();
                document.add(new SortedDocValuesField("field1", new BytesRef("c")));
                document.add(new SortedDocValuesField("field2", new BytesRef("d")));
                indexWriter.addDocument(document);
                document = new Document();
                document.add(new SortedDocValuesField("field1", new BytesRef("e")));
                document.add(new SortedDocValuesField("field2", new BytesRef("f")));
                indexWriter.addDocument(document);
                try (IndexReader indexReader = maybeWrapReaderEs(indexWriter.getReader())) {
                    IndexSearcher indexSearcher = newIndexSearcher(indexReader);
                    String executionHint = randomFrom(TermsAggregatorFactory.ExecutionMode.values()).toString();
                    Aggregator.SubAggCollectionMode collectionMode = randomFrom(Aggregator.SubAggCollectionMode.values());
                    TermsAggregationBuilder aggregationBuilder = new TermsAggregationBuilder("_name1")
                        .userValueTypeHint(ValueType.STRING)
                        .executionHint(executionHint)
                        .collectMode(collectionMode)
                        .field("field1")
                        .order(BucketOrder.key(true))
                        .subAggregation(new TermsAggregationBuilder("_name2").userValueTypeHint(ValueType.STRING)
                            .executionHint(executionHint)
                            .collectMode(collectionMode)
                            .field("field2")
                            .order(BucketOrder.key(true))
                        );
                    MappedFieldType fieldType1 = new KeywordFieldMapper.KeywordFieldType("field1");
                    MappedFieldType fieldType2 = new KeywordFieldMapper.KeywordFieldType("field2");

                    AggregationContext context = createAggregationContext(indexSearcher, null, fieldType1, fieldType2);
                    Aggregator aggregator = createAggregator(aggregationBuilder, context);
                    aggregator.preCollection();
                    indexSearcher.search(new MatchAllDocsQuery(), aggregator);
                    aggregator.postCollection();
                    Terms result = reduce(aggregator, context.bigArrays());
                    assertEquals(3, result.getBuckets().size());
                    assertEquals("a", result.getBuckets().get(0).getKeyAsString());
                    assertEquals(1L, result.getBuckets().get(0).getDocCount());
                    Terms.Bucket nestedBucket = ((Terms) result.getBuckets().get(0).getAggregations().get("_name2")).getBuckets().get(0);
                    assertEquals("b", nestedBucket.getKeyAsString());
                    assertEquals("c", result.getBuckets().get(1).getKeyAsString());
                    assertEquals(1L, result.getBuckets().get(1).getDocCount());
                    nestedBucket = ((Terms) result.getBuckets().get(1).getAggregations().get("_name2")).getBuckets().get(0);
                    assertEquals("d", nestedBucket.getKeyAsString());
                    assertEquals("e", result.getBuckets().get(2).getKeyAsString());
                    assertEquals(1L, result.getBuckets().get(2).getDocCount());
                    nestedBucket = ((Terms) result.getBuckets().get(2).getAggregations().get("_name2")).getBuckets().get(0);
                    assertEquals("f", nestedBucket.getKeyAsString());
                }
            }
        }
    }

    public void testMixLongAndDouble() throws Exception {
        for (TermsAggregatorFactory.ExecutionMode executionMode : TermsAggregatorFactory.ExecutionMode.values()) {
            TermsAggregationBuilder aggregationBuilder = new TermsAggregationBuilder("_name").userValueTypeHint(ValueType.LONG)
                .executionHint(executionMode.toString())
                .field("number")
                .order(BucketOrder.key(true));
            List<InternalAggregation> aggs = new ArrayList<> ();
            int numLongs = randomIntBetween(1, 3);
            for (int i = 0; i < numLongs; i++) {
                final Directory dir;
                try (IndexReader reader = createIndexWithLongs()) {
                    dir = ((DirectoryReader) reader).directory();
                    IndexSearcher searcher = new IndexSearcher(reader);
                    MappedFieldType fieldType =
                        new NumberFieldMapper.NumberFieldType("number", NumberFieldMapper.NumberType.LONG);
                    aggs.add(buildInternalAggregation(aggregationBuilder, fieldType, searcher));
                }
                dir.close();
            }
            int numDoubles = randomIntBetween(1, 3);
            for (int i = 0; i < numDoubles; i++) {
                final Directory dir;
                try (IndexReader reader = createIndexWithDoubles()) {
                    dir = ((DirectoryReader) reader).directory();
                    IndexSearcher searcher = new IndexSearcher(reader);
                    MappedFieldType fieldType =
                        new NumberFieldMapper.NumberFieldType("number", NumberFieldMapper.NumberType.DOUBLE);
                    aggs.add(buildInternalAggregation(aggregationBuilder, fieldType, searcher));
                }
                dir.close();
            }
            InternalAggregation.ReduceContext ctx = InternalAggregation.ReduceContext.forFinalReduction(
                    new MockBigArrays(new MockPageCacheRecycler(Settings.EMPTY), new NoneCircuitBreakerService()),
                    null, b -> {}, PipelineTree.EMPTY);
            for (InternalAggregation internalAgg : aggs) {
                InternalAggregation mergedAggs = internalAgg.reduce(aggs, ctx);
                assertTrue(mergedAggs instanceof DoubleTerms);
                long expected = numLongs + numDoubles;
                List<? extends Terms.Bucket> buckets = ((DoubleTerms) mergedAggs).getBuckets();
                assertEquals(4, buckets.size());
                assertEquals("1.0", buckets.get(0).getKeyAsString());
                assertEquals(expected, buckets.get(0).getDocCount());
                assertEquals("10.0", buckets.get(1).getKeyAsString());
                assertEquals(expected * 2, buckets.get(1).getDocCount());
                assertEquals("100.0", buckets.get(2).getKeyAsString());
                assertEquals(expected * 2, buckets.get(2).getDocCount());
                assertEquals("1000.0", buckets.get(3).getKeyAsString());
                assertEquals(expected, buckets.get(3).getDocCount());
            }
        }
    }

    public void testGlobalAggregationWithScore() throws IOException {
        try (Directory directory = newDirectory()) {
            try (RandomIndexWriter indexWriter = new RandomIndexWriter(random(), directory)) {
                Document document = new Document();
                document.add(new SortedDocValuesField("keyword", new BytesRef("a")));
                indexWriter.addDocument(document);
                document = new Document();
                document.add(new SortedDocValuesField("keyword", new BytesRef("c")));
                indexWriter.addDocument(document);
                document = new Document();
                document.add(new SortedDocValuesField("keyword", new BytesRef("e")));
                indexWriter.addDocument(document);
                try (IndexReader indexReader = maybeWrapReaderEs(indexWriter.getReader())) {
                    IndexSearcher indexSearcher = newIndexSearcher(indexReader);
                    String executionHint = randomFrom(TermsAggregatorFactory.ExecutionMode.values()).toString();
                    Aggregator.SubAggCollectionMode collectionMode = randomFrom(Aggregator.SubAggCollectionMode.values());
                    GlobalAggregationBuilder globalBuilder = new GlobalAggregationBuilder("global")
                        .subAggregation(
                            new TermsAggregationBuilder("terms").userValueTypeHint(ValueType.STRING)
                                .executionHint(executionHint)
                                .collectMode(collectionMode)
                                .field("keyword")
                                .order(BucketOrder.key(true))
                                .subAggregation(
                                    new TermsAggregationBuilder("sub_terms").userValueTypeHint(ValueType.STRING)
                                        .executionHint(executionHint)
                                        .collectMode(collectionMode)
                                        .field("keyword").order(BucketOrder.key(true))
                                        .subAggregation(
                                            new TopHitsAggregationBuilder("top_hits")
                                                .storedField("_none_")
                                        )
                                )
                        );

                    MappedFieldType fieldType = new KeywordFieldMapper.KeywordFieldType("keyword");

                    InternalGlobal result = searchAndReduce(indexSearcher, new MatchAllDocsQuery(), globalBuilder, fieldType);
                    InternalMultiBucketAggregation<?, ?> terms = result.getAggregations().get("terms");
                    assertThat(terms.getBuckets().size(), equalTo(3));
                    for (MultiBucketsAggregation.Bucket bucket : terms.getBuckets()) {
                        InternalMultiBucketAggregation<?, ?> subTerms = bucket.getAggregations().get("sub_terms");
                        assertThat(subTerms.getBuckets().size(), equalTo(1));
                        MultiBucketsAggregation.Bucket subBucket  = subTerms.getBuckets().get(0);
                        InternalTopHits topHits = subBucket.getAggregations().get("top_hits");
                        assertThat(topHits.getHits().getHits().length, equalTo(1));
                        for (SearchHit hit : topHits.getHits()) {
                            assertThat(hit.getScore(), greaterThan(0f));
                        }
                    }
                }
            }
        }
    }

    public void testWithNestedAggregations() throws IOException {
        try (Directory directory = newDirectory()) {
            try (RandomIndexWriter indexWriter = new RandomIndexWriter(random(), directory)) {
                for (int i = 0; i < 10; i++) {
                    int[] nestedValues = new int[i];
                    for (int j = 0; j < i; j++) {
                        nestedValues[j] = j;
                    }
                    indexWriter.addDocuments(generateDocsWithNested(Integer.toString(i), i, nestedValues));
                }
                indexWriter.commit();
                for (Aggregator.SubAggCollectionMode mode : Aggregator.SubAggCollectionMode.values()) {
                    for (boolean withScore : new boolean[]{true, false}) {
                        NestedAggregationBuilder nested = new NestedAggregationBuilder("nested", "nested_object")
                            .subAggregation(new TermsAggregationBuilder("terms").userValueTypeHint(ValueType.LONG)
                                .field("nested_value")
                                // force the breadth_first mode
                                .collectMode(mode)
                                .order(BucketOrder.key(true))
                                .subAggregation(
                                    new TopHitsAggregationBuilder("top_hits")
                                        .sort(withScore ? new ScoreSortBuilder() : new FieldSortBuilder("_doc"))
                                        .storedField("_none_")
                                )
                            );
                        MappedFieldType fieldType
                            = new NumberFieldMapper.NumberFieldType("nested_value", NumberFieldMapper.NumberType.LONG);
                        try (IndexReader indexReader = wrapInMockESDirectoryReader(DirectoryReader.open(directory))) {
                            {
                                InternalNested result = searchAndReduce(newSearcher(indexReader, false, true),
                                    // match root document only
                                    new DocValuesFieldExistsQuery(PRIMARY_TERM_NAME), nested, fieldType);
                                InternalMultiBucketAggregation<?, ?> terms = result.getAggregations().get("terms");
                                assertNestedTopHitsScore(terms, withScore);
                            }

                            {
                                FilterAggregationBuilder filter = new FilterAggregationBuilder("filter", new MatchAllQueryBuilder())
                                    .subAggregation(nested);
                                InternalFilter result = searchAndReduce(newSearcher(indexReader, false, true),
                                    // match root document only
                                    new DocValuesFieldExistsQuery(PRIMARY_TERM_NAME), filter, fieldType);
                                InternalNested nestedResult = result.getAggregations().get("nested");
                                InternalMultiBucketAggregation<?, ?> terms = nestedResult.getAggregations().get("terms");
                                assertNestedTopHitsScore(terms, withScore);
                            }
                        }
                    }
                }
            }
        }
    }

    public void testHeisenpig() throws IOException {
        try (Directory directory = newDirectory()) {
            try (RandomIndexWriter indexWriter = new RandomIndexWriter(random(), directory)) {
                String[] tags = new String[] {"danger", "fluffiness"};
                indexWriter.addDocuments(generateAnimalDocsWithNested("1", "sheep", tags, new int[] {1, 10}));
                indexWriter.addDocuments(generateAnimalDocsWithNested("2", "cow", tags, new int[] {3, 1}));
                indexWriter.addDocuments(generateAnimalDocsWithNested("3", "pig", tags, new int[] {100, 1}));
                indexWriter.commit();
                NestedAggregationBuilder nested = new NestedAggregationBuilder("nested", "nested_object")
                    .subAggregation(
                        new MaxAggregationBuilder("max_number").field("number")
                    );
                TermsAggregationBuilder terms = new TermsAggregationBuilder("str_terms")
                    .field("str")
                    .subAggregation(nested)
                    .shardSize(10)
                    .size(10)
                    .order(BucketOrder.aggregation("nested>max_number", false));
                MappedFieldType nestedFieldType = new NumberFieldMapper.NumberFieldType("number", NumberFieldMapper.NumberType.LONG);
                MappedFieldType fieldType = new KeywordFieldMapper.KeywordFieldType("str");
                try (IndexReader indexReader = wrapInMockESDirectoryReader(DirectoryReader.open(directory))) {
                    StringTerms result = searchAndReduce(newSearcher(indexReader, false, true),
                        // match root document only
                        new DocValuesFieldExistsQuery(PRIMARY_TERM_NAME), terms, fieldType, nestedFieldType);
                    assertThat(result.getBuckets().get(0).getKeyAsString(), equalTo("pig"));
                    assertThat(result.getBuckets().get(0).docCount, equalTo(1L));
                    assertThat(((InternalMax) (((InternalNested)result.getBuckets().get(0).getAggregations().get("nested"))
                        .getAggregations().get("max_number"))).getValue(), closeTo(100.0, 0.00001));
                }
            }
        }
    }

    public void testSortingWithNestedAggregations() throws IOException {
        try (Directory directory = newDirectory()) {
            try (RandomIndexWriter indexWriter = new RandomIndexWriter(random(), directory)) {
                for (int i = 0; i < 12; i++) {
                    int[] nestedValues = new int[i];
                    for (int j = 0; j < i; j++) {
                        nestedValues[j] = j;
                    }
                    indexWriter.addDocuments(generateDocsWithNested(Integer.toString(i), i % 4, nestedValues));
                }
                indexWriter.commit();
                NestedAggregationBuilder nested = new NestedAggregationBuilder("nested", "nested_object")
                    .subAggregation(
                        new MaxAggregationBuilder("max_val").field("nested_value")
                    );
                TermsAggregationBuilder terms = new TermsAggregationBuilder("terms")
                    .field("value")
                    .subAggregation(nested)
                    .shardSize(1)
                    .size(1)
                    .order(BucketOrder.aggregation("nested>max_val", false));
                MappedFieldType nestedFieldType = new NumberFieldMapper.NumberFieldType("nested_value", NumberFieldMapper.NumberType.LONG);
                MappedFieldType fieldType = new NumberFieldMapper.NumberFieldType("value", NumberFieldMapper.NumberType.LONG);
                try (IndexReader indexReader = wrapInMockESDirectoryReader(DirectoryReader.open(directory))) {
                    LongTerms result = searchAndReduce(newSearcher(indexReader, false, true),
                        // match root document only
                        new DocValuesFieldExistsQuery(PRIMARY_TERM_NAME), terms, fieldType, nestedFieldType);
                    assertThat(result.getBuckets().get(0).term, equalTo(3L));
                    assertThat(((InternalMax) (((InternalNested)result.getBuckets().get(0).getAggregations().get("nested"))
                        .getAggregations().get("max_val"))).getValue(), closeTo(10.0, 0.00001));
                }
            }
        }
    }

    public void testNumberToStringValueScript() throws IOException {
        MappedFieldType fieldType
            = new NumberFieldMapper.NumberFieldType("number", NumberFieldMapper.NumberType.INTEGER);

        TermsAggregationBuilder aggregationBuilder = new TermsAggregationBuilder("name")
            .userValueTypeHint(ValueType.STRING)
            .field("number")
            .script(new Script(ScriptType.INLINE, MockScriptEngine.NAME, STRING_SCRIPT_NAME, Collections.emptyMap()));

        testCase(aggregationBuilder, new MatchAllDocsQuery(), iw -> {
            final int numDocs = 10;
            for (int i = 0; i < numDocs; i++) {
                iw.addDocument(singleton(new NumericDocValuesField("number", i + 1)));
            }
        }, (Consumer<InternalTerms>) terms -> {
            assertTrue(AggregationInspectionHelper.hasValue(terms));
        }, fieldType);
    }

    public void testThreeLayerStringViaGlobalOrds() throws IOException {
        threeLayerStringTestCase("global_ordinals");
    }

    public void testThreeLayerStringViaMap() throws IOException {
        threeLayerStringTestCase("map");
    }

    private void threeLayerStringTestCase(String executionHint) throws IOException {
        try (Directory dir = newDirectory()) {
            try (RandomIndexWriter writer = new RandomIndexWriter(random(), dir)) {
                for (int i = 0; i < 10; i++) {
                    for (int j = 0; j < 10; j++) {
                        for (int k = 0; k < 10; k++) {
                            Document d = new Document();
                            d.add(new SortedDocValuesField("i", new BytesRef(Integer.toString(i))));
                            d.add(new SortedDocValuesField("j", new BytesRef(Integer.toString(j))));
                            d.add(new SortedDocValuesField("k", new BytesRef(Integer.toString(k))));
                            writer.addDocument(d);
                        }
                    }
                }
                try (IndexReader reader = maybeWrapReaderEs(writer.getReader())) {
                    IndexSearcher searcher = newIndexSearcher(reader);
                    TermsAggregationBuilder request = new TermsAggregationBuilder("i").field("i").executionHint(executionHint)
                        .subAggregation(new TermsAggregationBuilder("j").field("j").executionHint(executionHint)
                            .subAggregation(new TermsAggregationBuilder("k").field("k").executionHint(executionHint)));
                    StringTerms result = searchAndReduce(searcher, new MatchAllDocsQuery(), request,
                        keywordField("i"), keywordField("j"), keywordField("k"));
                    for (int i = 0; i < 10; i++) {
                        StringTerms.Bucket iBucket = result.getBucketByKey(Integer.toString(i));
                        assertThat(iBucket.getDocCount(), equalTo(100L));
                        StringTerms jAgg = iBucket.getAggregations().get("j");
                        for (int j = 0; j < 10; j++) {
                            StringTerms.Bucket jBucket = jAgg.getBucketByKey(Integer.toString(j));
                            assertThat(jBucket.getDocCount(), equalTo(10L));
                            StringTerms kAgg = jBucket.getAggregations().get("k");
                            for (int k = 0; k < 10; k++) {
                                StringTerms.Bucket kBucket = kAgg.getBucketByKey(Integer.toString(k));
                                assertThat(kBucket.getDocCount(), equalTo(1L));
                            }
                        }
                    }
                }
            }
        }
    }

    public void testThreeLayerLong() throws IOException {
        try (Directory dir = newDirectory()) {
            try (RandomIndexWriter writer = new RandomIndexWriter(random(), dir)) {
                for (int i = 0; i < 10; i++) {
                    for (int j = 0; j < 10; j++) {
                        for (int k = 0; k < 10; k++) {
                            Document d = new Document();
                            d.add(new SortedNumericDocValuesField("i", i));
                            d.add(new SortedNumericDocValuesField("j", j));
                            d.add(new SortedNumericDocValuesField("k", k));
                            writer.addDocument(d);
                        }
                    }
                }
                try (IndexReader reader = maybeWrapReaderEs(writer.getReader())) {
                    IndexSearcher searcher = newIndexSearcher(reader);
                    TermsAggregationBuilder request = new TermsAggregationBuilder("i").field("i")
                        .subAggregation(new TermsAggregationBuilder("j").field("j")
                            .subAggregation(new TermsAggregationBuilder("k").field("k")));
                    LongTerms result = searchAndReduce(searcher, new MatchAllDocsQuery(), request,
                        longField("i"), longField("j"), longField("k"));
                    for (int i = 0; i < 10; i++) {
                        LongTerms.Bucket iBucket = result.getBucketByKey(Integer.toString(i));
                        assertThat(iBucket.getDocCount(), equalTo(100L));
                        LongTerms jAgg = iBucket.getAggregations().get("j");
                        for (int j = 0; j < 10; j++) {
                            LongTerms.Bucket jBucket = jAgg.getBucketByKey(Integer.toString(j));
                            assertThat(jBucket.getDocCount(), equalTo(10L));
                            LongTerms kAgg = jBucket.getAggregations().get("k");
                            for (int k = 0; k < 10; k++) {
                                LongTerms.Bucket kBucket = kAgg.getBucketByKey(Integer.toString(k));
                                assertThat(kBucket.getDocCount(), equalTo(1L));
                            }
                        }
                    }
                }
            }
        }
    }

    private void assertNestedTopHitsScore(InternalMultiBucketAggregation<?, ?> terms, boolean withScore) {
        assertThat(terms.getBuckets().size(), equalTo(9));
        int ptr = 9;
        for (MultiBucketsAggregation.Bucket bucket : terms.getBuckets()) {
            InternalTopHits topHits = bucket.getAggregations().get("top_hits");
            assertThat(topHits.getHits().getTotalHits().value, equalTo((long) ptr));
            assertEquals(TotalHits.Relation.EQUAL_TO, topHits.getHits().getTotalHits().relation);
            if (withScore) {
                assertThat(topHits.getHits().getMaxScore(), equalTo(1f));
            } else {
                assertThat(topHits.getHits().getMaxScore(), equalTo(Float.NaN));
            }
            --ptr;
        }
    }

    public void testOrderByPipelineAggregation() throws Exception {
        try (Directory directory = newDirectory()) {
            try (RandomIndexWriter indexWriter = new RandomIndexWriter(random(), directory)) {
                try (IndexReader indexReader = maybeWrapReaderEs(indexWriter.getReader())) {
                    IndexSearcher indexSearcher = newIndexSearcher(indexReader);

                    BucketScriptPipelineAggregationBuilder bucketScriptAgg = bucketScript(
                        "script", new Script("2.718"));
                    TermsAggregationBuilder termsAgg = terms("terms")
                        .field("field")
                        .userValueTypeHint(ValueType.STRING)
                        .order(BucketOrder.aggregation("script", true))
                        .subAggregation(bucketScriptAgg);

                    MappedFieldType fieldType = new KeywordFieldMapper.KeywordFieldType("field");

                    AggregationExecutionException e = expectThrows(AggregationExecutionException.class,
                        () -> createAggregator(termsAgg, indexSearcher, fieldType));
                    assertEquals("Invalid aggregation order path [script]. The provided aggregation [script] " +
                        "either does not exist, or is a pipeline aggregation and cannot be used to sort the buckets.",
                        e.getMessage());
                }
            }
        }
    }

    public void testFormatWithMissing() throws IOException {
        MappedFieldType fieldType
            = new NumberFieldMapper.NumberFieldType("number", NumberFieldMapper.NumberType.INTEGER);

        TermsAggregationBuilder aggregationBuilder = new TermsAggregationBuilder("name")
            .field("number")
            .format("$###.00")
            .missing(randomFrom(42, "$42", 42.0));

        testCase(aggregationBuilder, new MatchAllDocsQuery(), iw -> {
            final int numDocs = 10;
            iw.addDocument(singleton(new NumericDocValuesField("not_number", 0)));
            for (int i = 1; i < numDocs; i++) {
                iw.addDocument(singleton(new NumericDocValuesField("number", i + 1)));
            }
        }, (Consumer<InternalTerms<?, ?>>) terms -> assertTrue(AggregationInspectionHelper.hasValue(terms)), fieldType);
    }

    public void testFormatCannotParseMissing() throws IOException {
        MappedFieldType fieldType = new NumberFieldMapper.NumberFieldType("number", NumberFieldMapper.NumberType.INTEGER);

        TermsAggregationBuilder aggregationBuilder = new TermsAggregationBuilder("name").field("number").format("$###.00").missing("42");

        RuntimeException ex = expectThrows(RuntimeException.class, () -> testCase(aggregationBuilder, new MatchAllDocsQuery(), iw -> {
            final int numDocs = 10;
            iw.addDocument(singleton(new NumericDocValuesField("not_number", 0)));
            for (int i = 1; i < numDocs; i++) {
                iw.addDocument(singleton(new NumericDocValuesField("number", i + 1)));
            }
        }, (Consumer<InternalTerms<?, ?>>) terms -> fail("Should have thrown"), fieldType));

        assertThat(ex.getMessage(), equalTo("Cannot parse the value [42] using the pattern [$###.00]"));
    }

    public void testOrderByCardinality() throws IOException {
        boolean bIsString = randomBoolean();
        TermsAggregationBuilder aggregationBuilder = new TermsAggregationBuilder("a").field("a")
            .size(3)
            .shardSize(3)
            .subAggregation(new CardinalityAggregationBuilder("b").field("b"))
            .order(BucketOrder.aggregation("b", false));

        /*
         * Build documents where larger "a"s obviously have more distinct "b"s
         * associated with them. But insert them into Lucene in a random
         * order using Lucene's randomizeWriter so we'll bump into situations
         * where documents in the last segment change the outcome of the
         * cardinality agg. At least, right now the bug has to do with
         * documents in the last segment. But randomize so we can catch
         * new and strange bugs in the future. Finally, its important that
         * we have few enough values that cardinality can be exact.
         */
        List<List<IndexableField>> docs = new ArrayList<>();
        for (int a = 0; a < 10; a++) {
            for (int b = 0; b <= a; b++) {
                docs.add(
                    List.of(
                        new NumericDocValuesField("a", a),
                        bIsString ? new SortedSetDocValuesField("b", new BytesRef(Integer.toString(b))) : new NumericDocValuesField("b", b)
                    )
                );
            }
        }
        Collections.shuffle(docs, random());
        try (Directory directory = newDirectory()) {
            RandomIndexWriter iw = new RandomIndexWriter(random(), directory);
            for (List<IndexableField> doc : docs) {
                iw.addDocument(doc);
            }
            iw.close();

            try (DirectoryReader unwrapped = DirectoryReader.open(directory);
                    IndexReader indexReader = wrapDirectoryReader(unwrapped)) {
                IndexSearcher indexSearcher = newIndexSearcher(indexReader);

                LongTerms terms = searchAndReduce(
                    createIndexSettings(),
                    indexSearcher,
                    new MatchAllDocsQuery(),
                    aggregationBuilder,
                    Integer.MAX_VALUE,
                    false,
                    new NumberFieldMapper.NumberFieldType("a", NumberFieldMapper.NumberType.INTEGER),
                    bIsString
                        ? new KeywordFieldMapper.KeywordFieldType("b")
                        : new NumberFieldMapper.NumberFieldType("b", NumberFieldMapper.NumberType.INTEGER)
                );
                assertThat(
                    terms.getBuckets().stream().map(MultiBucketsAggregation.Bucket::getKey).collect(toList()),
                    equalTo(List.of(9L, 8L, 7L))
                );
                assertThat(
                    terms.getBuckets().stream().map(MultiBucketsAggregation.Bucket::getDocCount).collect(toList()),
                    equalTo(List.of(10L, 9L, 8L))
                );
            }
        }
    }

    private final SeqNoFieldMapper.SequenceIDFields sequenceIDFields = SeqNoFieldMapper.SequenceIDFields.emptySeqID();
    private List<Document> generateDocsWithNested(String id, int value, int[] nestedValues) {
        List<Document> documents = new ArrayList<>();

        for (int nestedValue : nestedValues) {
            Document document = new Document();
            document.add(new Field(IdFieldMapper.NAME, Uid.encodeId(id), IdFieldMapper.Defaults.NESTED_FIELD_TYPE));
            document.add(new Field(NestedPathFieldMapper.NAME, "nested_object", NestedPathFieldMapper.Defaults.FIELD_TYPE));
            document.add(new SortedNumericDocValuesField("nested_value", nestedValue));
            documents.add(document);
        }

        Document document = new Document();
        document.add(new Field(IdFieldMapper.NAME, Uid.encodeId(id), IdFieldMapper.Defaults.FIELD_TYPE));
        document.add(new Field(NestedPathFieldMapper.NAME, "docs", NestedPathFieldMapper.Defaults.FIELD_TYPE));
        document.add(new SortedNumericDocValuesField("value", value));
        document.add(sequenceIDFields.primaryTerm);
        documents.add(document);

        return documents;
    }

    private List<Document> generateAnimalDocsWithNested(String id, String animal, String[] tags, int[] nestedValues) {
        List<Document> documents = new ArrayList<>();

        for (int i = 0; i < tags.length; i++) {
            Document document = new Document();
            document.add(new Field(IdFieldMapper.NAME, Uid.encodeId(id), IdFieldMapper.Defaults.NESTED_FIELD_TYPE));

            document.add(new Field(NestedPathFieldMapper.NAME, "nested_object", NestedPathFieldMapper.Defaults.FIELD_TYPE));
            document.add(new SortedDocValuesField("tag", new BytesRef(tags[i])));
            document.add(new SortedNumericDocValuesField("number", nestedValues[i]));
            documents.add(document);
        }

        Document document = new Document();
        document.add(new Field(IdFieldMapper.NAME, Uid.encodeId(id), IdFieldMapper.Defaults.FIELD_TYPE));
        document.add(new SortedDocValuesField("str", new BytesRef(animal)));
        document.add(new Field(NestedPathFieldMapper.NAME, "docs", NestedPathFieldMapper.Defaults.FIELD_TYPE));
        document.add(sequenceIDFields.primaryTerm);
        documents.add(document);

        return documents;
    }

    private IndexReader createIndexWithLongs() throws IOException {
        Directory directory = newDirectory();
        RandomIndexWriter indexWriter = new RandomIndexWriter(random(), directory);
        Document document = new Document();
        document.add(new SortedNumericDocValuesField("number", 10));
        document.add(new SortedNumericDocValuesField("number", 100));
        indexWriter.addDocument(document);
        document = new Document();
        document.add(new SortedNumericDocValuesField("number", 1));
        document.add(new SortedNumericDocValuesField("number", 100));
        indexWriter.addDocument(document);
        document = new Document();
        document.add(new SortedNumericDocValuesField("number", 10));
        document.add(new SortedNumericDocValuesField("number", 1000));
        indexWriter.addDocument(document);
        indexWriter.close();
        return DirectoryReader.open(directory);
    }

    private IndexReader createIndexWithDoubles() throws IOException {
        Directory directory = newDirectory();
        RandomIndexWriter indexWriter = new RandomIndexWriter(random(), directory);
        Document document = new Document();
        document.add(new SortedNumericDocValuesField("number", NumericUtils.doubleToSortableLong(10.0d)));
        document.add(new SortedNumericDocValuesField("number", NumericUtils.doubleToSortableLong(100.0d)));
        indexWriter.addDocument(document);
        document = new Document();
        document.add(new SortedNumericDocValuesField("number", NumericUtils.doubleToSortableLong(1.0d)));
        document.add(new SortedNumericDocValuesField("number", NumericUtils.doubleToSortableLong(100.0d)));
        indexWriter.addDocument(document);
        document = new Document();
        document.add(new SortedNumericDocValuesField("number", NumericUtils.doubleToSortableLong(10.0d)));
        document.add(new SortedNumericDocValuesField("number", NumericUtils.doubleToSortableLong(1000.0d)));
        indexWriter.addDocument(document);
        indexWriter.close();
        return DirectoryReader.open(directory);
    }

    private InternalAggregation buildInternalAggregation(TermsAggregationBuilder builder, MappedFieldType fieldType,
                                                         IndexSearcher searcher) throws IOException {
        TermsAggregator aggregator = createAggregator(builder, searcher, fieldType);
        aggregator.preCollection();
        searcher.search(new MatchAllDocsQuery(), aggregator);
        aggregator.postCollection();
        return aggregator.buildTopLevel();
    }

    private <T extends InternalAggregation> T reduce(Aggregator agg, BigArrays bigArrays) throws IOException {
        // now do the final reduce
        MultiBucketConsumerService.MultiBucketConsumer reduceBucketConsumer =
            new MultiBucketConsumerService.MultiBucketConsumer(Integer.MAX_VALUE,
                new NoneCircuitBreakerService().getBreaker(CircuitBreaker.REQUEST));
        InternalAggregation.ReduceContext context = InternalAggregation.ReduceContext.forFinalReduction(
            bigArrays, getMockScriptService(), reduceBucketConsumer, PipelineTree.EMPTY);

        T topLevel  = (T) agg.buildTopLevel();
        T result = (T) topLevel.reduce(Collections.singletonList(topLevel), context);
        doAssertReducedMultiBucketConsumer(result, reduceBucketConsumer);
        return result;
    }

    @Override
    protected List<ObjectMapper> objectMappers() {
        return List.of(NestedAggregatorTests.nestedObject("nested_object"));
    }
}<|MERGE_RESOLUTION|>--- conflicted
+++ resolved
@@ -225,7 +225,6 @@
     }
 
     public void testSimple() throws Exception {
-<<<<<<< HEAD
         MappedFieldType fieldType = new KeywordFieldMapper.KeywordFieldType("string", randomBoolean(), true, null);
         TermsAggregationBuilder aggregationBuilder = new TermsAggregationBuilder("_name")
             .executionHint(randomFrom(TermsAggregatorFactory.ExecutionMode.values()).toString())
@@ -263,55 +262,6 @@
                 iw.addDocument(doc(fieldType, s));
                 if (i % 100 == 7) {
                     iw.addDocument(doc(fieldType, s));
-=======
-        try (Directory directory = newDirectory()) {
-            try (RandomIndexWriter indexWriter = new RandomIndexWriter(random(), directory)) {
-                Document document = new Document();
-                document.add(new SortedSetDocValuesField("string", new BytesRef("a")));
-                document.add(new SortedSetDocValuesField("string", new BytesRef("b")));
-                indexWriter.addDocument(document);
-                document = new Document();
-                document.add(new SortedSetDocValuesField("string", new BytesRef("")));
-                document.add(new SortedSetDocValuesField("string", new BytesRef("c")));
-                document.add(new SortedSetDocValuesField("string", new BytesRef("a")));
-                indexWriter.addDocument(document);
-                document = new Document();
-                document.add(new SortedSetDocValuesField("string", new BytesRef("b")));
-                document.add(new SortedSetDocValuesField("string", new BytesRef("d")));
-                indexWriter.addDocument(document);
-                document = new Document();
-                document.add(new SortedSetDocValuesField("string", new BytesRef("")));
-                indexWriter.addDocument(document);
-                try (IndexReader indexReader = maybeWrapReaderEs(indexWriter.getReader())) {
-                    IndexSearcher indexSearcher = newIndexSearcher(indexReader);
-                    for (TermsAggregatorFactory.ExecutionMode executionMode : TermsAggregatorFactory.ExecutionMode.values()) {
-                        TermsAggregationBuilder aggregationBuilder = new TermsAggregationBuilder("_name")
-                            .userValueTypeHint(ValueType.STRING)
-                            .executionHint(executionMode.toString())
-                            .field("string")
-                            .order(BucketOrder.key(true));
-                        MappedFieldType fieldType = new KeywordFieldMapper.KeywordFieldType("string");
-
-                        AggregationContext context = createAggregationContext(indexSearcher, null, fieldType);
-                        TermsAggregator aggregator = createAggregator(aggregationBuilder, context);
-                        aggregator.preCollection();
-                        indexSearcher.search(new MatchAllDocsQuery(), aggregator);
-                        aggregator.postCollection();
-                        Terms result = reduce(aggregator, context.bigArrays());
-                        assertEquals(5, result.getBuckets().size());
-                        assertEquals("", result.getBuckets().get(0).getKeyAsString());
-                        assertEquals(2L, result.getBuckets().get(0).getDocCount());
-                        assertEquals("a", result.getBuckets().get(1).getKeyAsString());
-                        assertEquals(2L, result.getBuckets().get(1).getDocCount());
-                        assertEquals("b", result.getBuckets().get(2).getKeyAsString());
-                        assertEquals(2L, result.getBuckets().get(2).getDocCount());
-                        assertEquals("c", result.getBuckets().get(3).getKeyAsString());
-                        assertEquals(1L, result.getBuckets().get(3).getDocCount());
-                        assertEquals("d", result.getBuckets().get(4).getKeyAsString());
-                        assertEquals(1L, result.getBuckets().get(4).getDocCount());
-                        assertTrue(AggregationInspectionHelper.hasValue((InternalTerms)result));
-                    }
->>>>>>> 26eef892
                 }
             }
         }, (StringTerms result) -> {
@@ -333,7 +283,6 @@
     }
 
     public void testStringIncludeExclude() throws Exception {
-<<<<<<< HEAD
         MappedFieldType ft1 = new KeywordFieldMapper.KeywordFieldType("mv_field", randomBoolean(), true, null);
         MappedFieldType ft2 = new KeywordFieldMapper.KeywordFieldType("sv_field", randomBoolean(), true, null);
         CheckedConsumer<RandomIndexWriter, IOException> buildIndex = iw -> {
@@ -524,233 +473,6 @@
         if (ft1.isSearchable()) {
             doc.add(new KeywordField(ft1.name(), new BytesRef(f1v1), KeywordFieldMapper.Defaults.FIELD_TYPE));
             doc.add(new KeywordField(ft1.name(), new BytesRef(f1v2), KeywordFieldMapper.Defaults.FIELD_TYPE));
-=======
-        try (Directory directory = newDirectory()) {
-            try (RandomIndexWriter indexWriter = new RandomIndexWriter(random(), directory)) {
-                Document document = new Document();
-                document.add(new SortedSetDocValuesField("mv_field", new BytesRef("val000")));
-                document.add(new SortedSetDocValuesField("mv_field", new BytesRef("val001")));
-                document.add(new SortedDocValuesField("sv_field", new BytesRef("val001")));
-                indexWriter.addDocument(document);
-                document = new Document();
-                document.add(new SortedSetDocValuesField("mv_field", new BytesRef("val002")));
-                document.add(new SortedSetDocValuesField("mv_field", new BytesRef("val003")));
-                document.add(new SortedDocValuesField("sv_field", new BytesRef("val003")));
-                indexWriter.addDocument(document);
-                document = new Document();
-                document.add(new SortedSetDocValuesField("mv_field", new BytesRef("val004")));
-                document.add(new SortedSetDocValuesField("mv_field", new BytesRef("val005")));
-                document.add(new SortedDocValuesField("sv_field", new BytesRef("val005")));
-                indexWriter.addDocument(document);
-                document = new Document();
-                document.add(new SortedSetDocValuesField("mv_field", new BytesRef("val006")));
-                document.add(new SortedSetDocValuesField("mv_field", new BytesRef("val007")));
-                document.add(new SortedDocValuesField("sv_field", new BytesRef("val007")));
-                indexWriter.addDocument(document);
-                document = new Document();
-                document.add(new SortedSetDocValuesField("mv_field", new BytesRef("val008")));
-                document.add(new SortedSetDocValuesField("mv_field", new BytesRef("val009")));
-                document.add(new SortedDocValuesField("sv_field", new BytesRef("val009")));
-                indexWriter.addDocument(document);
-                document = new Document();
-                document.add(new SortedSetDocValuesField("mv_field", new BytesRef("val010")));
-                document.add(new SortedSetDocValuesField("mv_field", new BytesRef("val011")));
-                document.add(new SortedDocValuesField("sv_field", new BytesRef("val011")));
-                indexWriter.addDocument(document);
-                try (IndexReader indexReader = maybeWrapReaderEs(indexWriter.getReader())) {
-                    IndexSearcher indexSearcher = newIndexSearcher(indexReader);
-                    MappedFieldType fieldType = new KeywordFieldMapper.KeywordFieldType("mv_field");
-
-                    String executionHint = randomFrom(TermsAggregatorFactory.ExecutionMode.values()).toString();
-                    TermsAggregationBuilder aggregationBuilder = new TermsAggregationBuilder("_name")
-                        .userValueTypeHint(ValueType.STRING)
-                        .executionHint(executionHint)
-                        .includeExclude(new IncludeExclude("val00.+", null))
-                        .field("mv_field")
-                        .size(12)
-                        .order(BucketOrder.key(true));
-
-                    AggregationContext context = createAggregationContext(indexSearcher, null, fieldType);
-                    TermsAggregator aggregator = createAggregator(aggregationBuilder, context);
-                    aggregator.preCollection();
-                    indexSearcher.search(new MatchAllDocsQuery(), aggregator);
-                    aggregator.postCollection();
-                    Terms result = reduce(aggregator, context.bigArrays());
-                    assertEquals(10, result.getBuckets().size());
-                    assertEquals("val000", result.getBuckets().get(0).getKeyAsString());
-                    assertEquals(1L, result.getBuckets().get(0).getDocCount());
-                    assertEquals("val001", result.getBuckets().get(1).getKeyAsString());
-                    assertEquals(1L, result.getBuckets().get(1).getDocCount());
-                    assertEquals("val002", result.getBuckets().get(2).getKeyAsString());
-                    assertEquals(1L, result.getBuckets().get(2).getDocCount());
-                    assertEquals("val003", result.getBuckets().get(3).getKeyAsString());
-                    assertEquals(1L, result.getBuckets().get(3).getDocCount());
-                    assertEquals("val004", result.getBuckets().get(4).getKeyAsString());
-                    assertEquals(1L, result.getBuckets().get(4).getDocCount());
-                    assertEquals("val005", result.getBuckets().get(5).getKeyAsString());
-                    assertEquals(1L, result.getBuckets().get(5).getDocCount());
-                    assertEquals("val006", result.getBuckets().get(6).getKeyAsString());
-                    assertEquals(1L, result.getBuckets().get(6).getDocCount());
-                    assertEquals("val007", result.getBuckets().get(7).getKeyAsString());
-                    assertEquals(1L, result.getBuckets().get(7).getDocCount());
-                    assertEquals("val008", result.getBuckets().get(8).getKeyAsString());
-                    assertEquals(1L, result.getBuckets().get(8).getDocCount());
-                    assertEquals("val009", result.getBuckets().get(9).getKeyAsString());
-                    assertEquals(1L, result.getBuckets().get(9).getDocCount());
-                    assertTrue(AggregationInspectionHelper.hasValue((InternalTerms)result));
-
-                    MappedFieldType fieldType2 = new KeywordFieldMapper.KeywordFieldType("sv_field");
-                    aggregationBuilder = new TermsAggregationBuilder("_name").userValueTypeHint(ValueType.STRING)
-                        .executionHint(executionHint)
-                        .includeExclude(new IncludeExclude("val00.+", null))
-                        .field("sv_field")
-                        .order(BucketOrder.key(true));
-
-                    context = createAggregationContext(indexSearcher, null, fieldType2);
-                    aggregator = createAggregator(aggregationBuilder, context);
-                    aggregator.preCollection();
-                    indexSearcher.search(new MatchAllDocsQuery(), aggregator);
-                    aggregator.postCollection();
-                    result = reduce(aggregator, context.bigArrays());
-                    assertEquals(5, result.getBuckets().size());
-                    assertEquals("val001", result.getBuckets().get(0).getKeyAsString());
-                    assertEquals(1L, result.getBuckets().get(0).getDocCount());
-                    assertEquals("val003", result.getBuckets().get(1).getKeyAsString());
-                    assertEquals(1L, result.getBuckets().get(1).getDocCount());
-                    assertEquals("val005", result.getBuckets().get(2).getKeyAsString());
-                    assertEquals(1L, result.getBuckets().get(2).getDocCount());
-                    assertEquals("val007", result.getBuckets().get(3).getKeyAsString());
-                    assertEquals(1L, result.getBuckets().get(3).getDocCount());
-                    assertEquals("val009", result.getBuckets().get(4).getKeyAsString());
-                    assertEquals(1L, result.getBuckets().get(4).getDocCount());
-                    assertTrue(AggregationInspectionHelper.hasValue((InternalTerms)result));
-
-                    aggregationBuilder = new TermsAggregationBuilder("_name").userValueTypeHint(ValueType.STRING)
-                        .executionHint(executionHint)
-                        .includeExclude(new IncludeExclude("val00.+", "(val000|val001)"))
-                        .field("mv_field")
-                        .order(BucketOrder.key(true));
-
-                    context = createAggregationContext(indexSearcher, null, fieldType);
-                    aggregator = createAggregator(aggregationBuilder, context);
-                    aggregator.preCollection();
-                    indexSearcher.search(new MatchAllDocsQuery(), aggregator);
-                    aggregator.postCollection();
-                    result = reduce(aggregator, context.bigArrays());
-                    assertEquals(8, result.getBuckets().size());
-                    assertEquals("val002", result.getBuckets().get(0).getKeyAsString());
-                    assertEquals(1L, result.getBuckets().get(0).getDocCount());
-                    assertEquals("val003", result.getBuckets().get(1).getKeyAsString());
-                    assertEquals(1L, result.getBuckets().get(1).getDocCount());
-                    assertEquals("val004", result.getBuckets().get(2).getKeyAsString());
-                    assertEquals(1L, result.getBuckets().get(2).getDocCount());
-                    assertEquals("val005", result.getBuckets().get(3).getKeyAsString());
-                    assertEquals(1L, result.getBuckets().get(3).getDocCount());
-                    assertEquals("val006", result.getBuckets().get(4).getKeyAsString());
-                    assertEquals(1L, result.getBuckets().get(4).getDocCount());
-                    assertEquals("val007", result.getBuckets().get(5).getKeyAsString());
-                    assertEquals(1L, result.getBuckets().get(5).getDocCount());
-                    assertEquals("val008", result.getBuckets().get(6).getKeyAsString());
-                    assertEquals(1L, result.getBuckets().get(6).getDocCount());
-                    assertEquals("val009", result.getBuckets().get(7).getKeyAsString());
-                    assertEquals(1L, result.getBuckets().get(7).getDocCount());
-                    assertTrue(AggregationInspectionHelper.hasValue((InternalTerms)result));
-
-                    aggregationBuilder = new TermsAggregationBuilder("_name").userValueTypeHint(ValueType.STRING)
-                        .executionHint(executionHint)
-                        .includeExclude(new IncludeExclude(null, "val00.+"))
-                        .field("mv_field")
-                        .order(BucketOrder.key(true));
-                    context = createAggregationContext(indexSearcher, null, fieldType);
-                    aggregator = createAggregator(aggregationBuilder, context);
-                    aggregator.preCollection();
-                    indexSearcher.search(new MatchAllDocsQuery(), aggregator);
-                    aggregator.postCollection();
-                    result = reduce(aggregator, context.bigArrays());
-                    assertEquals(2, result.getBuckets().size());
-                    assertEquals("val010", result.getBuckets().get(0).getKeyAsString());
-                    assertEquals(1L, result.getBuckets().get(0).getDocCount());
-                    assertEquals("val011", result.getBuckets().get(1).getKeyAsString());
-                    assertEquals(1L, result.getBuckets().get(1).getDocCount());
-                    assertTrue(AggregationInspectionHelper.hasValue((InternalTerms)result));
-
-                    aggregationBuilder = new TermsAggregationBuilder("_name").userValueTypeHint(ValueType.STRING)
-                        .executionHint(executionHint)
-                        .includeExclude(new IncludeExclude(new String[]{"val000", "val010"}, null))
-                        .field("mv_field")
-                        .order(BucketOrder.key(true));
-                    context = createAggregationContext(indexSearcher, null, fieldType);
-                    aggregator = createAggregator(aggregationBuilder, context);
-                    aggregator.preCollection();
-                    indexSearcher.search(new MatchAllDocsQuery(), aggregator);
-                    aggregator.postCollection();
-                    result = reduce(aggregator, context.bigArrays());
-                    assertEquals(2, result.getBuckets().size());
-                    assertEquals("val000", result.getBuckets().get(0).getKeyAsString());
-                    assertEquals(1L, result.getBuckets().get(0).getDocCount());
-                    assertEquals("val010", result.getBuckets().get(1).getKeyAsString());
-                    assertEquals(1L, result.getBuckets().get(1).getDocCount());
-                    assertTrue(AggregationInspectionHelper.hasValue((InternalTerms)result));
-
-                    aggregationBuilder = new TermsAggregationBuilder("_name").userValueTypeHint(ValueType.STRING)
-                        .executionHint(executionHint)
-                        .includeExclude(new IncludeExclude(null, new String[]{"val001", "val002", "val003", "val004",
-                            "val005", "val006", "val007", "val008", "val009", "val011"}))
-                        .field("mv_field")
-                        .order(BucketOrder.key(true));
-                    context = createAggregationContext(indexSearcher, null, fieldType);
-                    aggregator = createAggregator(aggregationBuilder, context);
-                    aggregator.preCollection();
-                    indexSearcher.search(new MatchAllDocsQuery(), aggregator);
-                    aggregator.postCollection();
-                    result = reduce(aggregator, context.bigArrays());
-                    assertEquals(2, result.getBuckets().size());
-                    assertEquals("val000", result.getBuckets().get(0).getKeyAsString());
-                    assertEquals(1L, result.getBuckets().get(0).getDocCount());
-                    assertEquals("val010", result.getBuckets().get(1).getKeyAsString());
-                    assertEquals(1L, result.getBuckets().get(1).getDocCount());
-                    assertTrue(AggregationInspectionHelper.hasValue((InternalTerms)result));
-
-                    aggregationBuilder = new TermsAggregationBuilder("_name").userValueTypeHint(ValueType.STRING)
-                        .executionHint(executionHint)
-                        .includeExclude(new IncludeExclude("val00.+", null, null,
-                            new String[]{"val001", "val002", "val003", "val004", "val005", "val006", "val007", "val008"}))
-                        .field("mv_field")
-                        .order(BucketOrder.key(true));
-                    context = createAggregationContext(indexSearcher, null, fieldType);
-                    aggregator = createAggregator(aggregationBuilder, context);
-                    aggregator.preCollection();
-                    indexSearcher.search(new MatchAllDocsQuery(), aggregator);
-                    aggregator.postCollection();
-                    result = reduce(aggregator, context.bigArrays());
-                    assertEquals(2, result.getBuckets().size());
-                    assertEquals("val000", result.getBuckets().get(0).getKeyAsString());
-                    assertEquals(1L, result.getBuckets().get(0).getDocCount());
-                    assertEquals("val009", result.getBuckets().get(1).getKeyAsString());
-                    assertEquals(1L, result.getBuckets().get(1).getDocCount());
-                    assertTrue(AggregationInspectionHelper.hasValue((InternalTerms)result));
-
-                    aggregationBuilder = new TermsAggregationBuilder("_name").userValueTypeHint(ValueType.STRING)
-                        .executionHint(executionHint)
-                        .includeExclude(new IncludeExclude(null, "val01.+", new String[]{"val001",
-                            "val002", "val010"}, null))
-                        .field("mv_field")
-                        .order(BucketOrder.key(true));
-                    context = createAggregationContext(indexSearcher, null, fieldType);
-                    aggregator = createAggregator(aggregationBuilder, context);
-                    aggregator.preCollection();
-                    indexSearcher.search(new MatchAllDocsQuery(), aggregator);
-                    aggregator.postCollection();
-                    result = reduce(aggregator, context.bigArrays());
-                    assertEquals(2, result.getBuckets().size());
-                    assertEquals("val001", result.getBuckets().get(0).getKeyAsString());
-                    assertEquals(1L, result.getBuckets().get(0).getDocCount());
-                    assertEquals("val002", result.getBuckets().get(1).getKeyAsString());
-                    assertEquals(1L, result.getBuckets().get(1).getDocCount());
-                    assertTrue(AggregationInspectionHelper.hasValue((InternalTerms)result));
-                }
-            }
->>>>>>> 26eef892
         }
         doc.add(new SortedDocValuesField(ft2.name(), new BytesRef(f2v)));
         if (ft2.isSearchable()) {
@@ -1308,7 +1030,6 @@
     }
 
     public void testIpField() throws Exception {
-<<<<<<< HEAD
         MappedFieldType fieldType = new IpFieldMapper.IpFieldType("field", randomBoolean(), false, true, null, null);
         testCase(new TermsAggregationBuilder("_name").field("field"), new MatchAllDocsQuery(), iw -> {
             Document document = new Document();
@@ -1316,31 +1037,6 @@
             document.add(new SortedSetDocValuesField("field", new BytesRef(InetAddressPoint.encode(point))));
             if (fieldType.isSearchable()) {
                 document.add(new InetAddressPoint("field", point));
-=======
-        try (Directory directory = newDirectory()) {
-            final String field = "field";
-            try (RandomIndexWriter indexWriter = new RandomIndexWriter(random(), directory)) {
-                Document document = new Document();
-                document.add(new SortedSetDocValuesField("field",
-                    new BytesRef(InetAddressPoint.encode(InetAddresses.forString("192.168.100.42")))));
-                indexWriter.addDocument(document);
-                try (IndexReader indexReader = maybeWrapReaderEs(indexWriter.getReader())) {
-                    MappedFieldType fieldType = new IpFieldMapper.IpFieldType("field");
-                    IndexSearcher indexSearcher = newIndexSearcher(indexReader);
-                    TermsAggregationBuilder aggregationBuilder = new TermsAggregationBuilder("_name") .field(field);
-                    // Note - other places we throw IllegalArgumentException
-                    AggregationContext context = createAggregationContext(indexSearcher, null, fieldType);
-                    Aggregator aggregator = createAggregator(aggregationBuilder, context);
-                    aggregator.preCollection();
-                    indexSearcher.search(new MatchAllDocsQuery(), aggregator);
-                    aggregator.postCollection();
-                    Terms result = reduce(aggregator, context.bigArrays());
-                    assertEquals("_name", result.getName());
-                    assertEquals(1, result.getBuckets().size());
-                    assertEquals("192.168.100.42", result.getBuckets().get(0).getKey());
-                    assertEquals(1, result.getBuckets().get(0).getDocCount());
-                }
->>>>>>> 26eef892
             }
             iw.addDocument(document);
         }, (StringTerms result) -> {

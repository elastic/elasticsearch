--- conflicted
+++ resolved
@@ -57,23 +57,14 @@
     }
 
     @Override
-<<<<<<< HEAD
-    protected InternalCardinality createTestInstance(String name, Map<String, Object> metaData) {
-=======
-    protected InternalCardinality createTestInstance(String name,
-            List<PipelineAggregator> pipelineAggregators, Map<String, Object> metadata) {
->>>>>>> c9de5b11
+    protected InternalCardinality createTestInstance(String name, Map<String, Object> metadata) {
         HyperLogLogPlusPlus hllpp = new HyperLogLogPlusPlus(p,
                 new MockBigArrays(new MockPageCacheRecycler(Settings.EMPTY), new NoneCircuitBreakerService()), 1);
         algos.add(hllpp);
         for (int i = 0; i < 100; i++) {
             hllpp.collect(0, BitMixer.mix64(randomIntBetween(1, 100)));
         }
-<<<<<<< HEAD
-        return new InternalCardinality(name, hllpp, metaData);
-=======
-        return new InternalCardinality(name, hllpp, pipelineAggregators, metadata);
->>>>>>> c9de5b11
+        return new InternalCardinality(name, hllpp, metadata);
     }
 
     @Override
@@ -107,12 +98,7 @@
     protected InternalCardinality mutateInstance(InternalCardinality instance) {
         String name = instance.getName();
         HyperLogLogPlusPlus state = instance.getState();
-<<<<<<< HEAD
-        Map<String, Object> metaData = instance.getMetaData();
-=======
-        List<PipelineAggregator> pipelineAggregators = instance.pipelineAggregators();
         Map<String, Object> metadata = instance.getMetadata();
->>>>>>> c9de5b11
         switch (between(0, 2)) {
         case 0:
             name += randomAlphaOfLength(5);
@@ -139,10 +125,6 @@
         default:
             throw new AssertionError("Illegal randomisation branch");
         }
-<<<<<<< HEAD
-        return new InternalCardinality(name, state, metaData);
-=======
-        return new InternalCardinality(name, state, pipelineAggregators, metadata);
->>>>>>> c9de5b11
+        return new InternalCardinality(name, state, metadata);
     }
 }
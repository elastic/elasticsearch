--- conflicted
+++ resolved
@@ -48,12 +48,6 @@
 import org.elasticsearch.common.CheckedConsumer;
 import org.elasticsearch.common.collect.Tuple;
 import org.elasticsearch.common.settings.Settings;
-<<<<<<< HEAD
-import org.elasticsearch.common.util.BigArrays;
-import org.elasticsearch.index.IndexSettings;
-import org.elasticsearch.index.cache.bitset.BitsetFilterCache;
-=======
->>>>>>> 0be70fd3
 import org.elasticsearch.index.mapper.IpFieldMapper;
 import org.elasticsearch.index.mapper.KeywordFieldMapper;
 import org.elasticsearch.index.mapper.MappedFieldType;
@@ -165,29 +159,6 @@
         return new ScriptService(Settings.EMPTY, engines, ScriptModule.CORE_CONTEXTS);
     }
 
-<<<<<<< HEAD
-    @Override
-    protected QueryShardContext queryShardContextMock(
-        IndexSearcher searcher,
-        MapperService.Snapshot mapperSnapshot,
-        IndexSettings indexSettings,
-        CircuitBreakerService circuitBreakerService,
-        BitsetFilterCache bitsetFilterCache,
-        BigArrays bigArrays
-    ) {
-        this.queryShardContext = super.queryShardContextMock(
-            searcher,
-            mapperSnapshot,
-            indexSettings,
-            circuitBreakerService,
-            bitsetFilterCache,
-            bigArrays
-        );
-         return queryShardContext;
-    }
-
-=======
->>>>>>> 0be70fd3
     public void testNoMatchingField() throws IOException {
         testCase(new MatchAllDocsQuery(), iw -> {
             iw.addDocument(singleton(new SortedNumericDocValuesField("wrong_number", 7)));

/*
 * Licensed to Elasticsearch under one or more contributor
 * license agreements. See the NOTICE file distributed with
 * this work for additional information regarding copyright
 * ownership. Elasticsearch licenses this file to you under
 * the Apache License, Version 2.0 (the "License"); you may
 * not use this file except in compliance with the License.
 * You may obtain a copy of the License at
 *
 *    http://www.apache.org/licenses/LICENSE-2.0
 *
 * Unless required by applicable law or agreed to in writing,
 * software distributed under the License is distributed on an
 * "AS IS" BASIS, WITHOUT WARRANTIES OR CONDITIONS OF ANY
 * KIND, either express or implied.  See the License for the
 * specific language governing permissions and limitations
 * under the License.
 */

package org.elasticsearch.search.aggregations.metrics;

import org.apache.lucene.document.SortedNumericDocValuesField;
import org.apache.lucene.index.DirectoryReader;
import org.apache.lucene.index.IndexReader;
import org.apache.lucene.index.RandomIndexWriter;
import org.apache.lucene.search.IndexSearcher;
import org.apache.lucene.search.MatchAllDocsQuery;
import org.apache.lucene.store.Directory;
import org.elasticsearch.common.settings.Settings;
import org.elasticsearch.common.util.BigArrays;
import org.elasticsearch.index.IndexSettings;
import org.elasticsearch.index.mapper.MapperService;
import org.elasticsearch.index.query.QueryShardContext;
import org.elasticsearch.indices.breaker.CircuitBreakerService;
import org.elasticsearch.script.MockScriptEngine;
import org.elasticsearch.script.Script;
import org.elasticsearch.script.ScriptEngine;
import org.elasticsearch.script.ScriptModule;
import org.elasticsearch.script.ScriptService;
import org.elasticsearch.script.ScriptType;
import org.elasticsearch.search.aggregations.AggregatorTestCase;
import org.junit.BeforeClass;

import java.io.IOException;
import java.util.ArrayList;
import java.util.Collections;
import java.util.HashMap;
import java.util.List;
import java.util.Map;
import java.util.function.Function;

import static java.util.Collections.singleton;

public class ScriptedMetricAggregatorTests extends AggregatorTestCase {

    private static final String AGG_NAME = "scriptedMetric";
    private static final Script INIT_SCRIPT = new Script(ScriptType.INLINE, MockScriptEngine.NAME, "initScript", Collections.emptyMap());
    private static final Script MAP_SCRIPT = new Script(ScriptType.INLINE, MockScriptEngine.NAME, "mapScript", Collections.emptyMap());
    private static final Script COMBINE_SCRIPT = new Script(ScriptType.INLINE, MockScriptEngine.NAME, "combineScript",
            Collections.emptyMap());
    private static final Script REDUCE_SCRIPT = new Script(ScriptType.INLINE, MockScriptEngine.NAME, "reduceScript",
        Collections.emptyMap());

    private static final Script INIT_SCRIPT_SCORE = new Script(ScriptType.INLINE, MockScriptEngine.NAME, "initScriptScore",
            Collections.emptyMap());
    private static final Script MAP_SCRIPT_SCORE = new Script(ScriptType.INLINE, MockScriptEngine.NAME, "mapScriptScore",
            Collections.emptyMap());
    private static final Script COMBINE_SCRIPT_SCORE = new Script(ScriptType.INLINE, MockScriptEngine.NAME, "combineScriptScore",
            Collections.emptyMap());
    private static final Script COMBINE_SCRIPT_NOOP = new Script(ScriptType.INLINE, MockScriptEngine.NAME, "combineScriptNoop",
        Collections.emptyMap());

    private static final Script INIT_SCRIPT_PARAMS = new Script(ScriptType.INLINE, MockScriptEngine.NAME, "initScriptParams",
            Collections.singletonMap("initialValue", 24));
    private static final Script MAP_SCRIPT_PARAMS = new Script(ScriptType.INLINE, MockScriptEngine.NAME, "mapScriptParams",
            Collections.singletonMap("itemValue", 12));
    private static final Script COMBINE_SCRIPT_PARAMS = new Script(ScriptType.INLINE, MockScriptEngine.NAME, "combineScriptParams",
            Collections.singletonMap("multiplier", 4));
    private static final Script REDUCE_SCRIPT_PARAMS = new Script(ScriptType.INLINE, MockScriptEngine.NAME, "reduceScriptParams",
            Collections.singletonMap("additional", 2));
    private static final String CONFLICTING_PARAM_NAME = "initialValue";

    private static final Script INIT_SCRIPT_SELF_REF = new Script(ScriptType.INLINE, MockScriptEngine.NAME, "initScriptSelfRef",
            Collections.emptyMap());
    private static final Script MAP_SCRIPT_SELF_REF = new Script(ScriptType.INLINE, MockScriptEngine.NAME, "mapScriptSelfRef",
            Collections.emptyMap());
    private static final Script COMBINE_SCRIPT_SELF_REF = new Script(ScriptType.INLINE, MockScriptEngine.NAME, "combineScriptSelfRef",
            Collections.emptyMap());

    private static final Map<String, Function<Map<String, Object>, Object>> SCRIPTS = new HashMap<>();

    @BeforeClass
    @SuppressWarnings("unchecked")
    public static void initMockScripts() {
        SCRIPTS.put("initScript", params -> {
            Map<String, Object> state = (Map<String, Object>) params.get("state");
            state.put("collector", new ArrayList<Integer>());
            return state;
        });
        SCRIPTS.put("mapScript", params -> {
            Map<String, Object> state = (Map<String, Object>) params.get("state");
            ((List<Integer>) state.get("collector")).add(1); // just add 1 for each doc the script is run on
            return state;
        });
        SCRIPTS.put("combineScript", params -> {
            Map<String, Object> state = (Map<String, Object>) params.get("state");
            return ((List<Integer>) state.get("collector")).stream().mapToInt(Integer::intValue).sum();
        });
        SCRIPTS.put("combineScriptNoop", params -> {
            Map<String, Object> state = (Map<String, Object>) params.get("state");
            return state;
        });
        SCRIPTS.put("reduceScript", params -> {
            Map<String, Object> state = (Map<String, Object>) params.get("state");
            return state;
        });

        SCRIPTS.put("initScriptScore", params -> {
            Map<String, Object> state = (Map<String, Object>) params.get("state");
            state.put("collector", new ArrayList<Double>());
            return state;
        });
        SCRIPTS.put("mapScriptScore", params -> {
            Map<String, Object> state = (Map<String, Object>) params.get("state");
            ((List<Double>) state.get("collector")).add(((Number) params.get("_score")).doubleValue());
            return state;
        });
        SCRIPTS.put("combineScriptScore", params -> {
            Map<String, Object> state = (Map<String, Object>) params.get("state");
            return ((List<Double>) state.get("collector")).stream().mapToDouble(Double::doubleValue).sum();
        });

        SCRIPTS.put("initScriptParams", params -> {
            Map<String, Object> state = (Map<String, Object>) params.get("state");
            Integer initialValue = (Integer)params.get("initialValue");
            ArrayList<Integer> collector = new ArrayList<>();
            collector.add(initialValue);
            state.put("collector", collector);
            return state;
        });
        SCRIPTS.put("mapScriptParams", params -> {
            Map<String, Object> state = (Map<String, Object>) params.get("state");
            Integer itemValue = (Integer) params.get("itemValue");
            ((List<Integer>) state.get("collector")).add(itemValue);
            return state;
        });
        SCRIPTS.put("combineScriptParams", params -> {
            Map<String, Object> state = (Map<String, Object>) params.get("state");
            int multiplier = ((Integer) params.get("multiplier"));
            return ((List<Integer>) state.get("collector")).stream().mapToInt(Integer::intValue).map(i -> i * multiplier).sum();
        });
        SCRIPTS.put("reduceScriptParams", params ->
            ((List)params.get("states")).stream().mapToInt(i -> (int)i).sum() +
                    (int)params.get("aggs_param") + (int)params.get("additional") -
                    ((List)params.get("states")).size()*24*4
        );

        SCRIPTS.put("initScriptSelfRef", params -> {
            Map<String, Object> state = (Map<String, Object>) params.get("state");
            state.put("collector", new ArrayList<Integer>());
            state.put("selfRef", state);
            return state;
        });

        SCRIPTS.put("mapScriptSelfRef", params -> {
            Map<String, Object> state = (Map<String, Object>) params.get("state");
            state.put("selfRef", state);
            return state;
        });

        SCRIPTS.put("combineScriptSelfRef", params -> {
           Map<String, Object> state = (Map<String, Object>) params.get("state");
           state.put("selfRef", state);
           return state;
        });
    }

    @Override
    protected ScriptService getMockScriptService() {
        MockScriptEngine scriptEngine = new MockScriptEngine(MockScriptEngine.NAME,
            SCRIPTS,
            Collections.emptyMap());
        Map<String, ScriptEngine> engines = Collections.singletonMap(scriptEngine.getType(), scriptEngine);

        return new ScriptService(Settings.EMPTY, engines, ScriptModule.CORE_CONTEXTS);
    }


    @SuppressWarnings("unchecked")
    public void testNoDocs() throws IOException {
        try (Directory directory = newDirectory()) {
            try (RandomIndexWriter indexWriter = new RandomIndexWriter(random(), directory)) {
                // intentionally not writing any docs
            }
            try (IndexReader indexReader = DirectoryReader.open(directory)) {
                ScriptedMetricAggregationBuilder aggregationBuilder = new ScriptedMetricAggregationBuilder(AGG_NAME);
                aggregationBuilder.mapScript(MAP_SCRIPT).combineScript(COMBINE_SCRIPT_NOOP).reduceScript(REDUCE_SCRIPT);
                ScriptedMetric scriptedMetric = search(newSearcher(indexReader, true, true), new MatchAllDocsQuery(), aggregationBuilder);
                assertEquals(AGG_NAME, scriptedMetric.getName());
                assertNotNull(scriptedMetric.aggregation());
                assertEquals(0, ((HashMap<Object, String>) scriptedMetric.aggregation()).size());
            }
        }
    }

    public void testScriptedMetricWithoutCombine() throws IOException {
        try (Directory directory = newDirectory()) {
            int numDocs = randomInt(100);
            try (RandomIndexWriter indexWriter = new RandomIndexWriter(random(), directory)) {
                for (int i = 0; i < numDocs; i++) {
                    indexWriter.addDocument(singleton(new SortedNumericDocValuesField("number", i)));
                }
            }
            try (IndexReader indexReader = DirectoryReader.open(directory)) {
                ScriptedMetricAggregationBuilder aggregationBuilder = new ScriptedMetricAggregationBuilder(AGG_NAME);
                aggregationBuilder.initScript(INIT_SCRIPT).mapScript(MAP_SCRIPT).reduceScript(REDUCE_SCRIPT);
                IllegalArgumentException exception = expectThrows(IllegalArgumentException.class,
                    () -> search(newSearcher(indexReader, true, true), new MatchAllDocsQuery(), aggregationBuilder));
                assertEquals(exception.getMessage(), "[combineScript] must not be null: [scriptedMetric]");
            }
        }
    }

    public void testScriptedMetricWithoutReduce() throws IOException {
        try (Directory directory = newDirectory()) {
            int numDocs = randomInt(100);
            try (RandomIndexWriter indexWriter = new RandomIndexWriter(random(), directory)) {
                for (int i = 0; i < numDocs; i++) {
                    indexWriter.addDocument(singleton(new SortedNumericDocValuesField("number", i)));
                }
            }
            try (IndexReader indexReader = DirectoryReader.open(directory)) {
                ScriptedMetricAggregationBuilder aggregationBuilder = new ScriptedMetricAggregationBuilder(AGG_NAME);
                aggregationBuilder.initScript(INIT_SCRIPT).mapScript(MAP_SCRIPT).combineScript(COMBINE_SCRIPT);
                IllegalArgumentException exception = expectThrows(IllegalArgumentException.class,
                    () -> search(newSearcher(indexReader, true, true), new MatchAllDocsQuery(), aggregationBuilder));
                assertEquals(exception.getMessage(), "[reduceScript] must not be null: [scriptedMetric]");
            }
        }
    }

    /**
     * test that combine script sums the list produced by the "mapScript"
     */
    public void testScriptedMetricWithCombine() throws IOException {
        try (Directory directory = newDirectory()) {
            Integer numDocs = randomInt(100);
            try (RandomIndexWriter indexWriter = new RandomIndexWriter(random(), directory)) {
                for (int i = 0; i < numDocs; i++) {
                    indexWriter.addDocument(singleton(new SortedNumericDocValuesField("number", i)));
                }
            }
            try (IndexReader indexReader = DirectoryReader.open(directory)) {
                ScriptedMetricAggregationBuilder aggregationBuilder = new ScriptedMetricAggregationBuilder(AGG_NAME);
                aggregationBuilder.initScript(INIT_SCRIPT).mapScript(MAP_SCRIPT)
                    .combineScript(COMBINE_SCRIPT).reduceScript(REDUCE_SCRIPT);
                ScriptedMetric scriptedMetric = search(newSearcher(indexReader, true, true), new MatchAllDocsQuery(), aggregationBuilder);
                assertEquals(AGG_NAME, scriptedMetric.getName());
                assertNotNull(scriptedMetric.aggregation());
                assertEquals(numDocs, scriptedMetric.aggregation());
            }
        }
    }

    /**
     * test that uses the score of the documents
     */
    public void testScriptedMetricWithCombineAccessesScores() throws IOException {
        try (Directory directory = newDirectory()) {
            Integer numDocs = randomInt(100);
            try (RandomIndexWriter indexWriter = new RandomIndexWriter(random(), directory)) {
                for (int i = 0; i < numDocs; i++) {
                    indexWriter.addDocument(singleton(new SortedNumericDocValuesField("number", i)));
                }
            }
            try (IndexReader indexReader = DirectoryReader.open(directory)) {
                ScriptedMetricAggregationBuilder aggregationBuilder = new ScriptedMetricAggregationBuilder(AGG_NAME);
                aggregationBuilder.initScript(INIT_SCRIPT_SCORE).mapScript(MAP_SCRIPT_SCORE)
                    .combineScript(COMBINE_SCRIPT_SCORE).reduceScript(REDUCE_SCRIPT);
                ScriptedMetric scriptedMetric = search(newSearcher(indexReader, true, true), new MatchAllDocsQuery(), aggregationBuilder);
                assertEquals(AGG_NAME, scriptedMetric.getName());
                assertNotNull(scriptedMetric.aggregation());
                // all documents have score of 1.0
                assertEquals((double) numDocs, scriptedMetric.aggregation());
            }
        }
    }

    public void testScriptParamsPassedThrough() throws IOException {
        try (Directory directory = newDirectory()) {
            try (RandomIndexWriter indexWriter = new RandomIndexWriter(random(), directory)) {
                for (int i = 0; i < 100; i++) {
                    indexWriter.addDocument(singleton(new SortedNumericDocValuesField("number", i)));
                }
            }

            try (IndexReader indexReader = DirectoryReader.open(directory)) {
                ScriptedMetricAggregationBuilder aggregationBuilder = new ScriptedMetricAggregationBuilder(AGG_NAME);
                aggregationBuilder.initScript(INIT_SCRIPT_PARAMS).mapScript(MAP_SCRIPT_PARAMS)
                    .combineScript(COMBINE_SCRIPT_PARAMS).reduceScript(REDUCE_SCRIPT);
                ScriptedMetric scriptedMetric = search(newSearcher(indexReader, true, true), new MatchAllDocsQuery(), aggregationBuilder);

                // The result value depends on the script params.
                assertEquals(4896, scriptedMetric.aggregation());
            }
        }
    }

    public void testAggParamsPassedToReduceScript() throws IOException {
        MockScriptEngine scriptEngine = new MockScriptEngine(MockScriptEngine.NAME, SCRIPTS, Collections.emptyMap());
        Map<String, ScriptEngine> engines = Collections.singletonMap(scriptEngine.getType(), scriptEngine);
        ScriptService scriptService =  new ScriptService(Settings.EMPTY, engines, ScriptModule.CORE_CONTEXTS);

        try (Directory directory = newDirectory()) {
            try (RandomIndexWriter indexWriter = new RandomIndexWriter(random(), directory)) {
                for (int i = 0; i < 100; i++) {
                    indexWriter.addDocument(singleton(new SortedNumericDocValuesField("number", i)));
                }
            }

            try (IndexReader indexReader = DirectoryReader.open(directory)) {
                ScriptedMetricAggregationBuilder aggregationBuilder = new ScriptedMetricAggregationBuilder(AGG_NAME);
                aggregationBuilder.params(Collections.singletonMap("aggs_param", 1))
                        .initScript(INIT_SCRIPT_PARAMS).mapScript(MAP_SCRIPT_PARAMS)
                        .combineScript(COMBINE_SCRIPT_PARAMS).reduceScript(REDUCE_SCRIPT_PARAMS);
                ScriptedMetric scriptedMetric = searchAndReduce(
                        newSearcher(indexReader, true, true), new MatchAllDocsQuery(), aggregationBuilder, 0);

                // The result value depends on the script params.
                assertEquals(4803, scriptedMetric.aggregation());
            }
        }
    }

    public void testConflictingAggAndScriptParams() throws IOException {
        try (Directory directory = newDirectory()) {
            try (RandomIndexWriter indexWriter = new RandomIndexWriter(random(), directory)) {
                for (int i = 0; i < 100; i++) {
                    indexWriter.addDocument(singleton(new SortedNumericDocValuesField("number", i)));
                }
            }

            try (IndexReader indexReader = DirectoryReader.open(directory)) {
                ScriptedMetricAggregationBuilder aggregationBuilder = new ScriptedMetricAggregationBuilder(AGG_NAME);
                Map<String, Object> aggParams = Collections.singletonMap(CONFLICTING_PARAM_NAME, "blah");
                aggregationBuilder.params(aggParams).initScript(INIT_SCRIPT_PARAMS).mapScript(MAP_SCRIPT_PARAMS)
                    .combineScript(COMBINE_SCRIPT_PARAMS).reduceScript(REDUCE_SCRIPT);

                IllegalArgumentException ex = expectThrows(IllegalArgumentException.class, () ->
                    search(newSearcher(indexReader, true, true), new MatchAllDocsQuery(), aggregationBuilder)
                );
                assertEquals("Parameter name \"" + CONFLICTING_PARAM_NAME + "\" used in both aggregation and script parameters",
                    ex.getMessage());
            }
        }
    }

    public void testSelfReferencingAggStateAfterInit() throws IOException {
        try (Directory directory = newDirectory()) {
            try (RandomIndexWriter indexWriter = new RandomIndexWriter(random(), directory)) {
                // No need to add docs for this test
            }
            try (IndexReader indexReader = DirectoryReader.open(directory)) {
                ScriptedMetricAggregationBuilder aggregationBuilder = new ScriptedMetricAggregationBuilder(AGG_NAME);
                aggregationBuilder.initScript(INIT_SCRIPT_SELF_REF).mapScript(MAP_SCRIPT)
                    .combineScript(COMBINE_SCRIPT_PARAMS).reduceScript(REDUCE_SCRIPT);

                IllegalArgumentException ex = expectThrows(IllegalArgumentException.class, () ->
                    search(newSearcher(indexReader, true, true), new MatchAllDocsQuery(), aggregationBuilder)
                );
                assertEquals("Iterable object is self-referencing itself (Scripted metric aggs init script)", ex.getMessage());
            }
        }
    }

    public void testSelfReferencingAggStateAfterMap() throws IOException {
        try (Directory directory = newDirectory()) {
            Integer numDocs = randomIntBetween(1, 100);
            try (RandomIndexWriter indexWriter = new RandomIndexWriter(random(), directory)) {
                for (int i = 0; i < numDocs; i++) {
                    indexWriter.addDocument(singleton(new SortedNumericDocValuesField("number", i)));
                }
            }
            try (IndexReader indexReader = DirectoryReader.open(directory)) {
                ScriptedMetricAggregationBuilder aggregationBuilder = new ScriptedMetricAggregationBuilder(AGG_NAME);
                aggregationBuilder.initScript(INIT_SCRIPT).mapScript(MAP_SCRIPT_SELF_REF)
                    .combineScript(COMBINE_SCRIPT_PARAMS).reduceScript(REDUCE_SCRIPT);

                IllegalArgumentException ex = expectThrows(IllegalArgumentException.class, () ->
                    search(newSearcher(indexReader, true, true), new MatchAllDocsQuery(), aggregationBuilder)
                );
                assertEquals("Iterable object is self-referencing itself (Scripted metric aggs map script)", ex.getMessage());
            }
        }
    }

    public void testSelfReferencingAggStateAfterCombine() throws IOException {
        try (Directory directory = newDirectory()) {
            try (RandomIndexWriter indexWriter = new RandomIndexWriter(random(), directory)) {
                // No need to add docs for this test
            }
            try (IndexReader indexReader = DirectoryReader.open(directory)) {
                ScriptedMetricAggregationBuilder aggregationBuilder = new ScriptedMetricAggregationBuilder(AGG_NAME);
                aggregationBuilder.initScript(INIT_SCRIPT).mapScript(MAP_SCRIPT)
                    .combineScript(COMBINE_SCRIPT_SELF_REF).reduceScript(REDUCE_SCRIPT);

                IllegalArgumentException ex = expectThrows(IllegalArgumentException.class, () ->
                    search(newSearcher(indexReader, true, true), new MatchAllDocsQuery(), aggregationBuilder)
                );
                assertEquals("Iterable object is self-referencing itself (Scripted metric aggs combine script)", ex.getMessage());
            }
        }
    }

    /**
     * We cannot use Mockito for mocking QueryShardContext in this case because
     * script-related methods (e.g. QueryShardContext#getLazyExecutableScript)
     * is final and cannot be mocked
     */
    @Override
    protected QueryShardContext queryShardContextMock(IndexSearcher searcher,
                                                        MapperService mapperService,
                                                        IndexSettings indexSettings,
                                                        CircuitBreakerService circuitBreakerService) {
        MockScriptEngine scriptEngine = new MockScriptEngine(MockScriptEngine.NAME, SCRIPTS, Collections.emptyMap());
        Map<String, ScriptEngine> engines = Collections.singletonMap(scriptEngine.getType(), scriptEngine);
        ScriptService scriptService =  new ScriptService(Settings.EMPTY, engines, ScriptModule.CORE_CONTEXTS);
<<<<<<< HEAD
        return new QueryShardContext(0, indexSettings, BigArrays.NON_RECYCLING_INSTANCE,
                null, null, mapperService, null, scriptService,
                xContentRegistry(), writableRegistry(), null, searcher, System::currentTimeMillis, null);
=======
        return new QueryShardContext(0, indexSettings, BigArrays.NON_RECYCLING_INSTANCE, null, null, mapperService, null, scriptService,
                xContentRegistry(), writableRegistry(), null, null, System::currentTimeMillis, null);
>>>>>>> c8cba51a
    }
}<|MERGE_RESOLUTION|>--- conflicted
+++ resolved
@@ -425,13 +425,7 @@
         MockScriptEngine scriptEngine = new MockScriptEngine(MockScriptEngine.NAME, SCRIPTS, Collections.emptyMap());
         Map<String, ScriptEngine> engines = Collections.singletonMap(scriptEngine.getType(), scriptEngine);
         ScriptService scriptService =  new ScriptService(Settings.EMPTY, engines, ScriptModule.CORE_CONTEXTS);
-<<<<<<< HEAD
-        return new QueryShardContext(0, indexSettings, BigArrays.NON_RECYCLING_INSTANCE,
-                null, null, mapperService, null, scriptService,
-                xContentRegistry(), writableRegistry(), null, searcher, System::currentTimeMillis, null);
-=======
         return new QueryShardContext(0, indexSettings, BigArrays.NON_RECYCLING_INSTANCE, null, null, mapperService, null, scriptService,
                 xContentRegistry(), writableRegistry(), null, null, System::currentTimeMillis, null);
->>>>>>> c8cba51a
     }
 }
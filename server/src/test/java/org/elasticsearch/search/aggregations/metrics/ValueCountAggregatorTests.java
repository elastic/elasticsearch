/*
 * Licensed to Elasticsearch under one or more contributor
 * license agreements. See the NOTICE file distributed with
 * this work for additional information regarding copyright
 * ownership. Elasticsearch licenses this file to you under
 * the Apache License, Version 2.0 (the "License"); you may
 * not use this file except in compliance with the License.
 * You may obtain a copy of the License at
 *
 *    http://www.apache.org/licenses/LICENSE-2.0
 *
 * Unless required by applicable law or agreed to in writing,
 * software distributed under the License is distributed on an
 * "AS IS" BASIS, WITHOUT WARRANTIES OR CONDITIONS OF ANY
 * KIND, either express or implied.  See the License for the
 * specific language governing permissions and limitations
 * under the License.
 */

package org.elasticsearch.search.aggregations.metrics;

import org.apache.lucene.document.BinaryDocValuesField;
import org.apache.lucene.document.Document;
import org.apache.lucene.document.DoubleDocValuesField;
import org.apache.lucene.document.IntPoint;
import org.apache.lucene.document.LatLonDocValuesField;
import org.apache.lucene.document.NumericDocValuesField;
import org.apache.lucene.document.SortedDocValuesField;
import org.apache.lucene.document.SortedNumericDocValuesField;
import org.apache.lucene.document.SortedSetDocValuesField;
import org.apache.lucene.index.DirectoryReader;
import org.apache.lucene.index.IndexReader;
import org.apache.lucene.index.RandomIndexWriter;
import org.apache.lucene.search.DocValuesFieldExistsQuery;
import org.apache.lucene.search.IndexSearcher;
import org.apache.lucene.search.MatchAllDocsQuery;
import org.apache.lucene.search.Query;
import org.apache.lucene.store.Directory;
import org.apache.lucene.util.BytesRef;
import org.elasticsearch.common.CheckedConsumer;
import org.elasticsearch.common.geo.GeoPoint;
import org.elasticsearch.common.settings.Settings;
import org.elasticsearch.index.mapper.BooleanFieldMapper;
import org.elasticsearch.index.mapper.DateFieldMapper;
import org.elasticsearch.index.mapper.GeoPointFieldMapper;
import org.elasticsearch.index.mapper.IpFieldMapper;
import org.elasticsearch.index.mapper.KeywordFieldMapper;
import org.elasticsearch.index.mapper.MappedFieldType;
import org.elasticsearch.index.mapper.NumberFieldMapper;
import org.elasticsearch.index.mapper.RangeFieldMapper;
import org.elasticsearch.index.mapper.RangeType;
import org.elasticsearch.script.MockScriptEngine;
import org.elasticsearch.script.Script;
import org.elasticsearch.script.ScriptEngine;
import org.elasticsearch.script.ScriptModule;
import org.elasticsearch.script.ScriptService;
import org.elasticsearch.script.ScriptType;
import org.elasticsearch.search.aggregations.AggregationBuilder;
import org.elasticsearch.search.aggregations.AggregatorTestCase;
import org.elasticsearch.search.aggregations.support.AggregationInspectionHelper;
import org.elasticsearch.search.aggregations.support.CoreValuesSourceType;
import org.elasticsearch.search.aggregations.support.ValueType;
import org.elasticsearch.search.aggregations.support.ValuesSourceType;

import java.io.IOException;
import java.util.Arrays;
import java.util.Collections;
import java.util.HashMap;
import java.util.HashSet;
import java.util.List;
import java.util.Map;
import java.util.Set;
import java.util.function.Consumer;
import java.util.function.Function;

import static java.util.Collections.singleton;

public class ValueCountAggregatorTests extends AggregatorTestCase {

    private static final String FIELD_NAME = "field";

    private static final String STRING_VALUE_SCRIPT = "string_value";
    private static final String NUMBER_VALUE_SCRIPT = "number_value";
    private static final String SINGLE_SCRIPT = "single";

    @Override
    protected AggregationBuilder createAggBuilderForTypeTest(MappedFieldType fieldType, String fieldName) {
        return new ValueCountAggregationBuilder("foo").field(fieldName);
    }

    @Override
    protected List<ValuesSourceType> getSupportedValuesSourceTypes() {
        return Arrays.asList(
            CoreValuesSourceType.NUMERIC,
            CoreValuesSourceType.DATE,
            CoreValuesSourceType.BOOLEAN,
            CoreValuesSourceType.BYTES,
            CoreValuesSourceType.IP,
            CoreValuesSourceType.GEOPOINT,
            CoreValuesSourceType.RANGE
        );
    }

    @Override
    protected ScriptService getMockScriptService() {
        Map<String, Function<Map<String, Object>, Object>> scripts = new HashMap<>();

        scripts.put(STRING_VALUE_SCRIPT, vars -> (Double.valueOf((String) vars.get("_value")) + 1));
        scripts.put(NUMBER_VALUE_SCRIPT, vars -> (((Number) vars.get("_value")).doubleValue() + 1));
        scripts.put(SINGLE_SCRIPT, vars -> 1);

        MockScriptEngine scriptEngine = new MockScriptEngine(MockScriptEngine.NAME,
            scripts,
            Collections.emptyMap());
        Map<String, ScriptEngine> engines = Collections.singletonMap(scriptEngine.getType(), scriptEngine);

        return new ScriptService(Settings.EMPTY, engines, ScriptModule.CORE_CONTEXTS);
    }


    public void testGeoField() throws IOException {
        testCase(new MatchAllDocsQuery(), ValueType.GEOPOINT, iw -> {
            for (int i = 0; i < 10; i++) {
                Document document = new Document();
                document.add(new LatLonDocValuesField("field", 10, 10));
                iw.addDocument(document);
            }
        }, count -> assertEquals(10L, count.getValue()));
    }

    public void testDoubleField() throws IOException {
        testCase(new MatchAllDocsQuery(), ValueType.DOUBLE, iw -> {
            for (int i = 0; i < 15; i++) {
                Document document = new Document();
                document.add(new DoubleDocValuesField(FIELD_NAME, 23D));
                iw.addDocument(document);
            }
        }, count -> assertEquals(15L, count.getValue()));
    }

    public void testKeyWordField() throws IOException {
        testCase(new MatchAllDocsQuery(), ValueType.STRING, iw -> {
            for (int i = 0; i < 20; i++) {
                Document document = new Document();
                document.add(new SortedSetDocValuesField(FIELD_NAME, new BytesRef("stringValue")));
                document.add(new SortedSetDocValuesField(FIELD_NAME, new BytesRef("string11Value")));
                iw.addDocument(document);
            }
        }, count -> assertEquals(40L, count.getValue()));
    }

    public void testNoDocs() throws IOException {
        for (ValueType valueType : ValueType.values()) {
            testCase(new MatchAllDocsQuery(), valueType, iw -> {
                // Intentionally not writing any docs
            }, count -> {
                assertEquals(0L, count.getValue());
                assertFalse(AggregationInspectionHelper.hasValue(count));
            });
        }
    }

    public void testNoMatchingField() throws IOException {
        testCase(new MatchAllDocsQuery(), ValueType.LONG, iw -> {
            iw.addDocument(singleton(new SortedNumericDocValuesField("wrong_number", 7)));
            iw.addDocument(singleton(new SortedNumericDocValuesField("wrong_number", 1)));
        }, count -> {
            assertEquals(0L, count.getValue());
            assertFalse(AggregationInspectionHelper.hasValue(count));
        });
    }

    public void testSomeMatchesSortedNumericDocValues() throws IOException {
        testCase(new DocValuesFieldExistsQuery(FIELD_NAME), ValueType.NUMERIC, iw -> {
            iw.addDocument(singleton(new SortedNumericDocValuesField("wrong_number", 7)));
            iw.addDocument(singleton(new SortedNumericDocValuesField(FIELD_NAME, 7)));
            iw.addDocument(singleton(new SortedNumericDocValuesField(FIELD_NAME, 1)));
        }, count -> {
            assertEquals(2L, count.getValue());
            assertTrue(AggregationInspectionHelper.hasValue(count));
        });
    }

    public void testSomeMatchesNumericDocValues() throws IOException {
        testCase(new DocValuesFieldExistsQuery(FIELD_NAME), ValueType.NUMBER, iw -> {
            iw.addDocument(singleton(new NumericDocValuesField(FIELD_NAME, 7)));
            iw.addDocument(singleton(new NumericDocValuesField(FIELD_NAME, 1)));
        }, count -> {
            assertEquals(2L, count.getValue());
            assertTrue(AggregationInspectionHelper.hasValue(count));
        });
    }

    public void testQueryFiltering() throws IOException {
        testCase(IntPoint.newRangeQuery("level", 0, 5), ValueType.STRING, iw -> {
            iw.addDocument(Arrays.asList(new IntPoint("level", 0), new SortedDocValuesField(FIELD_NAME, new BytesRef("foo"))));
            iw.addDocument(Arrays.asList(new IntPoint("level", 1), new SortedDocValuesField(FIELD_NAME, new BytesRef("bar"))));
            iw.addDocument(Arrays.asList(new IntPoint("level", 3), new SortedDocValuesField(FIELD_NAME, new BytesRef("foo"))));
            iw.addDocument(Arrays.asList(new IntPoint("level", 5), new SortedDocValuesField(FIELD_NAME, new BytesRef("baz"))));
            iw.addDocument(Arrays.asList(new IntPoint("level", 7), new SortedDocValuesField(FIELD_NAME, new BytesRef("baz"))));
        }, count -> {
            assertEquals(4L, count.getValue());
            assertTrue(AggregationInspectionHelper.hasValue(count));
        });
    }

    public void testQueryFiltersAll() throws IOException {
        testCase(IntPoint.newRangeQuery("level", -1, 0), ValueType.STRING, iw -> {
            iw.addDocument(Arrays.asList(new IntPoint("level", 3), new SortedDocValuesField(FIELD_NAME, new BytesRef("foo"))));
            iw.addDocument(Arrays.asList(new IntPoint("level", 5), new SortedDocValuesField(FIELD_NAME, new BytesRef("baz"))));
        }, count -> {
            assertEquals(0L, count.getValue());
            assertFalse(AggregationInspectionHelper.hasValue(count));
        });
    }

    public void testUnmappedMissingString() throws IOException {
        ValueCountAggregationBuilder aggregationBuilder = new ValueCountAggregationBuilder("name")
            .field("number").missing("🍌🍌🍌");

        testCase(aggregationBuilder, new MatchAllDocsQuery(), iw -> {
            iw.addDocument(singleton(new NumericDocValuesField("unrelatedField", 7)));
            iw.addDocument(singleton(new NumericDocValuesField("unrelatedField", 8)));
            iw.addDocument(singleton(new NumericDocValuesField("unrelatedField", 9)));
        }, valueCount -> {
            assertEquals(3, valueCount.getValue(), 0);
            assertTrue(AggregationInspectionHelper.hasValue(valueCount));
        }, null);
    }

    public void testUnmappedMissingNumber() throws IOException {
        ValueCountAggregationBuilder aggregationBuilder = new ValueCountAggregationBuilder("name")
            .field("number").missing(1234);

        testCase(aggregationBuilder, new MatchAllDocsQuery(), iw -> {
            iw.addDocument(singleton(new NumericDocValuesField("unrelatedField", 7)));
            iw.addDocument(singleton(new NumericDocValuesField("unrelatedField", 8)));
            iw.addDocument(singleton(new NumericDocValuesField("unrelatedField", 9)));
        }, valueCount -> {
            assertEquals(3, valueCount.getValue(), 0);
            assertTrue(AggregationInspectionHelper.hasValue(valueCount));
        }, null);
    }

    public void testUnmappedMissingGeoPoint() throws IOException {
        ValueCountAggregationBuilder aggregationBuilder = new ValueCountAggregationBuilder("name")
            .field("number").missing(new GeoPoint(42.39561, -71.13051));

        testCase(aggregationBuilder, new MatchAllDocsQuery(), iw -> {
            iw.addDocument(singleton(new NumericDocValuesField("unrelatedField", 7)));
            iw.addDocument(singleton(new NumericDocValuesField("unrelatedField", 8)));
            iw.addDocument(singleton(new NumericDocValuesField("unrelatedField", 9)));
        }, valueCount -> {
            assertEquals(3, valueCount.getValue(), 0);
            assertTrue(AggregationInspectionHelper.hasValue(valueCount));
        }, null);
    }

    public void testRangeFieldValues() throws IOException {
        RangeType rangeType = RangeType.DOUBLE;
        final RangeFieldMapper.Range range1 = new RangeFieldMapper.Range(rangeType, 1.0D, 5.0D, true, true);
        final RangeFieldMapper.Range range2 = new RangeFieldMapper.Range(rangeType, 6.0D, 10.0D, true, true);
        final String fieldName = "rangeField";
        MappedFieldType fieldType = new RangeFieldMapper.Builder(fieldName, rangeType).fieldType();
        fieldType.setName(fieldName);
        final ValueCountAggregationBuilder aggregationBuilder = new ValueCountAggregationBuilder("_name").field(fieldName);
        Set<RangeFieldMapper.Range> multiRecord = new HashSet<>(2);
        multiRecord.add(range1);
        multiRecord.add(range2);
        testCase(aggregationBuilder,  new MatchAllDocsQuery(), iw -> {
            iw.addDocument(singleton(new BinaryDocValuesField(fieldName, rangeType.encodeRanges(singleton(range1)))));
            iw.addDocument(singleton(new BinaryDocValuesField(fieldName, rangeType.encodeRanges(singleton(range1)))));
            iw.addDocument(singleton(new BinaryDocValuesField(fieldName, rangeType.encodeRanges(singleton(range2)))));
            iw.addDocument(singleton(new BinaryDocValuesField(fieldName, rangeType.encodeRanges(multiRecord))));
        }, count -> {
            assertEquals(4.0, count.getValue(), 0);
            assertTrue(AggregationInspectionHelper.hasValue(count));
        }, fieldType);
    }

    public void testValueScriptNumber() throws IOException {
        ValueCountAggregationBuilder aggregationBuilder = new ValueCountAggregationBuilder("name")
            .field(FIELD_NAME)
            .script(new Script(ScriptType.INLINE, MockScriptEngine.NAME, NUMBER_VALUE_SCRIPT, Collections.emptyMap()));

        MappedFieldType fieldType = createMappedFieldType(ValueType.NUMERIC);
        fieldType.setName(FIELD_NAME);
        fieldType.setHasDocValues(true);

        testCase(aggregationBuilder, new MatchAllDocsQuery(), iw -> {
            iw.addDocument(singleton(new NumericDocValuesField(FIELD_NAME, 7)));
            iw.addDocument(singleton(new NumericDocValuesField(FIELD_NAME, 8)));
            iw.addDocument(singleton(new NumericDocValuesField(FIELD_NAME, 9)));
        }, valueCount -> {
            assertEquals(3, valueCount.getValue(), 0);
            assertTrue(AggregationInspectionHelper.hasValue(valueCount));
        }, fieldType);
    }

    public void testSingleScriptNumber() throws IOException {
<<<<<<< HEAD
        ValueCountAggregationBuilder aggregationBuilder = new ValueCountAggregationBuilder("name")
            .field(FIELD_NAME);
=======
        ValueCountAggregationBuilder aggregationBuilder = new ValueCountAggregationBuilder("name", null)
            .script(new Script(ScriptType.INLINE, MockScriptEngine.NAME, SINGLE_SCRIPT, Collections.emptyMap()));
>>>>>>> 327d2686

        MappedFieldType fieldType = createMappedFieldType(ValueType.NUMERIC);
        fieldType.setName(FIELD_NAME);
        fieldType.setHasDocValues(true);

        testCase(aggregationBuilder, new MatchAllDocsQuery(), iw -> {
            Document doc = new Document();
            doc.add(new SortedNumericDocValuesField(FIELD_NAME, 7));
            doc.add(new SortedNumericDocValuesField(FIELD_NAME, 7));
            iw.addDocument(doc);

            doc = new Document();
            doc.add(new SortedNumericDocValuesField(FIELD_NAME, 8));
            doc.add(new SortedNumericDocValuesField(FIELD_NAME, 8));
            iw.addDocument(doc);

            doc = new Document();
            doc.add(new SortedNumericDocValuesField(FIELD_NAME, 1));
            doc.add(new SortedNumericDocValuesField(FIELD_NAME, 1));
            iw.addDocument(doc);
        }, valueCount -> {
            // Note: The field values won't be taken into account. The script will only be called
            // once per document, and only expect a count of 3
            assertEquals(3, valueCount.getValue(), 0);
            assertTrue(AggregationInspectionHelper.hasValue(valueCount));
        }, fieldType);
    }

    public void testValueScriptString() throws IOException {
        ValueCountAggregationBuilder aggregationBuilder = new ValueCountAggregationBuilder("name")
            .field(FIELD_NAME)
            .script(new Script(ScriptType.INLINE, MockScriptEngine.NAME, STRING_VALUE_SCRIPT, Collections.emptyMap()));

        MappedFieldType fieldType = createMappedFieldType(ValueType.STRING);
        fieldType.setName(FIELD_NAME);
        fieldType.setHasDocValues(true);

        testCase(aggregationBuilder, new MatchAllDocsQuery(), iw -> {
            iw.addDocument(singleton(new SortedDocValuesField(FIELD_NAME, new BytesRef("1"))));
            iw.addDocument(singleton(new SortedDocValuesField(FIELD_NAME, new BytesRef("2"))));
            iw.addDocument(singleton(new SortedDocValuesField(FIELD_NAME, new BytesRef("3"))));
        }, valueCount -> {
            assertEquals(3, valueCount.getValue(), 0);
            assertTrue(AggregationInspectionHelper.hasValue(valueCount));
        }, fieldType);
    }

    public void testSingleScriptString() throws IOException {
<<<<<<< HEAD
        ValueCountAggregationBuilder aggregationBuilder = new ValueCountAggregationBuilder("name")
            .field(FIELD_NAME);
=======
        ValueCountAggregationBuilder aggregationBuilder = new ValueCountAggregationBuilder("name", null)
            .script(new Script(ScriptType.INLINE, MockScriptEngine.NAME, SINGLE_SCRIPT, Collections.emptyMap()));
>>>>>>> 327d2686

        MappedFieldType fieldType = createMappedFieldType(ValueType.STRING);
        fieldType.setName(FIELD_NAME);
        fieldType.setHasDocValues(true);

        testCase(aggregationBuilder, new MatchAllDocsQuery(), iw -> {
            Document doc = new Document();
            // Note: unlike numerics, lucene de-dupes strings so we increment here
            doc.add(new SortedSetDocValuesField(FIELD_NAME, new BytesRef("1")));
            doc.add(new SortedSetDocValuesField(FIELD_NAME, new BytesRef("2")));
            iw.addDocument(doc);

            doc = new Document();
            doc.add(new SortedSetDocValuesField(FIELD_NAME, new BytesRef("3")));
            doc.add(new SortedSetDocValuesField(FIELD_NAME, new BytesRef("4")));
            iw.addDocument(doc);

            doc = new Document();
            doc.add(new SortedSetDocValuesField(FIELD_NAME, new BytesRef("5")));
            doc.add(new SortedSetDocValuesField(FIELD_NAME, new BytesRef("6")));
            iw.addDocument(doc);
        }, valueCount -> {
            // Note: The field values won't be taken into account. The script will only be called
            // once per document, and only expect a count of 3
            assertEquals(3, valueCount.getValue(), 0);
            assertTrue(AggregationInspectionHelper.hasValue(valueCount));
        }, fieldType);
    }

    private void testCase(Query query,
                          ValueType valueType,
                          CheckedConsumer<RandomIndexWriter, IOException> indexer,
                          Consumer<InternalValueCount> verify) throws IOException {
        // Test both with and without the userValueTypeHint
        testCase(query, valueType, indexer, verify, true);
        testCase(query, valueType, indexer, verify, false);
    }

    private void testCase(Query query,
                          ValueType valueType,
                          CheckedConsumer<RandomIndexWriter, IOException> indexer,
                          Consumer<InternalValueCount> verify, boolean testWithHint) throws IOException {
        MappedFieldType fieldType = createMappedFieldType(valueType);
        fieldType.setName(FIELD_NAME);
        fieldType.setHasDocValues(true);

        ValueCountAggregationBuilder aggregationBuilder = new ValueCountAggregationBuilder("_name");
        if (valueType != null && testWithHint) {
            aggregationBuilder.userValueTypeHint(valueType);
        }
        aggregationBuilder.field(FIELD_NAME);

        testCase(aggregationBuilder, query, indexer, verify, fieldType);

    }

    private void testCase(ValueCountAggregationBuilder aggregationBuilder, Query query,
                          CheckedConsumer<RandomIndexWriter, IOException> indexer,
                          Consumer<InternalValueCount> verify, MappedFieldType fieldType) throws IOException {
        try (Directory directory = newDirectory()) {
            try (RandomIndexWriter indexWriter = new RandomIndexWriter(random(), directory)) {
                indexer.accept(indexWriter);
            }

            try (IndexReader indexReader = DirectoryReader.open(directory)) {
                IndexSearcher indexSearcher = newSearcher(indexReader, true, true);

                ValueCountAggregator aggregator = createAggregator(aggregationBuilder, indexSearcher, fieldType);
                aggregator.preCollection();
                indexSearcher.search(query, aggregator);
                aggregator.postCollection();
                verify.accept((InternalValueCount) aggregator.buildAggregation(0L));
            }
        }
    }

    private static MappedFieldType createMappedFieldType(ValueType valueType) {
        switch (valueType) {
            case BOOLEAN:
                return new BooleanFieldMapper.BooleanFieldType();
            case STRING:
                return new KeywordFieldMapper.KeywordFieldType();
            case DOUBLE:
                return new NumberFieldMapper.NumberFieldType(NumberFieldMapper.NumberType.DOUBLE);
            case NUMBER:
            case NUMERIC:
            case LONG:
                return new NumberFieldMapper.NumberFieldType(NumberFieldMapper.NumberType.LONG);
            case DATE:
                return new DateFieldMapper.Builder("_name").fieldType();
            case IP:
                return new IpFieldMapper.Builder("_name").fieldType();
            case GEOPOINT:
                return new GeoPointFieldMapper.Builder("_name").fieldType();
            case RANGE:
                return new RangeFieldMapper.Builder("_name", RangeType.DOUBLE).fieldType();
            default:
                throw new IllegalArgumentException("Test does not support value type [" + valueType + "]");
        }
    }
}<|MERGE_RESOLUTION|>--- conflicted
+++ resolved
@@ -298,13 +298,8 @@
     }
 
     public void testSingleScriptNumber() throws IOException {
-<<<<<<< HEAD
-        ValueCountAggregationBuilder aggregationBuilder = new ValueCountAggregationBuilder("name")
-            .field(FIELD_NAME);
-=======
-        ValueCountAggregationBuilder aggregationBuilder = new ValueCountAggregationBuilder("name", null)
+        ValueCountAggregationBuilder aggregationBuilder = new ValueCountAggregationBuilder("name")
             .script(new Script(ScriptType.INLINE, MockScriptEngine.NAME, SINGLE_SCRIPT, Collections.emptyMap()));
->>>>>>> 327d2686
 
         MappedFieldType fieldType = createMappedFieldType(ValueType.NUMERIC);
         fieldType.setName(FIELD_NAME);
@@ -353,13 +348,8 @@
     }
 
     public void testSingleScriptString() throws IOException {
-<<<<<<< HEAD
-        ValueCountAggregationBuilder aggregationBuilder = new ValueCountAggregationBuilder("name")
-            .field(FIELD_NAME);
-=======
-        ValueCountAggregationBuilder aggregationBuilder = new ValueCountAggregationBuilder("name", null)
+        ValueCountAggregationBuilder aggregationBuilder = new ValueCountAggregationBuilder("name")
             .script(new Script(ScriptType.INLINE, MockScriptEngine.NAME, SINGLE_SCRIPT, Collections.emptyMap()));
->>>>>>> 327d2686
 
         MappedFieldType fieldType = createMappedFieldType(ValueType.STRING);
         fieldType.setName(FIELD_NAME);

/*
 * Licensed to Elasticsearch under one or more contributor
 * license agreements. See the NOTICE file distributed with
 * this work for additional information regarding copyright
 * ownership. Elasticsearch licenses this file to you under
 * the Apache License, Version 2.0 (the "License"); you may
 * not use this file except in compliance with the License.
 * You may obtain a copy of the License at
 *
 *    http://www.apache.org/licenses/LICENSE-2.0
 *
 * Unless required by applicable law or agreed to in writing,
 * software distributed under the License is distributed on an
 * "AS IS" BASIS, WITHOUT WARRANTIES OR CONDITIONS OF ANY
 * KIND, either express or implied.  See the License for the
 * specific language governing permissions and limitations
 * under the License.
 */

package org.elasticsearch.search.aggregations.pipeline;

import org.apache.lucene.document.Document;
import org.apache.lucene.document.LongPoint;
import org.apache.lucene.document.NumericDocValuesField;
import org.apache.lucene.document.SortedNumericDocValuesField;
import org.apache.lucene.index.DirectoryReader;
import org.apache.lucene.index.IndexReader;
import org.apache.lucene.index.RandomIndexWriter;
import org.apache.lucene.search.IndexSearcher;
import org.apache.lucene.search.MatchAllDocsQuery;
import org.apache.lucene.search.Query;
import org.apache.lucene.store.Directory;
import org.elasticsearch.common.settings.Settings;
import org.elasticsearch.common.time.DateFormatters;
import org.elasticsearch.index.mapper.DateFieldMapper;
import org.elasticsearch.index.mapper.MappedFieldType;
import org.elasticsearch.index.mapper.NumberFieldMapper;
import org.elasticsearch.script.MockScriptEngine;
import org.elasticsearch.script.Script;
import org.elasticsearch.script.ScriptEngine;
import org.elasticsearch.script.ScriptModule;
import org.elasticsearch.script.ScriptService;
import org.elasticsearch.script.ScriptType;
import org.elasticsearch.search.aggregations.AggregatorTestCase;
import org.elasticsearch.search.aggregations.PipelineAggregationBuilder;
import org.elasticsearch.search.aggregations.TestAggregatorFactory;
import org.elasticsearch.search.aggregations.bucket.histogram.DateHistogramAggregationBuilder;
import org.elasticsearch.search.aggregations.bucket.histogram.DateHistogramInterval;
import org.elasticsearch.search.aggregations.bucket.histogram.Histogram;
import org.elasticsearch.search.aggregations.bucket.histogram.InternalDateHistogram;
import org.elasticsearch.search.aggregations.metrics.AvgAggregationBuilder;

import java.io.IOException;
import java.util.Arrays;
import java.util.Collections;
import java.util.HashSet;
import java.util.List;
import java.util.Map;
import java.util.Set;
import java.util.function.Consumer;
import java.util.stream.Collectors;

import static org.hamcrest.Matchers.equalTo;

public class MovFnUnitTests extends AggregatorTestCase {

    private static final String DATE_FIELD = "date";
    private static final String INSTANT_FIELD = "instant";
    private static final String VALUE_FIELD = "value_field";

    private static final List<String> datasetTimes = Arrays.asList(
        "2017-01-01T01:07:45",
        "2017-01-02T03:43:34",
        "2017-01-03T04:11:00",
        "2017-01-04T05:11:31",
        "2017-01-05T08:24:05",
        "2017-01-06T13:09:32",
        "2017-01-07T13:47:43",
        "2017-01-08T16:14:34",
        "2017-01-09T17:09:50",
        "2017-01-10T22:55:46");

    private static final List<Integer> datasetValues = Arrays.asList(1,2,3,4,5,6,7,8,9,10);

    @Override
    protected ScriptService getMockScriptService() {
        MockScriptEngine scriptEngine = new MockScriptEngine(MockScriptEngine.NAME,
            Collections.singletonMap("test", script -> MovingFunctions.max((double[]) script.get("_values"))),
            Collections.emptyMap());
        Map<String, ScriptEngine> engines = Collections.singletonMap(scriptEngine.getType(), scriptEngine);

        return new ScriptService(Settings.EMPTY, engines, ScriptModule.CORE_CONTEXTS);
    }

    public void testMatchAllDocs() throws IOException {
<<<<<<< HEAD
        Query query = new MatchAllDocsQuery();
=======
        check(0, List.of(Double.NaN, 1.0, 2.0, 3.0, 4.0, 5.0, 6.0, 7.0, 8.0, 9.0));
    }

    public void testShift() throws IOException {
        check(1, List.of(1.0, 2.0, 3.0, 4.0, 5.0, 6.0, 7.0, 8.0, 9.0, 10.0));
        check(5, List.of(5.0, 6.0, 7.0, 8.0, 9.0, 10.0, 10.0, 10.0, Double.NaN, Double.NaN));
        check(-5, List.of(Double.NaN, Double.NaN, Double.NaN, Double.NaN, Double.NaN, Double.NaN, 1.0, 2.0, 3.0, 4.0));
    }

    public void testWideWindow() throws IOException {
        Script script = new Script(Script.DEFAULT_SCRIPT_TYPE, "painless", "test", Collections.emptyMap());
        MovFnPipelineAggregationBuilder builder = new MovFnPipelineAggregationBuilder("mov_fn", "avg", script, 100);
        builder.setShift(50);
        check(builder, script, List.of(10.0, 10.0, 10.0, 10.0, 10.0, 10.0, 10.0, 10.0, 10.0, 10.0));
    }
>>>>>>> ead4eb52

    private void check(int shift, List<Double> expected) throws IOException {
        Script script = new Script(Script.DEFAULT_SCRIPT_TYPE, "painless", "test", Collections.emptyMap());
        MovFnPipelineAggregationBuilder builder = new MovFnPipelineAggregationBuilder("mov_fn", "avg", script, 3);
        builder.setShift(shift);
        check(builder, script, expected);
    }

    private void check(MovFnPipelineAggregationBuilder builder, Script script, List<Double> expected) throws IOException {
        Query query = new MatchAllDocsQuery();
        DateHistogramAggregationBuilder aggBuilder = new DateHistogramAggregationBuilder("histo");
        aggBuilder.calendarInterval(DateHistogramInterval.DAY).field(DATE_FIELD);
        aggBuilder.subAggregation(new AvgAggregationBuilder("avg").field(VALUE_FIELD));
<<<<<<< HEAD
        Script script = new Script(ScriptType.INLINE, MockScriptEngine.NAME, "test", Collections.emptyMap());
        aggBuilder.subAggregation(new MovFnPipelineAggregationBuilder("mov_fn", "avg", script, 3));
=======
        aggBuilder.subAggregation(builder);
>>>>>>> ead4eb52

        executeTestCase(query, aggBuilder, histogram -> {
                List<? extends Histogram.Bucket> buckets = histogram.getBuckets();
<<<<<<< HEAD
                for (int i = 0; i < buckets.size(); i++) {
                    if (i == 0) {
                        assertThat(((InternalSimpleValue)(buckets.get(i).getAggregations().get("mov_fn"))).value(), equalTo(Double.NaN));
                    } else {
                        assertThat(((InternalSimpleValue)(buckets.get(i).getAggregations().get("mov_fn"))).value(), equalTo(((double) i)));
                    }

                }
            });
=======
                List<Double> actual = buckets.stream()
                    .map(bucket -> ((InternalSimpleValue) (bucket.getAggregations().get("mov_fn"))).value())
                    .collect(Collectors.toList());
                assertThat(actual, equalTo(expected));
            }, 1000, script);
>>>>>>> ead4eb52
    }


    private void executeTestCase(Query query,
                                 DateHistogramAggregationBuilder aggBuilder,
                                 Consumer<Histogram> verify) throws IOException {

        try (Directory directory = newDirectory()) {
            try (RandomIndexWriter indexWriter = new RandomIndexWriter(random(), directory)) {
                Document document = new Document();
                int counter = 0;
                for (String date : datasetTimes) {
                    if (frequently()) {
                        indexWriter.commit();
                    }

                    long instant = asLong(date);
                    document.add(new SortedNumericDocValuesField(DATE_FIELD, instant));
                    document.add(new LongPoint(INSTANT_FIELD, instant));
                    document.add(new NumericDocValuesField(VALUE_FIELD, datasetValues.get(counter)));
                    indexWriter.addDocument(document);
                    document.clear();
                    counter += 1;
                }
            }

            try (IndexReader indexReader = DirectoryReader.open(directory)) {
                IndexSearcher indexSearcher = newSearcher(indexReader, true, true);

                DateFieldMapper.Builder builder = new DateFieldMapper.Builder("_name");
                DateFieldMapper.DateFieldType fieldType = builder.fieldType();
                fieldType.setHasDocValues(true);
                fieldType.setName(aggBuilder.field());

                MappedFieldType valueFieldType = new NumberFieldMapper.NumberFieldType(NumberFieldMapper.NumberType.LONG);
                valueFieldType.setHasDocValues(true);
                valueFieldType.setName("value_field");

                InternalDateHistogram histogram;
                histogram = searchAndReduce(indexSearcher, query, aggBuilder, 1000,
                    new MappedFieldType[]{fieldType, valueFieldType});
                verify.accept(histogram);
            }
        }
    }

    private static long asLong(String dateTime) {
        return DateFormatters.from(DateFieldMapper.DEFAULT_DATE_TIME_FORMATTER.parse(dateTime)).toInstant().toEpochMilli();
    }
    
    /**
     * The validation should verify the parent aggregation is allowed.
     */
    public void testValidate() throws IOException {
        final Set<PipelineAggregationBuilder> aggBuilders = new HashSet<>();
        Script script = new Script(Script.DEFAULT_SCRIPT_TYPE, "painless", "test", Collections.emptyMap());
        aggBuilders.add(new MovFnPipelineAggregationBuilder("mov_fn", "avg", script, 3));

        final MovFnPipelineAggregationBuilder builder = new MovFnPipelineAggregationBuilder("name", "invalid_agg>metric", script, 1);
        builder.validate(PipelineAggregationHelperTests.getRandomSequentiallyOrderedParentAgg(), Collections.emptySet(), aggBuilders);
    }

    /**
     * The validation should throw an IllegalArgumentException, since parent
     * aggregation is not a type of HistogramAggregatorFactory,
     * DateHistogramAggregatorFactory or AutoDateHistogramAggregatorFactory.
     */
    public void testValidateException() throws IOException {
        final Set<PipelineAggregationBuilder> aggBuilders = new HashSet<>();
        Script script = new Script(Script.DEFAULT_SCRIPT_TYPE, "painless", "test", Collections.emptyMap());
        aggBuilders.add(new MovFnPipelineAggregationBuilder("mov_fn", "avg", script, 3));
        TestAggregatorFactory parentFactory = TestAggregatorFactory.createInstance();

        final MovFnPipelineAggregationBuilder builder = new MovFnPipelineAggregationBuilder("name", "invalid_agg>metric", script, 1);
        IllegalStateException ex = expectThrows(IllegalStateException.class,
                () -> builder.validate(parentFactory, Collections.emptySet(), aggBuilders));
        assertEquals("moving_fn aggregation [name] must have a histogram, date_histogram or auto_date_histogram as parent",
                ex.getMessage());
    }
}<|MERGE_RESOLUTION|>--- conflicted
+++ resolved
@@ -61,6 +61,8 @@
 import java.util.stream.Collectors;
 
 import static org.hamcrest.Matchers.equalTo;
+import static org.mockito.Mockito.mock;
+import static org.mockito.Mockito.when;
 
 public class MovFnUnitTests extends AggregatorTestCase {
 
@@ -93,9 +95,6 @@
     }
 
     public void testMatchAllDocs() throws IOException {
-<<<<<<< HEAD
-        Query query = new MatchAllDocsQuery();
-=======
         check(0, List.of(Double.NaN, 1.0, 2.0, 3.0, 4.0, 5.0, 6.0, 7.0, 8.0, 9.0));
     }
 
@@ -111,7 +110,6 @@
         builder.setShift(50);
         check(builder, script, List.of(10.0, 10.0, 10.0, 10.0, 10.0, 10.0, 10.0, 10.0, 10.0, 10.0));
     }
->>>>>>> ead4eb52
 
     private void check(int shift, List<Double> expected) throws IOException {
         Script script = new Script(Script.DEFAULT_SCRIPT_TYPE, "painless", "test", Collections.emptyMap());
@@ -125,38 +123,22 @@
         DateHistogramAggregationBuilder aggBuilder = new DateHistogramAggregationBuilder("histo");
         aggBuilder.calendarInterval(DateHistogramInterval.DAY).field(DATE_FIELD);
         aggBuilder.subAggregation(new AvgAggregationBuilder("avg").field(VALUE_FIELD));
-<<<<<<< HEAD
-        Script script = new Script(ScriptType.INLINE, MockScriptEngine.NAME, "test", Collections.emptyMap());
-        aggBuilder.subAggregation(new MovFnPipelineAggregationBuilder("mov_fn", "avg", script, 3));
-=======
         aggBuilder.subAggregation(builder);
->>>>>>> ead4eb52
 
         executeTestCase(query, aggBuilder, histogram -> {
                 List<? extends Histogram.Bucket> buckets = histogram.getBuckets();
-<<<<<<< HEAD
-                for (int i = 0; i < buckets.size(); i++) {
-                    if (i == 0) {
-                        assertThat(((InternalSimpleValue)(buckets.get(i).getAggregations().get("mov_fn"))).value(), equalTo(Double.NaN));
-                    } else {
-                        assertThat(((InternalSimpleValue)(buckets.get(i).getAggregations().get("mov_fn"))).value(), equalTo(((double) i)));
-                    }
-
-                }
-            });
-=======
                 List<Double> actual = buckets.stream()
                     .map(bucket -> ((InternalSimpleValue) (bucket.getAggregations().get("mov_fn"))).value())
                     .collect(Collectors.toList());
                 assertThat(actual, equalTo(expected));
             }, 1000, script);
->>>>>>> ead4eb52
     }
 
 
     private void executeTestCase(Query query,
                                  DateHistogramAggregationBuilder aggBuilder,
-                                 Consumer<Histogram> verify) throws IOException {
+                                 Consumer<Histogram> verify,
+                                 int maxBucket, Script script) throws IOException {
 
         try (Directory directory = newDirectory()) {
             try (RandomIndexWriter indexWriter = new RandomIndexWriter(random(), directory)) {
@@ -177,6 +159,20 @@
                 }
             }
 
+            ScriptService scriptService = mock(ScriptService.class);
+            MovingFunctionScript.Factory factory = mock(MovingFunctionScript.Factory.class);
+            when(scriptService.compile(script, MovingFunctionScript.CONTEXT)).thenReturn(factory);
+
+            MovingFunctionScript scriptInstance = new MovingFunctionScript() {
+                @Override
+                public double execute(Map<String, Object> params, double[] values) {
+                    assertNotNull(values);
+                    return MovingFunctions.max(values);
+                }
+            };
+
+            when(factory.newInstance()).thenReturn(scriptInstance);
+
             try (IndexReader indexReader = DirectoryReader.open(directory)) {
                 IndexSearcher indexSearcher = newSearcher(indexReader, true, true);
 

/*
 * Copyright Elasticsearch B.V. and/or licensed to Elasticsearch B.V. under one
 * or more contributor license agreements. Licensed under the Elastic License
 * 2.0 and the Server Side Public License, v 1; you may not use this file except
 * in compliance with, at your election, the Elastic License 2.0 or the Server
 * Side Public License, v 1.
 */

package org.elasticsearch.search.fetch.subphase;

import org.elasticsearch.Version;
import org.elasticsearch.cluster.metadata.IndexMetadata;
import org.elasticsearch.common.Strings;
import org.elasticsearch.common.bytes.BytesReference;
import org.elasticsearch.common.document.DocumentField;
import org.elasticsearch.common.settings.Settings;
import org.elasticsearch.common.xcontent.XContentBuilder;
import org.elasticsearch.common.xcontent.XContentFactory;
import org.elasticsearch.index.IndexSettings;
import org.elasticsearch.index.mapper.MapperService;
import org.elasticsearch.index.mapper.MapperServiceTestCase;
import org.elasticsearch.index.mapper.ParsedDocument;
import org.elasticsearch.index.query.SearchExecutionContext;
import org.elasticsearch.search.lookup.ValuesLookup;

import java.io.IOException;
import java.util.ArrayList;
import java.util.Collections;
import java.util.List;
import java.util.Map;

import static java.util.Collections.emptyMap;
import static org.elasticsearch.common.xcontent.ObjectPath.eval;
import static org.hamcrest.Matchers.containsInAnyOrder;
import static org.hamcrest.Matchers.equalTo;
import static org.hamcrest.Matchers.hasItems;

public class FieldFetcherTests extends MapperServiceTestCase {

    public void testLeafValues() throws IOException {
        MapperService mapperService = createMapperService();
        XContentBuilder source = XContentFactory.jsonBuilder().startObject()
            .array("field", "first", "second")
            .startObject("object")
                .field("field", "third")
            .endObject()
        .endObject();

        List<FieldAndFormat> fieldAndFormats = List.of(
            new FieldAndFormat("field", null),
            new FieldAndFormat("object.field", null));
        Map<String, DocumentField> fields = fetchFields(mapperService, source, fieldAndFormats);
        assertThat(fields.size(), equalTo(2));

        DocumentField field = fields.get("field");
        assertNotNull(field);
        assertThat(field.getValues().size(), equalTo(2));
        assertThat(field.getValues(), hasItems("first", "second"));

        DocumentField objectField = fields.get("object.field");
        assertNotNull(objectField);
        assertThat(objectField.getValues().size(), equalTo(1));
        assertThat(objectField.getValues(), hasItems("third"));
    }

    public void testObjectValues() throws IOException {
        MapperService mapperService = createMapperService();
        XContentBuilder source = XContentFactory.jsonBuilder().startObject()
            .startObject("float_range")
                .field("gte", 0.0f)
                .field("lte", 2.718f)
            .endObject()
        .endObject();

        Map<String, DocumentField> fields = fetchFields(mapperService, source, "float_range");
        assertThat(fields.size(), equalTo(1));

        DocumentField rangeField = fields.get("float_range");
        assertNotNull(rangeField);
        assertThat(rangeField.getValues().size(), equalTo(1));
        assertThat(rangeField.getValue(), equalTo(Map.of("gte", 0.0f, "lte", 2.718f)));
    }

    public void testMixedObjectValues() throws IOException {
        MapperService mapperService = createMapperService();
        XContentBuilder source = XContentFactory.jsonBuilder().startObject()
            .startObject("foo").field("cat", "meow").endObject()
            .field("foo.bar", "baz")
            .endObject();

        ParsedDocument doc = mapperService.documentMapper().parse(source(Strings.toString(source)));
        merge(mapperService, dynamicMapping(doc.dynamicMappingsUpdate()));

        Map<String, DocumentField> fields = fetchFields(mapperService, source, "foo.bar");
        assertThat(fields.size(), equalTo(1));

        DocumentField field = fields.get("foo.bar");
        assertThat(field.getValues().size(), equalTo(1));
        assertThat(field.getValue(), equalTo("baz"));

        source = XContentFactory.jsonBuilder().startObject()
            .startObject("foo").field("cat", "meow").endObject()
            .field("foo.cat", "miau")
            .endObject();

        doc = mapperService.documentMapper().parse(source(Strings.toString(source)));

        fields = fetchFields(mapperService, source, "foo.cat");
        assertThat(fields.size(), equalTo(1));

        field = fields.get("foo.cat");
        assertThat(field.getValues().size(), equalTo(2));
        assertThat(field.getValues(), containsInAnyOrder("meow", "miau"));

        source = XContentFactory.jsonBuilder().startObject()
            .startObject("foo").field("cat", "meow").endObject()
            .array("foo.cat", "miau", "purr")
            .endObject();

        doc = mapperService.documentMapper().parse(source(Strings.toString(source)));

        fields = fetchFields(mapperService, source, "foo.cat");
        assertThat(fields.size(), equalTo(1));

        field = fields.get("foo.cat");
        assertThat(field.getValues().size(), equalTo(3));
        assertThat(field.getValues(), containsInAnyOrder("meow", "miau", "purr"));
    }

    public void testMixedDottedObjectSyntax() throws IOException {
        MapperService mapperService = createMapperService();
        XContentBuilder source = XContentFactory.jsonBuilder().startObject()
            .startObject("object").field("field", "value").endObject()
            .field("object.field", "value2")
            .endObject();

        Map<String, DocumentField> fields = fetchFields(mapperService, source, "*");
        assertThat(fields.size(), equalTo(1));

        DocumentField field = fields.get("object.field");
        assertThat(field.getValues().size(), equalTo(2));
        assertThat(field.getValues(), containsInAnyOrder("value", "value2"));
    }

    public void testNonExistentField() throws IOException {
        MapperService mapperService = createMapperService();
        XContentBuilder source = XContentFactory.jsonBuilder().startObject()
            .field("field", "value")
        .endObject();

        Map<String, DocumentField> fields = fetchFields(mapperService, source, "non-existent");
        assertThat(fields.size(), equalTo(0));
    }

    public void testMetadataFields() throws IOException {
        MapperService mapperService = createMapperService();
        XContentBuilder source = XContentFactory.jsonBuilder().startObject()
            .field("field", "value")
        .endObject();

        Map<String, DocumentField> fields = fetchFields(mapperService, source, "_routing");
        assertTrue(fields.isEmpty());

        // The _type field was deprecated in 7.x and is not supported in 8.0. So the behavior
        // should be the same as if the field didn't exist.
        fields = fetchFields(mapperService, source, "_type");
        assertTrue(fields.isEmpty());
    }

    public void testFetchAllFields() throws IOException {
        MapperService mapperService = createMapperService();
        XContentBuilder source = XContentFactory.jsonBuilder().startObject()
            .field("field", "value")
            .startObject("object")
                .field("field", "other-value")
            .endObject()
        .endObject();

        Map<String, DocumentField> fields = fetchFields(mapperService, source, "*");
        assertThat(fields.size(), equalTo(2));
    }

    public void testNestedArrays() throws IOException {
        MapperService mapperService = createMapperService();
        XContentBuilder source = XContentFactory.jsonBuilder().startObject()
            .startArray("field")
                .startArray().value("first").value("second").endArray()
            .endArray()
        .endObject();

        Map<String, DocumentField> fields = fetchFields(mapperService, source, "field");
        DocumentField field = fields.get("field");
        assertNotNull(field);
        assertThat(field.getValues().size(), equalTo(2));
        assertThat(field.getValues(), hasItems("first", "second"));

        source = XContentFactory.jsonBuilder().startObject()
            .startArray("object")
                .startObject().array("field", "first", "second").endObject()
                .startObject().array("field", "third").endObject()
                .startObject().field("field", "fourth").endObject()
            .endArray()
            .endObject();

        fields = fetchFields(mapperService, source, "object.field");
        field = fields.get("object.field");
        assertNotNull(field);
        assertThat(field.getValues().size(), equalTo(4));
        assertThat(field.getValues(), hasItems("first", "second", "third", "fourth"));
    }

    public void testArrayValueMappers() throws IOException {
        MapperService mapperService = createMapperService();

        XContentBuilder source = XContentFactory.jsonBuilder().startObject()
            .array("geo_point", 27.1, 42.0)
        .endObject();

        Map<String, DocumentField> fields = fetchFields(mapperService, source, "geo_point");
        assertThat(fields.size(), equalTo(1));

        DocumentField field = fields.get("geo_point");
        assertNotNull(field);
        assertThat(field.getValues().size(), equalTo(1));

        // Test a field with multiple geo-points.
        source = XContentFactory.jsonBuilder().startObject()
            .startArray("geo_point")
                .startArray().value(27.1).value(42.0).endArray()
                .startArray().value(31.4).value(42.0).endArray()
            .endArray()
        .endObject();

        fields = fetchFields(mapperService, source, "geo_point");
        assertThat(fields.size(), equalTo(1));

        field = fields.get("geo_point");
        assertNotNull(field);
        assertThat(field.getValues().size(), equalTo(2));
    }

    public void testFieldNamesWithWildcard() throws IOException {
        MapperService mapperService = createMapperService();
        XContentBuilder source = XContentFactory.jsonBuilder().startObject()
            .array("field", "first", "second")
            .field("integer_field", 333)
            .startObject("object")
                .field("field", "fourth")
            .endObject()
        .endObject();

        Map<String, DocumentField> fields = fetchFields(mapperService, source, "*field");
        assertThat(fields.size(), equalTo(3));

        DocumentField field = fields.get("field");
        assertNotNull(field);
        assertThat(field.getValues().size(), equalTo(2));
        assertThat(field.getValues(), hasItems("first", "second"));

        DocumentField otherField = fields.get("integer_field");
        assertNotNull(otherField);
        assertThat(otherField.getValues().size(), equalTo(1));
        assertThat(otherField.getValues(), hasItems(333));

        DocumentField objectField = fields.get("object.field");
        assertNotNull(objectField);
        assertThat(objectField.getValues().size(), equalTo(1));
        assertThat(objectField.getValues(), hasItems("fourth"));
    }

    public void testDateFormat() throws IOException {
        MapperService mapperService = createMapperService();
        XContentBuilder source = XContentFactory.jsonBuilder().startObject()
            .field("field", "value")
            .field("date_field", "1990-12-29T00:00:00.000Z")
        .endObject();

        Map<String, DocumentField> fields = fetchFields(mapperService, source, List.of(
            new FieldAndFormat("field", null),
            new FieldAndFormat("date_field", "yyyy/MM/dd")));
        assertThat(fields.size(), equalTo(2));

        DocumentField field = fields.get("field");
        assertNotNull(field);

        DocumentField dateField = fields.get("date_field");
        assertNotNull(dateField);
        assertThat(dateField.getValues().size(), equalTo(1));
        assertThat(dateField.getValue(), equalTo("1990/12/29"));

        // check that badly formed dates in source are just ignored when fetching
        source = XContentFactory.jsonBuilder().startObject()
            .field("field", "value")
            .array("date_field", "1990-12-29T00:00:00.000Z", "baddate", "1991-12-29T00:00:00.000Z")
            .endObject();
        DocumentField dates
            = fetchFields(mapperService, source, List.of(new FieldAndFormat("date_field", "yyyy/MM/dd"))).get("date_field");
        assertThat(dates.getValues().size(), equalTo(2));
        assertThat(dates, containsInAnyOrder(equalTo("1990/12/29"), equalTo("1991/12/29")));
    }

    public void testIgnoreAbove() throws IOException {
        MapperService mapperService = createMapperService(fieldMapping(b -> {
            b.field("type", "keyword");
            b.field("ignore_above", 20);
        }));

        XContentBuilder source = XContentFactory.jsonBuilder().startObject()
            .array("field", "value", "other_value", "really_really_long_value")
            .endObject();
        Map<String, DocumentField> fields = fetchFields(mapperService, source, "field");
        DocumentField field = fields.get("field");
        assertThat(field.getValues().size(), equalTo(2));

        source = XContentFactory.jsonBuilder().startObject()
            .array("field", "really_really_long_value")
            .endObject();
        fields = fetchFields(mapperService, source, "field");
        assertFalse(fields.containsKey("field"));
    }

    public void testFieldAliases() throws IOException {
        MapperService mapperService = createMapperService(mapping(b -> {
            b.startObject("field").field("type", "keyword").endObject();
            b.startObject("alias_field");
            {
                b.field("type", "alias");
                b.field("path", "field");
            }
            b.endObject();
        }));

        XContentBuilder source = XContentFactory.jsonBuilder().startObject()
            .field("field", "value")
            .endObject();

        Map<String, DocumentField> fields = fetchFields(mapperService, source, "alias_field");
        assertThat(fields.size(), equalTo(1));

        DocumentField field = fields.get("alias_field");
        assertNotNull(field);
        assertThat(field.getValues().size(), equalTo(1));
        assertThat(field.getValues(), hasItems("value"));

        fields = fetchFields(mapperService, source, "*field");
        assertThat(fields.size(), equalTo(2));
        assertTrue(fields.containsKey("alias_field"));
        assertTrue(fields.containsKey("field"));
    }

    public void testMultiFields() throws IOException {
        MapperService mapperService = createMapperService(fieldMapping(b -> {
            b.field("type", "integer");
            b.startObject("fields");
            {
                b.startObject("keyword").field("type", "keyword").endObject();
            }
            b.endObject();
        }));

        XContentBuilder source = XContentFactory.jsonBuilder().startObject()
            .field("field", 42)
            .endObject();

        Map<String, DocumentField> fields = fetchFields(mapperService, source, "field.keyword");
        assertThat(fields.size(), equalTo(1));

        DocumentField field = fields.get("field.keyword");
        assertNotNull(field);
        assertThat(field.getValues().size(), equalTo(1));
        assertThat(field.getValues(), hasItems("42"));

        fields = fetchFields(mapperService, source, "field*");
        assertThat(fields.size(), equalTo(2));
        assertTrue(fields.containsKey("field"));
        assertTrue(fields.containsKey("field.keyword"));
    }

    public void testCopyTo() throws IOException {

        MapperService mapperService = createMapperService(mapping(b -> {
            b.startObject("field").field("type", "keyword").endObject();
            b.startObject("other_field");
            {
                b.field("type", "integer");
                b.field("copy_to", "field");
            }
            b.endObject();
            b.startObject("yet_another_field");
            {
                b.field("type", "keyword");
                b.field("copy_to", "field");
            }
            b.endObject();
        }));

        XContentBuilder source = XContentFactory.jsonBuilder().startObject()
            .array("field", "one", "two", "three")
            .array("other_field", 1, 2, 3)
            .endObject();

        Map<String, DocumentField> fields = fetchFields(mapperService, source, "field");
        assertThat(fields.size(), equalTo(1));

        DocumentField field = fields.get("field");
        assertNotNull(field);
        assertThat(field.getValues().size(), equalTo(6));
        assertThat(field.getValues(), hasItems("one", "two", "three", "1", "2", "3"));
    }

    public void testObjectFields() throws IOException {
        MapperService mapperService = createMapperService();
        XContentBuilder source = XContentFactory.jsonBuilder().startObject()
            .array("field", "first", "second")
            .startObject("object")
                .field("field", "third")
            .endObject()
        .endObject();

        Map<String, DocumentField> fields = fetchFields(mapperService, source, "object");
        assertFalse(fields.containsKey("object"));
    }

    public void testTextSubFields() throws IOException {
        MapperService mapperService = createMapperService(fieldMapping(b -> {
            b.field("type", "text");
            b.startObject("index_prefixes").endObject();
            b.field("index_phrases", true);
        }));

        XContentBuilder source = XContentFactory.jsonBuilder().startObject()
            .array("field", "some text")
            .endObject();

        Map<String, DocumentField> fields = fetchFields(mapperService, source, "*");
        assertThat(fields.size(), equalTo(1));
        assertThat(fields.keySet(), containsInAnyOrder("field"));

        for (DocumentField field : fields.values()) {
            assertThat(field.getValues().size(), equalTo(1));
            assertThat(field.getValue(), equalTo("some text"));
        }
    }

    public void testSimpleUnmappedFields() throws IOException {
        MapperService mapperService = createMapperService();

        XContentBuilder source = XContentFactory.jsonBuilder()
            .startObject()
                .field("unmapped_f1", "some text")
                .field("unmapped_f2", "some text")
                .field("unmapped_f3", "some text")
                .field("something_else", "some text")
                .nullField("null_value")
                .startObject("object")
                    .field("a", "foo")
                .endObject()
                .field("object.b", "bar")
            .endObject();

        Map<String, DocumentField> fields = fetchFields(mapperService, source, fieldAndFormatList("unmapped_f*", null, true));
        assertThat(fields.size(), equalTo(3));
        assertThat(fields.keySet(), containsInAnyOrder("unmapped_f1", "unmapped_f2", "unmapped_f3"));

        fields = fetchFields(mapperService, source, fieldAndFormatList("un*1", null, true));
        assertThat(fields.size(), equalTo(1));
        assertThat(fields.keySet(), containsInAnyOrder("unmapped_f1"));

        fields = fetchFields(mapperService, source, fieldAndFormatList("*thing*", null, true));
        assertThat(fields.size(), equalTo(1));
        assertThat(fields.keySet(), containsInAnyOrder("something_else"));

        fields = fetchFields(mapperService, source, fieldAndFormatList("null*", null, true));
        assertThat(fields.size(), equalTo(0));

        fields = fetchFields(mapperService, source, fieldAndFormatList("object.a", null, true));
        assertThat(fields.size(), equalTo(1));
        assertEquals("foo", fields.get("object.a").getValues().get(0));

        fields = fetchFields(mapperService, source, fieldAndFormatList("object.b", null, true));
        assertThat(fields.size(), equalTo(1));
        assertEquals("bar", fields.get("object.b").getValues().get(0));
    }

    public void testSimpleUnmappedArray() throws IOException {
        MapperService mapperService = createMapperService();

        XContentBuilder source = XContentFactory.jsonBuilder().startObject().array("unmapped_field", "foo", "bar").endObject();

        Map<String, DocumentField> fields = fetchFields(mapperService, source, fieldAndFormatList("unmapped_field", null, true));
        assertThat(fields.size(), equalTo(1));
        assertThat(fields.keySet(), containsInAnyOrder("unmapped_field"));
        DocumentField field = fields.get("unmapped_field");

        assertThat(field.getValues().size(), equalTo(2));
        assertThat(field.getValues(), hasItems("foo", "bar"));
    }

    public void testSimpleUnmappedArrayWithObjects() throws IOException {
        MapperService mapperService = createMapperService();

        XContentBuilder source = XContentFactory.jsonBuilder().startObject()
            .startArray("unmapped_field")
                .startObject()
                    .field("f1", "a")
                .endObject()
                .startObject()
                    .field("f2", "b")
                .endObject()
            .endArray()
            .endObject();

        Map<String, DocumentField> fields = fetchFields(mapperService, source, fieldAndFormatList("unmapped_field", null, true));
        assertThat(fields.size(), equalTo(0));

        fields = fetchFields(mapperService, source, fieldAndFormatList("unmapped_field.f*", null, true));
        assertThat(fields.size(), equalTo(2));
        assertThat(fields.get("unmapped_field.f1").getValue(), equalTo("a"));
        assertThat(fields.get("unmapped_field.f2").getValue(), equalTo("b"));

        source = XContentFactory.jsonBuilder().startObject()
            .startArray("unmapped_field")
                .startObject()
                    .field("f1", "a")
                    .array("f2", 1, 2)
                    .array("f3", 1, 2)
                .endObject()
                .startObject()
                    .field("f1", "b") // same field name, this should result in a list returned
                    .array("f2", 3, 4)
                    .array("f3", "foo")
                .endObject()
            .endArray()
            .endObject();

        fields = fetchFields(mapperService, source, fieldAndFormatList("unmapped_field.f1", null, true));
        assertThat(fields.size(), equalTo(1));
        DocumentField field = fields.get("unmapped_field.f1");
        assertThat(field.getValues().size(), equalTo(2));
        assertThat(field.getValues(), hasItems("a", "b"));

        fields = fetchFields(mapperService, source, fieldAndFormatList("unmapped_field.f2", null, true));
        assertThat(fields.size(), equalTo(1));
        field = fields.get("unmapped_field.f2");
        assertThat(field.getValues().size(), equalTo(4));
        assertThat(field.getValues(), hasItems(1, 2, 3, 4));

        fields = fetchFields(mapperService, source, fieldAndFormatList("unmapped_field.f3", null, true));
        assertThat(fields.size(), equalTo(1));
        field = fields.get("unmapped_field.f3");
        assertThat(field.getValues().size(), equalTo(3));
        assertThat(field.getValues(), hasItems(1, 2, "foo"));
    }

    public void testNestedFields() throws IOException {
        XContentBuilder mapping = XContentFactory.jsonBuilder().startObject()
        .startObject("_doc")
            .startObject("properties")
              .startObject("f1")
                .field("type", "keyword")
              .endObject()
              .startObject("obj")
                .field("type", "nested")
                .startObject("properties")
                    .startObject("f2").field("type", "keyword").endObject()
                    .startObject("f3").field("type", "keyword").endObject()
                    .startObject("inner_nested")
                        .field("type", "nested")
                        .startObject("properties")
                            .startObject("f4").field("type", "keyword").endObject()
                        .endObject()
                  .endObject()
                .endObject()
              .endObject()
            .endObject()
        .endObject()
        .endObject();

        MapperService mapperService = createMapperService(mapping);

        XContentBuilder source = XContentFactory.jsonBuilder().startObject()
            .field("f1", "value1")
            .startArray("obj")
              .startObject()
                .field("f2", "value2a")
                .startObject("inner_nested")
                    .field("f4", "value4a")
                .endObject()
              .endObject()
              .startObject()
                .field("f2", "value2b")
                .field("f3", "value3b")
                .startObject("inner_nested")
                    .field("f4", "value4b")
                .endObject()
              .endObject()
            .endArray()
          .endObject();

        Map<String, DocumentField> fields = fetchFields(mapperService, source, fieldAndFormatList("*", null, false));
        assertEquals(2, fields.size());
        assertThat(fields.keySet(), containsInAnyOrder("f1", "obj"));
        assertEquals("value1", fields.get("f1").getValue());
        List<Object> obj = fields.get("obj").getValues();
        assertEquals(2, obj.size());
        Object obj0 = obj.get(0);
        assertEquals(2, ((Map<?,?>) obj0).size());
        assertEquals("value2a", eval("f2.0", obj0));
        assertNull(eval("f3", obj0));
        assertEquals("value4a", eval("inner_nested.0.f4.0", obj0));

        Object obj1 = obj.get(1);
        assertEquals(3, ((Map<?,?>) obj1).size());
        assertEquals("value2b", eval("f2.0", obj1));
        assertEquals("value3b", eval("f3.0", obj1));
        assertEquals("value4b", eval("inner_nested.0.f4.0", obj1));

        fields = fetchFields(mapperService, source, fieldAndFormatList("obj*", null, false));
        assertEquals(1, fields.size());
        assertThat(fields.keySet(), containsInAnyOrder("obj"));
        obj = fields.get("obj").getValues();
        assertEquals(2, ((Map<?, ?>) obj.get(0)).size());
        obj0 = obj.get(0);
        assertEquals(2, ((Map<?,?>) obj0).size());
        assertEquals("value2a", eval("f2.0", obj0));
        assertNull(eval("f3", obj0));
        assertEquals("value4a", eval("inner_nested.0.f4.0", obj0));

        obj1 = obj.get(1);
        assertEquals(3, ((Map<?,?>) obj1).size());
        assertEquals("value2b", eval("f2.0", obj1));
        assertEquals("value3b", eval("f3.0", obj1));
        assertEquals("value4b", eval("inner_nested.0.f4.0", obj1));

        fields = fetchFields(mapperService, source, fieldAndFormatList("obj*", null, false));
        assertEquals(1, fields.size());
        assertThat(fields.keySet(), containsInAnyOrder("obj"));
        obj = fields.get("obj").getValues();
        assertEquals(2, obj.size());
        obj0 = obj.get(0);
        assertEquals("value4a", eval("inner_nested.0.f4.0", obj0));
        obj1 = obj.get(1);
        assertEquals("value4b", eval("inner_nested.0.f4.0", obj1));
    }

    public void testUnmappedFieldsInsideObject() throws IOException {
        XContentBuilder mapping = XContentFactory.jsonBuilder().startObject()
            .startObject("_doc")
            .startObject("properties")
                .startObject("obj")
                    .field("type", "object")
                    .field("dynamic", "false")
                    .startObject("properties")
                        .startObject("f1").field("type", "keyword").endObject()
                    .endObject()
                .endObject()
            .endObject()
            .endObject()
        .endObject();

        MapperService mapperService = createMapperService(mapping);

        XContentBuilder source = XContentFactory.jsonBuilder().startObject()
            .field("obj.f1", "value1")
            .field("obj.f2", "unmapped_value_f2")
            .field("obj.innerObj.f3", "unmapped_value_f3")
            .field("obj.innerObj.f4", "unmapped_value_f4")
            .endObject();

        Map<String, DocumentField> fields = fetchFields(mapperService, source, fieldAndFormatList("*", null, false));

        // without unmapped fields this should only return "obj.f1"
        assertThat(fields.size(), equalTo(1));
        assertThat(fields.keySet(), containsInAnyOrder("obj.f1"));

        fields = fetchFields(mapperService, source, fieldAndFormatList("*", null, true));
        assertThat(fields.size(), equalTo(4));
        assertThat(fields.keySet(), containsInAnyOrder("obj.f1", "obj.f2", "obj.innerObj.f3", "obj.innerObj.f4"));
    }

    public void testUnmappedFieldsInsideDisabledObject() throws IOException {
        XContentBuilder mapping = XContentFactory.jsonBuilder().startObject()
            .startObject("_doc")
            .startObject("properties")
                .startObject("obj")
                    .field("type", "object")
                    .field("enabled", "false")
                .endObject()
            .endObject()
            .endObject()
        .endObject();

        MapperService mapperService = createMapperService(mapping);

        XContentBuilder source = XContentFactory.jsonBuilder().startObject()
            .startArray("obj")
            .value("string_value")
            .startObject()
                .field("a", "b")
            .endObject()
            .startArray()
                .value(1).value(2).value(3)
            .endArray()
            .endArray()
        .endObject();

        Map<String, DocumentField> fields = fetchFields(mapperService, source, fieldAndFormatList("*", null, false));
        // without unmapped fields this should return nothing
        assertThat(fields.size(), equalTo(0));

        fields = fetchFields(mapperService, source, fieldAndFormatList("*", null, true));
        assertThat(fields.size(), equalTo(2));
        assertThat(fields.keySet(), containsInAnyOrder("obj", "obj.a"));

        List<Object> obj = fields.get("obj").getValues();
        assertEquals(4, obj.size());
        assertThat(obj, hasItems("string_value", 1, 2, 3));

        List<Object> innerObj = fields.get("obj.a").getValues();
        assertEquals(1, innerObj.size());
        assertEquals("b", fields.get("obj.a").getValue());
    }

    /**
     * If a mapped field for some reason contains a "_source" value that is not returned by the
     * mapped retrieval mechanism (e.g. because its malformed), we don't want to fetch it from _source.
     */
    public void testMappedFieldNotOverwritten() throws IOException {
        XContentBuilder mapping = XContentFactory.jsonBuilder().startObject()
            .startObject("_doc")
            .startObject("properties")
                .startObject("f1")
                    .field("type", "integer")
                    .field("ignore_malformed", "true")
                .endObject()
            .endObject()
            .endObject()
        .endObject();

        MapperService mapperService = createMapperService(mapping);

        XContentBuilder source = XContentFactory.jsonBuilder().startObject()
            .field("f1", "malformed")
            .endObject();

        // this should not return a field bc. f1 is malformed
        Map<String, DocumentField> fields = fetchFields(mapperService, source, List.of(new FieldAndFormat("*", null, true)));
        assertThat(fields.size(), equalTo(0));

        // and this should neither
        fields = fetchFields(mapperService, source, List.of(new FieldAndFormat("*", null, true)));
        assertThat(fields.size(), equalTo(0));

        fields = fetchFields(mapperService, source, List.of(new FieldAndFormat("f1", null, true)));
        assertThat(fields.size(), equalTo(0));

        // check this also does not overwrite with arrays
        source = XContentFactory.jsonBuilder().startObject()
            .array("f1", "malformed")
            .endObject();

        fields = fetchFields(mapperService, source, List.of(new FieldAndFormat("f1", null, true)));
        assertThat(fields.size(), equalTo(0));
    }

    public void testUnmappedFieldsWildcard() throws IOException {
        MapperService mapperService = createMapperService();

        XContentBuilder source = XContentFactory.jsonBuilder().startObject()
            .startObject("unmapped_object")
                .field("a", "foo")
                .field("b", "bar")
            .endObject()
            .endObject();

        Map<String, DocumentField> fields = fetchFields(mapperService, source, fieldAndFormatList("unmapped_object", null, true));
        assertThat(fields.size(), equalTo(0));

        fields = fetchFields(mapperService, source, fieldAndFormatList("unmap*object", null, true));
        assertThat(fields.size(), equalTo(0));

        fields = fetchFields(mapperService, source, fieldAndFormatList("unmapped_object.*", null, true));
        assertThat(fields.size(), equalTo(2));
        assertThat(fields.keySet(), containsInAnyOrder("unmapped_object.a", "unmapped_object.b"));

        assertThat(fields.get("unmapped_object.a").getValue(), equalTo("foo"));
        assertThat(fields.get("unmapped_object.b").getValue(), equalTo("bar"));

        fields = fetchFields(mapperService, source, fieldAndFormatList("unmapped_object.a", null, true));
        assertThat(fields.size(), equalTo(1));
        assertThat(fields.get("unmapped_object.a").getValue(), equalTo("foo"));

        fields = fetchFields(mapperService, source, fieldAndFormatList("unmapped_object.b", null, true));
        assertThat(fields.size(), equalTo(1));
        assertThat(fields.get("unmapped_object.b").getValue(), equalTo("bar"));
    }

    public void testLastFormatWins() throws IOException {
        MapperService mapperService = createMapperService();

        XContentBuilder source = XContentFactory.jsonBuilder().startObject()
            .startArray("date_field")
                .value("2011-11-11T11:11:11")
                .value("2012-12-12T12:12:12")
            .endArray()
            .endObject();

        List<FieldAndFormat> ff = new ArrayList<>();
        ff.add(new FieldAndFormat("date_field", "year", false));
        Map<String, DocumentField> fields = fetchFields(mapperService, source, ff);
        assertThat(fields.size(), equalTo(1));
        assertThat(fields.get("date_field").getValues().size(), equalTo(2));
        assertThat(fields.get("date_field").getValues().get(0), equalTo("2011"));
        assertThat(fields.get("date_field").getValues().get(1), equalTo("2012"));

        ff.add(new FieldAndFormat("date_field", "hour", false));
        fields = fetchFields(mapperService, source, ff);
        assertThat(fields.size(), equalTo(1));
        assertThat(fields.get("date_field").getValues().size(), equalTo(2));
        assertThat(fields.get("date_field").getValues().get(0), equalTo("11"));
        assertThat(fields.get("date_field").getValues().get(1), equalTo("12"));
    }

    private List<FieldAndFormat> fieldAndFormatList(String name, String format, boolean includeUnmapped) {
        return Collections.singletonList(new FieldAndFormat(name, format, includeUnmapped));
    }

    private Map<String, DocumentField> fetchFields(MapperService mapperService, XContentBuilder source, String fieldPattern)
        throws IOException {
        return fetchFields(mapperService, source, fieldAndFormatList(fieldPattern, null, false));
    }

    private static Map<String, DocumentField> fetchFields(
        MapperService mapperService,
        XContentBuilder source,
        List<FieldAndFormat> fields
    ) throws IOException {
        FieldFetcher fieldFetcher = FieldFetcher.create(newSearchExecutionContext(mapperService), fields);
<<<<<<< HEAD
        return fieldFetcher.fetch(ValuesLookup.sourceOnly(BytesReference.bytes(source)));
=======
        return fieldFetcher.fetch(sourceLookup);
>>>>>>> f28bb2fe
    }

    public MapperService createMapperService() throws IOException {
        XContentBuilder mapping = XContentFactory.jsonBuilder().startObject()
            .startObject("_doc")
            .startObject("properties")
                .startObject("field").field("type", "keyword").endObject()
                .startObject("integer_field").field("type", "integer").endObject()
                .startObject("date_field").field("type", "date").endObject()
                .startObject("geo_point").field("type", "geo_point").endObject()
                .startObject("float_range").field("type", "float_range").endObject()
                .startObject("object")
                    .startObject("properties")
                        .startObject("field").field("type", "keyword").endObject()
                    .endObject()
                .endObject()
                .startObject("field_that_does_not_match").field("type", "keyword").endObject()
            .endObject()
            .endObject()
        .endObject();

        return createMapperService(mapping);
    }

    private static SearchExecutionContext newSearchExecutionContext(MapperService mapperService) {
        Settings settings = Settings.builder().put("index.version.created", Version.CURRENT)
            .put("index.number_of_shards", 1)
            .put("index.number_of_replicas", 0)
            .put(IndexMetadata.SETTING_INDEX_UUID, "uuid").build();
        IndexMetadata indexMetadata = new IndexMetadata.Builder("index").settings(settings).build();
        IndexSettings indexSettings = new IndexSettings(indexMetadata, settings);
        return new SearchExecutionContext(
            0,
            0,
            indexSettings,
            null,
            null,
            mapperService,
            mapperService.mappingLookup(),
            null,
            null,
            null,
            null,
            null,
            null,
            null,
            null,
            null,
            null,
            null,
            emptyMap()
        );
    }
}<|MERGE_RESOLUTION|>--- conflicted
+++ resolved
@@ -836,11 +836,7 @@
         List<FieldAndFormat> fields
     ) throws IOException {
         FieldFetcher fieldFetcher = FieldFetcher.create(newSearchExecutionContext(mapperService), fields);
-<<<<<<< HEAD
         return fieldFetcher.fetch(ValuesLookup.sourceOnly(BytesReference.bytes(source)));
-=======
-        return fieldFetcher.fetch(sourceLookup);
->>>>>>> f28bb2fe
     }
 
     public MapperService createMapperService() throws IOException {

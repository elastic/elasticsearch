/*
 * Copyright Elasticsearch B.V. and/or licensed to Elasticsearch B.V. under one
 * or more contributor license agreements. Licensed under the Elastic License
 * 2.0 and the Server Side Public License, v 1; you may not use this file except
 * in compliance with, at your election, the Elastic License 2.0 or the Server
 * Side Public License, v 1.
 */

package org.elasticsearch.search.fetch.subphase;

import org.elasticsearch.Version;
import org.elasticsearch.cluster.metadata.IndexMetadata;
import org.elasticsearch.common.Strings;
import org.elasticsearch.common.bytes.BytesReference;
import org.elasticsearch.common.document.DocumentField;
import org.elasticsearch.common.settings.Settings;
import org.elasticsearch.common.xcontent.XContentBuilder;
import org.elasticsearch.common.xcontent.XContentFactory;
import org.elasticsearch.index.IndexSettings;
import org.elasticsearch.index.mapper.MapperService;
import org.elasticsearch.index.mapper.MapperServiceTestCase;
import org.elasticsearch.index.mapper.ParsedDocument;
import org.elasticsearch.index.query.SearchExecutionContext;
import org.elasticsearch.search.lookup.SourceLookup;

import java.io.IOException;
import java.util.ArrayList;
import java.util.Collections;
import java.util.List;
import java.util.Map;

import static java.util.Collections.emptyMap;
import static org.elasticsearch.common.xcontent.ObjectPath.eval;
import static org.hamcrest.Matchers.containsInAnyOrder;
import static org.hamcrest.Matchers.equalTo;
import static org.hamcrest.Matchers.hasItems;

public class FieldFetcherTests extends MapperServiceTestCase {

    public void testLeafValues() throws IOException {
        MapperService mapperService = createMapperService();
        XContentBuilder source = XContentFactory.jsonBuilder().startObject()
            .array("field", "first", "second")
            .startObject("object")
                .field("field", "third")
            .endObject()
        .endObject();

        List<FieldAndFormat> fieldAndFormats = List.of(
            new FieldAndFormat("field", null),
            new FieldAndFormat("object.field", null));
        Map<String, DocumentField> fields = fetchFields(mapperService, source, fieldAndFormats);
        assertThat(fields.size(), equalTo(2));

        DocumentField field = fields.get("field");
        assertNotNull(field);
        assertThat(field.getValues().size(), equalTo(2));
        assertThat(field.getValues(), hasItems("first", "second"));

        DocumentField objectField = fields.get("object.field");
        assertNotNull(objectField);
        assertThat(objectField.getValues().size(), equalTo(1));
        assertThat(objectField.getValues(), hasItems("third"));
    }

    public void testObjectValues() throws IOException {
        MapperService mapperService = createMapperService();
        XContentBuilder source = XContentFactory.jsonBuilder().startObject()
            .startObject("float_range")
                .field("gte", 0.0f)
                .field("lte", 2.718f)
            .endObject()
        .endObject();

        Map<String, DocumentField> fields = fetchFields(mapperService, source, "float_range");
        assertThat(fields.size(), equalTo(1));

        DocumentField rangeField = fields.get("float_range");
        assertNotNull(rangeField);
        assertThat(rangeField.getValues().size(), equalTo(1));
        assertThat(rangeField.getValue(), equalTo(Map.of("gte", 0.0f, "lte", 2.718f)));
    }

    public void testMixedObjectValues() throws IOException {
        MapperService mapperService = createMapperService();
        XContentBuilder source = XContentFactory.jsonBuilder().startObject()
            .startObject("foo").field("cat", "meow").endObject()
            .field("foo.bar", "baz")
            .endObject();

        ParsedDocument doc = mapperService.documentMapper().parse(source(Strings.toString(source)));
        merge(mapperService, dynamicMapping(doc.dynamicMappingsUpdate()));

        Map<String, DocumentField> fields = fetchFields(mapperService, source, "foo.bar");
        assertThat(fields.size(), equalTo(1));

        DocumentField field = fields.get("foo.bar");
        assertThat(field.getValues().size(), equalTo(1));
        assertThat(field.getValue(), equalTo("baz"));

        source = XContentFactory.jsonBuilder().startObject()
            .startObject("foo").field("cat", "meow").endObject()
            .field("foo.cat", "miau")
            .endObject();

        doc = mapperService.documentMapper().parse(source(Strings.toString(source)));

        fields = fetchFields(mapperService, source, "foo.cat");
        assertThat(fields.size(), equalTo(1));

        field = fields.get("foo.cat");
        assertThat(field.getValues().size(), equalTo(2));
        assertThat(field.getValues(), containsInAnyOrder("meow", "miau"));

        source = XContentFactory.jsonBuilder().startObject()
            .startObject("foo").field("cat", "meow").endObject()
            .array("foo.cat", "miau", "purr")
            .endObject();

        doc = mapperService.documentMapper().parse(source(Strings.toString(source)));

        fields = fetchFields(mapperService, source, "foo.cat");
        assertThat(fields.size(), equalTo(1));

        field = fields.get("foo.cat");
        assertThat(field.getValues().size(), equalTo(3));
        assertThat(field.getValues(), containsInAnyOrder("meow", "miau", "purr"));
    }

    public void testMixedDottedObjectSyntax() throws IOException {
        MapperService mapperService = createMapperService();
        XContentBuilder source = XContentFactory.jsonBuilder().startObject()
            .startObject("object").field("field", "value").endObject()
            .field("object.field", "value2")
            .endObject();

        Map<String, DocumentField> fields = fetchFields(mapperService, source, "*");
        assertThat(fields.size(), equalTo(1));

        DocumentField field = fields.get("object.field");
        assertThat(field.getValues().size(), equalTo(2));
        assertThat(field.getValues(), containsInAnyOrder("value", "value2"));
    }

    public void testNullValues() throws IOException {
        MapperService mapperService = createMapperService();
        XContentBuilder source = XContentFactory.jsonBuilder().startObject()
            .startObject("object").field("field", "value").endObject()
            .nullField("object.field")
            .endObject();

        Map<String, DocumentField> fields = fetchFields(mapperService, source, "*");
        assertThat(fields.size(), equalTo(1));

        DocumentField field = fields.get("object.field");
        assertThat(field.getValues().size(), equalTo(1));
        assertThat(field.getValues(), containsInAnyOrder("value"));

        source = XContentFactory.jsonBuilder().startObject()
            .array("nullable_long_field", 1, 2, 3, null, 5)
            .endObject();
        fields = fetchFields(mapperService, source, "*");
        assertThat(fields.size(), equalTo(1));

        field = fields.get("nullable_long_field");
        assertThat(field.getValues().size(), equalTo(5));
        assertThat(field.getValues(), containsInAnyOrder(1L, 2L, 3L, 5L, 42L));
    }

    public void testNonExistentField() throws IOException {
        MapperService mapperService = createMapperService();
        XContentBuilder source = XContentFactory.jsonBuilder().startObject()
            .field("field", "value")
        .endObject();

        Map<String, DocumentField> fields = fetchFields(mapperService, source, "non-existent");
        assertThat(fields.size(), equalTo(0));
    }

    public void testMetadataFields() throws IOException {
        MapperService mapperService = createMapperService();
        XContentBuilder source = XContentFactory.jsonBuilder().startObject()
            .field("field", "value")
            .field("_doc_count", 100)
        .endObject();

        Map<String, DocumentField> fields = fetchFields(mapperService, source, "_doc_count");
        assertNotNull(fields.get("_doc_count"));
        assertEquals(100, ((Integer) fields.get("_doc_count").getValue()).intValue());

        // The _type field was deprecated in 7.x and is not supported in 8.0. So the behavior
        // should be the same as if the field didn't exist.
        fields = fetchFields(mapperService, source, "_type");
        assertTrue(fields.isEmpty());

        // several other metadata fields throw exceptions via their value fetchers when trying to get them
        for (String fieldname : List.of("_id", "_index", "_seq_no", "_routing", "_ignored")) {
            expectThrows(UnsupportedOperationException.class, () -> fetchFields(mapperService, source, fieldname));
        }
    }

    public void testFetchAllFields() throws IOException {
        MapperService mapperService = createMapperService();
        XContentBuilder source = XContentFactory.jsonBuilder().startObject()
            .field("field", "value")
            .startObject("object")
                .field("field", "other-value")
            .endObject()
        .endObject();

        Map<String, DocumentField> fields = fetchFields(mapperService, source, "*");
        assertThat(fields.size(), equalTo(2));
    }

    public void testNestedArrays() throws IOException {
        MapperService mapperService = createMapperService();
        XContentBuilder source = XContentFactory.jsonBuilder().startObject()
            .startArray("field")
                .startArray().value("first").value("second").endArray()
            .endArray()
        .endObject();

        Map<String, DocumentField> fields = fetchFields(mapperService, source, "field");
        DocumentField field = fields.get("field");
        assertNotNull(field);
        assertThat(field.getValues().size(), equalTo(2));
        assertThat(field.getValues(), hasItems("first", "second"));

        source = XContentFactory.jsonBuilder().startObject()
            .startArray("object")
                .startObject().array("field", "first", "second").endObject()
                .startObject().array("field", "third").endObject()
                .startObject().field("field", "fourth").endObject()
            .endArray()
            .endObject();

        fields = fetchFields(mapperService, source, "object.field");
        field = fields.get("object.field");
        assertNotNull(field);
        assertThat(field.getValues().size(), equalTo(4));
        assertThat(field.getValues(), hasItems("first", "second", "third", "fourth"));
    }

    public void testArrayValueMappers() throws IOException {
        MapperService mapperService = createMapperService();

        XContentBuilder source = XContentFactory.jsonBuilder().startObject()
            .array("geo_point", 27.1, 42.0)
        .endObject();

        Map<String, DocumentField> fields = fetchFields(mapperService, source, "geo_point");
        assertThat(fields.size(), equalTo(1));

        DocumentField field = fields.get("geo_point");
        assertNotNull(field);
        assertThat(field.getValues().size(), equalTo(1));

        // Test a field with multiple geo-points.
        source = XContentFactory.jsonBuilder().startObject()
            .startArray("geo_point")
                .startArray().value(27.1).value(42.0).endArray()
                .startArray().value(31.4).value(42.0).endArray()
            .endArray()
        .endObject();

        fields = fetchFields(mapperService, source, "geo_point");
        assertThat(fields.size(), equalTo(1));

        field = fields.get("geo_point");
        assertNotNull(field);
        assertThat(field.getValues().size(), equalTo(2));
    }

    public void testFieldNamesWithWildcard() throws IOException {
        MapperService mapperService = createMapperService();
        XContentBuilder source = XContentFactory.jsonBuilder().startObject()
            .array("field", "first", "second")
            .field("integer_field", 333)
            .startObject("object")
                .field("field", "fourth")
            .endObject()
        .endObject();

        Map<String, DocumentField> fields = fetchFields(mapperService, source, "*field");
        assertThat(fields.size(), equalTo(3));

        DocumentField field = fields.get("field");
        assertNotNull(field);
        assertThat(field.getValues().size(), equalTo(2));
        assertThat(field.getValues(), hasItems("first", "second"));

        DocumentField otherField = fields.get("integer_field");
        assertNotNull(otherField);
        assertThat(otherField.getValues().size(), equalTo(1));
        assertThat(otherField.getValues(), hasItems(333));

        DocumentField objectField = fields.get("object.field");
        assertNotNull(objectField);
        assertThat(objectField.getValues().size(), equalTo(1));
        assertThat(objectField.getValues(), hasItems("fourth"));
    }

    public void testDateFormat() throws IOException {
        MapperService mapperService = createMapperService();
        XContentBuilder source = XContentFactory.jsonBuilder().startObject()
            .field("field", "value")
            .field("date_field", "1990-12-29T00:00:00.000Z")
        .endObject();

        Map<String, DocumentField> fields = fetchFields(mapperService, source, List.of(
            new FieldAndFormat("field", null),
            new FieldAndFormat("date_field", "yyyy/MM/dd")));
        assertThat(fields.size(), equalTo(2));

        DocumentField field = fields.get("field");
        assertNotNull(field);

        DocumentField dateField = fields.get("date_field");
        assertNotNull(dateField);
        assertThat(dateField.getValues().size(), equalTo(1));
        assertThat(dateField.getValue(), equalTo("1990/12/29"));

        // check that badly formed dates in source are just ignored when fetching
        source = XContentFactory.jsonBuilder().startObject()
            .field("field", "value")
            .array("date_field", "1990-12-29T00:00:00.000Z", "baddate", "1991-12-29T00:00:00.000Z")
            .endObject();
        DocumentField dates
            = fetchFields(mapperService, source, List.of(new FieldAndFormat("date_field", "yyyy/MM/dd"))).get("date_field");
        assertThat(dates.getValues().size(), equalTo(2));
        assertThat(dates, containsInAnyOrder(equalTo("1990/12/29"), equalTo("1991/12/29")));
    }

    public void testIgnoreAbove() throws IOException {
        MapperService mapperService = createMapperService(fieldMapping(b -> {
            b.field("type", "keyword");
            b.field("ignore_above", 20);
        }));

        XContentBuilder source = XContentFactory.jsonBuilder().startObject()
            .array("field", "value", "other_value", "really_really_long_value")
            .endObject();
        Map<String, DocumentField> fields = fetchFields(mapperService, source, "field");
        DocumentField field = fields.get("field");
        assertThat(field.getValues().size(), equalTo(2));

        source = XContentFactory.jsonBuilder().startObject()
            .array("field", "really_really_long_value")
            .endObject();
        fields = fetchFields(mapperService, source, "field");
        assertFalse(fields.containsKey("field"));
    }

    public void testFieldAliases() throws IOException {
        MapperService mapperService = createMapperService(mapping(b -> {
            b.startObject("field").field("type", "keyword").endObject();
            b.startObject("alias_field");
            {
                b.field("type", "alias");
                b.field("path", "field");
            }
            b.endObject();
        }));

        XContentBuilder source = XContentFactory.jsonBuilder().startObject()
            .field("field", "value")
            .endObject();

        Map<String, DocumentField> fields = fetchFields(mapperService, source, "alias_field");
        assertThat(fields.size(), equalTo(1));

        DocumentField field = fields.get("alias_field");
        assertNotNull(field);
        assertThat(field.getValues().size(), equalTo(1));
        assertThat(field.getValues(), hasItems("value"));

        fields = fetchFields(mapperService, source, "*field");
        assertThat(fields.size(), equalTo(2));
        assertTrue(fields.containsKey("alias_field"));
        assertTrue(fields.containsKey("field"));
    }

    public void testMultiFields() throws IOException {
        MapperService mapperService = createMapperService(fieldMapping(b -> {
            b.field("type", "integer");
            b.startObject("fields");
            {
                b.startObject("keyword").field("type", "keyword").endObject();
            }
            b.endObject();
        }));

        XContentBuilder source = XContentFactory.jsonBuilder().startObject()
            .field("field", 42)
            .endObject();

        Map<String, DocumentField> fields = fetchFields(mapperService, source, "field.keyword");
        assertThat(fields.size(), equalTo(1));

        DocumentField field = fields.get("field.keyword");
        assertNotNull(field);
        assertThat(field.getValues().size(), equalTo(1));
        assertThat(field.getValues(), hasItems("42"));

        fields = fetchFields(mapperService, source, "field*");
        assertThat(fields.size(), equalTo(2));
        assertTrue(fields.containsKey("field"));
        assertTrue(fields.containsKey("field.keyword"));
    }

    public void testCopyTo() throws IOException {

        MapperService mapperService = createMapperService(mapping(b -> {
            b.startObject("field").field("type", "keyword").endObject();
            b.startObject("other_field");
            {
                b.field("type", "integer");
                b.field("copy_to", "field");
            }
            b.endObject();
            b.startObject("yet_another_field");
            {
                b.field("type", "keyword");
                b.field("copy_to", "field");
            }
            b.endObject();
        }));

        XContentBuilder source = XContentFactory.jsonBuilder().startObject()
            .array("field", "one", "two", "three")
            .array("other_field", 1, 2, 3)
            .endObject();

        Map<String, DocumentField> fields = fetchFields(mapperService, source, "field");
        assertThat(fields.size(), equalTo(1));

        DocumentField field = fields.get("field");
        assertNotNull(field);
        assertThat(field.getValues().size(), equalTo(6));
        assertThat(field.getValues(), hasItems("one", "two", "three", "1", "2", "3"));
    }

    public void testObjectFields() throws IOException {
        MapperService mapperService = createMapperService();
        XContentBuilder source = XContentFactory.jsonBuilder().startObject()
            .array("field", "first", "second")
            .startObject("object")
                .field("field", "third")
            .endObject()
        .endObject();

        Map<String, DocumentField> fields = fetchFields(mapperService, source, "object");
        assertFalse(fields.containsKey("object"));
    }

    public void testTextSubFields() throws IOException {
        MapperService mapperService = createMapperService(fieldMapping(b -> {
            b.field("type", "text");
            b.startObject("index_prefixes").endObject();
            b.field("index_phrases", true);
        }));

        XContentBuilder source = XContentFactory.jsonBuilder().startObject()
            .array("field", "some text")
            .endObject();

        Map<String, DocumentField> fields = fetchFields(mapperService, source, "*");
        assertThat(fields.size(), equalTo(1));
        assertThat(fields.keySet(), containsInAnyOrder("field"));

        for (DocumentField field : fields.values()) {
            assertThat(field.getValues().size(), equalTo(1));
            assertThat(field.getValue(), equalTo("some text"));
        }
    }

    public void testSimpleUnmappedFields() throws IOException {
        MapperService mapperService = createMapperService();

        XContentBuilder source = XContentFactory.jsonBuilder()
            .startObject()
                .field("unmapped_f1", "some text")
                .field("unmapped_f2", "some text")
                .field("unmapped_f3", "some text")
                .field("something_else", "some text")
                .nullField("null_value")
                .startObject("object")
                    .field("a", "foo")
                .endObject()
                .field("object.b", "bar")
            .endObject();

        Map<String, DocumentField> fields = fetchFields(mapperService, source, fieldAndFormatList("unmapped_f*", null, true));
        assertThat(fields.size(), equalTo(3));
        assertThat(fields.keySet(), containsInAnyOrder("unmapped_f1", "unmapped_f2", "unmapped_f3"));

        fields = fetchFields(mapperService, source, fieldAndFormatList("un*1", null, true));
        assertThat(fields.size(), equalTo(1));
        assertThat(fields.keySet(), containsInAnyOrder("unmapped_f1"));

        fields = fetchFields(mapperService, source, fieldAndFormatList("*thing*", null, true));
        assertThat(fields.size(), equalTo(1));
        assertThat(fields.keySet(), containsInAnyOrder("something_else"));

        fields = fetchFields(mapperService, source, fieldAndFormatList("null*", null, true));
        assertThat(fields.size(), equalTo(0));

        fields = fetchFields(mapperService, source, fieldAndFormatList("object.a", null, true));
        assertThat(fields.size(), equalTo(1));
        assertEquals("foo", fields.get("object.a").getValues().get(0));

        fields = fetchFields(mapperService, source, fieldAndFormatList("object.b", null, true));
        assertThat(fields.size(), equalTo(1));
        assertEquals("bar", fields.get("object.b").getValues().get(0));
    }

    public void testSimpleUnmappedArray() throws IOException {
        MapperService mapperService = createMapperService();

        XContentBuilder source = XContentFactory.jsonBuilder().startObject().array("unmapped_field", "foo", "bar").endObject();

        Map<String, DocumentField> fields = fetchFields(mapperService, source, fieldAndFormatList("unmapped_field", null, true));
        assertThat(fields.size(), equalTo(1));
        assertThat(fields.keySet(), containsInAnyOrder("unmapped_field"));
        DocumentField field = fields.get("unmapped_field");

        assertThat(field.getValues().size(), equalTo(2));
        assertThat(field.getValues(), hasItems("foo", "bar"));
    }

    public void testSimpleUnmappedArrayWithObjects() throws IOException {
        MapperService mapperService = createMapperService();

        XContentBuilder source = XContentFactory.jsonBuilder().startObject()
            .startArray("unmapped_field")
                .startObject()
                    .field("f1", "a")
                .endObject()
                .startObject()
                    .field("f2", "b")
                .endObject()
            .endArray()
            .endObject();

        Map<String, DocumentField> fields = fetchFields(mapperService, source, fieldAndFormatList("unmapped_field", null, true));
        assertThat(fields.size(), equalTo(0));

        fields = fetchFields(mapperService, source, fieldAndFormatList("unmapped_field.f*", null, true));
        assertThat(fields.size(), equalTo(2));
        assertThat(fields.get("unmapped_field.f1").getValue(), equalTo("a"));
        assertThat(fields.get("unmapped_field.f2").getValue(), equalTo("b"));

        source = XContentFactory.jsonBuilder().startObject()
            .startArray("unmapped_field")
                .startObject()
                    .field("f1", "a")
                    .array("f2", 1, 2)
                    .array("f3", 1, 2)
                .endObject()
                .startObject()
                    .field("f1", "b") // same field name, this should result in a list returned
                    .array("f2", 3, 4)
                    .array("f3", "foo")
                .endObject()
            .endArray()
            .endObject();

        fields = fetchFields(mapperService, source, fieldAndFormatList("unmapped_field.f1", null, true));
        assertThat(fields.size(), equalTo(1));
        DocumentField field = fields.get("unmapped_field.f1");
        assertThat(field.getValues().size(), equalTo(2));
        assertThat(field.getValues(), hasItems("a", "b"));

        fields = fetchFields(mapperService, source, fieldAndFormatList("unmapped_field.f2", null, true));
        assertThat(fields.size(), equalTo(1));
        field = fields.get("unmapped_field.f2");
        assertThat(field.getValues().size(), equalTo(4));
        assertThat(field.getValues(), hasItems(1, 2, 3, 4));

        fields = fetchFields(mapperService, source, fieldAndFormatList("unmapped_field.f3", null, true));
        assertThat(fields.size(), equalTo(1));
        field = fields.get("unmapped_field.f3");
        assertThat(field.getValues().size(), equalTo(3));
        assertThat(field.getValues(), hasItems(1, 2, "foo"));
    }

    public void testNestedFields() throws IOException {
        XContentBuilder mapping = XContentFactory.jsonBuilder().startObject()
        .startObject("_doc")
            .startObject("properties")
              .startObject("f1")
                .field("type", "keyword")
              .endObject()
              .startObject("obj")
                .field("type", "nested")
                .startObject("properties")
                    .startObject("f2").field("type", "keyword").endObject()
                    .startObject("f3").field("type", "keyword").endObject()
                    .startObject("inner_nested")
                        .field("type", "nested")
                        .startObject("properties")
                            .startObject("f4").field("type", "keyword").endObject()
                        .endObject()
                  .endObject()
                .endObject()
              .endObject()
            .endObject()
        .endObject()
        .endObject();

        MapperService mapperService = createMapperService(mapping);

        XContentBuilder source = XContentFactory.jsonBuilder().startObject()
            .field("f1", "value1")
            .startArray("obj")
              .startObject()
                .field("f2", "value2a")
                .startObject("inner_nested")
                    .field("f4", "value4a")
                .endObject()
              .endObject()
              .startObject()
                .field("f2", "value2b")
                .field("f3", "value3b")
                .startObject("inner_nested")
                    .field("f4", "value4b")
                .endObject()
              .endObject()
            .endArray()
          .endObject();

        Map<String, DocumentField> fields = fetchFields(mapperService, source, fieldAndFormatList("*", null, false));
        assertEquals(2, fields.size());
        assertThat(fields.keySet(), containsInAnyOrder("f1", "obj"));
        assertEquals("value1", fields.get("f1").getValue());
        List<Object> obj = fields.get("obj").getValues();
        assertEquals(2, obj.size());
        Object obj0 = obj.get(0);
        assertEquals(2, ((Map<?,?>) obj0).size());
        assertEquals("value2a", eval("f2.0", obj0));
        assertNull(eval("f3", obj0));
        assertEquals("value4a", eval("inner_nested.0.f4.0", obj0));

        Object obj1 = obj.get(1);
        assertEquals(3, ((Map<?,?>) obj1).size());
        assertEquals("value2b", eval("f2.0", obj1));
        assertEquals("value3b", eval("f3.0", obj1));
        assertEquals("value4b", eval("inner_nested.0.f4.0", obj1));

        fields = fetchFields(mapperService, source, fieldAndFormatList("obj*", null, false));
        assertEquals(1, fields.size());
        assertThat(fields.keySet(), containsInAnyOrder("obj"));
        obj = fields.get("obj").getValues();
        assertEquals(2, ((Map<?, ?>) obj.get(0)).size());
        obj0 = obj.get(0);
        assertEquals(2, ((Map<?,?>) obj0).size());
        assertEquals("value2a", eval("f2.0", obj0));
        assertNull(eval("f3", obj0));
        assertEquals("value4a", eval("inner_nested.0.f4.0", obj0));

        obj1 = obj.get(1);
        assertEquals(3, ((Map<?,?>) obj1).size());
        assertEquals("value2b", eval("f2.0", obj1));
        assertEquals("value3b", eval("f3.0", obj1));
        assertEquals("value4b", eval("inner_nested.0.f4.0", obj1));

        fields = fetchFields(mapperService, source, fieldAndFormatList("obj*", null, false));
        assertEquals(1, fields.size());
        assertThat(fields.keySet(), containsInAnyOrder("obj"));
        obj = fields.get("obj").getValues();
        assertEquals(2, obj.size());
        obj0 = obj.get(0);
        assertEquals("value4a", eval("inner_nested.0.f4.0", obj0));
        obj1 = obj.get(1);
        assertEquals("value4b", eval("inner_nested.0.f4.0", obj1));
    }

    @SuppressWarnings("unchecked")
    public void testFlattenedField() throws IOException {
        XContentBuilder mapping = mapping(b -> b.startObject("flat").field("type", "flattened").endObject());
        MapperService mapperService = createMapperService(mapping);

        XContentBuilder source = XContentFactory.jsonBuilder().startObject()
            .startObject("flat")
              .field("f1", "value1")
              .field("f2", 1)
            .endObject()
          .endObject();

        // requesting via wildcard should retrieve the root field as a structured map
        Map<String, DocumentField> fields = fetchFields(mapperService, source, fieldAndFormatList("*", null, false));
        assertEquals(1, fields.size());
        assertThat(fields.keySet(), containsInAnyOrder("flat"));
        Map<String, Object> flattenedValue = (Map<String, Object>) fields.get("flat").getValue();
        assertThat(flattenedValue.keySet(), containsInAnyOrder("f1", "f2"));
        assertEquals("value1", flattenedValue.get("f1"));
        assertEquals(1, flattenedValue.get("f2"));

        // direct retrieval of subfield is possible
        List<FieldAndFormat> fieldAndFormatList = new ArrayList<>();
        fieldAndFormatList.add(new FieldAndFormat("flat.f1", null));
        fields = fetchFields(mapperService, source, fieldAndFormatList);
        assertEquals(1, fields.size());
        assertThat(fields.keySet(), containsInAnyOrder("flat.f1"));
        assertThat(fields.get("flat.f1").getValue(), equalTo("value1"));

        // direct retrieval of root field and subfield is possible
        fieldAndFormatList.add(new FieldAndFormat("*", null));
        fields = fetchFields(mapperService, source, fieldAndFormatList);
        assertEquals(2, fields.size());
        assertThat(fields.keySet(), containsInAnyOrder("flat", "flat.f1"));
        flattenedValue = (Map<String, Object>) fields.get("flat").getValue();
        assertThat(flattenedValue.keySet(), containsInAnyOrder("f1", "f2"));
        assertEquals("value1", flattenedValue.get("f1"));
        assertEquals(1, flattenedValue.get("f2"));
        assertThat(fields.get("flat.f1").getValue(), equalTo("value1"));

        // retrieval of subfield with wildcard is not possible
        fields = fetchFields(mapperService, source, fieldAndFormatList("flat.f*", null, false));
        assertEquals(0, fields.size());

        // retrieval of non-existing subfield returns empty result
        fields = fetchFields(mapperService, source, fieldAndFormatList("flat.baz", null, false));
        assertEquals(0, fields.size());
    }

    public void testUnmappedFieldsInsideObject() throws IOException {
        XContentBuilder mapping = XContentFactory.jsonBuilder().startObject()
            .startObject("_doc")
            .startObject("properties")
                .startObject("obj")
                    .field("type", "object")
                    .field("dynamic", "false")
                    .startObject("properties")
                        .startObject("f1").field("type", "keyword").endObject()
                    .endObject()
                .endObject()
            .endObject()
            .endObject()
        .endObject();

        MapperService mapperService = createMapperService(mapping);

        XContentBuilder source = XContentFactory.jsonBuilder().startObject()
            .field("obj.f1", "value1")
            .field("obj.f2", "unmapped_value_f2")
            .field("obj.innerObj.f3", "unmapped_value_f3")
            .field("obj.innerObj.f4", "unmapped_value_f4")
            .endObject();

        Map<String, DocumentField> fields = fetchFields(mapperService, source, fieldAndFormatList("*", null, false));

        // without unmapped fields this should only return "obj.f1"
        assertThat(fields.size(), equalTo(1));
        assertThat(fields.keySet(), containsInAnyOrder("obj.f1"));

        fields = fetchFields(mapperService, source, fieldAndFormatList("*", null, true));
        assertThat(fields.size(), equalTo(4));
        assertThat(fields.keySet(), containsInAnyOrder("obj.f1", "obj.f2", "obj.innerObj.f3", "obj.innerObj.f4"));
    }

    public void testUnmappedFieldsInsideDisabledObject() throws IOException {
        XContentBuilder mapping = XContentFactory.jsonBuilder().startObject()
            .startObject("_doc")
            .startObject("properties")
                .startObject("obj")
                    .field("type", "object")
                    .field("enabled", "false")
                .endObject()
            .endObject()
            .endObject()
        .endObject();

        MapperService mapperService = createMapperService(mapping);

        XContentBuilder source = XContentFactory.jsonBuilder().startObject()
            .startArray("obj")
            .value("string_value")
            .startObject()
                .field("a", "b")
            .endObject()
            .startArray()
                .value(1).value(2).value(3)
            .endArray()
            .endArray()
        .endObject();

        Map<String, DocumentField> fields = fetchFields(mapperService, source, fieldAndFormatList("*", null, false));
        // without unmapped fields this should return nothing
        assertThat(fields.size(), equalTo(0));

        fields = fetchFields(mapperService, source, fieldAndFormatList("*", null, true));
        assertThat(fields.size(), equalTo(2));
        assertThat(fields.keySet(), containsInAnyOrder("obj", "obj.a"));

        List<Object> obj = fields.get("obj").getValues();
        assertEquals(4, obj.size());
        assertThat(obj, hasItems("string_value", 1, 2, 3));

        List<Object> innerObj = fields.get("obj.a").getValues();
        assertEquals(1, innerObj.size());
        assertEquals("b", fields.get("obj.a").getValue());
    }

    /**
     * If a mapped field for some reason contains a "_source" value that is not returned by the
     * mapped retrieval mechanism (e.g. because its malformed), we don't want to fetch it from _source.
     */
    public void testMappedFieldNotOverwritten() throws IOException {
        XContentBuilder mapping = XContentFactory.jsonBuilder().startObject()
            .startObject("_doc")
            .startObject("properties")
                .startObject("f1")
                    .field("type", "integer")
                    .field("ignore_malformed", "true")
                .endObject()
            .endObject()
            .endObject()
        .endObject();

        MapperService mapperService = createMapperService(mapping);

        XContentBuilder source = XContentFactory.jsonBuilder().startObject()
            .field("f1", "malformed")
            .endObject();

        // this should not return a field bc. f1 is malformed
        Map<String, DocumentField> fields = fetchFields(mapperService, source, List.of(new FieldAndFormat("*", null, true)));
        assertThat(fields.size(), equalTo(0));

        // and this should neither
        fields = fetchFields(mapperService, source, List.of(new FieldAndFormat("*", null, true)));
        assertThat(fields.size(), equalTo(0));

        fields = fetchFields(mapperService, source, List.of(new FieldAndFormat("f1", null, true)));
        assertThat(fields.size(), equalTo(0));

        // check this also does not overwrite with arrays
        source = XContentFactory.jsonBuilder().startObject()
            .array("f1", "malformed")
            .endObject();

        fields = fetchFields(mapperService, source, List.of(new FieldAndFormat("f1", null, true)));
        assertThat(fields.size(), equalTo(0));
    }

    public void testUnmappedFieldsWildcard() throws IOException {
        MapperService mapperService = createMapperService();

        XContentBuilder source = XContentFactory.jsonBuilder().startObject()
            .startObject("unmapped_object")
                .field("a", "foo")
                .field("b", "bar")
            .endObject()
            .endObject();

        Map<String, DocumentField> fields = fetchFields(mapperService, source, fieldAndFormatList("unmapped_object", null, true));
        assertThat(fields.size(), equalTo(0));

        fields = fetchFields(mapperService, source, fieldAndFormatList("unmap*object", null, true));
        assertThat(fields.size(), equalTo(0));

        fields = fetchFields(mapperService, source, fieldAndFormatList("unmapped_object.*", null, true));
        assertThat(fields.size(), equalTo(2));
        assertThat(fields.keySet(), containsInAnyOrder("unmapped_object.a", "unmapped_object.b"));

        assertThat(fields.get("unmapped_object.a").getValue(), equalTo("foo"));
        assertThat(fields.get("unmapped_object.b").getValue(), equalTo("bar"));

        fields = fetchFields(mapperService, source, fieldAndFormatList("unmapped_object.a", null, true));
        assertThat(fields.size(), equalTo(1));
        assertThat(fields.get("unmapped_object.a").getValue(), equalTo("foo"));

        fields = fetchFields(mapperService, source, fieldAndFormatList("unmapped_object.b", null, true));
        assertThat(fields.size(), equalTo(1));
        assertThat(fields.get("unmapped_object.b").getValue(), equalTo("bar"));
    }

    public void testLastFormatWins() throws IOException {
        MapperService mapperService = createMapperService();

        XContentBuilder source = XContentFactory.jsonBuilder().startObject()
            .startArray("date_field")
                .value("2011-11-11T11:11:11")
                .value("2012-12-12T12:12:12")
            .endArray()
            .endObject();

        List<FieldAndFormat> ff = new ArrayList<>();
        ff.add(new FieldAndFormat("date_field", "year", false));
        Map<String, DocumentField> fields = fetchFields(mapperService, source, ff);
        assertThat(fields.size(), equalTo(1));
        assertThat(fields.get("date_field").getValues().size(), equalTo(2));
        assertThat(fields.get("date_field").getValues().get(0), equalTo("2011"));
        assertThat(fields.get("date_field").getValues().get(1), equalTo("2012"));

        ff.add(new FieldAndFormat("date_field", "hour", false));
        fields = fetchFields(mapperService, source, ff);
        assertThat(fields.size(), equalTo(1));
        assertThat(fields.get("date_field").getValues().size(), equalTo(2));
        assertThat(fields.get("date_field").getValues().get(0), equalTo("11"));
        assertThat(fields.get("date_field").getValues().get(1), equalTo("12"));
    }

    /**
     * Field patterns retrieved with "include_unmapped" use an automaton with a maximal allowed size internally.
     * This test checks we have a bound in place to avoid misuse of this with exceptionally large field patterns
     */
    // TODO LUCENE-9981 seems to make this essentially impossible to hit, so remove the test?
    /*
    public void testTooManyUnmappedFieldWildcardPattern() throws IOException {
        MapperService mapperService = createMapperService();

        XContentBuilder source = XContentFactory.jsonBuilder().startObject().field("a", "foo").endObject();

<<<<<<< HEAD
        List<FieldAndFormat> fieldAndFormatList = new ArrayList<>();
        boolean includeUnmapped = true;
        for (int i = 0; i < 4000; i++) {
            fieldAndFormatList.add(new FieldAndFormat(randomAlphaOfLength(150) + "*", null, includeUnmapped));
=======
        List<FieldAndFormat> fieldAndFormatList = new ArrayList<>(10_000);
        for (int i = 0; i < 8000; i++) {
            fieldAndFormatList.add(new FieldAndFormat(randomAlphaOfLength(150) + "*", null, true));
>>>>>>> be4bd681
        }
        expectThrows(TooComplexToDeterminizeException.class, () -> fetchFields(mapperService, source, fieldAndFormatList));
    }
     */

    private List<FieldAndFormat> fieldAndFormatList(String name, String format, boolean includeUnmapped) {
        return Collections.singletonList(new FieldAndFormat(name, format, includeUnmapped));
    }

    private Map<String, DocumentField> fetchFields(MapperService mapperService, XContentBuilder source, String fieldPattern)
        throws IOException {
        return fetchFields(mapperService, source, fieldAndFormatList(fieldPattern, null, false));
    }

    private static Map<String, DocumentField> fetchFields(
        MapperService mapperService,
        XContentBuilder source,
        List<FieldAndFormat> fields
    ) throws IOException {

        SourceLookup sourceLookup = new SourceLookup();
        sourceLookup.setSource(BytesReference.bytes(source));

        FieldFetcher fieldFetcher = FieldFetcher.create(newSearchExecutionContext(mapperService), fields);
        return fieldFetcher.fetch(sourceLookup);
    }

    public MapperService createMapperService() throws IOException {
        XContentBuilder mapping = XContentFactory.jsonBuilder().startObject()
            .startObject("_doc")
            .startObject("properties")
                .startObject("field").field("type", "keyword").endObject()
                .startObject("integer_field").field("type", "integer").endObject()
                .startObject("date_field").field("type", "date").endObject()
                .startObject("geo_point").field("type", "geo_point").endObject()
                .startObject("float_range").field("type", "float_range").endObject()
                .startObject("nullable_long_field").field("type", "long").field("null_value", 42).endObject()
                .startObject("object")
                    .startObject("properties")
                        .startObject("field").field("type", "keyword").endObject()
                    .endObject()
                .endObject()
                .startObject("field_that_does_not_match").field("type", "keyword").endObject()
            .endObject()
            .endObject()
        .endObject();

        return createMapperService(mapping);
    }

    private static SearchExecutionContext newSearchExecutionContext(MapperService mapperService) {
        Settings settings = Settings.builder().put("index.version.created", Version.CURRENT)
            .put("index.number_of_shards", 1)
            .put("index.number_of_replicas", 0)
            .put(IndexMetadata.SETTING_INDEX_UUID, "uuid").build();
        IndexMetadata indexMetadata = new IndexMetadata.Builder("index").settings(settings).build();
        IndexSettings indexSettings = new IndexSettings(indexMetadata, settings);
        return new SearchExecutionContext(
            0,
            0,
            indexSettings,
            null,
            null,
            mapperService,
            mapperService.mappingLookup(),
            null,
            null,
            null,
            null,
            null,
            null,
            null,
            null,
            null,
            null,
            null,
            emptyMap()
        );
    }
}<|MERGE_RESOLUTION|>--- conflicted
+++ resolved
@@ -8,6 +8,7 @@
 
 package org.elasticsearch.search.fetch.subphase;
 
+import org.apache.lucene.util.automaton.TooComplexToDeterminizeException;
 import org.elasticsearch.Version;
 import org.elasticsearch.cluster.metadata.IndexMetadata;
 import org.elasticsearch.common.Strings;
@@ -906,27 +907,17 @@
      * Field patterns retrieved with "include_unmapped" use an automaton with a maximal allowed size internally.
      * This test checks we have a bound in place to avoid misuse of this with exceptionally large field patterns
      */
-    // TODO LUCENE-9981 seems to make this essentially impossible to hit, so remove the test?
-    /*
     public void testTooManyUnmappedFieldWildcardPattern() throws IOException {
         MapperService mapperService = createMapperService();
 
         XContentBuilder source = XContentFactory.jsonBuilder().startObject().field("a", "foo").endObject();
 
-<<<<<<< HEAD
-        List<FieldAndFormat> fieldAndFormatList = new ArrayList<>();
-        boolean includeUnmapped = true;
-        for (int i = 0; i < 4000; i++) {
-            fieldAndFormatList.add(new FieldAndFormat(randomAlphaOfLength(150) + "*", null, includeUnmapped));
-=======
-        List<FieldAndFormat> fieldAndFormatList = new ArrayList<>(10_000);
+        List<FieldAndFormat> fieldAndFormatList = new ArrayList<>(8_000);
         for (int i = 0; i < 8000; i++) {
             fieldAndFormatList.add(new FieldAndFormat(randomAlphaOfLength(150) + "*", null, true));
->>>>>>> be4bd681
         }
         expectThrows(TooComplexToDeterminizeException.class, () -> fetchFields(mapperService, source, fieldAndFormatList));
     }
-     */
 
     private List<FieldAndFormat> fieldAndFormatList(String name, String format, boolean includeUnmapped) {
         return Collections.singletonList(new FieldAndFormat(name, format, includeUnmapped));

--- conflicted
+++ resolved
@@ -461,14 +461,7 @@
         gcb.shape(pb);
 
         // don't use random as permits quadtree
-<<<<<<< HEAD
         String mapping = Strings.toString(randomBoolean() ? createDefaultMapping() : createPrefixTreeMapping(LegacyGeoShapeFieldMapper.DeprecatedParameters.PrefixTrees.QUADTREE));
-=======
-        String mapping = Strings.toString(
-            randomBoolean() ?
-                createDefaultMapping() :
-                createPrefixTreeMapping(LegacyGeoShapeFieldMapper.DeprecatedParameters.PrefixTrees.QUADTREE));
->>>>>>> 62099628
         client().admin().indices().prepareCreate("test").setMapping(mapping).get();
         ensureGreen();
 
@@ -503,14 +496,10 @@
         }
 
         // don't use random mapping as permits quadtree
-<<<<<<< HEAD
-        String mapping = Strings.toString(usePrefixTrees ? createPrefixTreeMapping(LegacyGeoShapeFieldMapper.DeprecatedParameters.PrefixTrees.QUADTREE) : createDefaultMapping());
-=======
         String mapping = Strings.toString(
             usePrefixTrees ?
                 createPrefixTreeMapping(LegacyGeoShapeFieldMapper.DeprecatedParameters.PrefixTrees.QUADTREE) :
                 createDefaultMapping());
->>>>>>> 62099628
         client().admin().indices().prepareCreate("test").setMapping(mapping).get();
         ensureGreen();
 
@@ -538,14 +527,10 @@
         GeometryCollectionBuilder gcb = RandomShapeGenerator.createGeometryCollection(random());
         logger.info("Created Random GeometryCollection containing {} shapes", gcb.numShapes());
 
-<<<<<<< HEAD
-        String mapping = Strings.toString(randomBoolean() ? createDefaultMapping() : createPrefixTreeMapping(LegacyGeoShapeFieldMapper.DeprecatedParameters.PrefixTrees.QUADTREE));
-=======
         String mapping = Strings.toString(
             randomBoolean() ?
                 createDefaultMapping() :
                 createPrefixTreeMapping(LegacyGeoShapeFieldMapper.DeprecatedParameters.PrefixTrees.QUADTREE));
->>>>>>> 62099628
         client().admin().indices().prepareCreate("test").setMapping(mapping).get();
         ensureGreen();
 

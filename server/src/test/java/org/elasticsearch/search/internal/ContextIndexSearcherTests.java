/*
 * Copyright Elasticsearch B.V. and/or licensed to Elasticsearch B.V. under one
 * or more contributor license agreements. Licensed under the "Elastic License
 * 2.0", the "GNU Affero General Public License v3.0 only", and the "Server Side
 * Public License v 1"; you may not use this file except in compliance with, at
 * your election, the "Elastic License 2.0", the "GNU Affero General Public
 * License v3.0 only", or the "Server Side Public License, v 1".
 */

package org.elasticsearch.search.internal;

import org.apache.lucene.analysis.standard.StandardAnalyzer;
import org.apache.lucene.codecs.StoredFieldsReader;
import org.apache.lucene.document.Document;
import org.apache.lucene.document.Field;
import org.apache.lucene.document.IntPoint;
import org.apache.lucene.document.StringField;
import org.apache.lucene.document.TextField;
import org.apache.lucene.index.DirectoryReader;
import org.apache.lucene.index.FilterDirectoryReader;
import org.apache.lucene.index.FilterLeafReader;
import org.apache.lucene.index.IndexWriter;
import org.apache.lucene.index.IndexWriterConfig;
import org.apache.lucene.index.LeafReader;
import org.apache.lucene.index.LeafReaderContext;
import org.apache.lucene.index.NoMergePolicy;
import org.apache.lucene.index.PostingsEnum;
import org.apache.lucene.index.Term;
import org.apache.lucene.index.Terms;
import org.apache.lucene.index.TermsEnum;
import org.apache.lucene.search.BoostQuery;
import org.apache.lucene.search.Collector;
import org.apache.lucene.search.CollectorManager;
import org.apache.lucene.search.ConstantScoreQuery;
import org.apache.lucene.search.ConstantScoreScorer;
import org.apache.lucene.search.ConstantScoreWeight;
import org.apache.lucene.search.DocIdSetIterator;
import org.apache.lucene.search.Explanation;
import org.apache.lucene.search.IndexSearcher;
import org.apache.lucene.search.IndexSearcher.LeafSlice;
import org.apache.lucene.search.KnnFloatVectorQuery;
import org.apache.lucene.search.LeafCollector;
import org.apache.lucene.search.MatchNoDocsQuery;
import org.apache.lucene.search.PhraseQuery;
import org.apache.lucene.search.Query;
import org.apache.lucene.search.QueryVisitor;
import org.apache.lucene.search.Scorable;
import org.apache.lucene.search.ScoreMode;
import org.apache.lucene.search.Scorer;
import org.apache.lucene.search.ScorerSupplier;
import org.apache.lucene.search.TermQuery;
import org.apache.lucene.search.TopDocs;
import org.apache.lucene.search.TotalHitCountCollectorManager;
import org.apache.lucene.search.TotalHits;
import org.apache.lucene.search.Weight;
import org.apache.lucene.store.Directory;
import org.apache.lucene.tests.index.RandomIndexWriter;
import org.apache.lucene.util.BitSet;
import org.apache.lucene.util.BitSetIterator;
import org.apache.lucene.util.Bits;
import org.apache.lucene.util.FixedBitSet;
import org.apache.lucene.util.SparseFixedBitSet;
import org.elasticsearch.ExceptionsHelper;
import org.elasticsearch.common.lucene.index.ElasticsearchDirectoryReader;
import org.elasticsearch.common.lucene.index.SequentialStoredFieldsLeafReader;
import org.elasticsearch.common.lucene.search.Queries;
import org.elasticsearch.common.settings.Settings;
import org.elasticsearch.core.IOUtils;
import org.elasticsearch.index.IndexSettings;
import org.elasticsearch.index.cache.bitset.BitsetFilterCache;
import org.elasticsearch.index.shard.ShardId;
import org.elasticsearch.lucene.util.CombinedBits;
import org.elasticsearch.lucene.util.MatchAllBitSet;
import org.elasticsearch.search.aggregations.BucketCollector;
import org.elasticsearch.search.aggregations.LeafBucketCollector;
import org.elasticsearch.test.ESTestCase;
import org.elasticsearch.test.IndexSettingsModule;

import java.io.IOException;
import java.io.UncheckedIOException;
import java.util.Collection;
import java.util.Collections;
import java.util.IdentityHashMap;
import java.util.List;
import java.util.Set;
import java.util.concurrent.Executors;
import java.util.concurrent.ThreadPoolExecutor;

import static org.elasticsearch.search.internal.ContextIndexSearcher.intersectScorerAndBitSet;
import static org.elasticsearch.search.internal.ExitableDirectoryReader.ExitableLeafReader;
import static org.elasticsearch.search.internal.ExitableDirectoryReader.ExitablePointValues;
import static org.elasticsearch.search.internal.ExitableDirectoryReader.ExitableTerms;
import static org.hamcrest.Matchers.anyOf;
import static org.hamcrest.Matchers.containsString;
import static org.hamcrest.Matchers.equalTo;
import static org.hamcrest.Matchers.greaterThanOrEqualTo;
import static org.hamcrest.Matchers.instanceOf;
import static org.hamcrest.Matchers.lessThanOrEqualTo;

public class ContextIndexSearcherTests extends ESTestCase {
    public void testIntersectScorerAndRoleBits() throws Exception {
        final Directory directory = newDirectory();
        IndexWriter iw = new IndexWriter(directory, new IndexWriterConfig(new StandardAnalyzer()).setMergePolicy(NoMergePolicy.INSTANCE));

        Document document = new Document();
        document.add(new StringField("field1", "value1", Field.Store.NO));
        document.add(new StringField("field2", "value1", Field.Store.NO));
        iw.addDocument(document);

        document = new Document();
        document.add(new StringField("field1", "value2", Field.Store.NO));
        document.add(new StringField("field2", "value1", Field.Store.NO));
        iw.addDocument(document);

        document = new Document();
        document.add(new StringField("field1", "value3", Field.Store.NO));
        document.add(new StringField("field2", "value1", Field.Store.NO));
        iw.addDocument(document);

        document = new Document();
        document.add(new StringField("field1", "value4", Field.Store.NO));
        document.add(new StringField("field2", "value1", Field.Store.NO));
        iw.addDocument(document);

        iw.commit();
        iw.deleteDocuments(new Term("field1", "value3"));
        iw.close();
        DirectoryReader directoryReader = DirectoryReader.open(directory);
        IndexSearcher searcher = newSearcher(directoryReader);
        Weight weight = searcher.createWeight(
            new BoostQuery(new ConstantScoreQuery(new TermQuery(new Term("field2", "value1"))), 3f),
            ScoreMode.COMPLETE,
            1f
        );

        LeafReaderContext leaf = searcher.getIndexReader().leaves().get(0);

        CombinedBits bitSet = new CombinedBits(query(leaf, "field1", "value1"), leaf.reader().getLiveDocs());
        LeafCollector leafCollector = new LeafBucketCollector() {
            Scorable scorer;

            @Override
            public void setScorer(Scorable scorer) throws IOException {
                this.scorer = scorer;
            }

            @Override
            public void collect(int doc, long bucket) throws IOException {
                assertThat(doc, equalTo(0));
                assertThat(scorer.score(), equalTo(3f));
            }
        };
        intersectScorerAndBitSet(weight.scorer(leaf), bitSet, leafCollector, () -> {});

        bitSet = new CombinedBits(query(leaf, "field1", "value2"), leaf.reader().getLiveDocs());
        leafCollector = new LeafBucketCollector() {
            @Override
            public void collect(int doc, long bucket) throws IOException {
                assertThat(doc, equalTo(1));
            }
        };
        intersectScorerAndBitSet(weight.scorer(leaf), bitSet, leafCollector, () -> {});

        bitSet = new CombinedBits(query(leaf, "field1", "value3"), leaf.reader().getLiveDocs());
        leafCollector = new LeafBucketCollector() {
            @Override
            public void collect(int doc, long bucket) throws IOException {
                fail("docId [" + doc + "] should have been deleted");
            }
        };
        intersectScorerAndBitSet(weight.scorer(leaf), bitSet, leafCollector, () -> {});

        bitSet = new CombinedBits(query(leaf, "field1", "value4"), leaf.reader().getLiveDocs());
        leafCollector = new LeafBucketCollector() {
            @Override
            public void collect(int doc, long bucket) throws IOException {
                assertThat(doc, equalTo(3));
            }
        };
        intersectScorerAndBitSet(weight.scorer(leaf), bitSet, leafCollector, () -> {});

        directoryReader.close();
        directory.close();
    }

    private int indexDocs(Directory directory) throws IOException {
        try (
            RandomIndexWriter iw = new RandomIndexWriter(
                random(),
                directory,
                new IndexWriterConfig().setMergePolicy(NoMergePolicy.INSTANCE)
            )
        ) {
            final int numDocs = randomIntBetween(500, 1000);
            for (int i = 0; i < numDocs; i++) {
                Document document = new Document();
                document.add(new StringField("field", "value", Field.Store.NO));
                document.add(new TextField("p_field", "value", Field.Store.NO));
                iw.addDocument(document);
                if (rarely()) {
                    iw.flush();
                }
            }
            return numDocs;
        }
    }

    /**
     * Check that knn queries rewrite parallelizes on the number of segments
     */
    public void testConcurrentRewrite() throws Exception {
        ThreadPoolExecutor executor = (ThreadPoolExecutor) Executors.newFixedThreadPool(randomIntBetween(2, 5));
        try (Directory directory = newDirectory()) {
            indexDocs(directory);
            try (DirectoryReader directoryReader = DirectoryReader.open(directory)) {
                ContextIndexSearcher searcher = new ContextIndexSearcher(
                    directoryReader,
                    IndexSearcher.getDefaultSimilarity(),
                    IndexSearcher.getDefaultQueryCache(),
                    IndexSearcher.getDefaultQueryCachingPolicy(),
                    randomBoolean(),
                    executor,
                    // create as many slices as possible
                    Integer.MAX_VALUE,
                    1
                );
                int numSegments = directoryReader.getContext().leaves().size();
                KnnFloatVectorQuery vectorQuery = new KnnFloatVectorQuery("float_vector", new float[] { 0, 0, 0 }, 10, null);
                vectorQuery.rewrite(searcher);
                // 1 task gets executed on the caller thread
                assertBusy(() -> assertEquals(numSegments - 1, executor.getCompletedTaskCount()));
            }
        } finally {
            terminate(executor);
        }
    }

    /**
     * Test that collection starts one task per slice, all offloaded to the separate executor, none executed in the caller thread
     */
    public void testConcurrentCollection() throws Exception {
        ThreadPoolExecutor executor = (ThreadPoolExecutor) Executors.newFixedThreadPool(randomIntBetween(2, 5));
        try (Directory directory = newDirectory()) {
            int numDocs = indexDocs(directory);
            try (DirectoryReader directoryReader = DirectoryReader.open(directory)) {
                ContextIndexSearcher searcher = new ContextIndexSearcher(
                    directoryReader,
                    IndexSearcher.getDefaultSimilarity(),
                    IndexSearcher.getDefaultQueryCache(),
                    IndexSearcher.getDefaultQueryCachingPolicy(),
                    randomBoolean(),
                    executor,
                    // create as many slices as possible
                    Integer.MAX_VALUE,
                    1
                );
                Integer totalHits = searcher.search(Queries.ALL_DOCS_INSTANCE, new TotalHitCountCollectorManager(searcher.getSlices()));
                assertEquals(numDocs, totalHits.intValue());
                int numExpectedTasks = ContextIndexSearcher.computeSlices(searcher.getIndexReader().leaves(), Integer.MAX_VALUE, 1).length;
                // check that each slice except for one that executes on the calling thread goes to the executor, no matter the queue size
                // or the number of slices
                assertBusy(() -> assertEquals(numExpectedTasks - 1, executor.getCompletedTaskCount()));
            }
        } finally {
            terminate(executor);
        }
    }

    public void testContextIndexSearcherSparseNoDeletions() throws IOException {
        doTestContextIndexSearcher(true, false);
    }

    public void testContextIndexSearcherDenseNoDeletions() throws IOException {
        doTestContextIndexSearcher(false, false);
    }

    public void testContextIndexSearcherSparseWithDeletions() throws IOException {
        doTestContextIndexSearcher(true, true);
    }

    public void testContextIndexSearcherDenseWithDeletions() throws IOException {
        doTestContextIndexSearcher(false, true);
    }

    public void doTestContextIndexSearcher(boolean sparse, boolean deletions) throws IOException {
        Directory dir = newDirectory();
        IndexWriter w = new IndexWriter(dir, newIndexWriterConfig(null));
        Document doc = new Document();
        StringField allowedField = new StringField("allowed", "yes", Field.Store.NO);
        doc.add(allowedField);
        StringField fooField = new StringField("foo", "bar", Field.Store.NO);
        doc.add(fooField);
        StringField deleteField = new StringField("delete", "no", Field.Store.NO);
        doc.add(deleteField);
        IntPoint pointField = new IntPoint("point", 1, 2);
        doc.add(pointField);
        w.addDocument(doc);
        if (deletions) {
            // add a document that matches foo:bar but will be deleted
            deleteField.setStringValue("yes");
            w.addDocument(doc);
            deleteField.setStringValue("no");
        }
        allowedField.setStringValue("no");
        w.addDocument(doc);
        if (sparse) {
            for (int i = 0; i < 1000; ++i) {
                w.addDocument(doc);
            }
            w.forceMerge(1);
        }
        w.deleteDocuments(new Term("delete", "yes"));

        IndexSettings settings = IndexSettingsModule.newIndexSettings("_index", Settings.EMPTY);
        DirectoryReader reader = ElasticsearchDirectoryReader.wrap(DirectoryReader.open(w), new ShardId(settings.getIndex(), 0));
        BitsetFilterCache cache = new BitsetFilterCache(settings, BitsetFilterCache.Listener.NOOP);
        Query roleQuery = new TermQuery(new Term("allowed", "yes"));
        BitSet bitSet = cache.getBitSetProducer(roleQuery).getBitSet(reader.leaves().get(0));
        if (sparse) {
            assertThat(bitSet, instanceOf(SparseFixedBitSet.class));
        } else {
            assertThat(bitSet, anyOf(instanceOf(FixedBitSet.class), instanceOf(MatchAllBitSet.class)));
        }

        DocumentSubsetDirectoryReader filteredReader = new DocumentSubsetDirectoryReader(reader, cache, roleQuery);

        ContextIndexSearcher searcher = new ContextIndexSearcher(
            filteredReader,
            IndexSearcher.getDefaultSimilarity(),
            IndexSearcher.getDefaultQueryCache(),
            IndexSearcher.getDefaultQueryCachingPolicy(),
            true
        );

        for (LeafReaderContext context : searcher.getIndexReader().leaves()) {
            assertThat(context.reader(), instanceOf(SequentialStoredFieldsLeafReader.class));
            SequentialStoredFieldsLeafReader lf = (SequentialStoredFieldsLeafReader) context.reader();
            assertNotNull(lf.getSequentialStoredFieldsReader());
        }
        // Assert wrapping
        assertEquals(ExitableDirectoryReader.class, searcher.getIndexReader().getClass());
        for (LeafReaderContext lrc : searcher.getIndexReader().leaves()) {
            assertEquals(ExitableLeafReader.class, lrc.reader().getClass());
            assertNotEquals(ExitableTerms.class, lrc.reader().terms("foo").getClass());
            assertNotEquals(ExitablePointValues.class, lrc.reader().getPointValues("point").getClass());
        }
        searcher.addQueryCancellation(() -> {});
        for (LeafReaderContext lrc : searcher.getIndexReader().leaves()) {
            assertEquals(ExitableTerms.class, lrc.reader().terms("foo").getClass());
            assertEquals(ExitablePointValues.class, lrc.reader().getPointValues("point").getClass());
        }

        // Searching a non-existing term will trigger a null scorer
        assertEquals(0, searcher.count(new TermQuery(new Term("non_existing_field", "non_existing_value"))));

        assertEquals(1, searcher.count(new TermQuery(new Term("foo", "bar"))));

        // make sure scorers are created only once, see #1725
        assertEquals(1, searcher.count(new CreateScorerOnceQuery(Queries.ALL_DOCS_INSTANCE)));

        TopDocs topDocs = searcher.search(new BoostQuery(new ConstantScoreQuery(new TermQuery(new Term("foo", "bar"))), 3f), 1);
        assertEquals(1, topDocs.totalHits.value());
        assertEquals(1, topDocs.scoreDocs.length);
        assertEquals(3f, topDocs.scoreDocs[0].score, 0);

        IOUtils.close(reader, w, dir);
    }

    public void testComputeSlices() throws IOException {
        Directory dir = newDirectory();
        RandomIndexWriter w = new RandomIndexWriter(random(), dir);
        int numDocs = rarely() ? randomIntBetween(0, 1000) : randomIntBetween(1000, 25000);
        Document doc = new Document();
        for (int i = 0; i < numDocs; i++) {
            w.addDocument(doc);
        }
        DirectoryReader reader = w.getReader();
        List<LeafReaderContext> contexts = reader.leaves();
        int iter = randomIntBetween(16, 64);
        for (int i = 0; i < iter; i++) {
            int numThreads = randomIntBetween(1, 16);
            LeafSlice[] slices = ContextIndexSearcher.computeSlices(contexts, numThreads, 1);
            assertSlices(slices, numDocs, numThreads);
        }
        // expect exception for numThreads < 1
        int numThreads = randomIntBetween(-16, 0);
        IllegalArgumentException ex = expectThrows(
            IllegalArgumentException.class,
            () -> ContextIndexSearcher.computeSlices(contexts, numThreads, 1)
        );
        assertThat(ex.getMessage(), equalTo("maxSliceNum must be >= 1 (got " + numThreads + ")"));
        IOUtils.close(reader, w, dir);
    }

    private static void assertSlices(LeafSlice[] slices, int numDocs, int numThreads) {
        // checks that the number of slices is not bigger than the number of available threads
        // and each slice contains at least 10% of the data (which means the max number of slices is 10)
        int sumDocs = 0;
        assertThat(slices.length, lessThanOrEqualTo(numThreads));
        for (LeafSlice slice : slices) {
            int sliceDocs = slice.getMaxDocs();
            assertThat(sliceDocs, greaterThanOrEqualTo((int) (0.1 * numDocs)));
            sumDocs += sliceDocs;
        }
        assertThat(sumDocs, equalTo(numDocs));
    }

    public void testClearQueryCancellations() throws IOException {
        Directory dir = newDirectory();
        RandomIndexWriter w = new RandomIndexWriter(random(), dir);
        w.addDocument(new Document());
        DirectoryReader reader = w.getReader();
        ContextIndexSearcher searcher = new ContextIndexSearcher(
            reader,
            IndexSearcher.getDefaultSimilarity(),
            IndexSearcher.getDefaultQueryCache(),
            IndexSearcher.getDefaultQueryCachingPolicy(),
            true
        );

        assertFalse(searcher.hasCancellations());
        searcher.addQueryCancellation(() -> {});
        assertTrue(searcher.hasCancellations());

        searcher.clearQueryCancellations();
        assertFalse(searcher.hasCancellations());

        IOUtils.close(reader, w, dir);
    }

    public void testExitableTermsMinAndMax() throws IOException {
        Directory dir = newDirectory();
        IndexWriter w = new IndexWriter(dir, newIndexWriterConfig(null));
        Document doc = new Document();
        StringField fooField = new StringField("foo", "bar", Field.Store.NO);
        doc.add(fooField);
        w.addDocument(doc);
        w.flush();

        DirectoryReader directoryReader = DirectoryReader.open(w);
        for (LeafReaderContext lfc : directoryReader.leaves()) {
            Terms terms = lfc.reader().terms("foo");
            FilterLeafReader.FilterTerms filterTerms = new ExitableTerms(terms, new ExitableDirectoryReader.QueryCancellation() {
                @Override
                public boolean isEnabled() {
                    return false;
                }

                @Override
                public void checkCancelled() {

                }
            }) {
                @Override
                public TermsEnum iterator() {
                    fail("Retrieving min and max should retrieve values from block tree instead of iterating");
                    return null;
                }
            };
            assertEquals("bar", filterTerms.getMin().utf8ToString());
            assertEquals("bar", filterTerms.getMax().utf8ToString());
        }
        w.close();
        directoryReader.close();
        dir.close();
    }

    public void testReduceIsCalledOnTimeout() throws IOException {
        try (Directory dir = newDirectory()) {
            indexDocs(dir);
            ThreadPoolExecutor executor = null;
            try (DirectoryReader directoryReader = DirectoryReader.open(dir)) {
                if (randomBoolean()) {
                    executor = (ThreadPoolExecutor) Executors.newFixedThreadPool(randomIntBetween(2, 5));
                }
                ContextIndexSearcher contextIndexSearcher = new ContextIndexSearcher(
                    directoryReader,
                    IndexSearcher.getDefaultSimilarity(),
                    IndexSearcher.getDefaultQueryCache(),
                    IndexSearcher.getDefaultQueryCachingPolicy(),
                    true,
                    executor,
                    executor == null ? -1 : executor.getMaximumPoolSize(),
                    1
                );
                boolean[] called = new boolean[1];
                CollectorManager<Collector, Void> manager = new CollectorManager<>() {
                    @Override
                    public Collector newCollector() {
                        return BucketCollector.NO_OP_COLLECTOR;
                    }

                    @Override
                    public Void reduce(Collection<Collector> collectors) {
                        called[0] = true;
                        return null;
                    }
                };
                contextIndexSearcher.search(new TestQuery() {
                    @Override
                    public Query rewrite(IndexSearcher indexSearcher) throws IOException {
                        if (randomBoolean()) {
                            contextIndexSearcher.throwTimeExceededException();
                        }
                        return super.rewrite(indexSearcher);
                    }

                    @Override
                    public Weight createWeight(IndexSearcher searcher, ScoreMode scoreMode, float boost) {
                        if (randomBoolean()) {
                            contextIndexSearcher.throwTimeExceededException();
                        }
                        return new ConstantScoreWeight(this, boost) {
                            @Override
                            public ScorerSupplier scorerSupplier(LeafReaderContext context) throws IOException {
                                contextIndexSearcher.throwTimeExceededException();
                                Scorer scorer = new ConstantScoreScorer(
                                    score(),
                                    scoreMode,
                                    DocIdSetIterator.all(context.reader().maxDoc())
                                );
                                return new DefaultScorerSupplier(scorer);
                            }

                            @Override
                            public boolean isCacheable(LeafReaderContext ctx) {
                                return false;
                            }
                        };
                    }
                }, manager);
                assertTrue(contextIndexSearcher.timeExceeded());
                assertThat(called[0], equalTo(true));
            } finally {
                if (executor != null) {
                    terminate(executor);
                }
            }
        }
    }

    public void testTimeoutOnRewriteStandalone() throws IOException {
        try (Directory dir = newDirectory()) {
            indexDocs(dir);
            ThreadPoolExecutor executor = null;
            try (DirectoryReader directoryReader = DirectoryReader.open(dir)) {
                if (randomBoolean()) {
                    executor = (ThreadPoolExecutor) Executors.newFixedThreadPool(randomIntBetween(2, 5));
                }
                ContextIndexSearcher contextIndexSearcher = new ContextIndexSearcher(
                    directoryReader,
                    IndexSearcher.getDefaultSimilarity(),
                    IndexSearcher.getDefaultQueryCache(),
                    IndexSearcher.getDefaultQueryCachingPolicy(),
                    true,
                    executor,
                    executor == null ? -1 : executor.getMaximumPoolSize(),
                    1
                );
                TestQuery testQuery = new TestQuery() {
                    @Override
                    public Query rewrite(IndexSearcher indexSearcher) {
                        contextIndexSearcher.throwTimeExceededException();
                        assert false;
                        return null;
                    }
                };
                Query rewrite = contextIndexSearcher.rewrite(testQuery);
                assertThat(rewrite, instanceOf(MatchNoDocsQuery.class));
                assertEquals("MatchNoDocsQuery(\"rewrite timed out\")", rewrite.toString());
                assertTrue(contextIndexSearcher.timeExceeded());
            } finally {
                if (executor != null) {
                    terminate(executor);
                }
            }
        }
    }

    public void testTimeoutOnRewriteDuringSearch() throws IOException {
        try (Directory dir = newDirectory()) {
            indexDocs(dir);
            ThreadPoolExecutor executor = null;
            try (DirectoryReader directoryReader = DirectoryReader.open(dir)) {
                if (randomBoolean()) {
                    executor = (ThreadPoolExecutor) Executors.newFixedThreadPool(randomIntBetween(2, 5));
                }
                ContextIndexSearcher contextIndexSearcher = new ContextIndexSearcher(
                    directoryReader,
                    IndexSearcher.getDefaultSimilarity(),
                    IndexSearcher.getDefaultQueryCache(),
                    IndexSearcher.getDefaultQueryCachingPolicy(),
                    true,
                    executor,
                    executor == null ? -1 : executor.getMaximumPoolSize(),
                    1
                );
                TestQuery testQuery = new TestQuery() {
                    @Override
                    public Query rewrite(IndexSearcher indexSearcher) {
                        contextIndexSearcher.throwTimeExceededException();
                        assert false;
                        return null;
                    }
                };
                Integer hitCount = contextIndexSearcher.search(
                    testQuery,
                    new TotalHitCountCollectorManager(contextIndexSearcher.getSlices())
                );
                assertEquals(0, hitCount.intValue());
                assertTrue(contextIndexSearcher.timeExceeded());
            } finally {
                if (executor != null) {
                    terminate(executor);
                }
            }
        }
    }

    public void testMaxClause() throws Exception {
        ThreadPoolExecutor executor = null;
        try (Directory dir = newDirectory()) {
            indexDocs(dir);
            try (var directoryReader = DirectoryReader.open(dir)) {
                if (randomBoolean()) {
                    executor = (ThreadPoolExecutor) Executors.newFixedThreadPool(randomIntBetween(2, 5));
                }
                var searcher = new ContextIndexSearcher(
                    directoryReader,
                    IndexSearcher.getDefaultSimilarity(),
                    IndexSearcher.getDefaultQueryCache(),
                    IndexSearcher.getDefaultQueryCachingPolicy(),
                    true,
                    executor,
                    executor == null ? -1 : executor.getMaximumPoolSize(),
                    1
                );
                var query = new PhraseQuery.Builder().add(new Term("p_field", "value1"))
                    .add(new Term("p_field", "value2"))
                    .add(new Term("p_field", "value"))
                    .build();
                IndexSearcher.setMaxClauseCount(2);
                var exc = expectThrows(IllegalArgumentException.class, () -> searcher.search(query, 10));
                assertThat(exc.getMessage(), containsString("too many clauses"));
                IndexSearcher.setMaxClauseCount(3);
                var top = searcher.search(query, 10);
                assertThat(top.totalHits.value(), equalTo(0L));
                assertThat(top.totalHits.relation(), equalTo(TotalHits.Relation.EQUAL_TO));
            }
<<<<<<< HEAD
            if (executor != null) {
                terminate(executor);
            }
=======
        } finally {
            terminate(executor);
>>>>>>> bc155773
        }
    }

    private static class TestQuery extends Query {
        @Override
        public String toString(String field) {
            return "query";
        }

        @Override
        public void visit(QueryVisitor visitor) {
            visitor.visitLeaf(this);
        }

        @Override
        public boolean equals(Object o) {
            return sameClassAs(o);
        }

        @Override
        public int hashCode() {
            return classHash();
        }
    }

    private SparseFixedBitSet query(LeafReaderContext leaf, String field, String value) throws IOException {
        SparseFixedBitSet sparseFixedBitSet = new SparseFixedBitSet(leaf.reader().maxDoc());
        TermsEnum tenum = leaf.reader().terms(field).iterator();
        while (tenum.next().utf8ToString().equals(value) == false) {
        }
        PostingsEnum penum = tenum.postings(null);
        sparseFixedBitSet.or(penum);
        return sparseFixedBitSet;
    }

    public static class DocumentSubsetDirectoryReader extends FilterDirectoryReader {
        private final BitsetFilterCache bitsetFilterCache;
        private final Query roleQuery;

        public DocumentSubsetDirectoryReader(DirectoryReader in, BitsetFilterCache bitsetFilterCache, Query roleQuery) throws IOException {
            super(in, new SubReaderWrapper() {
                @Override
                public LeafReader wrap(LeafReader reader) {
                    try {
                        return new DocumentSubsetReader(reader, bitsetFilterCache, roleQuery);
                    } catch (Exception e) {
                        throw ExceptionsHelper.convertToElastic(e);
                    }
                }
            });
            this.bitsetFilterCache = bitsetFilterCache;
            this.roleQuery = roleQuery;
        }

        @Override
        protected DirectoryReader doWrapDirectoryReader(DirectoryReader in) throws IOException {
            return new DocumentSubsetDirectoryReader(in, bitsetFilterCache, roleQuery);
        }

        @Override
        public CacheHelper getReaderCacheHelper() {
            return in.getReaderCacheHelper();
        }
    }

    private static class DocumentSubsetReader extends SequentialStoredFieldsLeafReader {
        private final BitSet roleQueryBits;
        private final int numDocs;

        /**
         * <p>Construct a FilterLeafReader based on the specified base reader.
         * <p>Note that base reader is closed if this FilterLeafReader is closed.</p>
         *
         * @param in specified base reader.
         */
        DocumentSubsetReader(LeafReader in, BitsetFilterCache bitsetFilterCache, Query roleQuery) throws IOException {
            super(in);
            this.roleQueryBits = bitsetFilterCache.getBitSetProducer(roleQuery).getBitSet(in.getContext());
            this.numDocs = computeNumDocs(in, roleQueryBits);
        }

        @Override
        public CacheHelper getCoreCacheHelper() {
            return in.getCoreCacheHelper();
        }

        @Override
        public CacheHelper getReaderCacheHelper() {
            // Not delegated since we change the live docs
            return null;
        }

        @Override
        public int numDocs() {
            return numDocs;
        }

        @Override
        public Bits getLiveDocs() {
            final Bits actualLiveDocs = in.getLiveDocs();
            if (roleQueryBits == null) {
                return new Bits.MatchNoBits(in.maxDoc());
            } else if (actualLiveDocs == null) {
                return roleQueryBits;
            } else {
                // apply deletes when needed:
                return new CombinedBits(roleQueryBits, actualLiveDocs);
            }
        }

        @Override
        protected StoredFieldsReader doGetSequentialStoredFieldsReader(StoredFieldsReader reader) {
            return reader;
        }

        private static int computeNumDocs(LeafReader reader, BitSet roleQueryBits) {
            final Bits liveDocs = reader.getLiveDocs();
            if (roleQueryBits == null) {
                return 0;
            } else if (liveDocs == null) {
                // slow
                return roleQueryBits.cardinality();
            } else {
                // very slow, but necessary in order to be correct
                int numDocs = 0;
                DocIdSetIterator it = new BitSetIterator(roleQueryBits, 0L); // we don't use the cost
                try {
                    for (int doc = it.nextDoc(); doc != DocIdSetIterator.NO_MORE_DOCS; doc = it.nextDoc()) {
                        if (liveDocs.get(doc)) {
                            numDocs++;
                        }
                    }
                    return numDocs;
                } catch (IOException e) {
                    throw new UncheckedIOException(e);
                }
            }
        }
    }

    private static class CreateScorerOnceWeight extends Weight {

        private final Weight weight;
        private final Set<Object> seenLeaves = Collections.newSetFromMap(new IdentityHashMap<>());

        CreateScorerOnceWeight(Weight weight) {
            super(weight.getQuery());
            this.weight = weight;
        }

        @Override
        public Explanation explain(LeafReaderContext context, int doc) throws IOException {
            return weight.explain(context, doc);
        }

        @Override
        public ScorerSupplier scorerSupplier(LeafReaderContext context) throws IOException {
            assertTrue(seenLeaves.add(context.reader().getCoreCacheHelper().getKey()));
            return weight.scorerSupplier(context);
        }

        @Override
        public boolean isCacheable(LeafReaderContext ctx) {
            return true;
        }
    }

    private static class CreateScorerOnceQuery extends Query {

        private final Query query;

        CreateScorerOnceQuery(Query query) {
            this.query = query;
        }

        @Override
        public String toString(String field) {
            return query.toString(field);
        }

        @Override
        public Query rewrite(IndexSearcher searcher) throws IOException {
            Query queryRewritten = query.rewrite(searcher);
            if (query != queryRewritten) {
                return new CreateScorerOnceQuery(queryRewritten);
            }
            return super.rewrite(searcher);
        }

        @Override
        public Weight createWeight(IndexSearcher searcher, org.apache.lucene.search.ScoreMode scoreMode, float boost) throws IOException {
            return new CreateScorerOnceWeight(query.createWeight(searcher, scoreMode, boost));
        }

        @Override
        public boolean equals(Object obj) {
            return sameClassAs(obj) && query.equals(((CreateScorerOnceQuery) obj).query);
        }

        @Override
        public int hashCode() {
            return 31 * classHash() + query.hashCode();
        }

        @Override
        public void visit(QueryVisitor visitor) {
            visitor.visitLeaf(this);
        }
    }
}<|MERGE_RESOLUTION|>--- conflicted
+++ resolved
@@ -647,14 +647,8 @@
                 assertThat(top.totalHits.value(), equalTo(0L));
                 assertThat(top.totalHits.relation(), equalTo(TotalHits.Relation.EQUAL_TO));
             }
-<<<<<<< HEAD
-            if (executor != null) {
-                terminate(executor);
-            }
-=======
         } finally {
             terminate(executor);
->>>>>>> bc155773
         }
     }
 

--- conflicted
+++ resolved
@@ -22,12 +22,8 @@
 import org.elasticsearch.action.search.SearchResponse;
 import org.elasticsearch.common.settings.Settings;
 import org.elasticsearch.index.fielddata.ScriptDocValues;
-<<<<<<< HEAD
 import org.elasticsearch.index.query.QueryBuilder;
-import org.elasticsearch.index.query.functionscore.ScriptScoreFunctionBuilder;
-=======
 import org.elasticsearch.index.query.RangeQueryBuilder;
->>>>>>> 602e5892
 import org.elasticsearch.plugins.Plugin;
 import org.elasticsearch.script.MockScriptPlugin;
 import org.elasticsearch.script.Script;
@@ -110,14 +106,13 @@
         assertOrderedSearchHits(resp, "10", "8", "6");
     }
 
-<<<<<<< HEAD
     public void testScriptScoreBoolQuery() {
         assertAcked(
             prepareCreate("test-index").addMapping("_doc", "field1", "type=text", "field2", "type=double")
         );
         int docCount = 10;
         for (int i = 1; i <= docCount; i++) {
-            client().prepareIndex("test-index", "_doc", "" + i)
+            client().prepareIndex("test-index").setId("" + i)
                 .setSource("field1", "text" + i, "field2", i)
                 .get();
         }
@@ -129,13 +124,15 @@
         QueryBuilder boolQuery = boolQuery().should(matchQuery("field1", "text1")).should(matchQuery("field1", "text10"));
         SearchResponse resp = client()
             .prepareSearch("test-index")
-            .setQuery(scriptScoreQuery(boolQuery, new ScriptScoreFunctionBuilder(script)))
+            .setQuery(scriptScoreQuery(boolQuery, script))
             .get();
         assertNoFailures(resp);
         assertOrderedSearchHits(resp, "10", "1");
         assertFirstHit(resp, hasScore(1.0f));
         assertSecondHit(resp, hasScore(0.1f));
-=======
+    }
+
+
     // test that when the internal query is rewritten script_score works well
     public void testRewrittenQuery() {
         assertAcked(
@@ -156,6 +153,5 @@
             .get();
         assertNoFailures(resp);
         assertOrderedSearchHits(resp, "3", "2", "1");
->>>>>>> 602e5892
     }
 }
--- conflicted
+++ resolved
@@ -28,11 +28,8 @@
 import org.elasticsearch.index.fielddata.IndexFieldData;
 import org.elasticsearch.index.fielddata.IndexFieldDataCache;
 import org.elasticsearch.index.mapper.MappedFieldType;
-<<<<<<< HEAD
+import org.elasticsearch.index.mapper.MapperBuilderContext;
 import org.elasticsearch.index.mapper.NestedLookup;
-=======
-import org.elasticsearch.index.mapper.MapperBuilderContext;
->>>>>>> d1f5d613
 import org.elasticsearch.index.mapper.NestedObjectMapper;
 import org.elasticsearch.index.mapper.NumberFieldMapper;
 import org.elasticsearch.index.query.IdsQueryBuilder;
@@ -194,7 +191,7 @@
             return builder.build(new IndexFieldDataCache.None(), null);
         };
         NestedLookup nestedLookup = NestedLookup.build(List.of(
-            new NestedObjectMapper.Builder("path", Version.CURRENT).build(new ContentPath())
+            new NestedObjectMapper.Builder("path", Version.CURRENT).build(MapperBuilderContext.ROOT)
         ));
         return new SearchExecutionContext(0, 0, idxSettings, bitsetFilterCache, indexFieldDataLookup,
                 null, null, null, scriptService, xContentRegistry(), namedWriteableRegistry, null, searcher,
@@ -206,13 +203,8 @@
             }
 
             @Override
-<<<<<<< HEAD
             public NestedLookup nestedLookup() {
                 return nestedLookup;
-=======
-            public ObjectMapper getObjectMapper(String name) {
-                return new NestedObjectMapper.Builder(name, Version.CURRENT).build(MapperBuilderContext.ROOT);
->>>>>>> d1f5d613
             }
         };
     }

/*
 * Copyright Elasticsearch B.V. and/or licensed to Elasticsearch B.V. under one
 * or more contributor license agreements. Licensed under the "Elastic License
 * 2.0", the "GNU Affero General Public License v3.0 only", and the "Server Side
 * Public License v 1"; you may not use this file except in compliance with, at
 * your election, the "Elastic License 2.0", the "GNU Affero General Public
 * License v3.0 only", or the "Server Side Public License, v 1".
 */

package org.elasticsearch.search.vectors;

import org.apache.lucene.search.BooleanClause;
import org.apache.lucene.search.BooleanQuery;
import org.apache.lucene.search.MatchNoDocsQuery;
import org.apache.lucene.search.Query;
import org.apache.lucene.search.knn.KnnSearchStrategy;
import org.elasticsearch.TransportVersion;
import org.elasticsearch.action.support.PlainActionFuture;
import org.elasticsearch.common.Strings;
import org.elasticsearch.common.compress.CompressedXContent;
import org.elasticsearch.common.io.stream.BytesStreamOutput;
import org.elasticsearch.common.io.stream.NamedWriteableAwareStreamInput;
import org.elasticsearch.common.io.stream.StreamInput;
import org.elasticsearch.index.IndexVersions;
import org.elasticsearch.index.mapper.MapperService;
import org.elasticsearch.index.mapper.vectors.DenseVectorFieldMapper;
import org.elasticsearch.index.query.BoolQueryBuilder;
import org.elasticsearch.index.query.InnerHitsRewriteContext;
import org.elasticsearch.index.query.MatchNoneQueryBuilder;
import org.elasticsearch.index.query.QueryBuilder;
import org.elasticsearch.index.query.QueryBuilders;
import org.elasticsearch.index.query.QueryRewriteContext;
import org.elasticsearch.index.query.QueryShardException;
import org.elasticsearch.index.query.Rewriteable;
import org.elasticsearch.index.query.SearchExecutionContext;
import org.elasticsearch.index.query.TermQueryBuilder;
import org.elasticsearch.test.AbstractBuilderTestCase;
import org.elasticsearch.test.AbstractQueryTestCase;
import org.elasticsearch.xcontent.XContentBuilder;
import org.elasticsearch.xcontent.XContentFactory;
import org.junit.Before;

import java.io.IOException;
import java.util.ArrayList;
import java.util.List;
import java.util.Set;
import java.util.stream.Collectors;
import java.util.stream.Stream;

import static org.elasticsearch.index.mapper.vectors.DenseVectorFieldMapper.DEFAULT_OVERSAMPLE;
import static org.elasticsearch.index.mapper.vectors.DenseVectorFieldMapper.OVERSAMPLE_LIMIT;
import static org.elasticsearch.search.SearchService.DEFAULT_SIZE;
import static org.hamcrest.Matchers.anyOf;
import static org.hamcrest.Matchers.containsString;
import static org.hamcrest.Matchers.equalTo;
import static org.hamcrest.Matchers.hasSize;
import static org.hamcrest.Matchers.instanceOf;
import static org.hamcrest.Matchers.nullValue;

abstract class AbstractKnnVectorQueryBuilderTestCase extends AbstractQueryTestCase<KnnVectorQueryBuilder> {
    private static final String VECTOR_FIELD = "vector";
    private static final String VECTOR_ALIAS_FIELD = "vector_alias";
    protected static final Set<String> QUANTIZED_INDEX_TYPES = Set.of(
        "int8_hnsw",
        "int4_hnsw",
        "bbq_hnsw",
        "int8_flat",
        "int4_flat",
        "bbq_flat"
    );
    protected static final Set<String> NON_QUANTIZED_INDEX_TYPES = Set.of("hnsw", "flat");
    protected static final Set<String> ALL_INDEX_TYPES = Stream.concat(QUANTIZED_INDEX_TYPES.stream(), NON_QUANTIZED_INDEX_TYPES.stream())
        .collect(Collectors.toUnmodifiableSet());
    protected static String indexType;
    protected static int vectorDimensions;

    @Before
    private void checkIndexTypeAndDimensions() {
        // Check that these are initialized - should be done as part of the createAdditionalMappings method
        assertNotNull(indexType);
        assertNotEquals(0, vectorDimensions);
    }

    abstract DenseVectorFieldMapper.ElementType elementType();

    abstract KnnVectorQueryBuilder createKnnVectorQueryBuilder(
        String fieldName,
        int k,
        int numCands,
        Float visitPercentage,
        RescoreVectorBuilder rescoreVectorBuilder,
        Float similarity
    );

    protected boolean isQuantizedElementType() {
        return QUANTIZED_INDEX_TYPES.contains(indexType);
    }

    protected abstract String randomIndexType();

    @Override
    protected void initializeAdditionalMappings(MapperService mapperService) throws IOException {

        // These fields are initialized here, as mappings are initialized only once per test class.
        // We want the subclasses to be able to override the index type and vector dimensions so we don't make this static / BeforeClass
        // for initialization.
        indexType = randomIndexType();
        if (indexType.contains("bbq")) {
            vectorDimensions = 64;
        } else if (indexType.contains("int4")) {
            vectorDimensions = 4;
        } else {
            vectorDimensions = 3;
        }

        XContentBuilder builder = XContentFactory.jsonBuilder()
            .startObject()
            .startObject("properties")
            .startObject(VECTOR_FIELD)
            .field("type", "dense_vector")
            .field("dims", vectorDimensions)
            .field("index", true)
            .field("similarity", "l2_norm")
            .field("element_type", elementType())
            .startObject("index_options")
            .field("type", indexType)
            .endObject()
            .endObject()
            .startObject(VECTOR_ALIAS_FIELD)
            .field("type", "alias")
            .field("path", VECTOR_FIELD)
            .endObject()
            .endObject()
            .endObject();
        mapperService.merge(
            MapperService.SINGLE_MAPPING_NAME,
            new CompressedXContent(Strings.toString(builder)),
            MapperService.MergeReason.MAPPING_UPDATE
        );
    }

    @Override
    protected KnnVectorQueryBuilder doCreateTestQueryBuilder() {
        String fieldName = randomBoolean() ? VECTOR_FIELD : VECTOR_ALIAS_FIELD;
        int k = randomIntBetween(1, 100);
        int numCands = randomIntBetween(k + 20, 1000);
        Float visitPercentage = randomBoolean() ? null : randomFloatBetween(0.0f, 100.0f, true);
        KnnVectorQueryBuilder queryBuilder = createKnnVectorQueryBuilder(
            fieldName,
            k,
            numCands,
            visitPercentage,
            isIndextypeBBQ() ? randomBBQRescoreVectorBuilder() : randomRescoreVectorBuilder(),
            randomFloat()
        );

        if (randomBoolean()) {
            List<QueryBuilder> filters = new ArrayList<>();
            int numFilters = randomIntBetween(1, 5);
            for (int i = 0; i < numFilters; i++) {
                String filterFieldName = randomBoolean() ? KEYWORD_FIELD_NAME : TEXT_FIELD_NAME;
                filters.add(QueryBuilders.termQuery(filterFieldName, randomAlphaOfLength(10)));
            }
            queryBuilder.addFilterQueries(filters);
        }

        return queryBuilder;
    }

    private boolean isIndextypeBBQ() {
        return indexType.equals("bbq_hnsw") || indexType.equals("bbq_flat");
    }

    protected RescoreVectorBuilder randomBBQRescoreVectorBuilder() {
        return new RescoreVectorBuilder(randomBoolean() ? DEFAULT_OVERSAMPLE : randomFloatBetween(1.0f, 10.0f, false));
    }

    protected RescoreVectorBuilder randomRescoreVectorBuilder() {
        if (randomBoolean()) {
            return null;
        }

        return new RescoreVectorBuilder(randomBoolean() ? 0f : randomFloatBetween(1.0f, 10.0f, false));
    }

    @Override
    protected void doAssertLuceneQuery(KnnVectorQueryBuilder queryBuilder, Query query, SearchExecutionContext context) throws IOException {
        if (queryBuilder.getVectorSimilarity() != null) {
            assertTrue(query instanceof VectorSimilarityQuery);
            assertThat(((VectorSimilarityQuery) query).getSimilarity(), equalTo(queryBuilder.getVectorSimilarity()));
            query = ((VectorSimilarityQuery) query).getInnerKnnQuery();
        }
        int k;
        if (queryBuilder.k() == null) {
            k = context.requestSize() == null || context.requestSize() < 0 ? DEFAULT_SIZE : context.requestSize();
        } else {
            k = queryBuilder.k();
        }
        if (queryBuilder.rescoreVectorBuilder() != null && isQuantizedElementType()) {
            if (queryBuilder.rescoreVectorBuilder().oversample() > 0) {
                RescoreKnnVectorQuery rescoreQuery = (RescoreKnnVectorQuery) query;
                assertEquals(k, (rescoreQuery.k()));
                query = rescoreQuery.innerQuery();
            } else {
                assertFalse(query instanceof RescoreKnnVectorQuery);
            }
        }
        switch (elementType()) {
            case FLOAT -> assertThat(
                query,
                anyOf(instanceOf(ESKnnFloatVectorQuery.class), instanceOf(DenseVectorQuery.Floats.class), instanceOf(BooleanQuery.class))
            );
            case BYTE -> assertThat(
                query,
                anyOf(instanceOf(ESKnnByteVectorQuery.class), instanceOf(DenseVectorQuery.Bytes.class), instanceOf(BooleanQuery.class))
            );
        }

        BooleanQuery.Builder builder = new BooleanQuery.Builder();
        for (QueryBuilder qb : queryBuilder.filterQueries()) {
            builder.add(qb.toQuery(context), BooleanClause.Occur.FILTER);
        }
        BooleanQuery booleanQuery = builder.build();
        Query filterQuery = booleanQuery.clauses().isEmpty() ? null : booleanQuery;
        Query approxFilterQuery = filterQuery != null ? new CachingEnableFilterQuery(filterQuery) : null;
        Integer numCands = queryBuilder.numCands();
        if (queryBuilder.rescoreVectorBuilder() != null && isQuantizedElementType()) {
            float oversample = queryBuilder.rescoreVectorBuilder().oversample();
            k = Math.min(OVERSAMPLE_LIMIT, (int) Math.ceil(k * oversample));
            numCands = Math.max(numCands, k);
        }

        final KnnSearchStrategy expectedStrategy = context.getIndexSettings()
            .getIndexVersionCreated()
            .onOrAfter(IndexVersions.DEFAULT_TO_ACORN_HNSW_FILTER_HEURISTIC)
                ? DenseVectorFieldMapper.FilterHeuristic.ACORN.getKnnSearchStrategy()
                : DenseVectorFieldMapper.FilterHeuristic.FANOUT.getKnnSearchStrategy();

        Query knnVectorQueryBuilt = switch (elementType()) {
            case BYTE, BIT -> new ESKnnByteVectorQuery(
                VECTOR_FIELD,
                queryBuilder.queryVector().asByteVector(),
                k,
                numCands,
                approxFilterQuery,
                expectedStrategy
            );
            case FLOAT -> new ESKnnFloatVectorQuery(
                VECTOR_FIELD,
                queryBuilder.queryVector().asFloatVector(),
                k,
                numCands,
                approxFilterQuery,
                expectedStrategy
            );
        };

        Query bruteForceVectorQueryBuilt = switch (elementType()) {
            case BIT, BYTE -> {
                if (filterQuery != null) {
                    yield new BooleanQuery.Builder().add(
                        new DenseVectorQuery.Bytes(queryBuilder.queryVector().asByteVector(), VECTOR_FIELD),
                        BooleanClause.Occur.SHOULD
                    ).add(filterQuery, BooleanClause.Occur.FILTER).build();
                } else {
                    yield new DenseVectorQuery.Bytes(queryBuilder.queryVector().asByteVector(), VECTOR_FIELD);
                }
            }
            case FLOAT -> {
                if (filterQuery != null) {
                    yield new BooleanQuery.Builder().add(
                        new DenseVectorQuery.Floats(queryBuilder.queryVector().asFloatVector(), VECTOR_FIELD),
                        BooleanClause.Occur.SHOULD
                    ).add(filterQuery, BooleanClause.Occur.FILTER).build();
                } else {
                    yield new DenseVectorQuery.Floats(queryBuilder.queryVector().asFloatVector(), VECTOR_FIELD);
                }
            }
        };

        if (query instanceof VectorSimilarityQuery vectorSimilarityQuery) {
            query = vectorSimilarityQuery.getInnerKnnQuery();
        }
        assertThat(query, anyOf(equalTo(knnVectorQueryBuilt), equalTo(bruteForceVectorQueryBuilt)));
    }

    public void testWrongDimension() {
        SearchExecutionContext context = createSearchExecutionContext();
        KnnVectorQueryBuilder query = new KnnVectorQueryBuilder(VECTOR_FIELD, new float[] { 1.0f, 2.0f }, 5, 10, 10f, null, null);
        IllegalArgumentException e = expectThrows(IllegalArgumentException.class, () -> query.doToQuery(context));
        assertThat(
            e.getMessage(),
            containsString("The query vector has a different number of dimensions [2] than the document vectors [" + vectorDimensions + "]")
        );
    }

    public void testNonexistentField() {
        SearchExecutionContext context = createSearchExecutionContext();
        KnnVectorQueryBuilder query = new KnnVectorQueryBuilder("nonexistent", new float[] { 1.0f, 1.0f, 1.0f }, 5, 10, 10f, null, null);
        context.setAllowUnmappedFields(false);
        QueryShardException e = expectThrows(QueryShardException.class, () -> query.doToQuery(context));
        assertThat(e.getMessage(), containsString("No field mapping can be found for the field with name [nonexistent]"));
    }

    public void testNonexistentFieldReturnEmpty() throws IOException {
        SearchExecutionContext context = createSearchExecutionContext();
        KnnVectorQueryBuilder query = new KnnVectorQueryBuilder("nonexistent", new float[] { 1.0f, 1.0f, 1.0f }, 5, 10, 10f, null, null);
        Query queryNone = query.doToQuery(context);
        assertThat(queryNone, instanceOf(MatchNoDocsQuery.class));
    }

    public void testWrongFieldType() {
        SearchExecutionContext context = createSearchExecutionContext();
        KnnVectorQueryBuilder query = new KnnVectorQueryBuilder(
            AbstractBuilderTestCase.KEYWORD_FIELD_NAME,
            new float[] { 1.0f, 1.0f, 1.0f },
            5,
            10,
            10f,
            null,
            null
        );
        IllegalArgumentException e = expectThrows(IllegalArgumentException.class, () -> query.doToQuery(context));
        assertThat(e.getMessage(), containsString("[knn] queries are only supported on [dense_vector] fields"));
    }

    public void testNumCandsLessThanK() {
        int k = 5;
        int numCands = 3;
        IllegalArgumentException e = expectThrows(
            IllegalArgumentException.class,
            () -> new KnnVectorQueryBuilder(VECTOR_FIELD, new float[] { 1.0f, 1.0f, 1.0f }, k, numCands, 10f, null, null)
        );
        assertThat(e.getMessage(), containsString("[num_candidates] cannot be less than [k]"));
    }

    @Override
    public void testValidOutput() {
        KnnVectorQueryBuilder query = new KnnVectorQueryBuilder(VECTOR_FIELD, new float[] { 1.0f, 2.0f, 3.0f }, null, 10, 10f, null, null);

        String expected = """
            {
              "knn" : {
                "field" : "vector",
                "query_vector" : [
                  1.0,
                  2.0,
                  3.0
                ],
                "num_candidates" : 10,
                "visit_percentage" : 10.0
              }
            }""";

        assertEquals(expected, query.toString());

        KnnVectorQueryBuilder query2 = new KnnVectorQueryBuilder(VECTOR_FIELD, new float[] { 1.0f, 2.0f, 3.0f }, 5, 10, 10f, null, null);
        String expected2 = """
            {
              "knn" : {
                "field" : "vector",
                "query_vector" : [
                  1.0,
                  2.0,
                  3.0
                ],
                "k" : 5,
                "num_candidates" : 10,
                "visit_percentage" : 10.0
              }
            }""";
        assertEquals(expected2, query2.toString());

        KnnVectorQueryBuilder query3 = new KnnVectorQueryBuilder(VECTOR_FIELD, new float[] { 1.0f, 2.0f, 3.0f }, 5, 10, null, null, null);
        String expected3 = """
            {
              "knn" : {
                "field" : "vector",
                "query_vector" : [
                  1.0,
                  2.0,
                  3.0
                ],
                "k" : 5,
                "num_candidates" : 10
              }
            }""";
        assertEquals(expected3, query3.toString());
    }

    @Override
    public void testMustRewrite() throws IOException {
        SearchExecutionContext context = createSearchExecutionContext();
        context.setAllowUnmappedFields(true);
        TermQueryBuilder termQuery = new TermQueryBuilder("unmapped_field", 42);
        KnnVectorQueryBuilder query = new KnnVectorQueryBuilder(
            VECTOR_FIELD,
            new float[] { 1.0f, 2.0f, 3.0f },
            vectorDimensions,
            null,
            null,
            null,
            null
        );
        query.addFilterQuery(termQuery);

        IllegalStateException e = expectThrows(IllegalStateException.class, () -> query.toQuery(context));
        assertEquals("Rewrite first", e.getMessage());

        QueryBuilder rewrittenQuery = query.rewrite(context);
        assertThat(rewrittenQuery, instanceOf(MatchNoneQueryBuilder.class));
    }

<<<<<<< HEAD
    public void testBWCVersionSerializationSimilarity() throws IOException {
        KnnVectorQueryBuilder query = createTestQueryBuilder();
        VectorData vectorData = VectorData.fromFloats(query.queryVector().asFloatVector());
        KnnVectorQueryBuilder queryNoSimilarity = new KnnVectorQueryBuilder(
            query.getFieldName(),
            vectorData,
            null,
            query.numCands(),
            null,
            null,
            null
        ).queryName(query.queryName()).boost(query.boost()).addFilterQueries(query.filterQueries());
        assertBWCSerialization(query, queryNoSimilarity, TransportVersions.V_8_7_0);
    }

    public void testBWCVersionSerializationRescoreVector() throws IOException {
        KnnVectorQueryBuilder query = createTestQueryBuilder();
        TransportVersion version = TransportVersionUtils.randomVersionBetween(
            random(),
            TransportVersions.V_8_8_1,
            TransportVersionUtils.getPreviousVersion(TransportVersions.KNN_QUERY_RESCORE_OVERSAMPLE)
        );
        VectorData vectorData = version.onOrAfter(TransportVersions.V_8_14_0)
            ? query.queryVector()
            : VectorData.fromFloats(query.queryVector().asFloatVector());
        Integer k = version.before(TransportVersions.V_8_15_0) ? null : query.k();
        KnnVectorQueryBuilder queryNoRescoreVector = new KnnVectorQueryBuilder(
            query.getFieldName(),
            vectorData,
            k,
            query.numCands(),
            null,
            null,
            query.getVectorSimilarity()
        ).queryName(query.queryName()).boost(query.boost()).addFilterQueries(query.filterQueries());
        assertBWCSerialization(query, queryNoRescoreVector, version);
    }

=======
>>>>>>> 7439976a
    private void assertBWCSerialization(QueryBuilder newQuery, QueryBuilder bwcQuery, TransportVersion version) throws IOException {
        assertSerialization(bwcQuery, version);
        try (BytesStreamOutput output = new BytesStreamOutput()) {
            output.setTransportVersion(version);
            output.writeNamedWriteable(newQuery);
            try (StreamInput in = new NamedWriteableAwareStreamInput(output.bytes().streamInput(), namedWriteableRegistry())) {
                in.setTransportVersion(version);
                KnnVectorQueryBuilder deserializedQuery = (KnnVectorQueryBuilder) in.readNamedWriteable(QueryBuilder.class);
                assertEquals(bwcQuery, deserializedQuery);
                assertEquals(bwcQuery.hashCode(), deserializedQuery.hashCode());
            }
        }
    }

    public void testRewriteForInnerHits() throws IOException {
        SearchExecutionContext context = createSearchExecutionContext();
        InnerHitsRewriteContext innerHitsRewriteContext = new InnerHitsRewriteContext(context.getParserConfig(), System::currentTimeMillis);
        KnnVectorQueryBuilder queryBuilder = createTestQueryBuilder();
        queryBuilder.boost(randomFloat());
        queryBuilder.queryName(randomAlphaOfLength(10));
        QueryBuilder rewritten = queryBuilder.rewrite(innerHitsRewriteContext);
        float queryBoost = rewritten.boost();
        String queryName = rewritten.queryName();
        if (queryBuilder.filterQueries().isEmpty() == false) {
            assertTrue(rewritten instanceof BoolQueryBuilder);
            BoolQueryBuilder boolQueryBuilder = (BoolQueryBuilder) rewritten;
            rewritten = boolQueryBuilder.must().get(0);
        }
        assertTrue(rewritten instanceof ExactKnnQueryBuilder);
        ExactKnnQueryBuilder exactKnnQueryBuilder = (ExactKnnQueryBuilder) rewritten;
        assertEquals(queryBuilder.queryVector(), exactKnnQueryBuilder.getQuery());
        assertEquals(queryBuilder.getFieldName(), exactKnnQueryBuilder.getField());
        assertEquals(queryBuilder.boost(), queryBoost, 0.0001f);
        assertEquals(queryBuilder.queryName(), queryName);
        assertEquals(queryBuilder.getVectorSimilarity(), exactKnnQueryBuilder.vectorSimilarity());
    }

    public void testRewriteWithQueryVectorBuilder() throws Exception {
        int dims = randomInt(1024);
        float[] expectedArray = new float[dims];
        for (int i = 0; i < dims; i++) {
            expectedArray[i] = randomFloat();
        }
        KnnVectorQueryBuilder knnVectorQueryBuilder = new KnnVectorQueryBuilder(
            "field",
            new TestQueryVectorBuilderPlugin.TestQueryVectorBuilder(expectedArray),
            null,
            5,
            10f,
            1f
        );
        knnVectorQueryBuilder.boost(randomFloat());
        List<QueryBuilder> filters = new ArrayList<>();
        int numFilters = randomIntBetween(1, 5);
        for (int i = 0; i < numFilters; i++) {
            String filterFieldName = randomBoolean() ? KEYWORD_FIELD_NAME : TEXT_FIELD_NAME;
            filters.add(QueryBuilders.termQuery(filterFieldName, randomAlphaOfLength(10)));
        }
        knnVectorQueryBuilder.addFilterQueries(filters);

        QueryRewriteContext context = new QueryRewriteContext(null, null, null);
        PlainActionFuture<QueryBuilder> knnFuture = new PlainActionFuture<>();
        Rewriteable.rewriteAndFetch(knnVectorQueryBuilder, context, knnFuture);
        KnnVectorQueryBuilder rewritten = (KnnVectorQueryBuilder) knnFuture.get();

        assertThat(rewritten.getFieldName(), equalTo(knnVectorQueryBuilder.getFieldName()));
        assertThat(rewritten.boost(), equalTo(knnVectorQueryBuilder.boost()));
        assertThat(rewritten.queryVector().asFloatVector(), equalTo(expectedArray));
        assertThat(rewritten.queryVectorBuilder(), nullValue());
        assertThat(rewritten.getVectorSimilarity(), equalTo(1f));
        assertThat(rewritten.filterQueries(), hasSize(numFilters));
        assertThat(rewritten.filterQueries(), equalTo(filters));
    }
}<|MERGE_RESOLUTION|>--- conflicted
+++ resolved
@@ -15,6 +15,7 @@
 import org.apache.lucene.search.Query;
 import org.apache.lucene.search.knn.KnnSearchStrategy;
 import org.elasticsearch.TransportVersion;
+import org.elasticsearch.TransportVersions;
 import org.elasticsearch.action.support.PlainActionFuture;
 import org.elasticsearch.common.Strings;
 import org.elasticsearch.common.compress.CompressedXContent;
@@ -36,6 +37,7 @@
 import org.elasticsearch.index.query.TermQueryBuilder;
 import org.elasticsearch.test.AbstractBuilderTestCase;
 import org.elasticsearch.test.AbstractQueryTestCase;
+import org.elasticsearch.test.TransportVersionUtils;
 import org.elasticsearch.xcontent.XContentBuilder;
 import org.elasticsearch.xcontent.XContentFactory;
 import org.junit.Before;
@@ -411,47 +413,6 @@
         assertThat(rewrittenQuery, instanceOf(MatchNoneQueryBuilder.class));
     }
 
-<<<<<<< HEAD
-    public void testBWCVersionSerializationSimilarity() throws IOException {
-        KnnVectorQueryBuilder query = createTestQueryBuilder();
-        VectorData vectorData = VectorData.fromFloats(query.queryVector().asFloatVector());
-        KnnVectorQueryBuilder queryNoSimilarity = new KnnVectorQueryBuilder(
-            query.getFieldName(),
-            vectorData,
-            null,
-            query.numCands(),
-            null,
-            null,
-            null
-        ).queryName(query.queryName()).boost(query.boost()).addFilterQueries(query.filterQueries());
-        assertBWCSerialization(query, queryNoSimilarity, TransportVersions.V_8_7_0);
-    }
-
-    public void testBWCVersionSerializationRescoreVector() throws IOException {
-        KnnVectorQueryBuilder query = createTestQueryBuilder();
-        TransportVersion version = TransportVersionUtils.randomVersionBetween(
-            random(),
-            TransportVersions.V_8_8_1,
-            TransportVersionUtils.getPreviousVersion(TransportVersions.KNN_QUERY_RESCORE_OVERSAMPLE)
-        );
-        VectorData vectorData = version.onOrAfter(TransportVersions.V_8_14_0)
-            ? query.queryVector()
-            : VectorData.fromFloats(query.queryVector().asFloatVector());
-        Integer k = version.before(TransportVersions.V_8_15_0) ? null : query.k();
-        KnnVectorQueryBuilder queryNoRescoreVector = new KnnVectorQueryBuilder(
-            query.getFieldName(),
-            vectorData,
-            k,
-            query.numCands(),
-            null,
-            null,
-            query.getVectorSimilarity()
-        ).queryName(query.queryName()).boost(query.boost()).addFilterQueries(query.filterQueries());
-        assertBWCSerialization(query, queryNoRescoreVector, version);
-    }
-
-=======
->>>>>>> 7439976a
     private void assertBWCSerialization(QueryBuilder newQuery, QueryBuilder bwcQuery, TransportVersion version) throws IOException {
         assertSerialization(bwcQuery, version);
         try (BytesStreamOutput output = new BytesStreamOutput()) {

/*
 * Copyright Elasticsearch B.V. and/or licensed to Elasticsearch B.V. under one
 * or more contributor license agreements. Licensed under the Elastic License
 * 2.0 and the Server Side Public License, v 1; you may not use this file except
 * in compliance with, at your election, the Elastic License 2.0 or the Server
 * Side Public License, v 1.
 */

package org.elasticsearch.search.vectors;

import org.apache.lucene.search.BooleanClause;
import org.apache.lucene.search.BooleanQuery;
import org.apache.lucene.search.MatchNoDocsQuery;
import org.apache.lucene.search.Query;
import org.elasticsearch.TransportVersion;
import org.elasticsearch.TransportVersions;
import org.elasticsearch.action.support.PlainActionFuture;
import org.elasticsearch.common.Strings;
import org.elasticsearch.common.compress.CompressedXContent;
import org.elasticsearch.common.io.stream.BytesStreamOutput;
import org.elasticsearch.common.io.stream.NamedWriteableAwareStreamInput;
import org.elasticsearch.common.io.stream.StreamInput;
import org.elasticsearch.index.mapper.MapperService;
import org.elasticsearch.index.mapper.vectors.DenseVectorFieldMapper;
import org.elasticsearch.index.query.MatchNoneQueryBuilder;
import org.elasticsearch.index.query.QueryBuilder;
import org.elasticsearch.index.query.QueryBuilders;
import org.elasticsearch.index.query.QueryRewriteContext;
import org.elasticsearch.index.query.QueryShardException;
import org.elasticsearch.index.query.Rewriteable;
import org.elasticsearch.index.query.SearchExecutionContext;
import org.elasticsearch.index.query.TermQueryBuilder;
import org.elasticsearch.test.AbstractBuilderTestCase;
import org.elasticsearch.test.AbstractQueryTestCase;
import org.elasticsearch.test.TransportVersionUtils;
import org.elasticsearch.xcontent.XContentBuilder;
import org.elasticsearch.xcontent.XContentFactory;

import java.io.IOException;
import java.util.ArrayList;
import java.util.List;

import static org.elasticsearch.search.SearchService.DEFAULT_SIZE;
import static org.hamcrest.Matchers.containsString;
import static org.hamcrest.Matchers.equalTo;
import static org.hamcrest.Matchers.hasSize;
import static org.hamcrest.Matchers.instanceOf;
import static org.hamcrest.Matchers.nullValue;

abstract class AbstractKnnVectorQueryBuilderTestCase extends AbstractQueryTestCase<KnnVectorQueryBuilder> {
    private static final String VECTOR_FIELD = "vector";
    private static final String VECTOR_ALIAS_FIELD = "vector_alias";
    static final int VECTOR_DIMENSION = 3;

    abstract DenseVectorFieldMapper.ElementType elementType();

    abstract KnnVectorQueryBuilder createKnnVectorQueryBuilder(String fieldName, Integer k, int numCands, Float similarity);

    @Override
    protected void initializeAdditionalMappings(MapperService mapperService) throws IOException {
        XContentBuilder builder = XContentFactory.jsonBuilder()
            .startObject()
            .startObject("properties")
            .startObject(VECTOR_FIELD)
            .field("type", "dense_vector")
            .field("dims", VECTOR_DIMENSION)
            .field("index", true)
            .field("similarity", "l2_norm")
            .field("element_type", elementType())
            .endObject()
            .startObject(VECTOR_ALIAS_FIELD)
            .field("type", "alias")
            .field("path", VECTOR_FIELD)
            .endObject()
            .endObject()
            .endObject();
        mapperService.merge(
            MapperService.SINGLE_MAPPING_NAME,
            new CompressedXContent(Strings.toString(builder)),
            MapperService.MergeReason.MAPPING_UPDATE
        );
    }

    @Override
    protected KnnVectorQueryBuilder doCreateTestQueryBuilder() {
        String fieldName = randomBoolean() ? VECTOR_FIELD : VECTOR_ALIAS_FIELD;
        Integer k = randomBoolean() ? null : randomIntBetween(1, 100);
        int numCands = randomIntBetween(k == null ? DEFAULT_SIZE : k + 20, 1000);
        KnnVectorQueryBuilder queryBuilder = createKnnVectorQueryBuilder(fieldName, k, numCands, randomFloat());

        if (randomBoolean()) {
            List<QueryBuilder> filters = new ArrayList<>();
            int numFilters = randomIntBetween(1, 5);
            for (int i = 0; i < numFilters; i++) {
                String filterFieldName = randomBoolean() ? KEYWORD_FIELD_NAME : TEXT_FIELD_NAME;
                filters.add(QueryBuilders.termQuery(filterFieldName, randomAlphaOfLength(10)));
            }
            queryBuilder.addFilterQueries(filters);
        }
        return queryBuilder;
    }

    @Override
    protected void doAssertLuceneQuery(KnnVectorQueryBuilder queryBuilder, Query query, SearchExecutionContext context) throws IOException {
        if (queryBuilder.getVectorSimilarity() != null) {
            assertTrue(query instanceof VectorSimilarityQuery);
            Query knnQuery = ((VectorSimilarityQuery) query).getInnerKnnQuery();
            assertThat(((VectorSimilarityQuery) query).getSimilarity(), equalTo(queryBuilder.getVectorSimilarity()));
            switch (elementType()) {
                case FLOAT -> assertTrue(knnQuery instanceof ESKnnFloatVectorQuery);
                case BYTE -> assertTrue(knnQuery instanceof ESKnnByteVectorQuery);
            }
        } else {
            switch (elementType()) {
                case FLOAT -> assertTrue(query instanceof ESKnnFloatVectorQuery);
                case BYTE -> assertTrue(query instanceof ESKnnByteVectorQuery);
            }
        }

        BooleanQuery.Builder builder = new BooleanQuery.Builder();
        for (QueryBuilder qb : queryBuilder.filterQueries()) {
            builder.add(qb.toQuery(context), BooleanClause.Occur.FILTER);
        }
        BooleanQuery booleanQuery = builder.build();
        Query filterQuery = booleanQuery.clauses().isEmpty() ? null : booleanQuery;
        // The field should always be resolved to the concrete field
        Query knnVectorQueryBuilt = switch (elementType()) {
            case BYTE, BIT -> new ESKnnByteVectorQuery(
                VECTOR_FIELD,
                queryBuilder.queryVector().asByteVector(),
                queryBuilder.k(),
                queryBuilder.numCands(),
                filterQuery
            );
            case FLOAT -> new ESKnnFloatVectorQuery(
                VECTOR_FIELD,
                queryBuilder.queryVector().asFloatVector(),
                queryBuilder.k(),
                queryBuilder.numCands(),
                filterQuery
            );
        };
        if (query instanceof VectorSimilarityQuery vectorSimilarityQuery) {
            query = vectorSimilarityQuery.getInnerKnnQuery();
        }
        assertEquals(query, knnVectorQueryBuilt);
    }

    public void testWrongDimension() {
        SearchExecutionContext context = createSearchExecutionContext();
        KnnVectorQueryBuilder query = new KnnVectorQueryBuilder(VECTOR_FIELD, new float[] { 1.0f, 2.0f }, 5, 10, null);
        IllegalArgumentException e = expectThrows(IllegalArgumentException.class, () -> query.doToQuery(context));
        assertThat(
            e.getMessage(),
            containsString("The query vector has a different number of dimensions [2] than the document vectors [3]")
        );
    }

    public void testNonexistentField() {
        SearchExecutionContext context = createSearchExecutionContext();
<<<<<<< HEAD
        KnnVectorQueryBuilder query = new KnnVectorQueryBuilder("nonexistent", new float[] { 1.0f, 1.0f, 1.0f }, 10, null);
        context.setAllowUnmappedFields(false);
        QueryShardException e = expectThrows(QueryShardException.class, () -> query.doToQuery(context));
        assertThat(e.getMessage(), containsString("No field mapping can be found for the field with name [nonexistent]"));
    }

    public void testNonexistentFieldReturnEmpty() throws IOException {
        SearchExecutionContext context = createSearchExecutionContext();
        KnnVectorQueryBuilder query = new KnnVectorQueryBuilder("nonexistent", new float[] { 1.0f, 1.0f, 1.0f }, 10, null);
        Query queryNone = query.doToQuery(context);
        assertThat(queryNone, instanceOf(MatchNoDocsQuery.class));
=======
        KnnVectorQueryBuilder query = new KnnVectorQueryBuilder("nonexistent", new float[] { 1.0f, 1.0f, 1.0f }, 5, 10, null);
        IllegalArgumentException e = expectThrows(IllegalArgumentException.class, () -> query.doToQuery(context));
        assertThat(e.getMessage(), containsString("field [nonexistent] does not exist in the mapping"));
>>>>>>> 00e744ef
    }

    public void testWrongFieldType() {
        SearchExecutionContext context = createSearchExecutionContext();
        KnnVectorQueryBuilder query = new KnnVectorQueryBuilder(
            AbstractBuilderTestCase.KEYWORD_FIELD_NAME,
            new float[] { 1.0f, 1.0f, 1.0f },
            5,
            10,
            null
        );
        IllegalArgumentException e = expectThrows(IllegalArgumentException.class, () -> query.doToQuery(context));
        assertThat(e.getMessage(), containsString("[knn] queries are only supported on [dense_vector] fields"));
    }

    public void testNumCandsLessThanK() {
        int k = 5;
        int numCands = 3;
        IllegalArgumentException e = expectThrows(
            IllegalArgumentException.class,
            () -> new KnnVectorQueryBuilder(VECTOR_FIELD, new float[] { 1.0f, 1.0f, 1.0f }, k, numCands, null)
        );
        assertThat(e.getMessage(), containsString("[num_candidates] cannot be less than [k]"));
    }

    @Override
    public void testValidOutput() {
        KnnVectorQueryBuilder query = new KnnVectorQueryBuilder(VECTOR_FIELD, new float[] { 1.0f, 2.0f, 3.0f }, null, 10, null);
        String expected = """
            {
              "knn" : {
                "field" : "vector",
                "query_vector" : [
                  1.0,
                  2.0,
                  3.0
                ],
                "num_candidates" : 10
              }
            }""";
        assertEquals(expected, query.toString());

        KnnVectorQueryBuilder query2 = new KnnVectorQueryBuilder(VECTOR_FIELD, new float[] { 1.0f, 2.0f, 3.0f }, 5, 10, null);
        String expected2 = """
            {
              "knn" : {
                "field" : "vector",
                "query_vector" : [
                  1.0,
                  2.0,
                  3.0
                ],
                "k" : 5,
                "num_candidates" : 10
              }
            }""";
        assertEquals(expected2, query2.toString());
    }

    @Override
    public void testMustRewrite() throws IOException {
        SearchExecutionContext context = createSearchExecutionContext();
        context.setAllowUnmappedFields(true);
        TermQueryBuilder termQuery = new TermQueryBuilder("unmapped_field", 42);
        KnnVectorQueryBuilder query = new KnnVectorQueryBuilder(
            VECTOR_FIELD,
            new float[] { 1.0f, 2.0f, 3.0f },
            VECTOR_DIMENSION,
            null,
            null
        );
        query.addFilterQuery(termQuery);

        IllegalStateException e = expectThrows(IllegalStateException.class, () -> query.toQuery(context));
        assertEquals("Rewrite first", e.getMessage());

        QueryBuilder rewrittenQuery = query.rewrite(context);
        assertThat(rewrittenQuery, instanceOf(MatchNoneQueryBuilder.class));
    }

    public void testBWCVersionSerializationFilters() throws IOException {
        KnnVectorQueryBuilder query = createTestQueryBuilder();
        VectorData vectorData = VectorData.fromFloats(query.queryVector().asFloatVector());
        KnnVectorQueryBuilder queryNoFilters = new KnnVectorQueryBuilder(query.getFieldName(), vectorData, null, query.numCands(), null)
            .queryName(query.queryName())
            .boost(query.boost());
        TransportVersion beforeFilterVersion = TransportVersionUtils.randomVersionBetween(
            random(),
            TransportVersions.V_8_0_0,
            TransportVersions.V_8_1_0
        );
        assertBWCSerialization(query, queryNoFilters, beforeFilterVersion);
    }

    public void testBWCVersionSerializationSimilarity() throws IOException {
        KnnVectorQueryBuilder query = createTestQueryBuilder();
        VectorData vectorData = VectorData.fromFloats(query.queryVector().asFloatVector());
        KnnVectorQueryBuilder queryNoSimilarity = new KnnVectorQueryBuilder(query.getFieldName(), vectorData, null, query.numCands(), null)
            .queryName(query.queryName())
            .boost(query.boost())
            .addFilterQueries(query.filterQueries());
        assertBWCSerialization(query, queryNoSimilarity, TransportVersions.V_8_7_0);
    }

    public void testBWCVersionSerializationQuery() throws IOException {
        KnnVectorQueryBuilder query = createTestQueryBuilder();
        TransportVersion differentQueryVersion = TransportVersionUtils.randomVersionBetween(
            random(),
            TransportVersions.V_8_2_0,
            TransportVersions.V_8_12_0
        );
        Float similarity = differentQueryVersion.before(TransportVersions.V_8_8_0) ? null : query.getVectorSimilarity();
        VectorData vectorData = VectorData.fromFloats(query.queryVector().asFloatVector());
        KnnVectorQueryBuilder queryOlderVersion = new KnnVectorQueryBuilder(
            query.getFieldName(),
            vectorData,
            null,
            query.numCands(),
            similarity
        ).queryName(query.queryName()).boost(query.boost()).addFilterQueries(query.filterQueries());
        assertBWCSerialization(query, queryOlderVersion, differentQueryVersion);
    }

    private void assertBWCSerialization(QueryBuilder newQuery, QueryBuilder bwcQuery, TransportVersion version) throws IOException {
        assertSerialization(bwcQuery, version);
        try (BytesStreamOutput output = new BytesStreamOutput()) {
            output.setTransportVersion(version);
            output.writeNamedWriteable(newQuery);
            try (StreamInput in = new NamedWriteableAwareStreamInput(output.bytes().streamInput(), namedWriteableRegistry())) {
                in.setTransportVersion(version);
                KnnVectorQueryBuilder deserializedQuery = (KnnVectorQueryBuilder) in.readNamedWriteable(QueryBuilder.class);
                assertEquals(bwcQuery, deserializedQuery);
                assertEquals(bwcQuery.hashCode(), deserializedQuery.hashCode());
            }
        }
    }

    public void testRewriteWithQueryVectorBuilder() throws Exception {
        int dims = randomInt(1024);
        float[] expectedArray = new float[dims];
        for (int i = 0; i < dims; i++) {
            expectedArray[i] = randomFloat();
        }
        KnnVectorQueryBuilder knnVectorQueryBuilder = new KnnVectorQueryBuilder(
            "field",
            new TestQueryVectorBuilderPlugin.TestQueryVectorBuilder(expectedArray),
            null,
            5,
            1f
        );
        knnVectorQueryBuilder.boost(randomFloat());
        List<QueryBuilder> filters = new ArrayList<>();
        int numFilters = randomIntBetween(1, 5);
        for (int i = 0; i < numFilters; i++) {
            String filterFieldName = randomBoolean() ? KEYWORD_FIELD_NAME : TEXT_FIELD_NAME;
            filters.add(QueryBuilders.termQuery(filterFieldName, randomAlphaOfLength(10)));
        }
        knnVectorQueryBuilder.addFilterQueries(filters);

        QueryRewriteContext context = new QueryRewriteContext(null, null, null);
        PlainActionFuture<QueryBuilder> knnFuture = new PlainActionFuture<>();
        Rewriteable.rewriteAndFetch(knnVectorQueryBuilder, context, knnFuture);
        KnnVectorQueryBuilder rewritten = (KnnVectorQueryBuilder) knnFuture.get();

        assertThat(rewritten.getFieldName(), equalTo(knnVectorQueryBuilder.getFieldName()));
        assertThat(rewritten.boost(), equalTo(knnVectorQueryBuilder.boost()));
        assertThat(rewritten.queryVector().asFloatVector(), equalTo(expectedArray));
        assertThat(rewritten.queryVectorBuilder(), nullValue());
        assertThat(rewritten.getVectorSimilarity(), equalTo(1f));
        assertThat(rewritten.filterQueries(), hasSize(numFilters));
        assertThat(rewritten.filterQueries(), equalTo(filters));
    }
}<|MERGE_RESOLUTION|>--- conflicted
+++ resolved
@@ -158,8 +158,7 @@
 
     public void testNonexistentField() {
         SearchExecutionContext context = createSearchExecutionContext();
-<<<<<<< HEAD
-        KnnVectorQueryBuilder query = new KnnVectorQueryBuilder("nonexistent", new float[] { 1.0f, 1.0f, 1.0f }, 10, null);
+        KnnVectorQueryBuilder query = new KnnVectorQueryBuilder("nonexistent", new float[] { 1.0f, 1.0f, 1.0f }, 5 10, null);
         context.setAllowUnmappedFields(false);
         QueryShardException e = expectThrows(QueryShardException.class, () -> query.doToQuery(context));
         assertThat(e.getMessage(), containsString("No field mapping can be found for the field with name [nonexistent]"));
@@ -167,14 +166,9 @@
 
     public void testNonexistentFieldReturnEmpty() throws IOException {
         SearchExecutionContext context = createSearchExecutionContext();
-        KnnVectorQueryBuilder query = new KnnVectorQueryBuilder("nonexistent", new float[] { 1.0f, 1.0f, 1.0f }, 10, null);
+        KnnVectorQueryBuilder query = new KnnVectorQueryBuilder("nonexistent", new float[] { 1.0f, 1.0f, 1.0f }, 5, 10, null);
         Query queryNone = query.doToQuery(context);
         assertThat(queryNone, instanceOf(MatchNoDocsQuery.class));
-=======
-        KnnVectorQueryBuilder query = new KnnVectorQueryBuilder("nonexistent", new float[] { 1.0f, 1.0f, 1.0f }, 5, 10, null);
-        IllegalArgumentException e = expectThrows(IllegalArgumentException.class, () -> query.doToQuery(context));
-        assertThat(e.getMessage(), containsString("field [nonexistent] does not exist in the mapping"));
->>>>>>> 00e744ef
     }
 
     public void testWrongFieldType() {

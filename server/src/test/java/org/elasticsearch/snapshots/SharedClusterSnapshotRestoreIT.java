--- conflicted
+++ resolved
@@ -3771,7 +3771,6 @@
         }
     }
 
-<<<<<<< HEAD
     public void testSnapshotDifferentIndicesBySameName() {
         String indexName = "testindex";
         String repoName = "test-repo";
@@ -3831,21 +3830,6 @@
         assertHitCount(client().prepareSearch("restored-2").setSize(0).get(), newDocCount);
     }
 
-    private RepositoryData getRepositoryData(Repository repository) throws InterruptedException {
-        ThreadPool threadPool = internalCluster().getInstance(ThreadPool.class, internalCluster().getMasterName());
-        final SetOnce<RepositoryData> repositoryData = new SetOnce<>();
-        final CountDownLatch latch = new CountDownLatch(1);
-        threadPool.executor(ThreadPool.Names.SNAPSHOT).execute(() -> {
-            repositoryData.set(repository.getRepositoryData());
-            latch.countDown();
-        });
-
-        latch.await();
-        return repositoryData.get();
-    }
-
-=======
->>>>>>> d946f9d1
     private void verifySnapshotInfo(final String repo, final GetSnapshotsResponse response,
                                     final Map<String, List<String>> indicesPerSnapshot) {
         for (SnapshotInfo snapshotInfo : response.getSnapshots("test-repo")) {

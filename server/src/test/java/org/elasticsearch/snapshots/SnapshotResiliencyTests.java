/*
 * Copyright Elasticsearch B.V. and/or licensed to Elasticsearch B.V. under one
 * or more contributor license agreements. Licensed under the "Elastic License
 * 2.0", the "GNU Affero General Public License v3.0 only", and the "Server Side
 * Public License v 1"; you may not use this file except in compliance with, at
 * your election, the "Elastic License 2.0", the "GNU Affero General Public
 * License v3.0 only", or the "Server Side Public License, v 1".
 */

package org.elasticsearch.snapshots;

import org.apache.logging.log4j.Level;
import org.apache.lucene.util.SetOnce;
import org.elasticsearch.ExceptionsHelper;
import org.elasticsearch.action.ActionListener;
import org.elasticsearch.action.ActionRunnable;
import org.elasticsearch.action.ActionType;
import org.elasticsearch.action.RequestValidators;
import org.elasticsearch.action.admin.cluster.repositories.cleanup.CleanupRepositoryRequest;
import org.elasticsearch.action.admin.cluster.repositories.cleanup.CleanupRepositoryResponse;
import org.elasticsearch.action.admin.cluster.repositories.cleanup.TransportCleanupRepositoryAction;
import org.elasticsearch.action.admin.cluster.repositories.put.TransportPutRepositoryAction;
import org.elasticsearch.action.admin.cluster.reroute.ClusterRerouteRequest;
import org.elasticsearch.action.admin.cluster.reroute.TransportClusterRerouteAction;
import org.elasticsearch.action.admin.cluster.snapshots.clone.TransportCloneSnapshotAction;
import org.elasticsearch.action.admin.cluster.snapshots.create.CreateSnapshotResponse;
import org.elasticsearch.action.admin.cluster.snapshots.create.TransportCreateSnapshotAction;
import org.elasticsearch.action.admin.cluster.snapshots.delete.DeleteSnapshotRequest;
import org.elasticsearch.action.admin.cluster.snapshots.delete.TransportDeleteSnapshotAction;
import org.elasticsearch.action.admin.cluster.snapshots.get.TransportGetSnapshotsAction;
import org.elasticsearch.action.admin.cluster.snapshots.restore.RestoreSnapshotRequest;
import org.elasticsearch.action.admin.cluster.snapshots.restore.RestoreSnapshotResponse;
import org.elasticsearch.action.admin.cluster.snapshots.restore.TransportRestoreSnapshotAction;
import org.elasticsearch.action.admin.cluster.state.ClusterStateAction;
import org.elasticsearch.action.admin.cluster.state.ClusterStateRequest;
import org.elasticsearch.action.admin.cluster.state.ClusterStateResponse;
import org.elasticsearch.action.admin.cluster.state.TransportClusterStateAction;
import org.elasticsearch.action.admin.indices.create.CreateIndexRequest;
import org.elasticsearch.action.admin.indices.create.CreateIndexResponse;
import org.elasticsearch.action.admin.indices.create.TransportCreateIndexAction;
import org.elasticsearch.action.admin.indices.delete.DeleteIndexRequest;
import org.elasticsearch.action.admin.indices.delete.TransportDeleteIndexAction;
import org.elasticsearch.action.admin.indices.mapping.put.TransportAutoPutMappingAction;
import org.elasticsearch.action.admin.indices.mapping.put.TransportPutMappingAction;
import org.elasticsearch.action.admin.indices.shards.TransportIndicesShardStoresAction;
import org.elasticsearch.action.bulk.BulkRequest;
import org.elasticsearch.action.bulk.BulkResponse;
import org.elasticsearch.action.bulk.FailureStoreMetrics;
import org.elasticsearch.action.bulk.TransportBulkAction;
import org.elasticsearch.action.bulk.TransportShardBulkAction;
import org.elasticsearch.action.index.IndexRequest;
import org.elasticsearch.action.resync.TransportResyncReplicationAction;
import org.elasticsearch.action.search.OnlinePrewarmingService;
import org.elasticsearch.action.search.SearchExecutionStatsCollector;
import org.elasticsearch.action.search.SearchPhaseController;
import org.elasticsearch.action.search.SearchRequest;
import org.elasticsearch.action.search.SearchResponse;
import org.elasticsearch.action.search.SearchTransportService;
import org.elasticsearch.action.search.TransportSearchAction;
import org.elasticsearch.action.support.ActionFilters;
import org.elasticsearch.action.support.ActionTestUtils;
import org.elasticsearch.action.support.ActiveShardCount;
import org.elasticsearch.action.support.ChannelActionListener;
import org.elasticsearch.action.support.DestructiveOperations;
import org.elasticsearch.action.support.GroupedActionListener;
import org.elasticsearch.action.support.PlainActionFuture;
import org.elasticsearch.action.support.RefCountingListener;
import org.elasticsearch.action.support.SubscribableListener;
import org.elasticsearch.action.support.TransportAction;
import org.elasticsearch.action.support.WriteRequest;
import org.elasticsearch.action.support.master.AcknowledgedResponse;
import org.elasticsearch.action.update.UpdateHelper;
import org.elasticsearch.client.internal.AdminClient;
import org.elasticsearch.client.internal.node.NodeClient;
import org.elasticsearch.cluster.ClusterChangedEvent;
import org.elasticsearch.cluster.ClusterModule;
import org.elasticsearch.cluster.ClusterName;
import org.elasticsearch.cluster.ClusterState;
import org.elasticsearch.cluster.ClusterStateListener;
import org.elasticsearch.cluster.ESAllocationTestCase;
import org.elasticsearch.cluster.NodeConnectionsService;
import org.elasticsearch.cluster.SnapshotDeletionsInProgress;
import org.elasticsearch.cluster.SnapshotsInProgress;
import org.elasticsearch.cluster.action.index.MappingUpdatedAction;
import org.elasticsearch.cluster.action.shard.ShardStateAction;
import org.elasticsearch.cluster.coordination.AbstractCoordinatorTestCase;
import org.elasticsearch.cluster.coordination.ClusterBootstrapService;
import org.elasticsearch.cluster.coordination.CoordinationMetadata.VotingConfiguration;
import org.elasticsearch.cluster.coordination.CoordinationState;
import org.elasticsearch.cluster.coordination.Coordinator;
import org.elasticsearch.cluster.coordination.ElectionStrategy;
import org.elasticsearch.cluster.coordination.InMemoryPersistedState;
import org.elasticsearch.cluster.coordination.LeaderHeartbeatService;
import org.elasticsearch.cluster.coordination.Reconfigurator;
import org.elasticsearch.cluster.coordination.StatefulPreVoteCollector;
import org.elasticsearch.cluster.metadata.DataStream;
import org.elasticsearch.cluster.metadata.DataStreamFailureStoreSettings;
import org.elasticsearch.cluster.metadata.IndexMetadata;
import org.elasticsearch.cluster.metadata.IndexMetadataVerifier;
import org.elasticsearch.cluster.metadata.IndexNameExpressionResolver;
import org.elasticsearch.cluster.metadata.MetadataCreateIndexService;
import org.elasticsearch.cluster.metadata.MetadataDeleteIndexService;
import org.elasticsearch.cluster.metadata.MetadataMappingService;
import org.elasticsearch.cluster.node.DiscoveryNode;
import org.elasticsearch.cluster.node.DiscoveryNodeRole;
import org.elasticsearch.cluster.node.DiscoveryNodeUtils;
import org.elasticsearch.cluster.node.DiscoveryNodes;
import org.elasticsearch.cluster.project.DefaultProjectResolver;
import org.elasticsearch.cluster.project.TestProjectResolvers;
import org.elasticsearch.cluster.routing.BatchedRerouteService;
import org.elasticsearch.cluster.routing.RerouteService;
import org.elasticsearch.cluster.routing.ShardRouting;
import org.elasticsearch.cluster.routing.UnassignedInfo;
import org.elasticsearch.cluster.routing.allocation.AllocationService;
import org.elasticsearch.cluster.routing.allocation.command.AllocateEmptyPrimaryAllocationCommand;
import org.elasticsearch.cluster.service.ClusterApplierService;
import org.elasticsearch.cluster.service.ClusterService;
import org.elasticsearch.cluster.service.FakeThreadPoolMasterService;
import org.elasticsearch.cluster.service.MasterService;
import org.elasticsearch.cluster.version.CompatibilityVersionsUtils;
import org.elasticsearch.common.ReferenceDocs;
import org.elasticsearch.common.Strings;
import org.elasticsearch.common.io.stream.NamedWriteableRegistry;
import org.elasticsearch.common.io.stream.RecyclerBytesStreamOutput;
import org.elasticsearch.common.network.NetworkModule;
import org.elasticsearch.common.settings.ClusterSettings;
import org.elasticsearch.common.settings.IndexScopedSettings;
import org.elasticsearch.common.settings.Settings;
import org.elasticsearch.common.transport.TransportAddress;
import org.elasticsearch.common.util.BigArrays;
import org.elasticsearch.common.util.PageCacheRecycler;
import org.elasticsearch.common.util.concurrent.DeterministicTaskQueue;
import org.elasticsearch.common.util.concurrent.PrioritizedEsThreadPoolExecutor;
import org.elasticsearch.common.util.concurrent.ThrottledTaskRunner;
import org.elasticsearch.core.CheckedConsumer;
import org.elasticsearch.env.Environment;
import org.elasticsearch.env.NodeEnvironment;
import org.elasticsearch.env.TestEnvironment;
import org.elasticsearch.features.FeatureService;
import org.elasticsearch.features.NodeFeature;
import org.elasticsearch.gateway.MetaStateService;
import org.elasticsearch.gateway.TransportNodesListGatewayStartedShards;
import org.elasticsearch.index.Index;
import org.elasticsearch.index.IndexNotFoundException;
import org.elasticsearch.index.IndexSettingProviders;
import org.elasticsearch.index.IndexingPressure;
import org.elasticsearch.index.analysis.AnalysisRegistry;
import org.elasticsearch.index.engine.MergeMetrics;
import org.elasticsearch.index.mapper.MapperMetrics;
import org.elasticsearch.index.mapper.MapperRegistry;
import org.elasticsearch.index.seqno.GlobalCheckpointSyncAction;
import org.elasticsearch.index.seqno.RetentionLeaseSyncer;
import org.elasticsearch.index.shard.PrimaryReplicaSyncer;
import org.elasticsearch.indices.EmptySystemIndices;
import org.elasticsearch.indices.IndicesModule;
import org.elasticsearch.indices.IndicesService;
import org.elasticsearch.indices.IndicesServiceBuilder;
import org.elasticsearch.indices.ShardLimitValidator;
import org.elasticsearch.indices.TestIndexNameExpressionResolver;
import org.elasticsearch.indices.analysis.AnalysisModule;
import org.elasticsearch.indices.breaker.NoneCircuitBreakerService;
import org.elasticsearch.indices.cluster.IndicesClusterStateService;
import org.elasticsearch.indices.recovery.PeerRecoverySourceService;
import org.elasticsearch.indices.recovery.PeerRecoveryTargetService;
import org.elasticsearch.indices.recovery.RecoverySettings;
import org.elasticsearch.indices.recovery.SnapshotFilesProvider;
import org.elasticsearch.indices.recovery.plan.PeerOnlyRecoveryPlannerService;
import org.elasticsearch.ingest.IngestService;
import org.elasticsearch.monitor.StatusInfo;
import org.elasticsearch.node.ResponseCollectorService;
import org.elasticsearch.plugins.PluginsService;
import org.elasticsearch.plugins.internal.DocumentParsingProvider;
import org.elasticsearch.plugins.scanners.StablePluginsRegistry;
import org.elasticsearch.repositories.RepositoriesService;
import org.elasticsearch.repositories.Repository;
import org.elasticsearch.repositories.RepositoryData;
import org.elasticsearch.repositories.VerifyNodeRepositoryAction;
import org.elasticsearch.repositories.VerifyNodeRepositoryCoordinationAction;
import org.elasticsearch.repositories.blobstore.BlobStoreRepository;
import org.elasticsearch.repositories.blobstore.BlobStoreTestUtil;
import org.elasticsearch.repositories.fs.FsRepository;
import org.elasticsearch.reservedstate.service.FileSettingsService;
import org.elasticsearch.rest.action.search.SearchResponseMetrics;
import org.elasticsearch.script.ScriptCompiler;
import org.elasticsearch.script.ScriptService;
import org.elasticsearch.search.SearchService;
import org.elasticsearch.search.builder.SearchSourceBuilder;
import org.elasticsearch.search.fetch.FetchPhase;
import org.elasticsearch.telemetry.TelemetryProvider;
import org.elasticsearch.telemetry.tracing.Tracer;
import org.elasticsearch.test.ClusterServiceUtils;
import org.elasticsearch.test.ESTestCase;
import org.elasticsearch.test.MockLog;
import org.elasticsearch.test.client.NoOpClient;
import org.elasticsearch.test.junit.annotations.TestLogging;
import org.elasticsearch.threadpool.ThreadPool;
import org.elasticsearch.transport.BytesRefRecycler;
import org.elasticsearch.transport.DisruptableMockTransport;
import org.elasticsearch.transport.TestTransportChannel;
import org.elasticsearch.transport.TransportInterceptor;
import org.elasticsearch.transport.TransportRequest;
import org.elasticsearch.transport.TransportRequestHandler;
import org.elasticsearch.transport.TransportResponse;
import org.elasticsearch.transport.TransportService;
import org.elasticsearch.usage.UsageService;
import org.elasticsearch.xcontent.NamedXContentRegistry;
import org.junit.After;
import org.junit.Before;

import java.io.IOException;
import java.nio.file.Path;
import java.util.Collection;
import java.util.Collections;
import java.util.Comparator;
import java.util.HashMap;
import java.util.HashSet;
import java.util.LinkedHashMap;
import java.util.List;
import java.util.Map;
import java.util.Objects;
import java.util.Optional;
import java.util.Set;
import java.util.concurrent.ExecutionException;
import java.util.concurrent.Executor;
import java.util.concurrent.TimeUnit;
import java.util.concurrent.atomic.AtomicBoolean;
import java.util.concurrent.atomic.AtomicInteger;
import java.util.function.Supplier;
import java.util.stream.Collectors;
import java.util.stream.IntStream;
import java.util.stream.Stream;

import static java.util.Collections.emptyMap;
import static java.util.Collections.emptySet;
import static org.elasticsearch.action.support.ActionTestUtils.assertNoFailureListener;
import static org.elasticsearch.env.Environment.PATH_HOME_SETTING;
import static org.elasticsearch.monitor.StatusInfo.Status.HEALTHY;
import static org.elasticsearch.node.Node.NODE_NAME_SETTING;
import static org.hamcrest.Matchers.allOf;
import static org.hamcrest.Matchers.contains;
import static org.hamcrest.Matchers.containsInAnyOrder;
import static org.hamcrest.Matchers.containsString;
import static org.hamcrest.Matchers.either;
import static org.hamcrest.Matchers.empty;
import static org.hamcrest.Matchers.hasSize;
import static org.hamcrest.Matchers.instanceOf;
import static org.hamcrest.Matchers.is;
import static org.hamcrest.Matchers.iterableWithSize;
import static org.hamcrest.Matchers.lessThanOrEqualTo;
import static org.hamcrest.Matchers.notNullValue;
import static org.mockito.Mockito.mock;

public class SnapshotResiliencyTests extends ESTestCase {

    private DeterministicTaskQueue deterministicTaskQueue;

    private TestClusterNodes testClusterNodes;

    private Path tempDir;

    @Before
    public void createServices() {
        tempDir = createTempDir();
        deterministicTaskQueue = new DeterministicTaskQueue();
    }

    @After
    public void verifyReposThenStopServices() throws ExecutionException {
        try {
            clearDisruptionsAndAwaitSync();

            final SubscribableListener<CleanupRepositoryResponse> cleanupResponse = new SubscribableListener<>();
            final SubscribableListener<CreateSnapshotResponse> createSnapshotResponse = new SubscribableListener<>();
            // Create another snapshot and then clean up the repository to verify that the repository works correctly no matter the
            // failures seen during the previous test.
            client().admin()
                .cluster()
                .prepareCreateSnapshot(TEST_REQUEST_TIMEOUT, "repo", "last-snapshot")
                .setWaitForCompletion(true)
                .setPartial(true)
                .execute(createSnapshotResponse);
            continueOrDie(createSnapshotResponse, r -> {
                final SnapshotInfo snapshotInfo = r.getSnapshotInfo();
                // Snapshot can be partial because some tests leave indices in a red state because data nodes were stopped
                assertThat(snapshotInfo.state(), either(is(SnapshotState.SUCCESS)).or(is(SnapshotState.PARTIAL)));
                assertThat(snapshotInfo.shardFailures(), iterableWithSize(snapshotInfo.failedShards()));
                assertThat(snapshotInfo.successfulShards(), is(snapshotInfo.totalShards() - snapshotInfo.failedShards()));
                client().admin()
                    .cluster()
                    .cleanupRepository(new CleanupRepositoryRequest(TEST_REQUEST_TIMEOUT, TEST_REQUEST_TIMEOUT, "repo"), cleanupResponse);
            });
            final AtomicBoolean cleanedUp = new AtomicBoolean(false);
            continueOrDie(cleanupResponse, r -> cleanedUp.set(true));

            runUntil(cleanedUp::get, TimeUnit.MINUTES.toMillis(1L));

            final PlainActionFuture<AssertionError> future = BlobStoreTestUtil.assertConsistencyAsync(
                (BlobStoreRepository) testClusterNodes.randomMasterNodeSafe().repositoriesService.repository("repo")
            );
            deterministicTaskQueue.runAllRunnableTasks();
            assertTrue(future.isDone());
            final var result = future.result();
            if (result != null) {
                fail(result);
            }
        } finally {
            testClusterNodes.nodes.values().forEach(TestClusterNodes.TestClusterNode::stop);
        }
    }

    public void testSuccessfulSnapshotAndRestore() {
        setupTestCluster(randomFrom(1, 3, 5), randomIntBetween(2, 10));

        String repoName = "repo";
        String snapshotName = "snapshot";
        final String index = "test";
        final int shards = randomIntBetween(1, 10);
        final int documents = randomIntBetween(0, 100);

        final TestClusterNodes.TestClusterNode masterNode = testClusterNodes.currentMaster(
            testClusterNodes.nodes.values().iterator().next().clusterService.state()
        );

        final SubscribableListener<CreateSnapshotResponse> createSnapshotResponseListener = new SubscribableListener<>();

        continueOrDie(createRepoAndIndex(repoName, index, shards), createIndexResponse -> {
            final Runnable afterIndexing = () -> client().admin()
                .cluster()
                .prepareCreateSnapshot(TEST_REQUEST_TIMEOUT, repoName, snapshotName)
                .setWaitForCompletion(true)
                .execute(createSnapshotResponseListener);
            if (documents == 0) {
                afterIndexing.run();
            } else {
                final BulkRequest bulkRequest = new BulkRequest().setRefreshPolicy(WriteRequest.RefreshPolicy.IMMEDIATE);
                for (int i = 0; i < documents; ++i) {
                    bulkRequest.add(new IndexRequest(index).source(Collections.singletonMap("foo", "bar" + i)));
                }
                final SubscribableListener<BulkResponse> bulkResponseStepListener = new SubscribableListener<>();
                client().bulk(bulkRequest, bulkResponseStepListener);
                continueOrDie(bulkResponseStepListener, bulkResponse -> {
                    assertFalse("Failures in bulk response: " + bulkResponse.buildFailureMessage(), bulkResponse.hasFailures());
                    assertEquals(documents, bulkResponse.getItems().length);
                    afterIndexing.run();
                });
            }
        });

        final SubscribableListener<AcknowledgedResponse> deleteIndexListener = new SubscribableListener<>();

        continueOrDie(
            createSnapshotResponseListener,
            createSnapshotResponse -> client().admin().indices().delete(new DeleteIndexRequest(index), deleteIndexListener)
        );

        final SubscribableListener<RestoreSnapshotResponse> restoreSnapshotResponseListener = new SubscribableListener<>();
        continueOrDie(
            deleteIndexListener,
            ignored -> client().admin()
                .cluster()
                .restoreSnapshot(
                    new RestoreSnapshotRequest(TEST_REQUEST_TIMEOUT, repoName, snapshotName).waitForCompletion(true),
                    restoreSnapshotResponseListener
                )
        );

        final SubscribableListener<SearchResponse> searchResponseListener = new SubscribableListener<>();
        continueOrDie(restoreSnapshotResponseListener, restoreSnapshotResponse -> {
            assertEquals(shards, restoreSnapshotResponse.getRestoreInfo().totalShards());
            client().search(
                new SearchRequest(index).source(new SearchSourceBuilder().size(0).trackTotalHits(true)),
                searchResponseListener
            );
        });

        final AtomicBoolean documentCountVerified = new AtomicBoolean();
        continueOrDie(searchResponseListener, r -> {
            assertEquals(documents, Objects.requireNonNull(r.getHits().getTotalHits()).value());
            documentCountVerified.set(true);
        });

        runUntil(documentCountVerified::get, TimeUnit.MINUTES.toMillis(5L));
        assertNotNull(safeResult(createSnapshotResponseListener));
        assertNotNull(safeResult(restoreSnapshotResponseListener));
        assertTrue(documentCountVerified.get());
        assertTrue(SnapshotsInProgress.get(masterNode.clusterService.state()).isEmpty());
        final Repository repository = masterNode.repositoriesService.repository(repoName);
        Collection<SnapshotId> snapshotIds = getRepositoryData(repository).getSnapshotIds();
        assertThat(snapshotIds, hasSize(1));

        final SnapshotInfo snapshotInfo = getSnapshotInfo(repository, snapshotIds.iterator().next());
        assertEquals(SnapshotState.SUCCESS, snapshotInfo.state());
        assertThat(snapshotInfo.indices(), containsInAnyOrder(index));
        assertEquals(shards, snapshotInfo.successfulShards());
        assertEquals(0, snapshotInfo.failedShards());
    }

    private SnapshotInfo getSnapshotInfo(Repository repository, SnapshotId snapshotId) {
        final SubscribableListener<SnapshotInfo> listener = new SubscribableListener<>();
        repository.getSnapshotInfo(snapshotId, listener);
        deterministicTaskQueue.runAllRunnableTasks();
        return safeResult(listener);
    }

    public void testSnapshotWithNodeDisconnects() {
        final int dataNodes = randomIntBetween(2, 10);
        final int masterNodes = randomFrom(1, 3, 5);
        setupTestCluster(masterNodes, dataNodes);

        String repoName = "repo";
        String snapshotName = "snapshot";
        final String index = "test";
        final int shards = randomIntBetween(1, 10);

        final SubscribableListener<CreateSnapshotResponse> createSnapshotResponseStepListener = new SubscribableListener<>();

        final boolean partial = randomBoolean();
        continueOrDie(createRepoAndIndex(repoName, index, shards), createIndexResponse -> {
            for (int i = 0; i < randomIntBetween(0, dataNodes); ++i) {
                scheduleNow(this::disconnectRandomDataNode);
            }
            if (randomBoolean()) {
                scheduleNow(() -> testClusterNodes.clearNetworkDisruptions());
            }
            testClusterNodes.randomMasterNodeSafe().client.admin()
                .cluster()
                .prepareCreateSnapshot(TEST_REQUEST_TIMEOUT, repoName, snapshotName)
                .setPartial(partial)
                .execute(createSnapshotResponseStepListener);
        });

        final AtomicBoolean snapshotNeverStarted = new AtomicBoolean(false);

        createSnapshotResponseStepListener.addListener(ActionListener.wrap(createSnapshotResponse -> {
            for (int i = 0; i < randomIntBetween(0, dataNodes); ++i) {
                scheduleNow(this::disconnectOrRestartDataNode);
            }
            // Only disconnect master if we have more than a single master and can simulate a failover
            final boolean disconnectedMaster = randomBoolean() && masterNodes > 1;
            if (disconnectedMaster) {
                scheduleNow(this::disconnectOrRestartMasterNode);
            }
            if (disconnectedMaster || randomBoolean()) {
                scheduleSoon(() -> testClusterNodes.clearNetworkDisruptions());
            } else if (randomBoolean()) {
                scheduleNow(() -> testClusterNodes.clearNetworkDisruptions());
            }
        }, e -> {
            if (partial == false) {
                assertThat(
                    asInstanceOf(SnapshotException.class, ExceptionsHelper.unwrap(e, SnapshotException.class)).getMessage(),
                    allOf(
                        containsString("the following indices have unassigned primary shards"),
                        containsString("unless [partial] is set to [true]"),
                        containsString("[test]"),
                        containsString(ReferenceDocs.UNASSIGNED_SHARDS.toString())
                    )
                );
                snapshotNeverStarted.set(true);
            } else {
                throw new AssertionError(e);
            }
        }));

        runUntil(() -> testClusterNodes.randomMasterNode().map(master -> {
            if (snapshotNeverStarted.get()) {
                return true;
            }
            final SnapshotsInProgress snapshotsInProgress = master.clusterService.state().custom(SnapshotsInProgress.TYPE);
            return snapshotsInProgress != null && snapshotsInProgress.isEmpty();
        }).orElse(false), TimeUnit.MINUTES.toMillis(1L));

        clearDisruptionsAndAwaitSync();

        final TestClusterNodes.TestClusterNode randomMaster = testClusterNodes.randomMasterNode()
            .orElseThrow(() -> new AssertionError("expected to find at least one active master node"));
        SnapshotsInProgress finalSnapshotsInProgress = SnapshotsInProgress.get(randomMaster.clusterService.state());
        assertTrue(finalSnapshotsInProgress.isEmpty());
        final Repository repository = randomMaster.repositoriesService.repository(repoName);
        Collection<SnapshotId> snapshotIds = getRepositoryData(repository).getSnapshotIds();
        if (snapshotNeverStarted.get()) {
            assertThat(snapshotIds, empty());
        } else {
            assertThat(snapshotIds, hasSize(1));
        }
    }

    public void testSnapshotDeleteWithMasterFailover() {
        final int dataNodes = randomIntBetween(2, 10);
        final int masterNodes = randomFrom(3, 5);
        setupTestCluster(masterNodes, dataNodes);

        String repoName = "repo";
        String snapshotName = "snapshot";
        final String index = "test";
        final int shards = randomIntBetween(1, 10);

        final boolean waitForSnapshot = randomBoolean();
        final SubscribableListener<CreateSnapshotResponse> createSnapshotResponseStepListener = new SubscribableListener<>();
        continueOrDie(
            createRepoAndIndex(repoName, index, shards),
            createIndexResponse -> testClusterNodes.randomMasterNodeSafe().client.admin()
                .cluster()
                .prepareCreateSnapshot(TEST_REQUEST_TIMEOUT, repoName, snapshotName)
                .setWaitForCompletion(waitForSnapshot)
                .execute(createSnapshotResponseStepListener)
        );

        final AtomicBoolean snapshotDeleteResponded = new AtomicBoolean(false);
        continueOrDie(createSnapshotResponseStepListener, createSnapshotResponse -> {
            scheduleNow(this::disconnectOrRestartMasterNode);
            testClusterNodes.randomDataNodeSafe().client.admin()
                .cluster()
                .prepareDeleteSnapshot(TEST_REQUEST_TIMEOUT, repoName, snapshotName)
                .execute(ActionListener.running(() -> snapshotDeleteResponded.set(true)));
        });

        runUntil(
            () -> testClusterNodes.randomMasterNode()
                .map(
                    master -> snapshotDeleteResponded.get()
                        && SnapshotDeletionsInProgress.get(master.clusterService.state()).getEntries().isEmpty()
                )
                .orElse(false),
            TimeUnit.MINUTES.toMillis(1L)
        );

        clearDisruptionsAndAwaitSync();

        final TestClusterNodes.TestClusterNode randomMaster = testClusterNodes.randomMasterNode()
            .orElseThrow(() -> new AssertionError("expected to find at least one active master node"));
        assertTrue(SnapshotsInProgress.get(randomMaster.clusterService.state()).isEmpty());
        final Repository repository = randomMaster.repositoriesService.repository(repoName);
        Collection<SnapshotId> snapshotIds = getRepositoryData(repository).getSnapshotIds();
        assertThat(snapshotIds, hasSize(0));
    }

    public void testConcurrentSnapshotCreateAndDelete() {
        setupTestCluster(randomFrom(1, 3, 5), randomIntBetween(2, 10));

        String repoName = "repo";
        String snapshotName = "snapshot";
        final String index = "test";
        final int shards = randomIntBetween(1, 10);

        TestClusterNodes.TestClusterNode masterNode = testClusterNodes.currentMaster(
            testClusterNodes.nodes.values().iterator().next().clusterService.state()
        );

        final SubscribableListener<CreateSnapshotResponse> createSnapshotResponseStepListener = new SubscribableListener<>();

        continueOrDie(
            createRepoAndIndex(repoName, index, shards),
            createIndexResponse -> client().admin()
                .cluster()
                .prepareCreateSnapshot(TEST_REQUEST_TIMEOUT, repoName, snapshotName)
                .execute(createSnapshotResponseStepListener)
        );

        final SubscribableListener<AcknowledgedResponse> deleteSnapshotStepListener = new SubscribableListener<>();

        masterNode.clusterService.addListener(new ClusterStateListener() {
            @Override
            public void clusterChanged(ClusterChangedEvent event) {
                if (SnapshotsInProgress.get(event.state()).isEmpty() == false) {
                    client().admin()
                        .cluster()
                        .prepareDeleteSnapshot(TEST_REQUEST_TIMEOUT, repoName, snapshotName)
                        .execute(deleteSnapshotStepListener);
                    masterNode.clusterService.removeListener(this);
                }
            }
        });

        final SubscribableListener<CreateSnapshotResponse> createAnotherSnapshotResponseStepListener = new SubscribableListener<>();

        continueOrDie(
            deleteSnapshotStepListener,
            acknowledgedResponse -> client().admin()
                .cluster()
                .prepareCreateSnapshot(TEST_REQUEST_TIMEOUT, repoName, snapshotName)
                .setWaitForCompletion(true)
                .execute(createAnotherSnapshotResponseStepListener)
        );
        continueOrDie(
            createAnotherSnapshotResponseStepListener,
            createSnapshotResponse -> assertEquals(createSnapshotResponse.getSnapshotInfo().state(), SnapshotState.SUCCESS)
        );

        deterministicTaskQueue.runAllRunnableTasks();

        assertNotNull(safeResult(createSnapshotResponseStepListener));
        assertNotNull(safeResult(createAnotherSnapshotResponseStepListener));
        assertTrue(masterNode.clusterService.state().custom(SnapshotsInProgress.TYPE, SnapshotsInProgress.EMPTY).isEmpty());
        final Repository repository = masterNode.repositoriesService.repository(repoName);
        Collection<SnapshotId> snapshotIds = getRepositoryData(repository).getSnapshotIds();
        assertThat(snapshotIds, hasSize(1));

        final SnapshotInfo snapshotInfo = getSnapshotInfo(repository, snapshotIds.iterator().next());
        assertEquals(SnapshotState.SUCCESS, snapshotInfo.state());
        assertThat(snapshotInfo.indices(), containsInAnyOrder(index));
        assertEquals(shards, snapshotInfo.successfulShards());
        assertEquals(0, snapshotInfo.failedShards());
    }

    public void testConcurrentSnapshotCreateAndDeleteOther() {
        setupTestCluster(randomFrom(1, 3, 5), randomIntBetween(2, 10));

        String repoName = "repo";
        String snapshotName = "snapshot";
        final String index = "test";
        final int shards = randomIntBetween(1, 10);

        TestClusterNodes.TestClusterNode masterNode = testClusterNodes.currentMaster(
            testClusterNodes.nodes.values().iterator().next().clusterService.state()
        );

        final SubscribableListener<CreateSnapshotResponse> createSnapshotResponseStepListener = new SubscribableListener<>();

        continueOrDie(
            createRepoAndIndex(repoName, index, shards),
            createIndexResponse -> client().admin()
                .cluster()
                .prepareCreateSnapshot(TEST_REQUEST_TIMEOUT, repoName, snapshotName)
                .setWaitForCompletion(true)
                .execute(createSnapshotResponseStepListener)
        );

        final SubscribableListener<CreateSnapshotResponse> createOtherSnapshotResponseStepListener = new SubscribableListener<>();

        continueOrDie(
            createSnapshotResponseStepListener,
            createSnapshotResponse -> client().admin()
                .cluster()
                .prepareCreateSnapshot(TEST_REQUEST_TIMEOUT, repoName, "snapshot-2")
                .execute(createOtherSnapshotResponseStepListener)
        );

        final SubscribableListener<AcknowledgedResponse> deleteSnapshotStepListener = new SubscribableListener<>();

        continueOrDie(
            createOtherSnapshotResponseStepListener,
            createSnapshotResponse -> client().admin()
                .cluster()
                .prepareDeleteSnapshot(TEST_REQUEST_TIMEOUT, repoName, snapshotName)
                .execute(deleteSnapshotStepListener)
        );

        final SubscribableListener<CreateSnapshotResponse> createAnotherSnapshotResponseStepListener = new SubscribableListener<>();

        continueOrDie(deleteSnapshotStepListener, deleted -> {
            client().admin()
                .cluster()
                .prepareCreateSnapshot(TEST_REQUEST_TIMEOUT, repoName, snapshotName)
                .setWaitForCompletion(true)
                .execute(createAnotherSnapshotResponseStepListener);
            continueOrDie(
                createAnotherSnapshotResponseStepListener,
                createSnapshotResponse -> assertEquals(createSnapshotResponse.getSnapshotInfo().state(), SnapshotState.SUCCESS)
            );
        });

        deterministicTaskQueue.runAllRunnableTasks();

        assertTrue(masterNode.clusterService.state().custom(SnapshotsInProgress.TYPE, SnapshotsInProgress.EMPTY).isEmpty());
        final Repository repository = masterNode.repositoriesService.repository(repoName);
        Collection<SnapshotId> snapshotIds = getRepositoryData(repository).getSnapshotIds();
        // We end up with two snapshots no matter if the delete worked out or not
        assertThat(snapshotIds, hasSize(2));

        for (SnapshotId snapshotId : snapshotIds) {
            final SnapshotInfo snapshotInfo = getSnapshotInfo(repository, snapshotId);
            assertEquals(SnapshotState.SUCCESS, snapshotInfo.state());
            assertThat(snapshotInfo.indices(), containsInAnyOrder(index));
            assertEquals(shards, snapshotInfo.successfulShards());
            assertEquals(0, snapshotInfo.failedShards());
        }
    }

    public void testBulkSnapshotDeleteWithAbort() {
        setupTestCluster(randomFrom(1, 3, 5), randomIntBetween(2, 10));

        String repoName = "repo";
        String snapshotName = "snapshot";
        final String index = "test";
        final int shards = randomIntBetween(1, 10);

        TestClusterNodes.TestClusterNode masterNode = testClusterNodes.currentMaster(
            testClusterNodes.nodes.values().iterator().next().clusterService.state()
        );

        final SubscribableListener<CreateSnapshotResponse> createSnapshotResponseStepListener = new SubscribableListener<>();

        continueOrDie(
            createRepoAndIndex(repoName, index, shards),
            createIndexResponse -> client().admin()
                .cluster()
                .prepareCreateSnapshot(TEST_REQUEST_TIMEOUT, repoName, snapshotName)
                .setWaitForCompletion(true)
                .execute(createSnapshotResponseStepListener)
        );

        final int inProgressSnapshots = randomIntBetween(1, 5);
        final var createOtherSnapshotResponseStepListener = new SubscribableListener<Collection<CreateSnapshotResponse>>();
        final ActionListener<CreateSnapshotResponse> createSnapshotListener = new GroupedActionListener<>(
            inProgressSnapshots,
            createOtherSnapshotResponseStepListener
        );

        continueOrDie(createSnapshotResponseStepListener, createSnapshotResponse -> {
            for (int i = 0; i < inProgressSnapshots; i++) {
                client().admin()
                    .cluster()
                    .prepareCreateSnapshot(TEST_REQUEST_TIMEOUT, repoName, "other-" + i)
                    .execute(createSnapshotListener);
            }
        });

        final SubscribableListener<AcknowledgedResponse> deleteSnapshotStepListener = new SubscribableListener<>();

        continueOrDie(
            createOtherSnapshotResponseStepListener,
            createSnapshotResponse -> client().admin()
                .cluster()
                .deleteSnapshot(new DeleteSnapshotRequest(TEST_REQUEST_TIMEOUT, repoName, "*"), deleteSnapshotStepListener)
        );

        deterministicTaskQueue.runAllRunnableTasks();

        assertTrue(masterNode.clusterService.state().custom(SnapshotsInProgress.TYPE, SnapshotsInProgress.EMPTY).isEmpty());
        final Repository repository = masterNode.repositoriesService.repository(repoName);
        Collection<SnapshotId> snapshotIds = getRepositoryData(repository).getSnapshotIds();
        // No snapshots should be left in the repository
        assertThat(snapshotIds, empty());
    }

    public void testConcurrentSnapshotRestoreAndDeleteOther() {
        setupTestCluster(randomFrom(1, 3, 5), randomIntBetween(2, 10));

        String repoName = "repo";
        String snapshotName = "snapshot";
        final String index = "test";
        final int shards = randomIntBetween(1, 10);

        TestClusterNodes.TestClusterNode masterNode = testClusterNodes.currentMaster(
            testClusterNodes.nodes.values().iterator().next().clusterService.state()
        );

        final SubscribableListener<CreateSnapshotResponse> createSnapshotResponseStepListener = new SubscribableListener<>();

        final int documentsFirstSnapshot = randomIntBetween(0, 100);

        continueOrDie(
            createRepoAndIndex(repoName, index, shards),
            createIndexResponse -> indexNDocuments(
                documentsFirstSnapshot,
                index,
                () -> client().admin()
                    .cluster()
                    .prepareCreateSnapshot(TEST_REQUEST_TIMEOUT, repoName, snapshotName)
                    .setWaitForCompletion(true)
                    .execute(createSnapshotResponseStepListener)
            )
        );

        final int documentsSecondSnapshot = randomIntBetween(0, 100);

        final SubscribableListener<CreateSnapshotResponse> createOtherSnapshotResponseStepListener = new SubscribableListener<>();

        final String secondSnapshotName = "snapshot-2";
        continueOrDie(
            createSnapshotResponseStepListener,
            createSnapshotResponse -> indexNDocuments(
                documentsSecondSnapshot,
                index,
                () -> client().admin()
                    .cluster()
                    .prepareCreateSnapshot(TEST_REQUEST_TIMEOUT, repoName, secondSnapshotName)
                    .setWaitForCompletion(true)
                    .execute(createOtherSnapshotResponseStepListener)
            )
        );

        final SubscribableListener<AcknowledgedResponse> deleteSnapshotStepListener = new SubscribableListener<>();
        final SubscribableListener<RestoreSnapshotResponse> restoreSnapshotResponseListener = new SubscribableListener<>();

        continueOrDie(createOtherSnapshotResponseStepListener, createSnapshotResponse -> {
            scheduleNow(
                () -> client().admin()
                    .cluster()
                    .prepareDeleteSnapshot(TEST_REQUEST_TIMEOUT, repoName, snapshotName)
                    .execute(deleteSnapshotStepListener)
            );
            scheduleNow(
                () -> client().admin()
                    .cluster()
                    .restoreSnapshot(
                        new RestoreSnapshotRequest(TEST_REQUEST_TIMEOUT, repoName, secondSnapshotName).waitForCompletion(true)
                            .renamePattern("(.+)")
                            .renameReplacement("restored_$1"),
                        restoreSnapshotResponseListener
                    )
            );
        });

        final SubscribableListener<SearchResponse> searchResponseListener = new SubscribableListener<>();
        continueOrDie(restoreSnapshotResponseListener, restoreSnapshotResponse -> {
            assertEquals(shards, restoreSnapshotResponse.getRestoreInfo().totalShards());
            client().search(
                new SearchRequest("restored_" + index).source(new SearchSourceBuilder().size(0).trackTotalHits(true)),
                searchResponseListener.delegateFailure((l, r) -> {
                    r.incRef();
                    l.onResponse(r);
                })
            );
        });

        deterministicTaskQueue.runAllRunnableTasks();

        var response = safeResult(searchResponseListener);
        try {
            assertEquals(
                documentsFirstSnapshot + documentsSecondSnapshot,
                Objects.requireNonNull(response.getHits().getTotalHits()).value()
            );
        } finally {
            response.decRef();
        }

        assertThat(safeResult(deleteSnapshotStepListener).isAcknowledged(), is(true));
        assertThat(safeResult(restoreSnapshotResponseListener).getRestoreInfo().failedShards(), is(0));

        final Repository repository = masterNode.repositoriesService.repository(repoName);
        Collection<SnapshotId> snapshotIds = getRepositoryData(repository).getSnapshotIds();
        assertThat(snapshotIds, contains(safeResult(createOtherSnapshotResponseStepListener).getSnapshotInfo().snapshotId()));

        for (SnapshotId snapshotId : snapshotIds) {
            final SnapshotInfo snapshotInfo = getSnapshotInfo(repository, snapshotId);
            assertEquals(SnapshotState.SUCCESS, snapshotInfo.state());
            assertThat(snapshotInfo.indices(), containsInAnyOrder(index));
            assertEquals(shards, snapshotInfo.successfulShards());
            assertEquals(0, snapshotInfo.failedShards());
        }
    }

    private void indexNDocuments(int documents, String index, Runnable afterIndexing) {
        if (documents == 0) {
            afterIndexing.run();
            return;
        }
        final BulkRequest bulkRequest = new BulkRequest().setRefreshPolicy(WriteRequest.RefreshPolicy.IMMEDIATE);
        for (int i = 0; i < documents; ++i) {
            bulkRequest.add(new IndexRequest(index).source(Collections.singletonMap("foo", "bar" + i)));
        }
        final SubscribableListener<BulkResponse> bulkResponseStepListener = new SubscribableListener<>();
        client().bulk(bulkRequest, bulkResponseStepListener);
        continueOrDie(bulkResponseStepListener, bulkResponse -> {
            assertFalse("Failures in bulk response: " + bulkResponse.buildFailureMessage(), bulkResponse.hasFailures());
            assertEquals(documents, bulkResponse.getItems().length);
            afterIndexing.run();
        });
    }

    public void testConcurrentSnapshotDeleteAndDeleteIndex() throws IOException {
        setupTestCluster(randomFrom(1, 3, 5), randomIntBetween(2, 10));

        String repoName = "repo";
        String snapshotName = "snapshot";
        final String index = "test";

        TestClusterNodes.TestClusterNode masterNode = testClusterNodes.currentMaster(
            testClusterNodes.nodes.values().iterator().next().clusterService.state()
        );

        final SubscribableListener<Collection<CreateIndexResponse>> createIndicesListener = new SubscribableListener<>();
        final int indices = randomIntBetween(5, 20);

        final SetOnce<Index> firstIndex = new SetOnce<>();
        continueOrDie(createRepoAndIndex(repoName, index, 1), createIndexResponse -> {
            firstIndex.set(masterNode.clusterService.state().metadata().getProject().index(index).getIndex());
            // create a few more indices to make it more likely that the subsequent index delete operation happens before snapshot
            // finalization
            final GroupedActionListener<CreateIndexResponse> listener = new GroupedActionListener<>(indices, createIndicesListener);
            for (int i = 0; i < indices; ++i) {
                client().admin().indices().create(new CreateIndexRequest("index-" + i), listener);
            }
        });

        final SubscribableListener<CreateSnapshotResponse> createSnapshotResponseStepListener = new SubscribableListener<>();

        final boolean partialSnapshot = randomBoolean();

        continueOrDie(
            createIndicesListener,
            createIndexResponses -> client().admin()
                .cluster()
                .prepareCreateSnapshot(TEST_REQUEST_TIMEOUT, repoName, snapshotName)
                .setWaitForCompletion(false)
                .setPartial(partialSnapshot)
                .setIncludeGlobalState(randomBoolean())
                .execute(createSnapshotResponseStepListener)
        );

        continueOrDie(
            createSnapshotResponseStepListener,
            createSnapshotResponse -> client().admin().indices().delete(new DeleteIndexRequest(index), new ActionListener<>() {
                @Override
                public void onResponse(AcknowledgedResponse acknowledgedResponse) {
                    if (partialSnapshot) {
                        // Recreate index by the same name to test that we don't snapshot conflicting metadata in this scenario
                        client().admin().indices().create(new CreateIndexRequest(index), ActionListener.noop());
                    }
                }

                @Override
                public void onFailure(Exception e) {
                    if (partialSnapshot) {
                        throw new AssertionError("Delete index should always work during partial snapshots", e);
                    }
                }
            })
        );

        deterministicTaskQueue.runAllRunnableTasks();

        assertTrue(masterNode.clusterService.state().custom(SnapshotsInProgress.TYPE, SnapshotsInProgress.EMPTY).isEmpty());
        final Repository repository = masterNode.repositoriesService.repository(repoName);
        final RepositoryData repositoryData = getRepositoryData(repository);
        Collection<SnapshotId> snapshotIds = repositoryData.getSnapshotIds();
        assertThat(snapshotIds, hasSize(1));

        final SnapshotInfo snapshotInfo = getSnapshotInfo(repository, snapshotIds.iterator().next());
        if (partialSnapshot) {
            assertThat(snapshotInfo.state(), either(is(SnapshotState.SUCCESS)).or(is(SnapshotState.PARTIAL)));
            // Single shard for each index so we either get all indices or all except for the deleted index
            assertThat(snapshotInfo.successfulShards(), either(is(indices + 1)).or(is(indices)));
            if (snapshotInfo.successfulShards() == indices + 1) {
                final IndexMetadata indexMetadata = repository.getSnapshotIndexMetaData(
                    repositoryData,
                    snapshotInfo.snapshotId(),
                    repositoryData.resolveIndexId(index)
                );
                // Make sure we snapshotted the metadata of this index and not the recreated version
                assertEquals(indexMetadata.getIndex(), firstIndex.get());
            }
        } else {
            assertEquals(snapshotInfo.state(), SnapshotState.SUCCESS);
            // Index delete must be blocked for non-partial snapshots and we get a snapshot for every index
            assertEquals(snapshotInfo.successfulShards(), indices + 1);
        }
        assertEquals(0, snapshotInfo.failedShards());
    }

    public void testConcurrentDeletes() {
        setupTestCluster(randomFrom(1, 3, 5), randomIntBetween(2, 10));

        String repoName = "repo";
        String snapshotName = "snapshot";
        final String index = "test";
        final int shards = randomIntBetween(1, 10);

        TestClusterNodes.TestClusterNode masterNode = testClusterNodes.currentMaster(
            testClusterNodes.nodes.values().iterator().next().clusterService.state()
        );

        final SubscribableListener<CreateSnapshotResponse> createSnapshotResponseStepListener = new SubscribableListener<>();

        continueOrDie(
            createRepoAndIndex(repoName, index, shards),
            createIndexResponse -> client().admin()
                .cluster()
                .prepareCreateSnapshot(TEST_REQUEST_TIMEOUT, repoName, snapshotName)
                .setWaitForCompletion(true)
                .execute(createSnapshotResponseStepListener)
        );

        final Collection<SubscribableListener<Boolean>> deleteSnapshotStepListeners = List.of(
            new SubscribableListener<>(),
            new SubscribableListener<>()
        );

        final AtomicInteger successfulDeletes = new AtomicInteger(0);

        continueOrDie(createSnapshotResponseStepListener, createSnapshotResponse -> {
            for (SubscribableListener<Boolean> deleteListener : deleteSnapshotStepListeners) {
                client().admin()
                    .cluster()
                    .prepareDeleteSnapshot(TEST_REQUEST_TIMEOUT, repoName, snapshotName)
                    .execute(ActionListener.wrap(resp -> deleteListener.onResponse(true), e -> {
                        final Throwable unwrapped = ExceptionsHelper.unwrap(
                            e,
                            ConcurrentSnapshotExecutionException.class,
                            SnapshotMissingException.class
                        );
                        assertThat(unwrapped, notNullValue());
                        deleteListener.onResponse(false);
                    }));
            }
        });

        for (SubscribableListener<Boolean> deleteListener : deleteSnapshotStepListeners) {
            continueOrDie(deleteListener, deleted -> {
                if (deleted) {
                    successfulDeletes.incrementAndGet();
                }
            });
        }

        deterministicTaskQueue.runAllRunnableTasks();

        assertFalse(SnapshotDeletionsInProgress.get(masterNode.clusterService.state()).hasDeletionsInProgress());
        final Repository repository = masterNode.repositoriesService.repository(repoName);
        final RepositoryData repositoryData = getRepositoryData(repository);
        Collection<SnapshotId> snapshotIds = repositoryData.getSnapshotIds();
        // We end up with no snapshots since at least one of the deletes worked out
        assertThat(snapshotIds, empty());
        assertThat(successfulDeletes.get(), either(is(1)).or(is(2)));
        // We did one snapshot and one delete so we went two steps from the empty generation (-1) to 1
        assertThat(repositoryData.getGenId(), is(1L));
    }

    /**
     * Simulates concurrent restarts of data and master nodes as well as relocating a primary shard, while starting and subsequently
     * deleting a snapshot.
     */
    public void testSnapshotPrimaryRelocations() {
        final int masterNodeCount = randomFrom(1, 3, 5);
        setupTestCluster(masterNodeCount, randomIntBetween(2, 10));

        String repoName = "repo";
        String snapshotName = "snapshot";
        final String index = "test";

        final int shards = randomIntBetween(1, 10);

        final TestClusterNodes.TestClusterNode masterNode = testClusterNodes.currentMaster(
            testClusterNodes.nodes.values().iterator().next().clusterService.state()
        );
        final AtomicBoolean createdSnapshot = new AtomicBoolean();
        final AdminClient masterAdminClient = masterNode.client.admin();

        final SubscribableListener<ClusterStateResponse> clusterStateResponseStepListener = new SubscribableListener<>();

        continueOrDie(
            createRepoAndIndex(repoName, index, shards),
            createIndexResponse -> client().admin()
                .cluster()
                .state(new ClusterStateRequest(TEST_REQUEST_TIMEOUT), clusterStateResponseStepListener)
        );

        continueOrDie(clusterStateResponseStepListener, clusterStateResponse -> {
            final ShardRouting shardToRelocate = clusterStateResponse.getState().routingTable().allShards(index).get(0);
            final TestClusterNodes.TestClusterNode currentPrimaryNode = testClusterNodes.nodeById(shardToRelocate.currentNodeId());
            final TestClusterNodes.TestClusterNode otherNode = testClusterNodes.randomDataNodeSafe(currentPrimaryNode.node.getName());
            scheduleNow(() -> testClusterNodes.stopNode(currentPrimaryNode));
            scheduleNow(new Runnable() {
                @Override
                public void run() {
                    final SubscribableListener<ClusterStateResponse> updatedClusterStateResponseStepListener = new SubscribableListener<>();
                    masterAdminClient.cluster()
                        .state(new ClusterStateRequest(TEST_REQUEST_TIMEOUT), updatedClusterStateResponseStepListener);
                    continueOrDie(updatedClusterStateResponseStepListener, updatedClusterState -> {
                        final ShardRouting shardRouting = updatedClusterState.getState()
                            .routingTable()
                            .shardRoutingTable(shardToRelocate.shardId())
                            .primaryShard();
                        if (shardRouting.unassigned() && shardRouting.unassignedInfo().reason() == UnassignedInfo.Reason.NODE_LEFT) {
                            if (masterNodeCount > 1) {
                                scheduleNow(() -> testClusterNodes.stopNode(masterNode));
                            }
                            testClusterNodes.randomDataNodeSafe().client.admin()
                                .cluster()
                                .prepareCreateSnapshot(TEST_REQUEST_TIMEOUT, repoName, snapshotName)
                                .execute(ActionListener.running(() -> {
                                    createdSnapshot.set(true);
                                    testClusterNodes.randomDataNodeSafe().client.admin()
                                        .cluster()
                                        .deleteSnapshot(
                                            new DeleteSnapshotRequest(TEST_REQUEST_TIMEOUT, repoName, snapshotName),
                                            ActionListener.noop()
                                        );
                                }));
                            scheduleNow(
                                () -> testClusterNodes.randomMasterNodeSafe().client.execute(
                                    TransportClusterRerouteAction.TYPE,
                                    new ClusterRerouteRequest(TEST_REQUEST_TIMEOUT, TEST_REQUEST_TIMEOUT).add(
                                        new AllocateEmptyPrimaryAllocationCommand(
                                            index,
                                            shardRouting.shardId().id(),
                                            otherNode.node.getName(),
                                            true
                                        )
                                    ),
                                    ActionListener.noop()
                                )
                            );
                        } else {
                            scheduleSoon(this);
                        }
                    });
                }
            });
        });

        runUntil(() -> testClusterNodes.randomMasterNode().map(master -> {
            if (createdSnapshot.get() == false) {
                return false;
            }
            return SnapshotsInProgress.get(master.clusterService.state()).isEmpty();
        }).orElse(false), TimeUnit.MINUTES.toMillis(1L));

        clearDisruptionsAndAwaitSync();

        assertTrue(createdSnapshot.get());
        assertTrue(SnapshotsInProgress.get(testClusterNodes.randomDataNodeSafe().clusterService.state()).isEmpty());
        final Repository repository = testClusterNodes.randomMasterNodeSafe().repositoriesService.repository(repoName);
        Collection<SnapshotId> snapshotIds = getRepositoryData(repository).getSnapshotIds();
        assertThat(snapshotIds, either(hasSize(1)).or(hasSize(0)));
    }

    public void testSuccessfulSnapshotWithConcurrentDynamicMappingUpdates() {
        setupTestCluster(randomFrom(1, 3, 5), randomIntBetween(2, 10));

        String repoName = "repo";
        String snapshotName = "snapshot";
        final String index = "test";

        final int shards = randomIntBetween(1, 10);
        final int documents = randomIntBetween(2, 100);
        TestClusterNodes.TestClusterNode masterNode = testClusterNodes.currentMaster(
            testClusterNodes.nodes.values().iterator().next().clusterService.state()
        );

        final SubscribableListener<CreateSnapshotResponse> createSnapshotResponseStepListener = new SubscribableListener<>();

        continueOrDie(createRepoAndIndex(repoName, index, shards), createIndexResponse -> {
            final AtomicBoolean initiatedSnapshot = new AtomicBoolean(false);
            for (int i = 0; i < documents; ++i) {
                // Index a few documents with different field names so we trigger a dynamic mapping update for each of them
                client().bulk(
                    new BulkRequest().add(new IndexRequest(index).source(Map.of("foo" + i, "bar")))
                        .setRefreshPolicy(WriteRequest.RefreshPolicy.IMMEDIATE),
                    assertNoFailureListener(bulkResponse -> {
                        assertFalse("Failures in bulkresponse: " + bulkResponse.buildFailureMessage(), bulkResponse.hasFailures());
                        if (initiatedSnapshot.compareAndSet(false, true)) {
                            client().admin()
                                .cluster()
                                .prepareCreateSnapshot(TEST_REQUEST_TIMEOUT, repoName, snapshotName)
                                .setWaitForCompletion(true)
                                .execute(createSnapshotResponseStepListener);
                        }
                    })
                );
            }
        });

        final String restoredIndex = "restored";

        final SubscribableListener<RestoreSnapshotResponse> restoreSnapshotResponseStepListener = new SubscribableListener<>();

        continueOrDie(
            createSnapshotResponseStepListener,
            createSnapshotResponse -> client().admin()
                .cluster()
                .restoreSnapshot(
                    new RestoreSnapshotRequest(TEST_REQUEST_TIMEOUT, repoName, snapshotName).renamePattern(index)
                        .renameReplacement(restoredIndex)
                        .waitForCompletion(true),
                    restoreSnapshotResponseStepListener
                )
        );

        final SubscribableListener<SearchResponse> searchResponseStepListener = new SubscribableListener<>();

        continueOrDie(restoreSnapshotResponseStepListener, restoreSnapshotResponse -> {
            assertEquals(shards, restoreSnapshotResponse.getRestoreInfo().totalShards());
            client().search(
                new SearchRequest(restoredIndex).source(new SearchSourceBuilder().size(documents).trackTotalHits(true)),
                searchResponseStepListener
            );
        });

        final AtomicBoolean documentCountVerified = new AtomicBoolean();

        continueOrDie(searchResponseStepListener, r -> {
            final long hitCount = r.getHits().getTotalHits().value();
            assertThat(
                "Documents were restored but the restored index mapping was older than some documents and misses some of their fields",
                (int) hitCount,
                lessThanOrEqualTo(
                    ((Map<?, ?>) masterNode.clusterService.state()
                        .metadata()
                        .getProject()
                        .index(restoredIndex)
                        .mapping()
                        .sourceAsMap()
                        .get("properties")).size()
                )
            );
            documentCountVerified.set(true);
        });

        runUntil(documentCountVerified::get, TimeUnit.MINUTES.toMillis(5L));

        assertNotNull(safeResult(createSnapshotResponseStepListener));
        assertNotNull(safeResult(restoreSnapshotResponseStepListener));
        assertTrue(masterNode.clusterService.state().custom(SnapshotsInProgress.TYPE, SnapshotsInProgress.EMPTY).isEmpty());
        final Repository repository = masterNode.repositoriesService.repository(repoName);
        Collection<SnapshotId> snapshotIds = getRepositoryData(repository).getSnapshotIds();
        assertThat(snapshotIds, hasSize(1));

        final SnapshotInfo snapshotInfo = getSnapshotInfo(repository, snapshotIds.iterator().next());
        assertEquals(SnapshotState.SUCCESS, snapshotInfo.state());
        assertThat(snapshotInfo.indices(), containsInAnyOrder(index));
        assertEquals(shards, snapshotInfo.successfulShards());
        assertEquals(0, snapshotInfo.failedShards());
    }

    public void testRunConcurrentSnapshots() {
        setupTestCluster(randomFrom(1, 3, 5), randomIntBetween(2, 10));

        final String repoName = "repo";
        final List<String> snapshotNames = IntStream.range(1, randomIntBetween(2, 4)).mapToObj(i -> "snapshot-" + i).toList();
        final String index = "test";
        final int shards = randomIntBetween(1, 10);
        final int documents = randomIntBetween(1, 100);

        final TestClusterNodes.TestClusterNode masterNode = testClusterNodes.currentMaster(
            testClusterNodes.nodes.values().iterator().next().clusterService.state()
        );

        final SubscribableListener<Collection<CreateSnapshotResponse>> allSnapshotsListener = new SubscribableListener<>();
        final ActionListener<CreateSnapshotResponse> snapshotListener = new GroupedActionListener<>(
            snapshotNames.size(),
            allSnapshotsListener
        );
        final AtomicBoolean doneIndexing = new AtomicBoolean(false);
        continueOrDie(createRepoAndIndex(repoName, index, shards), createIndexResponse -> {
            for (String snapshotName : snapshotNames) {
                scheduleNow(
                    () -> client().admin()
                        .cluster()
                        .prepareCreateSnapshot(TEST_REQUEST_TIMEOUT, repoName, snapshotName)
                        .setWaitForCompletion(true)
                        .execute(snapshotListener)
                );
            }
            final BulkRequest bulkRequest = new BulkRequest().setRefreshPolicy(WriteRequest.RefreshPolicy.IMMEDIATE);
            for (int i = 0; i < documents; ++i) {
                bulkRequest.add(new IndexRequest(index).source(Collections.singletonMap("foo", "bar" + i)));
            }
            final SubscribableListener<BulkResponse> bulkResponseStepListener = new SubscribableListener<>();
            client().bulk(bulkRequest, bulkResponseStepListener);
            continueOrDie(bulkResponseStepListener, bulkResponse -> {
                assertFalse("Failures in bulk response: " + bulkResponse.buildFailureMessage(), bulkResponse.hasFailures());
                assertEquals(documents, bulkResponse.getItems().length);
                doneIndexing.set(true);
            });
        });

        final AtomicBoolean doneSnapshotting = new AtomicBoolean(false);
        continueOrDie(allSnapshotsListener, createSnapshotResponses -> {
            for (CreateSnapshotResponse createSnapshotResponse : createSnapshotResponses) {
                final SnapshotInfo snapshotInfo = createSnapshotResponse.getSnapshotInfo();
                assertThat(snapshotInfo.state(), is(SnapshotState.SUCCESS));
            }
            doneSnapshotting.set(true);
        });

        runUntil(() -> doneIndexing.get() && doneSnapshotting.get(), TimeUnit.MINUTES.toMillis(5L));
        assertTrue(masterNode.clusterService.state().custom(SnapshotsInProgress.TYPE, SnapshotsInProgress.EMPTY).isEmpty());
        final Repository repository = masterNode.repositoriesService.repository(repoName);
        Collection<SnapshotId> snapshotIds = getRepositoryData(repository).getSnapshotIds();
        assertThat(snapshotIds, hasSize(snapshotNames.size()));

        for (SnapshotId snapshotId : snapshotIds) {
            final SnapshotInfo snapshotInfo = getSnapshotInfo(repository, snapshotId);
            assertEquals(SnapshotState.SUCCESS, snapshotInfo.state());
            assertThat(snapshotInfo.indices(), containsInAnyOrder(index));
            assertEquals(shards, snapshotInfo.successfulShards());
            assertEquals(0, snapshotInfo.failedShards());
        }
    }

    public void testSnapshotCompletedByNodeLeft() {

        // A transport interceptor that throttles the shard snapshot status updates to run one at a time, for more interesting interleavings
        final TransportInterceptor throttlingInterceptor = new TransportInterceptor() {
            private final ThrottledTaskRunner runner = new ThrottledTaskRunner(
                SnapshotsService.UPDATE_SNAPSHOT_STATUS_ACTION_NAME + "-throttle",
                1,
                SnapshotResiliencyTests.this::scheduleNow
            );

            @Override
            public <T extends TransportRequest> TransportRequestHandler<T> interceptHandler(
                String action,
                Executor executor,
                boolean forceExecution,
                TransportRequestHandler<T> actualHandler
            ) {
                if (action.equals(SnapshotsService.UPDATE_SNAPSHOT_STATUS_ACTION_NAME)) {
                    return (request, channel, task) -> ActionListener.run(
                        new ChannelActionListener<>(channel),
                        l -> runner.enqueueTask(
                            l.delegateFailureAndWrap(
                                (ll, ref) -> actualHandler.messageReceived(
                                    request,
                                    new TestTransportChannel(ActionListener.releaseAfter(ll, ref)),
                                    task
                                )
                            )
                        )
                    );
                } else {
                    return actualHandler;
                }
            }
        };

        setupTestCluster(1, 1, node -> node.isMasterNode() ? throttlingInterceptor : TransportService.NOOP_TRANSPORT_INTERCEPTOR);

        final var masterNode = testClusterNodes.randomMasterNodeSafe();
        final var client = masterNode.client;
        final var masterClusterService = masterNode.clusterService;

        final var indices = IntStream.range(0, between(1, 4)).mapToObj(i -> "index-" + i).toList();
        final var repoName = "repo";
        final var originalSnapshotName = "original-snapshot";

        var testListener = SubscribableListener

            // Create the repo and indices
            .<Void>newForked(stepListener -> {
                try (var listeners = new RefCountingListener(stepListener)) {
                    client().admin()
                        .cluster()
                        .preparePutRepository(TEST_REQUEST_TIMEOUT, TEST_REQUEST_TIMEOUT, repoName)
                        .setType(FsRepository.TYPE)
                        .setSettings(Settings.builder().put("location", randomAlphaOfLength(10)))
                        .execute(listeners.acquire(createRepoResponse -> {}));

                    for (final var index : indices) {
                        client.admin()
                            .indices()
                            .create(
                                new CreateIndexRequest(index).waitForActiveShards(ActiveShardCount.ALL).settings(defaultIndexSettings(1)),
                                listeners.acquire(createIndexResponse -> {})
                            );
                    }
                }
            })

            // Take a full snapshot for use as the source for future clones
            .<Void>andThen(
                (l, ignored) -> client().admin()
                    .cluster()
                    .prepareCreateSnapshot(TEST_REQUEST_TIMEOUT, repoName, originalSnapshotName)
                    .setWaitForCompletion(true)
                    .execute(l.map(v -> null))
            );

        final var snapshotCount = between(1, 10);
        for (int i = 0; i < snapshotCount; i++) {
            // Launch a random set of snapshots and clones, one at a time for more interesting interleavings
            if (randomBoolean()) {
                final var snapshotName = "snapshot-" + i;
                testListener = testListener.andThen(
                    stepListener -> scheduleNow(
                        ActionRunnable.wrap(
                            stepListener,
                            l -> client.admin()
                                .cluster()
                                .prepareCreateSnapshot(TEST_REQUEST_TIMEOUT, repoName, snapshotName)
                                .setIndices(randomNonEmptySubsetOf(indices).toArray(String[]::new))
                                .setPartial(true)
                                .execute(l.map(v1 -> null))
                        )
                    )
                );
            } else {
                final var cloneName = "clone-" + i;
                testListener = testListener.andThen(stepListener -> scheduleNow(ActionRunnable.wrap(stepListener, l -> {
                    // The clone API only responds when the clone is complete, but we only want to wait until the clone starts so we watch
                    // the cluster state instead.
                    ClusterServiceUtils.addTemporaryStateListener(
                        masterClusterService,
                        cs -> SnapshotsInProgress.get(cs)
                            .forRepo(repoName)
                            .stream()
                            .anyMatch(
                                e -> e.snapshot().getSnapshotId().getName().equals(cloneName)
                                    && e.isClone()
                                    && e.shardSnapshotStatusByRepoShardId().isEmpty() == false
                            )
                    ).addListener(l);
                    client.admin()
                        .cluster()
                        .prepareCloneSnapshot(TEST_REQUEST_TIMEOUT, repoName, originalSnapshotName, cloneName)
                        .setIndices(randomNonEmptySubsetOf(indices).toArray(String[]::new))
                        .execute(ActionTestUtils.assertNoFailureListener(r -> {}));
                })));
            }
        }

        testListener = testListener.andThen(l -> scheduleNow(() -> {
            // Once all snapshots & clones have started, drop the data node and wait for all snapshot activity to complete
            testClusterNodes.disconnectNode(testClusterNodes.randomDataNodeSafe());
            ClusterServiceUtils.addTemporaryStateListener(masterClusterService, cs -> SnapshotsInProgress.get(cs).isEmpty()).addListener(l);
        }));

        deterministicTaskQueue.runAllRunnableTasks();
        assertTrue(
            "executed all runnable tasks but test steps are still incomplete: "
                + Strings.toString(SnapshotsInProgress.get(masterClusterService.state()), true, true),
            testListener.isDone()
        );
        safeAwait(testListener); // shouldn't throw
    }

    /**
     * A device for allowing a test precise control over the order in which shard-snapshot updates are processed by the master. The test
     * must install the result of {@link #newTransportInterceptor} on the master node and may then call {@link #releaseBlock} as needed to
     * release blocks on the processing of individual shard snapshot updates.
     */
    private static class ShardSnapshotUpdatesSequencer {

        private final Map<String, Map<String, SubscribableListener<Void>>> shardSnapshotUpdatesBlockMap = new HashMap<>();

        private static final SubscribableListener<Void> ALWAYS_PROCEED = SubscribableListener.newSucceeded(null);

        private SubscribableListener<Void> listenerFor(String snapshot, String index) {
            if ("last-snapshot".equals(snapshot) || "first-snapshot".equals(snapshot)) {
                return ALWAYS_PROCEED;
            }

            return shardSnapshotUpdatesBlockMap
                //
                .computeIfAbsent(snapshot, v -> new HashMap<>())
                .computeIfAbsent(index, v -> new SubscribableListener<>());
        }

        void releaseBlock(String snapshot, String index) {
            listenerFor(snapshot, index).onResponse(null);
        }

        /**
         * @return a {@link TransportInterceptor} which enforces the sequencing of shard snapshot updates
         */
        TransportInterceptor newTransportInterceptor() {
            return new TransportInterceptor() {
                @Override
                public <T extends TransportRequest> TransportRequestHandler<T> interceptHandler(
                    String action,
                    Executor executor,
                    boolean forceExecution,
                    TransportRequestHandler<T> actualHandler
                ) {
                    if (action.equals(SnapshotsService.UPDATE_SNAPSHOT_STATUS_ACTION_NAME)) {
                        return (request, channel, task) -> ActionListener.run(
                            ActionTestUtils.<TransportResponse>assertNoFailureListener(new ChannelActionListener<>(channel)::onResponse),
                            l -> {
                                final var updateRequest = asInstanceOf(UpdateIndexShardSnapshotStatusRequest.class, request);
                                listenerFor(updateRequest.snapshot().getSnapshotId().getName(), updateRequest.shardId().getIndexName()).<
                                    TransportResponse>andThen(
                                        ll -> actualHandler.messageReceived(request, new TestTransportChannel(ll), task)
                                    ).addListener(l);
                            }
                        );
                    } else {
                        return actualHandler;
                    }
                }
            };
        }
    }

    public void testDeleteIndexBetweenSuccessAndFinalization() {

        final var sequencer = new ShardSnapshotUpdatesSequencer();

        setupTestCluster(
            1,
            1,
            node -> node.isMasterNode() ? sequencer.newTransportInterceptor() : TransportService.NOOP_TRANSPORT_INTERCEPTOR
        );

        final var masterNode = testClusterNodes.randomMasterNodeSafe();
        final var client = masterNode.client;
        final var masterClusterService = masterNode.clusterService;

        final var snapshotCount = between(3, 5);
        final var indices = IntStream.range(0, snapshotCount + 1).mapToObj(i -> "index-" + i).toList();
        final var repoName = "repo";
        final var indexToDelete = "index-" + snapshotCount;

        var testListener = SubscribableListener

            // Create the repo and indices
            .<Void>newForked(stepListener -> {
                try (var listeners = new RefCountingListener(stepListener)) {
                    client().admin()
                        .cluster()
                        .preparePutRepository(TEST_REQUEST_TIMEOUT, TEST_REQUEST_TIMEOUT, repoName)
                        .setType(FsRepository.TYPE)
                        .setSettings(Settings.builder().put("location", randomAlphaOfLength(10)))
                        .execute(listeners.acquire(createRepoResponse -> {}));

                    for (final var index : indices) {
                        client.admin()
                            .indices()
                            .create(
                                new CreateIndexRequest(index).waitForActiveShards(ActiveShardCount.ALL).settings(defaultIndexSettings(1)),
                                listeners.acquire(createIndexResponse -> {})
                            );
                    }
                }
            })
            .andThen(l -> {
                // Create the first snapshot as source of the clone
                client.admin()
                    .cluster()
                    .prepareCreateSnapshot(TEST_REQUEST_TIMEOUT, repoName, "first-snapshot")
                    .setIndices("index-0", indexToDelete)
                    .setPartial(false)
                    .setWaitForCompletion(true)
                    .execute(l.map(v -> null));
            });

        // Start some snapshots such that snapshot-{i} contains index-{i} and index-{snapshotCount} so that we can control the order in
        // which they finalize by controlling the order in which the shard snapshot updates are processed
        final var cloneFuture = new PlainActionFuture<AcknowledgedResponse>();
        for (int i = 0; i < snapshotCount; i++) {
            final var snapshotName = "snapshot-" + i;
            final var indexName = "index-" + i;
            testListener = testListener.andThen(
                stepListener -> client.admin()
                    .cluster()
                    .prepareCreateSnapshot(TEST_REQUEST_TIMEOUT, repoName, snapshotName)
                    .setIndices(indexName, indexToDelete)
                    .setPartial(true)
                    .execute(stepListener.map(createSnapshotResponse -> null))
            );
            if (i == 0) {
                // Insert a clone between snapshot-0 and snapshot-1 and it finalizes after snapshot-1 because it will be blocked on index-0
                testListener = testListener.andThen(stepListener -> {
                    client.admin()
                        .cluster()
                        .prepareCloneSnapshot(TEST_REQUEST_TIMEOUT, repoName, "first-snapshot", "clone")
                        .setIndices("index-0", indexToDelete)
                        .execute(cloneFuture);
                    ClusterServiceUtils.addTemporaryStateListener(
                        masterClusterService,
                        clusterState -> SnapshotsInProgress.get(clusterState)
                            .asStream()
                            .anyMatch(e -> e.snapshot().getSnapshotId().getName().equals("clone") && e.isClone())
                    ).addListener(stepListener.map(v -> null));
                });
            }
        }

        testListener = testListener
            // wait for the target index to complete in snapshot-1
            .andThen(l -> {
                sequencer.releaseBlock("snapshot-0", indexToDelete);
                sequencer.releaseBlock("snapshot-1", indexToDelete);

                ClusterServiceUtils.addTemporaryStateListener(
                    masterClusterService,
                    clusterState -> SnapshotsInProgress.get(clusterState)
                        .asStream()
                        .filter(e -> e.isClone() == false)
                        .mapToLong(
                            e -> e.shards()
                                .entrySet()
                                .stream()
                                .filter(
                                    e2 -> e2.getKey().getIndexName().equals(indexToDelete)
                                        && e2.getValue().state() == SnapshotsInProgress.ShardState.SUCCESS
                                )
                                .count()
                        )
                        .sum() == 2
                ).addListener(l.map(v -> null));
            })

            // delete the target index
            .andThen(l -> client.admin().indices().delete(new DeleteIndexRequest(indexToDelete), l.map(acknowledgedResponse -> null)))

            // wait for snapshot-1 to complete
            .andThen(l -> {
                sequencer.releaseBlock("snapshot-1", "index-1");
                ClusterServiceUtils.addTemporaryStateListener(
                    masterClusterService,
                    cs -> SnapshotsInProgress.get(cs).asStream().noneMatch(e -> e.snapshot().getSnapshotId().getName().equals("snapshot-1"))
                ).addListener(l.map(v -> null));
            })

            // wait for all the other snapshots to complete
            .andThen(l -> {
                // Clone is yet to be finalized
                assertTrue(SnapshotsInProgress.get(masterClusterService.state()).asStream().anyMatch(SnapshotsInProgress.Entry::isClone));
                for (int i = 0; i < snapshotCount; i++) {
                    sequencer.releaseBlock("snapshot-" + i, indexToDelete);
                    sequencer.releaseBlock("snapshot-" + i, "index-" + i);
                }
                ClusterServiceUtils.addTemporaryStateListener(masterClusterService, cs -> SnapshotsInProgress.get(cs).isEmpty())
                    .addListener(l.map(v -> null));
            })
            .andThen(l -> {
                final var snapshotNames = Stream.concat(
                    Stream.of("clone"),
                    IntStream.range(0, snapshotCount).mapToObj(i -> "snapshot-" + i)
                ).toArray(String[]::new);

                client.admin()
                    .cluster()
                    .prepareGetSnapshots(TEST_REQUEST_TIMEOUT, repoName)
                    .setSnapshots(snapshotNames)
                    .execute(ActionTestUtils.assertNoFailureListener(getSnapshotsResponse -> {
                        for (final var snapshot : getSnapshotsResponse.getSnapshots()) {
                            assertThat(snapshot.state(), is(SnapshotState.SUCCESS));
                            final String snapshotName = snapshot.snapshot().getSnapshotId().getName();
                            if ("clone".equals(snapshotName)) {
                                // Clone is not affected by index deletion
                                assertThat(snapshot.indices(), containsInAnyOrder("index-0", indexToDelete));
                            } else {
                                // Does not contain the deleted index in the snapshot
                                assertThat(snapshot.indices(), contains("index-" + snapshotName.charAt(snapshotName.length() - 1)));
                            }
                        }
                        l.onResponse(null);
                    }));
            });

        deterministicTaskQueue.runAllRunnableTasks();
        assertTrue(
            "executed all runnable tasks but test steps are still incomplete: "
                + Strings.toString(SnapshotsInProgress.get(masterClusterService.state()), true, true),
            testListener.isDone()
        );
        safeAwait(testListener); // shouldn't throw
        assertTrue(cloneFuture.isDone());
    }

    @TestLogging(reason = "testing logging at INFO level", value = "org.elasticsearch.snapshots.SnapshotsService:INFO")
    public void testFullSnapshotUnassignedShards() {
        setupTestCluster(1, 0); // no data nodes, we want unassigned shards

        final var indices = IntStream.range(0, between(1, 4)).mapToObj(i -> "index-" + i).sorted().toList();
        final var repoName = "repo";

        var testListener = SubscribableListener

            // Create the repo and indices
            .<Void>newForked(stepListener -> {
                try (var listeners = new RefCountingListener(stepListener)) {
                    client().admin()
                        .cluster()
                        .preparePutRepository(TEST_REQUEST_TIMEOUT, TEST_REQUEST_TIMEOUT, repoName)
                        .setType(FsRepository.TYPE)
                        .setSettings(Settings.builder().put("location", randomAlphaOfLength(10)))
                        .execute(listeners.acquire(createRepoResponse -> {}));

                    for (final var index : indices) {
                        deterministicTaskQueue.scheduleNow(
                            // wrapped in another scheduleNow() to randomize creation order
                            ActionRunnable.<CreateIndexResponse>wrap(
                                listeners.acquire(createIndexResponse -> {}),
                                l -> client().admin()
                                    .indices()
                                    .create(
                                        new CreateIndexRequest(index).waitForActiveShards(ActiveShardCount.NONE)
                                            .settings(defaultIndexSettings(1)),
                                        l
                                    )
                            )
                        );
                    }
                }
            })

            // Take the snapshot to check the reaction to having unassigned shards
            .<Void>andThen(
                l -> client().admin()
                    .cluster()
                    .prepareCreateSnapshot(TEST_REQUEST_TIMEOUT, repoName, randomIdentifier())
                    .setWaitForCompletion(randomBoolean())
                    .execute(new ActionListener<>() {
                        @Override
                        public void onResponse(CreateSnapshotResponse createSnapshotResponse) {
                            fail("snapshot should not have started");
                        }

                        @Override
                        public void onFailure(Exception e) {
                            assertThat(
                                asInstanceOf(SnapshotException.class, e).getMessage(),
                                allOf(
                                    containsString("the following indices have unassigned primary shards"),
                                    containsString("unless [partial] is set to [true]"),
                                    containsString(indices.toString() /* NB sorted */),
                                    containsString(ReferenceDocs.UNASSIGNED_SHARDS.toString())
                                )
                            );
                            l.onResponse(null);
                        }
                    })
            );

        MockLog.assertThatLogger(() -> {
            deterministicTaskQueue.runAllRunnableTasks();
            assertTrue("executed all runnable tasks but test steps are still incomplete", testListener.isDone());
            safeAwait(testListener); // shouldn't throw
        },
            SnapshotsService.class,
            new MockLog.SeenEventExpectation(
                "INFO log",
                SnapshotsService.class.getCanonicalName(),
                Level.INFO,
                "*failed to create snapshot*the following indices have unassigned primary shards*"
            )
        );
    }

    @TestLogging(reason = "testing logging at INFO level", value = "org.elasticsearch.snapshots.SnapshotsService:INFO")
    public void testSnapshotNameAlreadyInUseExceptionLogging() {
        setupTestCluster(1, 1);

        final var repoName = "repo";
        final var snapshotName = "test-snapshot";

        final var testListener = createRepoAndIndex(repoName, "index", between(1, 2))
            // take snapshot once
            .<CreateSnapshotResponse>andThen(
                l -> client().admin()
                    .cluster()
                    .prepareCreateSnapshot(TEST_REQUEST_TIMEOUT, repoName, snapshotName)
                    .setWaitForCompletion(true)
                    .execute(l)
            )
            // take snapshot again
            .<CreateSnapshotResponse>andThen(
                l -> client().admin()
                    .cluster()
                    .prepareCreateSnapshot(TEST_REQUEST_TIMEOUT, repoName, snapshotName)
                    .setWaitForCompletion(randomBoolean())
                    .execute(new ActionListener<>() {
                        @Override
                        public void onResponse(CreateSnapshotResponse createSnapshotResponse) {
                            fail("snapshot should not have started");
                        }

                        @Override
                        public void onFailure(Exception e) {
                            assertThat(ExceptionsHelper.unwrapCause(e), instanceOf(SnapshotNameAlreadyInUseException.class));
                            l.onResponse(null);
                        }
                    })
            )
            // attempt to clone snapshot
            .<AcknowledgedResponse>andThen(
                l -> client().admin()
                    .cluster()
                    .prepareCloneSnapshot(TEST_REQUEST_TIMEOUT, repoName, snapshotName, snapshotName)
                    .setIndices("*")
                    .execute(new ActionListener<>() {
                        @Override
                        public void onResponse(AcknowledgedResponse acknowledgedResponse) {
                            fail("snapshot should not have started");
                        }

                        @Override
                        public void onFailure(Exception e) {
                            assertThat(ExceptionsHelper.unwrapCause(e), instanceOf(SnapshotNameAlreadyInUseException.class));
                            l.onResponse(null);
                        }
                    })
            );

        final var expectedMessage = Strings.format("Invalid snapshot name [%s], snapshot with the same name already exists", snapshotName);
        MockLog.assertThatLogger(() -> {
            deterministicTaskQueue.runAllRunnableTasks();
            assertTrue("executed all runnable tasks but test steps are still incomplete", testListener.isDone());
            safeAwait(testListener); // shouldn't throw
        },
            SnapshotsService.class,
            new MockLog.SeenEventExpectation(
                "INFO log",
                SnapshotsService.class.getCanonicalName(),
                Level.INFO,
                Strings.format("*failed to create snapshot*%s", expectedMessage)
            ),
            new MockLog.SeenEventExpectation(
                "INFO log",
                SnapshotsService.class.getCanonicalName(),
                Level.INFO,
                Strings.format("*failed to clone snapshot*%s", expectedMessage)
            )
        );
    }

    @TestLogging(reason = "testing logging at INFO level", value = "org.elasticsearch.snapshots.SnapshotsService:INFO")
    public void testIndexNotFoundExceptionLogging() {
        setupTestCluster(1, 0); // no need for data nodes here

        final var repoName = "repo";
        final var indexName = "does-not-exist";

        final var testListener = SubscribableListener
            // create repo
            .<AcknowledgedResponse>newForked(
                l -> client().admin()
                    .cluster()
                    .preparePutRepository(TEST_REQUEST_TIMEOUT, TEST_REQUEST_TIMEOUT, repoName)
                    .setType(FsRepository.TYPE)
                    .setSettings(Settings.builder().put("location", randomAlphaOfLength(10)))
                    .execute(l)
            )
            // take snapshot of index that does not exist
            .<CreateSnapshotResponse>andThen(
                l -> client().admin()
                    .cluster()
                    .prepareCreateSnapshot(TEST_REQUEST_TIMEOUT, repoName, randomIdentifier())
                    .setIndices(indexName)
                    .setWaitForCompletion(randomBoolean())
                    .execute(new ActionListener<>() {
                        @Override
                        public void onResponse(CreateSnapshotResponse createSnapshotResponse) {
                            fail("snapshot should not have started");
                        }

                        @Override
                        public void onFailure(Exception e) {
                            assertThat(ExceptionsHelper.unwrapCause(e), instanceOf(IndexNotFoundException.class));
                            l.onResponse(null);
                        }
                    })
            );

        MockLog.assertThatLogger(() -> {
            deterministicTaskQueue.runAllRunnableTasks();
            assertTrue("executed all runnable tasks but test steps are still incomplete", testListener.isDone());
            safeAwait(testListener); // shouldn't throw
        },
            SnapshotsService.class,
            new MockLog.SeenEventExpectation(
                "INFO log",
                SnapshotsService.class.getCanonicalName(),
                Level.INFO,
                Strings.format("failed to create snapshot: no such index [%s]", indexName)
            )
        );
    }

    @TestLogging(reason = "testing logging at INFO level", value = "org.elasticsearch.snapshots.SnapshotsService:INFO")
    public void testIllegalArgumentExceptionLogging() {
        setupTestCluster(1, 0); // no need for data nodes here

        final var repoName = "repo";

        final var testListener = SubscribableListener
            // create repo
            .<AcknowledgedResponse>newForked(
                l -> client().admin()
                    .cluster()
                    .preparePutRepository(TEST_REQUEST_TIMEOUT, TEST_REQUEST_TIMEOUT, repoName)
                    .setType(FsRepository.TYPE)
                    .setSettings(Settings.builder().put("location", randomAlphaOfLength(10)))
                    .execute(l)
            )
            // attempt to take snapshot with illegal config ('none' is allowed as a feature state iff it's the only one in the list)
            .<CreateSnapshotResponse>andThen(
                l -> client().admin()
                    .cluster()
                    .prepareCreateSnapshot(TEST_REQUEST_TIMEOUT, repoName, randomIdentifier())
                    .setFeatureStates("none", "none")
                    .setWaitForCompletion(randomBoolean())
                    .execute(new ActionListener<>() {
                        @Override
                        public void onResponse(CreateSnapshotResponse createSnapshotResponse) {
                            fail("snapshot should not have started");
                        }

                        @Override
                        public void onFailure(Exception e) {
                            assertThat(ExceptionsHelper.unwrapCause(e), instanceOf(IllegalArgumentException.class));
                            l.onResponse(null);
                        }
                    })
            );

        MockLog.assertThatLogger(() -> {
            deterministicTaskQueue.runAllRunnableTasks();
            assertTrue("executed all runnable tasks but test steps are still incomplete", testListener.isDone());
            safeAwait(testListener); // shouldn't throw
        },
            SnapshotsService.class,
            new MockLog.SeenEventExpectation(
                "INFO log",
                SnapshotsService.class.getCanonicalName(),
                Level.INFO,
                Strings.format("*failed to create snapshot*other feature states were requested: [none, none]", "")
            )
        );
    }

    private RepositoryData getRepositoryData(Repository repository) {
        final PlainActionFuture<RepositoryData> res = new PlainActionFuture<>();
        repository.getRepositoryData(deterministicTaskQueue::scheduleNow, res);
        deterministicTaskQueue.runAllRunnableTasks();
        assertTrue(res.isDone());
        return res.actionGet();
    }

    private SubscribableListener<CreateIndexResponse> createRepoAndIndex(String repoName, String index, int shards) {
        final SubscribableListener<AcknowledgedResponse> createRepositoryListener = new SubscribableListener<>();

        client().admin()
            .cluster()
            .preparePutRepository(TEST_REQUEST_TIMEOUT, TEST_REQUEST_TIMEOUT, repoName)
            .setType(FsRepository.TYPE)
            .setSettings(Settings.builder().put("location", randomAlphaOfLength(10)))
            .execute(createRepositoryListener);

        final SubscribableListener<CreateIndexResponse> createIndexResponseStepListener = new SubscribableListener<>();

        continueOrDie(
            createRepositoryListener,
            acknowledgedResponse -> client().admin()
                .indices()
                .create(
                    new CreateIndexRequest(index).waitForActiveShards(ActiveShardCount.ALL).settings(defaultIndexSettings(shards)),
                    createIndexResponseStepListener
                )
        );

        return createIndexResponseStepListener;
    }

    private void clearDisruptionsAndAwaitSync() {
        testClusterNodes.clearNetworkDisruptions();
        stabilize();
    }

    private void disconnectOrRestartDataNode() {
        if (randomBoolean()) {
            disconnectRandomDataNode();
        } else {
            testClusterNodes.randomDataNode().ifPresent(TestClusterNodes.TestClusterNode::restart);
        }
    }

    private void disconnectOrRestartMasterNode() {
        testClusterNodes.randomMasterNode().ifPresent(masterNode -> {
            if (randomBoolean()) {
                testClusterNodes.disconnectNode(masterNode);
            } else {
                masterNode.restart();
            }
        });
    }

    private void disconnectRandomDataNode() {
        testClusterNodes.randomDataNode().ifPresent(n -> testClusterNodes.disconnectNode(n));
    }

    private void startCluster() {
        final ClusterState initialClusterState = new ClusterState.Builder(ClusterName.DEFAULT).nodes(testClusterNodes.discoveryNodes())
            .build();
        testClusterNodes.nodes.values().forEach(testClusterNode -> testClusterNode.start(initialClusterState));

        deterministicTaskQueue.advanceTime();
        deterministicTaskQueue.runAllRunnableTasks();

        final VotingConfiguration votingConfiguration = new VotingConfiguration(
            testClusterNodes.nodes.values()
                .stream()
                .map(n -> n.node)
                .filter(DiscoveryNode::isMasterNode)
                .map(DiscoveryNode::getId)
                .collect(Collectors.toSet())
        );
        testClusterNodes.nodes.values()
            .stream()
            .filter(n -> n.node.isMasterNode())
            .forEach(testClusterNode -> testClusterNode.coordinator.setInitialConfiguration(votingConfiguration));
        // Connect all nodes to each other
        testClusterNodes.nodes.values()
            .forEach(
                node -> testClusterNodes.nodes.values()
                    .forEach(
                        n -> n.transportService.connectToNode(
                            node.node,
                            ActionTestUtils.assertNoFailureListener(c -> logger.info("--> Connected [{}] to [{}]", n.node, node.node))
                        )
                    )
            );
        stabilize();
    }

    private void stabilize() {
        final long endTime = deterministicTaskQueue.getCurrentTimeMillis() + AbstractCoordinatorTestCase.DEFAULT_STABILISATION_TIME;
        while (deterministicTaskQueue.getCurrentTimeMillis() < endTime) {
            deterministicTaskQueue.advanceTime();
            deterministicTaskQueue.runAllRunnableTasks();
        }
        runUntil(() -> {
            final Collection<ClusterState> clusterStates = testClusterNodes.nodes.values()
                .stream()
                .map(node -> node.clusterService.state())
                .toList();
            final Set<String> masterNodeIds = clusterStates.stream()
                .map(clusterState -> clusterState.nodes().getMasterNodeId())
                .collect(Collectors.toSet());
            final Set<Long> terms = clusterStates.stream().map(ClusterState::term).collect(Collectors.toSet());
            final List<Long> versions = clusterStates.stream().map(ClusterState::version).distinct().toList();
            return versions.size() == 1 && masterNodeIds.size() == 1 && masterNodeIds.contains(null) == false && terms.size() == 1;
        }, TimeUnit.MINUTES.toMillis(1L));
    }

    private void runUntil(Supplier<Boolean> fulfilled, long timeout) {
        final long start = deterministicTaskQueue.getCurrentTimeMillis();
        while (timeout > deterministicTaskQueue.getCurrentTimeMillis() - start) {
            if (fulfilled.get()) {
                return;
            }
            deterministicTaskQueue.runAllRunnableTasks();
            deterministicTaskQueue.advanceTime();
        }
        fail("Condition wasn't fulfilled.");
    }

    private void setupTestCluster(int masterNodes, int dataNodes) {
        setupTestCluster(masterNodes, dataNodes, ignored -> TransportService.NOOP_TRANSPORT_INTERCEPTOR);
    }

    private void setupTestCluster(
        int masterNodes,
        int dataNodes,
        TestClusterNodes.TransportInterceptorFactory transportInterceptorFactory
    ) {
        testClusterNodes = new TestClusterNodes(masterNodes, dataNodes, transportInterceptorFactory);
        startCluster();
    }

    private void scheduleSoon(Runnable runnable) {
        deterministicTaskQueue.scheduleAt(deterministicTaskQueue.getCurrentTimeMillis() + randomLongBetween(0, 100L), runnable);
    }

    private void scheduleNow(Runnable runnable) {
        deterministicTaskQueue.scheduleNow(runnable);
    }

    private static Settings defaultIndexSettings(int shards) {
        // TODO: randomize replica count settings once recovery operations aren't blocking anymore
        return indexSettings(shards, 0).build();
    }

    private static <T> void continueOrDie(SubscribableListener<T> listener, CheckedConsumer<T, Exception> onResponse) {
        listener.addListener(ActionTestUtils.assertNoFailureListener(onResponse));
    }

    public NodeClient client() {
        // Select from sorted list of nodes
        final List<TestClusterNodes.TestClusterNode> nodes = testClusterNodes.nodes.values()
            .stream()
            .filter(n -> testClusterNodes.disconnectedNodes.contains(n.node.getName()) == false)
            .sorted(Comparator.comparing(n -> n.node.getName()))
            .toList();
        if (nodes.isEmpty()) {
            throw new AssertionError("No nodes available");
        }
        return randomFrom(nodes).client;
    }

    /**
     * Create a {@link Environment} with random path.home and path.repo
     **/
    private Environment createEnvironment(String nodeName) {
        return TestEnvironment.newEnvironment(
            Settings.builder()
                .put(NODE_NAME_SETTING.getKey(), nodeName)
                .put(PATH_HOME_SETTING.getKey(), tempDir.resolve(nodeName).toAbsolutePath())
                .put(Environment.PATH_REPO_SETTING.getKey(), tempDir.resolve("repo").toAbsolutePath())
                .putList(
                    ClusterBootstrapService.INITIAL_MASTER_NODES_SETTING.getKey(),
                    ClusterBootstrapService.INITIAL_MASTER_NODES_SETTING.get(Settings.EMPTY)
                )
                .put(MappingUpdatedAction.INDICES_MAX_IN_FLIGHT_UPDATES_SETTING.getKey(), 1000) // o.w. some tests might block
                .build()
        );
    }

    private static ClusterState stateForNode(ClusterState state, DiscoveryNode node) {
        // Remove and add back local node to update ephemeral id on restarts
        return ClusterState.builder(state)
            .nodes(DiscoveryNodes.builder(state.nodes()).remove(node.getId()).add(node).localNodeId(node.getId()))
            .build();
    }

    private final class TestClusterNodes {

        // LinkedHashMap so we have deterministic ordering when iterating over the map in tests
        private final Map<String, TestClusterNode> nodes = new LinkedHashMap<>();

        /**
         * Node names that are disconnected from all other nodes.
         */
        private final Set<String> disconnectedNodes = new HashSet<>();

        TestClusterNodes(int masterNodes, int dataNodes, TransportInterceptorFactory transportInterceptorFactory) {
            for (int i = 0; i < masterNodes; ++i) {
                nodes.computeIfAbsent("node" + i, nodeName -> {
                    try {
                        return newMasterNode(nodeName, transportInterceptorFactory);
                    } catch (IOException e) {
                        throw new AssertionError(e);
                    }
                });
            }
            for (int i = 0; i < dataNodes; ++i) {
                nodes.computeIfAbsent("data-node" + i, nodeName -> {
                    try {
                        return newDataNode(nodeName, transportInterceptorFactory);
                    } catch (IOException e) {
                        throw new AssertionError(e);
                    }
                });
            }
        }

        public TestClusterNode nodeById(final String nodeId) {
            return nodes.values()
                .stream()
                .filter(n -> n.node.getId().equals(nodeId))
                .findFirst()
                .orElseThrow(() -> new AssertionError("Could not find node by id [" + nodeId + ']'));
        }

        private TestClusterNode newMasterNode(String nodeName, TransportInterceptorFactory transportInterceptorFactory) throws IOException {
            return newNode(nodeName, DiscoveryNodeRole.MASTER_ROLE, transportInterceptorFactory);
        }

        private TestClusterNode newDataNode(String nodeName, TransportInterceptorFactory transportInterceptorFactory) throws IOException {
            return newNode(nodeName, DiscoveryNodeRole.DATA_ROLE, transportInterceptorFactory);
        }

        private TestClusterNode newNode(String nodeName, DiscoveryNodeRole role, TransportInterceptorFactory transportInterceptorFactory)
            throws IOException {
            return new TestClusterNode(
                DiscoveryNodeUtils.builder(randomAlphaOfLength(10)).name(nodeName).roles(Collections.singleton(role)).build(),
                transportInterceptorFactory
            );
        }

        public TestClusterNode randomMasterNodeSafe() {
            return randomMasterNode().orElseThrow(() -> new AssertionError("Expected to find at least one connected master node"));
        }

        public Optional<TestClusterNode> randomMasterNode() {
            // Select from sorted list of data-nodes here to not have deterministic behaviour
            final List<TestClusterNode> masterNodes = testClusterNodes.nodes.values()
                .stream()
                .filter(n -> n.node.isMasterNode())
                .filter(n -> disconnectedNodes.contains(n.node.getName()) == false)
                .sorted(Comparator.comparing(n -> n.node.getName()))
                .toList();
            return masterNodes.isEmpty() ? Optional.empty() : Optional.of(randomFrom(masterNodes));
        }

        public void stopNode(TestClusterNode node) {
            node.stop();
            nodes.remove(node.node.getName());
        }

        public TestClusterNode randomDataNodeSafe(String... excludedNames) {
            return randomDataNode(excludedNames).orElseThrow(() -> new AssertionError("Could not find another data node."));
        }

        public Optional<TestClusterNode> randomDataNode(String... excludedNames) {
            // Select from sorted list of data-nodes here to not have deterministic behaviour
            final List<TestClusterNode> dataNodes = testClusterNodes.nodes.values()
                .stream()
                .filter(n -> n.node.canContainData())
                .filter(n -> {
                    for (final String nodeName : excludedNames) {
                        if (n.node.getName().equals(nodeName)) {
                            return false;
                        }
                    }
                    return true;
                })
                .sorted(Comparator.comparing(n -> n.node.getName()))
                .toList();
            return dataNodes.isEmpty() ? Optional.empty() : Optional.ofNullable(randomFrom(dataNodes));
        }

        public void disconnectNode(TestClusterNode node) {
            if (disconnectedNodes.contains(node.node.getName())) {
                return;
            }
            testClusterNodes.nodes.values().forEach(n -> n.transportService.getConnectionManager().disconnectFromNode(node.node));
            disconnectedNodes.add(node.node.getName());
        }

        public void clearNetworkDisruptions() {
            final Set<String> disconnectedNodes = new HashSet<>(this.disconnectedNodes);
            this.disconnectedNodes.clear();
            disconnectedNodes.forEach(nodeName -> {
                if (testClusterNodes.nodes.containsKey(nodeName)) {
                    final DiscoveryNode node = testClusterNodes.nodes.get(nodeName).node;
                    testClusterNodes.nodes.values()
                        .forEach(
                            n -> n.transportService.openConnection(
                                node,
                                null,
                                ActionTestUtils.assertNoFailureListener(c -> logger.debug("--> Connected [{}] to [{}]", n.node, node))
                            )
                        );
                }
            });
        }

        /**
         * Builds a {@link DiscoveryNodes} instance that holds the nodes in this test cluster.
         * @return DiscoveryNodes
         */
        public DiscoveryNodes discoveryNodes() {
            DiscoveryNodes.Builder builder = DiscoveryNodes.builder();
            nodes.values().forEach(node -> builder.add(node.node));
            return builder.build();
        }

        /**
         * Returns the {@link TestClusterNode} for the master node in the given {@link ClusterState}.
         * @param state ClusterState
         * @return Master Node
         */
        public TestClusterNode currentMaster(ClusterState state) {
            TestClusterNode master = nodes.get(state.nodes().getMasterNode().getName());
            assertNotNull(master);
            assertTrue(master.node.isMasterNode());
            return master;
        }

        interface TransportInterceptorFactory {
            TransportInterceptor createTransportInterceptor(DiscoveryNode node);
        }

        private final class TestClusterNode {

            private final NamedWriteableRegistry namedWriteableRegistry = new NamedWriteableRegistry(
                Stream.concat(ClusterModule.getNamedWriteables().stream(), NetworkModule.getNamedWriteables().stream()).toList()
            );

            private final TransportInterceptorFactory transportInterceptorFactory;

            private final TransportService transportService;

            private final ClusterService clusterService;

            private final RecoverySettings recoverySettings;

            private final PeerRecoverySourceService peerRecoverySourceService;

            private final NodeConnectionsService nodeConnectionsService;

            private final RepositoriesService repositoriesService;

            private final SnapshotsService snapshotsService;

            private final SnapshotShardsService snapshotShardsService;

            private final IndicesService indicesService;

            private final IndicesClusterStateService indicesClusterStateService;

            private final DiscoveryNode node;

            private final MasterService masterService;

            private final AllocationService allocationService;

            private final RerouteService rerouteService;

            private final NodeClient client;

            private final NodeEnvironment nodeEnv;

            private final DisruptableMockTransport mockTransport;

            private final ThreadPool threadPool;

            private final BigArrays bigArrays;

            private final UsageService usageService;

            private Coordinator coordinator;

            TestClusterNode(DiscoveryNode node, TransportInterceptorFactory transportInterceptorFactory) throws IOException {
                this.node = node;
                this.transportInterceptorFactory = transportInterceptorFactory;
                final Environment environment = createEnvironment(node.getName());
                threadPool = deterministicTaskQueue.getThreadPool(runnable -> DeterministicTaskQueue.onNodeLog(node, runnable));
                masterService = new FakeThreadPoolMasterService(node.getName(), threadPool, deterministicTaskQueue::scheduleNow);
                final Settings settings = environment.settings();
                client = new NodeClient(settings, threadPool, TestProjectResolvers.alwaysThrow());
                this.usageService = new UsageService();
                final ClusterSettings clusterSettings = new ClusterSettings(settings, ClusterSettings.BUILT_IN_CLUSTER_SETTINGS);
                clusterService = new ClusterService(
                    settings,
                    clusterSettings,
                    masterService,
                    new ClusterApplierService(node.getName(), settings, clusterSettings, threadPool) {
                        @Override
                        protected PrioritizedEsThreadPoolExecutor createThreadPoolExecutor() {
                            return deterministicTaskQueue.getPrioritizedEsThreadPoolExecutor(command -> new Runnable() {
                                @Override
                                public void run() {
                                    try (
                                        var ignored = DeterministicTaskQueue.getLogContext('{' + node.getName() + "}{" + node.getId() + '}')
                                    ) {
                                        command.run();
                                    }
                                }

                                @Override
                                public String toString() {
                                    return "TestClusterNode.ClusterApplierService[" + command + "]";
                                }
                            });
                        }

                        @Override
                        protected void connectToNodesAndWait(ClusterState newClusterState) {
                            connectToNodesAsync(newClusterState, () -> {
                                // no need to block waiting for handshakes etc. to complete, it's enough to let the NodeConnectionsService
                                // take charge of these connections
                            });
                        }
                    }
                );
                recoverySettings = new RecoverySettings(settings, clusterSettings);
                mockTransport = new DisruptableMockTransport(node, deterministicTaskQueue) {
                    @Override
                    protected ConnectionStatus getConnectionStatus(DiscoveryNode destination) {
                        if (node.equals(destination)) {
                            return ConnectionStatus.CONNECTED;
                        }
                        // Check if both nodes are still part of the cluster
                        if (nodes.containsKey(node.getName()) == false || nodes.containsKey(destination.getName()) == false) {
                            return ConnectionStatus.DISCONNECTED;
                        }
                        return disconnectedNodes.contains(node.getName()) || disconnectedNodes.contains(destination.getName())
                            ? ConnectionStatus.DISCONNECTED
                            : ConnectionStatus.CONNECTED;
                    }

                    @Override
                    protected Optional<DisruptableMockTransport> getDisruptableMockTransport(TransportAddress address) {
                        return nodes.values()
                            .stream()
                            .map(cn -> cn.mockTransport)
                            .filter(transport -> transport.getLocalNode().getAddress().equals(address))
                            .findAny();
                    }

                    @Override
                    protected void execute(Runnable runnable) {
                        scheduleNow(DeterministicTaskQueue.onNodeLog(getLocalNode(), runnable));
                    }

                    @Override
                    protected NamedWriteableRegistry writeableRegistry() {
                        return namedWriteableRegistry;
                    }

                    @Override
                    public RecyclerBytesStreamOutput newNetworkBytesStream() {
                        // skip leak checks in these tests since they do indeed leak
                        return new RecyclerBytesStreamOutput(BytesRefRecycler.NON_RECYCLING_INSTANCE);
                        // TODO fix these leaks and implement leak checking
                    }
                };
                transportService = mockTransport.createTransportService(
                    settings,
                    threadPool,
                    transportInterceptorFactory.createTransportInterceptor(node),
                    a -> node,
                    null,
                    emptySet()
                );
                IndexNameExpressionResolver indexNameExpressionResolver = TestIndexNameExpressionResolver.newInstance();
                bigArrays = new BigArrays(new PageCacheRecycler(settings), null, "test");
                repositoriesService = new RepositoriesService(
                    settings,
                    clusterService,
                    Collections.singletonMap(
                        FsRepository.TYPE,
                        (projectId, metadata) -> new FsRepository(
                            projectId,
                            metadata,
                            environment,
                            xContentRegistry(),
                            clusterService,
                            bigArrays,
                            recoverySettings
                        )
                    ),
                    emptyMap(),
                    threadPool,
                    client,
                    List.of()
                );
                final ActionFilters actionFilters = new ActionFilters(emptySet());
                snapshotsService = new SnapshotsService(
                    settings,
                    clusterService,
                    (reason, priority, listener) -> listener.onResponse(null),
                    indexNameExpressionResolver,
                    repositoriesService,
                    transportService,
                    actionFilters,
                    EmptySystemIndices.INSTANCE,
                    false
                );
                nodeEnv = new NodeEnvironment(settings, environment);
                final NamedXContentRegistry namedXContentRegistry = new NamedXContentRegistry(Collections.emptyList());
                final ScriptService scriptService = new ScriptService(settings, emptyMap(), emptyMap(), () -> 1L);

                final SetOnce<RerouteService> rerouteServiceSetOnce = new SetOnce<>();
                final SnapshotsInfoService snapshotsInfoService = new InternalSnapshotsInfoService(
                    settings,
                    clusterService,
                    repositoriesService,
                    rerouteServiceSetOnce::get
                );
                allocationService = ESAllocationTestCase.createAllocationService(
                    Settings.builder()
                        .put(settings)
                        .put("cluster.routing.allocation.type", "balanced") // TODO fix for desired_balance
                        .build(),
                    snapshotsInfoService
                );
                assertCriticalWarnings(
                    "[cluster.routing.allocation.type] setting was deprecated in Elasticsearch and will be removed in a future release. "
                        + "See the breaking changes documentation for the next major version."
                );
                rerouteService = new BatchedRerouteService(clusterService, allocationService::reroute);
                rerouteServiceSetOnce.set(rerouteService);
                final IndexScopedSettings indexScopedSettings = new IndexScopedSettings(
                    settings,
                    IndexScopedSettings.BUILT_IN_INDEX_SETTINGS
                );
                final MapperRegistry mapperRegistry = new IndicesModule(Collections.emptyList()).getMapperRegistry();

                indicesService = new IndicesServiceBuilder().settings(settings)
                    .pluginsService(mock(PluginsService.class))
                    .nodeEnvironment(nodeEnv)
                    .xContentRegistry(namedXContentRegistry)
                    .analysisRegistry(
                        new AnalysisRegistry(
                            environment,
                            emptyMap(),
                            emptyMap(),
                            emptyMap(),
                            emptyMap(),
                            emptyMap(),
                            emptyMap(),
                            emptyMap(),
                            emptyMap(),
                            emptyMap()
                        )
                    )
                    .indexNameExpressionResolver(indexNameExpressionResolver)
                    .mapperRegistry(mapperRegistry)
                    .namedWriteableRegistry(namedWriteableRegistry)
                    .threadPool(threadPool)
                    .indexScopedSettings(indexScopedSettings)
                    .circuitBreakerService(new NoneCircuitBreakerService())
                    .bigArrays(bigArrays)
                    .scriptService(scriptService)
                    .clusterService(clusterService)
                    .projectResolver(DefaultProjectResolver.INSTANCE)
                    .client(client)
                    .metaStateService(new MetaStateService(nodeEnv, namedXContentRegistry))
                    .mapperMetrics(MapperMetrics.NOOP)
                    .mergeMetrics(MergeMetrics.NOOP)
                    .build();
                final RecoverySettings recoverySettings = new RecoverySettings(settings, clusterSettings);
                snapshotShardsService = new SnapshotShardsService(
                    settings,
                    clusterService,
                    repositoriesService,
                    transportService,
                    indicesService
                );
                final ShardStateAction shardStateAction = new ShardStateAction(
                    clusterService,
                    transportService,
                    allocationService,
                    rerouteService,
                    threadPool
                );
                nodeConnectionsService = new NodeConnectionsService(clusterService.getSettings(), threadPool, transportService);
                Map<ActionType<?>, TransportAction<?, ?>> actions = new HashMap<>();
                actions.put(
                    GlobalCheckpointSyncAction.TYPE,
                    new GlobalCheckpointSyncAction(
                        settings,
                        transportService,
                        clusterService,
                        indicesService,
                        threadPool,
                        shardStateAction,
                        actionFilters
                    )
                );
                actions.put(
                    VerifyNodeRepositoryAction.TYPE,
                    new VerifyNodeRepositoryAction.TransportAction(
                        transportService,
                        actionFilters,
                        threadPool,
                        clusterService,
                        repositoriesService,
                        TestProjectResolvers.DEFAULT_PROJECT_ONLY
                    )
                );
                actions.put(
                    VerifyNodeRepositoryCoordinationAction.TYPE,
                    new VerifyNodeRepositoryCoordinationAction.LocalAction(actionFilters, transportService, clusterService, client)
                );
                final MetadataMappingService metadataMappingService = new MetadataMappingService(clusterService, indicesService);

                peerRecoverySourceService = new PeerRecoverySourceService(
                    transportService,
                    indicesService,
                    clusterService,
                    recoverySettings,
                    PeerOnlyRecoveryPlannerService.INSTANCE
                );

                final ResponseCollectorService responseCollectorService = new ResponseCollectorService(clusterService);
                final SearchTransportService searchTransportService = new SearchTransportService(
                    transportService,
                    client,
                    SearchExecutionStatsCollector.makeWrapper(responseCollectorService)
                );
                final SearchService searchService = new SearchService(
                    clusterService,
                    indicesService,
                    threadPool,
                    scriptService,
                    bigArrays,
                    new FetchPhase(Collections.emptyList()),
                    new NoneCircuitBreakerService(),
                    EmptySystemIndices.INSTANCE.getExecutorSelector(),
                    Tracer.NOOP,
                    OnlinePrewarmingService.NOOP
                );

                final SnapshotFilesProvider snapshotFilesProvider = new SnapshotFilesProvider(repositoriesService);
                indicesClusterStateService = new IndicesClusterStateService(
                    settings,
                    indicesService,
                    clusterService,
                    threadPool,
                    new PeerRecoveryTargetService(
                        client,
                        threadPool,
                        transportService,
                        recoverySettings,
                        clusterService,
                        snapshotFilesProvider
                    ),
                    shardStateAction,
                    repositoriesService,
                    searchService,
                    peerRecoverySourceService,
                    snapshotShardsService,
                    new PrimaryReplicaSyncer(
                        transportService,
                        new TransportResyncReplicationAction(
                            settings,
                            transportService,
                            clusterService,
                            indicesService,
                            threadPool,
                            shardStateAction,
                            actionFilters,
                            new IndexingPressure(settings),
                            EmptySystemIndices.INSTANCE,
                            TestProjectResolvers.DEFAULT_PROJECT_ONLY
                        )
                    ),
                    RetentionLeaseSyncer.EMPTY,
                    client
                );
                final ShardLimitValidator shardLimitValidator = new ShardLimitValidator(settings, clusterService);
                final MetadataCreateIndexService metadataCreateIndexService = new MetadataCreateIndexService(
                    settings,
                    clusterService,
                    indicesService,
                    allocationService,
                    shardLimitValidator,
                    environment,
                    indexScopedSettings,
                    threadPool,
                    namedXContentRegistry,
                    EmptySystemIndices.INSTANCE,
                    false,
                    new IndexSettingProviders(Set.of())
                );
                actions.put(
                    TransportCreateIndexAction.TYPE,
                    new TransportCreateIndexAction(
                        transportService,
                        clusterService,
                        threadPool,
                        metadataCreateIndexService,
                        actionFilters,
                        EmptySystemIndices.INSTANCE,
                        DefaultProjectResolver.INSTANCE
                    )
                );
                final MappingUpdatedAction mappingUpdatedAction = new MappingUpdatedAction(settings, clusterSettings);
                final IndexingPressure indexingMemoryLimits = new IndexingPressure(settings);
                mappingUpdatedAction.setClient(client);
                actions.put(
                    TransportBulkAction.TYPE,
                    new TransportBulkAction(
                        threadPool,
                        transportService,
                        clusterService,
                        new IngestService(
                            clusterService,
                            threadPool,
                            environment,
                            scriptService,
                            new AnalysisModule(environment, Collections.emptyList(), new StablePluginsRegistry()).getAnalysisRegistry(),
                            Collections.emptyList(),
                            client,
                            null,
                            FailureStoreMetrics.NOOP,
                            TestProjectResolvers.alwaysThrow(),
                            new FeatureService(List.of()) {
                                @Override
                                public boolean clusterHasFeature(ClusterState state, NodeFeature feature) {
                                    return DataStream.DATA_STREAM_FAILURE_STORE_FEATURE.equals(feature);
                                }
                            }
                        ),
                        client,
                        actionFilters,
                        indexNameExpressionResolver,
                        new IndexingPressure(settings),
                        EmptySystemIndices.INSTANCE,
                        TestProjectResolvers.DEFAULT_PROJECT_ONLY,
                        FailureStoreMetrics.NOOP,
                        DataStreamFailureStoreSettings.create(ClusterSettings.createBuiltInClusterSettings()),
                        new FeatureService(List.of()) {
                            @Override
                            public boolean clusterHasFeature(ClusterState state, NodeFeature feature) {
                                return DataStream.DATA_STREAM_FAILURE_STORE_FEATURE.equals(feature);
                            }
                        }
                    )
                );
                final TransportShardBulkAction transportShardBulkAction = new TransportShardBulkAction(
                    settings,
                    transportService,
                    clusterService,
                    indicesService,
                    threadPool,
                    shardStateAction,
                    mappingUpdatedAction,
                    new UpdateHelper(scriptService),
                    actionFilters,
                    indexingMemoryLimits,
                    EmptySystemIndices.INSTANCE,
                    TestProjectResolvers.DEFAULT_PROJECT_ONLY,
                    DocumentParsingProvider.EMPTY_INSTANCE
                );
                actions.put(TransportShardBulkAction.TYPE, transportShardBulkAction);
                final RestoreService restoreService = new RestoreService(
                    clusterService,
                    repositoriesService,
                    allocationService,
                    metadataCreateIndexService,
                    new IndexMetadataVerifier(
                        settings,
                        clusterService,
                        namedXContentRegistry,
                        mapperRegistry,
                        indexScopedSettings,
                        ScriptCompiler.NONE,
                        MapperMetrics.NOOP
                    ),
                    shardLimitValidator,
                    EmptySystemIndices.INSTANCE,
                    indicesService,
                    mock(FileSettingsService.class),
                    threadPool,
<<<<<<< HEAD
                    IndexMetadataRestoreTransformer.NoOpRestoreTransformer.getInstance()
=======
                    false
>>>>>>> 6a64375f
                );
                actions.put(
                    TransportPutMappingAction.TYPE,
                    new TransportPutMappingAction(
                        transportService,
                        clusterService,
                        threadPool,
                        metadataMappingService,
                        actionFilters,
                        indexNameExpressionResolver,
                        new RequestValidators<>(Collections.emptyList()),
                        EmptySystemIndices.INSTANCE,
                        TestProjectResolvers.DEFAULT_PROJECT_ONLY
                    )
                );
                actions.put(
                    TransportAutoPutMappingAction.TYPE,
                    new TransportAutoPutMappingAction(
                        transportService,
                        clusterService,
                        threadPool,
                        metadataMappingService,
                        actionFilters,
                        TestProjectResolvers.DEFAULT_PROJECT_ONLY,
                        EmptySystemIndices.INSTANCE
                    )
                );

                SearchPhaseController searchPhaseController = new SearchPhaseController(searchService::aggReduceContextBuilder);
                actions.put(
                    TransportSearchAction.TYPE,
                    new TransportSearchAction(
                        threadPool,
                        new NoneCircuitBreakerService(),
                        transportService,
                        searchService,
                        responseCollectorService,
                        searchTransportService,
                        searchPhaseController,
                        clusterService,
                        actionFilters,
                        TestProjectResolvers.DEFAULT_PROJECT_ONLY,
                        indexNameExpressionResolver,
                        namedWriteableRegistry,
                        EmptySystemIndices.INSTANCE.getExecutorSelector(),
                        new SearchResponseMetrics(TelemetryProvider.NOOP.getMeterRegistry()),
                        client,
                        usageService
                    )
                );
                actions.put(
                    TransportRestoreSnapshotAction.TYPE,
                    new TransportRestoreSnapshotAction(
                        transportService,
                        clusterService,
                        threadPool,
                        restoreService,
                        actionFilters,
                        TestProjectResolvers.DEFAULT_PROJECT_ONLY
                    )
                );
                actions.put(
                    TransportDeleteIndexAction.TYPE,
                    new TransportDeleteIndexAction(
                        transportService,
                        clusterService,
                        threadPool,
                        new MetadataDeleteIndexService(settings, clusterService, allocationService),
                        actionFilters,
                        TestProjectResolvers.DEFAULT_PROJECT_ONLY,
                        indexNameExpressionResolver,
                        new DestructiveOperations(settings, clusterSettings)
                    )
                );
                actions.put(
                    TransportPutRepositoryAction.TYPE,
                    new TransportPutRepositoryAction(
                        transportService,
                        clusterService,
                        repositoriesService,
                        threadPool,
                        actionFilters,
                        TestProjectResolvers.DEFAULT_PROJECT_ONLY
                    )
                );
                actions.put(
                    TransportCleanupRepositoryAction.TYPE,
                    new TransportCleanupRepositoryAction(
                        transportService,
                        clusterService,
                        repositoriesService,
                        threadPool,
                        actionFilters,
                        TestProjectResolvers.DEFAULT_PROJECT_ONLY
                    )
                );
                actions.put(
                    TransportCreateSnapshotAction.TYPE,
                    new TransportCreateSnapshotAction(
                        transportService,
                        clusterService,
                        threadPool,
                        snapshotsService,
                        actionFilters,
                        TestProjectResolvers.DEFAULT_PROJECT_ONLY
                    )
                );
                actions.put(
                    TransportCloneSnapshotAction.TYPE,
                    new TransportCloneSnapshotAction(
                        transportService,
                        clusterService,
                        threadPool,
                        snapshotsService,
                        actionFilters,
                        TestProjectResolvers.DEFAULT_PROJECT_ONLY
                    )
                );
                actions.put(
                    TransportGetSnapshotsAction.TYPE,
                    new TransportGetSnapshotsAction(
                        transportService,
                        clusterService,
                        threadPool,
                        repositoriesService,
                        actionFilters,
                        TestProjectResolvers.DEFAULT_PROJECT_ONLY
                    )
                );
                actions.put(
                    TransportClusterRerouteAction.TYPE,
                    new TransportClusterRerouteAction(
                        transportService,
                        clusterService,
                        threadPool,
                        allocationService,
                        actionFilters,
                        TestProjectResolvers.alwaysThrow()
                    )
                );
                actions.put(
                    ClusterStateAction.INSTANCE,
                    new TransportClusterStateAction(
                        transportService,
                        clusterService,
                        threadPool,
                        actionFilters,
                        indexNameExpressionResolver,
                        DefaultProjectResolver.INSTANCE,
                        new NoOpClient(threadPool)
                    )
                );
                actions.put(
                    TransportIndicesShardStoresAction.TYPE,
                    new TransportIndicesShardStoresAction(
                        transportService,
                        clusterService,
                        threadPool,
                        actionFilters,
                        indexNameExpressionResolver,
                        client
                    )
                );
                actions.put(
                    TransportNodesListGatewayStartedShards.TYPE,
                    new TransportNodesListGatewayStartedShards(
                        settings,
                        threadPool,
                        clusterService,
                        transportService,
                        actionFilters,
                        nodeEnv,
                        indicesService,
                        namedXContentRegistry
                    )
                );
                actions.put(
                    TransportDeleteSnapshotAction.TYPE,
                    new TransportDeleteSnapshotAction(
                        transportService,
                        clusterService,
                        threadPool,
                        snapshotsService,
                        actionFilters,
                        TestProjectResolvers.DEFAULT_PROJECT_ONLY
                    )
                );
                client.initialize(
                    actions,
                    transportService.getTaskManager(),
                    () -> clusterService.localNode().getId(),
                    transportService.getLocalNodeConnection(),
                    transportService.getRemoteClusterService()
                );
            }

            public void restart() {
                testClusterNodes.disconnectNode(this);
                final ClusterState oldState = this.clusterService.state();
                stop();
                nodes.remove(node.getName());
                scheduleSoon(() -> {
                    try {
                        final TestClusterNode restartedNode = new TestClusterNode(
                            DiscoveryNodeUtils.create(node.getName(), node.getId(), node.getAddress(), emptyMap(), node.getRoles()),
                            transportInterceptorFactory
                        );
                        nodes.put(node.getName(), restartedNode);
                        restartedNode.start(oldState);
                    } catch (IOException e) {
                        throw new AssertionError(e);
                    }
                });
            }

            public void stop() {
                testClusterNodes.disconnectNode(this);
                indicesService.close();
                clusterService.close();
                nodeConnectionsService.stop();
                indicesClusterStateService.close();
                peerRecoverySourceService.stop();
                if (coordinator != null) {
                    coordinator.close();
                }
                nodeEnv.close();
            }

            public void start(ClusterState initialState) {
                transportService.start();
                transportService.acceptIncomingRequests();
                snapshotsService.start();
                snapshotShardsService.start();
                repositoriesService.start();
                final CoordinationState.PersistedState persistedState = new InMemoryPersistedState(
                    initialState.term(),
                    stateForNode(initialState, node)
                );
                coordinator = new Coordinator(
                    node.getName(),
                    clusterService.getSettings(),
                    clusterService.getClusterSettings(),
                    transportService,
                    null,
                    namedWriteableRegistry,
                    allocationService,
                    masterService,
                    () -> persistedState,
                    hostsResolver -> nodes.values().stream().filter(n -> n.node.isMasterNode()).map(n -> n.node.getAddress()).toList(),
                    clusterService.getClusterApplierService(),
                    Collections.emptyList(),
                    random(),
                    rerouteService,
                    ElectionStrategy.DEFAULT_INSTANCE,
                    () -> new StatusInfo(HEALTHY, "healthy-info"),
                    new NoneCircuitBreakerService(),
                    new Reconfigurator(clusterService.getSettings(), clusterService.getClusterSettings()),
                    LeaderHeartbeatService.NO_OP,
                    StatefulPreVoteCollector::new,
                    CompatibilityVersionsUtils.staticCurrent(),
                    new FeatureService(List.of())
                );
                masterService.setClusterStatePublisher(coordinator);
                coordinator.start();
                clusterService.getClusterApplierService().setNodeConnectionsService(nodeConnectionsService);
                nodeConnectionsService.start();
                clusterService.start();
                indicesService.start();
                indicesClusterStateService.start();
                coordinator.startInitialJoin();
                peerRecoverySourceService.start();
            }
        }
    }

    private static <T> T safeResult(SubscribableListener<T> listener) {
        assertTrue("listener is not complete", listener.isDone());
        return safeAwait(listener);
    }
}<|MERGE_RESOLUTION|>--- conflicted
+++ resolved
@@ -2703,11 +2703,8 @@
                     indicesService,
                     mock(FileSettingsService.class),
                     threadPool,
-<<<<<<< HEAD
+                    false,
                     IndexMetadataRestoreTransformer.NoOpRestoreTransformer.getInstance()
-=======
-                    false
->>>>>>> 6a64375f
                 );
                 actions.put(
                     TransportPutMappingAction.TYPE,

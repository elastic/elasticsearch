--- conflicted
+++ resolved
@@ -1773,13 +1773,9 @@
                     null,
                     emptyMap(),
                     List.of(),
-<<<<<<< HEAD
                     emptyMap(),
-                    emptyList());
-=======
-                    emptyMap()
-                );
->>>>>>> 57846495
+                    emptyList()
+                );
                 final RecoverySettings recoverySettings = new RecoverySettings(settings, clusterSettings);
                 snapshotShardsService = new SnapshotShardsService(
                     settings,

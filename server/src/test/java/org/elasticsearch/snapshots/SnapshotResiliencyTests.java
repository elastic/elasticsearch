--- conflicted
+++ resolved
@@ -2668,11 +2668,7 @@
                                     return DataStream.DATA_STREAM_FAILURE_STORE_FEATURE.equals(feature);
                                 }
                             },
-<<<<<<< HEAD
-                            null
-=======
                             mock(SamplingService.class)
->>>>>>> 342cbefb
                         ),
                         client,
                         actionFilters,
@@ -2688,11 +2684,7 @@
                                 return DataStream.DATA_STREAM_FAILURE_STORE_FEATURE.equals(feature);
                             }
                         },
-<<<<<<< HEAD
-                        null
-=======
                         mock(SamplingService.class)
->>>>>>> 342cbefb
                     )
                 );
                 final TransportShardBulkAction transportShardBulkAction = new TransportShardBulkAction(

/*
 * Copyright Elasticsearch B.V. and/or licensed to Elasticsearch B.V. under one
 * or more contributor license agreements. Licensed under the Elastic License
 * 2.0 and the Server Side Public License, v 1; you may not use this file except
 * in compliance with, at your election, the Elastic License 2.0 or the Server
 * Side Public License, v 1.
 */

package org.elasticsearch.snapshots;

import org.apache.logging.log4j.LogManager;
import org.apache.logging.log4j.Logger;
import org.apache.lucene.util.SetOnce;
import org.elasticsearch.ExceptionsHelper;
import org.elasticsearch.Version;
import org.elasticsearch.action.ActionListener;
import org.elasticsearch.action.ActionType;
import org.elasticsearch.action.RequestValidators;
import org.elasticsearch.action.StepListener;
import org.elasticsearch.action.admin.cluster.repositories.cleanup.CleanupRepositoryAction;
import org.elasticsearch.action.admin.cluster.repositories.cleanup.CleanupRepositoryRequest;
import org.elasticsearch.action.admin.cluster.repositories.cleanup.CleanupRepositoryResponse;
import org.elasticsearch.action.admin.cluster.repositories.cleanup.TransportCleanupRepositoryAction;
import org.elasticsearch.action.admin.cluster.repositories.put.PutRepositoryAction;
import org.elasticsearch.action.admin.cluster.repositories.put.TransportPutRepositoryAction;
import org.elasticsearch.action.admin.cluster.reroute.ClusterRerouteAction;
import org.elasticsearch.action.admin.cluster.reroute.ClusterRerouteRequest;
import org.elasticsearch.action.admin.cluster.reroute.TransportClusterRerouteAction;
import org.elasticsearch.action.admin.cluster.snapshots.create.CreateSnapshotAction;
import org.elasticsearch.action.admin.cluster.snapshots.create.CreateSnapshotResponse;
import org.elasticsearch.action.admin.cluster.snapshots.create.TransportCreateSnapshotAction;
import org.elasticsearch.action.admin.cluster.snapshots.delete.DeleteSnapshotAction;
import org.elasticsearch.action.admin.cluster.snapshots.delete.DeleteSnapshotRequest;
import org.elasticsearch.action.admin.cluster.snapshots.delete.TransportDeleteSnapshotAction;
import org.elasticsearch.action.admin.cluster.snapshots.restore.RestoreSnapshotAction;
import org.elasticsearch.action.admin.cluster.snapshots.restore.RestoreSnapshotRequest;
import org.elasticsearch.action.admin.cluster.snapshots.restore.RestoreSnapshotResponse;
import org.elasticsearch.action.admin.cluster.snapshots.restore.TransportRestoreSnapshotAction;
import org.elasticsearch.action.admin.cluster.state.ClusterStateAction;
import org.elasticsearch.action.admin.cluster.state.ClusterStateRequest;
import org.elasticsearch.action.admin.cluster.state.ClusterStateResponse;
import org.elasticsearch.action.admin.cluster.state.TransportClusterStateAction;
import org.elasticsearch.action.admin.indices.create.CreateIndexAction;
import org.elasticsearch.action.admin.indices.create.CreateIndexRequest;
import org.elasticsearch.action.admin.indices.create.CreateIndexResponse;
import org.elasticsearch.action.admin.indices.create.TransportCreateIndexAction;
import org.elasticsearch.action.admin.indices.delete.DeleteIndexAction;
import org.elasticsearch.action.admin.indices.delete.DeleteIndexRequest;
import org.elasticsearch.action.admin.indices.delete.TransportDeleteIndexAction;
import org.elasticsearch.action.admin.indices.mapping.put.AutoPutMappingAction;
import org.elasticsearch.action.admin.indices.mapping.put.PutMappingAction;
import org.elasticsearch.action.admin.indices.mapping.put.TransportAutoPutMappingAction;
import org.elasticsearch.action.admin.indices.mapping.put.TransportPutMappingAction;
import org.elasticsearch.action.admin.indices.shards.IndicesShardStoresAction;
import org.elasticsearch.action.admin.indices.shards.TransportIndicesShardStoresAction;
import org.elasticsearch.action.bulk.BulkAction;
import org.elasticsearch.action.bulk.BulkRequest;
import org.elasticsearch.action.bulk.BulkResponse;
import org.elasticsearch.action.bulk.TransportBulkAction;
import org.elasticsearch.action.bulk.TransportShardBulkAction;
import org.elasticsearch.action.index.IndexRequest;
import org.elasticsearch.action.resync.TransportResyncReplicationAction;
import org.elasticsearch.action.search.SearchAction;
import org.elasticsearch.action.search.SearchExecutionStatsCollector;
import org.elasticsearch.action.search.SearchPhaseController;
import org.elasticsearch.action.search.SearchRequest;
import org.elasticsearch.action.search.SearchResponse;
import org.elasticsearch.action.search.SearchTransportService;
import org.elasticsearch.action.search.TransportSearchAction;
import org.elasticsearch.action.support.ActionFilters;
import org.elasticsearch.action.support.ActionTestUtils;
import org.elasticsearch.action.support.ActiveShardCount;
import org.elasticsearch.action.support.DestructiveOperations;
import org.elasticsearch.action.support.GroupedActionListener;
import org.elasticsearch.action.support.PlainActionFuture;
import org.elasticsearch.action.support.TransportAction;
import org.elasticsearch.action.support.WriteRequest;
import org.elasticsearch.action.support.master.AcknowledgedResponse;
import org.elasticsearch.action.update.UpdateHelper;
import org.elasticsearch.client.AdminClient;
import org.elasticsearch.client.node.NodeClient;
import org.elasticsearch.cluster.ClusterChangedEvent;
import org.elasticsearch.cluster.ClusterModule;
import org.elasticsearch.cluster.ClusterName;
import org.elasticsearch.cluster.ClusterState;
import org.elasticsearch.cluster.ClusterStateListener;
import org.elasticsearch.cluster.ESAllocationTestCase;
import org.elasticsearch.cluster.NodeConnectionsService;
import org.elasticsearch.cluster.SnapshotDeletionsInProgress;
import org.elasticsearch.cluster.SnapshotsInProgress;
import org.elasticsearch.cluster.action.index.MappingUpdatedAction;
import org.elasticsearch.cluster.action.shard.ShardStateAction;
import org.elasticsearch.cluster.coordination.AbstractCoordinatorTestCase;
import org.elasticsearch.cluster.coordination.ClusterBootstrapService;
import org.elasticsearch.cluster.coordination.CoordinationMetadata.VotingConfiguration;
import org.elasticsearch.cluster.coordination.CoordinationState;
import org.elasticsearch.cluster.coordination.Coordinator;
import org.elasticsearch.cluster.coordination.CoordinatorTests;
import org.elasticsearch.cluster.coordination.DeterministicTaskQueue;
import org.elasticsearch.cluster.coordination.ElectionStrategy;
import org.elasticsearch.cluster.coordination.InMemoryPersistedState;
import org.elasticsearch.cluster.coordination.MockSinglePrioritizingExecutor;
import org.elasticsearch.cluster.metadata.AliasValidator;
import org.elasticsearch.cluster.metadata.IndexMetadata;
import org.elasticsearch.cluster.metadata.IndexMetadataVerifier;
import org.elasticsearch.cluster.metadata.IndexNameExpressionResolver;
import org.elasticsearch.cluster.metadata.MetadataCreateIndexService;
import org.elasticsearch.cluster.metadata.MetadataDeleteIndexService;
import org.elasticsearch.cluster.metadata.MetadataMappingService;
import org.elasticsearch.cluster.node.DiscoveryNode;
import org.elasticsearch.cluster.node.DiscoveryNodeRole;
import org.elasticsearch.cluster.node.DiscoveryNodes;
import org.elasticsearch.cluster.routing.BatchedRerouteService;
import org.elasticsearch.cluster.routing.RerouteService;
import org.elasticsearch.cluster.routing.ShardRouting;
import org.elasticsearch.cluster.routing.UnassignedInfo;
import org.elasticsearch.cluster.routing.allocation.AllocationService;
import org.elasticsearch.cluster.routing.allocation.command.AllocateEmptyPrimaryAllocationCommand;
import org.elasticsearch.cluster.service.ClusterApplierService;
import org.elasticsearch.cluster.service.ClusterService;
import org.elasticsearch.cluster.service.FakeThreadPoolMasterService;
import org.elasticsearch.cluster.service.MasterService;
import org.elasticsearch.core.CheckedConsumer;
import org.elasticsearch.core.Nullable;
import org.elasticsearch.common.io.stream.NamedWriteableRegistry;
import org.elasticsearch.common.network.NetworkModule;
import org.elasticsearch.common.settings.ClusterSettings;
import org.elasticsearch.common.settings.IndexScopedSettings;
import org.elasticsearch.common.settings.Settings;
import org.elasticsearch.common.transport.TransportAddress;
import org.elasticsearch.common.util.BigArrays;
import org.elasticsearch.common.util.PageCacheRecycler;
import org.elasticsearch.common.util.concurrent.PrioritizedEsThreadPoolExecutor;
import org.elasticsearch.common.xcontent.NamedXContentRegistry;
import org.elasticsearch.env.Environment;
import org.elasticsearch.env.NodeEnvironment;
import org.elasticsearch.env.TestEnvironment;
import org.elasticsearch.gateway.MetaStateService;
import org.elasticsearch.gateway.TransportNodesListGatewayStartedShards;
import org.elasticsearch.index.Index;
import org.elasticsearch.index.IndexingPressure;
import org.elasticsearch.index.analysis.AnalysisRegistry;
import org.elasticsearch.index.mapper.MapperRegistry;
import org.elasticsearch.index.seqno.GlobalCheckpointSyncAction;
import org.elasticsearch.index.seqno.RetentionLeaseSyncer;
import org.elasticsearch.index.shard.PrimaryReplicaSyncer;
import org.elasticsearch.indices.EmptySystemIndices;
import org.elasticsearch.indices.IndicesModule;
import org.elasticsearch.indices.IndicesService;
import org.elasticsearch.indices.ShardLimitValidator;
import org.elasticsearch.indices.TestIndexNameExpressionResolver;
import org.elasticsearch.indices.analysis.AnalysisModule;
import org.elasticsearch.indices.breaker.NoneCircuitBreakerService;
import org.elasticsearch.indices.cluster.IndicesClusterStateService;
import org.elasticsearch.indices.recovery.PeerRecoverySourceService;
import org.elasticsearch.indices.recovery.PeerRecoveryTargetService;
import org.elasticsearch.indices.recovery.RecoverySettings;
import org.elasticsearch.ingest.IngestService;
import org.elasticsearch.monitor.StatusInfo;
import org.elasticsearch.node.ResponseCollectorService;
import org.elasticsearch.plugins.PluginsService;
import org.elasticsearch.repositories.RepositoriesService;
import org.elasticsearch.repositories.Repository;
import org.elasticsearch.repositories.RepositoryData;
import org.elasticsearch.repositories.blobstore.BlobStoreRepository;
import org.elasticsearch.repositories.blobstore.BlobStoreTestUtil;
import org.elasticsearch.repositories.fs.FsRepository;
import org.elasticsearch.script.ScriptCompiler;
import org.elasticsearch.script.ScriptService;
import org.elasticsearch.search.SearchService;
import org.elasticsearch.search.builder.SearchSourceBuilder;
import org.elasticsearch.search.fetch.FetchPhase;
import org.elasticsearch.snapshots.mockstore.MockEventuallyConsistentRepository;
import org.elasticsearch.test.ESTestCase;
import org.elasticsearch.test.disruption.DisruptableMockTransport;
import org.elasticsearch.threadpool.ThreadPool;
import org.elasticsearch.transport.TransportService;
import org.junit.After;
import org.junit.Before;

import java.io.IOException;
import java.nio.file.Path;
import java.util.Collection;
import java.util.Collections;
import java.util.Comparator;
import java.util.HashMap;
import java.util.HashSet;
import java.util.LinkedHashMap;
import java.util.List;
import java.util.Map;
import java.util.Objects;
import java.util.Optional;
import java.util.Set;
import java.util.concurrent.TimeUnit;
import java.util.concurrent.atomic.AtomicBoolean;
import java.util.concurrent.atomic.AtomicInteger;
import java.util.function.Supplier;
import java.util.stream.Collectors;
import java.util.stream.IntStream;
import java.util.stream.Stream;

import static java.util.Collections.emptyMap;
import static java.util.Collections.emptySet;
import static org.elasticsearch.action.support.ActionTestUtils.assertNoFailureListener;
import static org.elasticsearch.env.Environment.PATH_HOME_SETTING;
import static org.elasticsearch.monitor.StatusInfo.Status.HEALTHY;
import static org.elasticsearch.node.Node.NODE_NAME_SETTING;
import static org.hamcrest.Matchers.contains;
import static org.hamcrest.Matchers.containsInAnyOrder;
import static org.hamcrest.Matchers.either;
import static org.hamcrest.Matchers.empty;
import static org.hamcrest.Matchers.endsWith;
import static org.hamcrest.Matchers.hasSize;
import static org.hamcrest.Matchers.is;
import static org.hamcrest.Matchers.iterableWithSize;
import static org.hamcrest.Matchers.lessThanOrEqualTo;
import static org.hamcrest.Matchers.notNullValue;
import static org.mockito.Mockito.mock;

public class SnapshotResiliencyTests extends ESTestCase {

    private DeterministicTaskQueue deterministicTaskQueue;

    private TestClusterNodes testClusterNodes;

    private Path tempDir;

    /**
     * Context shared by all the node's {@link Repository} instances if the eventually consistent blobstore is to be used.
     * {@code null} if not using the eventually consistent blobstore.
     */
    @Nullable
    private MockEventuallyConsistentRepository.Context blobStoreContext;

    @Before
    public void createServices() {
        tempDir = createTempDir();
        if (randomBoolean()) {
            blobStoreContext = new MockEventuallyConsistentRepository.Context();
        }
        deterministicTaskQueue = new DeterministicTaskQueue(Settings.builder().put(NODE_NAME_SETTING.getKey(), "shared").build(), random());
    }

    @After
    public void verifyReposThenStopServices() {
        try {
            clearDisruptionsAndAwaitSync();

            final StepListener<CleanupRepositoryResponse> cleanupResponse = new StepListener<>();
            final StepListener<CreateSnapshotResponse> createSnapshotResponse = new StepListener<>();
            // Create another snapshot and then clean up the repository to verify that the repository works correctly no matter the
            // failures seen during the previous test.
            client().admin()
                .cluster()
                .prepareCreateSnapshot("repo", "last-snapshot")
                .setWaitForCompletion(true)
                .setPartial(true)
                .execute(createSnapshotResponse);
            continueOrDie(createSnapshotResponse, r -> {
                final SnapshotInfo snapshotInfo = r.getSnapshotInfo();
                // Snapshot can be partial because some tests leave indices in a red state because data nodes were stopped
                assertThat(snapshotInfo.state(), either(is(SnapshotState.SUCCESS)).or(is(SnapshotState.PARTIAL)));
                assertThat(snapshotInfo.shardFailures(), iterableWithSize(snapshotInfo.failedShards()));
                assertThat(snapshotInfo.successfulShards(), is(snapshotInfo.totalShards() - snapshotInfo.failedShards()));
                client().admin().cluster().cleanupRepository(new CleanupRepositoryRequest("repo"), cleanupResponse);
            });
            final AtomicBoolean cleanedUp = new AtomicBoolean(false);
            continueOrDie(cleanupResponse, r -> cleanedUp.set(true));

            runUntil(cleanedUp::get, TimeUnit.MINUTES.toMillis(1L));

            if (blobStoreContext != null) {
                blobStoreContext.forceConsistent();
            }
            final PlainActionFuture<AssertionError> future = BlobStoreTestUtil.assertConsistencyAsync(
                (BlobStoreRepository) testClusterNodes.randomMasterNodeSafe().repositoriesService.repository("repo")
            );
            deterministicTaskQueue.runAllRunnableTasks();
<<<<<<< HEAD
            assertTrue(future.isDone());
=======
>>>>>>> 5249540a
            assertNull(future.actionGet(0));
        } finally {
            testClusterNodes.nodes.values().forEach(TestClusterNodes.TestClusterNode::stop);
        }
    }

    public void testSuccessfulSnapshotAndRestore() {
        setupTestCluster(randomFrom(1, 3, 5), randomIntBetween(2, 10));

        String repoName = "repo";
        String snapshotName = "snapshot";
        final String index = "test";
        final int shards = randomIntBetween(1, 10);
        final int documents = randomIntBetween(0, 100);

        final TestClusterNodes.TestClusterNode masterNode = testClusterNodes.currentMaster(
            testClusterNodes.nodes.values().iterator().next().clusterService.state()
        );

        final StepListener<CreateSnapshotResponse> createSnapshotResponseListener = new StepListener<>();

        continueOrDie(createRepoAndIndex(repoName, index, shards), createIndexResponse -> {
            final Runnable afterIndexing = () -> client().admin()
                .cluster()
                .prepareCreateSnapshot(repoName, snapshotName)
                .setWaitForCompletion(true)
                .execute(createSnapshotResponseListener);
            if (documents == 0) {
                afterIndexing.run();
            } else {
                final BulkRequest bulkRequest = new BulkRequest().setRefreshPolicy(WriteRequest.RefreshPolicy.IMMEDIATE);
                for (int i = 0; i < documents; ++i) {
                    bulkRequest.add(new IndexRequest(index).source(Collections.singletonMap("foo", "bar" + i)));
                }
                final StepListener<BulkResponse> bulkResponseStepListener = new StepListener<>();
                client().bulk(bulkRequest, bulkResponseStepListener);
                continueOrDie(bulkResponseStepListener, bulkResponse -> {
                    assertFalse("Failures in bulk response: " + bulkResponse.buildFailureMessage(), bulkResponse.hasFailures());
                    assertEquals(documents, bulkResponse.getItems().length);
                    afterIndexing.run();
                });
            }
        });

        final StepListener<AcknowledgedResponse> deleteIndexListener = new StepListener<>();

        continueOrDie(
            createSnapshotResponseListener,
            createSnapshotResponse -> client().admin().indices().delete(new DeleteIndexRequest(index), deleteIndexListener)
        );

        final StepListener<RestoreSnapshotResponse> restoreSnapshotResponseListener = new StepListener<>();
        continueOrDie(
            deleteIndexListener,
            ignored -> client().admin()
                .cluster()
                .restoreSnapshot(
                    new RestoreSnapshotRequest(repoName, snapshotName).waitForCompletion(true),
                    restoreSnapshotResponseListener
                )
        );

        final StepListener<SearchResponse> searchResponseListener = new StepListener<>();
        continueOrDie(restoreSnapshotResponseListener, restoreSnapshotResponse -> {
            assertEquals(shards, restoreSnapshotResponse.getRestoreInfo().totalShards());
            client().search(
                new SearchRequest(index).source(new SearchSourceBuilder().size(0).trackTotalHits(true)),
                searchResponseListener
            );
        });

        final AtomicBoolean documentCountVerified = new AtomicBoolean();
        continueOrDie(searchResponseListener, r -> {
            assertEquals(documents, Objects.requireNonNull(r.getHits().getTotalHits()).value);
            documentCountVerified.set(true);
        });

        runUntil(documentCountVerified::get, TimeUnit.MINUTES.toMillis(5L));
        assertNotNull(createSnapshotResponseListener.result());
        assertNotNull(restoreSnapshotResponseListener.result());
        assertTrue(documentCountVerified.get());
        SnapshotsInProgress finalSnapshotsInProgress = masterNode.clusterService.state().custom(SnapshotsInProgress.TYPE);
        assertFalse(finalSnapshotsInProgress.entries().stream().anyMatch(entry -> entry.state().completed() == false));
        final Repository repository = masterNode.repositoriesService.repository(repoName);
        Collection<SnapshotId> snapshotIds = getRepositoryData(repository).getSnapshotIds();
        assertThat(snapshotIds, hasSize(1));

        final SnapshotInfo snapshotInfo = getSnapshotInfo(repository, snapshotIds.iterator().next());
        assertEquals(SnapshotState.SUCCESS, snapshotInfo.state());
        assertThat(snapshotInfo.indices(), containsInAnyOrder(index));
        assertEquals(shards, snapshotInfo.successfulShards());
        assertEquals(0, snapshotInfo.failedShards());
    }

    private SnapshotInfo getSnapshotInfo(Repository repository, SnapshotId snapshotId) {
        final StepListener<SnapshotInfo> listener = new StepListener<>();
        repository.getSnapshotInfo(snapshotId, listener);
        deterministicTaskQueue.runAllRunnableTasks();
        return listener.result();
    }

    public void testSnapshotWithNodeDisconnects() {
        final int dataNodes = randomIntBetween(2, 10);
        final int masterNodes = randomFrom(1, 3, 5);
        setupTestCluster(masterNodes, dataNodes);

        String repoName = "repo";
        String snapshotName = "snapshot";
        final String index = "test";
        final int shards = randomIntBetween(1, 10);

        final StepListener<CreateSnapshotResponse> createSnapshotResponseStepListener = new StepListener<>();

        final boolean partial = randomBoolean();
        continueOrDie(createRepoAndIndex(repoName, index, shards), createIndexResponse -> {
            for (int i = 0; i < randomIntBetween(0, dataNodes); ++i) {
                scheduleNow(this::disconnectRandomDataNode);
            }
            if (randomBoolean()) {
                scheduleNow(() -> testClusterNodes.clearNetworkDisruptions());
            }
            testClusterNodes.randomMasterNodeSafe().client.admin()
                .cluster()
                .prepareCreateSnapshot(repoName, snapshotName)
                .setPartial(partial)
                .execute(createSnapshotResponseStepListener);
        });

        final AtomicBoolean snapshotNeverStarted = new AtomicBoolean(false);

        createSnapshotResponseStepListener.whenComplete(createSnapshotResponse -> {
            for (int i = 0; i < randomIntBetween(0, dataNodes); ++i) {
                scheduleNow(this::disconnectOrRestartDataNode);
            }
            // Only disconnect master if we have more than a single master and can simulate a failover
            final boolean disconnectedMaster = randomBoolean() && masterNodes > 1;
            if (disconnectedMaster) {
                scheduleNow(this::disconnectOrRestartMasterNode);
            }
            if (disconnectedMaster || randomBoolean()) {
                scheduleSoon(() -> testClusterNodes.clearNetworkDisruptions());
            } else if (randomBoolean()) {
                scheduleNow(() -> testClusterNodes.clearNetworkDisruptions());
            }
        }, e -> {
            if (partial == false) {
                final SnapshotException unwrapped = (SnapshotException) ExceptionsHelper.unwrap(e, SnapshotException.class);
                assertNotNull(unwrapped);
                assertThat(unwrapped.getMessage(), endsWith("Indices don't have primary shards [test]"));
                snapshotNeverStarted.set(true);
            } else {
                throw new AssertionError(e);
            }
        });

        runUntil(() -> testClusterNodes.randomMasterNode().map(master -> {
            if (snapshotNeverStarted.get()) {
                return true;
            }
            final SnapshotsInProgress snapshotsInProgress = master.clusterService.state().custom(SnapshotsInProgress.TYPE);
            return snapshotsInProgress != null && snapshotsInProgress.entries().isEmpty();
        }).orElse(false), TimeUnit.MINUTES.toMillis(1L));

        clearDisruptionsAndAwaitSync();

        final TestClusterNodes.TestClusterNode randomMaster = testClusterNodes.randomMasterNode()
            .orElseThrow(() -> new AssertionError("expected to find at least one active master node"));
        SnapshotsInProgress finalSnapshotsInProgress = randomMaster.clusterService.state()
            .custom(SnapshotsInProgress.TYPE, SnapshotsInProgress.EMPTY);
        assertThat(finalSnapshotsInProgress.entries(), empty());
        final Repository repository = randomMaster.repositoriesService.repository(repoName);
        Collection<SnapshotId> snapshotIds = getRepositoryData(repository).getSnapshotIds();
        if (snapshotNeverStarted.get()) {
            assertThat(snapshotIds, empty());
        } else {
            assertThat(snapshotIds, hasSize(1));
        }
    }

    public void testSnapshotDeleteWithMasterFailover() {
        final int dataNodes = randomIntBetween(2, 10);
        final int masterNodes = randomFrom(3, 5);
        setupTestCluster(masterNodes, dataNodes);

        String repoName = "repo";
        String snapshotName = "snapshot";
        final String index = "test";
        final int shards = randomIntBetween(1, 10);

        final boolean waitForSnapshot = randomBoolean();
        final StepListener<CreateSnapshotResponse> createSnapshotResponseStepListener = new StepListener<>();
        continueOrDie(
            createRepoAndIndex(repoName, index, shards),
            createIndexResponse -> testClusterNodes.randomMasterNodeSafe().client.admin()
                .cluster()
                .prepareCreateSnapshot(repoName, snapshotName)
                .setWaitForCompletion(waitForSnapshot)
                .execute(createSnapshotResponseStepListener)
        );

        final AtomicBoolean snapshotDeleteResponded = new AtomicBoolean(false);
        continueOrDie(createSnapshotResponseStepListener, createSnapshotResponse -> {
            scheduleNow(this::disconnectOrRestartMasterNode);
            testClusterNodes.randomDataNodeSafe().client.admin()
                .cluster()
                .prepareDeleteSnapshot(repoName, snapshotName)
                .execute(ActionListener.wrap(() -> snapshotDeleteResponded.set(true)));
        });

        runUntil(
            () -> testClusterNodes.randomMasterNode()
                .map(
                    master -> snapshotDeleteResponded.get()
                        && master.clusterService.state()
                            .custom(SnapshotDeletionsInProgress.TYPE, SnapshotDeletionsInProgress.EMPTY)
                            .getEntries()
                            .isEmpty()
                )
                .orElse(false),
            TimeUnit.MINUTES.toMillis(1L)
        );

        clearDisruptionsAndAwaitSync();

        final TestClusterNodes.TestClusterNode randomMaster = testClusterNodes.randomMasterNode()
            .orElseThrow(() -> new AssertionError("expected to find at least one active master node"));
        SnapshotsInProgress finalSnapshotsInProgress = randomMaster.clusterService.state().custom(SnapshotsInProgress.TYPE);
        assertThat(finalSnapshotsInProgress.entries(), empty());
        final Repository repository = randomMaster.repositoriesService.repository(repoName);
        Collection<SnapshotId> snapshotIds = getRepositoryData(repository).getSnapshotIds();
        assertThat(snapshotIds, hasSize(0));
    }

    public void testConcurrentSnapshotCreateAndDelete() {
        setupTestCluster(randomFrom(1, 3, 5), randomIntBetween(2, 10));

        String repoName = "repo";
        String snapshotName = "snapshot";
        final String index = "test";
        final int shards = randomIntBetween(1, 10);

        TestClusterNodes.TestClusterNode masterNode = testClusterNodes.currentMaster(
            testClusterNodes.nodes.values().iterator().next().clusterService.state()
        );

        final StepListener<CreateSnapshotResponse> createSnapshotResponseStepListener = new StepListener<>();

        continueOrDie(
            createRepoAndIndex(repoName, index, shards),
            createIndexResponse -> client().admin()
                .cluster()
                .prepareCreateSnapshot(repoName, snapshotName)
                .execute(createSnapshotResponseStepListener)
        );

        final StepListener<AcknowledgedResponse> deleteSnapshotStepListener = new StepListener<>();

        masterNode.clusterService.addListener(new ClusterStateListener() {
            @Override
            public void clusterChanged(ClusterChangedEvent event) {
                if (event.state().custom(SnapshotsInProgress.TYPE, SnapshotsInProgress.EMPTY).entries().isEmpty() == false) {
                    client().admin().cluster().prepareDeleteSnapshot(repoName, snapshotName).execute(deleteSnapshotStepListener);
                    masterNode.clusterService.removeListener(this);
                }
            }
        });

        final StepListener<CreateSnapshotResponse> createAnotherSnapshotResponseStepListener = new StepListener<>();

        continueOrDie(
            deleteSnapshotStepListener,
            acknowledgedResponse -> client().admin()
                .cluster()
                .prepareCreateSnapshot(repoName, snapshotName)
                .setWaitForCompletion(true)
                .execute(createAnotherSnapshotResponseStepListener)
        );
        continueOrDie(
            createAnotherSnapshotResponseStepListener,
            createSnapshotResponse -> assertEquals(createSnapshotResponse.getSnapshotInfo().state(), SnapshotState.SUCCESS)
        );

        deterministicTaskQueue.runAllRunnableTasks();

        assertNotNull(createSnapshotResponseStepListener.result());
        assertNotNull(createAnotherSnapshotResponseStepListener.result());
        SnapshotsInProgress finalSnapshotsInProgress = masterNode.clusterService.state().custom(SnapshotsInProgress.TYPE);
        assertFalse(finalSnapshotsInProgress.entries().stream().anyMatch(entry -> entry.state().completed() == false));
        final Repository repository = masterNode.repositoriesService.repository(repoName);
        Collection<SnapshotId> snapshotIds = getRepositoryData(repository).getSnapshotIds();
        assertThat(snapshotIds, hasSize(1));

        final SnapshotInfo snapshotInfo = getSnapshotInfo(repository, snapshotIds.iterator().next());
        assertEquals(SnapshotState.SUCCESS, snapshotInfo.state());
        assertThat(snapshotInfo.indices(), containsInAnyOrder(index));
        assertEquals(shards, snapshotInfo.successfulShards());
        assertEquals(0, snapshotInfo.failedShards());
    }

    public void testConcurrentSnapshotCreateAndDeleteOther() {
        setupTestCluster(randomFrom(1, 3, 5), randomIntBetween(2, 10));

        String repoName = "repo";
        String snapshotName = "snapshot";
        final String index = "test";
        final int shards = randomIntBetween(1, 10);

        TestClusterNodes.TestClusterNode masterNode = testClusterNodes.currentMaster(
            testClusterNodes.nodes.values().iterator().next().clusterService.state()
        );

        final StepListener<CreateSnapshotResponse> createSnapshotResponseStepListener = new StepListener<>();

        continueOrDie(
            createRepoAndIndex(repoName, index, shards),
            createIndexResponse -> client().admin()
                .cluster()
                .prepareCreateSnapshot(repoName, snapshotName)
                .setWaitForCompletion(true)
                .execute(createSnapshotResponseStepListener)
        );

        final StepListener<CreateSnapshotResponse> createOtherSnapshotResponseStepListener = new StepListener<>();

        continueOrDie(
            createSnapshotResponseStepListener,
            createSnapshotResponse -> client().admin()
                .cluster()
                .prepareCreateSnapshot(repoName, "snapshot-2")
                .execute(createOtherSnapshotResponseStepListener)
        );

        final StepListener<AcknowledgedResponse> deleteSnapshotStepListener = new StepListener<>();

        continueOrDie(
            createOtherSnapshotResponseStepListener,
            createSnapshotResponse -> client().admin()
                .cluster()
                .prepareDeleteSnapshot(repoName, snapshotName)
                .execute(deleteSnapshotStepListener)
        );

        final StepListener<CreateSnapshotResponse> createAnotherSnapshotResponseStepListener = new StepListener<>();

        continueOrDie(deleteSnapshotStepListener, deleted -> {
            client().admin()
                .cluster()
                .prepareCreateSnapshot(repoName, snapshotName)
                .setWaitForCompletion(true)
                .execute(createAnotherSnapshotResponseStepListener);
            continueOrDie(
                createAnotherSnapshotResponseStepListener,
                createSnapshotResponse -> assertEquals(createSnapshotResponse.getSnapshotInfo().state(), SnapshotState.SUCCESS)
            );
        });

        deterministicTaskQueue.runAllRunnableTasks();

        SnapshotsInProgress finalSnapshotsInProgress = masterNode.clusterService.state().custom(SnapshotsInProgress.TYPE);
        assertFalse(finalSnapshotsInProgress.entries().stream().anyMatch(entry -> entry.state().completed() == false));
        final Repository repository = masterNode.repositoriesService.repository(repoName);
        Collection<SnapshotId> snapshotIds = getRepositoryData(repository).getSnapshotIds();
        // We end up with two snapshots no matter if the delete worked out or not
        assertThat(snapshotIds, hasSize(2));

        for (SnapshotId snapshotId : snapshotIds) {
            final SnapshotInfo snapshotInfo = getSnapshotInfo(repository, snapshotId);
            assertEquals(SnapshotState.SUCCESS, snapshotInfo.state());
            assertThat(snapshotInfo.indices(), containsInAnyOrder(index));
            assertEquals(shards, snapshotInfo.successfulShards());
            assertEquals(0, snapshotInfo.failedShards());
        }
    }

    public void testBulkSnapshotDeleteWithAbort() {
        setupTestCluster(randomFrom(1, 3, 5), randomIntBetween(2, 10));

        String repoName = "repo";
        String snapshotName = "snapshot";
        final String index = "test";
        final int shards = randomIntBetween(1, 10);

        TestClusterNodes.TestClusterNode masterNode = testClusterNodes.currentMaster(
            testClusterNodes.nodes.values().iterator().next().clusterService.state()
        );

        final StepListener<CreateSnapshotResponse> createSnapshotResponseStepListener = new StepListener<>();

        continueOrDie(
            createRepoAndIndex(repoName, index, shards),
            createIndexResponse -> client().admin()
                .cluster()
                .prepareCreateSnapshot(repoName, snapshotName)
                .setWaitForCompletion(true)
                .execute(createSnapshotResponseStepListener)
        );

        final int inProgressSnapshots = randomIntBetween(1, 5);
        final StepListener<Collection<CreateSnapshotResponse>> createOtherSnapshotResponseStepListener = new StepListener<>();
        final ActionListener<CreateSnapshotResponse> createSnapshotListener = new GroupedActionListener<>(
            createOtherSnapshotResponseStepListener,
            inProgressSnapshots
        );

        continueOrDie(createSnapshotResponseStepListener, createSnapshotResponse -> {
            for (int i = 0; i < inProgressSnapshots; i++) {
                client().admin().cluster().prepareCreateSnapshot(repoName, "other-" + i).execute(createSnapshotListener);
            }
        });

        final StepListener<AcknowledgedResponse> deleteSnapshotStepListener = new StepListener<>();

        continueOrDie(
            createOtherSnapshotResponseStepListener,
            createSnapshotResponse -> client().admin()
                .cluster()
                .deleteSnapshot(new DeleteSnapshotRequest(repoName, "*"), deleteSnapshotStepListener)
        );

        deterministicTaskQueue.runAllRunnableTasks();

        SnapshotsInProgress finalSnapshotsInProgress = masterNode.clusterService.state().custom(SnapshotsInProgress.TYPE);
        assertFalse(finalSnapshotsInProgress.entries().stream().anyMatch(entry -> entry.state().completed() == false));
        final Repository repository = masterNode.repositoriesService.repository(repoName);
        Collection<SnapshotId> snapshotIds = getRepositoryData(repository).getSnapshotIds();
        // No snapshots should be left in the repository
        assertThat(snapshotIds, empty());
    }

    public void testConcurrentSnapshotRestoreAndDeleteOther() {
        setupTestCluster(randomFrom(1, 3, 5), randomIntBetween(2, 10));

        String repoName = "repo";
        String snapshotName = "snapshot";
        final String index = "test";
        final int shards = randomIntBetween(1, 10);

        TestClusterNodes.TestClusterNode masterNode = testClusterNodes.currentMaster(
            testClusterNodes.nodes.values().iterator().next().clusterService.state()
        );

        final StepListener<CreateSnapshotResponse> createSnapshotResponseStepListener = new StepListener<>();

        final int documentsFirstSnapshot = randomIntBetween(0, 100);

        continueOrDie(
            createRepoAndIndex(repoName, index, shards),
            createIndexResponse -> indexNDocuments(
                documentsFirstSnapshot,
                index,
                () -> client().admin()
                    .cluster()
                    .prepareCreateSnapshot(repoName, snapshotName)
                    .setWaitForCompletion(true)
                    .execute(createSnapshotResponseStepListener)
            )
        );

        final int documentsSecondSnapshot = randomIntBetween(0, 100);

        final StepListener<CreateSnapshotResponse> createOtherSnapshotResponseStepListener = new StepListener<>();

        final String secondSnapshotName = "snapshot-2";
        continueOrDie(
            createSnapshotResponseStepListener,
            createSnapshotResponse -> indexNDocuments(
                documentsSecondSnapshot,
                index,
                () -> client().admin()
                    .cluster()
                    .prepareCreateSnapshot(repoName, secondSnapshotName)
                    .setWaitForCompletion(true)
                    .execute(createOtherSnapshotResponseStepListener)
            )
        );

        final StepListener<AcknowledgedResponse> deleteSnapshotStepListener = new StepListener<>();
        final StepListener<RestoreSnapshotResponse> restoreSnapshotResponseListener = new StepListener<>();

        continueOrDie(createOtherSnapshotResponseStepListener, createSnapshotResponse -> {
            scheduleNow(() -> client().admin().cluster().prepareDeleteSnapshot(repoName, snapshotName).execute(deleteSnapshotStepListener));
            scheduleNow(
                () -> client().admin()
                    .cluster()
                    .restoreSnapshot(
                        new RestoreSnapshotRequest(repoName, secondSnapshotName).waitForCompletion(true)
                            .renamePattern("(.+)")
                            .renameReplacement("restored_$1"),
                        restoreSnapshotResponseListener
                    )
            );
        });

        final StepListener<SearchResponse> searchResponseListener = new StepListener<>();
        continueOrDie(restoreSnapshotResponseListener, restoreSnapshotResponse -> {
            assertEquals(shards, restoreSnapshotResponse.getRestoreInfo().totalShards());
            client().search(
                new SearchRequest("restored_" + index).source(new SearchSourceBuilder().size(0).trackTotalHits(true)),
                searchResponseListener
            );
        });

        deterministicTaskQueue.runAllRunnableTasks();

        assertEquals(
            documentsFirstSnapshot + documentsSecondSnapshot,
            Objects.requireNonNull(searchResponseListener.result().getHits().getTotalHits()).value
        );
        assertThat(deleteSnapshotStepListener.result().isAcknowledged(), is(true));
        assertThat(restoreSnapshotResponseListener.result().getRestoreInfo().failedShards(), is(0));

        final Repository repository = masterNode.repositoriesService.repository(repoName);
        Collection<SnapshotId> snapshotIds = getRepositoryData(repository).getSnapshotIds();
        assertThat(snapshotIds, contains(createOtherSnapshotResponseStepListener.result().getSnapshotInfo().snapshotId()));

        for (SnapshotId snapshotId : snapshotIds) {
            final SnapshotInfo snapshotInfo = getSnapshotInfo(repository, snapshotId);
            assertEquals(SnapshotState.SUCCESS, snapshotInfo.state());
            assertThat(snapshotInfo.indices(), containsInAnyOrder(index));
            assertEquals(shards, snapshotInfo.successfulShards());
            assertEquals(0, snapshotInfo.failedShards());
        }
    }

    private void indexNDocuments(int documents, String index, Runnable afterIndexing) {
        if (documents == 0) {
            afterIndexing.run();
            return;
        }
        final BulkRequest bulkRequest = new BulkRequest().setRefreshPolicy(WriteRequest.RefreshPolicy.IMMEDIATE);
        for (int i = 0; i < documents; ++i) {
            bulkRequest.add(new IndexRequest(index).source(Collections.singletonMap("foo", "bar" + i)));
        }
        final StepListener<BulkResponse> bulkResponseStepListener = new StepListener<>();
        client().bulk(bulkRequest, bulkResponseStepListener);
        continueOrDie(bulkResponseStepListener, bulkResponse -> {
            assertFalse("Failures in bulk response: " + bulkResponse.buildFailureMessage(), bulkResponse.hasFailures());
            assertEquals(documents, bulkResponse.getItems().length);
            afterIndexing.run();
        });
    }

    public void testConcurrentSnapshotDeleteAndDeleteIndex() throws IOException {
        setupTestCluster(randomFrom(1, 3, 5), randomIntBetween(2, 10));

        String repoName = "repo";
        String snapshotName = "snapshot";
        final String index = "test";

        TestClusterNodes.TestClusterNode masterNode = testClusterNodes.currentMaster(
            testClusterNodes.nodes.values().iterator().next().clusterService.state()
        );

        final StepListener<Collection<CreateIndexResponse>> createIndicesListener = new StepListener<>();
        final int indices = randomIntBetween(5, 20);

        final SetOnce<Index> firstIndex = new SetOnce<>();
        continueOrDie(createRepoAndIndex(repoName, index, 1), createIndexResponse -> {
            firstIndex.set(masterNode.clusterService.state().metadata().index(index).getIndex());
            // create a few more indices to make it more likely that the subsequent index delete operation happens before snapshot
            // finalization
            final GroupedActionListener<CreateIndexResponse> listener = new GroupedActionListener<>(createIndicesListener, indices);
            for (int i = 0; i < indices; ++i) {
                client().admin().indices().create(new CreateIndexRequest("index-" + i), listener);
            }
        });

        final StepListener<CreateSnapshotResponse> createSnapshotResponseStepListener = new StepListener<>();

        final boolean partialSnapshot = randomBoolean();

        continueOrDie(
            createIndicesListener,
            createIndexResponses -> client().admin()
                .cluster()
                .prepareCreateSnapshot(repoName, snapshotName)
                .setWaitForCompletion(false)
                .setPartial(partialSnapshot)
                .setIncludeGlobalState(randomBoolean())
                .execute(createSnapshotResponseStepListener)
        );

        continueOrDie(
            createSnapshotResponseStepListener,
            createSnapshotResponse -> client().admin().indices().delete(new DeleteIndexRequest(index), new ActionListener<>() {
                @Override
                public void onResponse(AcknowledgedResponse acknowledgedResponse) {
                    if (partialSnapshot) {
                        // Recreate index by the same name to test that we don't snapshot conflicting metadata in this scenario
                        client().admin().indices().create(new CreateIndexRequest(index), noopListener());
                    }
                }

                @Override
                public void onFailure(Exception e) {
                    if (partialSnapshot) {
                        throw new AssertionError("Delete index should always work during partial snapshots", e);
                    }
                }
            })
        );

        deterministicTaskQueue.runAllRunnableTasks();

        SnapshotsInProgress finalSnapshotsInProgress = masterNode.clusterService.state().custom(SnapshotsInProgress.TYPE);
        assertFalse(finalSnapshotsInProgress.entries().stream().anyMatch(entry -> entry.state().completed() == false));
        final Repository repository = masterNode.repositoriesService.repository(repoName);
        final RepositoryData repositoryData = getRepositoryData(repository);
        Collection<SnapshotId> snapshotIds = repositoryData.getSnapshotIds();
        assertThat(snapshotIds, hasSize(1));

        final SnapshotInfo snapshotInfo = getSnapshotInfo(repository, snapshotIds.iterator().next());
        if (partialSnapshot) {
            assertThat(snapshotInfo.state(), either(is(SnapshotState.SUCCESS)).or(is(SnapshotState.PARTIAL)));
            // Single shard for each index so we either get all indices or all except for the deleted index
            assertThat(snapshotInfo.successfulShards(), either(is(indices + 1)).or(is(indices)));
            if (snapshotInfo.successfulShards() == indices + 1) {
                final IndexMetadata indexMetadata = repository.getSnapshotIndexMetaData(
                    repositoryData,
                    snapshotInfo.snapshotId(),
                    repositoryData.resolveIndexId(index)
                );
                // Make sure we snapshotted the metadata of this index and not the recreated version
                assertEquals(indexMetadata.getIndex(), firstIndex.get());
            }
        } else {
            assertEquals(snapshotInfo.state(), SnapshotState.SUCCESS);
            // Index delete must be blocked for non-partial snapshots and we get a snapshot for every index
            assertEquals(snapshotInfo.successfulShards(), indices + 1);
        }
        assertEquals(0, snapshotInfo.failedShards());
    }

    public void testConcurrentDeletes() {
        setupTestCluster(randomFrom(1, 3, 5), randomIntBetween(2, 10));

        String repoName = "repo";
        String snapshotName = "snapshot";
        final String index = "test";
        final int shards = randomIntBetween(1, 10);

        TestClusterNodes.TestClusterNode masterNode = testClusterNodes.currentMaster(
            testClusterNodes.nodes.values().iterator().next().clusterService.state()
        );

        final StepListener<CreateSnapshotResponse> createSnapshotResponseStepListener = new StepListener<>();

        continueOrDie(
            createRepoAndIndex(repoName, index, shards),
            createIndexResponse -> client().admin()
                .cluster()
                .prepareCreateSnapshot(repoName, snapshotName)
                .setWaitForCompletion(true)
                .execute(createSnapshotResponseStepListener)
        );

        final Collection<StepListener<Boolean>> deleteSnapshotStepListeners = List.of(new StepListener<>(), new StepListener<>());

        final AtomicInteger successfulDeletes = new AtomicInteger(0);

        continueOrDie(createSnapshotResponseStepListener, createSnapshotResponse -> {
            for (StepListener<Boolean> deleteListener : deleteSnapshotStepListeners) {
                client().admin()
                    .cluster()
                    .prepareDeleteSnapshot(repoName, snapshotName)
                    .execute(ActionListener.wrap(resp -> deleteListener.onResponse(true), e -> {
                        final Throwable unwrapped = ExceptionsHelper.unwrap(
                            e,
                            ConcurrentSnapshotExecutionException.class,
                            SnapshotMissingException.class
                        );
                        assertThat(unwrapped, notNullValue());
                        deleteListener.onResponse(false);
                    }));
            }
        });

        for (StepListener<Boolean> deleteListener : deleteSnapshotStepListeners) {
            continueOrDie(deleteListener, deleted -> {
                if (deleted) {
                    successfulDeletes.incrementAndGet();
                }
            });
        }

        deterministicTaskQueue.runAllRunnableTasks();

        SnapshotDeletionsInProgress deletionsInProgress = masterNode.clusterService.state().custom(SnapshotDeletionsInProgress.TYPE);
        assertFalse(deletionsInProgress.hasDeletionsInProgress());
        final Repository repository = masterNode.repositoriesService.repository(repoName);
        final RepositoryData repositoryData = getRepositoryData(repository);
        Collection<SnapshotId> snapshotIds = repositoryData.getSnapshotIds();
        // We end up with no snapshots since at least one of the deletes worked out
        assertThat(snapshotIds, empty());
        assertThat(successfulDeletes.get(), either(is(1)).or(is(2)));
        // We did one snapshot and one delete so we went two steps from the empty generation (-1) to 1
        assertThat(repositoryData.getGenId(), is(1L));
    }

    /**
     * Simulates concurrent restarts of data and master nodes as well as relocating a primary shard, while starting and subsequently
     * deleting a snapshot.
     */
    public void testSnapshotPrimaryRelocations() {
        final int masterNodeCount = randomFrom(1, 3, 5);
        setupTestCluster(masterNodeCount, randomIntBetween(2, 10));

        String repoName = "repo";
        String snapshotName = "snapshot";
        final String index = "test";

        final int shards = randomIntBetween(1, 10);

        final TestClusterNodes.TestClusterNode masterNode = testClusterNodes.currentMaster(
            testClusterNodes.nodes.values().iterator().next().clusterService.state()
        );
        final AtomicBoolean createdSnapshot = new AtomicBoolean();
        final AdminClient masterAdminClient = masterNode.client.admin();

        final StepListener<ClusterStateResponse> clusterStateResponseStepListener = new StepListener<>();

        continueOrDie(
            createRepoAndIndex(repoName, index, shards),
            createIndexResponse -> client().admin().cluster().state(new ClusterStateRequest(), clusterStateResponseStepListener)
        );

        continueOrDie(clusterStateResponseStepListener, clusterStateResponse -> {
            final ShardRouting shardToRelocate = clusterStateResponse.getState().routingTable().allShards(index).get(0);
            final TestClusterNodes.TestClusterNode currentPrimaryNode = testClusterNodes.nodeById(shardToRelocate.currentNodeId());
            final TestClusterNodes.TestClusterNode otherNode = testClusterNodes.randomDataNodeSafe(currentPrimaryNode.node.getName());
            scheduleNow(() -> testClusterNodes.stopNode(currentPrimaryNode));
            scheduleNow(new Runnable() {
                @Override
                public void run() {
                    final StepListener<ClusterStateResponse> updatedClusterStateResponseStepListener = new StepListener<>();
                    masterAdminClient.cluster().state(new ClusterStateRequest(), updatedClusterStateResponseStepListener);
                    continueOrDie(updatedClusterStateResponseStepListener, updatedClusterState -> {
                        final ShardRouting shardRouting = updatedClusterState.getState()
                            .routingTable()
                            .shardRoutingTable(shardToRelocate.shardId())
                            .primaryShard();
                        if (shardRouting.unassigned() && shardRouting.unassignedInfo().getReason() == UnassignedInfo.Reason.NODE_LEFT) {
                            if (masterNodeCount > 1) {
                                scheduleNow(() -> testClusterNodes.stopNode(masterNode));
                            }
                            testClusterNodes.randomDataNodeSafe().client.admin()
                                .cluster()
                                .prepareCreateSnapshot(repoName, snapshotName)
                                .execute(ActionListener.wrap(() -> {
                                    createdSnapshot.set(true);
                                    testClusterNodes.randomDataNodeSafe().client.admin()
                                        .cluster()
                                        .deleteSnapshot(new DeleteSnapshotRequest(repoName, snapshotName), noopListener());
                                }));
                            scheduleNow(
                                () -> testClusterNodes.randomMasterNodeSafe().client.admin()
                                    .cluster()
                                    .reroute(
                                        new ClusterRerouteRequest().add(
                                            new AllocateEmptyPrimaryAllocationCommand(
                                                index,
                                                shardRouting.shardId().id(),
                                                otherNode.node.getName(),
                                                true
                                            )
                                        ),
                                        noopListener()
                                    )
                            );
                        } else {
                            scheduleSoon(this);
                        }
                    });
                }
            });
        });

        runUntil(() -> testClusterNodes.randomMasterNode().map(master -> {
            if (createdSnapshot.get() == false) {
                return false;
            }
            return master.clusterService.state().custom(SnapshotsInProgress.TYPE, SnapshotsInProgress.EMPTY).entries().isEmpty();
        }).orElse(false), TimeUnit.MINUTES.toMillis(1L));

        clearDisruptionsAndAwaitSync();

        assertTrue(createdSnapshot.get());
        assertThat(
            testClusterNodes.randomDataNodeSafe().clusterService.state()
                .custom(SnapshotsInProgress.TYPE, SnapshotsInProgress.EMPTY)
                .entries(),
            empty()
        );
        final Repository repository = testClusterNodes.randomMasterNodeSafe().repositoriesService.repository(repoName);
        Collection<SnapshotId> snapshotIds = getRepositoryData(repository).getSnapshotIds();
        assertThat(snapshotIds, either(hasSize(1)).or(hasSize(0)));
    }

    public void testSuccessfulSnapshotWithConcurrentDynamicMappingUpdates() {
        setupTestCluster(randomFrom(1, 3, 5), randomIntBetween(2, 10));

        String repoName = "repo";
        String snapshotName = "snapshot";
        final String index = "test";

        final int shards = randomIntBetween(1, 10);
        final int documents = randomIntBetween(2, 100);
        TestClusterNodes.TestClusterNode masterNode = testClusterNodes.currentMaster(
            testClusterNodes.nodes.values().iterator().next().clusterService.state()
        );

        final StepListener<CreateSnapshotResponse> createSnapshotResponseStepListener = new StepListener<>();

        continueOrDie(createRepoAndIndex(repoName, index, shards), createIndexResponse -> {
            final AtomicBoolean initiatedSnapshot = new AtomicBoolean(false);
            for (int i = 0; i < documents; ++i) {
                // Index a few documents with different field names so we trigger a dynamic mapping update for each of them
                client().bulk(
                    new BulkRequest().add(new IndexRequest(index).source(Map.of("foo" + i, "bar")))
                        .setRefreshPolicy(WriteRequest.RefreshPolicy.IMMEDIATE),
                    assertNoFailureListener(bulkResponse -> {
                        assertFalse("Failures in bulkresponse: " + bulkResponse.buildFailureMessage(), bulkResponse.hasFailures());
                        if (initiatedSnapshot.compareAndSet(false, true)) {
                            client().admin()
                                .cluster()
                                .prepareCreateSnapshot(repoName, snapshotName)
                                .setWaitForCompletion(true)
                                .execute(createSnapshotResponseStepListener);
                        }
                    })
                );
            }
        });

        final String restoredIndex = "restored";

        final StepListener<RestoreSnapshotResponse> restoreSnapshotResponseStepListener = new StepListener<>();

        continueOrDie(
            createSnapshotResponseStepListener,
            createSnapshotResponse -> client().admin()
                .cluster()
                .restoreSnapshot(
                    new RestoreSnapshotRequest(repoName, snapshotName).renamePattern(index)
                        .renameReplacement(restoredIndex)
                        .waitForCompletion(true),
                    restoreSnapshotResponseStepListener
                )
        );

        final StepListener<SearchResponse> searchResponseStepListener = new StepListener<>();

        continueOrDie(restoreSnapshotResponseStepListener, restoreSnapshotResponse -> {
            assertEquals(shards, restoreSnapshotResponse.getRestoreInfo().totalShards());
            client().search(
                new SearchRequest(restoredIndex).source(new SearchSourceBuilder().size(documents).trackTotalHits(true)),
                searchResponseStepListener
            );
        });

        final AtomicBoolean documentCountVerified = new AtomicBoolean();

        continueOrDie(searchResponseStepListener, r -> {
            final long hitCount = r.getHits().getTotalHits().value;
            assertThat(
                "Documents were restored but the restored index mapping was older than some documents and misses some of their fields",
                (int) hitCount,
                lessThanOrEqualTo(
                    ((Map<?, ?>) masterNode.clusterService.state()
                        .metadata()
                        .index(restoredIndex)
                        .mapping()
                        .sourceAsMap()
                        .get("properties")).size()
                )
            );
            documentCountVerified.set(true);
        });

        runUntil(documentCountVerified::get, TimeUnit.MINUTES.toMillis(5L));

        assertNotNull(createSnapshotResponseStepListener.result());
        assertNotNull(restoreSnapshotResponseStepListener.result());
        SnapshotsInProgress finalSnapshotsInProgress = masterNode.clusterService.state().custom(SnapshotsInProgress.TYPE);
        assertFalse(finalSnapshotsInProgress.entries().stream().anyMatch(entry -> entry.state().completed() == false));
        final Repository repository = masterNode.repositoriesService.repository(repoName);
        Collection<SnapshotId> snapshotIds = getRepositoryData(repository).getSnapshotIds();
        assertThat(snapshotIds, hasSize(1));

        final SnapshotInfo snapshotInfo = getSnapshotInfo(repository, snapshotIds.iterator().next());
        assertEquals(SnapshotState.SUCCESS, snapshotInfo.state());
        assertThat(snapshotInfo.indices(), containsInAnyOrder(index));
        assertEquals(shards, snapshotInfo.successfulShards());
        assertEquals(0, snapshotInfo.failedShards());
    }

    public void testRunConcurrentSnapshots() {
        setupTestCluster(randomFrom(1, 3, 5), randomIntBetween(2, 10));

        final String repoName = "repo";
        final List<String> snapshotNames = IntStream.range(1, randomIntBetween(2, 4))
            .mapToObj(i -> "snapshot-" + i)
            .collect(Collectors.toList());
        final String index = "test";
        final int shards = randomIntBetween(1, 10);
        final int documents = randomIntBetween(1, 100);

        final TestClusterNodes.TestClusterNode masterNode = testClusterNodes.currentMaster(
            testClusterNodes.nodes.values().iterator().next().clusterService.state()
        );

        final StepListener<Collection<CreateSnapshotResponse>> allSnapshotsListener = new StepListener<>();
        final ActionListener<CreateSnapshotResponse> snapshotListener = new GroupedActionListener<>(
            allSnapshotsListener,
            snapshotNames.size()
        );
        final AtomicBoolean doneIndexing = new AtomicBoolean(false);
        continueOrDie(createRepoAndIndex(repoName, index, shards), createIndexResponse -> {
            for (String snapshotName : snapshotNames) {
                scheduleNow(
                    () -> client().admin()
                        .cluster()
                        .prepareCreateSnapshot(repoName, snapshotName)
                        .setWaitForCompletion(true)
                        .execute(snapshotListener)
                );
            }
            final BulkRequest bulkRequest = new BulkRequest().setRefreshPolicy(WriteRequest.RefreshPolicy.IMMEDIATE);
            for (int i = 0; i < documents; ++i) {
                bulkRequest.add(new IndexRequest(index).source(Collections.singletonMap("foo", "bar" + i)));
            }
            final StepListener<BulkResponse> bulkResponseStepListener = new StepListener<>();
            client().bulk(bulkRequest, bulkResponseStepListener);
            continueOrDie(bulkResponseStepListener, bulkResponse -> {
                assertFalse("Failures in bulk response: " + bulkResponse.buildFailureMessage(), bulkResponse.hasFailures());
                assertEquals(documents, bulkResponse.getItems().length);
                doneIndexing.set(true);
            });
        });

        final AtomicBoolean doneSnapshotting = new AtomicBoolean(false);
        continueOrDie(allSnapshotsListener, createSnapshotResponses -> {
            for (CreateSnapshotResponse createSnapshotResponse : createSnapshotResponses) {
                final SnapshotInfo snapshotInfo = createSnapshotResponse.getSnapshotInfo();
                assertThat(snapshotInfo.state(), is(SnapshotState.SUCCESS));
            }
            doneSnapshotting.set(true);
        });

        runUntil(() -> doneIndexing.get() && doneSnapshotting.get(), TimeUnit.MINUTES.toMillis(5L));
        SnapshotsInProgress finalSnapshotsInProgress = masterNode.clusterService.state().custom(SnapshotsInProgress.TYPE);
        assertFalse(finalSnapshotsInProgress.entries().stream().anyMatch(entry -> entry.state().completed() == false));
        final Repository repository = masterNode.repositoriesService.repository(repoName);
        Collection<SnapshotId> snapshotIds = getRepositoryData(repository).getSnapshotIds();
        assertThat(snapshotIds, hasSize(snapshotNames.size()));

        for (SnapshotId snapshotId : snapshotIds) {
            final SnapshotInfo snapshotInfo = getSnapshotInfo(repository, snapshotId);
            assertEquals(SnapshotState.SUCCESS, snapshotInfo.state());
            assertThat(snapshotInfo.indices(), containsInAnyOrder(index));
            assertEquals(shards, snapshotInfo.successfulShards());
            assertEquals(0, snapshotInfo.failedShards());
        }
    }

    private RepositoryData getRepositoryData(Repository repository) {
        final PlainActionFuture<RepositoryData> res = PlainActionFuture.newFuture();
        repository.getRepositoryData(res);
        deterministicTaskQueue.runAllRunnableTasks();
        assertTrue(res.isDone());
        return res.actionGet();
    }

    private StepListener<CreateIndexResponse> createRepoAndIndex(String repoName, String index, int shards) {
        final StepListener<AcknowledgedResponse> createRepositoryListener = new StepListener<>();

        client().admin()
            .cluster()
            .preparePutRepository(repoName)
            .setType(FsRepository.TYPE)
            .setSettings(Settings.builder().put("location", randomAlphaOfLength(10)))
            .execute(createRepositoryListener);

        final StepListener<CreateIndexResponse> createIndexResponseStepListener = new StepListener<>();

        continueOrDie(
            createRepositoryListener,
            acknowledgedResponse -> client().admin()
                .indices()
                .create(
                    new CreateIndexRequest(index).waitForActiveShards(ActiveShardCount.ALL).settings(defaultIndexSettings(shards)),
                    createIndexResponseStepListener
                )
        );

        return createIndexResponseStepListener;
    }

    private void clearDisruptionsAndAwaitSync() {
        testClusterNodes.clearNetworkDisruptions();
        stabilize();
    }

    private void disconnectOrRestartDataNode() {
        if (randomBoolean()) {
            disconnectRandomDataNode();
        } else {
            testClusterNodes.randomDataNode().ifPresent(TestClusterNodes.TestClusterNode::restart);
        }
    }

    private void disconnectOrRestartMasterNode() {
        testClusterNodes.randomMasterNode().ifPresent(masterNode -> {
            if (randomBoolean()) {
                testClusterNodes.disconnectNode(masterNode);
            } else {
                masterNode.restart();
            }
        });
    }

    private void disconnectRandomDataNode() {
        testClusterNodes.randomDataNode().ifPresent(n -> testClusterNodes.disconnectNode(n));
    }

    private void startCluster() {
        final ClusterState initialClusterState = new ClusterState.Builder(ClusterName.DEFAULT).nodes(testClusterNodes.discoveryNodes())
            .build();
        testClusterNodes.nodes.values().forEach(testClusterNode -> testClusterNode.start(initialClusterState));

        deterministicTaskQueue.advanceTime();
        deterministicTaskQueue.runAllRunnableTasks();

        final VotingConfiguration votingConfiguration = new VotingConfiguration(
            testClusterNodes.nodes.values()
                .stream()
                .map(n -> n.node)
                .filter(DiscoveryNode::isMasterNode)
                .map(DiscoveryNode::getId)
                .collect(Collectors.toSet())
        );
        testClusterNodes.nodes.values()
            .stream()
            .filter(n -> n.node.isMasterNode())
            .forEach(testClusterNode -> testClusterNode.coordinator.setInitialConfiguration(votingConfiguration));
        // Connect all nodes to each other
        testClusterNodes.nodes.values()
            .forEach(
                node -> testClusterNodes.nodes.values()
                    .forEach(
                        n -> n.transportService.connectToNode(
                            node.node,
                            null,
                            ActionTestUtils.assertNoFailureListener(c -> logger.info("--> Connected [{}] to [{}]", n.node, node.node))
                        )
                    )
            );
        stabilize();
    }

    private void stabilize() {
        final long endTime = deterministicTaskQueue.getCurrentTimeMillis() + AbstractCoordinatorTestCase.DEFAULT_STABILISATION_TIME;
        while (deterministicTaskQueue.getCurrentTimeMillis() < endTime) {
            deterministicTaskQueue.advanceTime();
            deterministicTaskQueue.runAllRunnableTasks();
        }
        runUntil(() -> {
            final Collection<ClusterState> clusterStates = testClusterNodes.nodes.values()
                .stream()
                .map(node -> node.clusterService.state())
                .collect(Collectors.toList());
            final Set<String> masterNodeIds = clusterStates.stream()
                .map(clusterState -> clusterState.nodes().getMasterNodeId())
                .collect(Collectors.toSet());
            final Set<Long> terms = clusterStates.stream().map(ClusterState::term).collect(Collectors.toSet());
            final List<Long> versions = clusterStates.stream().map(ClusterState::version).distinct().collect(Collectors.toList());
            return versions.size() == 1 && masterNodeIds.size() == 1 && masterNodeIds.contains(null) == false && terms.size() == 1;
        }, TimeUnit.MINUTES.toMillis(1L));
    }

    private void runUntil(Supplier<Boolean> fulfilled, long timeout) {
        final long start = deterministicTaskQueue.getCurrentTimeMillis();
        while (timeout > deterministicTaskQueue.getCurrentTimeMillis() - start) {
            if (fulfilled.get()) {
                return;
            }
            deterministicTaskQueue.runAllRunnableTasks();
            deterministicTaskQueue.advanceTime();
        }
        fail("Condition wasn't fulfilled.");
    }

    private void setupTestCluster(int masterNodes, int dataNodes) {
        testClusterNodes = new TestClusterNodes(masterNodes, dataNodes);
        startCluster();
    }

    private void scheduleSoon(Runnable runnable) {
        deterministicTaskQueue.scheduleAt(deterministicTaskQueue.getCurrentTimeMillis() + randomLongBetween(0, 100L), runnable);
    }

    private void scheduleNow(Runnable runnable) {
        deterministicTaskQueue.scheduleNow(runnable);
    }

    private static Settings defaultIndexSettings(int shards) {
        // TODO: randomize replica count settings once recovery operations aren't blocking anymore
        return Settings.builder()
            .put(IndexMetadata.INDEX_NUMBER_OF_SHARDS_SETTING.getKey(), shards)
            .put(IndexMetadata.INDEX_NUMBER_OF_REPLICAS_SETTING.getKey(), 0)
            .build();
    }

    private static <T> void continueOrDie(StepListener<T> listener, CheckedConsumer<T, Exception> onResponse) {
        listener.whenComplete(onResponse, e -> { throw new AssertionError(e); });
    }

    private static <T> ActionListener<T> noopListener() {
        return ActionListener.wrap(() -> {});
    }

    public NodeClient client() {
        // Select from sorted list of nodes
        final List<TestClusterNodes.TestClusterNode> nodes = testClusterNodes.nodes.values()
            .stream()
            .filter(n -> testClusterNodes.disconnectedNodes.contains(n.node.getName()) == false)
            .sorted(Comparator.comparing(n -> n.node.getName()))
            .collect(Collectors.toList());
        if (nodes.isEmpty()) {
            throw new AssertionError("No nodes available");
        }
        return randomFrom(nodes).client;
    }

    /**
     * Create a {@link Environment} with random path.home and path.repo
     **/
    private Environment createEnvironment(String nodeName) {
        return TestEnvironment.newEnvironment(
            Settings.builder()
                .put(NODE_NAME_SETTING.getKey(), nodeName)
                .put(PATH_HOME_SETTING.getKey(), tempDir.resolve(nodeName).toAbsolutePath())
                .put(Environment.PATH_REPO_SETTING.getKey(), tempDir.resolve("repo").toAbsolutePath())
                .putList(
                    ClusterBootstrapService.INITIAL_MASTER_NODES_SETTING.getKey(),
                    ClusterBootstrapService.INITIAL_MASTER_NODES_SETTING.get(Settings.EMPTY)
                )
                .put(MappingUpdatedAction.INDICES_MAX_IN_FLIGHT_UPDATES_SETTING.getKey(), 1000) // o.w. some tests might block
                .build()
        );
    }

    private static ClusterState stateForNode(ClusterState state, DiscoveryNode node) {
        // Remove and add back local node to update ephemeral id on restarts
        return ClusterState.builder(state)
            .nodes(DiscoveryNodes.builder(state.nodes()).remove(node.getId()).add(node).localNodeId(node.getId()))
            .build();
    }

    private final class TestClusterNodes {

        // LinkedHashMap so we have deterministic ordering when iterating over the map in tests
        private final Map<String, TestClusterNode> nodes = new LinkedHashMap<>();

        /**
         * Node names that are disconnected from all other nodes.
         */
        private final Set<String> disconnectedNodes = new HashSet<>();

        TestClusterNodes(int masterNodes, int dataNodes) {
            for (int i = 0; i < masterNodes; ++i) {
                nodes.computeIfAbsent("node" + i, nodeName -> {
                    try {
                        return newMasterNode(nodeName);
                    } catch (IOException e) {
                        throw new AssertionError(e);
                    }
                });
            }
            for (int i = 0; i < dataNodes; ++i) {
                nodes.computeIfAbsent("data-node" + i, nodeName -> {
                    try {
                        return newDataNode(nodeName);
                    } catch (IOException e) {
                        throw new AssertionError(e);
                    }
                });
            }
        }

        public TestClusterNode nodeById(final String nodeId) {
            return nodes.values()
                .stream()
                .filter(n -> n.node.getId().equals(nodeId))
                .findFirst()
                .orElseThrow(() -> new AssertionError("Could not find node by id [" + nodeId + ']'));
        }

        private TestClusterNode newMasterNode(String nodeName) throws IOException {
            return newNode(nodeName, DiscoveryNodeRole.MASTER_ROLE);
        }

        private TestClusterNode newDataNode(String nodeName) throws IOException {
            return newNode(nodeName, DiscoveryNodeRole.DATA_ROLE);
        }

        private TestClusterNode newNode(String nodeName, DiscoveryNodeRole role) throws IOException {
            return new TestClusterNode(
                new DiscoveryNode(
                    nodeName,
                    randomAlphaOfLength(10),
                    buildNewFakeTransportAddress(),
                    emptyMap(),
                    Collections.singleton(role),
                    Version.CURRENT
                )
            );
        }

        public TestClusterNode randomMasterNodeSafe() {
            return randomMasterNode().orElseThrow(() -> new AssertionError("Expected to find at least one connected master node"));
        }

        public Optional<TestClusterNode> randomMasterNode() {
            // Select from sorted list of data-nodes here to not have deterministic behaviour
            final List<TestClusterNode> masterNodes = testClusterNodes.nodes.values()
                .stream()
                .filter(n -> n.node.isMasterNode())
                .filter(n -> disconnectedNodes.contains(n.node.getName()) == false)
                .sorted(Comparator.comparing(n -> n.node.getName()))
                .collect(Collectors.toList());
            return masterNodes.isEmpty() ? Optional.empty() : Optional.of(randomFrom(masterNodes));
        }

        public void stopNode(TestClusterNode node) {
            node.stop();
            nodes.remove(node.node.getName());
        }

        public TestClusterNode randomDataNodeSafe(String... excludedNames) {
            return randomDataNode(excludedNames).orElseThrow(() -> new AssertionError("Could not find another data node."));
        }

        public Optional<TestClusterNode> randomDataNode(String... excludedNames) {
            // Select from sorted list of data-nodes here to not have deterministic behaviour
            final List<TestClusterNode> dataNodes = testClusterNodes.nodes.values()
                .stream()
                .filter(n -> n.node.canContainData())
                .filter(n -> {
                    for (final String nodeName : excludedNames) {
                        if (n.node.getName().equals(nodeName)) {
                            return false;
                        }
                    }
                    return true;
                })
                .sorted(Comparator.comparing(n -> n.node.getName()))
                .collect(Collectors.toList());
            return dataNodes.isEmpty() ? Optional.empty() : Optional.ofNullable(randomFrom(dataNodes));
        }

        public void disconnectNode(TestClusterNode node) {
            if (disconnectedNodes.contains(node.node.getName())) {
                return;
            }
            testClusterNodes.nodes.values().forEach(n -> n.transportService.getConnectionManager().disconnectFromNode(node.node));
            disconnectedNodes.add(node.node.getName());
        }

        public void clearNetworkDisruptions() {
            final Set<String> disconnectedNodes = new HashSet<>(this.disconnectedNodes);
            this.disconnectedNodes.clear();
            disconnectedNodes.forEach(nodeName -> {
                if (testClusterNodes.nodes.containsKey(nodeName)) {
                    final DiscoveryNode node = testClusterNodes.nodes.get(nodeName).node;
                    testClusterNodes.nodes.values()
                        .forEach(
                            n -> n.transportService.openConnection(
                                node,
                                null,
                                ActionTestUtils.assertNoFailureListener(c -> logger.debug("--> Connected [{}] to [{}]", n.node, node))
                            )
                        );
                }
            });
        }

        /**
         * Builds a {@link DiscoveryNodes} instance that holds the nodes in this test cluster.
         * @return DiscoveryNodes
         */
        public DiscoveryNodes discoveryNodes() {
            DiscoveryNodes.Builder builder = DiscoveryNodes.builder();
            nodes.values().forEach(node -> builder.add(node.node));
            return builder.build();
        }

        /**
         * Returns the {@link TestClusterNode} for the master node in the given {@link ClusterState}.
         * @param state ClusterState
         * @return Master Node
         */
        public TestClusterNode currentMaster(ClusterState state) {
            TestClusterNode master = nodes.get(state.nodes().getMasterNode().getName());
            assertNotNull(master);
            assertTrue(master.node.isMasterNode());
            return master;
        }

        private final class TestClusterNode {

            private final Logger logger = LogManager.getLogger(TestClusterNode.class);

            private final NamedWriteableRegistry namedWriteableRegistry = new NamedWriteableRegistry(
                Stream.concat(ClusterModule.getNamedWriteables().stream(), NetworkModule.getNamedWriteables().stream())
                    .collect(Collectors.toList())
            );

            private final TransportService transportService;

            private final ClusterService clusterService;

            private final RecoverySettings recoverySettings;

            private final PeerRecoverySourceService peerRecoverySourceService;

            private final NodeConnectionsService nodeConnectionsService;

            private final RepositoriesService repositoriesService;

            private final SnapshotsService snapshotsService;

            private final SnapshotShardsService snapshotShardsService;

            private final IndicesService indicesService;

            private final IndicesClusterStateService indicesClusterStateService;

            private final DiscoveryNode node;

            private final MasterService masterService;

            private final AllocationService allocationService;

            private final RerouteService rerouteService;

            private final NodeClient client;

            private final NodeEnvironment nodeEnv;

            private final DisruptableMockTransport mockTransport;

            private final ThreadPool threadPool;

            private final BigArrays bigArrays;

            private Coordinator coordinator;

            TestClusterNode(DiscoveryNode node) throws IOException {
                this.node = node;
                final Environment environment = createEnvironment(node.getName());
                threadPool = deterministicTaskQueue.getThreadPool(runnable -> CoordinatorTests.onNodeLog(node, runnable));
                masterService = new FakeThreadPoolMasterService(node.getName(), "test", threadPool, deterministicTaskQueue::scheduleNow);
                final Settings settings = environment.settings();
                final ClusterSettings clusterSettings = new ClusterSettings(settings, ClusterSettings.BUILT_IN_CLUSTER_SETTINGS);
                clusterService = new ClusterService(
                    settings,
                    clusterSettings,
                    masterService,
                    new ClusterApplierService(node.getName(), settings, clusterSettings, threadPool) {
                        @Override
                        protected PrioritizedEsThreadPoolExecutor createThreadPoolExecutor() {
                            return new MockSinglePrioritizingExecutor(node.getName(), deterministicTaskQueue, threadPool);
                        }

                        @Override
                        protected void connectToNodesAndWait(ClusterState newClusterState) {
                            // don't do anything, and don't block
                        }
                    }
                );
                recoverySettings = new RecoverySettings(settings, clusterSettings);
                mockTransport = new DisruptableMockTransport(node, logger, deterministicTaskQueue) {
                    @Override
                    protected ConnectionStatus getConnectionStatus(DiscoveryNode destination) {
                        if (node.equals(destination)) {
                            return ConnectionStatus.CONNECTED;
                        }
                        // Check if both nodes are still part of the cluster
                        if (nodes.containsKey(node.getName()) == false || nodes.containsKey(destination.getName()) == false) {
                            return ConnectionStatus.DISCONNECTED;
                        }
                        return disconnectedNodes.contains(node.getName()) || disconnectedNodes.contains(destination.getName())
                            ? ConnectionStatus.DISCONNECTED
                            : ConnectionStatus.CONNECTED;
                    }

                    @Override
                    protected Optional<DisruptableMockTransport> getDisruptableMockTransport(TransportAddress address) {
                        return nodes.values()
                            .stream()
                            .map(cn -> cn.mockTransport)
                            .filter(transport -> transport.getLocalNode().getAddress().equals(address))
                            .findAny();
                    }

                    @Override
                    protected void execute(Runnable runnable) {
                        scheduleNow(CoordinatorTests.onNodeLog(getLocalNode(), runnable));
                    }

                    @Override
                    protected NamedWriteableRegistry writeableRegistry() {
                        return namedWriteableRegistry;
                    }
                };
                transportService = mockTransport.createTransportService(
                    settings,
                    threadPool,
                    TransportService.NOOP_TRANSPORT_INTERCEPTOR,
                    a -> node,
                    null,
                    emptySet()
                );
                final IndexNameExpressionResolver indexNameExpressionResolver = TestIndexNameExpressionResolver.newInstance();
                repositoriesService = new RepositoriesService(
                    settings,
                    clusterService,
                    transportService,
                    Collections.singletonMap(FsRepository.TYPE, getRepoFactory(environment)),
                    emptyMap(),
                    threadPool
                );
                final ActionFilters actionFilters = new ActionFilters(emptySet());
                snapshotsService = new SnapshotsService(
                    settings,
                    clusterService,
                    indexNameExpressionResolver,
                    repositoriesService,
                    transportService,
                    actionFilters,
                    Collections.emptyMap()
                );
                nodeEnv = new NodeEnvironment(settings, environment);
                final NamedXContentRegistry namedXContentRegistry = new NamedXContentRegistry(Collections.emptyList());
                final ScriptService scriptService = new ScriptService(settings, emptyMap(), emptyMap());
                client = new NodeClient(settings, threadPool);
                final SetOnce<RerouteService> rerouteServiceSetOnce = new SetOnce<>();
                final SnapshotsInfoService snapshotsInfoService = new InternalSnapshotsInfoService(
                    settings,
                    clusterService,
                    () -> repositoriesService,
                    rerouteServiceSetOnce::get
                );
                allocationService = ESAllocationTestCase.createAllocationService(settings, snapshotsInfoService);
                rerouteService = new BatchedRerouteService(clusterService, allocationService::reroute);
                rerouteServiceSetOnce.set(rerouteService);
                final IndexScopedSettings indexScopedSettings = new IndexScopedSettings(
                    settings,
                    IndexScopedSettings.BUILT_IN_INDEX_SETTINGS
                );
                bigArrays = new BigArrays(new PageCacheRecycler(settings), null, "test");
                final MapperRegistry mapperRegistry = new IndicesModule(Collections.emptyList()).getMapperRegistry();
                indicesService = new IndicesService(
                    settings,
                    mock(PluginsService.class),
                    nodeEnv,
                    namedXContentRegistry,
                    new AnalysisRegistry(
                        environment,
                        emptyMap(),
                        emptyMap(),
                        emptyMap(),
                        emptyMap(),
                        emptyMap(),
                        emptyMap(),
                        emptyMap(),
                        emptyMap(),
                        emptyMap()
                    ),
                    indexNameExpressionResolver,
                    mapperRegistry,
                    namedWriteableRegistry,
                    threadPool,
                    indexScopedSettings,
                    new NoneCircuitBreakerService(),
                    bigArrays,
                    scriptService,
                    clusterService,
                    client,
                    new MetaStateService(nodeEnv, namedXContentRegistry),
                    Collections.emptyList(),
                    emptyMap(),
                    null,
                    emptyMap(),
                    List.of(),
                    emptyMap()
                );
                final RecoverySettings recoverySettings = new RecoverySettings(settings, clusterSettings);
                snapshotShardsService = new SnapshotShardsService(
                    settings,
                    clusterService,
                    repositoriesService,
                    transportService,
                    indicesService
                );
                final ShardStateAction shardStateAction = new ShardStateAction(
                    clusterService,
                    transportService,
                    allocationService,
                    rerouteService,
                    threadPool
                );
                nodeConnectionsService = new NodeConnectionsService(clusterService.getSettings(), threadPool, transportService);
                @SuppressWarnings("rawtypes")
                Map<ActionType, TransportAction> actions = new HashMap<>();
                actions.put(
                    GlobalCheckpointSyncAction.TYPE,
                    new GlobalCheckpointSyncAction(
                        settings,
                        transportService,
                        clusterService,
                        indicesService,
                        threadPool,
                        shardStateAction,
                        actionFilters
                    )
                );
                final MetadataMappingService metadataMappingService = new MetadataMappingService(clusterService, indicesService);
                peerRecoverySourceService = new PeerRecoverySourceService(transportService, indicesService, recoverySettings);

                indicesClusterStateService = new IndicesClusterStateService(
                    settings,
                    indicesService,
                    clusterService,
                    threadPool,
                    new PeerRecoveryTargetService(threadPool, transportService, recoverySettings, clusterService),
                    shardStateAction,
                    repositoriesService,
                    mock(SearchService.class),
                    peerRecoverySourceService,
                    snapshotShardsService,
                    new PrimaryReplicaSyncer(
                        transportService,
                        new TransportResyncReplicationAction(
                            settings,
                            transportService,
                            clusterService,
                            indicesService,
                            threadPool,
                            shardStateAction,
                            actionFilters,
                            new IndexingPressure(settings),
                            EmptySystemIndices.INSTANCE
                        )
                    ),
                    RetentionLeaseSyncer.EMPTY,
                    client
                );
                final ShardLimitValidator shardLimitValidator = new ShardLimitValidator(settings, clusterService);
                final MetadataCreateIndexService metadataCreateIndexService = new MetadataCreateIndexService(
                    settings,
                    clusterService,
                    indicesService,
                    allocationService,
                    new AliasValidator(),
                    shardLimitValidator,
                    environment,
                    indexScopedSettings,
                    threadPool,
                    namedXContentRegistry,
                    EmptySystemIndices.INSTANCE,
                    false
                );
                actions.put(
                    CreateIndexAction.INSTANCE,
                    new TransportCreateIndexAction(
                        transportService,
                        clusterService,
                        threadPool,
                        metadataCreateIndexService,
                        actionFilters,
                        indexNameExpressionResolver,
                        EmptySystemIndices.INSTANCE
                    )
                );
                final MappingUpdatedAction mappingUpdatedAction = new MappingUpdatedAction(settings, clusterSettings);
                final IndexingPressure indexingMemoryLimits = new IndexingPressure(settings);
                mappingUpdatedAction.setClient(client);
                actions.put(
                    BulkAction.INSTANCE,
                    new TransportBulkAction(
                        threadPool,
                        transportService,
                        clusterService,
                        new IngestService(
                            clusterService,
                            threadPool,
                            environment,
                            scriptService,
                            new AnalysisModule(environment, Collections.emptyList()).getAnalysisRegistry(),
                            Collections.emptyList(),
                            client
                        ),
                        client,
                        actionFilters,
                        indexNameExpressionResolver,
                        new IndexingPressure(settings),
                        EmptySystemIndices.INSTANCE
                    )
                );
                final TransportShardBulkAction transportShardBulkAction = new TransportShardBulkAction(
                    settings,
                    transportService,
                    clusterService,
                    indicesService,
                    threadPool,
                    shardStateAction,
                    mappingUpdatedAction,
                    new UpdateHelper(scriptService),
                    actionFilters,
                    indexingMemoryLimits,
                    EmptySystemIndices.INSTANCE
                );
                actions.put(TransportShardBulkAction.TYPE, transportShardBulkAction);
                final RestoreService restoreService = new RestoreService(
                    clusterService,
                    repositoriesService,
                    allocationService,
                    metadataCreateIndexService,
                    new MetadataDeleteIndexService(settings, clusterService, allocationService),
                    new IndexMetadataVerifier(settings, namedXContentRegistry, mapperRegistry, indexScopedSettings, ScriptCompiler.NONE),
                    shardLimitValidator,
                    EmptySystemIndices.INSTANCE
                );
                actions.put(
                    PutMappingAction.INSTANCE,
                    new TransportPutMappingAction(
                        transportService,
                        clusterService,
                        threadPool,
                        metadataMappingService,
                        actionFilters,
                        indexNameExpressionResolver,
                        new RequestValidators<>(Collections.emptyList()),
                        EmptySystemIndices.INSTANCE
                    )
                );
                actions.put(
                    AutoPutMappingAction.INSTANCE,
                    new TransportAutoPutMappingAction(
                        transportService,
                        clusterService,
                        threadPool,
                        metadataMappingService,
                        actionFilters,
                        indexNameExpressionResolver,
                        EmptySystemIndices.INSTANCE
                    )
                );
                final ResponseCollectorService responseCollectorService = new ResponseCollectorService(clusterService);
                final SearchTransportService searchTransportService = new SearchTransportService(
                    transportService,
                    client,
                    SearchExecutionStatsCollector.makeWrapper(responseCollectorService)
                );
                final SearchService searchService = new SearchService(
                    clusterService,
                    indicesService,
                    threadPool,
                    scriptService,
                    bigArrays,
                    new FetchPhase(Collections.emptyList()),
                    responseCollectorService,
                    new NoneCircuitBreakerService(),
                    EmptySystemIndices.INSTANCE.getExecutorSelector()
                );
                SearchPhaseController searchPhaseController = new SearchPhaseController(
                    writableRegistry(),
                    searchService::aggReduceContextBuilder
                );
                actions.put(
                    SearchAction.INSTANCE,
                    new TransportSearchAction(
                        threadPool,
                        new NoneCircuitBreakerService(),
                        transportService,
                        searchService,
                        searchTransportService,
                        searchPhaseController,
                        clusterService,
                        actionFilters,
                        indexNameExpressionResolver,
                        namedWriteableRegistry,
                        EmptySystemIndices.INSTANCE.getExecutorSelector()
                    )
                );
                actions.put(
                    RestoreSnapshotAction.INSTANCE,
                    new TransportRestoreSnapshotAction(
                        transportService,
                        clusterService,
                        threadPool,
                        restoreService,
                        actionFilters,
                        indexNameExpressionResolver
                    )
                );
                actions.put(
                    DeleteIndexAction.INSTANCE,
                    new TransportDeleteIndexAction(
                        transportService,
                        clusterService,
                        threadPool,
                        new MetadataDeleteIndexService(settings, clusterService, allocationService),
                        actionFilters,
                        indexNameExpressionResolver,
                        new DestructiveOperations(settings, clusterSettings)
                    )
                );
                actions.put(
                    PutRepositoryAction.INSTANCE,
                    new TransportPutRepositoryAction(
                        transportService,
                        clusterService,
                        repositoriesService,
                        threadPool,
                        actionFilters,
                        indexNameExpressionResolver
                    )
                );
                actions.put(
                    CleanupRepositoryAction.INSTANCE,
                    new TransportCleanupRepositoryAction(
                        transportService,
                        clusterService,
                        repositoriesService,
                        snapshotsService,
                        threadPool,
                        actionFilters,
                        indexNameExpressionResolver
                    )
                );
                actions.put(
                    CreateSnapshotAction.INSTANCE,
                    new TransportCreateSnapshotAction(
                        transportService,
                        clusterService,
                        threadPool,
                        snapshotsService,
                        actionFilters,
                        indexNameExpressionResolver
                    )
                );
                actions.put(
                    ClusterRerouteAction.INSTANCE,
                    new TransportClusterRerouteAction(
                        transportService,
                        clusterService,
                        threadPool,
                        allocationService,
                        actionFilters,
                        indexNameExpressionResolver
                    )
                );
                actions.put(
                    ClusterStateAction.INSTANCE,
                    new TransportClusterStateAction(
                        transportService,
                        clusterService,
                        threadPool,
                        actionFilters,
                        indexNameExpressionResolver
                    )
                );
                actions.put(
                    IndicesShardStoresAction.INSTANCE,
                    new TransportIndicesShardStoresAction(
                        transportService,
                        clusterService,
                        threadPool,
                        actionFilters,
                        indexNameExpressionResolver,
                        client
                    )
                );
                actions.put(
                    TransportNodesListGatewayStartedShards.TYPE,
                    new TransportNodesListGatewayStartedShards(
                        settings,
                        threadPool,
                        clusterService,
                        transportService,
                        actionFilters,
                        nodeEnv,
                        indicesService,
                        namedXContentRegistry
                    )
                );
                actions.put(
                    DeleteSnapshotAction.INSTANCE,
                    new TransportDeleteSnapshotAction(
                        transportService,
                        clusterService,
                        threadPool,
                        snapshotsService,
                        actionFilters,
                        indexNameExpressionResolver
                    )
                );
                client.initialize(
                    actions,
                    transportService.getTaskManager(),
                    () -> clusterService.localNode().getId(),
                    transportService.getLocalNodeConnection(),
                    transportService.getRemoteClusterService(),
                    new NamedWriteableRegistry(List.of())
                );
            }

            private Repository.Factory getRepoFactory(Environment environment) {
                // Run half the tests with the eventually consistent repository
                if (blobStoreContext == null) {
                    return metadata -> new FsRepository(
                        metadata,
                        environment,
                        xContentRegistry(),
                        clusterService,
                        bigArrays,
                        recoverySettings
                    ) {
                        @Override
                        protected void assertSnapshotOrGenericThread() {
                            // eliminate thread name check as we create repo in the test thread
                        }
                    };
                } else {
                    return metadata -> new MockEventuallyConsistentRepository(
                        metadata,
                        xContentRegistry(),
                        clusterService,
                        recoverySettings,
                        blobStoreContext,
                        random()
                    );
                }
            }

            public void restart() {
                testClusterNodes.disconnectNode(this);
                final ClusterState oldState = this.clusterService.state();
                stop();
                nodes.remove(node.getName());
                scheduleSoon(() -> {
                    try {
                        final TestClusterNode restartedNode = new TestClusterNode(
                            new DiscoveryNode(node.getName(), node.getId(), node.getAddress(), emptyMap(), node.getRoles(), Version.CURRENT)
                        );
                        nodes.put(node.getName(), restartedNode);
                        restartedNode.start(oldState);
                    } catch (IOException e) {
                        throw new AssertionError(e);
                    }
                });
            }

            public void stop() {
                testClusterNodes.disconnectNode(this);
                indicesService.close();
                clusterService.close();
                nodeConnectionsService.stop();
                indicesClusterStateService.close();
                peerRecoverySourceService.stop();
                if (coordinator != null) {
                    coordinator.close();
                }
                nodeEnv.close();
            }

            public void start(ClusterState initialState) {
                transportService.start();
                transportService.acceptIncomingRequests();
                snapshotsService.start();
                snapshotShardsService.start();
                repositoriesService.start();
                final CoordinationState.PersistedState persistedState = new InMemoryPersistedState(
                    initialState.term(),
                    stateForNode(initialState, node)
                );
                coordinator = new Coordinator(
                    node.getName(),
                    clusterService.getSettings(),
                    clusterService.getClusterSettings(),
                    transportService,
                    namedWriteableRegistry,
                    allocationService,
                    masterService,
                    () -> persistedState,
                    hostsResolver -> nodes.values()
                        .stream()
                        .filter(n -> n.node.isMasterNode())
                        .map(n -> n.node.getAddress())
                        .collect(Collectors.toList()),
                    clusterService.getClusterApplierService(),
                    Collections.emptyList(),
                    random(),
                    rerouteService,
                    ElectionStrategy.DEFAULT_INSTANCE,
                    () -> new StatusInfo(HEALTHY, "healthy-info")
                );
                masterService.setClusterStatePublisher(coordinator);
                coordinator.start();
                clusterService.getClusterApplierService().setNodeConnectionsService(nodeConnectionsService);
                nodeConnectionsService.start();
                clusterService.start();
                indicesService.start();
                indicesClusterStateService.start();
                coordinator.startInitialJoin();
                peerRecoverySourceService.start();
            }
        }
    }
}<|MERGE_RESOLUTION|>--- conflicted
+++ resolved
@@ -276,10 +276,6 @@
                 (BlobStoreRepository) testClusterNodes.randomMasterNodeSafe().repositoriesService.repository("repo")
             );
             deterministicTaskQueue.runAllRunnableTasks();
-<<<<<<< HEAD
-            assertTrue(future.isDone());
-=======
->>>>>>> 5249540a
             assertNull(future.actionGet(0));
         } finally {
             testClusterNodes.nodes.values().forEach(TestClusterNodes.TestClusterNode::stop);

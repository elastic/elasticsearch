--- conflicted
+++ resolved
@@ -2424,11 +2424,8 @@
                     transportService,
                     actionFilters,
                     EmptySystemIndices.INSTANCE,
-<<<<<<< HEAD
+                    false,
                     SnapshotMetrics.NOOP
-=======
-                    false
->>>>>>> 400fda47
                 );
                 nodeEnv = new NodeEnvironment(settings, environment);
                 final NamedXContentRegistry namedXContentRegistry = new NamedXContentRegistry(Collections.emptyList());

/*
 * Licensed to Elasticsearch under one or more contributor
 * license agreements. See the NOTICE file distributed with
 * this work for additional information regarding copyright
 * ownership. Elasticsearch licenses this file to you under
 * the Apache License, Version 2.0 (the "License"); you may
 * not use this file except in compliance with the License.
 * You may obtain a copy of the License at
 *
 *    http://www.apache.org/licenses/LICENSE-2.0
 *
 * Unless required by applicable law or agreed to in writing,
 * software distributed under the License is distributed on an
 * "AS IS" BASIS, WITHOUT WARRANTIES OR CONDITIONS OF ANY
 * KIND, either express or implied.  See the License for the
 * specific language governing permissions and limitations
 * under the License.
 */

package org.elasticsearch.snapshots;

import org.apache.logging.log4j.LogManager;
import org.apache.logging.log4j.Logger;
import org.apache.lucene.util.SetOnce;
import org.elasticsearch.ExceptionsHelper;
import org.elasticsearch.Version;
import org.elasticsearch.action.ActionListener;
import org.elasticsearch.action.ActionType;
import org.elasticsearch.action.RequestValidators;
import org.elasticsearch.action.StepListener;
import org.elasticsearch.action.admin.cluster.repositories.cleanup.CleanupRepositoryAction;
import org.elasticsearch.action.admin.cluster.repositories.cleanup.CleanupRepositoryRequest;
import org.elasticsearch.action.admin.cluster.repositories.cleanup.CleanupRepositoryResponse;
import org.elasticsearch.action.admin.cluster.repositories.cleanup.TransportCleanupRepositoryAction;
import org.elasticsearch.action.admin.cluster.repositories.put.PutRepositoryAction;
import org.elasticsearch.action.admin.cluster.repositories.put.TransportPutRepositoryAction;
import org.elasticsearch.action.admin.cluster.reroute.ClusterRerouteAction;
import org.elasticsearch.action.admin.cluster.reroute.ClusterRerouteRequest;
import org.elasticsearch.action.admin.cluster.reroute.TransportClusterRerouteAction;
import org.elasticsearch.action.admin.cluster.snapshots.create.CreateSnapshotAction;
import org.elasticsearch.action.admin.cluster.snapshots.create.CreateSnapshotResponse;
import org.elasticsearch.action.admin.cluster.snapshots.create.TransportCreateSnapshotAction;
import org.elasticsearch.action.admin.cluster.snapshots.delete.DeleteSnapshotAction;
import org.elasticsearch.action.admin.cluster.snapshots.delete.DeleteSnapshotsRequest;
import org.elasticsearch.action.admin.cluster.snapshots.delete.TransportDeleteSnapshotAction;
import org.elasticsearch.action.admin.cluster.snapshots.restore.RestoreSnapshotAction;
import org.elasticsearch.action.admin.cluster.snapshots.restore.RestoreSnapshotRequest;
import org.elasticsearch.action.admin.cluster.snapshots.restore.RestoreSnapshotResponse;
import org.elasticsearch.action.admin.cluster.snapshots.restore.TransportRestoreSnapshotAction;
import org.elasticsearch.action.admin.cluster.state.ClusterStateAction;
import org.elasticsearch.action.admin.cluster.state.ClusterStateRequest;
import org.elasticsearch.action.admin.cluster.state.ClusterStateResponse;
import org.elasticsearch.action.admin.cluster.state.TransportClusterStateAction;
import org.elasticsearch.action.admin.indices.create.CreateIndexAction;
import org.elasticsearch.action.admin.indices.create.CreateIndexRequest;
import org.elasticsearch.action.admin.indices.create.CreateIndexResponse;
import org.elasticsearch.action.admin.indices.create.TransportCreateIndexAction;
import org.elasticsearch.action.admin.indices.delete.DeleteIndexAction;
import org.elasticsearch.action.admin.indices.delete.DeleteIndexRequest;
import org.elasticsearch.action.admin.indices.delete.TransportDeleteIndexAction;
import org.elasticsearch.action.admin.indices.mapping.put.PutMappingAction;
import org.elasticsearch.action.admin.indices.mapping.put.TransportPutMappingAction;
import org.elasticsearch.action.admin.indices.shards.IndicesShardStoresAction;
import org.elasticsearch.action.admin.indices.shards.TransportIndicesShardStoresAction;
import org.elasticsearch.action.bulk.BulkAction;
import org.elasticsearch.action.bulk.BulkRequest;
import org.elasticsearch.action.bulk.BulkResponse;
import org.elasticsearch.action.bulk.TransportBulkAction;
import org.elasticsearch.action.bulk.TransportShardBulkAction;
import org.elasticsearch.action.index.IndexRequest;
import org.elasticsearch.action.resync.TransportResyncReplicationAction;
import org.elasticsearch.action.search.SearchAction;
import org.elasticsearch.action.search.SearchExecutionStatsCollector;
import org.elasticsearch.action.search.SearchPhaseController;
import org.elasticsearch.action.search.SearchRequest;
import org.elasticsearch.action.search.SearchResponse;
import org.elasticsearch.action.search.SearchTransportService;
import org.elasticsearch.action.search.TransportSearchAction;
import org.elasticsearch.action.support.ActionFilters;
import org.elasticsearch.action.support.ActionTestUtils;
import org.elasticsearch.action.support.ActiveShardCount;
import org.elasticsearch.action.support.AutoCreateIndex;
import org.elasticsearch.action.support.DestructiveOperations;
import org.elasticsearch.action.support.GroupedActionListener;
import org.elasticsearch.action.support.PlainActionFuture;
import org.elasticsearch.action.support.TransportAction;
import org.elasticsearch.action.support.WriteRequest;
import org.elasticsearch.action.support.master.AcknowledgedResponse;
import org.elasticsearch.action.update.UpdateHelper;
import org.elasticsearch.client.AdminClient;
import org.elasticsearch.client.node.NodeClient;
import org.elasticsearch.cluster.ClusterChangedEvent;
import org.elasticsearch.cluster.ClusterModule;
import org.elasticsearch.cluster.ClusterName;
import org.elasticsearch.cluster.ClusterState;
import org.elasticsearch.cluster.ClusterStateListener;
import org.elasticsearch.cluster.ESAllocationTestCase;
import org.elasticsearch.cluster.NodeConnectionsService;
import org.elasticsearch.cluster.SnapshotDeletionsInProgress;
import org.elasticsearch.cluster.SnapshotsInProgress;
import org.elasticsearch.cluster.action.index.MappingUpdatedAction;
import org.elasticsearch.cluster.action.index.NodeMappingRefreshAction;
import org.elasticsearch.cluster.action.shard.ShardStateAction;
import org.elasticsearch.cluster.coordination.AbstractCoordinatorTestCase;
import org.elasticsearch.cluster.coordination.ClusterBootstrapService;
import org.elasticsearch.cluster.coordination.CoordinationMetadata.VotingConfiguration;
import org.elasticsearch.cluster.coordination.CoordinationState;
import org.elasticsearch.cluster.coordination.Coordinator;
import org.elasticsearch.cluster.coordination.CoordinatorTests;
import org.elasticsearch.cluster.coordination.DeterministicTaskQueue;
import org.elasticsearch.cluster.coordination.ElectionStrategy;
import org.elasticsearch.cluster.coordination.InMemoryPersistedState;
import org.elasticsearch.cluster.coordination.MockSinglePrioritizingExecutor;
import org.elasticsearch.cluster.metadata.AliasValidator;
import org.elasticsearch.cluster.metadata.IndexMetadata;
import org.elasticsearch.cluster.metadata.IndexNameExpressionResolver;
import org.elasticsearch.cluster.metadata.MetadataCreateIndexService;
import org.elasticsearch.cluster.metadata.MetadataDeleteIndexService;
import org.elasticsearch.cluster.metadata.MetadataIndexUpgradeService;
import org.elasticsearch.cluster.metadata.MetadataMappingService;
import org.elasticsearch.cluster.node.DiscoveryNode;
import org.elasticsearch.cluster.node.DiscoveryNodeRole;
import org.elasticsearch.cluster.node.DiscoveryNodes;
import org.elasticsearch.cluster.routing.BatchedRerouteService;
import org.elasticsearch.cluster.routing.ShardRouting;
import org.elasticsearch.cluster.routing.UnassignedInfo;
import org.elasticsearch.cluster.routing.allocation.AllocationService;
import org.elasticsearch.cluster.routing.allocation.command.AllocateEmptyPrimaryAllocationCommand;
import org.elasticsearch.cluster.service.ClusterApplierService;
import org.elasticsearch.cluster.service.ClusterService;
import org.elasticsearch.cluster.service.FakeThreadPoolMasterService;
import org.elasticsearch.cluster.service.MasterService;
import org.elasticsearch.common.CheckedConsumer;
import org.elasticsearch.common.Nullable;
import org.elasticsearch.common.io.stream.NamedWriteableRegistry;
import org.elasticsearch.common.network.NetworkModule;
import org.elasticsearch.common.settings.ClusterSettings;
import org.elasticsearch.common.settings.IndexScopedSettings;
import org.elasticsearch.common.settings.Settings;
import org.elasticsearch.common.transport.TransportAddress;
import org.elasticsearch.common.util.BigArrays;
import org.elasticsearch.common.util.PageCacheRecycler;
import org.elasticsearch.common.util.concurrent.AbstractRunnable;
import org.elasticsearch.common.util.concurrent.PrioritizedEsThreadPoolExecutor;
import org.elasticsearch.common.xcontent.NamedXContentRegistry;
import org.elasticsearch.env.Environment;
import org.elasticsearch.env.NodeEnvironment;
import org.elasticsearch.env.TestEnvironment;
import org.elasticsearch.gateway.MetaStateService;
import org.elasticsearch.gateway.TransportNodesListGatewayStartedShards;
import org.elasticsearch.index.Index;
import org.elasticsearch.index.analysis.AnalysisRegistry;
import org.elasticsearch.index.seqno.GlobalCheckpointSyncAction;
import org.elasticsearch.index.seqno.RetentionLeaseSyncer;
import org.elasticsearch.index.shard.PrimaryReplicaSyncer;
import org.elasticsearch.indices.IndicesModule;
import org.elasticsearch.indices.IndicesService;
import org.elasticsearch.indices.analysis.AnalysisModule;
import org.elasticsearch.indices.breaker.NoneCircuitBreakerService;
import org.elasticsearch.indices.cluster.IndicesClusterStateService;
import org.elasticsearch.indices.mapper.MapperRegistry;
import org.elasticsearch.indices.recovery.PeerRecoverySourceService;
import org.elasticsearch.indices.recovery.PeerRecoveryTargetService;
import org.elasticsearch.indices.recovery.RecoverySettings;
import org.elasticsearch.ingest.IngestService;
import org.elasticsearch.node.ResponseCollectorService;
import org.elasticsearch.plugins.PluginsService;
import org.elasticsearch.repositories.RepositoriesService;
import org.elasticsearch.repositories.Repository;
import org.elasticsearch.repositories.RepositoryData;
import org.elasticsearch.repositories.blobstore.BlobStoreRepository;
import org.elasticsearch.repositories.blobstore.BlobStoreTestUtil;
import org.elasticsearch.repositories.fs.FsRepository;
import org.elasticsearch.script.ScriptService;
import org.elasticsearch.search.SearchService;
import org.elasticsearch.search.builder.SearchSourceBuilder;
import org.elasticsearch.search.fetch.FetchPhase;
import org.elasticsearch.snapshots.mockstore.MockEventuallyConsistentRepository;
import org.elasticsearch.test.ESTestCase;
import org.elasticsearch.test.disruption.DisruptableMockTransport;
import org.elasticsearch.threadpool.ThreadPool;
import org.elasticsearch.transport.TransportException;
import org.elasticsearch.transport.TransportInterceptor;
import org.elasticsearch.transport.TransportRequest;
import org.elasticsearch.transport.TransportRequestHandler;
import org.elasticsearch.transport.TransportService;
import org.junit.After;
import org.junit.Before;

import java.io.IOException;
import java.nio.file.Path;
import java.util.Collection;
import java.util.Collections;
import java.util.Comparator;
import java.util.HashMap;
import java.util.HashSet;
import java.util.LinkedHashMap;
import java.util.List;
import java.util.Map;
import java.util.Objects;
import java.util.Optional;
import java.util.Set;
import java.util.concurrent.TimeUnit;
import java.util.concurrent.atomic.AtomicBoolean;
import java.util.function.Supplier;
import java.util.stream.Collectors;
import java.util.stream.Stream;

import static java.util.Collections.emptyMap;
import static java.util.Collections.emptySet;
import static org.elasticsearch.action.support.ActionTestUtils.assertNoFailureListener;
import static org.elasticsearch.env.Environment.PATH_HOME_SETTING;
import static org.elasticsearch.node.Node.NODE_NAME_SETTING;
import static org.hamcrest.Matchers.contains;
import static org.hamcrest.Matchers.containsInAnyOrder;
import static org.hamcrest.Matchers.either;
import static org.hamcrest.Matchers.empty;
import static org.hamcrest.Matchers.hasSize;
import static org.hamcrest.Matchers.instanceOf;
import static org.hamcrest.Matchers.is;
import static org.hamcrest.Matchers.iterableWithSize;
import static org.hamcrest.Matchers.lessThanOrEqualTo;
import static org.mockito.Mockito.mock;

public class SnapshotResiliencyTests extends ESTestCase {

    private DeterministicTaskQueue deterministicTaskQueue;

    private TestClusterNodes testClusterNodes;

    private Path tempDir;

    /**
     * Context shared by all the node's {@link Repository} instances if the eventually consistent blobstore is to be used.
     * {@code null} if not using the eventually consistent blobstore.
     */
    @Nullable private MockEventuallyConsistentRepository.Context blobStoreContext;

    @Before
    public void createServices() {
        tempDir = createTempDir();
        if (randomBoolean()) {
            blobStoreContext = new MockEventuallyConsistentRepository.Context();
        }
        deterministicTaskQueue =
            new DeterministicTaskQueue(Settings.builder().put(NODE_NAME_SETTING.getKey(), "shared").build(), random());
    }

    @After
    public void verifyReposThenStopServices() {
        try {
            clearDisruptionsAndAwaitSync();

            final StepListener<CleanupRepositoryResponse> cleanupResponse = new StepListener<>();
            final StepListener<CreateSnapshotResponse> createSnapshotResponse = new StepListener<>();
            // Create another snapshot and then clean up the repository to verify that the repository works correctly no matter the
            // failures seen during the previous test.
            client().admin().cluster().prepareCreateSnapshot("repo", "last-snapshot")
                .setWaitForCompletion(true).execute(createSnapshotResponse);
            continueOrDie(createSnapshotResponse, r -> {
                final SnapshotInfo snapshotInfo = r.getSnapshotInfo();
                // Snapshot can fail because some tests leave indices in a red state because data nodes were stopped
                assertThat(snapshotInfo.state(), either(is(SnapshotState.SUCCESS)).or(is(SnapshotState.FAILED)));
                assertThat(snapshotInfo.shardFailures(), iterableWithSize(snapshotInfo.failedShards()));
                assertThat(snapshotInfo.successfulShards(), is(snapshotInfo.totalShards() - snapshotInfo.failedShards()));
                client().admin().cluster().cleanupRepository(new CleanupRepositoryRequest("repo"), cleanupResponse);
            });
            final AtomicBoolean cleanedUp = new AtomicBoolean(false);
            continueOrDie(cleanupResponse, r -> cleanedUp.set(true));

            runUntil(cleanedUp::get, TimeUnit.MINUTES.toMillis(1L));

            if (blobStoreContext != null) {
                blobStoreContext.forceConsistent();
            }
            BlobStoreTestUtil.assertConsistency(
                (BlobStoreRepository) testClusterNodes.randomMasterNodeSafe().repositoriesService.repository("repo"),
                Runnable::run);
        } finally {
            testClusterNodes.nodes.values().forEach(TestClusterNodes.TestClusterNode::stop);
        }
    }

    public void testSuccessfulSnapshotAndRestore() {
        setupTestCluster(randomFrom(1, 3, 5), randomIntBetween(2, 10));

        String repoName = "repo";
        String snapshotName = "snapshot";
        final String index = "test";
        final int shards = randomIntBetween(1, 10);
        final int documents = randomIntBetween(0, 100);

        final TestClusterNodes.TestClusterNode masterNode =
            testClusterNodes.currentMaster(testClusterNodes.nodes.values().iterator().next().clusterService.state());

        final StepListener<CreateSnapshotResponse> createSnapshotResponseListener = new StepListener<>();

        continueOrDie(createRepoAndIndex(repoName, index, shards), createIndexResponse -> {
            final Runnable afterIndexing = () -> client().admin().cluster().prepareCreateSnapshot(repoName, snapshotName)
                .setWaitForCompletion(true).execute(createSnapshotResponseListener);
            if (documents == 0) {
                afterIndexing.run();
            } else {
                final BulkRequest bulkRequest = new BulkRequest().setRefreshPolicy(WriteRequest.RefreshPolicy.IMMEDIATE);
                for (int i = 0; i < documents; ++i) {
                    bulkRequest.add(new IndexRequest(index).source(Collections.singletonMap("foo", "bar" + i)));
                }
                final StepListener<BulkResponse> bulkResponseStepListener = new StepListener<>();
                client().bulk(bulkRequest, bulkResponseStepListener);
                continueOrDie(bulkResponseStepListener, bulkResponse -> {
                    assertFalse("Failures in bulk response: " + bulkResponse.buildFailureMessage(), bulkResponse.hasFailures());
                    assertEquals(documents, bulkResponse.getItems().length);
                    afterIndexing.run();
                });
            }
        });

        final StepListener<AcknowledgedResponse> deleteIndexListener = new StepListener<>();

        continueOrDie(createSnapshotResponseListener,
            createSnapshotResponse -> client().admin().indices().delete(new DeleteIndexRequest(index), deleteIndexListener));

        final StepListener<RestoreSnapshotResponse> restoreSnapshotResponseListener = new StepListener<>();
        continueOrDie(deleteIndexListener, ignored -> client().admin().cluster().restoreSnapshot(
            new RestoreSnapshotRequest(repoName, snapshotName).waitForCompletion(true), restoreSnapshotResponseListener));

        final StepListener<SearchResponse> searchResponseListener = new StepListener<>();
        continueOrDie(restoreSnapshotResponseListener, restoreSnapshotResponse -> {
            assertEquals(shards, restoreSnapshotResponse.getRestoreInfo().totalShards());
            client().search(
                new SearchRequest(index).source(new SearchSourceBuilder().size(0).trackTotalHits(true)), searchResponseListener);
        });

        final AtomicBoolean documentCountVerified = new AtomicBoolean();
        continueOrDie(searchResponseListener, r -> {
            assertEquals(documents, Objects.requireNonNull(r.getHits().getTotalHits()).value);
            documentCountVerified.set(true);
        });

        runUntil(documentCountVerified::get, TimeUnit.MINUTES.toMillis(5L));
        assertNotNull(createSnapshotResponseListener.result());
        assertNotNull(restoreSnapshotResponseListener.result());
        assertTrue(documentCountVerified.get());
        SnapshotsInProgress finalSnapshotsInProgress = masterNode.clusterService.state().custom(SnapshotsInProgress.TYPE);
        assertFalse(finalSnapshotsInProgress.entries().stream().anyMatch(entry -> entry.state().completed() == false));
        final Repository repository = masterNode.repositoriesService.repository(repoName);
        Collection<SnapshotId> snapshotIds = getRepositoryData(repository).getSnapshotIds();
        assertThat(snapshotIds, hasSize(1));

        final SnapshotInfo snapshotInfo = repository.getSnapshotInfo(snapshotIds.iterator().next());
        assertEquals(SnapshotState.SUCCESS, snapshotInfo.state());
        assertThat(snapshotInfo.indices(), containsInAnyOrder(index));
        assertEquals(shards, snapshotInfo.successfulShards());
        assertEquals(0, snapshotInfo.failedShards());
    }

    public void testSnapshotWithNodeDisconnects() {
        final int dataNodes = randomIntBetween(2, 10);
        final int masterNodes = randomFrom(1, 3, 5);
        setupTestCluster(masterNodes, dataNodes);

        String repoName = "repo";
        String snapshotName = "snapshot";
        final String index = "test";
        final int shards = randomIntBetween(1, 10);

        final StepListener<CreateSnapshotResponse> createSnapshotResponseStepListener = new StepListener<>();

        continueOrDie(createRepoAndIndex(repoName, index, shards), createIndexResponse -> {
            for (int i = 0; i < randomIntBetween(0, dataNodes); ++i) {
                scheduleNow(this::disconnectRandomDataNode);
            }
            if (randomBoolean()) {
                scheduleNow(() -> testClusterNodes.clearNetworkDisruptions());
            }
            testClusterNodes.randomMasterNodeSafe().client.admin().cluster()
                .prepareCreateSnapshot(repoName, snapshotName).execute(createSnapshotResponseStepListener);
        });

        continueOrDie(createSnapshotResponseStepListener, createSnapshotResponse -> {
            for (int i = 0; i < randomIntBetween(0, dataNodes); ++i) {
                scheduleNow(this::disconnectOrRestartDataNode);
            }
            // Only disconnect master if we have more than a single master and can simulate a failover
            final boolean disconnectedMaster = randomBoolean() && masterNodes > 1;
            if (disconnectedMaster) {
                scheduleNow(this::disconnectOrRestartMasterNode);
            }
            if (disconnectedMaster || randomBoolean()) {
                scheduleSoon(() -> testClusterNodes.clearNetworkDisruptions());
            } else if (randomBoolean()) {
                scheduleNow(() -> testClusterNodes.clearNetworkDisruptions());
            }
        });

        runUntil(() -> testClusterNodes.randomMasterNode().map(master -> {
            final SnapshotsInProgress snapshotsInProgress = master.clusterService.state().custom(SnapshotsInProgress.TYPE);
            return snapshotsInProgress != null && snapshotsInProgress.entries().isEmpty();
        }).orElse(false), TimeUnit.MINUTES.toMillis(1L));

        clearDisruptionsAndAwaitSync();

        final TestClusterNodes.TestClusterNode randomMaster = testClusterNodes.randomMasterNode()
            .orElseThrow(() -> new AssertionError("expected to find at least one active master node"));
        SnapshotsInProgress finalSnapshotsInProgress = randomMaster.clusterService.state().custom(SnapshotsInProgress.TYPE);
        assertThat(finalSnapshotsInProgress.entries(), empty());
        final Repository repository = randomMaster.repositoriesService.repository(repoName);
        Collection<SnapshotId> snapshotIds = getRepositoryData(repository).getSnapshotIds();
        assertThat(snapshotIds, hasSize(1));
    }

    public void testSnapshotDeleteWithMasterFailover() {
        final int dataNodes = randomIntBetween(2, 10);
        final int masterNodes = randomFrom(3, 5);
        setupTestCluster(masterNodes, dataNodes);

        String repoName = "repo";
        String snapshotName = "snapshot";
        final String index = "test";
        final int shards = randomIntBetween(1, 10);

        final boolean waitForSnapshot = randomBoolean();
        final StepListener<CreateSnapshotResponse> createSnapshotResponseStepListener = new StepListener<>();
        continueOrDie(createRepoAndIndex(repoName, index, shards), createIndexResponse ->
            testClusterNodes.randomMasterNodeSafe().client.admin().cluster().prepareCreateSnapshot(repoName, snapshotName)
                .setWaitForCompletion(waitForSnapshot).execute(createSnapshotResponseStepListener));

        final AtomicBoolean snapshotDeleteResponded = new AtomicBoolean(false);
        continueOrDie(createSnapshotResponseStepListener, createSnapshotResponse -> {
            scheduleNow(this::disconnectOrRestartMasterNode);
            testClusterNodes.randomDataNodeSafe().client.admin().cluster()
                .prepareDeleteSnapshot(repoName, snapshotName).execute(ActionListener.wrap(() -> snapshotDeleteResponded.set(true)));
        });

        runUntil(() -> testClusterNodes.randomMasterNode().map(master -> {
            if (snapshotDeleteResponded.get() == false) {
                return false;
            }
            final SnapshotDeletionsInProgress snapshotDeletionsInProgress =
                master.clusterService.state().custom(SnapshotDeletionsInProgress.TYPE);
            return snapshotDeletionsInProgress == null || snapshotDeletionsInProgress.getEntries().isEmpty();
        }).orElse(false), TimeUnit.MINUTES.toMillis(1L));

        clearDisruptionsAndAwaitSync();

        final TestClusterNodes.TestClusterNode randomMaster = testClusterNodes.randomMasterNode()
            .orElseThrow(() -> new AssertionError("expected to find at least one active master node"));
        SnapshotsInProgress finalSnapshotsInProgress = randomMaster.clusterService.state().custom(SnapshotsInProgress.TYPE);
        assertThat(finalSnapshotsInProgress.entries(), empty());
        final Repository repository = randomMaster.repositoriesService.repository(repoName);
        Collection<SnapshotId> snapshotIds = getRepositoryData(repository).getSnapshotIds();
        assertThat(snapshotIds, hasSize(0));
    }

    public void testConcurrentSnapshotCreateAndDelete() {
        setupTestCluster(randomFrom(1, 3, 5), randomIntBetween(2, 10));

        String repoName = "repo";
        String snapshotName = "snapshot";
        final String index = "test";
        final int shards = randomIntBetween(1, 10);

        TestClusterNodes.TestClusterNode masterNode =
            testClusterNodes.currentMaster(testClusterNodes.nodes.values().iterator().next().clusterService.state());

        final StepListener<CreateSnapshotResponse> createSnapshotResponseStepListener = new StepListener<>();

        continueOrDie(createRepoAndIndex(repoName, index, shards),
            createIndexResponse -> client().admin().cluster().prepareCreateSnapshot(repoName, snapshotName)
                .execute(createSnapshotResponseStepListener));

        final StepListener<AcknowledgedResponse> deleteSnapshotStepListener = new StepListener<>();

<<<<<<< HEAD
        masterNode.clusterService.addListener(new ClusterStateListener() {
            @Override
            public void clusterChanged(ClusterChangedEvent event) {
                final SnapshotsInProgress snapshotsInProgress = event.state().custom(SnapshotsInProgress.TYPE);
                if (snapshotsInProgress != null && snapshotsInProgress.entries().isEmpty() == false) {
                    client().admin().cluster().prepareDeleteSnapshot(repoName, snapshotName).execute(deleteSnapshotStepListener);
                    masterNode.clusterService.removeListener(this);
                }
            }
        });
=======
        continueOrDie(createSnapshotResponseStepListener, createSnapshotResponse -> client().admin().cluster().deleteSnapshots(
            new DeleteSnapshotsRequest(repoName, snapshotName), deleteSnapshotStepListener));
>>>>>>> 522b6fa1

        final StepListener<CreateSnapshotResponse> createAnotherSnapshotResponseStepListener = new StepListener<>();

        continueOrDie(deleteSnapshotStepListener, acknowledgedResponse -> client().admin().cluster()
            .prepareCreateSnapshot(repoName, snapshotName).setWaitForCompletion(true).execute(createAnotherSnapshotResponseStepListener));
        continueOrDie(createAnotherSnapshotResponseStepListener, createSnapshotResponse ->
            assertEquals(createSnapshotResponse.getSnapshotInfo().state(), SnapshotState.SUCCESS));

        deterministicTaskQueue.runAllRunnableTasks();

        assertNotNull(createSnapshotResponseStepListener.result());
        assertNotNull(createAnotherSnapshotResponseStepListener.result());
        SnapshotsInProgress finalSnapshotsInProgress = masterNode.clusterService.state().custom(SnapshotsInProgress.TYPE);
        assertFalse(finalSnapshotsInProgress.entries().stream().anyMatch(entry -> entry.state().completed() == false));
        final Repository repository = masterNode.repositoriesService.repository(repoName);
        Collection<SnapshotId> snapshotIds = getRepositoryData(repository).getSnapshotIds();
        assertThat(snapshotIds, hasSize(1));

        final SnapshotInfo snapshotInfo = repository.getSnapshotInfo(snapshotIds.iterator().next());
        assertEquals(SnapshotState.SUCCESS, snapshotInfo.state());
        assertThat(snapshotInfo.indices(), containsInAnyOrder(index));
        assertEquals(shards, snapshotInfo.successfulShards());
        assertEquals(0, snapshotInfo.failedShards());
    }

    public void testConcurrentSnapshotCreateAndDeleteOther() {
        setupTestCluster(randomFrom(1, 3, 5), randomIntBetween(2, 10));

        String repoName = "repo";
        String snapshotName = "snapshot";
        final String index = "test";
        final int shards = randomIntBetween(1, 10);

        TestClusterNodes.TestClusterNode masterNode =
            testClusterNodes.currentMaster(testClusterNodes.nodes.values().iterator().next().clusterService.state());

        final StepListener<CreateSnapshotResponse> createSnapshotResponseStepListener = new StepListener<>();

        continueOrDie(createRepoAndIndex(repoName, index, shards),
            createIndexResponse -> client().admin().cluster().prepareCreateSnapshot(repoName, snapshotName)
                .setWaitForCompletion(true).execute(createSnapshotResponseStepListener));

        final StepListener<CreateSnapshotResponse> createOtherSnapshotResponseStepListener = new StepListener<>();

        continueOrDie(createSnapshotResponseStepListener,
            createSnapshotResponse -> client().admin().cluster().prepareCreateSnapshot(repoName, "snapshot-2")
                .execute(createOtherSnapshotResponseStepListener));

        final StepListener<Boolean> deleteSnapshotStepListener = new StepListener<>();

        continueOrDie(createOtherSnapshotResponseStepListener,
            createSnapshotResponse -> client().admin().cluster().deleteSnapshots(
                new DeleteSnapshotsRequest(repoName, snapshotName), ActionListener.wrap(
                    resp -> deleteSnapshotStepListener.onResponse(true),
                    e -> {
                        final Throwable unwrapped =
                            ExceptionsHelper.unwrap(e, ConcurrentSnapshotExecutionException.class);
                        assertThat(unwrapped, instanceOf(ConcurrentSnapshotExecutionException.class));
                        deleteSnapshotStepListener.onResponse(false);
                    })));

        final StepListener<CreateSnapshotResponse> createAnotherSnapshotResponseStepListener = new StepListener<>();

        continueOrDie(deleteSnapshotStepListener, deleted -> {
            if (deleted) {
                // The delete worked out, creating a third snapshot
                client().admin().cluster().prepareCreateSnapshot(repoName, snapshotName).setWaitForCompletion(true)
                    .execute(createAnotherSnapshotResponseStepListener);
                continueOrDie(createAnotherSnapshotResponseStepListener, createSnapshotResponse ->
                    assertEquals(createSnapshotResponse.getSnapshotInfo().state(), SnapshotState.SUCCESS));
            } else {
                createAnotherSnapshotResponseStepListener.onResponse(null);
            }
        });

        deterministicTaskQueue.runAllRunnableTasks();

        SnapshotsInProgress finalSnapshotsInProgress = masterNode.clusterService.state().custom(SnapshotsInProgress.TYPE);
        assertFalse(finalSnapshotsInProgress.entries().stream().anyMatch(entry -> entry.state().completed() == false));
        final Repository repository = masterNode.repositoriesService.repository(repoName);
        Collection<SnapshotId> snapshotIds = getRepositoryData(repository).getSnapshotIds();
        // We end up with two snapshots no matter if the delete worked out or not
        assertThat(snapshotIds, hasSize(2));

        for (SnapshotId snapshotId : snapshotIds) {
            final SnapshotInfo snapshotInfo = repository.getSnapshotInfo(snapshotId);
            assertEquals(SnapshotState.SUCCESS, snapshotInfo.state());
            assertThat(snapshotInfo.indices(), containsInAnyOrder(index));
            assertEquals(shards, snapshotInfo.successfulShards());
            assertEquals(0, snapshotInfo.failedShards());
        }
    }

    public void testConcurrentSnapshotRestoreAndDeleteOther() {
        setupTestCluster(randomFrom(1, 3, 5), randomIntBetween(2, 10));

        String repoName = "repo";
        String snapshotName = "snapshot";
        final String index = "test";
        final int shards = randomIntBetween(1, 10);

        TestClusterNodes.TestClusterNode masterNode =
            testClusterNodes.currentMaster(testClusterNodes.nodes.values().iterator().next().clusterService.state());

        final StepListener<CreateSnapshotResponse> createSnapshotResponseStepListener = new StepListener<>();

        final int documentsFirstSnapshot = randomIntBetween(0, 100);

        continueOrDie(createRepoAndIndex(repoName, index, shards), createIndexResponse -> indexNDocuments(
            documentsFirstSnapshot, index, () -> client().admin().cluster()
                .prepareCreateSnapshot(repoName, snapshotName).setWaitForCompletion(true).execute(createSnapshotResponseStepListener)));

        final int documentsSecondSnapshot = randomIntBetween(0, 100);

        final StepListener<CreateSnapshotResponse> createOtherSnapshotResponseStepListener = new StepListener<>();

        final String secondSnapshotName = "snapshot-2";
        continueOrDie(createSnapshotResponseStepListener, createSnapshotResponse -> indexNDocuments(
            documentsSecondSnapshot, index, () -> client().admin().cluster().prepareCreateSnapshot(repoName, secondSnapshotName)
                .setWaitForCompletion(true).execute(createOtherSnapshotResponseStepListener)));

        final StepListener<AcknowledgedResponse> deleteSnapshotStepListener = new StepListener<>();
        final StepListener<RestoreSnapshotResponse> restoreSnapshotResponseListener = new StepListener<>();

        continueOrDie(createOtherSnapshotResponseStepListener,
            createSnapshotResponse -> {
                scheduleNow(
                    () -> client().admin().cluster().prepareDeleteSnapshot(repoName, snapshotName).execute(deleteSnapshotStepListener));
                scheduleNow(() -> client().admin().cluster().restoreSnapshot(
                    new RestoreSnapshotRequest(repoName, secondSnapshotName).waitForCompletion(true)
                        .renamePattern("(.+)").renameReplacement("restored_$1"),
                    restoreSnapshotResponseListener));
            });

        final StepListener<SearchResponse> searchResponseListener = new StepListener<>();
        continueOrDie(restoreSnapshotResponseListener, restoreSnapshotResponse -> {
            assertEquals(shards, restoreSnapshotResponse.getRestoreInfo().totalShards());
            client().search(new SearchRequest("restored_" + index).source(new SearchSourceBuilder().size(0).trackTotalHits(true)),
                searchResponseListener);
        });

        deterministicTaskQueue.runAllRunnableTasks();

        assertEquals(documentsFirstSnapshot + documentsSecondSnapshot,
            Objects.requireNonNull(searchResponseListener.result().getHits().getTotalHits()).value);
        assertThat(deleteSnapshotStepListener.result().isAcknowledged(), is(true));
        assertThat(restoreSnapshotResponseListener.result().getRestoreInfo().failedShards(), is(0));

        final Repository repository = masterNode.repositoriesService.repository(repoName);
        Collection<SnapshotId> snapshotIds = getRepositoryData(repository).getSnapshotIds();
        assertThat(snapshotIds, contains(createOtherSnapshotResponseStepListener.result().getSnapshotInfo().snapshotId()));

        for (SnapshotId snapshotId : snapshotIds) {
            final SnapshotInfo snapshotInfo = repository.getSnapshotInfo(snapshotId);
            assertEquals(SnapshotState.SUCCESS, snapshotInfo.state());
            assertThat(snapshotInfo.indices(), containsInAnyOrder(index));
            assertEquals(shards, snapshotInfo.successfulShards());
            assertEquals(0, snapshotInfo.failedShards());
        }
    }

    private void indexNDocuments(int documents, String index, Runnable afterIndexing) {
        if (documents == 0) {
            afterIndexing.run();
            return;
        }
        final BulkRequest bulkRequest = new BulkRequest().setRefreshPolicy(WriteRequest.RefreshPolicy.IMMEDIATE);
        for (int i = 0; i < documents; ++i) {
            bulkRequest.add(new IndexRequest(index).source(Collections.singletonMap("foo", "bar" + i)));
        }
        final StepListener<BulkResponse> bulkResponseStepListener = new StepListener<>();
        client().bulk(bulkRequest, bulkResponseStepListener);
        continueOrDie(bulkResponseStepListener, bulkResponse -> {
            assertFalse("Failures in bulk response: " + bulkResponse.buildFailureMessage(), bulkResponse.hasFailures());
            assertEquals(documents, bulkResponse.getItems().length);
            afterIndexing.run();
        });
    }

    public void testConcurrentSnapshotDeleteAndDeleteIndex() throws IOException {
        setupTestCluster(randomFrom(1, 3, 5), randomIntBetween(2, 10));

        String repoName = "repo";
        String snapshotName = "snapshot";
        final String index = "test";

        TestClusterNodes.TestClusterNode masterNode =
            testClusterNodes.currentMaster(testClusterNodes.nodes.values().iterator().next().clusterService.state());

        final StepListener<Collection<CreateIndexResponse>> createIndicesListener = new StepListener<>();
        final int indices = randomIntBetween(5, 20);

        final SetOnce<Index> firstIndex = new SetOnce<>();
        continueOrDie(createRepoAndIndex(repoName, index, 1), createIndexResponse -> {
            firstIndex.set(masterNode.clusterService.state().metadata().index(index).getIndex());
            // create a few more indices to make it more likely that the subsequent index delete operation happens before snapshot
            // finalization
            final GroupedActionListener<CreateIndexResponse> listener = new GroupedActionListener<>(createIndicesListener, indices);
            for (int i = 0; i < indices; ++i) {
                client().admin().indices().create(new CreateIndexRequest("index-" + i), listener);
            }
        });

        final StepListener<CreateSnapshotResponse> createSnapshotResponseStepListener = new StepListener<>();

        final boolean partialSnapshot = randomBoolean();

        continueOrDie(createIndicesListener, createIndexResponses ->
            client().admin().cluster().prepareCreateSnapshot(repoName, snapshotName).setWaitForCompletion(false)
                .setPartial(partialSnapshot).execute(createSnapshotResponseStepListener));

        continueOrDie(createSnapshotResponseStepListener,
            createSnapshotResponse -> client().admin().indices().delete(new DeleteIndexRequest(index), new ActionListener<>() {
                @Override
                public void onResponse(AcknowledgedResponse acknowledgedResponse) {
                    if (partialSnapshot) {
                        // Recreate index by the same name to test that we don't snapshot conflicting metadata in this scenario
                        client().admin().indices().create(new CreateIndexRequest(index), noopListener());
                    }
                }

                @Override
                public void onFailure(Exception e) {
                    if (partialSnapshot) {
                        throw new AssertionError("Delete index should always work during partial snapshots", e);
                    }
                }
            }));

        deterministicTaskQueue.runAllRunnableTasks();

        SnapshotsInProgress finalSnapshotsInProgress = masterNode.clusterService.state().custom(SnapshotsInProgress.TYPE);
        assertFalse(finalSnapshotsInProgress.entries().stream().anyMatch(entry -> entry.state().completed() == false));
        final Repository repository = masterNode.repositoriesService.repository(repoName);
        final RepositoryData repositoryData = getRepositoryData(repository);
        Collection<SnapshotId> snapshotIds = repositoryData.getSnapshotIds();
        assertThat(snapshotIds, hasSize(1));

        final SnapshotInfo snapshotInfo = repository.getSnapshotInfo(snapshotIds.iterator().next());
        assertEquals(SnapshotState.SUCCESS, snapshotInfo.state());
        if (partialSnapshot) {
            // Single shard for each index so we either get all indices or all except for the deleted index
            assertThat(snapshotInfo.successfulShards(), either(is(indices + 1)).or(is(indices)));
            if (snapshotInfo.successfulShards() == indices + 1) {
                final IndexMetadata indexMetadata =
                    repository.getSnapshotIndexMetadata(snapshotInfo.snapshotId(), repositoryData.resolveIndexId(index));
                // Make sure we snapshotted the metadata of this index and not the recreated version
                assertEquals(indexMetadata.getIndex(), firstIndex.get());
            }
        } else {
            // Index delete must be blocked for non-partial snapshots and we get a snapshot for every index
            assertEquals(snapshotInfo.successfulShards(), indices + 1);
        }
        assertEquals(0, snapshotInfo.failedShards());
    }

    /**
     * Simulates concurrent restarts of data and master nodes as well as relocating a primary shard, while starting and subsequently
     * deleting a snapshot.
     */
    public void testSnapshotPrimaryRelocations() {
        final int masterNodeCount = randomFrom(1, 3, 5);
        setupTestCluster(masterNodeCount, randomIntBetween(2, 10));

        String repoName = "repo";
        String snapshotName = "snapshot";
        final String index = "test";

        final int shards = randomIntBetween(1, 10);

        final TestClusterNodes.TestClusterNode masterNode =
            testClusterNodes.currentMaster(testClusterNodes.nodes.values().iterator().next().clusterService.state());
        final AtomicBoolean createdSnapshot = new AtomicBoolean();
        final AdminClient masterAdminClient = masterNode.client.admin();

        final StepListener<ClusterStateResponse> clusterStateResponseStepListener = new StepListener<>();

        continueOrDie(createRepoAndIndex(repoName, index, shards),
            createIndexResponse -> client().admin().cluster().state(new ClusterStateRequest(), clusterStateResponseStepListener));

        final StepListener<CreateSnapshotResponse> snapshotStartedListener = new StepListener<>();

        continueOrDie(clusterStateResponseStepListener, clusterStateResponse -> {
            final ShardRouting shardToRelocate = clusterStateResponse.getState().routingTable().allShards(index).get(0);
            final TestClusterNodes.TestClusterNode currentPrimaryNode = testClusterNodes.nodeById(shardToRelocate.currentNodeId());
            final TestClusterNodes.TestClusterNode otherNode = testClusterNodes.randomDataNodeSafe(currentPrimaryNode.node.getName());
            scheduleNow(() -> testClusterNodes.stopNode(currentPrimaryNode));
            scheduleNow(new Runnable() {
                @Override
                public void run() {
                    final StepListener<ClusterStateResponse> updatedClusterStateResponseStepListener = new StepListener<>();
                    masterAdminClient.cluster().state(new ClusterStateRequest(), updatedClusterStateResponseStepListener);
                    continueOrDie(updatedClusterStateResponseStepListener, updatedClusterState -> {
                        final ShardRouting shardRouting =
                            updatedClusterState.getState().routingTable().shardRoutingTable(shardToRelocate.shardId()).primaryShard();
                        if (shardRouting.unassigned() && shardRouting.unassignedInfo().getReason() == UnassignedInfo.Reason.NODE_LEFT) {
                            if (masterNodeCount > 1) {
                                scheduleNow(() -> testClusterNodes.stopNode(masterNode));
                            }
                            testClusterNodes.randomDataNodeSafe().client.admin().cluster().prepareCreateSnapshot(repoName, snapshotName)
<<<<<<< HEAD
                                .execute(snapshotStartedListener);
=======
                                .execute(ActionListener.wrap(() -> {
                                    createdSnapshot.set(true);
                                    testClusterNodes.randomDataNodeSafe().client.admin().cluster().deleteSnapshots(
                                        new DeleteSnapshotsRequest(repoName, snapshotName), noopListener());
                                }));
>>>>>>> 522b6fa1
                            scheduleNow(
                                () -> testClusterNodes.randomMasterNodeSafe().client.admin().cluster().reroute(
                                    new ClusterRerouteRequest().add(new AllocateEmptyPrimaryAllocationCommand(
                                        index, shardRouting.shardId().id(), otherNode.node.getName(), true)), noopListener()));
                        } else {
                            scheduleSoon(this);
                        }
                    });
                }
            });
        });

        continueOrDie(snapshotStartedListener, snapshotResponse -> {
            createdSnapshot.set(true);
            testClusterNodes.randomDataNodeSafe().client.admin().cluster().deleteSnapshot(
                new DeleteSnapshotRequest(repoName, snapshotName), noopListener());
        });

        runUntil(() -> testClusterNodes.randomMasterNode().map(master -> {
            if (createdSnapshot.get() == false) {
                return false;
            }
            final SnapshotsInProgress snapshotsInProgress = master.clusterService.state().custom(SnapshotsInProgress.TYPE);
            return snapshotsInProgress == null || snapshotsInProgress.entries().isEmpty();
        }).orElse(false), TimeUnit.MINUTES.toMillis(1L));

        clearDisruptionsAndAwaitSync();

        assertTrue(createdSnapshot.get());
        final SnapshotsInProgress finalSnapshotsInProgress = testClusterNodes.randomDataNodeSafe()
            .clusterService.state().custom(SnapshotsInProgress.TYPE);
        assertThat(finalSnapshotsInProgress.entries(), empty());
        final Repository repository = testClusterNodes.randomMasterNodeSafe().repositoriesService.repository(repoName);
        Collection<SnapshotId> snapshotIds = getRepositoryData(repository).getSnapshotIds();
        assertThat(snapshotIds, either(hasSize(1)).or(hasSize(0)));
    }

    public void testSuccessfulSnapshotWithConcurrentDynamicMappingUpdates() {
        setupTestCluster(randomFrom(1, 3, 5), randomIntBetween(2, 10));

        String repoName = "repo";
        String snapshotName = "snapshot";
        final String index = "test";

        final int shards = randomIntBetween(1, 10);
        final int documents = randomIntBetween(2, 100);
        TestClusterNodes.TestClusterNode masterNode =
            testClusterNodes.currentMaster(testClusterNodes.nodes.values().iterator().next().clusterService.state());

        final StepListener<CreateSnapshotResponse> createSnapshotResponseStepListener = new StepListener<>();

        continueOrDie(createRepoAndIndex(repoName, index, shards), createIndexResponse -> {
            final AtomicBoolean initiatedSnapshot = new AtomicBoolean(false);
            for (int i = 0; i < documents; ++i) {
                // Index a few documents with different field names so we trigger a dynamic mapping update for each of them
                client().bulk(new BulkRequest().add(new IndexRequest(index).source(Map.of("foo" + i, "bar")))
                        .setRefreshPolicy(WriteRequest.RefreshPolicy.IMMEDIATE),
                    assertNoFailureListener(
                        bulkResponse -> {
                            assertFalse("Failures in bulkresponse: " + bulkResponse.buildFailureMessage(), bulkResponse.hasFailures());
                            if (initiatedSnapshot.compareAndSet(false, true)) {
                                client().admin().cluster().prepareCreateSnapshot(repoName, snapshotName).setWaitForCompletion(true)
                                    .execute(createSnapshotResponseStepListener);
                            }
                        }));
            }
        });

        final String restoredIndex = "restored";

        final StepListener<RestoreSnapshotResponse> restoreSnapshotResponseStepListener = new StepListener<>();

        continueOrDie(createSnapshotResponseStepListener, createSnapshotResponse -> client().admin().cluster().restoreSnapshot(
            new RestoreSnapshotRequest(repoName, snapshotName)
                .renamePattern(index).renameReplacement(restoredIndex).waitForCompletion(true), restoreSnapshotResponseStepListener));

        final StepListener<SearchResponse> searchResponseStepListener = new StepListener<>();

        continueOrDie(restoreSnapshotResponseStepListener, restoreSnapshotResponse -> {
            assertEquals(shards, restoreSnapshotResponse.getRestoreInfo().totalShards());
            client().search(new SearchRequest(restoredIndex).source(new SearchSourceBuilder().size(documents).trackTotalHits(true)),
                searchResponseStepListener);
        });

        final AtomicBoolean documentCountVerified = new AtomicBoolean();

        continueOrDie(searchResponseStepListener, r -> {
            final long hitCount = r.getHits().getTotalHits().value;
            assertThat(
                "Documents were restored but the restored index mapping was older than some documents and misses some of their fields",
                (int) hitCount,
                lessThanOrEqualTo(((Map<?, ?>) masterNode.clusterService.state().metadata().index(restoredIndex).mapping()
                    .sourceAsMap().get("properties")).size())
            );
            documentCountVerified.set(true);
        });

        runUntil(documentCountVerified::get, TimeUnit.MINUTES.toMillis(5L));

        assertNotNull(createSnapshotResponseStepListener.result());
        assertNotNull(restoreSnapshotResponseStepListener.result());
        SnapshotsInProgress finalSnapshotsInProgress = masterNode.clusterService.state().custom(SnapshotsInProgress.TYPE);
        assertFalse(finalSnapshotsInProgress.entries().stream().anyMatch(entry -> entry.state().completed() == false));
        final Repository repository = masterNode.repositoriesService.repository(repoName);
        Collection<SnapshotId> snapshotIds = getRepositoryData(repository).getSnapshotIds();
        assertThat(snapshotIds, hasSize(1));

        final SnapshotInfo snapshotInfo = repository.getSnapshotInfo(snapshotIds.iterator().next());
        assertEquals(SnapshotState.SUCCESS, snapshotInfo.state());
        assertThat(snapshotInfo.indices(), containsInAnyOrder(index));
        assertEquals(shards, snapshotInfo.successfulShards());
        assertEquals(0, snapshotInfo.failedShards());
    }

    private RepositoryData getRepositoryData(Repository repository) {
        final PlainActionFuture<RepositoryData> res = PlainActionFuture.newFuture();
        repository.getRepositoryData(res);
        deterministicTaskQueue.runAllRunnableTasks();
        assertTrue(res.isDone());
        return res.actionGet();
    }

    private StepListener<CreateIndexResponse> createRepoAndIndex(String repoName, String index, int shards) {
        final StepListener<AcknowledgedResponse> createRepositoryListener = new StepListener<>();

        client().admin().cluster().preparePutRepository(repoName).setType(FsRepository.TYPE)
            .setSettings(Settings.builder().put("location", randomAlphaOfLength(10))).execute(createRepositoryListener);

        final StepListener<CreateIndexResponse> createIndexResponseStepListener = new StepListener<>();

        continueOrDie(createRepositoryListener, acknowledgedResponse -> client().admin().indices().create(
            new CreateIndexRequest(index).waitForActiveShards(ActiveShardCount.ALL).settings(defaultIndexSettings(shards)),
            createIndexResponseStepListener));

        return createIndexResponseStepListener;
    }

    private void clearDisruptionsAndAwaitSync() {
        testClusterNodes.clearNetworkDisruptions();
        stabilize();
    }

    private void disconnectOrRestartDataNode() {
        if (randomBoolean()) {
            disconnectRandomDataNode();
        } else {
            testClusterNodes.randomDataNode().ifPresent(TestClusterNodes.TestClusterNode::restart);
        }
    }

    private void disconnectOrRestartMasterNode() {
        testClusterNodes.randomMasterNode().ifPresent(masterNode -> {
            if (randomBoolean()) {
                testClusterNodes.disconnectNode(masterNode);
            } else {
                masterNode.restart();
            }
        });
    }

    private void disconnectRandomDataNode() {
        testClusterNodes.randomDataNode().ifPresent(n -> testClusterNodes.disconnectNode(n));
    }

    private void startCluster() {
        final ClusterState initialClusterState =
            new ClusterState.Builder(ClusterName.DEFAULT).nodes(testClusterNodes.discoveryNodes()).build();
        testClusterNodes.nodes.values().forEach(testClusterNode -> testClusterNode.start(initialClusterState));

        deterministicTaskQueue.advanceTime();
        deterministicTaskQueue.runAllRunnableTasks();

        final VotingConfiguration votingConfiguration = new VotingConfiguration(testClusterNodes.nodes.values().stream().map(n -> n.node)
                .filter(DiscoveryNode::isMasterNode).map(DiscoveryNode::getId).collect(Collectors.toSet()));
        testClusterNodes.nodes.values().stream().filter(n -> n.node.isMasterNode()).forEach(
            testClusterNode -> testClusterNode.coordinator.setInitialConfiguration(votingConfiguration));
        // Connect all nodes to each other
        testClusterNodes.nodes.values().forEach(node -> testClusterNodes.nodes.values().forEach(
            n -> n.transportService.connectToNode(node.node, null,
                ActionTestUtils.assertNoFailureListener(c -> logger.info("--> Connected [{}] to [{}]", n.node, node.node)))));
        stabilize();
    }

    private void stabilize() {
        final long endTime = deterministicTaskQueue.getCurrentTimeMillis() + AbstractCoordinatorTestCase.DEFAULT_STABILISATION_TIME;
        while (deterministicTaskQueue.getCurrentTimeMillis() < endTime) {
            deterministicTaskQueue.advanceTime();
            deterministicTaskQueue.runAllRunnableTasks();
        }
        runUntil(
            () -> {
                final Collection<ClusterState> clusterStates =
                    testClusterNodes.nodes.values().stream().map(node -> node.clusterService.state()).collect(Collectors.toList());
                final Set<String> masterNodeIds = clusterStates.stream()
                    .map(clusterState -> clusterState.nodes().getMasterNodeId()).collect(Collectors.toSet());
                final Set<Long> terms = clusterStates.stream().map(ClusterState::term).collect(Collectors.toSet());
                final List<Long> versions = clusterStates.stream().map(ClusterState::version).distinct().collect(Collectors.toList());
                return versions.size() == 1 && masterNodeIds.size() == 1 && masterNodeIds.contains(null) == false && terms.size() == 1;
            },
            TimeUnit.MINUTES.toMillis(1L)
        );
    }

    private void runUntil(Supplier<Boolean> fulfilled, long timeout) {
        final long start = deterministicTaskQueue.getCurrentTimeMillis();
        while (timeout > deterministicTaskQueue.getCurrentTimeMillis() - start) {
            if (fulfilled.get()) {
                return;
            }
            deterministicTaskQueue.runAllRunnableTasks();
            deterministicTaskQueue.advanceTime();
        }
        fail("Condition wasn't fulfilled.");
    }

    private void setupTestCluster(int masterNodes, int dataNodes) {
        testClusterNodes = new TestClusterNodes(masterNodes, dataNodes);
        startCluster();
    }

    private void scheduleSoon(Runnable runnable) {
        deterministicTaskQueue.scheduleAt(deterministicTaskQueue.getCurrentTimeMillis() + randomLongBetween(0, 100L), runnable);
    }

    private void scheduleNow(Runnable runnable) {
        deterministicTaskQueue.scheduleNow(runnable);
    }

    private static Settings defaultIndexSettings(int shards) {
        // TODO: randomize replica count settings once recovery operations aren't blocking anymore
        return Settings.builder()
            .put(IndexMetadata.INDEX_NUMBER_OF_SHARDS_SETTING.getKey(), shards)
            .put(IndexMetadata.INDEX_NUMBER_OF_REPLICAS_SETTING.getKey(), 0).build();
    }

    private static <T> void continueOrDie(StepListener<T> listener, CheckedConsumer<T, Exception> onResponse) {
        listener.whenComplete(onResponse, e -> {
            throw new AssertionError(e);
        });
    }

    private static <T> ActionListener<T> noopListener() {
        return ActionListener.wrap(() -> {});
    }

    public NodeClient client() {
        // Select from sorted list of nodes
        final List<TestClusterNodes.TestClusterNode> nodes = testClusterNodes.nodes.values().stream()
            .filter(n -> testClusterNodes.disconnectedNodes.contains(n.node.getName()) == false)
            .sorted(Comparator.comparing(n -> n.node.getName())).collect(Collectors.toList());
        if (nodes.isEmpty()) {
            throw new AssertionError("No nodes available");
        }
        return randomFrom(nodes).client;
    }

    /**
     * Create a {@link Environment} with random path.home and path.repo
     **/
    private Environment createEnvironment(String nodeName) {
        return TestEnvironment.newEnvironment(Settings.builder()
            .put(NODE_NAME_SETTING.getKey(), nodeName)
            .put(PATH_HOME_SETTING.getKey(), tempDir.resolve(nodeName).toAbsolutePath())
            .put(Environment.PATH_REPO_SETTING.getKey(), tempDir.resolve("repo").toAbsolutePath())
            .putList(ClusterBootstrapService.INITIAL_MASTER_NODES_SETTING.getKey(),
                ClusterBootstrapService.INITIAL_MASTER_NODES_SETTING.get(Settings.EMPTY))
            .put(MappingUpdatedAction.INDICES_MAX_IN_FLIGHT_UPDATES_SETTING.getKey(), 1000) // o.w. some tests might block
            .build());
    }

    private static ClusterState stateForNode(ClusterState state, DiscoveryNode node) {
        // Remove and add back local node to update ephemeral id on restarts
        return ClusterState.builder(state).nodes(DiscoveryNodes.builder(
            state.nodes()).remove(node.getId()).add(node).localNodeId(node.getId())).build();
    }

    private final class TestClusterNodes {

        // LinkedHashMap so we have deterministic ordering when iterating over the map in tests
        private final Map<String, TestClusterNode> nodes = new LinkedHashMap<>();

        /**
         * Node names that are disconnected from all other nodes.
         */
        private final Set<String> disconnectedNodes = new HashSet<>();

        TestClusterNodes(int masterNodes, int dataNodes) {
            for (int i = 0; i < masterNodes; ++i) {
                nodes.computeIfAbsent("node" + i, nodeName -> {
                    try {
                        return newMasterNode(nodeName);
                    } catch (IOException e) {
                        throw new AssertionError(e);
                    }
                });
            }
            for (int i = 0; i < dataNodes; ++i) {
                nodes.computeIfAbsent("data-node" + i, nodeName -> {
                    try {
                        return newDataNode(nodeName);
                    } catch (IOException e) {
                        throw new AssertionError(e);
                    }
                });
            }
        }

        public TestClusterNode nodeById(final String nodeId) {
            return nodes.values().stream().filter(n -> n.node.getId().equals(nodeId)).findFirst()
                .orElseThrow(() -> new AssertionError("Could not find node by id [" + nodeId + ']'));
        }

        private TestClusterNode newMasterNode(String nodeName) throws IOException {
            return newNode(nodeName, DiscoveryNodeRole.MASTER_ROLE);
        }

        private TestClusterNode newDataNode(String nodeName) throws IOException {
            return newNode(nodeName, DiscoveryNodeRole.DATA_ROLE);
        }

        private TestClusterNode newNode(String nodeName, DiscoveryNodeRole role) throws IOException {
            return new TestClusterNode(
                new DiscoveryNode(nodeName, randomAlphaOfLength(10), buildNewFakeTransportAddress(), emptyMap(),
                    Collections.singleton(role), Version.CURRENT));
        }

        public TestClusterNode randomMasterNodeSafe() {
            return randomMasterNode().orElseThrow(() -> new AssertionError("Expected to find at least one connected master node"));
        }

        public Optional<TestClusterNode> randomMasterNode() {
            // Select from sorted list of data-nodes here to not have deterministic behaviour
            final List<TestClusterNode> masterNodes = testClusterNodes.nodes.values().stream()
                .filter(n -> n.node.isMasterNode())
                .filter(n -> disconnectedNodes.contains(n.node.getName()) == false)
                .sorted(Comparator.comparing(n -> n.node.getName())).collect(Collectors.toList());
            return masterNodes.isEmpty() ? Optional.empty() : Optional.of(randomFrom(masterNodes));
        }

        public void stopNode(TestClusterNode node) {
            node.stop();
            nodes.remove(node.node.getName());
        }

        public TestClusterNode randomDataNodeSafe(String... excludedNames) {
            return randomDataNode(excludedNames).orElseThrow(() -> new AssertionError("Could not find another data node."));
        }

        public Optional<TestClusterNode> randomDataNode(String... excludedNames) {
            // Select from sorted list of data-nodes here to not have deterministic behaviour
            final List<TestClusterNode> dataNodes = testClusterNodes.nodes.values().stream().filter(n -> n.node.isDataNode())
                .filter(n -> {
                    for (final String nodeName : excludedNames) {
                        if (n.node.getName().equals(nodeName)) {
                            return false;
                        }
                    }
                    return true;
                })
                .sorted(Comparator.comparing(n -> n.node.getName())).collect(Collectors.toList());
            return dataNodes.isEmpty() ? Optional.empty() : Optional.ofNullable(randomFrom(dataNodes));
        }

        public void disconnectNode(TestClusterNode node) {
            if (disconnectedNodes.contains(node.node.getName())) {
                return;
            }
            testClusterNodes.nodes.values().forEach(n -> n.transportService.getConnectionManager().disconnectFromNode(node.node));
            disconnectedNodes.add(node.node.getName());
        }

        public void clearNetworkDisruptions() {
            final Set<String> disconnectedNodes = new HashSet<>(this.disconnectedNodes);
            this.disconnectedNodes.clear();
            disconnectedNodes.forEach(nodeName -> {
                if (testClusterNodes.nodes.containsKey(nodeName)) {
                    final DiscoveryNode node = testClusterNodes.nodes.get(nodeName).node;
                    testClusterNodes.nodes.values().forEach(
                        n -> n.transportService.openConnection(node, null,
                            ActionTestUtils.assertNoFailureListener(c -> logger.debug("--> Connected [{}] to [{}]", n.node, node))));
                }
            });
        }

        /**
         * Builds a {@link DiscoveryNodes} instance that holds the nodes in this test cluster.
         * @return DiscoveryNodes
         */
        public DiscoveryNodes discoveryNodes() {
            DiscoveryNodes.Builder builder = DiscoveryNodes.builder();
            nodes.values().forEach(node -> builder.add(node.node));
            return builder.build();
        }

        /**
         * Returns the {@link TestClusterNode} for the master node in the given {@link ClusterState}.
         * @param state ClusterState
         * @return Master Node
         */
        public TestClusterNode currentMaster(ClusterState state) {
            TestClusterNode master = nodes.get(state.nodes().getMasterNode().getName());
            assertNotNull(master);
            assertTrue(master.node.isMasterNode());
            return master;
        }

        private final class TestClusterNode {

            private final Logger logger = LogManager.getLogger(TestClusterNode.class);

            private final NamedWriteableRegistry namedWriteableRegistry = new NamedWriteableRegistry(Stream.concat(
                ClusterModule.getNamedWriteables().stream(), NetworkModule.getNamedWriteables().stream()).collect(Collectors.toList()));

            private final TransportService transportService;

            private final ClusterService clusterService;

            private final NodeConnectionsService nodeConnectionsService;

            private final RepositoriesService repositoriesService;

            private final SnapshotsService snapshotsService;

            private final SnapshotShardsService snapshotShardsService;

            private final IndicesService indicesService;

            private final IndicesClusterStateService indicesClusterStateService;

            private final DiscoveryNode node;

            private final MasterService masterService;

            private final AllocationService allocationService;

            private final NodeClient client;

            private final NodeEnvironment nodeEnv;

            private final DisruptableMockTransport mockTransport;

            private final ThreadPool threadPool;

            private Coordinator coordinator;

            TestClusterNode(DiscoveryNode node) throws IOException {
                this.node = node;
                final Environment environment = createEnvironment(node.getName());
                threadPool = deterministicTaskQueue.getThreadPool(runnable -> CoordinatorTests.onNodeLog(node, runnable));
                masterService = new FakeThreadPoolMasterService(node.getName(), "test", threadPool, deterministicTaskQueue::scheduleNow);
                final Settings settings = environment.settings();
                final ClusterSettings clusterSettings = new ClusterSettings(settings, ClusterSettings.BUILT_IN_CLUSTER_SETTINGS);
                clusterService = new ClusterService(settings, clusterSettings, masterService,
                    new ClusterApplierService(node.getName(), settings, clusterSettings, threadPool) {
                        @Override
                        protected PrioritizedEsThreadPoolExecutor createThreadPoolExecutor() {
                            return new MockSinglePrioritizingExecutor(node.getName(), deterministicTaskQueue, threadPool);
                        }

                        @Override
                        protected void connectToNodesAndWait(ClusterState newClusterState) {
                            // don't do anything, and don't block
                        }
                    });
                mockTransport = new DisruptableMockTransport(node, logger) {
                    @Override
                    protected ConnectionStatus getConnectionStatus(DiscoveryNode destination) {
                        if (node.equals(destination)) {
                            return ConnectionStatus.CONNECTED;
                        }
                        // Check if both nodes are still part of the cluster
                        if (nodes.containsKey(node.getName()) == false || nodes.containsKey(destination.getName()) == false) {
                            return ConnectionStatus.DISCONNECTED;
                        }
                        return disconnectedNodes.contains(node.getName()) || disconnectedNodes.contains(destination.getName())
                            ? ConnectionStatus.DISCONNECTED : ConnectionStatus.CONNECTED;
                    }

                    @Override
                    protected Optional<DisruptableMockTransport> getDisruptableMockTransport(TransportAddress address) {
                        return nodes.values().stream().map(cn -> cn.mockTransport)
                            .filter(transport -> transport.getLocalNode().getAddress().equals(address))
                            .findAny();
                    }

                    @Override
                    protected void execute(Runnable runnable) {
                        scheduleNow(CoordinatorTests.onNodeLog(getLocalNode(), runnable));
                    }

                    @Override
                    protected NamedWriteableRegistry writeableRegistry() {
                        return namedWriteableRegistry;
                    }
                };
                transportService = mockTransport.createTransportService(
                    settings, threadPool,
                    new TransportInterceptor() {
                        @Override
                        public <T extends TransportRequest> TransportRequestHandler<T> interceptHandler(String action, String executor,
                            boolean forceExecution, TransportRequestHandler<T> actualHandler) {
                            // TODO: Remove this hack once recoveries are async and can be used in these tests
                            if (action.startsWith("internal:index/shard/recovery")) {
                                return (request, channel, task) -> scheduleSoon(
                                    new AbstractRunnable() {
                                        @Override
                                        protected void doRun() throws Exception {
                                            channel.sendResponse(new TransportException(new IOException("failed to recover shard")));
                                        }

                                        @Override
                                        public void onFailure(final Exception e) {
                                            throw new AssertionError(e);
                                        }
                                    });
                            } else {
                                return actualHandler;
                            }
                        }
                    },
                    a -> node, null, emptySet()
                );
                final IndexNameExpressionResolver indexNameExpressionResolver = new IndexNameExpressionResolver();
                repositoriesService = new RepositoriesService(
                    settings, clusterService, transportService,
                    Collections.singletonMap(FsRepository.TYPE, getRepoFactory(environment)), emptyMap(), threadPool
                );
                snapshotsService =
                    new SnapshotsService(settings, clusterService, indexNameExpressionResolver, repositoriesService, threadPool);
                nodeEnv = new NodeEnvironment(settings, environment);
                final NamedXContentRegistry namedXContentRegistry = new NamedXContentRegistry(Collections.emptyList());
                final ScriptService scriptService = new ScriptService(settings, emptyMap(), emptyMap());
                client = new NodeClient(settings, threadPool);
                allocationService = ESAllocationTestCase.createAllocationService(settings);
                final IndexScopedSettings indexScopedSettings =
                    new IndexScopedSettings(settings, IndexScopedSettings.BUILT_IN_INDEX_SETTINGS);
                final BigArrays bigArrays = new BigArrays(new PageCacheRecycler(settings), null, "test");
                final MapperRegistry mapperRegistry = new IndicesModule(Collections.emptyList()).getMapperRegistry();
                indicesService = new IndicesService(
                    settings,
                    mock(PluginsService.class),
                    nodeEnv,
                    namedXContentRegistry,
                    new AnalysisRegistry(environment, emptyMap(), emptyMap(), emptyMap(), emptyMap(), emptyMap(),
                        emptyMap(), emptyMap(), emptyMap(), emptyMap()),
                    indexNameExpressionResolver,
                    mapperRegistry,
                    namedWriteableRegistry,
                    threadPool,
                    indexScopedSettings,
                    new NoneCircuitBreakerService(),
                    bigArrays,
                    scriptService,
                    clusterService,
                    client,
                    new MetaStateService(nodeEnv, namedXContentRegistry),
                    Collections.emptyList(),
                    emptyMap(),
                    null
                );
                final RecoverySettings recoverySettings = new RecoverySettings(settings, clusterSettings);
                final ActionFilters actionFilters = new ActionFilters(emptySet());
                snapshotShardsService = new SnapshotShardsService(
                    settings, clusterService, repositoriesService, threadPool,
                    transportService, indicesService, actionFilters, indexNameExpressionResolver);
                final ShardStateAction shardStateAction = new ShardStateAction(
                    clusterService, transportService, allocationService,
                    new BatchedRerouteService(clusterService, allocationService::reroute),
                    threadPool
                );
                nodeConnectionsService =
                    new NodeConnectionsService(clusterService.getSettings(), threadPool, transportService);
                @SuppressWarnings("rawtypes")
                Map<ActionType, TransportAction> actions = new HashMap<>();
                actions.put(GlobalCheckpointSyncAction.TYPE,
                    new GlobalCheckpointSyncAction(settings, transportService, clusterService, indicesService,
                        threadPool, shardStateAction, actionFilters));
                final MetadataMappingService metadataMappingService = new MetadataMappingService(clusterService, indicesService);
                indicesClusterStateService = new IndicesClusterStateService(
                    settings,
                    indicesService,
                    clusterService,
                    threadPool,
                    new PeerRecoveryTargetService(threadPool, transportService, recoverySettings, clusterService),
                    shardStateAction,
                    new NodeMappingRefreshAction(transportService, metadataMappingService),
                    repositoriesService,
                    mock(SearchService.class),
                    new PeerRecoverySourceService(transportService, indicesService, recoverySettings),
                    snapshotShardsService,
                    new PrimaryReplicaSyncer(
                        transportService,
                        new TransportResyncReplicationAction(
                            settings,
                            transportService,
                            clusterService,
                            indicesService,
                            threadPool,
                            shardStateAction,
                            actionFilters)),
                    RetentionLeaseSyncer.EMPTY,
                    client);
                final MetadataCreateIndexService metadataCreateIndexService = new MetadataCreateIndexService(settings, clusterService,
                    indicesService,
                    allocationService, new AliasValidator(), environment, indexScopedSettings,
                    threadPool, namedXContentRegistry, Collections.emptyList(), false);
                actions.put(CreateIndexAction.INSTANCE,
                    new TransportCreateIndexAction(
                        transportService, clusterService, threadPool,
                        metadataCreateIndexService,
                        actionFilters, indexNameExpressionResolver
                    ));
                final MappingUpdatedAction mappingUpdatedAction = new MappingUpdatedAction(settings, clusterSettings);
                mappingUpdatedAction.setClient(client);
                actions.put(BulkAction.INSTANCE,
                    new TransportBulkAction(threadPool, transportService, clusterService,
                        new IngestService(
                            clusterService, threadPool, environment, scriptService,
                            new AnalysisModule(environment, Collections.emptyList()).getAnalysisRegistry(),
                            Collections.emptyList(), client),
                        client, actionFilters, indexNameExpressionResolver,
                        new AutoCreateIndex(settings, clusterSettings, indexNameExpressionResolver)
                    ));
                final TransportShardBulkAction transportShardBulkAction = new TransportShardBulkAction(settings, transportService,
                    clusterService, indicesService, threadPool, shardStateAction, mappingUpdatedAction, new UpdateHelper(scriptService),
                    actionFilters);
                actions.put(TransportShardBulkAction.TYPE, transportShardBulkAction);
                final RestoreService restoreService = new RestoreService(
                    clusterService, repositoriesService, allocationService,
                    metadataCreateIndexService,
                    new MetadataIndexUpgradeService(
                        settings, namedXContentRegistry,
                        mapperRegistry,
                        indexScopedSettings),
                    clusterSettings
                );
                actions.put(PutMappingAction.INSTANCE,
                    new TransportPutMappingAction(transportService, clusterService, threadPool, metadataMappingService,
                        actionFilters, indexNameExpressionResolver, new RequestValidators<>(Collections.emptyList())));
                final ResponseCollectorService responseCollectorService = new ResponseCollectorService(clusterService);
                final SearchTransportService searchTransportService = new SearchTransportService(transportService,
                    SearchExecutionStatsCollector.makeWrapper(responseCollectorService));
                final SearchService searchService = new SearchService(clusterService, indicesService, threadPool, scriptService,
                    bigArrays, new FetchPhase(Collections.emptyList()), responseCollectorService, new NoneCircuitBreakerService());
                SearchPhaseController searchPhaseController = new SearchPhaseController(
                    writableRegistry(), searchService::aggReduceContextBuilder);
                actions.put(SearchAction.INSTANCE,
                    new TransportSearchAction(threadPool, transportService, searchService,
                        searchTransportService, searchPhaseController, clusterService,
                        actionFilters, indexNameExpressionResolver));
                actions.put(RestoreSnapshotAction.INSTANCE,
                    new TransportRestoreSnapshotAction(transportService, clusterService, threadPool, restoreService, actionFilters,
                        indexNameExpressionResolver));
                actions.put(DeleteIndexAction.INSTANCE,
                    new TransportDeleteIndexAction(
                        transportService, clusterService, threadPool,
                        new MetadataDeleteIndexService(settings, clusterService, allocationService), actionFilters,
                        indexNameExpressionResolver, new DestructiveOperations(settings, clusterSettings)));
                actions.put(PutRepositoryAction.INSTANCE,
                    new TransportPutRepositoryAction(
                        transportService, clusterService, repositoriesService, threadPool,
                        actionFilters, indexNameExpressionResolver
                    ));
                actions.put(CleanupRepositoryAction.INSTANCE, new TransportCleanupRepositoryAction(transportService, clusterService,
                    repositoriesService, snapshotsService, threadPool, actionFilters, indexNameExpressionResolver));
                actions.put(CreateSnapshotAction.INSTANCE,
                    new TransportCreateSnapshotAction(
                        transportService, clusterService, threadPool,
                        snapshotsService, actionFilters, indexNameExpressionResolver
                    ));
                actions.put(ClusterRerouteAction.INSTANCE,
                    new TransportClusterRerouteAction(transportService, clusterService, threadPool, allocationService,
                        actionFilters, indexNameExpressionResolver));
                actions.put(ClusterStateAction.INSTANCE,
                    new TransportClusterStateAction(transportService, clusterService, threadPool,
                        actionFilters, indexNameExpressionResolver));
                actions.put(IndicesShardStoresAction.INSTANCE,
                    new TransportIndicesShardStoresAction(
                        transportService, clusterService, threadPool, actionFilters, indexNameExpressionResolver,
                        client));
                actions.put(TransportNodesListGatewayStartedShards.TYPE, new TransportNodesListGatewayStartedShards(settings,
                    threadPool, clusterService, transportService, actionFilters, nodeEnv, indicesService, namedXContentRegistry));
                actions.put(DeleteSnapshotAction.INSTANCE,
                    new TransportDeleteSnapshotAction(
                        transportService, clusterService, threadPool,
                        snapshotsService, actionFilters, indexNameExpressionResolver
                    ));
                client.initialize(actions, transportService.getTaskManager(),
                    () -> clusterService.localNode().getId(), transportService.getRemoteClusterService());
            }

            private Repository.Factory getRepoFactory(Environment environment) {
                // Run half the tests with the eventually consistent repository
                if (blobStoreContext == null) {
                    return metadata -> new FsRepository(metadata, environment, xContentRegistry(), clusterService) {
                        @Override
                        protected void assertSnapshotOrGenericThread() {
                            // eliminate thread name check as we create repo in the test thread
                        }
                    };
                } else {
                    return metadata ->
                        new MockEventuallyConsistentRepository(metadata, xContentRegistry(), clusterService, blobStoreContext, random());
                }
            }
            public void restart() {
                testClusterNodes.disconnectNode(this);
                final ClusterState oldState = this.clusterService.state();
                stop();
                nodes.remove(node.getName());
                scheduleSoon(() -> {
                    try {
                        final TestClusterNode restartedNode = new TestClusterNode(
                            new DiscoveryNode(node.getName(), node.getId(), node.getAddress(), emptyMap(),
                                node.getRoles(), Version.CURRENT));
                        nodes.put(node.getName(), restartedNode);
                        restartedNode.start(oldState);
                    } catch (IOException e) {
                        throw new AssertionError(e);
                    }
                });
            }

            public void stop() {
                testClusterNodes.disconnectNode(this);
                indicesService.close();
                clusterService.close();
                nodeConnectionsService.stop();
                indicesClusterStateService.close();
                if (coordinator != null) {
                    coordinator.close();
                }
                nodeEnv.close();
            }

            public void start(ClusterState initialState) {
                transportService.start();
                transportService.acceptIncomingRequests();
                snapshotsService.start();
                snapshotShardsService.start();
                repositoriesService.start();
                final CoordinationState.PersistedState persistedState =
                    new InMemoryPersistedState(initialState.term(), stateForNode(initialState, node));
                coordinator = new Coordinator(node.getName(), clusterService.getSettings(),
                    clusterService.getClusterSettings(), transportService, namedWriteableRegistry,
                    allocationService, masterService, () -> persistedState,
                    hostsResolver -> nodes.values().stream().filter(n -> n.node.isMasterNode())
                        .map(n -> n.node.getAddress()).collect(Collectors.toList()),
                    clusterService.getClusterApplierService(), Collections.emptyList(), random(),
                    new BatchedRerouteService(clusterService, allocationService::reroute), ElectionStrategy.DEFAULT_INSTANCE);
                masterService.setClusterStatePublisher(coordinator);
                coordinator.start();
                clusterService.getClusterApplierService().setNodeConnectionsService(nodeConnectionsService);
                nodeConnectionsService.start();
                clusterService.start();
                indicesService.start();
                indicesClusterStateService.start();
                coordinator.startInitialJoin();
            }
        }
    }
}<|MERGE_RESOLUTION|>--- conflicted
+++ resolved
@@ -429,7 +429,8 @@
         continueOrDie(createSnapshotResponseStepListener, createSnapshotResponse -> {
             scheduleNow(this::disconnectOrRestartMasterNode);
             testClusterNodes.randomDataNodeSafe().client.admin().cluster()
-                .prepareDeleteSnapshot(repoName, snapshotName).execute(ActionListener.wrap(() -> snapshotDeleteResponded.set(true)));
+                    .prepareDeleteSnapshots(repoName, new String[]{snapshotName})
+                    .execute(ActionListener.wrap(() -> snapshotDeleteResponded.set(true)));
         });
 
         runUntil(() -> testClusterNodes.randomMasterNode().map(master -> {
@@ -471,21 +472,17 @@
 
         final StepListener<AcknowledgedResponse> deleteSnapshotStepListener = new StepListener<>();
 
-<<<<<<< HEAD
         masterNode.clusterService.addListener(new ClusterStateListener() {
             @Override
             public void clusterChanged(ClusterChangedEvent event) {
                 final SnapshotsInProgress snapshotsInProgress = event.state().custom(SnapshotsInProgress.TYPE);
                 if (snapshotsInProgress != null && snapshotsInProgress.entries().isEmpty() == false) {
-                    client().admin().cluster().prepareDeleteSnapshot(repoName, snapshotName).execute(deleteSnapshotStepListener);
+                    client().admin().cluster().prepareDeleteSnapshots(repoName, new String[] {snapshotName})
+                            .execute(deleteSnapshotStepListener);
                     masterNode.clusterService.removeListener(this);
                 }
             }
         });
-=======
-        continueOrDie(createSnapshotResponseStepListener, createSnapshotResponse -> client().admin().cluster().deleteSnapshots(
-            new DeleteSnapshotsRequest(repoName, snapshotName), deleteSnapshotStepListener));
->>>>>>> 522b6fa1
 
         final StepListener<CreateSnapshotResponse> createAnotherSnapshotResponseStepListener = new StepListener<>();
 
@@ -613,7 +610,8 @@
         continueOrDie(createOtherSnapshotResponseStepListener,
             createSnapshotResponse -> {
                 scheduleNow(
-                    () -> client().admin().cluster().prepareDeleteSnapshot(repoName, snapshotName).execute(deleteSnapshotStepListener));
+                    () -> client().admin().cluster().prepareDeleteSnapshots(repoName, new String[] {snapshotName})
+                            .execute(deleteSnapshotStepListener));
                 scheduleNow(() -> client().admin().cluster().restoreSnapshot(
                     new RestoreSnapshotRequest(repoName, secondSnapshotName).waitForCompletion(true)
                         .renamePattern("(.+)").renameReplacement("restored_$1"),
@@ -786,15 +784,7 @@
                                 scheduleNow(() -> testClusterNodes.stopNode(masterNode));
                             }
                             testClusterNodes.randomDataNodeSafe().client.admin().cluster().prepareCreateSnapshot(repoName, snapshotName)
-<<<<<<< HEAD
                                 .execute(snapshotStartedListener);
-=======
-                                .execute(ActionListener.wrap(() -> {
-                                    createdSnapshot.set(true);
-                                    testClusterNodes.randomDataNodeSafe().client.admin().cluster().deleteSnapshots(
-                                        new DeleteSnapshotsRequest(repoName, snapshotName), noopListener());
-                                }));
->>>>>>> 522b6fa1
                             scheduleNow(
                                 () -> testClusterNodes.randomMasterNodeSafe().client.admin().cluster().reroute(
                                     new ClusterRerouteRequest().add(new AllocateEmptyPrimaryAllocationCommand(
@@ -809,8 +799,8 @@
 
         continueOrDie(snapshotStartedListener, snapshotResponse -> {
             createdSnapshot.set(true);
-            testClusterNodes.randomDataNodeSafe().client.admin().cluster().deleteSnapshot(
-                new DeleteSnapshotRequest(repoName, snapshotName), noopListener());
+            testClusterNodes.randomDataNodeSafe().client.admin().cluster().deleteSnapshots(
+                new DeleteSnapshotsRequest(repoName, snapshotName), noopListener());
         });
 
         runUntil(() -> testClusterNodes.randomMasterNode().map(master -> {

--- conflicted
+++ resolved
@@ -2547,11 +2547,7 @@
                 final MetadataMappingService metadataMappingService = new MetadataMappingService(
                     clusterService,
                     indicesService,
-<<<<<<< HEAD
-                    new IndexSettingProviders(Set.of())
-=======
                     IndexSettingProviders.EMPTY
->>>>>>> 61c2bf11
                 );
 
                 peerRecoverySourceService = new PeerRecoverySourceService(

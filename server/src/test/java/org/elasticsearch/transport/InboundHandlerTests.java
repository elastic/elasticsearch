/*
 * Copyright Elasticsearch B.V. and/or licensed to Elasticsearch B.V. under one
 * or more contributor license agreements. Licensed under the "Elastic License
 * 2.0", the "GNU Affero General Public License v3.0 only", and the "Server Side
 * Public License v 1"; you may not use this file except in compliance with, at
 * your election, the "Elastic License 2.0", the "GNU Affero General Public
 * License v3.0 only", or the "Server Side Public License, v 1".
 */

package org.elasticsearch.transport;

import org.apache.logging.log4j.Level;
import org.elasticsearch.ElasticsearchException;
import org.elasticsearch.TransportVersion;
import org.elasticsearch.TransportVersions;
import org.elasticsearch.action.ActionListener;
import org.elasticsearch.common.bytes.BytesArray;
import org.elasticsearch.common.bytes.BytesReference;
import org.elasticsearch.common.bytes.ReleasableBytesReference;
import org.elasticsearch.common.io.stream.BytesStreamOutput;
import org.elasticsearch.common.io.stream.InputStreamStreamInput;
import org.elasticsearch.common.io.stream.NamedWriteableRegistry;
import org.elasticsearch.common.io.stream.RecyclerBytesStreamOutput;
import org.elasticsearch.common.io.stream.StreamInput;
import org.elasticsearch.common.io.stream.Writeable;
import org.elasticsearch.common.network.HandlingTimeTracker;
import org.elasticsearch.common.settings.Settings;
import org.elasticsearch.common.util.PageCacheRecycler;
import org.elasticsearch.common.util.concurrent.EsExecutors;
import org.elasticsearch.core.TimeValue;
import org.elasticsearch.core.Tuple;
import org.elasticsearch.tasks.TaskId;
import org.elasticsearch.tasks.TaskManager;
import org.elasticsearch.telemetry.tracing.Tracer;
import org.elasticsearch.test.ESTestCase;
import org.elasticsearch.test.MockLog;
import org.elasticsearch.test.TransportVersionUtils;
import org.elasticsearch.threadpool.TestThreadPool;
import org.elasticsearch.threadpool.ThreadPool;
import org.junit.After;
import org.junit.Before;

import java.io.IOException;
import java.io.InputStream;
import java.util.Collections;
import java.util.Map;
import java.util.concurrent.Executor;
import java.util.concurrent.TimeUnit;
import java.util.concurrent.atomic.AtomicBoolean;
import java.util.concurrent.atomic.AtomicReference;

import static org.hamcrest.Matchers.instanceOf;

public class InboundHandlerTests extends ESTestCase {

    private final TestThreadPool threadPool = new TestThreadPool(getClass().getName());

    private TaskManager taskManager;
    private Transport.ResponseHandlers responseHandlers;
    private Transport.RequestHandlers requestHandlers;
    private InboundHandler handler;
    private FakeTcpChannel channel;

    @Before
    public void setUp() throws Exception {
        super.setUp();
        taskManager = new TaskManager(Settings.EMPTY, threadPool, Collections.emptySet());
        channel = new FakeTcpChannel(randomBoolean(), buildNewFakeTransportAddress().address(), buildNewFakeTransportAddress().address());
        NamedWriteableRegistry namedWriteableRegistry = new NamedWriteableRegistry(Collections.emptyList());
        final boolean ignoreDeserializationErrors = true; // suppress assertions to test production error-handling
        TransportHandshaker handshaker = new TransportHandshaker(
            TransportVersion.current(),
            threadPool,
            (n, c, r, v) -> {},
            ignoreDeserializationErrors
        );
        TransportKeepAlive keepAlive = new TransportKeepAlive(threadPool, TcpChannel::sendMessage);
        OutboundHandler outboundHandler = new OutboundHandler(
            "node",
            TransportVersion.current(),
            new StatsTracker(),
            threadPool,
            new BytesRefRecycler(PageCacheRecycler.NON_RECYCLING_INSTANCE),
            new HandlingTimeTracker(),
            false
        );
        requestHandlers = new Transport.RequestHandlers();
        responseHandlers = new Transport.ResponseHandlers();
        handler = new InboundHandler(
            threadPool,
            outboundHandler,
            namedWriteableRegistry,
            handshaker,
            keepAlive,
            requestHandlers,
            responseHandlers,
            new HandlingTimeTracker(),
            ignoreDeserializationErrors
        );
    }

    @After
    public void tearDown() throws Exception {
        ThreadPool.terminate(threadPool, 10, TimeUnit.SECONDS);
        super.tearDown();
    }

    public void testPing() throws Exception {
        AtomicReference<TransportChannel> channelCaptor = new AtomicReference<>();
        RequestHandlerRegistry<TestRequest> registry = new RequestHandlerRegistry<>(
            "test-request",
            TestRequest::new,
            taskManager,
            (request, channel, task) -> channelCaptor.set(channel),
            EsExecutors.DIRECT_EXECUTOR_SERVICE,
            false,
            true,
            Tracer.NOOP
        );
        requestHandlers.registerHandler(registry);

        handler.inboundMessage(channel, new InboundMessage(null, true));
        if (channel.isServerChannel()) {
            BytesReference ping = channel.getMessageCaptor().get();
            assertEquals('E', ping.get(0));
            assertEquals(6, ping.length());
        }
    }

    public void testRequestAndResponse() throws Exception {
        String action = "test-request";
        boolean isError = randomBoolean();
        AtomicReference<TestRequest> requestCaptor = new AtomicReference<>();
        AtomicReference<TestResponse> responseCaptor = new AtomicReference<>();
        AtomicReference<Exception> exceptionCaptor = new AtomicReference<>();
        AtomicReference<TransportChannel> channelCaptor = new AtomicReference<>();

        long requestId = responseHandlers.add(new TransportResponseHandler<TestResponse>() {
            @Override
            public Executor executor() {
                return TransportResponseHandler.TRANSPORT_WORKER;
            }

            @Override
            public void handleResponse(TestResponse response) {
                responseCaptor.set(response);
            }

            @Override
            public void handleException(TransportException exp) {
                exceptionCaptor.set(exp);
            }

            @Override
            public TestResponse read(StreamInput in) throws IOException {
                return new TestResponse(in);
            }
        }, null, action).requestId();
        RequestHandlerRegistry<TestRequest> registry = new RequestHandlerRegistry<>(
            action,
            TestRequest::new,
            taskManager,
            (request, channel, task) -> {
                channelCaptor.set(channel);
                requestCaptor.set(request);
            },
            EsExecutors.DIRECT_EXECUTOR_SERVICE,
            false,
            true,
            Tracer.NOOP
        );
        requestHandlers.registerHandler(registry);
        String requestValue = randomAlphaOfLength(10);
<<<<<<< HEAD
        final Writeable body = new TestRequest(requestValue);
        OutboundMessage.Request request = new OutboundMessage.Request(
            threadPool.getThreadContext(),
            body,
            TransportVersion.current(),
=======
        BytesRefRecycler recycler = new BytesRefRecycler(PageCacheRecycler.NON_RECYCLING_INSTANCE);
        BytesReference fullRequestBytes = OutboundHandler.serialize(
>>>>>>> 681783e1
            action,
            requestId,
            false,
            TransportVersion.current(),
            false,
            null,
            new TestRequest(requestValue),
            threadPool.getThreadContext(),
            new RecyclerBytesStreamOutput(recycler)
        );

<<<<<<< HEAD
        BytesRefRecycler recycler = new BytesRefRecycler(PageCacheRecycler.NON_RECYCLING_INSTANCE);
        BytesReference fullRequestBytes = request.serialize(body, new RecyclerBytesStreamOutput(recycler));
=======
>>>>>>> 681783e1
        BytesReference requestContent = fullRequestBytes.slice(TcpHeader.HEADER_SIZE, fullRequestBytes.length() - TcpHeader.HEADER_SIZE);
        Header requestHeader = new Header(
            fullRequestBytes.length() - 6,
            requestId,
            TransportStatus.setRequest((byte) 0),
            TransportVersion.current()
        );
        InboundMessage requestMessage = new InboundMessage(requestHeader, ReleasableBytesReference.wrap(requestContent), () -> {});
        requestHeader.finishParsingHeader(requestMessage.openOrGetStreamInput());
        handler.inboundMessage(channel, requestMessage);

        TransportChannel transportChannel = channelCaptor.get();
        assertEquals(TransportVersion.current(), transportChannel.getVersion());
        assertEquals(requestValue, requestCaptor.get().value);

        String responseValue = randomAlphaOfLength(10);
        byte responseStatus = TransportStatus.setResponse((byte) 0);
        if (isError) {
            responseStatus = TransportStatus.setError(responseStatus);
            transportChannel.sendResponse(new ElasticsearchException("boom"));
        } else {
            transportChannel.sendResponse(new TestResponse(responseValue));
        }

        BytesReference fullResponseBytes = channel.getMessageCaptor().get();
        BytesReference responseContent = fullResponseBytes.slice(TcpHeader.HEADER_SIZE, fullResponseBytes.length() - TcpHeader.HEADER_SIZE);
        Header responseHeader = new Header(fullRequestBytes.length() - 6, requestId, responseStatus, TransportVersion.current());
        InboundMessage responseMessage = new InboundMessage(responseHeader, ReleasableBytesReference.wrap(responseContent), () -> {});
        responseHeader.finishParsingHeader(responseMessage.openOrGetStreamInput());
        handler.inboundMessage(channel, responseMessage);

        if (isError) {
            assertThat(exceptionCaptor.get(), instanceOf(RemoteTransportException.class));
            assertThat(exceptionCaptor.get().getCause(), instanceOf(ElasticsearchException.class));
            assertEquals("boom", exceptionCaptor.get().getCause().getMessage());
        } else {
            assertEquals(responseValue, responseCaptor.get().value);
        }
    }

    public void testClosesChannelOnErrorInHandshake() throws Exception {
        // Nodes use their minimum compatibility version for the TCP handshake, so a node from v(major-1).x will report its version as
        // v(major-2).last in the TCP handshake, with which we are not really compatible. We put extra effort into making sure that if
        // successful we can respond correctly in a format this old, but we do not guarantee that we can respond correctly with an error
        // response so we must just close the connection on an error. To avoid the failure disappearing into a black hole we at least log
        // it.

        try (var mockLog = MockLog.capture(InboundHandler.class)) {
            mockLog.addExpectation(
                new MockLog.SeenEventExpectation("expected message", EXPECTED_LOGGER_NAME, Level.WARN, "error processing handshake version")
            );

            final AtomicBoolean isClosed = new AtomicBoolean();
            channel.addCloseListener(ActionListener.running(() -> assertTrue(isClosed.compareAndSet(false, true))));

            final TransportVersion remoteVersion = TransportVersionUtils.randomVersionBetween(
                random(),
                TransportVersionUtils.getFirstVersion(),
                TransportVersionUtils.getPreviousVersion(TransportVersions.MINIMUM_COMPATIBLE)
            );
            final long requestId = randomNonNegativeLong();
            final Header requestHeader = new Header(
                between(0, 100),
                requestId,
                TransportStatus.setRequest(TransportStatus.setHandshake((byte) 0)),
                remoteVersion
            );
            final InboundMessage requestMessage = unreadableInboundHandshake(remoteVersion, requestHeader);
            requestHeader.actionName = TransportHandshaker.HANDSHAKE_ACTION_NAME;
            requestHeader.headers = Tuple.tuple(Map.of(), Map.of());
            handler.inboundMessage(channel, requestMessage);
            assertTrue(isClosed.get());
            assertNull(channel.getMessageCaptor().get());
            mockLog.assertAllExpectationsMatched();
        }
    }

    /**
     * This logger is mentioned in the docs by name, so we cannot rename it without adjusting the docs. Thus we fix the expected logger
     * name in this string constant rather than using {@code InboundHandler.class.getCanonicalName()}.
     */
    private static final String EXPECTED_LOGGER_NAME = "org.elasticsearch.transport.InboundHandler";

    public void testLogsSlowInboundProcessing() throws Exception {

        handler.setSlowLogThreshold(TimeValue.timeValueMillis(5L));
        try (var mockLog = MockLog.capture(InboundHandler.class)) {
            final TransportVersion remoteVersion = TransportVersion.current();

            mockLog.addExpectation(
                new MockLog.SeenEventExpectation(
                    "expected slow request",
                    EXPECTED_LOGGER_NAME,
                    Level.WARN,
                    "handling request*/configuration-reference/networking-settings?version=*#modules-network-threading-model"
                )
            );

            final long requestId = randomNonNegativeLong();
            final Header requestHeader = new Header(
                between(0, 100),
                requestId,
                TransportStatus.setRequest(TransportStatus.setHandshake((byte) 0)),
                remoteVersion
            );
            BytesStreamOutput byteData = new BytesStreamOutput();
            TaskId.EMPTY_TASK_ID.writeTo(byteData);
            // simulate bytes of a transport handshake: vInt transport version then release version string
            try (var payloadByteData = new BytesStreamOutput()) {
                TransportVersion.writeVersion(remoteVersion, payloadByteData);
                payloadByteData.writeString(randomIdentifier());
                byteData.writeBytesReference(payloadByteData.bytes());
            }
            final InboundMessage requestMessage = new InboundMessage(
                requestHeader,
                ReleasableBytesReference.wrap(byteData.bytes()),
                () -> safeSleep(TimeValue.timeValueSeconds(1))
            );
            requestHeader.actionName = TransportHandshaker.HANDSHAKE_ACTION_NAME;
            requestHeader.headers = Tuple.tuple(Map.of(), Map.of());
            handler.inboundMessage(channel, requestMessage);
            // expect no response - channel just closed on exception
            mockLog.assertAllExpectationsMatched();

            mockLog.addExpectation(
                new MockLog.SeenEventExpectation(
                    "expected slow response",
                    EXPECTED_LOGGER_NAME,
                    Level.WARN,
                    "handling response*/configuration-reference/networking-settings?version=*#modules-network-threading-model"
                )
            );

            final long responseId = randomNonNegativeLong();
            final Header responseHeader = new Header(between(0, 100), responseId, TransportStatus.setResponse((byte) 0), remoteVersion);
            responseHeader.headers = Tuple.tuple(Map.of(), Map.of());
            handler.setMessageListener(new TransportMessageListener() {
                @Override
                @SuppressWarnings("rawtypes")
                public void onResponseReceived(long requestId, Transport.ResponseContext context) {
                    assertEquals(responseId, requestId);
                    safeSleep(TimeValue.timeValueSeconds(1));
                }
            });
            handler.inboundMessage(channel, new InboundMessage(responseHeader, ReleasableBytesReference.empty(), () -> {}));

            mockLog.assertAllExpectationsMatched();
        }
    }

    private static InboundMessage unreadableInboundHandshake(TransportVersion remoteVersion, Header requestHeader) {
        return new InboundMessage(requestHeader, ReleasableBytesReference.wrap(BytesArray.EMPTY), () -> {}) {
            @Override
            public StreamInput openOrGetStreamInput() {
                final StreamInput streamInput = new InputStreamStreamInput(new InputStream() {
                    @Override
                    public int read() {
                        throw new ElasticsearchException("unreadable handshake");
                    }
                });
                streamInput.setTransportVersion(remoteVersion);
                return streamInput;
            }
        };
    }

}<|MERGE_RESOLUTION|>--- conflicted
+++ resolved
@@ -22,7 +22,6 @@
 import org.elasticsearch.common.io.stream.NamedWriteableRegistry;
 import org.elasticsearch.common.io.stream.RecyclerBytesStreamOutput;
 import org.elasticsearch.common.io.stream.StreamInput;
-import org.elasticsearch.common.io.stream.Writeable;
 import org.elasticsearch.common.network.HandlingTimeTracker;
 import org.elasticsearch.common.settings.Settings;
 import org.elasticsearch.common.util.PageCacheRecycler;
@@ -171,16 +170,8 @@
         );
         requestHandlers.registerHandler(registry);
         String requestValue = randomAlphaOfLength(10);
-<<<<<<< HEAD
-        final Writeable body = new TestRequest(requestValue);
-        OutboundMessage.Request request = new OutboundMessage.Request(
-            threadPool.getThreadContext(),
-            body,
-            TransportVersion.current(),
-=======
         BytesRefRecycler recycler = new BytesRefRecycler(PageCacheRecycler.NON_RECYCLING_INSTANCE);
         BytesReference fullRequestBytes = OutboundHandler.serialize(
->>>>>>> 681783e1
             action,
             requestId,
             false,
@@ -192,11 +183,6 @@
             new RecyclerBytesStreamOutput(recycler)
         );
 
-<<<<<<< HEAD
-        BytesRefRecycler recycler = new BytesRefRecycler(PageCacheRecycler.NON_RECYCLING_INSTANCE);
-        BytesReference fullRequestBytes = request.serialize(body, new RecyclerBytesStreamOutput(recycler));
-=======
->>>>>>> 681783e1
         BytesReference requestContent = fullRequestBytes.slice(TcpHeader.HEADER_SIZE, fullRequestBytes.length() - TcpHeader.HEADER_SIZE);
         Header requestHeader = new Header(
             fullRequestBytes.length() - 6,

--- conflicted
+++ resolved
@@ -19,7 +19,6 @@
 import org.elasticsearch.common.bytes.BytesReference;
 import org.elasticsearch.common.bytes.ReleasableBytesReference;
 import org.elasticsearch.common.io.stream.RecyclerBytesStreamOutput;
-import org.elasticsearch.common.io.stream.Writeable;
 import org.elasticsearch.common.settings.Settings;
 import org.elasticsearch.common.util.MockPageCacheRecycler;
 import org.elasticsearch.common.util.concurrent.ThreadContext;
@@ -109,30 +108,6 @@
                     final MessageData messageData;
                     Exception expectedExceptionClass = null;
 
-<<<<<<< HEAD
-                    OutboundMessage message;
-                    final Writeable body;
-                    if (isRequest) {
-                        if (rarely()) {
-                            messageData = new MessageData(version, requestId, true, compressionScheme, breakThisAction, null);
-                            body = new TestRequest(value);
-                            message = new OutboundMessage.Request(
-                                threadContext,
-                                body,
-                                version,
-                                breakThisAction,
-                                requestId,
-                                false,
-                                compressionScheme
-                            );
-                            expectedExceptionClass = new CircuitBreakingException("", CircuitBreaker.Durability.PERMANENT);
-                        } else {
-                            messageData = new MessageData(version, requestId, true, compressionScheme, actionName, value);
-                            body = new TestRequest(value);
-                            message = new OutboundMessage.Request(
-                                threadContext,
-                                body,
-=======
                     BytesReference message;
                     try (RecyclerBytesStreamOutput temporaryOutput = new RecyclerBytesStreamOutput(recycler)) {
                         if (isRequest) {
@@ -170,7 +145,6 @@
                                 null,
                                 requestId,
                                 false,
->>>>>>> 681783e1
                                 version,
                                 false,
                                 compressionScheme,
@@ -179,21 +153,9 @@
                                 temporaryOutput
                             );
                         }
-<<<<<<< HEAD
-                    } else {
-                        messageData = new MessageData(version, requestId, false, compressionScheme, null, value);
-                        body = new TestResponse(value);
-                        message = new OutboundMessage.Response(threadContext, body, version, requestId, false, compressionScheme);
-                    }
-
-                    expected.add(new Tuple<>(messageData, expectedExceptionClass));
-                    try (RecyclerBytesStreamOutput temporaryOutput = new RecyclerBytesStreamOutput(recycler)) {
-                        Streams.copy(message.serialize(body, temporaryOutput).streamInput(), streamOutput, false);
-=======
 
                         expected.add(new Tuple<>(messageData, expectedExceptionClass));
                         message.writeTo(streamOutput);
->>>>>>> 681783e1
                     }
                 }
 
@@ -257,20 +219,6 @@
             final boolean isRequest = randomBoolean();
             final long requestId = randomNonNegativeLong();
 
-<<<<<<< HEAD
-            OutboundMessage message;
-            final Writeable body;
-            if (isRequest) {
-                body = new TestRequest(value);
-                message = new OutboundMessage.Request(threadContext, body, invalidVersion, actionName, requestId, false, null);
-            } else {
-                body = new TestResponse(value);
-                message = new OutboundMessage.Response(threadContext, body, invalidVersion, requestId, false, null);
-            }
-
-            final BytesReference reference = message.serialize(body, streamOutput);
-            try (ReleasableBytesReference releasable = ReleasableBytesReference.wrap(reference)) {
-=======
             BytesReference message;
             if (isRequest) {
                 message = OutboundHandler.serialize(
@@ -299,7 +247,6 @@
             }
 
             try (ReleasableBytesReference releasable = ReleasableBytesReference.wrap(message)) {
->>>>>>> 681783e1
                 expectThrows(IllegalStateException.class, () -> pipeline.handleBytes(new FakeTcpChannel(), releasable));
             }
 
@@ -328,19 +275,6 @@
             final boolean isRequest = randomBoolean();
             final long requestId = randomNonNegativeLong();
 
-<<<<<<< HEAD
-            OutboundMessage message;
-            final Writeable body;
-            if (isRequest) {
-                body = new TestRequest(value);
-                message = new OutboundMessage.Request(threadContext, body, version, actionName, requestId, false, null);
-            } else {
-                body = new TestResponse(value);
-                message = new OutboundMessage.Response(threadContext, body, version, requestId, false, null);
-            }
-
-            final BytesReference reference = message.serialize(body, streamOutput);
-=======
             final BytesReference reference;
             if (isRequest) {
                 reference = OutboundHandler.serialize(
@@ -368,7 +302,6 @@
                 );
             }
 
->>>>>>> 681783e1
             final int variableHeaderSize = reference.getInt(TcpHeader.HEADER_SIZE - 4);
             final int totalHeaderSize = TcpHeader.HEADER_SIZE + variableHeaderSize;
             final AtomicBoolean bodyReleased = new AtomicBoolean(false);

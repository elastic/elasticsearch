--- conflicted
+++ resolved
@@ -1852,7 +1852,6 @@
         }
     }
 
-<<<<<<< HEAD
     public void testSetSkipUnavailable() throws IOException {
         final var skipUnavailableProperty = RemoteClusterSettings.REMOTE_CLUSTER_SKIP_UNAVAILABLE.getConcreteSettingForNamespace("remote")
             .getKey();
@@ -1893,12 +1892,12 @@
             skipUnavailable = skipUnavailable == false;
             applySettingsAndVerify.accept(skipUnavailable, remote1Transport);
         }
-=======
+    }
+
     @FixForMultiProject(description = "Refactor to add the linked project ID associated with the alias.")
     private LinkedProjectConfig buildLinkedProjectConfig(String alias, Settings staticSettings, Settings newSettings) {
         final var mergedSettings = Settings.builder().put(staticSettings, false).put(newSettings, false).build();
         return RemoteClusterSettings.toConfig(projectResolver.getProjectId(), ProjectId.DEFAULT, alias, mergedSettings);
->>>>>>> c3556284
     }
 
     private void updateRemoteCluster(

/*
 * Copyright Elasticsearch B.V. and/or licensed to Elasticsearch B.V. under one
 * or more contributor license agreements. Licensed under the "Elastic License
 * 2.0", the "GNU Affero General Public License v3.0 only", and the "Server Side
 * Public License v 1"; you may not use this file except in compliance with, at
 * your election, the "Elastic License 2.0", the "GNU Affero General Public
 * License v3.0 only", or the "Server Side Public License, v 1".
 */
package org.elasticsearch.transport;

import org.apache.logging.log4j.Level;
import org.elasticsearch.Build;
import org.elasticsearch.TransportVersion;
import org.elasticsearch.TransportVersions;
import org.elasticsearch.action.ActionListener;
import org.elasticsearch.action.support.PlainActionFuture;
import org.elasticsearch.cluster.node.DiscoveryNode;
import org.elasticsearch.cluster.node.DiscoveryNodeUtils;
import org.elasticsearch.common.io.stream.BytesStreamOutput;
import org.elasticsearch.common.io.stream.StreamInput;
import org.elasticsearch.core.Strings;
import org.elasticsearch.core.TimeValue;
import org.elasticsearch.tasks.TaskId;
import org.elasticsearch.test.ESTestCase;
import org.elasticsearch.test.MockLog;
import org.elasticsearch.test.TransportVersionUtils;
import org.elasticsearch.test.junit.annotations.TestLogging;
import org.elasticsearch.threadpool.TestThreadPool;

import java.io.IOException;
import java.util.Collections;
import java.util.concurrent.ExecutionException;
import java.util.concurrent.TimeUnit;

import static org.elasticsearch.transport.TransportHandshaker.V8_19_FIRST_VERSION;
import static org.elasticsearch.transport.TransportHandshaker.getDeprecationMessage;
import static org.hamcrest.Matchers.allOf;
import static org.hamcrest.Matchers.containsString;
import static org.mockito.Mockito.doThrow;
import static org.mockito.Mockito.mock;
import static org.mockito.Mockito.verify;

public class TransportHandshakerTests extends ESTestCase {

    private TransportHandshaker handshaker;
    private DiscoveryNode node;
    private TcpChannel channel;
    private TestThreadPool threadPool;
    private TransportHandshaker.HandshakeRequestSender requestSender;

    private static final TransportVersion HANDSHAKE_REQUEST_VERSION = TransportHandshaker.V8_HANDSHAKE_VERSION;

    @Override
    public void setUp() throws Exception {
        super.setUp();
        String nodeId = "node-id";
        channel = mock(TcpChannel.class);
        requestSender = mock(TransportHandshaker.HandshakeRequestSender.class);
        node = DiscoveryNodeUtils.builder(nodeId)
            .name(nodeId)
            .ephemeralId(nodeId)
            .address("host", "host_address", buildNewFakeTransportAddress())
            .roles(Collections.emptySet())
            .build();
        threadPool = new TestThreadPool(getTestName());
        handshaker = new TransportHandshaker(TransportVersion.current(), threadPool, requestSender, false);
    }

    @Override
    public void tearDown() throws Exception {
        threadPool.shutdown();
        super.tearDown();
    }

    public void testHandshakeRequestAndResponse() throws IOException {
        PlainActionFuture<TransportVersion> versionFuture = new PlainActionFuture<>();
        long reqId = randomLongBetween(1, 10);
        handshaker.sendHandshake(reqId, node, channel, new TimeValue(30, TimeUnit.SECONDS), versionFuture);

        verify(requestSender).sendRequest(node, channel, reqId, HANDSHAKE_REQUEST_VERSION);

        assertFalse(versionFuture.isDone());

        TransportHandshaker.HandshakeRequest handshakeRequest = new TransportHandshaker.HandshakeRequest(
            TransportVersion.current(),
            randomIdentifier()
        );
        BytesStreamOutput bytesStreamOutput = new BytesStreamOutput();
        bytesStreamOutput.setTransportVersion(HANDSHAKE_REQUEST_VERSION);
        handshakeRequest.writeTo(bytesStreamOutput);
        StreamInput input = bytesStreamOutput.bytes().streamInput();
        input.setTransportVersion(HANDSHAKE_REQUEST_VERSION);
        final PlainActionFuture<TransportResponse> responseFuture = new PlainActionFuture<>();
        final TestTransportChannel channel = new TestTransportChannel(responseFuture);
        handshaker.handleHandshake(channel, reqId, input);

        TransportResponseHandler<TransportHandshaker.HandshakeResponse> handler = handshaker.removeHandlerForHandshake(reqId);
        handler.handleResponse((TransportHandshaker.HandshakeResponse) responseFuture.actionGet());

        assertTrue(versionFuture.isDone());
        assertEquals(TransportVersion.current(), versionFuture.actionGet());
    }

    @TestLogging(reason = "testing WARN logging", value = "org.elasticsearch.transport.TransportHandshaker:WARN")
<<<<<<< HEAD
    public void testIncompatibleHandshakeRequest() throws IOException {
        var remoteVersion = getRandomIncompatibleTransportVersion();
        TransportHandshaker.HandshakeRequest handshakeRequest = new TransportHandshaker.HandshakeRequest(remoteVersion, randomIdentifier());
=======
    public void testIncompatibleHandshakeRequest() throws Exception {
        TransportHandshaker.HandshakeRequest handshakeRequest = new TransportHandshaker.HandshakeRequest(
            getRandomIncompatibleTransportVersion(),
            randomIdentifier()
        );
>>>>>>> c4fc8489
        BytesStreamOutput bytesStreamOutput = new BytesStreamOutput();
        bytesStreamOutput.setTransportVersion(HANDSHAKE_REQUEST_VERSION);
        handshakeRequest.writeTo(bytesStreamOutput);
        StreamInput input = bytesStreamOutput.bytes().streamInput();
        input.setTransportVersion(HANDSHAKE_REQUEST_VERSION);

        if (handshakeRequest.transportVersion.onOrAfter(TransportVersions.MINIMUM_COMPATIBLE)) {

            final PlainActionFuture<TransportResponse> responseFuture = new PlainActionFuture<>();
            final TestTransportChannel channel = new TestTransportChannel(responseFuture);

            // we fall back to the best known version
            MockLog.assertThatLogger(() -> {
                try {
                    handshaker.handleHandshake(channel, randomNonNegativeLong(), input);
                } catch (IOException e) {
                    throw new AssertionError(e);
                }
            },
                TransportHandshaker.class,
                new MockLog.SeenEventExpectation(
                    "warning",
                    TransportHandshaker.class.getCanonicalName(),
                    Level.WARN,
                    Strings.format(
                        """
                            Negotiating transport handshake with remote node with version [%s/%s] received on [*] which appears to be from \
                            a chronologically-older release with a numerically-newer version compared to this node's version [%s/%s]. \
                            Upgrading to a chronologically-older release may not work reliably and is not recommended. Falling back to \
                            transport protocol version [%s].""",
                        handshakeRequest.transportVersion.toReleaseVersion(),
                        handshakeRequest.transportVersion,
                        Build.current().version(),
                        TransportVersion.current(),
                        handshakeRequest.transportVersion.bestKnownVersion()
                    )
                )
<<<<<<< HEAD
            ),
            TransportHandshaker.class,
            new MockLog.SeenEventExpectation(
                "warning",
                TransportHandshaker.class.getCanonicalName(),
                Level.WARN,
                "Rejecting unreadable transport handshake * incompatible wire format."
            )
        );
        assertDeprecationMessageIsLogged(remoteVersion, remoteVersion.toReleaseVersion(), channel);
=======
            );

            assertTrue(responseFuture.isDone());
            assertEquals(
                handshakeRequest.transportVersion.bestKnownVersion(),
                asInstanceOf(TransportHandshaker.HandshakeResponse.class, responseFuture.result()).getTransportVersion()
            );

        } else {
            final TestTransportChannel channel = new TestTransportChannel(ActionListener.running(() -> fail("should not complete")));

            MockLog.assertThatLogger(
                () -> assertThat(
                    expectThrows(IllegalStateException.class, () -> handshaker.handleHandshake(channel, randomNonNegativeLong(), input))
                        .getMessage(),
                    allOf(
                        containsString("Rejecting unreadable transport handshake"),
                        containsString(
                            "[" + handshakeRequest.transportVersion.toReleaseVersion() + "/" + handshakeRequest.transportVersion + "]"
                        ),
                        containsString("[" + Build.current().version() + "/" + TransportVersion.current() + "]"),
                        containsString("which has an incompatible wire format")
                    )
                ),
                TransportHandshaker.class,
                new MockLog.SeenEventExpectation(
                    "warning",
                    TransportHandshaker.class.getCanonicalName(),
                    Level.WARN,
                    "Rejecting unreadable transport handshake * incompatible wire format."
                )
            );
        }
>>>>>>> c4fc8489
    }

    public void testHandshakeResponseFromOlderNode() throws Exception {
        final PlainActionFuture<TransportVersion> versionFuture = new PlainActionFuture<>();
        final long reqId = randomNonNegativeLong();
        handshaker.sendHandshake(reqId, node, channel, SAFE_AWAIT_TIMEOUT, versionFuture);
        TransportResponseHandler<TransportHandshaker.HandshakeResponse> handler = handshaker.removeHandlerForHandshake(reqId);

        assertFalse(versionFuture.isDone());

        final var remoteVersion = TransportVersionUtils.randomCompatibleVersion(random());
        var releaseVersion = randomIdentifier();
        handler.handleResponse(new TransportHandshaker.HandshakeResponse(remoteVersion, releaseVersion));

        assertTrue(versionFuture.isDone());
        assertEquals(remoteVersion, versionFuture.result());

        assertDeprecationMessageIsLogged(remoteVersion, releaseVersion, channel);
    }

    @TestLogging(reason = "testing WARN logging", value = "org.elasticsearch.transport.TransportHandshaker:WARN")
    public void testHandshakeResponseFromOlderNodeWithPatchedProtocol() throws Exception {
        final PlainActionFuture<TransportVersion> versionFuture = new PlainActionFuture<>();
        final long reqId = randomNonNegativeLong();
        handshaker.sendHandshake(reqId, node, channel, SAFE_AWAIT_TIMEOUT, versionFuture);
        TransportResponseHandler<TransportHandshaker.HandshakeResponse> handler = handshaker.removeHandlerForHandshake(reqId);

        assertFalse(versionFuture.isDone());

<<<<<<< HEAD
        var remoteVersion = getRandomIncompatibleTransportVersion();
        var releaseVersion = randomIdentifier();
        final var handshakeResponse = new TransportHandshaker.HandshakeResponse(remoteVersion, releaseVersion);
=======
        final var randomIncompatibleTransportVersion = getRandomIncompatibleTransportVersion();
        final var handshakeResponse = new TransportHandshaker.HandshakeResponse(randomIncompatibleTransportVersion, randomIdentifier());

        if (randomIncompatibleTransportVersion.onOrAfter(TransportVersions.MINIMUM_COMPATIBLE)) {
            // we fall back to the best known version
            MockLog.assertThatLogger(
                () -> handler.handleResponse(handshakeResponse),
                TransportHandshaker.class,
                new MockLog.SeenEventExpectation(
                    "warning",
                    TransportHandshaker.class.getCanonicalName(),
                    Level.WARN,
                    Strings.format(
                        """
                            Negotiating transport handshake with remote node with version [%s/%s] received on [*] which appears to be from \
                            a chronologically-older release with a numerically-newer version compared to this node's version [%s/%s]. \
                            Upgrading to a chronologically-older release may not work reliably and is not recommended. Falling back to \
                            transport protocol version [%s].""",
                        handshakeResponse.getReleaseVersion(),
                        handshakeResponse.getTransportVersion(),
                        Build.current().version(),
                        TransportVersion.current(),
                        randomIncompatibleTransportVersion.bestKnownVersion()
                    )
                )
            );
>>>>>>> c4fc8489

            assertTrue(versionFuture.isDone());
            assertEquals(randomIncompatibleTransportVersion.bestKnownVersion(), versionFuture.result());
        } else {
            MockLog.assertThatLogger(
                () -> handler.handleResponse(handshakeResponse),
                TransportHandshaker.class,
                new MockLog.SeenEventExpectation(
                    "warning",
                    TransportHandshaker.class.getCanonicalName(),
                    Level.WARN,
                    "Rejecting unreadable transport handshake * incompatible wire format."
                )
            );

<<<<<<< HEAD
        assertTrue(versionFuture.isDone());
        assertThat(
            expectThrows(ExecutionException.class, IllegalStateException.class, versionFuture::result).getMessage(),
            allOf(
                containsString("Rejecting unreadable transport handshake"),
                containsString("[" + handshakeResponse.getReleaseVersion() + "/" + handshakeResponse.getTransportVersion() + "]"),
                containsString("[" + Build.current().version() + "/" + TransportVersion.current() + "]"),
                containsString("which has an incompatible wire format")
            )
        );
        assertDeprecationMessageIsLogged(remoteVersion, releaseVersion, channel);
    }

    private void assertDeprecationMessageIsLogged(TransportVersion remoteVersion, String remoteReleaseVersion, Object channel) {
        if (remoteVersion.onOrAfter(TransportVersions.MINIMUM_COMPATIBLE) && remoteVersion.before(V8_19_FIRST_VERSION)) {
            assertWarnings(getDeprecationMessage(TransportVersion.current(), remoteVersion, remoteReleaseVersion, channel));
=======
            assertTrue(versionFuture.isDone());
            assertThat(
                expectThrows(ExecutionException.class, IllegalStateException.class, versionFuture::result).getMessage(),
                allOf(
                    containsString("Rejecting unreadable transport handshake"),
                    containsString("[" + handshakeResponse.getReleaseVersion() + "/" + handshakeResponse.getTransportVersion() + "]"),
                    containsString("[" + Build.current().version() + "/" + TransportVersion.current() + "]"),
                    containsString("which has an incompatible wire format")
                )
            );
>>>>>>> c4fc8489
        }
    }

    private static TransportVersion getRandomIncompatibleTransportVersion() {
        return randomBoolean()
            // either older than MINIMUM_COMPATIBLE
            ? new TransportVersion(between(1, TransportVersions.MINIMUM_COMPATIBLE.id() - 1))
            // or between MINIMUM_COMPATIBLE and current but not known
            : randomValueOtherThanMany(
                TransportVersion::isKnown,
                () -> new TransportVersion(between(TransportVersions.MINIMUM_COMPATIBLE.id(), TransportVersion.current().id()))
            );
    }

    public void testHandshakeResponseFromNewerNode() throws Exception {
        final PlainActionFuture<TransportVersion> versionFuture = new PlainActionFuture<>();
        final long reqId = randomNonNegativeLong();
        handshaker.sendHandshake(reqId, node, channel, SAFE_AWAIT_TIMEOUT, versionFuture);
        TransportResponseHandler<TransportHandshaker.HandshakeResponse> handler = handshaker.removeHandlerForHandshake(reqId);

        assertFalse(versionFuture.isDone());

        handler.handleResponse(
            new TransportHandshaker.HandshakeResponse(
                TransportVersion.fromId(TransportVersion.current().id() + between(0, 10)),
                randomIdentifier()
            )
        );

        assertTrue(versionFuture.isDone());
        assertEquals(TransportVersion.current(), versionFuture.result());
    }

    public void testHandshakeRequestFutureVersionsCompatibility() throws IOException {
        long reqId = randomLongBetween(1, 10);
        handshaker.sendHandshake(reqId, node, channel, new TimeValue(30, TimeUnit.SECONDS), new PlainActionFuture<>());

        verify(requestSender).sendRequest(node, channel, reqId, HANDSHAKE_REQUEST_VERSION);

        TransportHandshaker.HandshakeRequest handshakeRequest = new TransportHandshaker.HandshakeRequest(
            TransportVersion.current(),
            randomIdentifier()
        );
        BytesStreamOutput currentHandshakeBytes = new BytesStreamOutput();
        currentHandshakeBytes.setTransportVersion(HANDSHAKE_REQUEST_VERSION);
        handshakeRequest.writeTo(currentHandshakeBytes);

        BytesStreamOutput lengthCheckingHandshake = new BytesStreamOutput();
        BytesStreamOutput futureHandshake = new BytesStreamOutput();
        TaskId.EMPTY_TASK_ID.writeTo(lengthCheckingHandshake);
        TaskId.EMPTY_TASK_ID.writeTo(futureHandshake);
        try (BytesStreamOutput internalMessage = new BytesStreamOutput()) {
            internalMessage.writeVInt(TransportVersion.current().id() + between(0, 100));
            lengthCheckingHandshake.writeBytesReference(internalMessage.bytes());
            internalMessage.write(new byte[1024]);
            futureHandshake.writeBytesReference(internalMessage.bytes());
        }
        StreamInput futureHandshakeStream = futureHandshake.bytes().streamInput();
        // We check that the handshake we serialize for this test equals the actual request.
        // Otherwise, we need to update the test.
        assertEquals(currentHandshakeBytes.bytes().length(), lengthCheckingHandshake.bytes().length());
        assertEquals(1031, futureHandshakeStream.available());
        final PlainActionFuture<TransportResponse> responseFuture = new PlainActionFuture<>();
        final TestTransportChannel channel = new TestTransportChannel(responseFuture);
        handshaker.handleHandshake(channel, reqId, futureHandshakeStream);
        assertEquals(0, futureHandshakeStream.available());

        TransportHandshaker.HandshakeResponse response = (TransportHandshaker.HandshakeResponse) responseFuture.actionGet();

        assertEquals(TransportVersion.current(), response.getTransportVersion());
    }

    public void testReadV7HandshakeRequest() throws IOException {
        final var transportVersion = TransportVersionUtils.randomCompatibleVersion(random());

        final var requestPayloadStreamOutput = new BytesStreamOutput();
        requestPayloadStreamOutput.setTransportVersion(TransportHandshaker.V7_HANDSHAKE_VERSION);
        requestPayloadStreamOutput.writeVInt(transportVersion.id());

        final var requestBytesStreamOutput = new BytesStreamOutput();
        requestBytesStreamOutput.setTransportVersion(TransportHandshaker.V7_HANDSHAKE_VERSION);
        TaskId.EMPTY_TASK_ID.writeTo(requestBytesStreamOutput);
        requestBytesStreamOutput.writeBytesReference(requestPayloadStreamOutput.bytes());

        final var requestBytesStream = requestBytesStreamOutput.bytes().streamInput();
        requestBytesStream.setTransportVersion(TransportHandshaker.V7_HANDSHAKE_VERSION);
        final var handshakeRequest = new TransportHandshaker.HandshakeRequest(requestBytesStream);

        assertEquals(transportVersion, handshakeRequest.transportVersion);
        assertEquals(transportVersion.toReleaseVersion(), handshakeRequest.releaseVersion);
    }

    public void testReadV7HandshakeResponse() throws IOException {
        final var transportVersion = TransportVersionUtils.randomCompatibleVersion(random());

        final var responseBytesStreamOutput = new BytesStreamOutput();
        responseBytesStreamOutput.setTransportVersion(TransportHandshaker.V7_HANDSHAKE_VERSION);
        responseBytesStreamOutput.writeVInt(transportVersion.id());

        final var responseBytesStream = responseBytesStreamOutput.bytes().streamInput();
        responseBytesStream.setTransportVersion(TransportHandshaker.V7_HANDSHAKE_VERSION);
        final var handshakeResponse = new TransportHandshaker.HandshakeResponse(responseBytesStream);

        assertEquals(transportVersion, handshakeResponse.getTransportVersion());
        assertEquals(transportVersion.toReleaseVersion(), handshakeResponse.getReleaseVersion());
    }

    public void testReadV8HandshakeRequest() throws IOException {
        final var transportVersion = TransportVersionUtils.randomCompatibleVersion(random());

        final var requestPayloadStreamOutput = new BytesStreamOutput();
        requestPayloadStreamOutput.setTransportVersion(TransportHandshaker.V8_HANDSHAKE_VERSION);
        requestPayloadStreamOutput.writeVInt(transportVersion.id());

        final var requestBytesStreamOutput = new BytesStreamOutput();
        requestBytesStreamOutput.setTransportVersion(TransportHandshaker.V8_HANDSHAKE_VERSION);
        TaskId.EMPTY_TASK_ID.writeTo(requestBytesStreamOutput);
        requestBytesStreamOutput.writeBytesReference(requestPayloadStreamOutput.bytes());

        final var requestBytesStream = requestBytesStreamOutput.bytes().streamInput();
        requestBytesStream.setTransportVersion(TransportHandshaker.V8_HANDSHAKE_VERSION);
        final var handshakeRequest = new TransportHandshaker.HandshakeRequest(requestBytesStream);

        assertEquals(transportVersion, handshakeRequest.transportVersion);
        assertEquals(transportVersion.toReleaseVersion(), handshakeRequest.releaseVersion);
    }

    public void testReadV8HandshakeResponse() throws IOException {
        final var transportVersion = TransportVersionUtils.randomCompatibleVersion(random());

        final var responseBytesStreamOutput = new BytesStreamOutput();
        responseBytesStreamOutput.setTransportVersion(TransportHandshaker.V8_HANDSHAKE_VERSION);
        responseBytesStreamOutput.writeVInt(transportVersion.id());

        final var responseBytesStream = responseBytesStreamOutput.bytes().streamInput();
        responseBytesStream.setTransportVersion(TransportHandshaker.V8_HANDSHAKE_VERSION);
        final var handshakeResponse = new TransportHandshaker.HandshakeResponse(responseBytesStream);

        assertEquals(transportVersion, handshakeResponse.getTransportVersion());
        assertEquals(transportVersion.toReleaseVersion(), handshakeResponse.getReleaseVersion());
    }

    public void testReadV9HandshakeRequest() throws IOException {
        final var transportVersion = TransportVersionUtils.randomCompatibleVersion(random());
        final var releaseVersion = randomIdentifier();

        final var requestPayloadStreamOutput = new BytesStreamOutput();
        requestPayloadStreamOutput.setTransportVersion(TransportHandshaker.V9_HANDSHAKE_VERSION);
        requestPayloadStreamOutput.writeVInt(transportVersion.id());
        requestPayloadStreamOutput.writeString(releaseVersion);

        final var requestBytesStreamOutput = new BytesStreamOutput();
        requestBytesStreamOutput.setTransportVersion(TransportHandshaker.V9_HANDSHAKE_VERSION);
        TaskId.EMPTY_TASK_ID.writeTo(requestBytesStreamOutput);
        requestBytesStreamOutput.writeBytesReference(requestPayloadStreamOutput.bytes());

        final var requestBytesStream = requestBytesStreamOutput.bytes().streamInput();
        requestBytesStream.setTransportVersion(TransportHandshaker.V9_HANDSHAKE_VERSION);
        final var handshakeRequest = new TransportHandshaker.HandshakeRequest(requestBytesStream);

        assertEquals(transportVersion, handshakeRequest.transportVersion);
        assertEquals(releaseVersion, handshakeRequest.releaseVersion);
    }

    public void testReadV9HandshakeResponse() throws IOException {
        final var transportVersion = TransportVersionUtils.randomCompatibleVersion(random());
        final var releaseVersion = randomIdentifier();

        final var responseBytesStreamOutput = new BytesStreamOutput();
        responseBytesStreamOutput.setTransportVersion(TransportHandshaker.V9_HANDSHAKE_VERSION);
        responseBytesStreamOutput.writeVInt(transportVersion.id());
        responseBytesStreamOutput.writeString(releaseVersion);

        final var responseBytesStream = responseBytesStreamOutput.bytes().streamInput();
        responseBytesStream.setTransportVersion(TransportHandshaker.V9_HANDSHAKE_VERSION);
        final var handshakeResponse = new TransportHandshaker.HandshakeResponse(responseBytesStream);

        assertEquals(transportVersion, handshakeResponse.getTransportVersion());
        assertEquals(releaseVersion, handshakeResponse.getReleaseVersion());
    }

    public void testHandshakeError() throws IOException {
        PlainActionFuture<TransportVersion> versionFuture = new PlainActionFuture<>();
        long reqId = randomLongBetween(1, 10);
        handshaker.sendHandshake(reqId, node, channel, new TimeValue(30, TimeUnit.SECONDS), versionFuture);

        verify(requestSender).sendRequest(node, channel, reqId, HANDSHAKE_REQUEST_VERSION);

        assertFalse(versionFuture.isDone());

        TransportResponseHandler<TransportHandshaker.HandshakeResponse> handler = handshaker.removeHandlerForHandshake(reqId);
        handler.handleException(new TransportException("failed"));

        assertTrue(versionFuture.isDone());
        IllegalStateException ise = expectThrows(IllegalStateException.class, versionFuture::actionGet);
        assertThat(ise.getMessage(), containsString("handshake failed"));
    }

    public void testSendRequestThrowsException() throws IOException {
        PlainActionFuture<TransportVersion> versionFuture = new PlainActionFuture<>();
        long reqId = randomLongBetween(1, 10);
        doThrow(new IOException("boom")).when(requestSender).sendRequest(node, channel, reqId, HANDSHAKE_REQUEST_VERSION);

        handshaker.sendHandshake(reqId, node, channel, new TimeValue(30, TimeUnit.SECONDS), versionFuture);

        assertTrue(versionFuture.isDone());
        ConnectTransportException cte = expectThrows(ConnectTransportException.class, versionFuture::actionGet);
        assertThat(cte.getMessage(), containsString("failure to send internal:tcp/handshake"));
        assertNull(handshaker.removeHandlerForHandshake(reqId));
    }

    public void testHandshakeTimeout() throws IOException {
        PlainActionFuture<TransportVersion> versionFuture = new PlainActionFuture<>();
        long reqId = randomLongBetween(1, 10);
        handshaker.sendHandshake(reqId, node, channel, new TimeValue(100, TimeUnit.MILLISECONDS), versionFuture);

        verify(requestSender).sendRequest(node, channel, reqId, HANDSHAKE_REQUEST_VERSION);

        ConnectTransportException cte = expectThrows(ConnectTransportException.class, versionFuture::actionGet);
        assertThat(cte.getMessage(), containsString("handshake_timeout"));

        assertNull(handshaker.removeHandlerForHandshake(reqId));
    }
}<|MERGE_RESOLUTION|>--- conflicted
+++ resolved
@@ -102,17 +102,9 @@
     }
 
     @TestLogging(reason = "testing WARN logging", value = "org.elasticsearch.transport.TransportHandshaker:WARN")
-<<<<<<< HEAD
-    public void testIncompatibleHandshakeRequest() throws IOException {
+    public void testIncompatibleHandshakeRequest() throws Exception {
         var remoteVersion = getRandomIncompatibleTransportVersion();
         TransportHandshaker.HandshakeRequest handshakeRequest = new TransportHandshaker.HandshakeRequest(remoteVersion, randomIdentifier());
-=======
-    public void testIncompatibleHandshakeRequest() throws Exception {
-        TransportHandshaker.HandshakeRequest handshakeRequest = new TransportHandshaker.HandshakeRequest(
-            getRandomIncompatibleTransportVersion(),
-            randomIdentifier()
-        );
->>>>>>> c4fc8489
         BytesStreamOutput bytesStreamOutput = new BytesStreamOutput();
         bytesStreamOutput.setTransportVersion(HANDSHAKE_REQUEST_VERSION);
         handshakeRequest.writeTo(bytesStreamOutput);
@@ -126,12 +118,12 @@
 
             // we fall back to the best known version
             MockLog.assertThatLogger(() -> {
-                try {
-                    handshaker.handleHandshake(channel, randomNonNegativeLong(), input);
-                } catch (IOException e) {
-                    throw new AssertionError(e);
-                }
-            },
+                    try {
+                        handshaker.handleHandshake(channel, randomNonNegativeLong(), input);
+                    } catch (IOException e) {
+                        throw new AssertionError(e);
+                    }
+                },
                 TransportHandshaker.class,
                 new MockLog.SeenEventExpectation(
                     "warning",
@@ -150,18 +142,6 @@
                         handshakeRequest.transportVersion.bestKnownVersion()
                     )
                 )
-<<<<<<< HEAD
-            ),
-            TransportHandshaker.class,
-            new MockLog.SeenEventExpectation(
-                "warning",
-                TransportHandshaker.class.getCanonicalName(),
-                Level.WARN,
-                "Rejecting unreadable transport handshake * incompatible wire format."
-            )
-        );
-        assertDeprecationMessageIsLogged(remoteVersion, remoteVersion.toReleaseVersion(), channel);
-=======
             );
 
             assertTrue(responseFuture.isDone());
@@ -169,7 +149,7 @@
                 handshakeRequest.transportVersion.bestKnownVersion(),
                 asInstanceOf(TransportHandshaker.HandshakeResponse.class, responseFuture.result()).getTransportVersion()
             );
-
+            assertDeprecationMessageIsLogged(remoteVersion, remoteVersion.toReleaseVersion(), channel);
         } else {
             final TestTransportChannel channel = new TestTransportChannel(ActionListener.running(() -> fail("should not complete")));
 
@@ -195,7 +175,6 @@
                 )
             );
         }
->>>>>>> c4fc8489
     }
 
     public void testHandshakeResponseFromOlderNode() throws Exception {
@@ -225,15 +204,11 @@
 
         assertFalse(versionFuture.isDone());
 
-<<<<<<< HEAD
         var remoteVersion = getRandomIncompatibleTransportVersion();
         var releaseVersion = randomIdentifier();
         final var handshakeResponse = new TransportHandshaker.HandshakeResponse(remoteVersion, releaseVersion);
-=======
-        final var randomIncompatibleTransportVersion = getRandomIncompatibleTransportVersion();
-        final var handshakeResponse = new TransportHandshaker.HandshakeResponse(randomIncompatibleTransportVersion, randomIdentifier());
-
-        if (randomIncompatibleTransportVersion.onOrAfter(TransportVersions.MINIMUM_COMPATIBLE)) {
+
+        if (remoteVersion.onOrAfter(TransportVersions.MINIMUM_COMPATIBLE)) {
             // we fall back to the best known version
             MockLog.assertThatLogger(
                 () -> handler.handleResponse(handshakeResponse),
@@ -252,14 +227,13 @@
                         handshakeResponse.getTransportVersion(),
                         Build.current().version(),
                         TransportVersion.current(),
-                        randomIncompatibleTransportVersion.bestKnownVersion()
+                        remoteVersion.bestKnownVersion()
                     )
                 )
             );
->>>>>>> c4fc8489
 
             assertTrue(versionFuture.isDone());
-            assertEquals(randomIncompatibleTransportVersion.bestKnownVersion(), versionFuture.result());
+            assertEquals(remoteVersion.bestKnownVersion(), versionFuture.result());
         } else {
             MockLog.assertThatLogger(
                 () -> handler.handleResponse(handshakeResponse),
@@ -272,24 +246,6 @@
                 )
             );
 
-<<<<<<< HEAD
-        assertTrue(versionFuture.isDone());
-        assertThat(
-            expectThrows(ExecutionException.class, IllegalStateException.class, versionFuture::result).getMessage(),
-            allOf(
-                containsString("Rejecting unreadable transport handshake"),
-                containsString("[" + handshakeResponse.getReleaseVersion() + "/" + handshakeResponse.getTransportVersion() + "]"),
-                containsString("[" + Build.current().version() + "/" + TransportVersion.current() + "]"),
-                containsString("which has an incompatible wire format")
-            )
-        );
-        assertDeprecationMessageIsLogged(remoteVersion, releaseVersion, channel);
-    }
-
-    private void assertDeprecationMessageIsLogged(TransportVersion remoteVersion, String remoteReleaseVersion, Object channel) {
-        if (remoteVersion.onOrAfter(TransportVersions.MINIMUM_COMPATIBLE) && remoteVersion.before(V8_19_FIRST_VERSION)) {
-            assertWarnings(getDeprecationMessage(TransportVersion.current(), remoteVersion, remoteReleaseVersion, channel));
-=======
             assertTrue(versionFuture.isDone());
             assertThat(
                 expectThrows(ExecutionException.class, IllegalStateException.class, versionFuture::result).getMessage(),
@@ -300,7 +256,13 @@
                     containsString("which has an incompatible wire format")
                 )
             );
->>>>>>> c4fc8489
+        }
+        assertDeprecationMessageIsLogged(remoteVersion, releaseVersion, channel);
+    }
+
+    private void assertDeprecationMessageIsLogged(TransportVersion remoteVersion, String remoteReleaseVersion, Object channel) {
+        if (remoteVersion.onOrAfter(TransportVersions.MINIMUM_COMPATIBLE) && remoteVersion.before(V8_19_FIRST_VERSION)) {
+            assertWarnings(getDeprecationMessage(TransportVersion.current(), remoteVersion, remoteReleaseVersion, channel));
         }
     }
 
@@ -310,9 +272,9 @@
             ? new TransportVersion(between(1, TransportVersions.MINIMUM_COMPATIBLE.id() - 1))
             // or between MINIMUM_COMPATIBLE and current but not known
             : randomValueOtherThanMany(
-                TransportVersion::isKnown,
-                () -> new TransportVersion(between(TransportVersions.MINIMUM_COMPATIBLE.id(), TransportVersion.current().id()))
-            );
+            TransportVersion::isKnown,
+            () -> new TransportVersion(between(TransportVersions.MINIMUM_COMPATIBLE.id(), TransportVersion.current().id()))
+        );
     }
 
     public void testHandshakeResponseFromNewerNode() throws Exception {

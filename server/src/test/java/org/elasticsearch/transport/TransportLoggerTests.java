--- conflicted
+++ resolved
@@ -70,15 +70,7 @@
         BytesRefRecycler recycler = new BytesRefRecycler(PageCacheRecycler.NON_RECYCLING_INSTANCE);
         Compression.Scheme compress = randomFrom(Compression.Scheme.DEFLATE, Compression.Scheme.LZ4, null);
         try (RecyclerBytesStreamOutput bytesStreamOutput = new RecyclerBytesStreamOutput(recycler)) {
-<<<<<<< HEAD
-            var req = new EmptyRequest();
-            OutboundMessage.Request request = new OutboundMessage.Request(
-                new ThreadContext(Settings.EMPTY),
-                req,
-                TransportVersion.current(),
-=======
             return OutboundHandler.serialize(
->>>>>>> 681783e1
                 "internal:test",
                 randomInt(30),
                 false,
@@ -89,10 +81,6 @@
                 new ThreadContext(Settings.EMPTY),
                 bytesStreamOutput
             );
-<<<<<<< HEAD
-            return request.serialize(req, bytesStreamOutput);
-=======
->>>>>>> 681783e1
         }
     }
 }
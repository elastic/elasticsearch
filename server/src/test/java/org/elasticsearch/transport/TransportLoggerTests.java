/*
 * Licensed to Elasticsearch under one or more contributor
 * license agreements. See the NOTICE file distributed with
 * this work for additional information regarding copyright
 * ownership. Elasticsearch licenses this file to you under
 * the Apache License, Version 2.0 (the "License"); you may
 * not use this file except in compliance with the License.
 * You may obtain a copy of the License at
 *
 *    http://www.apache.org/licenses/LICENSE-2.0
 *
 * Unless required by applicable law or agreed to in writing,
 * software distributed under the License is distributed on an
 * "AS IS" BASIS, WITHOUT WARRANTIES OR CONDITIONS OF ANY
 * KIND, either express or implied.  See the License for the
 * specific language governing permissions and limitations
 * under the License.
 */
package org.elasticsearch.transport;

import org.apache.logging.log4j.Level;
import org.apache.logging.log4j.LogManager;
import org.elasticsearch.Version;
import org.elasticsearch.action.admin.cluster.stats.ClusterStatsAction;
import org.elasticsearch.action.admin.cluster.stats.ClusterStatsRequest;
import org.elasticsearch.common.bytes.BytesReference;
import org.elasticsearch.common.bytes.CompositeBytesReference;
import org.elasticsearch.common.io.stream.BytesStreamOutput;
import org.elasticsearch.common.logging.Loggers;
import org.elasticsearch.common.settings.Settings;
import org.elasticsearch.common.util.concurrent.ThreadContext;
import org.elasticsearch.test.ESTestCase;
import org.elasticsearch.test.MockLogAppender;
import org.elasticsearch.test.junit.annotations.TestLogging;

import java.io.IOException;

import static org.mockito.Mockito.mock;

@TestLogging(value = "org.elasticsearch.transport.TransportLogger:trace", reason = "to ensure we log network events on TRACE level")
public class TransportLoggerTests extends ESTestCase {

    private MockLogAppender appender;

    public void setUp() throws Exception {
        super.setUp();
        appender = new MockLogAppender();
        Loggers.addAppender(LogManager.getLogger(TransportLogger.class), appender);
        appender.start();
    }

    public void tearDown() throws Exception {
        Loggers.removeAppender(LogManager.getLogger(TransportLogger.class), appender);
        appender.stop();
        super.tearDown();
    }

    public void testLoggingHandler() throws IOException {
        final String writePattern =
            ".*\\[length: \\d+" +
                ", request id: \\d+" +
                ", type: request" +
                ", version: .*" +
                ", header size: \\d+B" +
                ", action: cluster:monitor/stats]" +
                " WRITE: \\d+B";
        final MockLogAppender.LoggingExpectation writeExpectation =
            new MockLogAppender.PatternSeenEventExpectation(
                "hot threads request", TransportLogger.class.getCanonicalName(), Level.TRACE, writePattern);

        final String readPattern =
            ".*\\[length: \\d+" +
                ", request id: \\d+" +
                ", type: request" +
                ", version: .*" +
                ", header size: \\d+B" +
                ", action: cluster:monitor/stats]" +
                " READ: \\d+B";

        final MockLogAppender.LoggingExpectation readExpectation =
            new MockLogAppender.PatternSeenEventExpectation(
                "cluster monitor request", TransportLogger.class.getCanonicalName(), Level.TRACE, readPattern);

        appender.addExpectation(writeExpectation);
        appender.addExpectation(readExpectation);
        BytesReference bytesReference = buildRequest();
        TransportLogger.logInboundMessage(mock(TcpChannel.class), bytesReference.slice(6, bytesReference.length() - 6));
        TransportLogger.logOutboundMessage(mock(TcpChannel.class), bytesReference);
        appender.assertAllExpectationsMatched();
    }

    private BytesReference buildRequest() throws IOException {
        try (BytesStreamOutput messageOutput = new BytesStreamOutput()) {
            messageOutput.setVersion(Version.CURRENT);
<<<<<<< HEAD
            long preHeaderPosition = messageOutput.position();
            try (ThreadContext context = new ThreadContext(Settings.EMPTY)) {
                context.writeTo(messageOutput);
            }
=======
            ThreadContext context = new ThreadContext(Settings.EMPTY);
            context.writeTo(messageOutput);
>>>>>>> da20957e
            messageOutput.writeString(ClusterStatsAction.NAME);
            int variableHeaderSize = Math.toIntExact(messageOutput.position() - preHeaderPosition);
            new ClusterStatsRequest().writeTo(messageOutput);
            BytesReference messageBody = messageOutput.bytes();
            final BytesReference header = buildHeader(randomInt(30), variableHeaderSize, messageBody.length());
            return new CompositeBytesReference(header, messageBody);
        }
    }

    private BytesReference buildHeader(long requestId, int variableHeaderSize, int length) throws IOException {
        int headerSize = TcpHeader.headerSize(Version.CURRENT);
        try (BytesStreamOutput headerOutput = new BytesStreamOutput(headerSize)) {
            headerOutput.setVersion(Version.CURRENT);
            byte status = TransportStatus.setRequest((byte) 0);
            TcpHeader.writeHeader(headerOutput, requestId, status, Version.CURRENT, length, variableHeaderSize);
            final BytesReference bytes = headerOutput.bytes();
            assert bytes.length() == headerSize : "header size mismatch expected: " + headerSize + " but was: " + bytes.length();
            return bytes;
        }
    }
}<|MERGE_RESOLUTION|>--- conflicted
+++ resolved
@@ -92,15 +92,9 @@
     private BytesReference buildRequest() throws IOException {
         try (BytesStreamOutput messageOutput = new BytesStreamOutput()) {
             messageOutput.setVersion(Version.CURRENT);
-<<<<<<< HEAD
             long preHeaderPosition = messageOutput.position();
-            try (ThreadContext context = new ThreadContext(Settings.EMPTY)) {
-                context.writeTo(messageOutput);
-            }
-=======
             ThreadContext context = new ThreadContext(Settings.EMPTY);
             context.writeTo(messageOutput);
->>>>>>> da20957e
             messageOutput.writeString(ClusterStatsAction.NAME);
             int variableHeaderSize = Math.toIntExact(messageOutput.position() - preHeaderPosition);
             new ClusterStatsRequest().writeTo(messageOutput);

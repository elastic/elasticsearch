--- conflicted
+++ resolved
@@ -173,11 +173,7 @@
   for (File extraProjectDir : extraProjects.listFiles()) {
     addSubProjects('', extraProjectDir)
   }
-<<<<<<< HEAD
+
 }
 
-include 'qa:vector'
-=======
-
-}
->>>>>>> 5b6f45a7
+include 'qa:vector'
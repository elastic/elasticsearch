/*
 * Licensed to Elasticsearch under one or more contributor
 * license agreements. See the NOTICE file distributed with
 * this work for additional information regarding copyright
 * ownership. Elasticsearch licenses this file to you under
 * the Apache License, Version 2.0 (the "License"); you may
 * not use this file except in compliance with the License.
 * You may obtain a copy of the License at
 *
 *    http://www.apache.org/licenses/LICENSE-2.0
 *
 * Unless required by applicable law or agreed to in writing,
 * software distributed under the License is distributed on an
 * "AS IS" BASIS, WITHOUT WARRANTIES OR CONDITIONS OF ANY
 * KIND, either express or implied.  See the License for the
 * specific language governing permissions and limitations
 * under the License.
 */

package org.elasticsearch;

import org.elasticsearch.cluster.metadata.IndexMetaData;
import org.elasticsearch.common.Nullable;
import org.elasticsearch.common.Strings;
import org.elasticsearch.common.inject.AbstractModule;
import org.elasticsearch.common.io.stream.StreamInput;
import org.elasticsearch.common.io.stream.StreamOutput;
import org.elasticsearch.common.lucene.Lucene;
import org.elasticsearch.common.settings.Settings;
import org.elasticsearch.monitor.jvm.JvmInfo;

import java.io.IOException;
import java.io.Serializable;

/**
 */
@SuppressWarnings("deprecation")
public class Version implements Serializable {

    // The logic for ID is: XXYYZZAA, where XX is major version, YY is minor version, ZZ is revision, and AA is Beta/RC indicator
    // AA values below 50 are beta builds, and below 99 are RC builds, with 99 indicating a release
    // the (internal) format of the id is there so we can easily do after/before checks on the id
    
    // NOTE: indexes created with 3.6 use this constant for e.g. analysis chain emulation (imperfect)
    public static final org.apache.lucene.util.Version LUCENE_3_EMULATION_VERSION = org.apache.lucene.util.Version.LUCENE_4_0_0;

    public static final int V_0_18_0_ID = /*00*/180099;
    public static final Version V_0_18_0 = new Version(V_0_18_0_ID, false, LUCENE_3_EMULATION_VERSION);
    public static final int V_0_18_1_ID = /*00*/180199;
    public static final Version V_0_18_1 = new Version(V_0_18_1_ID, false, LUCENE_3_EMULATION_VERSION);
    public static final int V_0_18_2_ID = /*00*/180299;
    public static final Version V_0_18_2 = new Version(V_0_18_2_ID, false, LUCENE_3_EMULATION_VERSION);
    public static final int V_0_18_3_ID = /*00*/180399;
    public static final Version V_0_18_3 = new Version(V_0_18_3_ID, false, LUCENE_3_EMULATION_VERSION);
    public static final int V_0_18_4_ID = /*00*/180499;
    public static final Version V_0_18_4 = new Version(V_0_18_4_ID, false, LUCENE_3_EMULATION_VERSION);
    public static final int V_0_18_5_ID = /*00*/180599;
    public static final Version V_0_18_5 = new Version(V_0_18_5_ID, false, LUCENE_3_EMULATION_VERSION);
    public static final int V_0_18_6_ID = /*00*/180699;
    public static final Version V_0_18_6 = new Version(V_0_18_6_ID, false, LUCENE_3_EMULATION_VERSION);
    public static final int V_0_18_7_ID = /*00*/180799;
    public static final Version V_0_18_7 = new Version(V_0_18_7_ID, false, LUCENE_3_EMULATION_VERSION);
    public static final int V_0_18_8_ID = /*00*/180899;
    public static final Version V_0_18_8 = new Version(V_0_18_8_ID, false, LUCENE_3_EMULATION_VERSION);

    public static final int V_0_19_0_RC1_ID = /*00*/190051;
    public static final Version V_0_19_0_RC1 = new Version(V_0_19_0_RC1_ID, false, LUCENE_3_EMULATION_VERSION);

    public static final int V_0_19_0_RC2_ID = /*00*/190052;
    public static final Version V_0_19_0_RC2 = new Version(V_0_19_0_RC2_ID, false, LUCENE_3_EMULATION_VERSION);

    public static final int V_0_19_0_RC3_ID = /*00*/190053;
    public static final Version V_0_19_0_RC3 = new Version(V_0_19_0_RC3_ID, false, LUCENE_3_EMULATION_VERSION);

    public static final int V_0_19_0_ID = /*00*/190099;
    public static final Version V_0_19_0 = new Version(V_0_19_0_ID, false, LUCENE_3_EMULATION_VERSION);
    public static final int V_0_19_1_ID = /*00*/190199;
    public static final Version V_0_19_1 = new Version(V_0_19_1_ID, false, LUCENE_3_EMULATION_VERSION);
    public static final int V_0_19_2_ID = /*00*/190299;
    public static final Version V_0_19_2 = new Version(V_0_19_2_ID, false, LUCENE_3_EMULATION_VERSION);
    public static final int V_0_19_3_ID = /*00*/190399;
    public static final Version V_0_19_3 = new Version(V_0_19_3_ID, false, LUCENE_3_EMULATION_VERSION);
    public static final int V_0_19_4_ID = /*00*/190499;
    public static final Version V_0_19_4 = new Version(V_0_19_4_ID, false, LUCENE_3_EMULATION_VERSION);
    public static final int V_0_19_5_ID = /*00*/190599;
    public static final Version V_0_19_5 = new Version(V_0_19_5_ID, false, LUCENE_3_EMULATION_VERSION);
    public static final int V_0_19_6_ID = /*00*/190699;
    public static final Version V_0_19_6 = new Version(V_0_19_6_ID, false, LUCENE_3_EMULATION_VERSION);
    public static final int V_0_19_7_ID = /*00*/190799;
    public static final Version V_0_19_7 = new Version(V_0_19_7_ID, false, LUCENE_3_EMULATION_VERSION);
    public static final int V_0_19_8_ID = /*00*/190899;
    public static final Version V_0_19_8 = new Version(V_0_19_8_ID, false, LUCENE_3_EMULATION_VERSION);
    public static final int V_0_19_9_ID = /*00*/190999;
    public static final Version V_0_19_9 = new Version(V_0_19_9_ID, false, LUCENE_3_EMULATION_VERSION);
    public static final int V_0_19_10_ID = /*00*/191099;
    public static final Version V_0_19_10 = new Version(V_0_19_10_ID, false, LUCENE_3_EMULATION_VERSION);
    public static final int V_0_19_11_ID = /*00*/191199;
    public static final Version V_0_19_11 = new Version(V_0_19_11_ID, false, LUCENE_3_EMULATION_VERSION);
    public static final int V_0_19_12_ID = /*00*/191299;
    public static final Version V_0_19_12 = new Version(V_0_19_12_ID, false, LUCENE_3_EMULATION_VERSION);
    public static final int V_0_19_13_ID = /*00*/191399;
    public static final Version V_0_19_13 = new Version(V_0_19_13_ID, false, LUCENE_3_EMULATION_VERSION);

    public static final int V_0_20_0_RC1_ID = /*00*/200051;
    public static final Version V_0_20_0_RC1 = new Version(V_0_20_0_RC1_ID, false, LUCENE_3_EMULATION_VERSION);
    public static final int V_0_20_0_ID = /*00*/200099;
    public static final Version V_0_20_0 = new Version(V_0_20_0_ID, false, LUCENE_3_EMULATION_VERSION);
    public static final int V_0_20_1_ID = /*00*/200199;
    public static final Version V_0_20_1 = new Version(V_0_20_1_ID, false, LUCENE_3_EMULATION_VERSION);
    public static final int V_0_20_2_ID = /*00*/200299;
    public static final Version V_0_20_2 = new Version(V_0_20_2_ID, false, LUCENE_3_EMULATION_VERSION);
    public static final int V_0_20_3_ID = /*00*/200399;
    public static final Version V_0_20_3 = new Version(V_0_20_3_ID, false, LUCENE_3_EMULATION_VERSION);
    public static final int V_0_20_4_ID = /*00*/200499;
    public static final Version V_0_20_4 = new Version(V_0_20_4_ID, false, LUCENE_3_EMULATION_VERSION);
    public static final int V_0_20_5_ID = /*00*/200599;
    public static final Version V_0_20_5 = new Version(V_0_20_5_ID, false, LUCENE_3_EMULATION_VERSION);
    public static final int V_0_20_6_ID = /*00*/200699;
    public static final Version V_0_20_6 = new Version(V_0_20_6_ID, false, LUCENE_3_EMULATION_VERSION);
    public static final int V_0_20_7_ID = /*00*/200799;
    public static final Version V_0_20_7 = new Version(V_0_20_7_ID, false, LUCENE_3_EMULATION_VERSION);

    public static final int V_0_90_0_Beta1_ID = /*00*/900001;
    public static final Version V_0_90_0_Beta1 = new Version(V_0_90_0_Beta1_ID, false, org.apache.lucene.util.Version.LUCENE_4_1);
    public static final int V_0_90_0_RC1_ID = /*00*/900051;
    public static final Version V_0_90_0_RC1 = new Version(V_0_90_0_RC1_ID, false, org.apache.lucene.util.Version.LUCENE_4_1);
    public static final int V_0_90_0_RC2_ID = /*00*/900052;
    public static final Version V_0_90_0_RC2 = new Version(V_0_90_0_RC2_ID, false, org.apache.lucene.util.Version.LUCENE_4_2);
    public static final int V_0_90_0_ID = /*00*/900099;
    public static final Version V_0_90_0 = new Version(V_0_90_0_ID, false, org.apache.lucene.util.Version.LUCENE_4_2);
    public static final int V_0_90_1_ID = /*00*/900199;
    public static final Version V_0_90_1 = new Version(V_0_90_1_ID, false, org.apache.lucene.util.Version.LUCENE_4_3);
    public static final int V_0_90_2_ID = /*00*/900299;
    public static final Version V_0_90_2 = new Version(V_0_90_2_ID, false, org.apache.lucene.util.Version.LUCENE_4_3);
    public static final int V_0_90_3_ID = /*00*/900399;
    public static final Version V_0_90_3 = new Version(V_0_90_3_ID, false, org.apache.lucene.util.Version.LUCENE_4_4);
    public static final int V_0_90_4_ID = /*00*/900499;
    public static final Version V_0_90_4 = new Version(V_0_90_4_ID, false, org.apache.lucene.util.Version.LUCENE_4_4);
    public static final int V_0_90_5_ID = /*00*/900599;
    public static final Version V_0_90_5 = new Version(V_0_90_5_ID, false, org.apache.lucene.util.Version.LUCENE_4_4);
    public static final int V_0_90_6_ID = /*00*/900699;
    public static final Version V_0_90_6 = new Version(V_0_90_6_ID, false, org.apache.lucene.util.Version.LUCENE_4_5);
    public static final int V_0_90_7_ID = /*00*/900799;
    public static final Version V_0_90_7 = new Version(V_0_90_7_ID, false, org.apache.lucene.util.Version.LUCENE_4_5);
    public static final int V_0_90_8_ID = /*00*/900899;
    public static final Version V_0_90_8 = new Version(V_0_90_8_ID, false, org.apache.lucene.util.Version.LUCENE_4_6);
    public static final int V_0_90_9_ID = /*00*/900999;
    public static final Version V_0_90_9 = new Version(V_0_90_9_ID, false, org.apache.lucene.util.Version.LUCENE_4_6);
    public static final int V_0_90_10_ID = /*00*/901099;
    public static final Version V_0_90_10 = new Version(V_0_90_10_ID, false, org.apache.lucene.util.Version.LUCENE_4_6);
    public static final int V_0_90_11_ID = /*00*/901199;
    public static final Version V_0_90_11 = new Version(V_0_90_11_ID, false, org.apache.lucene.util.Version.LUCENE_4_6);
    public static final int V_0_90_12_ID = /*00*/901299;
    public static final Version V_0_90_12 = new Version(V_0_90_12_ID, false, org.apache.lucene.util.Version.LUCENE_4_6);
    public static final int V_0_90_13_ID = /*00*/901399;
    public static final Version V_0_90_13 = new Version(V_0_90_13_ID, false, org.apache.lucene.util.Version.LUCENE_4_6);
    public static final int V_0_90_14_ID = /*00*/901499;
    public static final Version V_0_90_14 = new Version(V_0_90_14_ID, false, org.apache.lucene.util.Version.LUCENE_4_6);

    public static final int V_1_0_0_Beta1_ID = /*00*/1000001;
    public static final Version V_1_0_0_Beta1 = new Version(V_1_0_0_Beta1_ID, false, org.apache.lucene.util.Version.LUCENE_4_5);
    public static final int V_1_0_0_Beta2_ID = /*00*/1000002;
    public static final Version V_1_0_0_Beta2 = new Version(V_1_0_0_Beta2_ID, false, org.apache.lucene.util.Version.LUCENE_4_6);
    public static final int V_1_0_0_RC1_ID = /*00*/1000051;
    public static final Version V_1_0_0_RC1 = new Version(V_1_0_0_RC1_ID, false, org.apache.lucene.util.Version.LUCENE_4_6);
    public static final int V_1_0_0_RC2_ID = /*00*/1000052;
    public static final Version V_1_0_0_RC2 = new Version(V_1_0_0_RC2_ID, false, org.apache.lucene.util.Version.LUCENE_4_6);
    public static final int V_1_0_0_ID = /*00*/1000099;
    public static final Version V_1_0_0 = new Version(V_1_0_0_ID, false, org.apache.lucene.util.Version.LUCENE_4_6);
    public static final int V_1_0_1_ID = /*00*/1000199;
    public static final Version V_1_0_1 = new Version(V_1_0_1_ID, false, org.apache.lucene.util.Version.LUCENE_4_6);
    public static final int V_1_0_2_ID = /*00*/1000299;
    public static final Version V_1_0_2 = new Version(V_1_0_2_ID, false, org.apache.lucene.util.Version.LUCENE_4_6);
    public static final int V_1_0_3_ID = /*00*/1000399;
    public static final Version V_1_0_3 = new Version(V_1_0_3_ID, false, org.apache.lucene.util.Version.LUCENE_4_6);
    public static final int V_1_0_4_ID = /*00*/1000499;
    public static final Version V_1_0_4 = new Version(V_1_0_3_ID, false, org.apache.lucene.util.Version.LUCENE_4_6);
    public static final int V_1_1_0_ID = /*00*/1010099;
    public static final Version V_1_1_0 = new Version(V_1_1_0_ID, false, org.apache.lucene.util.Version.LUCENE_4_7);
    public static final int V_1_1_1_ID = /*00*/1010199;
    public static final Version V_1_1_1 = new Version(V_1_1_1_ID, false, org.apache.lucene.util.Version.LUCENE_4_7);
    public static final int V_1_1_2_ID = /*00*/1010299;
    public static final Version V_1_1_2 = new Version(V_1_1_2_ID, false, org.apache.lucene.util.Version.LUCENE_4_7);
    public static final int V_1_2_0_ID = /*00*/1020099;
    public static final Version V_1_2_0 = new Version(V_1_2_0_ID, false, org.apache.lucene.util.Version.LUCENE_4_8);
    public static final int V_1_2_1_ID = /*00*/1020199;
    public static final Version V_1_2_1 = new Version(V_1_2_1_ID, false, org.apache.lucene.util.Version.LUCENE_4_8);
    public static final int V_1_2_2_ID = /*00*/1020299;
    public static final Version V_1_2_2 = new Version(V_1_2_2_ID, false, org.apache.lucene.util.Version.LUCENE_4_8);
    public static final int V_1_2_3_ID = /*00*/1020399;
    public static final Version V_1_2_3 = new Version(V_1_2_3_ID, false, org.apache.lucene.util.Version.LUCENE_4_8);
    public static final int V_1_2_4_ID = /*00*/1020499;
    public static final Version V_1_2_4 = new Version(V_1_2_4_ID, false, org.apache.lucene.util.Version.LUCENE_4_8);
    public static final int V_1_2_5_ID = /*00*/1020599;
    public static final Version V_1_2_5 = new Version(V_1_2_5_ID, false, org.apache.lucene.util.Version.LUCENE_4_8);
    public static final int V_1_3_0_ID = /*00*/1030099;
    public static final Version V_1_3_0 = new Version(V_1_3_0_ID, false, org.apache.lucene.util.Version.LUCENE_4_9);
    public static final int V_1_3_1_ID = /*00*/1030199;
    public static final Version V_1_3_1 = new Version(V_1_3_1_ID, false, org.apache.lucene.util.Version.LUCENE_4_9);
    public static final int V_1_3_2_ID = /*00*/1030299;
    public static final Version V_1_3_2 = new Version(V_1_3_2_ID, false, org.apache.lucene.util.Version.LUCENE_4_9);
    public static final int V_1_3_3_ID = /*00*/1030399;
    public static final Version V_1_3_3 = new Version(V_1_3_3_ID, false, org.apache.lucene.util.Version.LUCENE_4_9);
    public static final int V_1_3_4_ID = /*00*/1030499;
    public static final Version V_1_3_4 = new Version(V_1_3_4_ID, false, org.apache.lucene.util.Version.LUCENE_4_9);
    public static final int V_1_3_5_ID = /*00*/1030599;
    public static final Version V_1_3_5 = new Version(V_1_3_5_ID, false, org.apache.lucene.util.Version.LUCENE_4_9);
    public static final int V_1_4_0_Beta1_ID = /*00*/1040001;
    public static final Version V_1_4_0_Beta1 = new Version(V_1_4_0_Beta1_ID, false, org.apache.lucene.util.Version.LUCENE_4_10_1);
    public static final int V_1_4_0_ID = /*00*/1040099;
    public static final Version V_1_4_0 = new Version(V_1_4_0_ID, false, org.apache.lucene.util.Version.LUCENE_4_10_2);
    public static final int V_1_5_0_ID = /*00*/1050099;
    public static final Version V_1_5_0 = new Version(V_1_5_0_ID, false, org.apache.lucene.util.Version.LUCENE_4_10_2);
    public static final int V_2_0_0_ID = /*00*/2000099;
<<<<<<< HEAD
    public static final Version V_2_0_0 = new Version(V_2_0_0_ID, true, org.apache.lucene.util.Version.LUCENE_5_0_0);
=======
    public static final Version V_2_0_0 = new Version(V_2_0_0_ID, true, org.apache.lucene.util.Version.LUCENE_4_10_2);
>>>>>>> f6b37a31

    public static final Version CURRENT = V_2_0_0;

    static {
        assert CURRENT.luceneVersion.equals(Lucene.VERSION) : "Version must be upgraded to [" + Lucene.VERSION + "] is still set to [" + CURRENT.luceneVersion + "]";
    }

    public static Version readVersion(StreamInput in) throws IOException {
        return fromId(in.readVInt());
    }

    public static Version fromId(int id) {
        switch (id) {
            case V_2_0_0_ID:
                return V_2_0_0;
            case V_1_5_0_ID:
                return V_1_5_0;
            case V_1_4_0_ID:
                return V_1_4_0;
            case V_1_4_0_Beta1_ID:
                return V_1_4_0_Beta1;
            case V_1_3_5_ID:
                return V_1_3_5;
            case V_1_3_4_ID:
                return V_1_3_4;
            case V_1_3_3_ID:
                return V_1_3_3;
            case V_1_3_2_ID:
                return V_1_3_2;
            case V_1_3_1_ID:
                return V_1_3_1;
            case V_1_3_0_ID:
                return V_1_3_0;
            case V_1_2_5_ID:
                return V_1_2_5;
            case V_1_2_4_ID:
                return V_1_2_4;
            case V_1_2_3_ID:
                return V_1_2_3;
            case V_1_2_2_ID:
                return V_1_2_2;
            case V_1_2_1_ID:
                return V_1_2_1;
            case V_1_2_0_ID:
                return V_1_2_0;
            case V_1_1_2_ID:
                return V_1_1_2;
            case V_1_1_1_ID:
                return V_1_1_1;
            case V_1_1_0_ID:
                return V_1_1_0;
            case V_1_0_4_ID:
                return V_1_0_4;
            case V_1_0_3_ID:
                return V_1_0_3;
            case V_1_0_2_ID:
                return V_1_0_2;
            case V_1_0_1_ID:
                return V_1_0_1;
            case V_1_0_0_ID:
                return V_1_0_0;
            case V_1_0_0_RC2_ID:
                return V_1_0_0_RC2;
            case V_1_0_0_RC1_ID:
                return V_1_0_0_RC1;
            case V_1_0_0_Beta2_ID:
                return V_1_0_0_Beta2;
            case V_1_0_0_Beta1_ID:
                return V_1_0_0_Beta1;
            case V_0_90_14_ID:
                return V_0_90_14;
            case V_0_90_13_ID:
                return V_0_90_13;
            case V_0_90_12_ID:
                return V_0_90_12;
            case V_0_90_11_ID:
                return V_0_90_11;
            case V_0_90_10_ID:
                return V_0_90_10;
            case V_0_90_9_ID:
                return V_0_90_9;
            case V_0_90_8_ID:
                return V_0_90_8;
            case V_0_90_7_ID:
                return V_0_90_7;
            case V_0_90_6_ID:
                return V_0_90_6;
            case V_0_90_5_ID:
                return V_0_90_5;
            case V_0_90_4_ID:
                return V_0_90_4;
            case V_0_90_3_ID:
                return V_0_90_3;
            case V_0_90_2_ID:
                return V_0_90_2;
            case V_0_90_1_ID:
                return V_0_90_1;
            case V_0_90_0_ID:
                return V_0_90_0;
            case V_0_90_0_RC2_ID:
                return V_0_90_0_RC2;
            case V_0_90_0_RC1_ID:
                return V_0_90_0_RC1;
            case V_0_90_0_Beta1_ID:
                return V_0_90_0_Beta1;

            case V_0_20_7_ID:
                return V_0_20_7;
            case V_0_20_6_ID:
                return V_0_20_6;
            case V_0_20_5_ID:
                return V_0_20_5;
            case V_0_20_4_ID:
                return V_0_20_4;
            case V_0_20_3_ID:
                return V_0_20_3;
            case V_0_20_2_ID:
                return V_0_20_2;
            case V_0_20_1_ID:
                return V_0_20_1;
            case V_0_20_0_ID:
                return V_0_20_0;
            case V_0_20_0_RC1_ID:
                return V_0_20_0_RC1;

            case V_0_19_0_RC1_ID:
                return V_0_19_0_RC1;
            case V_0_19_0_RC2_ID:
                return V_0_19_0_RC2;
            case V_0_19_0_RC3_ID:
                return V_0_19_0_RC3;
            case V_0_19_0_ID:
                return V_0_19_0;
            case V_0_19_1_ID:
                return V_0_19_1;
            case V_0_19_2_ID:
                return V_0_19_2;
            case V_0_19_3_ID:
                return V_0_19_3;
            case V_0_19_4_ID:
                return V_0_19_4;
            case V_0_19_5_ID:
                return V_0_19_5;
            case V_0_19_6_ID:
                return V_0_19_6;
            case V_0_19_7_ID:
                return V_0_19_7;
            case V_0_19_8_ID:
                return V_0_19_8;
            case V_0_19_9_ID:
                return V_0_19_9;
            case V_0_19_10_ID:
                return V_0_19_10;
            case V_0_19_11_ID:
                return V_0_19_11;
            case V_0_19_12_ID:
                return V_0_19_12;
            case V_0_19_13_ID:
                return V_0_19_13;

            case V_0_18_0_ID:
                return V_0_18_0;
            case V_0_18_1_ID:
                return V_0_18_1;
            case V_0_18_2_ID:
                return V_0_18_2;
            case V_0_18_3_ID:
                return V_0_18_3;
            case V_0_18_4_ID:
                return V_0_18_4;
            case V_0_18_5_ID:
                return V_0_18_5;
            case V_0_18_6_ID:
                return V_0_18_6;
            case V_0_18_7_ID:
                return V_0_18_7;
            case V_0_18_8_ID:
                return V_0_18_8;

            default:
                return new Version(id, null, Lucene.VERSION);
        }
    }

    /**
     * Return the {@link Version} of Elasticsearch that has been used to create an index given its settings.
     * @throws ElasticsearchIllegalStateException if the given index settings doesn't contain a value for the key {@value IndexMetaData#SETTING_VERSION_CREATED}
     */
    public static Version indexCreated(Settings indexSettings) {
        final Version indexVersion = indexSettings.getAsVersion(IndexMetaData.SETTING_VERSION_CREATED, null);
        if (indexVersion == null) {
            throw new ElasticsearchIllegalStateException("[" + IndexMetaData.SETTING_VERSION_CREATED + "] is not present in the index settings for index with uuid: [" + indexSettings.get(IndexMetaData.SETTING_UUID) + "]");
        }
        return indexVersion;
    }

    public static void writeVersion(Version version, StreamOutput out) throws IOException {
        out.writeVInt(version.id);
    }

    /**
     * Returns the smallest version between the 2.
     */
    public static Version smallest(Version version1, Version version2) {
        return version1.id < version2.id ? version1 : version2;
    }

    /**
     * Returns the version given its string representation, current version if the argument is null or empty
     */
    public static Version fromString(String version) {
        if (!Strings.hasLength(version)) {
            return Version.CURRENT;
        }

        String[] parts = version.split("\\.");
        if (parts.length < 3 || parts.length > 4) {
            throw new IllegalArgumentException("the version needs to contain major, minor and revision, and optionally the build");
        }

        try {
            //we reverse the version id calculation based on some assumption as we can't reliably reverse the modulo
            int major = Integer.parseInt(parts[0]) * 1000000;
            int minor = Integer.parseInt(parts[1]) * 10000;
            int revision = Integer.parseInt(parts[2]) * 100;

            int build = 99;
            if (parts.length == 4) {
                String buildStr = parts[3];
                if (buildStr.startsWith("Beta")) {
                    build = Integer.parseInt(buildStr.substring(4));
                }
                if (buildStr.startsWith("RC")) {
                    build = Integer.parseInt(buildStr.substring(2)) + 50;
                }
            }

            return fromId(major + minor + revision + build);

        } catch(NumberFormatException e) {
            throw new IllegalArgumentException("unable to parse version " + version, e);
        }
    }

    public final int id;
    public final byte major;
    public final byte minor;
    public final byte revision;
    public final byte build;
    public final Boolean snapshot;
    public final org.apache.lucene.util.Version luceneVersion;

    Version(int id, @Nullable Boolean snapshot, org.apache.lucene.util.Version luceneVersion) {
        this.id = id;
        this.major = (byte) ((id / 1000000) % 100);
        this.minor = (byte) ((id / 10000) % 100);
        this.revision = (byte) ((id / 100) % 100);
        this.build = (byte) (id % 100);
        this.snapshot = snapshot;
        this.luceneVersion = luceneVersion;
    }

    public boolean snapshot() {
        return snapshot != null && snapshot;
    }

    public boolean after(Version version) {
        return version.id < id;
    }

    public boolean onOrAfter(Version version) {
        return version.id <= id;
    }

    public boolean before(Version version) {
        return version.id > id;
    }

    public boolean onOrBefore(Version version) {
        return version.id >= id;
    }

    /**
     * Returns the minimum compatible version based on the current
     * version. Ie a node needs to have at least the return version in order
     * to communicate with a node running the current version. The returned version
     * is in most of the cases the smallest major version release unless the current version
     * is a beta or RC release then the version itself is returned.
     */
    public Version minimumCompatibilityVersion() {
        return Version.smallest(this, fromId(major * 1000000 + 99));
    }

    /**
     * Just the version number (without -SNAPSHOT if snapshot).
     */
    public String number() {
        StringBuilder sb = new StringBuilder();
        sb.append(major).append('.').append(minor).append('.').append(revision);
        if (build < 50) {
            sb.append(".Beta").append(build);
        } else if (build < 99) {
            sb.append(".RC").append(build - 50);
        }
        return sb.toString();
    }

    public static void main(String[] args) {
        System.out.println("Version: " + Version.CURRENT + ", Build: " + Build.CURRENT.hashShort() + "/" + Build.CURRENT.timestamp() + ", JVM: " + JvmInfo.jvmInfo().version());
    }

    @Override
    public String toString() {
        StringBuilder sb = new StringBuilder();
        sb.append(number());
        if (snapshot()) {
            sb.append("-SNAPSHOT");
        }
        return sb.toString();
    }

    @Override
    public boolean equals(Object o) {
        if (this == o) {
            return true;
        }
        if (o == null || getClass() != o.getClass()) {
            return false;
        }

        Version version = (Version) o;

        if (id != version.id) {
            return false;
        }

        return true;
    }

    @Override
    public int hashCode() {
        return id;
    }

    public static class Module extends AbstractModule {

        private final Version version;

        public Module(Version version) {
            this.version = version;
        }

        @Override
        protected void configure() {
            bind(Version.class).toInstance(version);
        }
    }
}<|MERGE_RESOLUTION|>--- conflicted
+++ resolved
@@ -212,11 +212,7 @@
     public static final int V_1_5_0_ID = /*00*/1050099;
     public static final Version V_1_5_0 = new Version(V_1_5_0_ID, false, org.apache.lucene.util.Version.LUCENE_4_10_2);
     public static final int V_2_0_0_ID = /*00*/2000099;
-<<<<<<< HEAD
     public static final Version V_2_0_0 = new Version(V_2_0_0_ID, true, org.apache.lucene.util.Version.LUCENE_5_0_0);
-=======
-    public static final Version V_2_0_0 = new Version(V_2_0_0_ID, true, org.apache.lucene.util.Version.LUCENE_4_10_2);
->>>>>>> f6b37a31
 
     public static final Version CURRENT = V_2_0_0;
 

--- conflicted
+++ resolved
@@ -252,11 +252,7 @@
         String tempFileName = getTempNameForFile(fileName);
         // add first, before it's created
         tempFileNames.add(tempFileName);
-<<<<<<< HEAD
-        IndexOutput indexOutput = store.createVerifyingOutput(store.createTempOutput(tempFileName, fileName, IOContext.DEFAULT), metaData);
-=======
         IndexOutput indexOutput = store.createVerifyingOutput(tempFileName, metaData, IOContext.DEFAULT);
->>>>>>> 44e24d39
         openIndexOutputs.put(fileName, indexOutput);
         return indexOutput;
     }

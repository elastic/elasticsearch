--- conflicted
+++ resolved
@@ -145,8 +145,7 @@
 
                     if (response.getMatches() != null) {
                         builder.startArray(Fields.MATCHES);
-<<<<<<< HEAD
-                        for (PercolatorExecutor.PercolationMatch match : response.matches()) {
+                        for (PercolatorExecutor.PercolationMatch match : response.getMatches()) {
                             builder.startObject();
                             builder.field("match", match.getMatch());
 
@@ -168,10 +167,6 @@
                             }
 
                             builder.endObject();
-=======
-                        for (String match : response.getMatches()) {
-                            builder.value(match);
->>>>>>> ffbdc0a4
                         }
                         builder.endArray();
                     }

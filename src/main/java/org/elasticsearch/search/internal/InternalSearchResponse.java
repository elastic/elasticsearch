--- conflicted
+++ resolved
@@ -19,8 +19,6 @@
 
 package org.elasticsearch.search.internal;
 
-import java.io.IOException;
-
 import org.elasticsearch.common.io.stream.StreamInput;
 import org.elasticsearch.common.io.stream.StreamOutput;
 import org.elasticsearch.common.io.stream.Streamable;
@@ -29,7 +27,6 @@
 import org.elasticsearch.search.SearchHits;
 import org.elasticsearch.search.facet.Facets;
 import org.elasticsearch.search.facet.InternalFacets;
-import org.elasticsearch.search.group.InternalGroup;
 import org.elasticsearch.search.suggest.Suggest;
 
 import java.io.IOException;
@@ -45,7 +42,6 @@
 
     private InternalFacets facets;
 
-    private InternalGroup group;
     private Suggest suggest;
 
     private boolean timedOut;
@@ -103,12 +99,7 @@
             facets = InternalFacets.readFacets(in);
         }
         if (in.readBoolean()) {
-<<<<<<< HEAD
-            //group = InternalGroup.readGroup(in);
-            suggest = Suggest.readSuggest(in);
-=======
             suggest = Suggest.readSuggest(Suggest.Fields.SUGGEST, in);
->>>>>>> 1645e423
         }
         timedOut = in.readBoolean();
     }
@@ -122,12 +113,6 @@
             out.writeBoolean(true);
             facets.writeTo(out);
         }
-        if (group == null) {
-            out.writeBoolean(false);
-        } else {
-            out.writeBoolean(true);
-            group.writeTo(out);
-        }
         if (suggest == null) {
             out.writeBoolean(false);
         } else {

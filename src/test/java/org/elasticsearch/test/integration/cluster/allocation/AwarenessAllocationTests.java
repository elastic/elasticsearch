--- conflicted
+++ resolved
@@ -78,19 +78,6 @@
             health = client("node1").admin().cluster().prepareHealth().setWaitForGreenStatus().setWaitForNodes("3").setWaitForRelocatingShards(0).execute().actionGet();
             assertThat(health.isTimedOut(), equalTo(false));
 
-<<<<<<< HEAD
-        health = client("node1").admin().cluster().prepareHealth().setWaitForGreenStatus().setWaitForNodes("3").setWaitForRelocatingShards(0).execute().actionGet();
-        assertThat(health.isTimedOut(), equalTo(false));
-
-        ClusterState clusterState = client("node1").admin().cluster().prepareState().execute().actionGet().getState();
-        //System.out.println(clusterState.routingTable().prettyPrint());
-        // verify that we have 10 shards on node3
-        TObjectIntHashMap<String> counts = new TObjectIntHashMap<String>();
-        for (IndexRoutingTable indexRoutingTable : clusterState.routingTable()) {
-            for (IndexShardRoutingTable indexShardRoutingTable : indexRoutingTable) {
-                for (ShardRouting shardRouting : indexShardRoutingTable) {
-                    counts.adjustOrPutValue(clusterState.nodes().get(shardRouting.currentNodeId()).name(), 1, 1);
-=======
             logger.info("--> checking current state");
             ClusterState clusterState = client("node1").admin().cluster().prepareState().execute().actionGet().getState();
             //System.out.println(clusterState.routingTable().prettyPrint());
@@ -101,7 +88,6 @@
                     for (ShardRouting shardRouting : indexShardRoutingTable) {
                         counts.adjustOrPutValue(clusterState.nodes().get(shardRouting.currentNodeId()).name(), 1, 1);
                     }
->>>>>>> b7f52956
                 }
             }
         } while (counts.get("node3") != 10 && (System.currentTimeMillis() - start) < 10000);

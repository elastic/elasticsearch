--- conflicted
+++ resolved
@@ -7,11 +7,7 @@
  * License v3.0 only", or the "Server Side Public License, v 1".
  */
 
-<<<<<<< HEAD
-apply plugin: 'elasticsearch.legacy-yaml-rest-test'
-=======
 apply plugin: 'elasticsearch.internal-yaml-rest-test'
->>>>>>> e4ce993c
 
 esplugin {
   description = 'A test module that allows to delay aggregations on shards with a configurable time'

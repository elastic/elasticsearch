/*
 * Copyright Elasticsearch B.V. and/or licensed to Elasticsearch B.V. under one
 * or more contributor license agreements. Licensed under the "Elastic License
 * 2.0", the "GNU Affero General Public License v3.0 only", and the "Server Side
 * Public License v 1"; you may not use this file except in compliance with, at
 * your election, the "Elastic License 2.0", the "GNU Affero General Public
 * License v3.0 only", or the "Server Side Public License, v 1".
 */

<<<<<<< HEAD
apply plugin: 'elasticsearch.legacy-yaml-rest-test'
apply plugin: 'elasticsearch.internal-java-rest-test'

tasks.named('javaRestTest') {
  usesDefaultDistribution()
}
=======
import org.elasticsearch.gradle.testclusters.StandaloneRestIntegTestTask

apply plugin: 'elasticsearch.internal-yaml-rest-test'
apply plugin: 'elasticsearch.internal-java-rest-test'
>>>>>>> e4ce993c

esplugin {
  description = 'A test module that exposes a way to simulate search shard failures and warnings'
  classname ='org.elasticsearch.test.errorquery.ErrorQueryPlugin'
}

restResources {
  restApi {
    include '_common', 'indices', 'index', 'cluster', 'search'
  }
}

dependencies {
  clusterModules project(':x-pack:plugin:esql')
  clusterModules project(':x-pack:plugin:autoscaling')
  clusterModules project(':x-pack:plugin:ilm')
}

tasks.withType(StandaloneRestIntegTestTask).configureEach {
  def isSnapshot = buildParams.snapshotBuild
  onlyIf("snapshot build") { isSnapshot }
}<|MERGE_RESOLUTION|>--- conflicted
+++ resolved
@@ -7,19 +7,10 @@
  * License v3.0 only", or the "Server Side Public License, v 1".
  */
 
-<<<<<<< HEAD
-apply plugin: 'elasticsearch.legacy-yaml-rest-test'
-apply plugin: 'elasticsearch.internal-java-rest-test'
-
-tasks.named('javaRestTest') {
-  usesDefaultDistribution()
-}
-=======
 import org.elasticsearch.gradle.testclusters.StandaloneRestIntegTestTask
 
 apply plugin: 'elasticsearch.internal-yaml-rest-test'
 apply plugin: 'elasticsearch.internal-java-rest-test'
->>>>>>> e4ce993c
 
 esplugin {
   description = 'A test module that exposes a way to simulate search shard failures and warnings'

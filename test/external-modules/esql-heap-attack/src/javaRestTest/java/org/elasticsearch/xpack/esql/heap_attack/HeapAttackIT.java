--- conflicted
+++ resolved
@@ -166,11 +166,7 @@
                     "error",
                     matchesMap().extraOk()
                         .entry("bytes_wanted", greaterThan(1000))
-<<<<<<< HEAD
                         .entry("reason", matchesRegex("\\[request] Data too large, data for \\[.+] would be .+"))
-=======
-                        .entry("reason", matchesRegex("\\[request] Data too large, data for \\[(topn|esql_block_factory)] would .+"))
->>>>>>> e2c314ee
                         .entry("durability", "TRANSIENT")
                         .entry("type", "circuit_breaking_exception")
                         .entry("bytes_limit", greaterThan(1000))

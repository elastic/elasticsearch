/*
 * Copyright Elasticsearch B.V. and/or licensed to Elasticsearch B.V. under one
 * or more contributor license agreements. Licensed under the "Elastic License
 * 2.0", the "GNU Affero General Public License v3.0 only", and the "Server Side
 * Public License v 1"; you may not use this file except in compliance with, at
 * your election, the "Elastic License 2.0", the "GNU Affero General Public
 * License v3.0 only", or the "Server Side Public License, v 1".
 */
package fixture.azure;

import com.sun.net.httpserver.Headers;
import com.sun.net.httpserver.HttpExchange;
import com.sun.net.httpserver.HttpHandler;

import org.apache.logging.log4j.LogManager;
import org.apache.logging.log4j.Logger;
import org.elasticsearch.common.Strings;
import org.elasticsearch.common.bytes.BytesReference;
import org.elasticsearch.common.io.Streams;
import org.elasticsearch.common.regex.Regex;
import org.elasticsearch.core.Nullable;
import org.elasticsearch.core.SuppressForbidden;
import org.elasticsearch.rest.RestStatus;
import org.elasticsearch.rest.RestUtils;
import org.elasticsearch.test.fixture.HttpHeaderParser;
import org.elasticsearch.xcontent.XContentBuilder;
import org.elasticsearch.xcontent.XContentType;

import java.io.BufferedReader;
import java.io.IOException;
import java.io.InputStreamReader;
import java.nio.charset.StandardCharsets;
import java.time.ZoneId;
import java.time.ZonedDateTime;
import java.time.format.DateTimeFormatter;
import java.util.Arrays;
import java.util.HashMap;
import java.util.HashSet;
import java.util.List;
import java.util.Locale;
import java.util.Map;
import java.util.Objects;
import java.util.Set;
import java.util.UUID;
import java.util.function.Predicate;

import static fixture.azure.MockAzureBlobStore.failTestWithAssertionError;
import static org.elasticsearch.repositories.azure.AzureFixtureHelper.assertValidBlockId;

/**
 * Minimal HTTP handler that acts as an Azure compliant server
 */
@SuppressForbidden(reason = "Uses a HttpServer to emulate an Azure endpoint")
public class AzureHttpHandler implements HttpHandler {
    private static final Logger logger = LogManager.getLogger(AzureHttpHandler.class);
    private static final Pattern RANGE_HEADER_PATTERN = Pattern.compile("^bytes=([0-9]+)-([0-9]+)$");
    static final String X_MS_LEASE_ID = "x-ms-lease-id";
    static final String X_MS_PROPOSED_LEASE_ID = "x-ms-proposed-lease-id";
    static final String X_MS_LEASE_DURATION = "x-ms-lease-duration";
    static final String X_MS_LEASE_BREAK_PERIOD = "x-ms-lease-break-period";
    static final String X_MS_BLOB_TYPE = "x-ms-blob-type";
    static final String X_MS_BLOB_CONTENT_LENGTH = "x-ms-blob-content-length";

    private final String account;
    private final String container;
    private final Predicate<String> authHeaderPredicate;
    private final MockAzureBlobStore mockAzureBlobStore;

    public AzureHttpHandler(
        final String account,
        final String container,
        @Nullable Predicate<String> authHeaderPredicate,
        MockAzureBlobStore.LeaseExpiryPredicate leaseExpiryPredicate
    ) {
        this.account = Objects.requireNonNull(account);
        this.container = Objects.requireNonNull(container);
        this.authHeaderPredicate = authHeaderPredicate;
        this.mockAzureBlobStore = new MockAzureBlobStore(leaseExpiryPredicate);
    }

    private static List<String> getAuthHeader(HttpExchange exchange) {
        return exchange.getRequestHeaders().get("Authorization");
    }

    private boolean isValidAuthHeader(HttpExchange exchange) {
        if (authHeaderPredicate == null) {
            return true;
        }

        final var authHeader = getAuthHeader(exchange);
        if (authHeader == null) {
            return false;
        }

        if (authHeader.size() != 1) {
            return false;
        }

        return authHeaderPredicate.test(authHeader.get(0));
    }

    @Override
    public void handle(final HttpExchange exchange) throws IOException {
        if (isValidAuthHeader(exchange) == false) {
            try (exchange; var builder = XContentBuilder.builder(XContentType.JSON.xContent())) {
                builder.startObject();
                builder.field("method", exchange.getRequestMethod());
                builder.field("uri", exchange.getRequestURI().toString());
                builder.field("predicate", authHeaderPredicate.toString());
                builder.field("authorization", Objects.toString(getAuthHeader(exchange)));
                builder.startObject("headers");
                for (final var header : exchange.getRequestHeaders().entrySet()) {
                    if (header.getValue() == null) {
                        builder.nullField(header.getKey());
                    } else {
                        builder.startArray(header.getKey());
                        for (final var value : header.getValue()) {
                            builder.value(value);
                        }
                        builder.endArray();
                    }
                }
                builder.endObject();
                builder.endObject();
                final var responseBytes = BytesReference.bytes(builder);
                exchange.getResponseHeaders().add("Content-Type", "application/json; charset=utf-8");
                exchange.sendResponseHeaders(RestStatus.FORBIDDEN.getStatus(), responseBytes.length());
                responseBytes.writeTo(exchange.getResponseBody());
                return;
            }
        }

        final String request = exchange.getRequestMethod() + " " + exchange.getRequestURI().toString();
        if (request.startsWith("GET") || request.startsWith("HEAD") || request.startsWith("DELETE")) {
            int read = exchange.getRequestBody().read();
            assert read == -1 : "Request body should have been empty but saw [" + read + "]";
        }
        try {
            if (Regex.simpleMatch("PUT /" + account + "/" + container + "/*blockid=*", request)) {
                // Put Block (https://docs.microsoft.com/en-us/rest/api/storageservices/put-block)
                final Map<String, String> params = new HashMap<>();
                RestUtils.decodeQueryString(exchange.getRequestURI().getRawQuery(), 0, params);

                final String blockId = params.get("blockid");
                assert assertValidBlockId(blockId);
                mockAzureBlobStore.putBlock(blobPath(exchange), blockId, Streams.readFully(exchange.getRequestBody()), leaseId(exchange));
                exchange.sendResponseHeaders(RestStatus.CREATED.getStatus(), -1);

            } else if (Regex.simpleMatch("PUT /" + account + "/" + container + "/*comp=blocklist*", request)) {
                // Put Block List (https://docs.microsoft.com/en-us/rest/api/storageservices/put-block-list)
                final String blockList = Streams.copyToString(new InputStreamReader(exchange.getRequestBody(), StandardCharsets.UTF_8));
                final List<String> blockIds = Arrays.stream(blockList.split("<Latest>"))
                    .filter(line -> line.contains("</Latest>"))
                    .map(line -> line.substring(0, line.indexOf("</Latest>")))
                    .toList();

                mockAzureBlobStore.putBlockList(blobPath(exchange), blockIds, leaseId(exchange));
                exchange.getResponseHeaders().add("x-ms-request-server-encrypted", "false");
                exchange.sendResponseHeaders(RestStatus.CREATED.getStatus(), -1);

            } else if (Regex.simpleMatch("PUT /" + account + "/" + container + "*comp=lease*", request)) {
                // Lease Blob (https://learn.microsoft.com/en-us/rest/api/storageservices/lease-blob)
                final String leaseAction = requireHeader(exchange, "x-ms-lease-action");

                switch (leaseAction) {
                    case "acquire" -> {
                        final int leaseDurationSeconds = requireIntegerHeader(exchange, X_MS_LEASE_DURATION);
                        final String proposedLeaseId = exchange.getRequestHeaders().getFirst(X_MS_PROPOSED_LEASE_ID);
                        final String newLeaseId = mockAzureBlobStore.acquireLease(
                            blobPath(exchange),
                            leaseDurationSeconds,
                            proposedLeaseId
                        );
                        exchange.getResponseHeaders().set(X_MS_LEASE_ID, newLeaseId);
                        exchange.sendResponseHeaders(RestStatus.CREATED.getStatus(), -1);
                    }
                    case "release" -> {
                        final String leaseId = requireHeader(exchange, X_MS_LEASE_ID);
                        mockAzureBlobStore.releaseLease(blobPath(exchange), leaseId);
                        exchange.sendResponseHeaders(RestStatus.OK.getStatus(), -1);
                    }
                    case "break" -> {
                        mockAzureBlobStore.breakLease(blobPath(exchange), getOptionalIntegerHeader(exchange, X_MS_LEASE_BREAK_PERIOD));
                        exchange.sendResponseHeaders(RestStatus.ACCEPTED.getStatus(), -1);
                    }
                    case "renew", "change" -> {
                        failTestWithAssertionError("Attempt was made to use not-implemented lease action: " + leaseAction);
                        throw new MockAzureBlobStore.AzureBlobStoreError(
                            RestStatus.NOT_IMPLEMENTED,
                            "NotImplemented",
                            "Attempted to use unsupported lease API: " + leaseAction
                        );
                    }
                    default -> {
                        failTestWithAssertionError("Unrecognized lease action: " + leaseAction);
                        throw new MockAzureBlobStore.BadRequestException(
                            "InvalidHeaderValue",
                            "Invalid x-ms-lease-action header: " + leaseAction
                        );
                    }
                }
            } else if (Regex.simpleMatch("PUT /" + account + "/" + container + "/*", request)) {
                // PUT Blob (see https://docs.microsoft.com/en-us/rest/api/storageservices/put-blob)
                final String blobType = requireHeader(exchange, X_MS_BLOB_TYPE);
                final String ifNoneMatch = exchange.getRequestHeaders().getFirst("If-None-Match");
                mockAzureBlobStore.putBlob(
                    blobPath(exchange),
                    Streams.readFully(exchange.getRequestBody()),
                    blobType,
                    ifNoneMatch,
                    leaseId(exchange)
                );
                exchange.getResponseHeaders().add("x-ms-request-server-encrypted", "false");
                exchange.sendResponseHeaders(RestStatus.CREATED.getStatus(), -1);

            } else if (Regex.simpleMatch("HEAD /" + account + "/" + container + "/*", request)) {
                // Get Blob Properties (see https://docs.microsoft.com/en-us/rest/api/storageservices/get-blob-properties)
                final MockAzureBlobStore.AzureBlockBlob blob = mockAzureBlobStore.getBlob(blobPath(exchange), leaseId(exchange));

                final Headers responseHeaders = exchange.getResponseHeaders();
                final BytesReference blobContents = blob.getContents();
                responseHeaders.add(X_MS_BLOB_CONTENT_LENGTH, String.valueOf(blobContents.length()));
                responseHeaders.add("Content-Length", String.valueOf(blobContents.length()));
                responseHeaders.add(X_MS_BLOB_TYPE, blob.type());
                exchange.sendResponseHeaders(RestStatus.OK.getStatus(), -1);

            } else if (Regex.simpleMatch("GET /" + account + "/" + container + "/*", request)) {
                // Get Blob (https://learn.microsoft.com/en-us/rest/api/storageservices/get-blob)
                final MockAzureBlobStore.AzureBlockBlob blob = mockAzureBlobStore.getBlob(blobPath(exchange), leaseId(exchange));

                final BytesReference responseContent;
                final RestStatus successStatus;
                // see Constants.HeaderConstants.STORAGE_RANGE_HEADER
<<<<<<< HEAD
                final String rangeHeader = exchange.getRequestHeaders().getFirst("x-ms-range");
                final HttpHeaderParser.Range range = HttpHeaderParser.parseRangeHeader(rangeHeader);
                if (range == null) {
                    throw new AssertionError("Range header does not match expected format: " + rangeHeader);
                }

                if (blob.length() <= range.start()) {
                    exchange.getResponseHeaders().add("Content-Type", "application/octet-stream");
                    exchange.sendResponseHeaders(RestStatus.REQUESTED_RANGE_NOT_SATISFIED.getStatus(), -1);
                    return;
                }

                var responseBlob = blob.slice(
                    Math.toIntExact(range.start()),
                    Math.toIntExact(Math.min(range.end() - range.start() + 1, blob.length() - range.start()))
                );
=======
                final String range = exchange.getRequestHeaders().getFirst("x-ms-range");
                if (range != null) {
                    final Matcher matcher = RANGE_HEADER_PATTERN.matcher(range);
                    if (matcher.matches() == false) {
                        throw new MockAzureBlobStore.BadRequestException(
                            "InvalidHeaderValue",
                            "Range header does not match expected format: " + range
                        );
                    }

                    final long start = Long.parseLong(matcher.group(1));
                    final long end = Long.parseLong(matcher.group(2));

                    final BytesReference blobContents = blob.getContents();
                    if (blobContents.length() <= start) {
                        exchange.getResponseHeaders().add("Content-Type", "application/octet-stream");
                        exchange.sendResponseHeaders(RestStatus.REQUESTED_RANGE_NOT_SATISFIED.getStatus(), -1);
                        return;
                    }

                    responseContent = blobContents.slice(
                        Math.toIntExact(start),
                        Math.toIntExact(Math.min(end - start + 1, blobContents.length() - start))
                    );
                    successStatus = RestStatus.PARTIAL_CONTENT;
                } else {
                    responseContent = blob.getContents();
                    successStatus = RestStatus.OK;
                }
>>>>>>> 56637285

                exchange.getResponseHeaders().add("Content-Type", "application/octet-stream");
                exchange.getResponseHeaders().add(X_MS_BLOB_CONTENT_LENGTH, String.valueOf(responseContent.length()));
                exchange.getResponseHeaders().add(X_MS_BLOB_TYPE, blob.type());
                exchange.getResponseHeaders().add("ETag", "\"blockblob\"");
                exchange.sendResponseHeaders(successStatus.getStatus(), responseContent.length() == 0 ? -1 : responseContent.length());
                responseContent.writeTo(exchange.getResponseBody());

            } else if (Regex.simpleMatch("DELETE /" + account + "/" + container + "/*", request)) {
                // Delete Blob (https://docs.microsoft.com/en-us/rest/api/storageservices/delete-blob)
                mockAzureBlobStore.deleteBlob(blobPath(exchange), leaseId(exchange));
                exchange.sendResponseHeaders(RestStatus.ACCEPTED.getStatus(), -1);

            } else if (Regex.simpleMatch("GET /" + account + "/" + container + "?*restype=container*comp=list*", request)) {
                // List Blobs (https://docs.microsoft.com/en-us/rest/api/storageservices/list-blobs)
                final Map<String, String> params = new HashMap<>();
                RestUtils.decodeQueryString(exchange.getRequestURI().getQuery(), 0, params);

                final StringBuilder list = new StringBuilder();
                list.append("""
                    <?xml version="1.0" encoding="UTF-8"?>
                    <EnumerationResults>""");
                final String prefix = params.get("prefix");
                final Set<String> blobPrefixes = new HashSet<>();
                final String delimiter = params.get("delimiter");
                if (delimiter != null) {
                    list.append("<Delimiter>").append(delimiter).append("</Delimiter>");
                }
                list.append("<Blobs>");
                final Map<String, MockAzureBlobStore.AzureBlockBlob> matchingBlobs = mockAzureBlobStore.listBlobs(
                    prefix,
                    leaseId(exchange)
                );
                for (Map.Entry<String, MockAzureBlobStore.AzureBlockBlob> blob : matchingBlobs.entrySet()) {
                    final String blobPath = blob.getKey();
                    if (delimiter != null) {
                        int fromIndex = (prefix != null ? prefix.length() : 0);
                        int delimiterPosition = blobPath.indexOf(delimiter, fromIndex);
                        if (delimiterPosition > 0) {
                            blobPrefixes.add(blobPath.substring(0, delimiterPosition) + delimiter);
                            continue;
                        }
                    }
                    list.append(String.format(Locale.ROOT, """
                        <Blob>
                           <Name>%s</Name>
                           <Properties>
                             <Content-Length>%s</Content-Length>
                             <BlobType>BlockBlob</BlobType>
                           </Properties>
                        </Blob>""", blobPath, blob.getValue().getContents().length()));
                }
                if (blobPrefixes.isEmpty() == false) {
                    blobPrefixes.forEach(p -> list.append("<BlobPrefix><Name>").append(p).append("</Name></BlobPrefix>"));
                }
                list.append("""
                    </Blobs>
                    <NextMarker/>
                    </EnumerationResults>""");

                byte[] response = list.toString().getBytes(StandardCharsets.UTF_8);
                exchange.getResponseHeaders().add("Content-Type", "application/xml");
                exchange.sendResponseHeaders(RestStatus.OK.getStatus(), response.length);
                exchange.getResponseBody().write(response);

            } else if (Regex.simpleMatch("POST /" + account + "/" + container + "*restype=container*comp=batch*", request)) {
                // Blob Batch (https://learn.microsoft.com/en-us/rest/api/storageservices/blob-batch)
                final StringBuilder response = new StringBuilder();

                try (BufferedReader requestReader = new BufferedReader(new InputStreamReader(exchange.getRequestBody()))) {
                    final String batchBoundary = requestReader.readLine();
                    final String responseBoundary = "batch_" + UUID.randomUUID();

                    String line;
                    String contentId = null, requestId = null, toDelete = null;
                    while ((line = requestReader.readLine()) != null) {
                        if (batchBoundary.equals(line) || (batchBoundary + "--").equals(line)) {
                            // Found the end of a single request, process it
                            if (contentId == null || requestId == null || toDelete == null) {
                                throw new IllegalStateException(
                                    "Missing contentId/requestId/toDelete: " + contentId + "/" + requestId + "/" + toDelete
                                );
                            }

                            // Process the deletion
                            try {
                                mockAzureBlobStore.deleteBlob(toDelete, leaseId(exchange));
                                final String acceptedPart = Strings.format("""
                                    --%s
                                    Content-Type: application/http
                                    Content-ID: %s

                                    HTTP/1.1 202 Accepted
                                    x-ms-delete-type-permanent: true
                                    x-ms-request-id: %s
                                    x-ms-version: 2018-11-09

                                    """, responseBoundary, contentId, requestId).replaceAll("\n", "\r\n");
                                response.append(acceptedPart);
                            } catch (MockAzureBlobStore.AzureBlobStoreError e) {
                                final String errorResponseBody = Strings.format(
                                    """
                                        <?xml version="1.0" encoding="utf-8"?>
                                        <Error><Code>%s</Code><Message>%s
                                        RequestId:%s
                                        Time:%s</Message></Error>""",
                                    e.getErrorCode(),
                                    e.getMessage(),
                                    requestId,
                                    DateTimeFormatter.ISO_OFFSET_DATE_TIME.format(ZonedDateTime.now(ZoneId.of("UTC")))
                                );
                                final String errorResponsePart = Strings.format(
                                    """
                                        --%s
                                        Content-Type: application/http
                                        Content-ID: %s

                                        HTTP/1.1 %s %s
                                        x-ms-error-code: %s
                                        x-ms-request-id: %s
                                        x-ms-version: 2018-11-09
                                        Content-Length: %d
                                        Content-Type: application/xml

                                        %s
                                        """,
                                    responseBoundary,
                                    contentId,
                                    e.getRestStatus().getStatus(),
                                    e.getMessage(),
                                    e.getErrorCode(),
                                    requestId,
                                    errorResponseBody.length(),
                                    errorResponseBody
                                ).replaceAll("\n", "\r\n");
                                response.append(errorResponsePart);
                            }

                            // Clear the state
                            toDelete = null;
                            contentId = null;
                            requestId = null;
                        } else if (Regex.simpleMatch("x-ms-client-request-id: *", line)) {
                            if (requestId != null) {
                                throw new IllegalStateException("Got multiple request IDs in a single request?");
                            }
                            requestId = line.split("\\s")[1];
                        } else if (Regex.simpleMatch("Content-ID: *", line)) {
                            if (contentId != null) {
                                throw new IllegalStateException("Got multiple content IDs in a single request?");
                            }
                            contentId = line.split("\\s")[1];
                        } else if (Regex.simpleMatch("DELETE /" + container + "/*", line)) {
                            final String path = RestUtils.decodeComponent(line.split("(\\s|\\?)")[1]);
                            if (toDelete != null) {
                                throw new IllegalStateException("Got multiple deletes in a single request?");
                            }
                            toDelete = stripPrefix("/" + container + "/", path);
                        } else if (Regex.simpleMatch("DELETE /" + account + "/" + container + "/*", line)) {
                            // possible alternative DELETE url, depending on which method is used in the batch client
                            String path = RestUtils.decodeComponent(line.split("(\\s|\\?)")[1]);
                            if (toDelete != null) {
                                throw new IllegalStateException("Got multiple deletes in a single request?");
                            }
                            toDelete = stripPrefix("/" + account + "/" + container + "/", path);
                        }
                    }
                    response.append("--").append(responseBoundary).append("--\r\n0\r\n");
                    // Send the response
                    exchange.getResponseHeaders().add("Content-Type", "multipart/mixed; boundary=" + responseBoundary);
                    exchange.sendResponseHeaders(RestStatus.ACCEPTED.getStatus(), response.length());
                    logger.debug("--> Sending response:\n{}", response);
                    exchange.getResponseBody().write(response.toString().getBytes(StandardCharsets.UTF_8));
                }
            } else if (Regex.simpleMatch("PUT /*/*/*master.dat", request)
                && Regex.simpleMatch("PUT /" + account + "/" + container + "*", request) == false) {
                    // An attempt to put master.dat to a different container. This is probably
                    // org.elasticsearch.repositories.blobstore.BlobStoreRepository#startVerification
                    throw new MockAzureBlobStore.AzureBlobStoreError(
                        RestStatus.NOT_FOUND,
                        "ContainerNotFound",
                        "The specified container does not exist."
                    );
                } else if (Regex.simpleMatch("GET /*/*restype=container*comp=list*", request)
                    && Regex.simpleMatch("GET /" + account + "/" + container + "*", request) == false) {
                        // An attempt to list the contents of a different container. This is probably
                        // org.elasticsearch.repositories.blobstore.BlobStoreRepository#startVerification for a read-only
                        // repository
                        throw new MockAzureBlobStore.AzureBlobStoreError(
                            RestStatus.NOT_FOUND,
                            "ContainerNotFound",
                            "The specified container does not exist."
                        );
                    } else {
                        final String message = "You sent a request that is not supported by AzureHttpHandler: " + request;
                        failTestWithAssertionError(message);
                        throw new MockAzureBlobStore.BadRequestException("UnrecognisedRequest", message);
                    }
        } catch (MockAzureBlobStore.AzureBlobStoreError e) {
            sendError(exchange, e);
        } catch (Exception e) {
            failTestWithAssertionError("Uncaught exception", e);
            sendError(exchange, RestStatus.INTERNAL_SERVER_ERROR, "InternalError", e.getMessage());
        } finally {
            exchange.close();
        }
    }

    private String requireHeader(HttpExchange exchange, String headerName) {
        final String headerValue = exchange.getRequestHeaders().getFirst(headerName);
        if (headerValue == null) {
            throw new MockAzureBlobStore.BadRequestException("MissingRequiredHeader", "Missing " + headerName + " header");
        }
        return headerValue;
    }

    private int requireIntegerHeader(HttpExchange exchange, String headerName) {
        final String headerValue = requireHeader(exchange, headerName);
        try {
            return Integer.parseInt(headerValue);
        } catch (NumberFormatException e) {
            throw new MockAzureBlobStore.BadRequestException("InvalidHeaderValue", "Invalid " + headerName + " header");
        }
    }

    @Nullable
    private Integer getOptionalIntegerHeader(HttpExchange exchange, String headerName) {
        final String headerValue = exchange.getRequestHeaders().getFirst(headerName);
        try {
            return headerValue == null ? null : Integer.parseInt(headerValue);
        } catch (NumberFormatException e) {
            throw new MockAzureBlobStore.BadRequestException("InvalidHeaderValue", "Invalid " + headerName + " header");
        }
    }

    @Nullable
    private String leaseId(HttpExchange exchange) {
        return exchange.getRequestHeaders().getFirst(X_MS_LEASE_ID);
    }

    private String blobPath(HttpExchange exchange) {
        return stripPrefix("/" + account + "/" + container + "/", exchange.getRequestURI().getPath());
    }

    public Map<String, BytesReference> blobs() {
        return mockAzureBlobStore.blobs();
    }

    public static void sendError(HttpExchange exchange, MockAzureBlobStore.AzureBlobStoreError error) throws IOException {
        sendError(exchange, error.getRestStatus(), error.getErrorCode(), error.getMessage());
    }

    public static void sendError(final HttpExchange exchange, final RestStatus status) throws IOException {
        final String errorCode = toAzureErrorCode(status);
        sendError(exchange, status, errorCode, status.toString());
    }

    public static void sendError(HttpExchange exchange, RestStatus restStatus, String errorCode, String errorMessage) throws IOException {
        final Headers headers = exchange.getResponseHeaders();
        headers.add("Content-Type", "application/xml");

        // see Constants.HeaderConstants.CLIENT_REQUEST_ID_HEADER
        final String requestId = exchange.getRequestHeaders().getFirst("x-ms-client-request-id");
        if (requestId != null) {
            // see Constants.HeaderConstants.STORAGE_RANGE_HEADER
            headers.add("x-ms-request-id", requestId);
        }

        // see Constants.HeaderConstants.ERROR_CODE
        headers.add("x-ms-error-code", errorCode);

        if ("HEAD".equals(exchange.getRequestMethod())) {
            exchange.sendResponseHeaders(restStatus.getStatus(), -1L);
        } else {
            final byte[] response = (String.format(Locale.ROOT, """
                <?xml version="1.0" encoding="UTF-8"?>
                <Error>
                    <Code>%s</Code>
                    <Message>%s</Message>
                </Error>""", errorCode, errorMessage)).getBytes(StandardCharsets.UTF_8);
            exchange.sendResponseHeaders(restStatus.getStatus(), response.length);
            exchange.getResponseBody().write(response);
        }
    }

    // See https://docs.microsoft.com/en-us/rest/api/storageservices/common-rest-api-error-codes
    private static String toAzureErrorCode(final RestStatus status) {
        assert status.getStatus() >= 400;
        return switch (status) {
            case BAD_REQUEST -> "InvalidMetadata";
            case NOT_FOUND -> "BlobNotFound";
            case INTERNAL_SERVER_ERROR -> "InternalError";
            case SERVICE_UNAVAILABLE -> "ServerBusy";
            case CONFLICT -> "BlobAlreadyExists";
            default -> throw new IllegalArgumentException(
                "Error code [" + status.getStatus() + "] is not mapped to an existing Azure code"
            );
        };
    }

    private String stripPrefix(String prefix, String toStrip) {
        assert toStrip.startsWith(prefix);
        return toStrip.substring(prefix.length());
    }
}<|MERGE_RESOLUTION|>--- conflicted
+++ resolved
@@ -53,7 +53,6 @@
 @SuppressForbidden(reason = "Uses a HttpServer to emulate an Azure endpoint")
 public class AzureHttpHandler implements HttpHandler {
     private static final Logger logger = LogManager.getLogger(AzureHttpHandler.class);
-    private static final Pattern RANGE_HEADER_PATTERN = Pattern.compile("^bytes=([0-9]+)-([0-9]+)$");
     static final String X_MS_LEASE_ID = "x-ms-lease-id";
     static final String X_MS_PROPOSED_LEASE_ID = "x-ms-proposed-lease-id";
     static final String X_MS_LEASE_DURATION = "x-ms-lease-duration";
@@ -231,54 +230,32 @@
                 final BytesReference responseContent;
                 final RestStatus successStatus;
                 // see Constants.HeaderConstants.STORAGE_RANGE_HEADER
-<<<<<<< HEAD
                 final String rangeHeader = exchange.getRequestHeaders().getFirst("x-ms-range");
-                final HttpHeaderParser.Range range = HttpHeaderParser.parseRangeHeader(rangeHeader);
-                if (range == null) {
-                    throw new AssertionError("Range header does not match expected format: " + rangeHeader);
-                }
-
-                if (blob.length() <= range.start()) {
-                    exchange.getResponseHeaders().add("Content-Type", "application/octet-stream");
-                    exchange.sendResponseHeaders(RestStatus.REQUESTED_RANGE_NOT_SATISFIED.getStatus(), -1);
-                    return;
-                }
-
-                var responseBlob = blob.slice(
-                    Math.toIntExact(range.start()),
-                    Math.toIntExact(Math.min(range.end() - range.start() + 1, blob.length() - range.start()))
-                );
-=======
-                final String range = exchange.getRequestHeaders().getFirst("x-ms-range");
-                if (range != null) {
-                    final Matcher matcher = RANGE_HEADER_PATTERN.matcher(range);
-                    if (matcher.matches() == false) {
+                if (rangeHeader != null) {
+                    final HttpHeaderParser.Range range = HttpHeaderParser.parseRangeHeader(rangeHeader);
+                    if (range == null) {
                         throw new MockAzureBlobStore.BadRequestException(
                             "InvalidHeaderValue",
-                            "Range header does not match expected format: " + range
+                            "Range header does not match expected format: " + rangeHeader
                         );
                     }
 
-                    final long start = Long.parseLong(matcher.group(1));
-                    final long end = Long.parseLong(matcher.group(2));
-
                     final BytesReference blobContents = blob.getContents();
-                    if (blobContents.length() <= start) {
+                    if (blobContents.length() <= range.start()) {
                         exchange.getResponseHeaders().add("Content-Type", "application/octet-stream");
                         exchange.sendResponseHeaders(RestStatus.REQUESTED_RANGE_NOT_SATISFIED.getStatus(), -1);
                         return;
                     }
 
                     responseContent = blobContents.slice(
-                        Math.toIntExact(start),
-                        Math.toIntExact(Math.min(end - start + 1, blobContents.length() - start))
+                        Math.toIntExact(range.start()),
+                        Math.toIntExact(Math.min(range.end() - range.start() + 1, blobContents.length() - range.start()))
                     );
                     successStatus = RestStatus.PARTIAL_CONTENT;
                 } else {
                     responseContent = blob.getContents();
                     successStatus = RestStatus.OK;
                 }
->>>>>>> 56637285
 
                 exchange.getResponseHeaders().add("Content-Type", "application/octet-stream");
                 exchange.getResponseHeaders().add(X_MS_BLOB_CONTENT_LENGTH, String.valueOf(responseContent.length()));

/*
 * Licensed to Elasticsearch under one or more contributor
 * license agreements. See the NOTICE file distributed with
 * this work for additional information regarding copyright
 * ownership. Elasticsearch licenses this file to you under
 * the Apache License, Version 2.0 (the "License"); you may
 * not use this file except in compliance with the License.
 * You may obtain a copy of the License at
 *
 *    http://www.apache.org/licenses/LICENSE-2.0
 *
 * Unless required by applicable law or agreed to in writing,
 * software distributed under the License is distributed on an
 * "AS IS" BASIS, WITHOUT WARRANTIES OR CONDITIONS OF ANY
 * KIND, either express or implied.  See the License for the
 * specific language governing permissions and limitations
 * under the License.
 */

apply plugin: 'elasticsearch.build'
apply plugin: 'elasticsearch.test.fixtures'

dependencies {
  compile "org.apache.hadoop:hadoop-minicluster:2.8.1"
}

task syncClasses(type: Sync) {
  from sourceSets.test.runtimeClasspath
  into "${buildDir}/fixture"
}

preProcessFixture {
  dependsOn syncClasses

  doLast {
    file("${buildDir}/shared").mkdirs()
  }
}

<<<<<<< HEAD
// just a test fixture: we aren't using jars in releases
thirdPartyAudit.enabled = false
// TODO: add a simple HDFS client test for this fixture
test.enabled = false
=======
unitTest.enabled = false
>>>>>>> 8be33d1e
<|MERGE_RESOLUTION|>--- conflicted
+++ resolved
@@ -37,11 +37,4 @@
   }
 }
 
-<<<<<<< HEAD
-// just a test fixture: we aren't using jars in releases
-thirdPartyAudit.enabled = false
-// TODO: add a simple HDFS client test for this fixture
-test.enabled = false
-=======
-unitTest.enabled = false
->>>>>>> 8be33d1e
+test.enabled = false
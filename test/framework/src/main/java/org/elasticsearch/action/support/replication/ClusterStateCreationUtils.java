/*
 * Copyright Elasticsearch B.V. and/or licensed to Elasticsearch B.V. under one
 * or more contributor license agreements. Licensed under the "Elastic License
 * 2.0", the "GNU Affero General Public License v3.0 only", and the "Server Side
 * Public License v 1"; you may not use this file except in compliance with, at
 * your election, the "Elastic License 2.0", the "GNU Affero General Public
 * License v3.0 only", or the "Server Side Public License, v 1".
 */

package org.elasticsearch.action.support.replication;

import org.elasticsearch.TransportVersion;
import org.elasticsearch.cluster.ClusterName;
import org.elasticsearch.cluster.ClusterState;
import org.elasticsearch.cluster.metadata.IndexMetadata;
import org.elasticsearch.cluster.metadata.Metadata;
import org.elasticsearch.cluster.metadata.ProjectId;
import org.elasticsearch.cluster.metadata.ProjectMetadata;
import org.elasticsearch.cluster.node.DiscoveryNode;
import org.elasticsearch.cluster.node.DiscoveryNodeRole;
import org.elasticsearch.cluster.node.DiscoveryNodeUtils;
import org.elasticsearch.cluster.node.DiscoveryNodes;
import org.elasticsearch.cluster.routing.AllocationId;
import org.elasticsearch.cluster.routing.GlobalRoutingTable;
import org.elasticsearch.cluster.routing.IndexRoutingTable;
import org.elasticsearch.cluster.routing.IndexShardRoutingTable;
import org.elasticsearch.cluster.routing.RoutingTable;
import org.elasticsearch.cluster.routing.ShardRouting;
import org.elasticsearch.cluster.routing.ShardRoutingState;
import org.elasticsearch.cluster.routing.TestShardRouting;
import org.elasticsearch.cluster.routing.UnassignedInfo;
import org.elasticsearch.common.UUIDs;
import org.elasticsearch.common.collect.Iterators;
import org.elasticsearch.core.Tuple;
import org.elasticsearch.health.node.selection.HealthNode;
import org.elasticsearch.health.node.selection.HealthNodeTaskParams;
import org.elasticsearch.index.IndexVersion;
import org.elasticsearch.index.shard.IndexLongFieldRange;
import org.elasticsearch.index.shard.ShardId;
import org.elasticsearch.indices.SystemIndices;
import org.elasticsearch.persistent.ClusterPersistentTasksCustomMetadata;
import org.elasticsearch.persistent.PersistentTasksCustomMetadata;

import java.util.ArrayList;
import java.util.Arrays;
import java.util.Collections;
import java.util.HashSet;
import java.util.Iterator;
import java.util.List;
import java.util.Set;
import java.util.concurrent.atomic.AtomicInteger;
import java.util.function.Function;
import java.util.stream.Collectors;

import static org.elasticsearch.cluster.metadata.IndexMetadata.SETTING_CREATION_DATE;
import static org.elasticsearch.cluster.routing.TestShardRouting.shardRoutingBuilder;
import static org.elasticsearch.test.ESTestCase.indexSettings;
import static org.elasticsearch.test.ESTestCase.randomAlphaOfLength;
import static org.elasticsearch.test.ESTestCase.randomFrom;
import static org.elasticsearch.test.ESTestCase.randomInt;
import static org.elasticsearch.test.ESTestCase.randomIntBetween;

/**
 * Helper methods for generating cluster states
 */
public class ClusterStateCreationUtils {
    /**
     * Creates cluster state with and index that has one shard and #(replicaStates) replicas
     *
     * @param index              name of the index
     * @param activePrimaryLocal if active primary should coincide with the local node in the cluster state
     * @param primaryState       state of primary
     * @param replicaStates      states of the replicas. length of this array determines also the number of replicas
     */
    public static ClusterState state(
        String index,
        boolean activePrimaryLocal,
        ShardRoutingState primaryState,
        ShardRoutingState... replicaStates
    ) {
        return state(Metadata.DEFAULT_PROJECT_ID, index, activePrimaryLocal, primaryState, replicaStates);
    }

    /**
     * Creates cluster state with an index that has one shard and #(replicaStates) replicas
     *
     * @param projectId          project to create index in
     * @param index              name of the index
     * @param activePrimaryLocal if active primary should coincide with the local node in the cluster state
     * @param primaryState       state of primary
     * @param replicaStates      states of the replicas. length of this array determines also the number of replicas
     */
    public static ClusterState state(
        ProjectId projectId,
        String index,
        boolean activePrimaryLocal,
        ShardRoutingState primaryState,
        ShardRoutingState... replicaStates
    ) {
        return state(
            projectId,
            index,
            activePrimaryLocal,
            primaryState,
            Arrays.stream(replicaStates).map(shardRoutingState -> new Tuple<>(shardRoutingState, ShardRouting.Role.DEFAULT)).toList()
        );
    }

    /**
     * Creates cluster state with and index that has one shard and #(replicaStates) replicas with given roles
     *
     * @param index              name of the index
     * @param activePrimaryLocal if active primary should coincide with the local node in the cluster state
     * @param primaryState       state of primary
     * @param replicaStates      states and roles of the replicas. length of this collection determines also the number of replicas
     */
    public static ClusterState state(
        String index,
        boolean activePrimaryLocal,
        ShardRoutingState primaryState,
        List<Tuple<ShardRoutingState, ShardRouting.Role>> replicaStates
    ) {
        return state(index, activePrimaryLocal, primaryState, ShardRouting.Role.DEFAULT, replicaStates);
    }

    /**
     * Creates cluster state with an index that has one shard and #(replicaStates) replicas with given roles
     *
     * @param projectId          project to create index in
     * @param index              name of the index
     * @param activePrimaryLocal if active primary should coincide with the local node in the cluster state
     * @param primaryState       state of primary
     * @param replicaStates      states and roles of the replicas. length of this collection determines also the number of replicas
     */
    public static ClusterState state(
        ProjectId projectId,
        String index,
        boolean activePrimaryLocal,
        ShardRoutingState primaryState,
        List<Tuple<ShardRoutingState, ShardRouting.Role>> replicaStates
    ) {
        return state(projectId, index, activePrimaryLocal, primaryState, ShardRouting.Role.DEFAULT, replicaStates);
    }

    /**
     * Creates cluster state with an index that has one shard and #(replicaStates) replicas with given roles
     *
     * @param index              name of the index
     * @param activePrimaryLocal if active primary should coincide with the local node in the cluster state
     * @param primaryState       state of primary
     * @param primaryRole        role of primary
     * @param replicaStates      states and roles of the replicas. length of this collection determines also the number of replicas
     */
    public static ClusterState state(
        String index,
        boolean activePrimaryLocal,
        ShardRoutingState primaryState,
        ShardRouting.Role primaryRole,
        List<Tuple<ShardRoutingState, ShardRouting.Role>> replicaStates
    ) {
        return state(Metadata.DEFAULT_PROJECT_ID, index, activePrimaryLocal, primaryState, primaryRole, replicaStates);
    }

    /**
     * Creates cluster state with an index that has one shard and #(replicaStates) replicas with given roles
     *
     * @param projectId          project to create index in
     * @param index              name of the index
     * @param activePrimaryLocal if active primary should coincide with the local node in the cluster state
     * @param primaryState       state of primary
     * @param primaryRole        role of primary
     * @param replicaStates      states and roles of the replicas. length of this collection determines also the number of replicas
     */
    public static ClusterState state(
        ProjectId projectId,
        String index,
        boolean activePrimaryLocal,
        ShardRoutingState primaryState,
        ShardRouting.Role primaryRole,
        List<Tuple<ShardRoutingState, ShardRouting.Role>> replicaStates
    ) {
        assert primaryState == ShardRoutingState.STARTED
            || primaryState == ShardRoutingState.RELOCATING
            || replicaStates.stream().allMatch(s -> s.v1() == ShardRoutingState.UNASSIGNED)
            : "invalid shard states ["
                + primaryState
                + "] vs ["
                + Arrays.toString(replicaStates.stream().map(Tuple::v1).toArray(String[]::new))
                + "]";

        final int numberOfReplicas = replicaStates.size();

        int numberOfNodes = numberOfReplicas + 1;
        if (primaryState == ShardRoutingState.RELOCATING) {
            numberOfNodes++;
        }
        for (var state : replicaStates) {
            if (state.v1() == ShardRoutingState.RELOCATING) {
                numberOfNodes++;
            }
        }
        numberOfNodes = Math.max(2, numberOfNodes); // we need a non-local master to test shard failures
        final ShardId shardId = new ShardId(index, "_na_", 0);
        DiscoveryNodes.Builder discoBuilder = DiscoveryNodes.builder();
        Set<String> unassignedNodes = new HashSet<>();
        for (int i = 0; i < numberOfNodes + 1; i++) {
            final DiscoveryNode node = newNode(i);
            discoBuilder = discoBuilder.add(node);
            unassignedNodes.add(node.getId());
        }
        discoBuilder.localNodeId(newNode(0).getId());
        discoBuilder.masterNodeId(newNode(1).getId()); // we need a non-local master to test shard failures
        final int primaryTerm = 1 + randomInt(200);
        IndexLongFieldRange timeFieldRange = primaryState == ShardRoutingState.STARTED || primaryState == ShardRoutingState.RELOCATING
            ? IndexLongFieldRange.UNKNOWN
            : IndexLongFieldRange.NO_SHARDS;

        IndexMetadata indexMetadata = IndexMetadata.builder(index)
            .settings(indexSettings(IndexVersion.current(), 1, numberOfReplicas).put(SETTING_CREATION_DATE, System.currentTimeMillis()))
            .primaryTerm(0, primaryTerm)
            .timestampRange(timeFieldRange)
            .eventIngestedRange(timeFieldRange)
            .build();

        IndexShardRoutingTable.Builder indexShardRoutingBuilder = new IndexShardRoutingTable.Builder(shardId);

        String primaryNode = null;
        String relocatingNode = null;
        UnassignedInfo unassignedInfo = null;
        if (primaryState != ShardRoutingState.UNASSIGNED) {
            if (activePrimaryLocal) {
                primaryNode = newNode(0).getId();
                unassignedNodes.remove(primaryNode);
            } else {
                Set<String> unassignedNodesExecludingPrimary = new HashSet<>(unassignedNodes);
                unassignedNodesExecludingPrimary.remove(newNode(0).getId());
                primaryNode = selectAndRemove(unassignedNodesExecludingPrimary);
                unassignedNodes.remove(primaryNode);
            }
            if (primaryState == ShardRoutingState.RELOCATING) {
                relocatingNode = selectAndRemove(unassignedNodes);
            } else if (primaryState == ShardRoutingState.INITIALIZING) {
                unassignedInfo = new UnassignedInfo(UnassignedInfo.Reason.INDEX_CREATED, null);
            }
        } else {
            unassignedInfo = new UnassignedInfo(UnassignedInfo.Reason.INDEX_CREATED, null);
        }
        indexShardRoutingBuilder.addShard(
            shardRoutingBuilder(index, 0, primaryNode, true, primaryState).withRelocatingNodeId(relocatingNode)
                .withUnassignedInfo(unassignedInfo)
                .withRole(primaryRole)
                .build()
        );

        for (var replicaState : replicaStates) {
            String replicaNode = null;
            relocatingNode = null;
            unassignedInfo = null;
            if (replicaState.v1() != ShardRoutingState.UNASSIGNED) {
                assert primaryNode != null : "a replica is assigned but the primary isn't";
                replicaNode = selectAndRemove(unassignedNodes);
                if (replicaState.v1() == ShardRoutingState.RELOCATING) {
                    relocatingNode = selectAndRemove(unassignedNodes);
                }
            } else {
                unassignedInfo = new UnassignedInfo(UnassignedInfo.Reason.INDEX_CREATED, null);
            }
            indexShardRoutingBuilder.addShard(
                shardRoutingBuilder(index, shardId.id(), replicaNode, false, replicaState.v1()).withRelocatingNodeId(relocatingNode)
                    .withUnassignedInfo(unassignedInfo)
                    .withRole(replicaState.v2())
                    .build()
            );
        }
        final IndexShardRoutingTable indexShardRoutingTable = indexShardRoutingBuilder.build();

        IndexMetadata.Builder indexMetadataBuilder = new IndexMetadata.Builder(indexMetadata);
        indexMetadataBuilder.putInSyncAllocationIds(
            0,
            indexShardRoutingTable.activeShards()
                .stream()
                .map(ShardRouting::allocationId)
                .map(AllocationId::getId)
                .collect(Collectors.toSet())
        );

        ClusterState.Builder state = ClusterState.builder(new ClusterName("test"));
        state.nodes(discoBuilder);
        state.metadata(
            Metadata.builder()
                .put(ProjectMetadata.builder(projectId).put(indexMetadataBuilder.build(), false))
                .generateClusterUuidIfNeeded()
        );
        state.routingTable(
            GlobalRoutingTable.builder()
                .put(
                    projectId,
                    RoutingTable.builder().add(IndexRoutingTable.builder(indexMetadata.getIndex()).addIndexShard(indexShardRoutingBuilder))
                )
                .build()
        );
        return state.build();
    }

    /**
     * Creates cluster state with an index that has #(numberOfPrimaries) primary shards in the started state and no replicas.
     * The cluster state contains #(numberOfNodes) nodes and assigns primaries to those nodes.
     */
    public static ClusterState state(String index, int numberOfNodes, int numberOfPrimaries) {
        return state(Metadata.DEFAULT_PROJECT_ID, index, numberOfNodes, numberOfPrimaries);
    }

    /**
     * Creates cluster state with an index that has #(numberOfPrimaries) primary shards in the started state and no replicas.
     * The cluster state contains #(numberOfNodes) nodes and assigns primaries to those nodes.
     */
    public static ClusterState state(ProjectId projectId, String indexName, int numberOfNodes, int numberOfPrimaries) {
        DiscoveryNodes.Builder discoBuilder = DiscoveryNodes.builder();
        Set<String> nodes = new HashSet<>();
        for (int i = 0; i < numberOfNodes; i++) {
            final DiscoveryNode node = newNode(i);
            discoBuilder = discoBuilder.add(node);
            nodes.add(node.getId());
        }
        discoBuilder.localNodeId(newNode(0).getId());
        discoBuilder.masterNodeId(randomFrom(nodes));
        IndexState index = buildIndex(indexName, numberOfPrimaries, nodes, ShardAllocationStrategy.Random);

        ClusterState.Builder state = ClusterState.builder(new ClusterName("test"));
        state.nodes(discoBuilder);
        state.metadata(
            Metadata.builder().put(ProjectMetadata.builder(projectId).put(index.indexMetadata, false)).generateClusterUuidIfNeeded()
        );
        state.routingTable(GlobalRoutingTable.builder().put(projectId, RoutingTable.builder().add(index.indexRoutingTableBuilder)).build());
        return state.build();
    }

    /**
     * Creates cluster state with an index that has {@code numberOfPrimaries} primary shards in the started state and no replicas. The
     * cluster state contains {@code numberOfIndexNodes} nodes with {@link DiscoveryNodeRole#INDEX_ROLE}, assigning the primary shards
     * to those nodes, {@code numberOfSearchNodes} nodes with {@link DiscoveryNodeRole#SEARCH_ROLE}, and {@code numberOfMLNodes} with
     * {@link DiscoveryNodeRole#ML_ROLE}.
     */
    public static ClusterState buildServerlessRoleNodes(
        String indexName,
        int numberOfPrimaries,
        int numberOfIndexNodes,
        int numberOfSearchNodes,
        int numberOfMLNodes
    ) {
        return buildServerlessRoleNodes(
            indexName,
            numberOfPrimaries,
            numberOfIndexNodes,
            numberOfSearchNodes,
            numberOfMLNodes,
            ShardAllocationStrategy.Random
        );
    }

    public static ClusterState buildServerlessRoleNodes(
        String indexName,
        int numberOfPrimaries,
        int numberOfIndexNodes,
        int numberOfSearchNodes,
        int numberOfMLNodes,
        ShardAllocationStrategy shardAllocationStrategy
    ) {
        ProjectId projectId = Metadata.DEFAULT_PROJECT_ID;
        DiscoveryNodes.Builder discoBuilder = DiscoveryNodes.builder();
        Set<String> indexNodeIds = new HashSet<>();
        for (int i = 0; i < numberOfIndexNodes; i++) {
            final DiscoveryNode node = DiscoveryNodeUtils.builder("index_" + i).roles(Set.of(DiscoveryNodeRole.INDEX_ROLE)).build();
            discoBuilder = discoBuilder.add(node);
            indexNodeIds.add(node.getId());
        }
        for (int i = 0; i < numberOfSearchNodes; i++) {
            final DiscoveryNode node = DiscoveryNodeUtils.builder("search_" + i).roles(Set.of(DiscoveryNodeRole.SEARCH_ROLE)).build();
            discoBuilder = discoBuilder.add(node);
        }
        for (int i = 0; i < numberOfMLNodes; i++) {
            final DiscoveryNode node = DiscoveryNodeUtils.builder("ml_" + i).roles(Set.of(DiscoveryNodeRole.ML_ROLE)).build();
            discoBuilder = discoBuilder.add(node);
        }
<<<<<<< HEAD
        discoBuilder.localNodeId(randomFrom(indexNodeIds));
        discoBuilder.masterNodeId(randomFrom(indexNodeIds));
        IndexState index = buildIndex(indexName, numberOfPrimaries, indexNodeIds, shardAllocationStrategy);
=======

        String localNodeId = randomFrom(indexNodeIds);
        discoBuilder.localNodeId(localNodeId);
        discoBuilder.masterNodeId(localNodeId);

        IndexState index = buildIndex(indexName, numberOfPrimaries, indexNodeIds);
>>>>>>> 0cd9c721

        ClusterState.Builder state = ClusterState.builder(new ClusterName("test"));
        state.nodes(discoBuilder);
        state.metadata(
            Metadata.builder().put(ProjectMetadata.builder(projectId).put(index.indexMetadata, false)).generateClusterUuidIfNeeded()
        );
        state.routingTable(GlobalRoutingTable.builder().put(projectId, RoutingTable.builder().add(index.indexRoutingTableBuilder)).build());
        return state.build();
    }

    public enum ShardAllocationStrategy {
        Random {
            @Override
            public Function<ShardId, String> shardAllocationFunction(Set<String> nodes) {
                return shardId -> randomFrom(nodes);
            }
        },
        RoundRobin {
            @Override
            public Function<ShardId, String> shardAllocationFunction(Set<String> nodes) {
                final List<String> nodeIds = new ArrayList<>(nodes);
                final AtomicInteger shardIndex = new AtomicInteger(0);
                return shardId -> nodeIds.get(shardIndex.getAndIncrement() % nodeIds.size());
            }
        };

        public abstract Function<ShardId, String> shardAllocationFunction(Set<String> nodes);
    }

    private record IndexState(IndexMetadata indexMetadata, IndexRoutingTable.Builder indexRoutingTableBuilder) {}

    private static IndexState buildIndex(
        String indexName,
        int numberOfPrimaries,
        Set<String> nodeIds,
        ShardAllocationStrategy shardAllocationStrategy
    ) {
        IndexMetadata indexMetadata = IndexMetadata.builder(indexName)
            .settings(indexSettings(IndexVersion.current(), numberOfPrimaries, 0).put(SETTING_CREATION_DATE, System.currentTimeMillis()))
            .build();

        IndexRoutingTable.Builder indexRoutingTable = IndexRoutingTable.builder(indexMetadata.getIndex());
        final var shardAllocationFunction = shardAllocationStrategy.shardAllocationFunction(nodeIds);
        for (int i = 0; i < numberOfPrimaries; i++) {
            ShardId shardId = new ShardId(indexMetadata.getIndex(), i);
            IndexShardRoutingTable.Builder indexShardRoutingBuilder = IndexShardRoutingTable.builder(shardId);
            indexShardRoutingBuilder.addShard(
                TestShardRouting.newShardRouting(shardId, shardAllocationFunction.apply(shardId), true, ShardRoutingState.STARTED)
            );
            indexRoutingTable.addIndexShard(indexShardRoutingBuilder);
        }
        return new IndexState(indexMetadata, indexRoutingTable);
    }

    /**
     * Creates cluster state with the given indices, each index containing #(numberOfPrimaries)
     * started primary shards and no replicas.  The cluster state contains #(numberOfNodes) nodes
     * and assigns primaries to those nodes.
     */
    public static ClusterState state(int numberOfNodes, String[] indices, int numberOfPrimaries) {
        return state(Metadata.DEFAULT_PROJECT_ID, numberOfNodes, indices, numberOfPrimaries);
    }

    /**
     * Creates cluster state with the given indices, each index containing #(numberOfPrimaries)
     * started primary shards and no replicas.  The cluster state contains #(numberOfNodes) nodes
     * and assigns primaries to those nodes.
     */
    public static ClusterState state(ProjectId projectId, int numberOfNodes, String[] indices, int numberOfPrimaries) {
        DiscoveryNodes.Builder discoBuilder = DiscoveryNodes.builder();
        Set<String> nodes = new HashSet<>();
        for (int i = 0; i < numberOfNodes; i++) {
            final DiscoveryNode node = newNode(i);
            discoBuilder = discoBuilder.add(node);
            nodes.add(node.getId());
        }
        discoBuilder.localNodeId(newNode(0).getId());
        discoBuilder.masterNodeId(newNode(0).getId());
        ProjectMetadata.Builder projectMetadata = ProjectMetadata.builder(projectId);
        RoutingTable.Builder routingTable = RoutingTable.builder();
        List<String> nodesList = new ArrayList<>(nodes);
        int currentNodeToAssign = 0;
        for (String index : indices) {
            IndexMetadata indexMetadata = IndexMetadata.builder(index)
                .settings(
                    indexSettings(IndexVersion.current(), numberOfPrimaries, 0).put(SETTING_CREATION_DATE, System.currentTimeMillis())
                )
                .eventIngestedRange(IndexLongFieldRange.UNKNOWN)
                .build();

            IndexRoutingTable.Builder indexRoutingTable = IndexRoutingTable.builder(indexMetadata.getIndex());
            for (int i = 0; i < numberOfPrimaries; i++) {
                ShardId shardId = new ShardId(indexMetadata.getIndex(), i);
                IndexShardRoutingTable.Builder indexShardRoutingBuilder = IndexShardRoutingTable.builder(shardId);
                indexShardRoutingBuilder.addShard(
                    TestShardRouting.newShardRouting(shardId, nodesList.get(currentNodeToAssign++), true, ShardRoutingState.STARTED)
                );
                if (currentNodeToAssign == nodesList.size()) {
                    currentNodeToAssign = 0;
                }
                indexRoutingTable.addIndexShard(indexShardRoutingBuilder);
            }

            projectMetadata.put(indexMetadata, false);
            routingTable.add(indexRoutingTable);
        }
        ClusterState.Builder state = ClusterState.builder(new ClusterName("test"));
        state.nodes(discoBuilder);
        state.metadata(Metadata.builder().put(projectMetadata).generateClusterUuidIfNeeded().build());
        state.routingTable(GlobalRoutingTable.builder().put(projectId, routingTable).build());
        return state.build();
    }

    /**
     * Creates cluster state with several shards and one replica and all shards STARTED.
     */
    public static ClusterState stateWithAssignedPrimariesAndOneReplica(String index, int numberOfShards) {
        return stateWithAssignedPrimariesAndOneReplica(Metadata.DEFAULT_PROJECT_ID, index, numberOfShards);
    }

    /**
     * Creates cluster state with several shards and one replica and all shards STARTED.
     */
    public static ClusterState stateWithAssignedPrimariesAndOneReplica(ProjectId projectId, String index, int numberOfShards) {

        int numberOfNodes = 2; // we need a non-local master to test shard failures
        DiscoveryNodes.Builder discoBuilder = DiscoveryNodes.builder();
        for (int i = 0; i < numberOfNodes + 1; i++) {
            final DiscoveryNode node = newNode(i);
            discoBuilder = discoBuilder.add(node);
        }
        discoBuilder.localNodeId(newNode(0).getId());
        discoBuilder.masterNodeId(newNode(1).getId()); // we need a non-local master to test shard failures
        IndexMetadata indexMetadata = IndexMetadata.builder(index)
            .settings(indexSettings(IndexVersion.current(), numberOfShards, 1).put(SETTING_CREATION_DATE, System.currentTimeMillis()))
            .build();
        ClusterState.Builder state = ClusterState.builder(new ClusterName("test"));
        state.nodes(discoBuilder);
        state.metadata(Metadata.builder().put(ProjectMetadata.builder(projectId).put(indexMetadata, false)).generateClusterUuidIfNeeded());
        IndexRoutingTable.Builder indexRoutingTableBuilder = IndexRoutingTable.builder(indexMetadata.getIndex());
        for (int i = 0; i < numberOfShards; i++) {
            final ShardId shardId = new ShardId(index, "_na_", i);
            IndexShardRoutingTable.Builder indexShardRoutingBuilder = IndexShardRoutingTable.builder(shardId);
            indexShardRoutingBuilder.addShard(
                TestShardRouting.newShardRouting(index, i, newNode(0).getId(), null, true, ShardRoutingState.STARTED)
            );
            indexShardRoutingBuilder.addShard(
                TestShardRouting.newShardRouting(index, i, newNode(1).getId(), null, false, ShardRoutingState.STARTED)
            );
            indexRoutingTableBuilder.addIndexShard(indexShardRoutingBuilder);
        }
        state.routingTable(
            GlobalRoutingTable.builder().put(projectId, RoutingTable.builder().add(indexRoutingTableBuilder.build())).build()
        );
        return state.build();
    }

    /**
     * Creates cluster state with several indexes, shards and replicas and all shards STARTED.
     */
    public static ClusterState stateWithAssignedPrimariesAndReplicas(String[] indices, int numberOfShards, int numberOfReplicas) {
        return stateWithAssignedPrimariesAndReplicas(Metadata.DEFAULT_PROJECT_ID, indices, numberOfShards, numberOfReplicas);
    }

    /**
     * Creates cluster state with several indexes, shards and replicas and all shards STARTED.
     */
    public static ClusterState stateWithAssignedPrimariesAndReplicas(
        ProjectId projectId,
        String[] indices,
        int numberOfShards,
        int numberOfReplicas
    ) {
        return stateWithAssignedPrimariesAndReplicas(
            projectId,
            indices,
            numberOfShards,
            Collections.nCopies(numberOfReplicas, ShardRouting.Role.DEFAULT)
        );
    }

    /**
     * Creates cluster state with several indexes, shards and replicas (with given roles) and all shards STARTED.
     */
    public static ClusterState stateWithAssignedPrimariesAndReplicas(
        String[] indices,
        int numberOfShards,
        List<ShardRouting.Role> replicaRoles
    ) {
        return stateWithAssignedPrimariesAndReplicas(Metadata.DEFAULT_PROJECT_ID, indices, numberOfShards, replicaRoles);
    }

    /**
     * Creates cluster state with several indexes, shards and replicas (with given roles) and all shards STARTED.
     */
    public static ClusterState stateWithAssignedPrimariesAndReplicas(
        ProjectId projectId,
        String[] indices,
        int numberOfShards,
        List<ShardRouting.Role> replicaRoles
    ) {
        int numberOfDataNodes = replicaRoles.size() + 1;
        DiscoveryNodes.Builder discoBuilder = DiscoveryNodes.builder();
        for (int i = 0; i < numberOfDataNodes + 1; i++) {
            final DiscoveryNode node = newNode(i);
            discoBuilder = discoBuilder.add(node);
            if (i == 0) {
                discoBuilder.localNodeId(node.getId());
            } else if (i == numberOfDataNodes) {
                discoBuilder.masterNodeId(node.getId());
            }
        }
        ClusterState.Builder state = ClusterState.builder(new ClusterName("test"));
        state.nodes(discoBuilder);
        RoutingTable.Builder routingTableBuilder = RoutingTable.builder();

        Metadata.Builder metadataBuilder = Metadata.builder();
        final ProjectMetadata.Builder projectBuilder = ProjectMetadata.builder(projectId);
        for (String index : indices) {
            IndexMetadata indexMetadata = IndexMetadata.builder(index)
                .settings(
                    indexSettings(IndexVersion.current(), numberOfShards, replicaRoles.size()).put(
                        SETTING_CREATION_DATE,
                        System.currentTimeMillis()
                    )
                )
                .timestampRange(IndexLongFieldRange.UNKNOWN)
                .eventIngestedRange(IndexLongFieldRange.UNKNOWN)
                .build();
            projectBuilder.put(indexMetadata, false);
            IndexRoutingTable.Builder indexRoutingTableBuilder = IndexRoutingTable.builder(indexMetadata.getIndex());
            for (int i = 0; i < numberOfShards; i++) {
                final ShardId shardId = new ShardId(index, "_na_", i);
                IndexShardRoutingTable.Builder indexShardRoutingBuilder = IndexShardRoutingTable.builder(shardId);
                indexShardRoutingBuilder.addShard(
                    TestShardRouting.newShardRouting(index, i, newNode(0).getId(), null, true, ShardRoutingState.STARTED)
                );
                for (int replica = 0; replica < replicaRoles.size(); replica++) {
                    indexShardRoutingBuilder.addShard(
                        shardRoutingBuilder(index, i, newNode(replica + 1).getId(), false, ShardRoutingState.STARTED).withRole(
                            replicaRoles.get(replica)
                        ).build()
                    );
                }
                indexRoutingTableBuilder.addIndexShard(indexShardRoutingBuilder);
            }
            routingTableBuilder.add(indexRoutingTableBuilder.build());
        }

        metadataBuilder.put(projectBuilder).generateClusterUuidIfNeeded();

        state.metadata(metadataBuilder);
        state.routingTable(GlobalRoutingTable.builder().put(projectId, routingTableBuilder).build());
        return state.build();
    }

    /**
     * Creates cluster state that contains the specified indices with UNASSIGNED shards. The number of nodes will be
     * `numberOfReplicas + 1` so that all index shards can be fully assigned.
     *
     * @param indices List of indices to create.
     * @param numberOfShards Number of shards per index.
     * @param numberOfReplicas Number of shard replicas per shard.
     */
    public static ClusterState stateWithUnassignedPrimariesAndReplicas(String[] indices, int numberOfShards, int numberOfReplicas) {
        return stateWithUnassignedPrimariesAndReplicas(
            Metadata.DEFAULT_PROJECT_ID,
            indices,
            numberOfShards,
            Collections.nCopies(numberOfReplicas, ShardRouting.Role.DEFAULT)
        );
    }

    /**
     * Creates cluster state that contains the specified indices with all UNASSIGNED shards.
     * The number of nodes will be `replicaRoles.size() + 1` so that all index shards can be fully assigned.
     */
    public static ClusterState stateWithUnassignedPrimariesAndReplicas(
        ProjectId projectId,
        String[] indices,
        int numberOfShards,
        List<ShardRouting.Role> replicaRoles
    ) {
        int numberOfDataNodes = replicaRoles.size() + 1;
        DiscoveryNodes.Builder discoBuilder = DiscoveryNodes.builder();
        for (int i = 0; i < numberOfDataNodes; i++) {
            final DiscoveryNode node = newNode(i);
            discoBuilder = discoBuilder.add(node);
            if (i == 0) {
                discoBuilder.localNodeId(node.getId());
                discoBuilder.masterNodeId(node.getId());
            }
        }
        ClusterState.Builder state = ClusterState.builder(new ClusterName("test"));
        state.nodes(discoBuilder);
        RoutingTable.Builder routingTableBuilder = RoutingTable.builder();

        Metadata.Builder metadataBuilder = Metadata.builder();
        final ProjectMetadata.Builder projectBuilder = ProjectMetadata.builder(projectId);
        for (String index : indices) {
            IndexMetadata indexMetadata = IndexMetadata.builder(index)
                .settings(
                    indexSettings(IndexVersion.current(), numberOfShards, replicaRoles.size()).put(
                        SETTING_CREATION_DATE,
                        System.currentTimeMillis()
                    )
                )
                .timestampRange(IndexLongFieldRange.UNKNOWN)
                .eventIngestedRange(IndexLongFieldRange.UNKNOWN)
                .build();
            projectBuilder.put(indexMetadata, false);
            IndexRoutingTable.Builder indexRoutingTableBuilder = IndexRoutingTable.builder(indexMetadata.getIndex());

            for (int i = 0; i < numberOfShards; i++) {
                final ShardId shardId = new ShardId(index, "_na_", i);
                UnassignedInfo unassignedInfo = new UnassignedInfo(UnassignedInfo.Reason.INDEX_CREATED, null);
                IndexShardRoutingTable.Builder indexShardRoutingBuilder = IndexShardRoutingTable.builder(shardId);
                indexShardRoutingBuilder.addShard(
                    shardRoutingBuilder(index, i, null, true, ShardRoutingState.UNASSIGNED).withUnassignedInfo(unassignedInfo).build()
                );
                for (int replica = 0; replica < replicaRoles.size(); replica++) {
                    indexShardRoutingBuilder.addShard(
                        shardRoutingBuilder(index, i, null, false, ShardRoutingState.UNASSIGNED).withRole(replicaRoles.get(replica))
                            .withUnassignedInfo(unassignedInfo)
                            .build()
                    );
                }
                indexRoutingTableBuilder.addIndexShard(indexShardRoutingBuilder);
            }
            routingTableBuilder.add(indexRoutingTableBuilder.build());
        }

        metadataBuilder.put(projectBuilder).generateClusterUuidIfNeeded();

        state.metadata(metadataBuilder);
        state.routingTable(GlobalRoutingTable.builder().put(projectId, routingTableBuilder).build());
        return state.build();
    }

    public static Tuple<ProjectMetadata.Builder, RoutingTable.Builder> projectWithAssignedPrimariesAndReplicas(
        ProjectId projectId,
        String[] indices,
        int numberOfShards,
        int numberOfReplicas,
        DiscoveryNodes nodes

    ) {
        return projectWithAssignedPrimariesAndReplicas(
            projectId,
            indices,
            numberOfShards,
            Collections.nCopies(numberOfReplicas, ShardRouting.Role.DEFAULT),
            nodes
        );
    }

    private static Tuple<ProjectMetadata.Builder, RoutingTable.Builder> projectWithAssignedPrimariesAndReplicas(
        ProjectId projectId,
        String[] indices,
        int numberOfShards,
        List<ShardRouting.Role> replicaRoles,
        DiscoveryNodes nodes
    ) {
        final ProjectMetadata.Builder projectBuilder = ProjectMetadata.builder(projectId);
        final RoutingTable.Builder routingTableBuilder = RoutingTable.builder();
        final Iterator<DiscoveryNode> nodeIterator = Iterators.cycling(nodes);
        for (String index : indices) {
            final String uuid = UUIDs.base64UUID();
            IndexMetadata indexMetadata = IndexMetadata.builder(index)
                .settings(
                    indexSettings(IndexVersion.current(), numberOfShards, replicaRoles.size()).put(
                        SETTING_CREATION_DATE,
                        System.currentTimeMillis()
                    ).put(IndexMetadata.SETTING_INDEX_UUID, uuid)
                )
                .timestampRange(IndexLongFieldRange.UNKNOWN)
                .eventIngestedRange(IndexLongFieldRange.UNKNOWN)
                .build();
            projectBuilder.put(indexMetadata, false);
            IndexRoutingTable.Builder indexRoutingTableBuilder = IndexRoutingTable.builder(indexMetadata.getIndex());
            for (int i = 0; i < numberOfShards; i++) {
                final ShardId shardId = new ShardId(index, uuid, i);
                IndexShardRoutingTable.Builder indexShardRoutingBuilder = IndexShardRoutingTable.builder(shardId);
                indexShardRoutingBuilder.addShard(
                    TestShardRouting.newShardRouting(shardId, nodeIterator.next().getId(), null, true, ShardRoutingState.STARTED)
                );
                for (int replica = 0; replica < replicaRoles.size(); replica++) {
                    indexShardRoutingBuilder.addShard(
                        shardRoutingBuilder(shardId, nodeIterator.next().getId(), false, ShardRoutingState.STARTED).withRole(
                            replicaRoles.get(replica)
                        ).build()
                    );
                }
                indexRoutingTableBuilder.addIndexShard(indexShardRoutingBuilder);
            }
            routingTableBuilder.add(indexRoutingTableBuilder.build());
        }
        return new Tuple<>(projectBuilder, routingTableBuilder);
    }

    /**
     * Creates cluster state with and index that has one shard and as many replicas as numberOfReplicas.
     * Primary will be STARTED in cluster state but replicas will be one of UNASSIGNED, INITIALIZING, STARTED or RELOCATING.
     *
     * @param index              name of the index
     * @param activePrimaryLocal if active primary should coincide with the local node in the cluster state
     * @param numberOfReplicas   number of replicas
     */
    public static ClusterState stateWithActivePrimary(String index, boolean activePrimaryLocal, int numberOfReplicas) {
        return stateWithActivePrimary(Metadata.DEFAULT_PROJECT_ID, index, activePrimaryLocal, numberOfReplicas);
    }

    /**
     * Creates cluster state with and index that has one shard and as many replicas as numberOfReplicas.
     * Primary will be STARTED in cluster state but replicas will be one of UNASSIGNED, INITIALIZING, STARTED or RELOCATING.
     *
     * @param projectId          project to create index in
     * @param index              name of the index
     * @param activePrimaryLocal if active primary should coincide with the local node in the cluster state
     * @param numberOfReplicas   number of replicas
     */
    public static ClusterState stateWithActivePrimary(ProjectId projectId, String index, boolean activePrimaryLocal, int numberOfReplicas) {
        int assignedReplicas = randomIntBetween(0, numberOfReplicas);
        return stateWithActivePrimary(projectId, index, activePrimaryLocal, assignedReplicas, numberOfReplicas - assignedReplicas);
    }

    /**
     * Creates cluster state with and index that has one shard and as many replicas as numberOfReplicas.
     * Primary will be STARTED in cluster state. Some (unassignedReplicas) will be UNASSIGNED and
     * some (assignedReplicas) will be one of INITIALIZING, STARTED or RELOCATING.
     *
     * @param index              name of the index
     * @param activePrimaryLocal if active primary should coincide with the local node in the cluster state
     * @param assignedReplicas   number of replicas that should have INITIALIZING, STARTED or RELOCATING state
     * @param unassignedReplicas number of replicas that should be unassigned
     */
    public static ClusterState stateWithActivePrimary(
        String index,
        boolean activePrimaryLocal,
        int assignedReplicas,
        int unassignedReplicas
    ) {
        return stateWithActivePrimary(Metadata.DEFAULT_PROJECT_ID, index, activePrimaryLocal, assignedReplicas, unassignedReplicas);
    }

    /**
     * Creates cluster state with and index that has one shard and as many replicas as numberOfReplicas.
     * Primary will be STARTED in cluster state. Some (unassignedReplicas) will be UNASSIGNED and
     * some (assignedReplicas) will be one of INITIALIZING, STARTED or RELOCATING.
     *
     * @param projectId          project to create index in
     * @param index              name of the index
     * @param activePrimaryLocal if active primary should coincide with the local node in the cluster state
     * @param assignedReplicas   number of replicas that should have INITIALIZING, STARTED or RELOCATING state
     * @param unassignedReplicas number of replicas that should be unassigned
     */
    public static ClusterState stateWithActivePrimary(
        ProjectId projectId,
        String index,
        boolean activePrimaryLocal,
        int assignedReplicas,
        int unassignedReplicas
    ) {
        ShardRoutingState[] replicaStates = new ShardRoutingState[assignedReplicas + unassignedReplicas];
        // no point in randomizing - node assignment later on does it too.
        for (int i = 0; i < assignedReplicas; i++) {
            replicaStates[i] = randomFrom(ShardRoutingState.INITIALIZING, ShardRoutingState.STARTED, ShardRoutingState.RELOCATING);
        }
        for (int i = assignedReplicas; i < replicaStates.length; i++) {
            replicaStates[i] = ShardRoutingState.UNASSIGNED;
        }
        return state(
            projectId,
            index,
            activePrimaryLocal,
            randomFrom(ShardRoutingState.STARTED, ShardRoutingState.RELOCATING),
            replicaStates
        );
    }

    /**
     * Creates a cluster state with no index
     */
    public static ClusterState stateWithNoShard() {
        DiscoveryNodes.Builder discoBuilder = DiscoveryNodes.builder();
        final DiscoveryNode localNode = newNode(0);
        discoBuilder.add(localNode);
        discoBuilder.localNodeId(localNode.getId());
        final DiscoveryNode masterNode = newNode(1);
        discoBuilder.add(masterNode);
        discoBuilder.masterNodeId(masterNode.getId());
        ClusterState.Builder state = ClusterState.builder(new ClusterName("test"));
        state.nodes(discoBuilder);
        state.metadata(Metadata.builder().generateClusterUuidIfNeeded());
        state.routingTable(GlobalRoutingTable.builder().build());
        return state.build();
    }

    /**
     * Creates a cluster state where local node and master node can be specified
     *
     * @param localNode  node in allNodes that is the local node
     * @param masterNode node in allNodes that is the master node. Can be null if no master exists
     * @param allNodes   all nodes in the cluster
     * @return cluster state
     */
    public static ClusterState state(DiscoveryNode localNode, DiscoveryNode masterNode, DiscoveryNode... allNodes) {
        return state(localNode, masterNode, null, allNodes);
    }

    /**
     * Creates a cluster state where local node and master node can be specified
     *
     * @param localNode  node in allNodes that is the local node
     * @param masterNode node in allNodes that is the master node. Can be null if no master exists
     * @param allNodes   all nodes in the cluster
     * @param transportVersion  the transport version used by the cluster
     * @return cluster state
     */
    public static ClusterState state(
        DiscoveryNode localNode,
        DiscoveryNode masterNode,
        DiscoveryNode[] allNodes,
        TransportVersion transportVersion
    ) {
        return state(localNode, masterNode, null, allNodes, transportVersion);
    }

    /**
     * Creates a cluster state where local node, master and health node can be specified
     *
     * @param localNode  node in allNodes that is the local node
     * @param masterNode node in allNodes that is the master node. Can be null if no master exists
     * @param healthNode node in allNodes that is the health node. Can be null if no health node exists
     * @param allNodes   all nodes in the cluster
     * @return cluster state
     */
    public static ClusterState state(
        DiscoveryNode localNode,
        DiscoveryNode masterNode,
        DiscoveryNode healthNode,
        DiscoveryNode... allNodes
    ) {
        return state(localNode, masterNode, healthNode, allNodes, TransportVersion.current());
    }

    /**
     * Creates a cluster state where local node, master and health node can be specified
     *
     * @param localNode  node in allNodes that is the local node
     * @param masterNode node in allNodes that is the master node. Can be null if no master exists
     * @param healthNode node in allNodes that is the health node. Can be null if no health node exists
     * @param allNodes   all nodes in the cluster
     * @param transportVersion  the transport version used by the cluster
     * @return cluster state
     */
    public static ClusterState state(
        DiscoveryNode localNode,
        DiscoveryNode masterNode,
        DiscoveryNode healthNode,
        DiscoveryNode[] allNodes,
        TransportVersion transportVersion
    ) {
        DiscoveryNodes.Builder discoBuilder = DiscoveryNodes.builder();
        for (DiscoveryNode node : allNodes) {
            discoBuilder.add(node);
        }
        if (masterNode != null) {
            discoBuilder.masterNodeId(masterNode.getId());
            discoBuilder.add(masterNode);
        }
        discoBuilder.localNodeId(localNode.getId());

        ClusterState.Builder state = ClusterState.builder(new ClusterName("test"));
        state.nodes(discoBuilder);
        for (DiscoveryNode node : allNodes) {
            state.putCompatibilityVersions(node.getId(), transportVersion, SystemIndices.SERVER_SYSTEM_MAPPINGS_VERSIONS);
        }

        Metadata.Builder metadataBuilder = Metadata.builder().generateClusterUuidIfNeeded();
        if (healthNode != null) {
            addHealthNode(metadataBuilder, healthNode);
        }
        state.metadata(metadataBuilder);
        return state.build();
    }

    private static DiscoveryNode newNode(int nodeId) {
        return DiscoveryNodeUtils.create("node_" + nodeId);
    }

    private static String selectAndRemove(Set<String> strings) {
        String selection = randomFrom(strings.toArray(new String[strings.size()]));
        strings.remove(selection);
        return selection;
    }

    private static Metadata.Builder addHealthNode(Metadata.Builder metadataBuilder, DiscoveryNode healthNode) {
        ClusterPersistentTasksCustomMetadata.Builder tasks = ClusterPersistentTasksCustomMetadata.builder();
        PersistentTasksCustomMetadata.Assignment assignment = new PersistentTasksCustomMetadata.Assignment(
            healthNode.getId(),
            randomAlphaOfLength(10)
        );
        tasks.addTask(HealthNode.TASK_NAME, HealthNode.TASK_NAME, HealthNodeTaskParams.INSTANCE, assignment);
        return metadataBuilder.putCustom(ClusterPersistentTasksCustomMetadata.TYPE, tasks.build());
    }
}<|MERGE_RESOLUTION|>--- conflicted
+++ resolved
@@ -382,18 +382,12 @@
             final DiscoveryNode node = DiscoveryNodeUtils.builder("ml_" + i).roles(Set.of(DiscoveryNodeRole.ML_ROLE)).build();
             discoBuilder = discoBuilder.add(node);
         }
-<<<<<<< HEAD
-        discoBuilder.localNodeId(randomFrom(indexNodeIds));
-        discoBuilder.masterNodeId(randomFrom(indexNodeIds));
-        IndexState index = buildIndex(indexName, numberOfPrimaries, indexNodeIds, shardAllocationStrategy);
-=======
 
         String localNodeId = randomFrom(indexNodeIds);
         discoBuilder.localNodeId(localNodeId);
         discoBuilder.masterNodeId(localNodeId);
 
-        IndexState index = buildIndex(indexName, numberOfPrimaries, indexNodeIds);
->>>>>>> 0cd9c721
+        IndexState index = buildIndex(indexName, numberOfPrimaries, indexNodeIds, shardAllocationStrategy);
 
         ClusterState.Builder state = ClusterState.builder(new ClusterName("test"));
         state.nodes(discoBuilder);

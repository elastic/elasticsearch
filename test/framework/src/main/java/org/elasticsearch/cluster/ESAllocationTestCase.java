--- conflicted
+++ resolved
@@ -180,14 +180,9 @@
             queue.getThreadPool(),
             clusterService,
             null,
-<<<<<<< HEAD
             EMPTY_NODE_ALLOCATION_STATS,
+            TEST_ONLY_EXPLAINER,
             DesiredBalanceMetrics.NOOP
-=======
-            TelemetryProvider.NOOP,
-            EMPTY_NODE_ALLOCATION_STATS,
-            TEST_ONLY_EXPLAINER
->>>>>>> 2bc5498b
         ) {
             private RoutingAllocation lastAllocation;
 

--- conflicted
+++ resolved
@@ -1089,11 +1089,8 @@
                     persistedState,
                     () -> disconnectedNodes.contains(localNode.getId())
                         || blackholedNodes.contains(localNode.getId())
-<<<<<<< HEAD
                         || nodeHealthService.getHealth().getStatus() != HEALTHY
-=======
                         || (disruptStorage && rarely())
->>>>>>> 094fd691
                 );
                 coordinator = new Coordinator(
                     "test_node",

--- conflicted
+++ resolved
@@ -51,13 +51,9 @@
     TEXT("text"),
     IP("ip"),
     CONSTANT_KEYWORD("constant_keyword"),
-<<<<<<< HEAD
     PASSTHROUGH("passthrough"), // For now this field type does not have default generators.
     WILDCARD("wildcard");
-=======
-    WILDCARD("wildcard"),
     MATCH_ONLY_TEXT("match_only_text");
->>>>>>> c9b45d8b
 
     private final String name;
 
@@ -85,11 +81,8 @@
             case IP -> new IpFieldDataGenerator(dataSource);
             case CONSTANT_KEYWORD -> new ConstantKeywordFieldDataGenerator();
             case WILDCARD -> new WildcardFieldDataGenerator(dataSource);
-<<<<<<< HEAD
+            case MATCH_ONLY_TEXT -> new MatchOnlyTextFieldDataGenerator(dataSource);
             case PASSTHROUGH -> throw new IllegalArgumentException("Passthrough field type does not have a default generator");
-=======
-            case MATCH_ONLY_TEXT -> new MatchOnlyTextFieldDataGenerator(dataSource);
->>>>>>> c9b45d8b
         };
     }
 
@@ -113,13 +106,9 @@
             case "ip" -> FieldType.IP;
             case "constant_keyword" -> FieldType.CONSTANT_KEYWORD;
             case "wildcard" -> FieldType.WILDCARD;
-<<<<<<< HEAD
             case "passthrough" -> FieldType.PASSTHROUGH;
+            case "match_only_text" -> FieldType.MATCH_ONLY_TEXT;
             default -> throw new IllegalArgumentException("Unknown field type: " + name);
-=======
-            case "match_only_text" -> FieldType.MATCH_ONLY_TEXT;
-            default -> null;
->>>>>>> c9b45d8b
         };
     }
 

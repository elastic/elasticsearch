--- conflicted
+++ resolved
@@ -85,24 +85,14 @@
         if (policyManager == null) {
             return;
         }
-<<<<<<< HEAD
-        var homeDir = homeDir(settings);
-        var configDir = configDir(configPath, homeDir);
-        var sharedDataDir = sharedDataDir(settings);
-        var dataDirs = dataDirs(settings, homeDir);
-        var repoDirs = repoDirs(settings);
-=======
-        Path homeDir = absolutePath(PATH_HOME_SETTING.get(settings));
-        Path configDir = configPath != null ? configPath : homeDir.resolve("config");
+
+        Path homeDir = homeDir(settings);
+        Path configDir = configDir(configPath, homeDir);
         Collection<Path> dataDirs = dataDirs(settings, homeDir);
         Collection<Path> sharedDataDir = sharedDataDir(settings);
         Collection<Path> repoDirs = repoDirs(settings);
->>>>>>> d16eb700
         logger.debug("Registering node dirs: config [{}], dataDirs [{}], repoDirs [{}]", configDir, dataDirs, repoDirs);
         baseDirPaths.compute(BaseDir.CONFIG, baseDirModifier(paths -> paths.add(configDir)));
-        if (sharedDataDir != null) {
-            baseDirPaths.compute(BaseDir.DATA, baseDirModifier(paths -> paths.add(sharedDataDir)));
-        }
         baseDirPaths.compute(BaseDir.DATA, baseDirModifier(paths -> paths.addAll(dataDirs)));
         baseDirPaths.compute(BaseDir.SHARED_DATA, baseDirModifier(paths -> paths.addAll(sharedDataDir)));
         baseDirPaths.compute(BaseDir.SHARED_REPO, baseDirModifier(paths -> paths.addAll(repoDirs)));
@@ -113,24 +103,14 @@
         if (policyManager == null) {
             return;
         }
-<<<<<<< HEAD
-        var homeDir = homeDir(settings);
-        var configDir = configDir(configPath, homeDir);
-        var sharedDataDir = sharedDataDir(settings);
-        var dataDirs = dataDirs(settings, homeDir);
-        var repoDirs = repoDirs(settings);
-=======
-        Path homeDir = absolutePath(PATH_HOME_SETTING.get(settings));
-        Path configDir = configPath != null ? configPath : homeDir.resolve("config");
+
+        Path homeDir = homeDir(settings);
+        Path configDir = configDir(configPath, homeDir);
         Collection<Path> dataDirs = dataDirs(settings, homeDir);
         Collection<Path> sharedDataDir = sharedDataDir(settings);
         Collection<Path> repoDirs = repoDirs(settings);
->>>>>>> d16eb700
         logger.debug("Unregistering node dirs: config [{}], dataDirs [{}], repoDirs [{}]", configDir, dataDirs, repoDirs);
         baseDirPaths.compute(BaseDir.CONFIG, baseDirModifier(paths -> paths.remove(configDir)));
-        if (sharedDataDir != null) {
-            baseDirPaths.compute(BaseDir.DATA, baseDirModifier(paths -> paths.remove(sharedDataDir)));
-        }
         baseDirPaths.compute(BaseDir.DATA, baseDirModifier(paths -> paths.removeAll(dataDirs)));
         baseDirPaths.compute(BaseDir.SHARED_DATA, baseDirModifier(paths -> paths.removeAll(sharedDataDir)));
         baseDirPaths.compute(BaseDir.SHARED_REPO, baseDirModifier(paths -> paths.removeAll(repoDirs)));
@@ -152,15 +132,9 @@
             : dataDirs.stream().map(TestEntitlementBootstrap::absolutePath).toList();
     }
 
-<<<<<<< HEAD
-    private static Path sharedDataDir(Settings settings) {
-        String sharedDataDir = PATH_SHARED_DATA_SETTING.get(settings);
-        return sharedDataDir.isEmpty() ? null : TestEntitlementBootstrap.absolutePath(sharedDataDir);
-=======
     private static Collection<Path> sharedDataDir(Settings settings) {
         String sharedDataDir = PATH_SHARED_DATA_SETTING.get(settings);
         return Strings.hasText(sharedDataDir) ? List.of(absolutePath(sharedDataDir)) : List.of();
->>>>>>> d16eb700
     }
 
     private static Collection<Path> repoDirs(Settings settings) {

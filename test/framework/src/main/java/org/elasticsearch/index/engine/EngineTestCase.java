--- conflicted
+++ resolved
@@ -162,13 +162,9 @@
         return new EngineConfig(openMode, config.getShardId(), config.getAllocationId(), config.getThreadPool(), config.getIndexSettings(),
                 config.getWarmer(), config.getStore(), config.getMergePolicy(), analyzer, config.getSimilarity(),
                 new CodecService(null, logger), config.getEventListener(), config.getQueryCache(), config.getQueryCachingPolicy(),
-<<<<<<< HEAD
                 config.getForceNewHistoryUUID(), config.getTranslogConfig(), config.getFlushMergesAfter(),
-                config.getExternalRefreshListener(), Collections.emptyList(), config.getIndexSort(), config.getTranslogRecoveryRunner());
-=======
-                config.getForceNewHistoryUUID(), config.getTranslogConfig(), config.getFlushMergesAfter(), config.getRefreshListeners(),
-                config.getIndexSort(), config.getTranslogRecoveryRunner(), config.getCircuitBreakerService());
->>>>>>> 2900e3f3
+                config.getExternalRefreshListener(), Collections.emptyList(), config.getIndexSort(), config.getTranslogRecoveryRunner(),
+                config.getCircuitBreakerService());
     }
 
     @Override
@@ -407,12 +403,8 @@
         EngineConfig config = new EngineConfig(openMode, shardId, allocationId.getId(), threadPool, indexSettings, null, store,
                 mergePolicy, iwc.getAnalyzer(), iwc.getSimilarity(), new CodecService(null, logger), listener,
                 IndexSearcher.getDefaultQueryCache(), IndexSearcher.getDefaultQueryCachingPolicy(), false, translogConfig,
-<<<<<<< HEAD
-                TimeValue.timeValueMinutes(5), refreshListenerList, Collections.emptyList(), indexSort, handler);
-=======
-                TimeValue.timeValueMinutes(5), refreshListenerList, indexSort, handler, new NoneCircuitBreakerService());
->>>>>>> 2900e3f3
-
+                TimeValue.timeValueMinutes(5), refreshListenerList, Collections.emptyList(), indexSort, handler,
+                new NoneCircuitBreakerService());
         return config;
     }
 

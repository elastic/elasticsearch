/*
 * Licensed to Elasticsearch under one or more contributor
 * license agreements. See the NOTICE file distributed with
 * this work for additional information regarding copyright
 * ownership. Elasticsearch licenses this file to you under
 * the Apache License, Version 2.0 (the "License"); you may
 * not use this file except in compliance with the License.
 * You may obtain a copy of the License at
 *
 *    http://www.apache.org/licenses/LICENSE-2.0
 *
 * Unless required by applicable law or agreed to in writing,
 * software distributed under the License is distributed on an
 * "AS IS" BASIS, WITHOUT WARRANTIES OR CONDITIONS OF ANY
 * KIND, either express or implied.  See the License for the
 * specific language governing permissions and limitations
 * under the License.
 */

package org.elasticsearch.index.engine;

import org.apache.logging.log4j.Logger;
import org.apache.lucene.analysis.Analyzer;
import org.apache.lucene.codecs.Codec;
import org.apache.lucene.document.Document;
import org.apache.lucene.document.Field;
import org.apache.lucene.document.NumericDocValuesField;
import org.apache.lucene.document.StoredField;
import org.apache.lucene.document.TextField;
import org.apache.lucene.index.DirectoryReader;
import org.apache.lucene.index.IndexCommit;
import org.apache.lucene.index.IndexWriter;
import org.apache.lucene.index.IndexWriterConfig;
import org.apache.lucene.index.LeafReader;
import org.apache.lucene.index.LeafReaderContext;
import org.apache.lucene.index.LiveIndexWriterConfig;
import org.apache.lucene.index.MergePolicy;
import org.apache.lucene.index.NumericDocValues;
import org.apache.lucene.index.Term;
import org.apache.lucene.search.IndexSearcher;
import org.apache.lucene.search.MatchAllDocsQuery;
import org.apache.lucene.search.ReferenceManager;
import org.apache.lucene.search.Sort;
import org.apache.lucene.search.TermQuery;
import org.apache.lucene.search.TotalHitCountCollector;
import org.apache.lucene.store.Directory;
import org.apache.lucene.util.Bits;
import org.apache.lucene.util.BytesRef;
import org.elasticsearch.Version;
import org.elasticsearch.action.index.IndexRequest;
import org.elasticsearch.cluster.ClusterModule;
import org.elasticsearch.cluster.metadata.IndexMetaData;
import org.elasticsearch.cluster.routing.AllocationId;
import org.elasticsearch.common.CheckedBiFunction;
import org.elasticsearch.common.Nullable;
import org.elasticsearch.common.Randomness;
import org.elasticsearch.common.Strings;
import org.elasticsearch.common.bytes.BytesArray;
import org.elasticsearch.common.bytes.BytesReference;
import org.elasticsearch.common.compress.CompressedXContent;
import org.elasticsearch.common.lucene.Lucene;
import org.elasticsearch.common.lucene.uid.Versions;
import org.elasticsearch.common.settings.Settings;
import org.elasticsearch.common.unit.TimeValue;
import org.elasticsearch.common.util.BigArrays;
import org.elasticsearch.common.xcontent.NamedXContentRegistry;
import org.elasticsearch.common.xcontent.XContentBuilder;
import org.elasticsearch.common.xcontent.XContentFactory;
import org.elasticsearch.common.xcontent.XContentType;
import org.elasticsearch.core.internal.io.IOUtils;
import org.elasticsearch.index.Index;
import org.elasticsearch.index.IndexSettings;
import org.elasticsearch.index.MapperTestUtils;
import org.elasticsearch.index.VersionType;
import org.elasticsearch.index.codec.CodecService;
import org.elasticsearch.index.mapper.DocumentMapper;
import org.elasticsearch.index.mapper.IdFieldMapper;
import org.elasticsearch.index.mapper.MapperService;
import org.elasticsearch.index.mapper.Mapping;
import org.elasticsearch.index.mapper.ParseContext;
import org.elasticsearch.index.mapper.ParsedDocument;
import org.elasticsearch.index.mapper.SeqNoFieldMapper;
import org.elasticsearch.index.mapper.SourceFieldMapper;
import org.elasticsearch.index.mapper.SourceToParse;
import org.elasticsearch.index.mapper.Uid;
import org.elasticsearch.index.mapper.VersionFieldMapper;
import org.elasticsearch.index.seqno.LocalCheckpointTracker;
import org.elasticsearch.index.seqno.ReplicationTracker;
import org.elasticsearch.index.seqno.RetentionLeases;
import org.elasticsearch.index.seqno.SequenceNumbers;
import org.elasticsearch.index.shard.ShardId;
import org.elasticsearch.index.store.Store;
import org.elasticsearch.index.translog.Translog;
import org.elasticsearch.index.translog.TranslogConfig;
import org.elasticsearch.indices.breaker.CircuitBreakerService;
import org.elasticsearch.indices.breaker.NoneCircuitBreakerService;
import org.elasticsearch.test.DummyShardLock;
import org.elasticsearch.test.ESTestCase;
import org.elasticsearch.test.IndexSettingsModule;
import org.elasticsearch.threadpool.TestThreadPool;
import org.elasticsearch.threadpool.ThreadPool;
import org.junit.After;
import org.junit.Before;

import java.io.IOException;
import java.nio.charset.Charset;
import java.nio.file.Path;
import java.util.ArrayList;
import java.util.Arrays;
import java.util.Collections;
import java.util.Comparator;
import java.util.HashMap;
import java.util.List;
import java.util.Map;
import java.util.concurrent.CountDownLatch;
import java.util.concurrent.atomic.AtomicInteger;
import java.util.concurrent.atomic.AtomicLong;
import java.util.function.BiFunction;
import java.util.function.Function;
import java.util.function.LongSupplier;
import java.util.function.Supplier;
import java.util.function.ToLongBiFunction;
import java.util.stream.Collectors;

import static java.util.Collections.emptyList;
import static java.util.Collections.shuffle;
import static org.elasticsearch.index.engine.Engine.Operation.Origin.PRIMARY;
import static org.elasticsearch.index.engine.Engine.Operation.Origin.REPLICA;
import static org.elasticsearch.index.translog.TranslogDeletionPolicies.createTranslogDeletionPolicy;
import static org.hamcrest.Matchers.equalTo;
import static org.hamcrest.Matchers.greaterThanOrEqualTo;
import static org.hamcrest.Matchers.notNullValue;

public abstract class EngineTestCase extends ESTestCase {

    protected final ShardId shardId = new ShardId(new Index("index", "_na_"), 0);
    protected final AllocationId allocationId = AllocationId.newInitializing();
    protected static final IndexSettings INDEX_SETTINGS = IndexSettingsModule.newIndexSettings("index", Settings.EMPTY);

    protected ThreadPool threadPool;
    protected TranslogHandler translogHandler;

    protected Store store;
    protected Store storeReplica;

    protected InternalEngine engine;
    protected InternalEngine replicaEngine;

    protected IndexSettings defaultSettings;
    protected String codecName;
    protected Path primaryTranslogDir;
    protected Path replicaTranslogDir;
    // A default primary term is used by engine instances created in this test.
    protected final PrimaryTermSupplier primaryTerm = new PrimaryTermSupplier(0L);

    protected static void assertVisibleCount(Engine engine, int numDocs) throws IOException {
        assertVisibleCount(engine, numDocs, true);
    }

    protected static void assertVisibleCount(Engine engine, int numDocs, boolean refresh) throws IOException {
        if (refresh) {
            engine.refresh("test");
        }
        try (Engine.Searcher searcher = engine.acquireSearcher("test")) {
            final TotalHitCountCollector collector = new TotalHitCountCollector();
            searcher.searcher().search(new MatchAllDocsQuery(), collector);
            assertThat(collector.getTotalHits(), equalTo(numDocs));
        }
    }

    protected Settings indexSettings() {
        // TODO randomize more settings
        return Settings.builder()
            .put(IndexSettings.INDEX_GC_DELETES_SETTING.getKey(), "1h") // make sure this doesn't kick in on us
            .put(EngineConfig.INDEX_CODEC_SETTING.getKey(), codecName)
            .put(IndexMetaData.SETTING_VERSION_CREATED, Version.CURRENT)
            .put(IndexSettings.MAX_REFRESH_LISTENERS_PER_SHARD.getKey(),
                between(10, 10 * IndexSettings.MAX_REFRESH_LISTENERS_PER_SHARD.get(Settings.EMPTY)))
            .put(IndexSettings.INDEX_SOFT_DELETES_SETTING.getKey(), randomBoolean())
            .put(IndexSettings.INDEX_SOFT_DELETES_RETENTION_OPERATIONS_SETTING.getKey(),
                randomBoolean() ? IndexSettings.INDEX_SOFT_DELETES_RETENTION_OPERATIONS_SETTING.get(Settings.EMPTY) : between(0, 1000))
            .build();
    }

    @Override
    @Before
    public void setUp() throws Exception {
        super.setUp();
        primaryTerm.set(randomLongBetween(1, Long.MAX_VALUE));
        CodecService codecService = new CodecService(null, logger);
        String name = Codec.getDefault().getName();
        if (Arrays.asList(codecService.availableCodecs()).contains(name)) {
            // some codecs are read only so we only take the ones that we have in the service and randomly
            // selected by lucene test case.
            codecName = name;
        } else {
            codecName = "default";
        }
        defaultSettings = IndexSettingsModule.newIndexSettings("test", indexSettings());
        threadPool = new TestThreadPool(getClass().getName());
        store = createStore();
        storeReplica = createStore();
        Lucene.cleanLuceneIndex(store.directory());
        Lucene.cleanLuceneIndex(storeReplica.directory());
        primaryTranslogDir = createTempDir("translog-primary");
        translogHandler = createTranslogHandler(defaultSettings);
        engine = createEngine(store, primaryTranslogDir);
        LiveIndexWriterConfig currentIndexWriterConfig = engine.getCurrentIndexWriterConfig();

        assertEquals(engine.config().getCodec().getName(), codecService.codec(codecName).getName());
        assertEquals(currentIndexWriterConfig.getCodec().getName(), codecService.codec(codecName).getName());
        if (randomBoolean()) {
            engine.config().setEnableGcDeletes(false);
        }
        replicaTranslogDir = createTempDir("translog-replica");
        replicaEngine = createEngine(storeReplica, replicaTranslogDir);
        currentIndexWriterConfig = replicaEngine.getCurrentIndexWriterConfig();

        assertEquals(replicaEngine.config().getCodec().getName(), codecService.codec(codecName).getName());
        assertEquals(currentIndexWriterConfig.getCodec().getName(), codecService.codec(codecName).getName());
        if (randomBoolean()) {
            engine.config().setEnableGcDeletes(false);
        }
    }

    public EngineConfig copy(EngineConfig config, LongSupplier globalCheckpointSupplier) {
        return new EngineConfig(config.getShardId(), config.getAllocationId(), config.getThreadPool(), config.getIndexSettings(),
            config.getWarmer(), config.getStore(), config.getMergePolicy(), config.getAnalyzer(), config.getSimilarity(),
            new CodecService(null, logger), config.getEventListener(), config.getQueryCache(), config.getQueryCachingPolicy(),
            config.getTranslogConfig(), config.getFlushMergesAfter(),
            config.getExternalRefreshListener(), Collections.emptyList(), config.getIndexSort(),
            config.getCircuitBreakerService(), globalCheckpointSupplier, config.retentionLeasesSupplier(),
                config.getPrimaryTermSupplier(), tombstoneDocSupplier());
    }

    public EngineConfig copy(EngineConfig config, Analyzer analyzer) {
        return new EngineConfig(config.getShardId(), config.getAllocationId(), config.getThreadPool(), config.getIndexSettings(),
                config.getWarmer(), config.getStore(), config.getMergePolicy(), analyzer, config.getSimilarity(),
                new CodecService(null, logger), config.getEventListener(), config.getQueryCache(), config.getQueryCachingPolicy(),
                config.getTranslogConfig(), config.getFlushMergesAfter(),
                config.getExternalRefreshListener(), Collections.emptyList(), config.getIndexSort(),
                config.getCircuitBreakerService(), config.getGlobalCheckpointSupplier(), config.retentionLeasesSupplier(),
                config.getPrimaryTermSupplier(), config.getTombstoneDocSupplier());
    }

    public EngineConfig copy(EngineConfig config, MergePolicy mergePolicy) {
        return new EngineConfig(config.getShardId(), config.getAllocationId(), config.getThreadPool(), config.getIndexSettings(),
            config.getWarmer(), config.getStore(), mergePolicy, config.getAnalyzer(), config.getSimilarity(),
            new CodecService(null, logger), config.getEventListener(), config.getQueryCache(), config.getQueryCachingPolicy(),
            config.getTranslogConfig(), config.getFlushMergesAfter(),
            config.getExternalRefreshListener(), Collections.emptyList(), config.getIndexSort(),
            config.getCircuitBreakerService(), config.getGlobalCheckpointSupplier(), config.retentionLeasesSupplier(),
                config.getPrimaryTermSupplier(), config.getTombstoneDocSupplier());
    }

    @Override
    @After
    public void tearDown() throws Exception {
        super.tearDown();
        try {
            if (engine != null && engine.isClosed.get() == false) {
                engine.getTranslog().getDeletionPolicy().assertNoOpenTranslogRefs();
                assertConsistentHistoryBetweenTranslogAndLuceneIndex(engine, createMapperService("test"));
                assertMaxSeqNoInCommitUserData(engine);
            }
            if (replicaEngine != null && replicaEngine.isClosed.get() == false) {
                replicaEngine.getTranslog().getDeletionPolicy().assertNoOpenTranslogRefs();
                assertConsistentHistoryBetweenTranslogAndLuceneIndex(replicaEngine, createMapperService("test"));
                assertMaxSeqNoInCommitUserData(replicaEngine);
            }
        } finally {
            IOUtils.close(replicaEngine, storeReplica, engine, store, () -> terminate(threadPool));
        }
    }


    protected static ParseContext.Document testDocumentWithTextField() {
        return testDocumentWithTextField("test");
    }

    protected static ParseContext.Document testDocumentWithTextField(String value) {
        ParseContext.Document document = testDocument();
        document.add(new TextField("value", value, Field.Store.YES));
        return document;
    }


    protected static ParseContext.Document testDocument() {
        return new ParseContext.Document();
    }

    public static ParsedDocument createParsedDoc(String id, String routing) {
        return testParsedDocument(id, routing, testDocumentWithTextField(), new BytesArray("{ \"value\" : \"test\" }"), null);
    }

    public static ParsedDocument createParsedDoc(String id, String routing, boolean recoverySource) {
        return testParsedDocument(id, routing, testDocumentWithTextField(), new BytesArray("{ \"value\" : \"test\" }"), null,
            recoverySource);
    }

    protected static ParsedDocument testParsedDocument(
            String id, String routing, ParseContext.Document document, BytesReference source, Mapping mappingUpdate) {
        return testParsedDocument(id, routing, document, source, mappingUpdate, false);
    }
    protected static ParsedDocument testParsedDocument(
            String id, String routing, ParseContext.Document document, BytesReference source, Mapping mappingUpdate,
            boolean recoverySource) {
        Field uidField = new Field("_id", Uid.encodeId(id), IdFieldMapper.Defaults.FIELD_TYPE);
        Field versionField = new NumericDocValuesField("_version", 0);
        SeqNoFieldMapper.SequenceIDFields seqID = SeqNoFieldMapper.SequenceIDFields.emptySeqID();
        document.add(uidField);
        document.add(versionField);
        document.add(seqID.seqNo);
        document.add(seqID.seqNoDocValue);
        document.add(seqID.primaryTerm);
        BytesRef ref = source.toBytesRef();
        if (recoverySource) {
            document.add(new StoredField(SourceFieldMapper.RECOVERY_SOURCE_NAME, ref.bytes, ref.offset, ref.length));
            document.add(new NumericDocValuesField(SourceFieldMapper.RECOVERY_SOURCE_NAME, 1));
        } else {
            document.add(new StoredField(SourceFieldMapper.NAME, ref.bytes, ref.offset, ref.length));
        }
        return new ParsedDocument(versionField, seqID, id, "test", routing, Arrays.asList(document), source, XContentType.JSON,
                mappingUpdate);
    }

    public static CheckedBiFunction<String, Integer, ParsedDocument, IOException> nestedParsedDocFactory() throws Exception {
        final MapperService mapperService = createMapperService("type");
        final String nestedMapping = Strings.toString(XContentFactory.jsonBuilder().startObject().startObject("type")
            .startObject("properties").startObject("nested_field").field("type", "nested").endObject().endObject()
            .endObject().endObject());
        final DocumentMapper nestedMapper = mapperService.documentMapperParser().parse("type", new CompressedXContent(nestedMapping));
        return (docId, nestedFieldValues) -> {
            final XContentBuilder source = XContentFactory.jsonBuilder().startObject().field("field", "value");
            if (nestedFieldValues > 0) {
                XContentBuilder nestedField = source.startObject("nested_field");
                for (int i = 0; i < nestedFieldValues; i++) {
                    nestedField.field("field-" + i, "value-" + i);
                }
                source.endObject();
            }
            source.endObject();
            return nestedMapper.parse(new SourceToParse("test", "type", docId, BytesReference.bytes(source), XContentType.JSON));
        };
    }

    /**
     * Creates a tombstone document that only includes uid, seq#, term and version fields.
     */
    public static EngineConfig.TombstoneDocSupplier tombstoneDocSupplier(){
        return new EngineConfig.TombstoneDocSupplier() {
            @Override
            public ParsedDocument newDeleteTombstoneDoc(String type, String id) {
                final ParseContext.Document doc = new ParseContext.Document();
                Field uidField = new Field(IdFieldMapper.NAME, Uid.encodeId(id), IdFieldMapper.Defaults.FIELD_TYPE);
                doc.add(uidField);
                Field versionField = new NumericDocValuesField(VersionFieldMapper.NAME, 0);
                doc.add(versionField);
                SeqNoFieldMapper.SequenceIDFields seqID = SeqNoFieldMapper.SequenceIDFields.emptySeqID();
                doc.add(seqID.seqNo);
                doc.add(seqID.seqNoDocValue);
                doc.add(seqID.primaryTerm);
                seqID.tombstoneField.setLongValue(1);
                doc.add(seqID.tombstoneField);
                return new ParsedDocument(versionField, seqID, id, type, null,
                    Collections.singletonList(doc), new BytesArray("{}"), XContentType.JSON, null);
            }

            @Override
            public ParsedDocument newNoopTombstoneDoc(String reason) {
                final ParseContext.Document doc = new ParseContext.Document();
                SeqNoFieldMapper.SequenceIDFields seqID = SeqNoFieldMapper.SequenceIDFields.emptySeqID();
                doc.add(seqID.seqNo);
                doc.add(seqID.seqNoDocValue);
                doc.add(seqID.primaryTerm);
                seqID.tombstoneField.setLongValue(1);
                doc.add(seqID.tombstoneField);
                Field versionField = new NumericDocValuesField(VersionFieldMapper.NAME, 0);
                doc.add(versionField);
                BytesRef byteRef = new BytesRef(reason);
                doc.add(new StoredField(SourceFieldMapper.NAME, byteRef.bytes, byteRef.offset, byteRef.length));
                return new ParsedDocument(versionField, seqID, null, null, null,
                    Collections.singletonList(doc), null, XContentType.JSON, null);
            }
        };
    }

    protected Store createStore() throws IOException {
        return createStore(newDirectory());
    }

    protected Store createStore(final Directory directory) throws IOException {
        return createStore(INDEX_SETTINGS, directory);
    }

    protected Store createStore(final IndexSettings indexSettings, final Directory directory) throws IOException {
        return new Store(shardId, indexSettings, directory, new DummyShardLock(shardId));
    }

    protected Translog createTranslog(LongSupplier primaryTermSupplier) throws IOException {
        return createTranslog(primaryTranslogDir, primaryTermSupplier);
    }

    protected Translog createTranslog(Path translogPath, LongSupplier primaryTermSupplier) throws IOException {
        TranslogConfig translogConfig = new TranslogConfig(shardId, translogPath, INDEX_SETTINGS, BigArrays.NON_RECYCLING_INSTANCE);
        String translogUUID = Translog.createEmptyTranslog(translogPath, SequenceNumbers.NO_OPS_PERFORMED, shardId,
            primaryTermSupplier.getAsLong());
        return new Translog(translogConfig, translogUUID, createTranslogDeletionPolicy(INDEX_SETTINGS),
            () -> SequenceNumbers.NO_OPS_PERFORMED, primaryTermSupplier);
    }

    protected TranslogHandler createTranslogHandler(IndexSettings indexSettings) {
        return new TranslogHandler(xContentRegistry(), indexSettings);
    }

    protected InternalEngine createEngine(Store store, Path translogPath) throws IOException {
        return createEngine(defaultSettings, store, translogPath, newMergePolicy(), null);
    }

    protected InternalEngine createEngine(Store store, Path translogPath, LongSupplier globalCheckpointSupplier) throws IOException {
        return createEngine(defaultSettings, store, translogPath, newMergePolicy(), null, null, globalCheckpointSupplier);
    }

    protected InternalEngine createEngine(
            Store store,
            Path translogPath,
            BiFunction<Long, Long, LocalCheckpointTracker> localCheckpointTrackerSupplier) throws IOException {
        return createEngine(defaultSettings, store, translogPath, newMergePolicy(), null, localCheckpointTrackerSupplier, null);
    }

    protected InternalEngine createEngine(
            Store store,
            Path translogPath,
            BiFunction<Long, Long, LocalCheckpointTracker> localCheckpointTrackerSupplier,
            ToLongBiFunction<Engine, Engine.Operation> seqNoForOperation) throws IOException {
        return createEngine(
                defaultSettings, store, translogPath, newMergePolicy(), null, localCheckpointTrackerSupplier, null, seqNoForOperation);
    }

    protected InternalEngine createEngine(
            IndexSettings indexSettings, Store store, Path translogPath, MergePolicy mergePolicy) throws IOException {
        return createEngine(indexSettings, store, translogPath, mergePolicy, null);

    }

    protected InternalEngine createEngine(IndexSettings indexSettings, Store store, Path translogPath, MergePolicy mergePolicy,
                                          @Nullable IndexWriterFactory indexWriterFactory) throws IOException {
        return createEngine(indexSettings, store, translogPath, mergePolicy, indexWriterFactory, null, null);
    }

    protected InternalEngine createEngine(
            IndexSettings indexSettings,
            Store store,
            Path translogPath,
            MergePolicy mergePolicy,
            @Nullable IndexWriterFactory indexWriterFactory,
            @Nullable BiFunction<Long, Long, LocalCheckpointTracker> localCheckpointTrackerSupplier,
            @Nullable LongSupplier globalCheckpointSupplier) throws IOException {
        return createEngine(
                indexSettings, store, translogPath, mergePolicy, indexWriterFactory, localCheckpointTrackerSupplier, null, null,
                globalCheckpointSupplier);
    }

    protected InternalEngine createEngine(
            IndexSettings indexSettings,
            Store store,
            Path translogPath,
            MergePolicy mergePolicy,
            @Nullable IndexWriterFactory indexWriterFactory,
            @Nullable BiFunction<Long, Long, LocalCheckpointTracker> localCheckpointTrackerSupplier,
            @Nullable LongSupplier globalCheckpointSupplier,
            @Nullable ToLongBiFunction<Engine, Engine.Operation> seqNoForOperation) throws IOException {
        return createEngine(
                indexSettings,
                store,
                translogPath,
                mergePolicy,
                indexWriterFactory,
                localCheckpointTrackerSupplier,
                seqNoForOperation,
                null,
                globalCheckpointSupplier);
    }

    protected InternalEngine createEngine(
            IndexSettings indexSettings,
            Store store,
            Path translogPath,
            MergePolicy mergePolicy,
            @Nullable IndexWriterFactory indexWriterFactory,
            @Nullable BiFunction<Long, Long, LocalCheckpointTracker> localCheckpointTrackerSupplier,
            @Nullable ToLongBiFunction<Engine, Engine.Operation> seqNoForOperation,
            @Nullable Sort indexSort,
            @Nullable LongSupplier globalCheckpointSupplier) throws IOException {
        EngineConfig config = config(indexSettings, store, translogPath, mergePolicy, null, indexSort, globalCheckpointSupplier);
        return createEngine(indexWriterFactory, localCheckpointTrackerSupplier, seqNoForOperation, config);
    }

    protected InternalEngine createEngine(EngineConfig config) throws IOException {
        return createEngine(null, null, null, config);
    }

    private InternalEngine createEngine(@Nullable IndexWriterFactory indexWriterFactory,
                                        @Nullable BiFunction<Long, Long, LocalCheckpointTracker> localCheckpointTrackerSupplier,
                                        @Nullable ToLongBiFunction<Engine, Engine.Operation> seqNoForOperation,
                                        EngineConfig config) throws IOException {
        final Store store = config.getStore();
        final Directory directory = store.directory();
        if (Lucene.indexExists(directory) == false) {
            store.createEmpty(config.getIndexSettings().getIndexVersionCreated().luceneVersion);
            final String translogUuid = Translog.createEmptyTranslog(config.getTranslogConfig().getTranslogPath(),
                SequenceNumbers.NO_OPS_PERFORMED, shardId, primaryTerm.get());
            store.associateIndexWithNewTranslog(translogUuid);

        }
        InternalEngine internalEngine = createInternalEngine(indexWriterFactory, localCheckpointTrackerSupplier, seqNoForOperation, config);
        internalEngine.initializeMaxSeqNoOfUpdatesOrDeletes();
        internalEngine.recoverFromTranslog(translogHandler, Long.MAX_VALUE);
        return internalEngine;
    }

    @FunctionalInterface
    public interface IndexWriterFactory {

        IndexWriter createWriter(Directory directory, IndexWriterConfig iwc) throws IOException;
    }

    /**
     * Generate a new sequence number and return it. Only works on InternalEngines
     */
    public static long generateNewSeqNo(final Engine engine) {
        assert engine instanceof InternalEngine : "expected InternalEngine, got: " + engine.getClass();
        InternalEngine internalEngine = (InternalEngine) engine;
        return internalEngine.getLocalCheckpointTracker().generateSeqNo();
    }

    public static InternalEngine createInternalEngine(
            @Nullable final IndexWriterFactory indexWriterFactory,
            @Nullable final BiFunction<Long, Long, LocalCheckpointTracker> localCheckpointTrackerSupplier,
            @Nullable final ToLongBiFunction<Engine, Engine.Operation> seqNoForOperation,
            final EngineConfig config) {
        if (localCheckpointTrackerSupplier == null) {
            return new InternalTestEngine(config) {
                @Override
                IndexWriter createWriter(Directory directory, IndexWriterConfig iwc) throws IOException {
                    return (indexWriterFactory != null) ?
                            indexWriterFactory.createWriter(directory, iwc) :
                            super.createWriter(directory, iwc);
                }

                @Override
                protected long doGenerateSeqNoForOperation(final Operation operation) {
                    return seqNoForOperation != null
                            ? seqNoForOperation.applyAsLong(this, operation)
                            : super.doGenerateSeqNoForOperation(operation);
                }
            };
        } else {
            return new InternalTestEngine(config, localCheckpointTrackerSupplier) {
                @Override
                IndexWriter createWriter(Directory directory, IndexWriterConfig iwc) throws IOException {
                    return (indexWriterFactory != null) ?
                            indexWriterFactory.createWriter(directory, iwc) :
                            super.createWriter(directory, iwc);
                }

                @Override
                protected long doGenerateSeqNoForOperation(final Operation operation) {
                    return seqNoForOperation != null
                            ? seqNoForOperation.applyAsLong(this, operation)
                            : super.doGenerateSeqNoForOperation(operation);
                }
            };
        }

    }

    public EngineConfig config(IndexSettings indexSettings, Store store, Path translogPath, MergePolicy mergePolicy,
                               ReferenceManager.RefreshListener refreshListener) {
        return config(indexSettings, store, translogPath, mergePolicy, refreshListener, null, () -> SequenceNumbers.NO_OPS_PERFORMED);
    }

    public EngineConfig config(IndexSettings indexSettings, Store store, Path translogPath, MergePolicy mergePolicy,
                               ReferenceManager.RefreshListener refreshListener, Sort indexSort, LongSupplier globalCheckpointSupplier) {
        return config(
                indexSettings,
                store,
                translogPath,
                mergePolicy,
                refreshListener,
                indexSort,
                globalCheckpointSupplier,
                globalCheckpointSupplier == null ? null : () -> RetentionLeases.EMPTY);
    }

    public EngineConfig config(
            final IndexSettings indexSettings,
            final Store store,
            final Path translogPath,
            final MergePolicy mergePolicy,
            final ReferenceManager.RefreshListener refreshListener,
            final Sort indexSort,
            final LongSupplier globalCheckpointSupplier,
            final Supplier<RetentionLeases> retentionLeasesSupplier) {
        return config(
                indexSettings,
                store,
                translogPath,
                mergePolicy,
                refreshListener,
                null,
                indexSort,
                globalCheckpointSupplier,
                retentionLeasesSupplier,
                new NoneCircuitBreakerService());
    }

    public EngineConfig config(IndexSettings indexSettings, Store store, Path translogPath, MergePolicy mergePolicy,
                               ReferenceManager.RefreshListener externalRefreshListener,
                               ReferenceManager.RefreshListener internalRefreshListener,
                               Sort indexSort, @Nullable LongSupplier maybeGlobalCheckpointSupplier,
                               CircuitBreakerService breakerService) {
        return config(
                indexSettings,
                store,
                translogPath,
                mergePolicy,
                externalRefreshListener,
                internalRefreshListener,
                indexSort,
                maybeGlobalCheckpointSupplier,
                maybeGlobalCheckpointSupplier == null ? null : () -> RetentionLeases.EMPTY,
                breakerService);
    }

    public EngineConfig config(
            final IndexSettings indexSettings,
            final Store store,
            final Path translogPath,
            final MergePolicy mergePolicy,
            final ReferenceManager.RefreshListener externalRefreshListener,
            final ReferenceManager.RefreshListener internalRefreshListener,
            final Sort indexSort,
            final @Nullable LongSupplier maybeGlobalCheckpointSupplier,
            final @Nullable Supplier<RetentionLeases> maybeRetentionLeasesSupplier,
            final CircuitBreakerService breakerService) {
        final IndexWriterConfig iwc = newIndexWriterConfig();
        final TranslogConfig translogConfig = new TranslogConfig(shardId, translogPath, indexSettings, BigArrays.NON_RECYCLING_INSTANCE);
        final Engine.EventListener eventListener = new Engine.EventListener() {}; // we don't need to notify anybody in this test
        final List<ReferenceManager.RefreshListener> extRefreshListenerList =
                externalRefreshListener == null ? emptyList() : Collections.singletonList(externalRefreshListener);
        final List<ReferenceManager.RefreshListener> intRefreshListenerList =
                internalRefreshListener == null ? emptyList() : Collections.singletonList(internalRefreshListener);
        final LongSupplier globalCheckpointSupplier;
        final Supplier<RetentionLeases> retentionLeasesSupplier;
        if (maybeGlobalCheckpointSupplier == null) {
            assert maybeRetentionLeasesSupplier == null;
            final ReplicationTracker replicationTracker = new ReplicationTracker(
                    shardId,
                    allocationId.getId(),
                    indexSettings,
                    randomNonNegativeLong(),
                    SequenceNumbers.NO_OPS_PERFORMED,
                    update -> {},
                    () -> 0L,
                    (leases, listener) -> {});
            globalCheckpointSupplier = replicationTracker;
            retentionLeasesSupplier = replicationTracker::getRetentionLeases;
        } else {
            assert maybeRetentionLeasesSupplier != null;
            globalCheckpointSupplier = maybeGlobalCheckpointSupplier;
            retentionLeasesSupplier = maybeRetentionLeasesSupplier;
        }
        return new EngineConfig(
                shardId,
                allocationId.getId(),
                threadPool,
                indexSettings,
                null,
                store,
                mergePolicy,
                iwc.getAnalyzer(),
                iwc.getSimilarity(),
                new CodecService(null, logger),
                eventListener,
                IndexSearcher.getDefaultQueryCache(),
                IndexSearcher.getDefaultQueryCachingPolicy(),
                translogConfig,
                TimeValue.timeValueMinutes(5),
                extRefreshListenerList,
                intRefreshListenerList,
                indexSort,
                breakerService,
                globalCheckpointSupplier,
                retentionLeasesSupplier,
                primaryTerm,
                tombstoneDocSupplier());
    }

    protected static final BytesReference B_1 = new BytesArray(new byte[]{1});
    protected static final BytesReference B_2 = new BytesArray(new byte[]{2});
    protected static final BytesReference B_3 = new BytesArray(new byte[]{3});
    protected static final BytesArray SOURCE = bytesArray("{}");

    protected static BytesArray bytesArray(String string) {
        return new BytesArray(string.getBytes(Charset.defaultCharset()));
    }

    public static Term newUid(String id) {
        return new Term("_id", Uid.encodeId(id));
    }

    public static Term newUid(ParsedDocument doc) {
        return newUid(doc.id());
    }

    protected Engine.Get newGet(boolean realtime, ParsedDocument doc) {
        return new Engine.Get(realtime, false, doc.type(), doc.id(), newUid(doc));
    }

    protected Engine.Index indexForDoc(ParsedDocument doc) {
        return new Engine.Index(newUid(doc), primaryTerm.get(), doc);
    }

    protected Engine.Index replicaIndexForDoc(ParsedDocument doc, long version, long seqNo,
                                            boolean isRetry) {
        return new Engine.Index(newUid(doc), doc, seqNo, primaryTerm.get(), version, null, Engine.Operation.Origin.REPLICA,
            System.nanoTime(), IndexRequest.UNSET_AUTO_GENERATED_TIMESTAMP, isRetry, SequenceNumbers.UNASSIGNED_SEQ_NO, 0);
    }

    protected Engine.Delete replicaDeleteForDoc(String id, long version, long seqNo, long startTime) {
        return new Engine.Delete("test", id, newUid(id), seqNo, 1, version, null, Engine.Operation.Origin.REPLICA, startTime,
            SequenceNumbers.UNASSIGNED_SEQ_NO, 0);
    }
    protected static void assertVisibleCount(InternalEngine engine, int numDocs) throws IOException {
        assertVisibleCount(engine, numDocs, true);
    }

    protected static void assertVisibleCount(InternalEngine engine, int numDocs, boolean refresh) throws IOException {
        if (refresh) {
            engine.refresh("test");
        }
        try (Engine.Searcher searcher = engine.acquireSearcher("test")) {
            final TotalHitCountCollector collector = new TotalHitCountCollector();
            searcher.searcher().search(new MatchAllDocsQuery(), collector);
            assertThat(collector.getTotalHits(), equalTo(numDocs));
        }
    }

    public static List<Engine.Operation> generateSingleDocHistory(boolean forReplica, VersionType versionType,
                                                                  long primaryTerm, int minOpCount, int maxOpCount, String docId) {
        final int numOfOps = randomIntBetween(minOpCount, maxOpCount);
        final List<Engine.Operation> ops = new ArrayList<>();
        final Term id = newUid(docId);
        final int startWithSeqNo = 0;
        final String valuePrefix = (forReplica ? "r_" : "p_" ) + docId + "_";
        final boolean incrementTermWhenIntroducingSeqNo = randomBoolean();
        for (int i = 0; i < numOfOps; i++) {
            final Engine.Operation op;
            final long version;
            switch (versionType) {
                case INTERNAL:
                    version = forReplica ? i : Versions.MATCH_ANY;
                    break;
                case EXTERNAL:
                    version = i;
                    break;
                case EXTERNAL_GTE:
                    version = randomBoolean() ? Math.max(i - 1, 0) : i;
                    break;
                case FORCE:
                    version = randomNonNegativeLong();
                    break;
                default:
                    throw new UnsupportedOperationException("unknown version type: " + versionType);
            }
            if (randomBoolean()) {
                op = new Engine.Index(id, testParsedDocument(docId, null, testDocumentWithTextField(valuePrefix + i), SOURCE, null),
                    forReplica && i >= startWithSeqNo ? i * 2 : SequenceNumbers.UNASSIGNED_SEQ_NO,
                    forReplica && i >= startWithSeqNo && incrementTermWhenIntroducingSeqNo ? primaryTerm + 1 : primaryTerm,
                    version,
                    forReplica ? null : versionType,
                    forReplica ? REPLICA : PRIMARY,
                    System.currentTimeMillis(), -1, false,
                    SequenceNumbers.UNASSIGNED_SEQ_NO, 0);
            } else {
                op = new Engine.Delete("test", docId, id,
                    forReplica && i >= startWithSeqNo ? i * 2 : SequenceNumbers.UNASSIGNED_SEQ_NO,
                    forReplica && i >= startWithSeqNo && incrementTermWhenIntroducingSeqNo ? primaryTerm + 1 : primaryTerm,
                    version,
                    forReplica ? null : versionType,
                    forReplica ? REPLICA : PRIMARY,
                    System.currentTimeMillis(), SequenceNumbers.UNASSIGNED_SEQ_NO, 0);
            }
            ops.add(op);
        }
        return ops;
    }

    public List<Engine.Operation> generateHistoryOnReplica(int numOps, boolean allowGapInSeqNo, boolean allowDuplicate,
                                                           boolean includeNestedDocs) throws Exception {
        long seqNo = 0;
        final int maxIdValue = randomInt(numOps * 2);
        final List<Engine.Operation> operations = new ArrayList<>(numOps);
        CheckedBiFunction<String, Integer, ParsedDocument, IOException> nestedParsedDocFactory = nestedParsedDocFactory();
        for (int i = 0; i < numOps; i++) {
            final String id = Integer.toString(randomInt(maxIdValue));
            final Engine.Operation.TYPE opType = randomFrom(Engine.Operation.TYPE.values());
            final boolean isNestedDoc = includeNestedDocs && opType == Engine.Operation.TYPE.INDEX && randomBoolean();
            final int nestedValues = between(0, 3);
            final long startTime = threadPool.relativeTimeInMillis();
            final int copies = allowDuplicate && rarely() ? between(2, 4) : 1;
            for (int copy = 0; copy < copies; copy++) {
                final ParsedDocument doc = isNestedDoc ? nestedParsedDocFactory.apply(id, nestedValues) : createParsedDoc(id, null);
                switch (opType) {
                    case INDEX:
                        operations.add(new Engine.Index(EngineTestCase.newUid(doc), doc, seqNo, primaryTerm.get(),
                            i, null, Engine.Operation.Origin.REPLICA, startTime, -1, true, SequenceNumbers.UNASSIGNED_SEQ_NO, 0));
                        break;
                    case DELETE:
                        operations.add(new Engine.Delete(doc.type(), doc.id(), EngineTestCase.newUid(doc), seqNo, primaryTerm.get(),
                            i, null, Engine.Operation.Origin.REPLICA, startTime, SequenceNumbers.UNASSIGNED_SEQ_NO, 0));
                        break;
                    case NO_OP:
                        operations.add(new Engine.NoOp(seqNo, primaryTerm.get(), Engine.Operation.Origin.REPLICA, startTime, "test-" + i));
                        break;
                    default:
                        throw new IllegalStateException("Unknown operation type [" + opType + "]");
                }
            }
            seqNo++;
            if (allowGapInSeqNo && rarely()) {
                seqNo++;
            }
        }
        Randomness.shuffle(operations);
        return operations;
    }

    public static void assertOpsOnReplica(
            final List<Engine.Operation> ops,
            final InternalEngine replicaEngine,
            boolean shuffleOps,
            final Logger logger) throws IOException {
        final Engine.Operation lastOp = ops.get(ops.size() - 1);
        final String lastFieldValue;
        if (lastOp instanceof Engine.Index) {
            Engine.Index index = (Engine.Index) lastOp;
            lastFieldValue = index.docs().get(0).get("value");
        } else {
            // delete
            lastFieldValue = null;
        }
        if (shuffleOps) {
            int firstOpWithSeqNo = 0;
            while (firstOpWithSeqNo < ops.size() && ops.get(firstOpWithSeqNo).seqNo() < 0) {
                firstOpWithSeqNo++;
            }
            // shuffle ops but make sure legacy ops are first
            shuffle(ops.subList(0, firstOpWithSeqNo), random());
            shuffle(ops.subList(firstOpWithSeqNo, ops.size()), random());
        }
        boolean firstOp = true;
        for (Engine.Operation op : ops) {
            logger.info("performing [{}], v [{}], seq# [{}], term [{}]",
                    op.operationType().name().charAt(0), op.version(), op.seqNo(), op.primaryTerm());
            if (op instanceof Engine.Index) {
                Engine.IndexResult result = replicaEngine.index((Engine.Index) op);
                // replicas don't really care to about creation status of documents
                // this allows to ignore the case where a document was found in the live version maps in
                // a delete state and return false for the created flag in favor of code simplicity
                // as deleted or not. This check is just signal regression so a decision can be made if it's
                // intentional
                assertThat(result.isCreated(), equalTo(firstOp));
                assertThat(result.getVersion(), equalTo(op.version()));
                assertThat(result.getResultType(), equalTo(Engine.Result.Type.SUCCESS));

            } else {
                Engine.DeleteResult result = replicaEngine.delete((Engine.Delete) op);
                // Replicas don't really care to about found status of documents
                // this allows to ignore the case where a document was found in the live version maps in
                // a delete state and return true for the found flag in favor of code simplicity
                // his check is just signal regression so a decision can be made if it's
                // intentional
                assertThat(result.isFound(), equalTo(firstOp == false));
                assertThat(result.getVersion(), equalTo(op.version()));
                assertThat(result.getResultType(), equalTo(Engine.Result.Type.SUCCESS));
            }
            if (randomBoolean()) {
                replicaEngine.refresh("test");
            }
            if (randomBoolean()) {
                replicaEngine.flush();
                replicaEngine.refresh("test");
            }
            firstOp = false;
        }

        assertVisibleCount(replicaEngine, lastFieldValue == null ? 0 : 1);
        if (lastFieldValue != null) {
            try (Engine.Searcher searcher = replicaEngine.acquireSearcher("test")) {
                final TotalHitCountCollector collector = new TotalHitCountCollector();
                searcher.searcher().search(new TermQuery(new Term("value", lastFieldValue)), collector);
                assertThat(collector.getTotalHits(), equalTo(1));
            }
        }
    }

    public static void concurrentlyApplyOps(List<Engine.Operation> ops, InternalEngine engine) throws InterruptedException {
        Thread[] thread = new Thread[randomIntBetween(3, 5)];
        CountDownLatch startGun = new CountDownLatch(thread.length);
        AtomicInteger offset = new AtomicInteger(-1);
        for (int i = 0; i < thread.length; i++) {
            thread[i] = new Thread(() -> {
                startGun.countDown();
                try {
                    startGun.await();
                } catch (InterruptedException e) {
                    throw new AssertionError(e);
                }
                int docOffset;
                while ((docOffset = offset.incrementAndGet()) < ops.size()) {
                    try {
                        applyOperation(engine, ops.get(docOffset));
                        if ((docOffset + 1) % 4 == 0) {
                            engine.refresh("test");
                        }
                        if (rarely()) {
                            engine.flush();
                        }
                    } catch (IOException e) {
                        throw new AssertionError(e);
                    }
                }
            });
            thread[i].start();
        }
        for (int i = 0; i < thread.length; i++) {
            thread[i].join();
        }
    }

    public static void applyOperations(Engine engine, List<Engine.Operation> operations) throws IOException {
        for (Engine.Operation operation : operations) {
            applyOperation(engine, operation);
            if (randomInt(100) < 10) {
                engine.refresh("test");
            }
            if (rarely()) {
                engine.flush();
            }
        }
    }

    public static Engine.Result applyOperation(Engine engine, Engine.Operation operation) throws IOException {
        final Engine.Result result;
        switch (operation.operationType()) {
            case INDEX:
                result = engine.index((Engine.Index) operation);
                break;
            case DELETE:
                result = engine.delete((Engine.Delete) operation);
                break;
            case NO_OP:
                result = engine.noOp((Engine.NoOp) operation);
                break;
            default:
                throw new IllegalStateException("No operation defined for [" + operation + "]");
        }
        return result;
    }

    /**
     * Gets a collection of tuples of docId, sequence number, and primary term of all live documents in the provided engine.
     */
    public static List<DocIdSeqNoAndTerm> getDocIds(Engine engine, boolean refresh) throws IOException {
        if (refresh) {
            engine.refresh("test_get_doc_ids");
        }
        try (Engine.Searcher searcher = engine.acquireSearcher("test_get_doc_ids")) {
            List<DocIdSeqNoAndTerm> docs = new ArrayList<>();
            for (LeafReaderContext leafContext : searcher.reader().leaves()) {
                LeafReader reader = leafContext.reader();
                NumericDocValues seqNoDocValues = reader.getNumericDocValues(SeqNoFieldMapper.NAME);
                NumericDocValues primaryTermDocValues = reader.getNumericDocValues(SeqNoFieldMapper.PRIMARY_TERM_NAME);
                Bits liveDocs = reader.getLiveDocs();
                for (int i = 0; i < reader.maxDoc(); i++) {
                    if (liveDocs == null || liveDocs.get(i)) {
                        if (primaryTermDocValues.advanceExact(i) == false) {
                            // We have to skip non-root docs because its _id field is not stored (indexed only).
                            continue;
                        }
                        final long primaryTerm = primaryTermDocValues.longValue();
                        Document uuid = reader.document(i, Collections.singleton(IdFieldMapper.NAME));
                        BytesRef binaryID = uuid.getBinaryValue(IdFieldMapper.NAME);
                        String id = Uid.decodeId(Arrays.copyOfRange(binaryID.bytes, binaryID.offset, binaryID.offset + binaryID.length));
                        if (seqNoDocValues.advanceExact(i) == false) {
                            throw new AssertionError("seqNoDocValues not found for doc[" + i + "] id[" + id + "]");
                        }
                        final long seqNo = seqNoDocValues.longValue();
                        docs.add(new DocIdSeqNoAndTerm(id, seqNo, primaryTerm));
                    }
                }
            }
            docs.sort(Comparator.comparingLong(DocIdSeqNoAndTerm::getSeqNo)
                .thenComparingLong(DocIdSeqNoAndTerm::getPrimaryTerm)
                .thenComparing((DocIdSeqNoAndTerm::getId)));
            return docs;
        }
    }

    /**
     * Reads all engine operations that have been processed by the engine from Lucene index.
     * The returned operations are sorted and de-duplicated, thus each sequence number will be have at most one operation.
     */
    public static List<Translog.Operation> readAllOperationsInLucene(Engine engine, MapperService mapper) throws IOException {
        final List<Translog.Operation> operations = new ArrayList<>();
        long maxSeqNo = Math.max(0, ((InternalEngine)engine).getLocalCheckpointTracker().getMaxSeqNo());
        try (Translog.Snapshot snapshot = engine.newChangesSnapshot("test", mapper, 0, maxSeqNo, false)) {
            Translog.Operation op;
            while ((op = snapshot.next()) != null){
                operations.add(op);
            }
        }
        return operations;
    }

    /**
     * Asserts the provided engine has a consistent document history between translog and Lucene index.
     */
    public static void assertConsistentHistoryBetweenTranslogAndLuceneIndex(Engine engine, MapperService mapper) throws IOException {
        if (mapper.documentMapper() == null || engine.config().getIndexSettings().isSoftDeleteEnabled() == false
            || (engine instanceof InternalEngine) == false) {
            return;
        }
        final long maxSeqNo = ((InternalEngine) engine).getLocalCheckpointTracker().getMaxSeqNo();
        if (maxSeqNo < 0) {
            return; // nothing to check
        }
        final Map<Long, Translog.Operation> translogOps = new HashMap<>();
        try (Translog.Snapshot snapshot = EngineTestCase.getTranslog(engine).newSnapshot()) {
            Translog.Operation op;
            while ((op = snapshot.next()) != null) {
                translogOps.put(op.seqNo(), op);
            }
        }
        final Map<Long, Translog.Operation> luceneOps = readAllOperationsInLucene(engine, mapper).stream()
            .collect(Collectors.toMap(Translog.Operation::seqNo, Function.identity()));
        final long globalCheckpoint = EngineTestCase.getTranslog(engine).getLastSyncedGlobalCheckpoint();
        final long retainedOps = engine.config().getIndexSettings().getSoftDeleteRetentionOperations();
        final long seqNoForRecovery;
        try (Engine.IndexCommitRef safeCommit = engine.acquireSafeIndexCommit()) {
            seqNoForRecovery = Long.parseLong(safeCommit.getIndexCommit().getUserData().get(SequenceNumbers.LOCAL_CHECKPOINT_KEY)) + 1;
        }
        final long minSeqNoToRetain = Math.min(seqNoForRecovery, globalCheckpoint + 1 - retainedOps);
        for (Translog.Operation translogOp : translogOps.values()) {
            final Translog.Operation luceneOp = luceneOps.get(translogOp.seqNo());
            if (luceneOp == null) {
                if (minSeqNoToRetain <= translogOp.seqNo() && translogOp.seqNo() <= maxSeqNo) {
                    fail("Operation not found seq# [" + translogOp.seqNo() + "], global checkpoint [" + globalCheckpoint + "], " +
                        "retention policy [" + retainedOps + "], maxSeqNo [" + maxSeqNo + "], translog op [" + translogOp + "]");
                } else {
                    continue;
                }
            }
            assertThat(luceneOp, notNullValue());
            assertThat(luceneOp.toString(), luceneOp.primaryTerm(), equalTo(translogOp.primaryTerm()));
            assertThat(luceneOp.opType(), equalTo(translogOp.opType()));
            if (luceneOp.opType() == Translog.Operation.Type.INDEX) {
                assertThat(luceneOp.getSource().source, equalTo(translogOp.getSource().source));
            }
        }
    }

    /**
     * Asserts that the max_seq_no stored in the commit's user_data is never smaller than seq_no of any document in the commit.
     */
    public static void assertMaxSeqNoInCommitUserData(Engine engine) throws Exception {
        List<IndexCommit> commits = DirectoryReader.listCommits(engine.store.directory());
        for (IndexCommit commit : commits) {
            try (DirectoryReader reader = DirectoryReader.open(commit)) {
                AtomicLong maxSeqNoFromDocs = new AtomicLong(SequenceNumbers.NO_OPS_PERFORMED);
                Lucene.scanSeqNosInReader(reader, 0, Long.MAX_VALUE, n -> maxSeqNoFromDocs.set(Math.max(n, maxSeqNoFromDocs.get())));
                assertThat(Long.parseLong(commit.getUserData().get(SequenceNumbers.MAX_SEQ_NO)),
                    greaterThanOrEqualTo(maxSeqNoFromDocs.get()));
            }
        }
    }

    public static MapperService createMapperService(String type) throws IOException {
        IndexMetaData indexMetaData = IndexMetaData.builder("test")
            .settings(Settings.builder()
                .put(IndexMetaData.SETTING_VERSION_CREATED, Version.CURRENT)
                .put(IndexMetaData.SETTING_NUMBER_OF_SHARDS, 1).put(IndexMetaData.SETTING_NUMBER_OF_REPLICAS, 1))
            .putMapping(type, "{\"properties\": {}}")
            .build();
        MapperService mapperService = MapperTestUtils.newMapperService(new NamedXContentRegistry(ClusterModule.getNamedXWriteables()),
            createTempDir(), Settings.EMPTY, "test");
        mapperService.merge(indexMetaData, MapperService.MergeReason.MAPPING_UPDATE);
        return mapperService;
    }

    /**
     * Exposes a translog associated with the given engine for testing purpose.
     */
    public static Translog getTranslog(Engine engine) {
        assert engine instanceof InternalEngine : "only InternalEngines have translogs, got: " + engine.getClass();
        InternalEngine internalEngine = (InternalEngine) engine;
        return internalEngine.getTranslog();
    }

<<<<<<< HEAD
    public static Translog.Snapshot snapshotOf(Translog.Operation... operations) {
        return new Translog.Snapshot() {
            int index = 0;

            @Override
            public int totalOperations() {
                return operations.length;
            }

            @Override
            public Translog.Operation next() {
                if (index < operations.length) {
                    return operations[index++];
                }
                return null;
            }

            @Override
            public void close() {

            }
        };
=======
    /**
     * Waits for all operations up to the provided sequence number to complete in the given internal engine.
     *
     * @param seqNo the sequence number that the checkpoint must advance to before this method returns
     * @throws InterruptedException if the thread was interrupted while blocking on the condition
     */
    public static void waitForOpsToComplete(InternalEngine engine, long seqNo) throws InterruptedException {
        engine.getLocalCheckpointTracker().waitForOpsToComplete(seqNo);
>>>>>>> 6e3e3b15
    }

    public static boolean hasSnapshottedCommits(Engine engine) {
        assert engine instanceof InternalEngine : "only InternalEngines have snapshotted commits, got: " + engine.getClass();
        InternalEngine internalEngine = (InternalEngine) engine;
        return internalEngine.hasSnapshottedCommits();
    }

    public static final class PrimaryTermSupplier implements LongSupplier {
        private final AtomicLong term;

        PrimaryTermSupplier(long initialTerm) {
            this.term = new AtomicLong(initialTerm);
        }

        public long get() {
            return term.get();
        }

        public void set(long newTerm) {
            this.term.set(newTerm);
        }

        @Override
        public long getAsLong() {
            return get();
        }
    }
}<|MERGE_RESOLUTION|>--- conflicted
+++ resolved
@@ -1109,7 +1109,6 @@
         return internalEngine.getTranslog();
     }
 
-<<<<<<< HEAD
     public static Translog.Snapshot snapshotOf(Translog.Operation... operations) {
         return new Translog.Snapshot() {
             int index = 0;
@@ -1132,7 +1131,8 @@
 
             }
         };
-=======
+    }
+
     /**
      * Waits for all operations up to the provided sequence number to complete in the given internal engine.
      *
@@ -1141,7 +1141,6 @@
      */
     public static void waitForOpsToComplete(InternalEngine engine, long seqNo) throws InterruptedException {
         engine.getLocalCheckpointTracker().waitForOpsToComplete(seqNo);
->>>>>>> 6e3e3b15
     }
 
     public static boolean hasSnapshottedCommits(Engine engine) {

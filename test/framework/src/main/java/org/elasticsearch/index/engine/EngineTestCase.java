--- conflicted
+++ resolved
@@ -640,7 +640,7 @@
                     throw new UnsupportedOperationException("unknown version type: " + versionType);
             }
             if (randomBoolean()) {
-                op = new Engine.Index(id, testParsedDocument(docId, null, testDocumentWithTextField(valuePrefix + i), SOURCE, null),
+                op = new Engine.Index(id, testParsedDocument(docId, null, testDocumentWithTextField(valuePrefix + i), B_1, null),
                     forReplica && i >= startWithSeqNo ? i * 2 : SequenceNumbers.UNASSIGNED_SEQ_NO,
                     forReplica && i >= startWithSeqNo && incrementTermWhenIntroducingSeqNo ? primaryTerm + 1 : primaryTerm,
                     version,
@@ -838,16 +838,12 @@
             .collect(Collectors.toMap(Translog.Operation::seqNo, Function.identity()));
         final long globalCheckpoint = engine.getTranslog().getLastSyncedGlobalCheckpoint();
         final long retainedOps = engine.config().getIndexSettings().getSoftDeleteRetentionOperations();
-<<<<<<< HEAD
-        final long maxSeqNo = engine.getLocalCheckpointTracker().getMaxSeqNo();
+        long maxSeqNo = Math.max(0, ((InternalEngine)engine).getLocalCheckpointTracker().getMaxSeqNo());
         final long seqNoForRecovery;
         try (Engine.IndexCommitRef safeCommit = engine.acquireSafeIndexCommit()) {
             seqNoForRecovery = Long.parseLong(safeCommit.getIndexCommit().getUserData().get(SequenceNumbers.LOCAL_CHECKPOINT_KEY)) + 1;
         }
         final long minSeqNoToRetain = Math.min(seqNoForRecovery, globalCheckpoint + 1 - retainedOps);
-=======
-        long maxSeqNo = Math.max(0, ((InternalEngine)engine).getLocalCheckpointTracker().getMaxSeqNo());
->>>>>>> 9feff980
         for (Translog.Operation translogOp : translogOps.values()) {
             final Translog.Operation luceneOp = luceneOps.get(translogOp.seqNo());
             if (luceneOp == null) {

/*
 * Copyright Elasticsearch B.V. and/or licensed to Elasticsearch B.V. under one
 * or more contributor license agreements. Licensed under the "Elastic License
 * 2.0", the "GNU Affero General Public License v3.0 only", and the "Server Side
 * Public License v 1"; you may not use this file except in compliance with, at
 * your election, the "Elastic License 2.0", the "GNU Affero General Public
 * License v3.0 only", or the "Server Side Public License, v 1".
 */

package org.elasticsearch.index.mapper;

import com.carrotsearch.randomizedtesting.annotations.ParametersFactory;

import org.apache.lucene.index.DirectoryReader;
import org.apache.lucene.index.LeafReaderContext;
import org.apache.lucene.store.Directory;
import org.apache.lucene.tests.index.RandomIndexWriter;
import org.elasticsearch.common.bytes.BytesReference;
import org.elasticsearch.index.IndexSettings;
import org.elasticsearch.index.fieldvisitor.StoredFieldLoader;
import org.elasticsearch.logsdb.datageneration.DataGeneratorSpecification;
import org.elasticsearch.logsdb.datageneration.DocumentGenerator;
import org.elasticsearch.logsdb.datageneration.FieldType;
import org.elasticsearch.logsdb.datageneration.Mapping;
import org.elasticsearch.logsdb.datageneration.MappingGenerator;
import org.elasticsearch.logsdb.datageneration.Template;
import org.elasticsearch.logsdb.datageneration.datasource.DataSourceHandler;
import org.elasticsearch.logsdb.datageneration.datasource.DataSourceRequest;
import org.elasticsearch.logsdb.datageneration.datasource.DataSourceResponse;
import org.elasticsearch.plugins.internal.XContentMeteringParserDecorator;
import org.elasticsearch.search.fetch.StoredFieldsSpec;
import org.elasticsearch.search.lookup.SearchLookup;
import org.elasticsearch.xcontent.XContentBuilder;
import org.elasticsearch.xcontent.XContentType;

import java.io.IOException;
import java.util.ArrayList;
import java.util.HashMap;
import java.util.List;
import java.util.Map;
import java.util.Set;
import java.util.stream.Stream;

public abstract class BlockLoaderTestCase extends MapperServiceTestCase {
    private static final MappedFieldType.FieldExtractPreference[] PREFERENCES = new MappedFieldType.FieldExtractPreference[] {
        MappedFieldType.FieldExtractPreference.NONE,
        MappedFieldType.FieldExtractPreference.PREFER_STORED };

    @ParametersFactory(argumentFormatting = "preference=%s")
    public static List<Object[]> args() {
        List<Object[]> args = new ArrayList<>();
        for (boolean syntheticSource : new boolean[] { false, true }) {
            for (MappedFieldType.FieldExtractPreference preference : PREFERENCES) {
                args.add(new Object[] { new Params(syntheticSource, preference) });
            }
        }
        return args;
    }

    public record Params(boolean syntheticSource, MappedFieldType.FieldExtractPreference preference) {}

    private final FieldType fieldType;
    protected final Params params;

    private final String fieldName;
    private final MappingGenerator mappingGenerator;
    private final DocumentGenerator documentGenerator;

    protected BlockLoaderTestCase(FieldType fieldType, Params params) {
        this.fieldType = fieldType;
        this.params = params;
        this.fieldName = randomAlphaOfLengthBetween(5, 10);

        var specification = DataGeneratorSpecification.builder()
            .withFullyDynamicMapping(false)
            // Disable dynamic mapping and disabled objects
            .withDataSourceHandlers(List.of(new DataSourceHandler() {
                @Override
                public DataSourceResponse.DynamicMappingGenerator handle(DataSourceRequest.DynamicMappingGenerator request) {
                    return new DataSourceResponse.DynamicMappingGenerator(isObject -> false);
                }

                @Override
                public DataSourceResponse.ObjectMappingParametersGenerator handle(
                    DataSourceRequest.ObjectMappingParametersGenerator request
                ) {
                    return new DataSourceResponse.ObjectMappingParametersGenerator(HashMap::new); // just defaults
                }
            }))
            .build();

        this.mappingGenerator = new MappingGenerator(specification);
        this.documentGenerator = new DocumentGenerator(specification);
    }

    public void testBlockLoader() throws IOException {
        var template = new Template(Map.of(fieldName, new Template.Leaf(fieldName, fieldType)));
        var syntheticSource = randomBoolean();
        var mapping = mappingGenerator.generate(template);

        runTest(template, mapping, syntheticSource, fieldName);
    }

    @SuppressWarnings("unchecked")
    public void testBlockLoaderForFieldInObject() throws IOException {
        int depth = randomIntBetween(0, 3);

        Map<String, Template.Entry> currentLevel = new HashMap<>();
        Map<String, Template.Entry> top = Map.of("top", new Template.Object("top", false, currentLevel));

        var fullFieldName = new StringBuilder("top");
        int currentDepth = 0;
        while (currentDepth++ < depth) {
            fullFieldName.append('.').append("level").append(currentDepth);

            Map<String, Template.Entry> nextLevel = new HashMap<>();
            currentLevel.put("level" + currentDepth, new Template.Object("level" + currentDepth, false, nextLevel));
            currentLevel = nextLevel;
        }

        fullFieldName.append('.').append(fieldName);
        currentLevel.put(fieldName, new Template.Leaf(fieldName, fieldType));
        var template = new Template(top);

        var syntheticSource = randomBoolean();

        var mapping = mappingGenerator.generate(template);

        if (syntheticSource && randomBoolean()) {
            // force fallback synthetic source in the hierarchy
            var docMapping = (Map<String, Object>) mapping.raw().get("_doc");
            var topLevelMapping = (Map<String, Object>) ((Map<String, Object>) docMapping.get("properties")).get("top");
            topLevelMapping.put("synthetic_source_keep", "all");
        }

        runTest(template, mapping, syntheticSource, fullFieldName.toString());
    }

    private void runTest(Template template, Mapping mapping, boolean syntheticSource, String fieldName) throws IOException {
        var mappingXContent = XContentBuilder.builder(XContentType.JSON.xContent()).map(mapping.raw());

<<<<<<< HEAD
        var mapperService = params.syntheticSource
            ? createSytheticSourceMapperService(mappingXContent)
            : createMapperService(mappingXContent);
=======
        var mapperService = syntheticSource ? createSytheticSourceMapperService(mappingXContent) : createMapperService(mappingXContent);
>>>>>>> 894db683

        var document = documentGenerator.generate(template, mapping);
        var documentXContent = XContentBuilder.builder(XContentType.JSON.xContent()).map(document);

        Object blockLoaderResult = setupAndInvokeBlockLoader(mapperService, documentXContent, fieldName);
        Object expected = expected(mapping.lookup().get(fieldName), getFieldValue(document, fieldName));
        assertEquals(expected, blockLoaderResult);
    }

    protected abstract Object expected(Map<String, Object> fieldMapping, Object value);

    private Object getFieldValue(Map<String, Object> document, String fieldName) {
        var rawValues = new ArrayList<>();
        processLevel(document, fieldName, rawValues);

        if (rawValues.size() == 1) {
            return rawValues.get(0);
        }

        return rawValues.stream().flatMap(v -> v instanceof List<?> l ? l.stream() : Stream.of(v)).toList();
    }

    @SuppressWarnings("unchecked")
    private void processLevel(Map<String, Object> level, String field, ArrayList<Object> values) {
        if (field.contains(".") == false) {
            var value = level.get(field);
            values.add(value);
            return;
        }

        var nameInLevel = field.split("\\.")[0];
        var entry = level.get(nameInLevel);
        if (entry instanceof Map<?, ?> m) {
            processLevel((Map<String, Object>) m, field.substring(field.indexOf('.') + 1), values);
        }
        if (entry instanceof List<?> l) {
            for (var object : l) {
                processLevel((Map<String, Object>) object, field.substring(field.indexOf('.') + 1), values);
            }
        }
    }

    protected static Object maybeFoldList(List<?> list) {
        if (list.isEmpty()) {
            return null;
        }

        if (list.size() == 1) {
            return list.get(0);
        }

        return list;
    }

    private Object setupAndInvokeBlockLoader(MapperService mapperService, XContentBuilder document, String fieldName) throws IOException {
        try (Directory directory = newDirectory()) {
            RandomIndexWriter iw = new RandomIndexWriter(random(), directory);

            var source = new SourceToParse(
                "1",
                BytesReference.bytes(document),
                XContentType.JSON,
                null,
                Map.of(),
                true,
                XContentMeteringParserDecorator.NOOP
            );
            LuceneDocument doc = mapperService.documentMapper().parse(source).rootDoc();

            iw.addDocument(doc);
            iw.close();

            try (DirectoryReader reader = DirectoryReader.open(directory)) {
                LeafReaderContext context = reader.leaves().get(0);
                return load(createBlockLoader(mapperService, fieldName), context, mapperService);
            }
        }
    }

    private Object load(BlockLoader blockLoader, LeafReaderContext context, MapperService mapperService) throws IOException {
        // `columnAtATimeReader` is tried first, we mimic `ValuesSourceReaderOperator`
        var columnAtATimeReader = blockLoader.columnAtATimeReader(context);
        if (columnAtATimeReader != null) {
            var block = (TestBlock) columnAtATimeReader.read(TestBlock.factory(context.reader().numDocs()), TestBlock.docs(0));
            if (block.size() == 0) {
                return null;
            }
            return block.get(0);
        }

        StoredFieldsSpec storedFieldsSpec = blockLoader.rowStrideStoredFieldSpec();
        SourceLoader.Leaf leafSourceLoader = null;
        if (storedFieldsSpec.requiresSource()) {
            var sourceLoader = mapperService.mappingLookup().newSourceLoader(null, SourceFieldMetrics.NOOP);
            leafSourceLoader = sourceLoader.leaf(context.reader(), null);
            storedFieldsSpec = storedFieldsSpec.merge(
                new StoredFieldsSpec(true, storedFieldsSpec.requiresMetadata(), sourceLoader.requiredStoredFields())
            );
        }
        BlockLoaderStoredFieldsFromLeafLoader storedFieldsLoader = new BlockLoaderStoredFieldsFromLeafLoader(
            StoredFieldLoader.fromSpec(storedFieldsSpec).getLoader(context, null),
            leafSourceLoader
        );
        storedFieldsLoader.advanceTo(0);

        BlockLoader.Builder builder = blockLoader.builder(TestBlock.factory(context.reader().numDocs()), 1);
        blockLoader.rowStrideReader(context).read(0, storedFieldsLoader, builder);
        var block = (TestBlock) builder.build();
        if (block.size() == 0) {
            return null;
        }
        return block.get(0);
    }

    private BlockLoader createBlockLoader(MapperService mapperService, String fieldName) {
        SearchLookup searchLookup = new SearchLookup(mapperService.mappingLookup().fieldTypesLookup()::get, null, null);

        return mapperService.fieldType(fieldName).blockLoader(new MappedFieldType.BlockLoaderContext() {
            @Override
            public String indexName() {
                return mapperService.getIndexSettings().getIndex().getName();
            }

            @Override
            public IndexSettings indexSettings() {
                return mapperService.getIndexSettings();
            }

            @Override
            public MappedFieldType.FieldExtractPreference fieldExtractPreference() {
                return params.preference;
            }

            @Override
            public SearchLookup lookup() {
                return searchLookup;
            }

            @Override
            public Set<String> sourcePaths(String name) {
                return mapperService.mappingLookup().sourcePaths(name);
            }

            @Override
            public String parentField(String field) {
                return mapperService.mappingLookup().parentField(field);
            }

            @Override
            public FieldNamesFieldMapper.FieldNamesFieldType fieldNames() {
                return (FieldNamesFieldMapper.FieldNamesFieldType) mapperService.fieldType(FieldNamesFieldMapper.NAME);
            }
        });
    }

    protected static boolean hasDocValues(Map<String, Object> fieldMapping, boolean defaultValue) {
        return (boolean) fieldMapping.getOrDefault("doc_values", defaultValue);
    }
}<|MERGE_RESOLUTION|>--- conflicted
+++ resolved
@@ -122,30 +122,22 @@
         currentLevel.put(fieldName, new Template.Leaf(fieldName, fieldType));
         var template = new Template(top);
 
-        var syntheticSource = randomBoolean();
-
         var mapping = mappingGenerator.generate(template);
 
-        if (syntheticSource && randomBoolean()) {
+        if (params.syntheticSource && randomBoolean()) {
             // force fallback synthetic source in the hierarchy
             var docMapping = (Map<String, Object>) mapping.raw().get("_doc");
             var topLevelMapping = (Map<String, Object>) ((Map<String, Object>) docMapping.get("properties")).get("top");
             topLevelMapping.put("synthetic_source_keep", "all");
         }
 
-        runTest(template, mapping, syntheticSource, fullFieldName.toString());
+        runTest(template, mapping, params.syntheticSource, fullFieldName.toString());
     }
 
     private void runTest(Template template, Mapping mapping, boolean syntheticSource, String fieldName) throws IOException {
         var mappingXContent = XContentBuilder.builder(XContentType.JSON.xContent()).map(mapping.raw());
 
-<<<<<<< HEAD
-        var mapperService = params.syntheticSource
-            ? createSytheticSourceMapperService(mappingXContent)
-            : createMapperService(mappingXContent);
-=======
         var mapperService = syntheticSource ? createSytheticSourceMapperService(mappingXContent) : createMapperService(mappingXContent);
->>>>>>> 894db683
 
         var document = documentGenerator.generate(template, mapping);
         var documentXContent = XContentBuilder.builder(XContentType.JSON.xContent()).map(document);

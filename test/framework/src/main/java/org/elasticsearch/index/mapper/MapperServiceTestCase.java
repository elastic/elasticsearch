--- conflicted
+++ resolved
@@ -311,12 +311,8 @@
             IndexSettings indexSettings = createIndexSettings(indexVersion, settings, pluginIndexSettings);
             SimilarityService similarityService = new SimilarityService(indexSettings, null, Map.of());
             MapperRegistry mapperRegistry = new IndicesModule(
-<<<<<<< HEAD
-                getPlugins().stream().filter(p -> p instanceof MapperPlugin).map(p -> (MapperPlugin) p).collect(toList()),
+                plugins.stream().filter(p -> p instanceof MapperPlugin).map(p -> (MapperPlugin) p).collect(toList()),
                 namespaceValidator
-=======
-                plugins.stream().filter(p -> p instanceof MapperPlugin).map(p -> (MapperPlugin) p).collect(toList())
->>>>>>> a375c6e7
             ).getMapperRegistry();
 
             BitsetFilterCache bitsetFilterCache = new BitsetFilterCache(indexSettings, BitsetFilterCache.Listener.NOOP);

--- conflicted
+++ resolved
@@ -581,7 +581,6 @@
         });
     }
 
-<<<<<<< HEAD
     /**
      * @return whether or not this field type supports access to its values from scripts
      */
@@ -668,14 +667,18 @@
         withLuceneIndex(mapperService, iw -> iw.addDocument(doc.rootDoc()), ir -> {
 
             LeafReaderContext ctx = ir.leaves().get(0);
-            SearchLookup lookup = new SearchLookup(f -> fieldType, (f, s) -> { throw new UnsupportedOperationException(); });
+            SearchLookup lookup = new SearchLookup(f -> fieldType, (f, s) -> {
+                throw new UnsupportedOperationException();
+            });
             LeafStoredFieldsLookup storedFields = lookup.getLeafSearchLookup(ctx).fields();
             storedFields.setDocument(0);
 
             PostParseExecutor indexTimeExecutor = new PostParseExecutor() {
                 @Override
                 public void execute(PostParseContext context) {
-                    SearchLookup indexLookup = new SearchLookup(f -> fieldType, (f, s) -> { throw new UnsupportedOperationException(); });
+                    SearchLookup indexLookup = new SearchLookup(f -> fieldType, (f, s) -> {
+                        throw new UnsupportedOperationException();
+                    });
                     LeafStoredFieldsLookup indexStoredFields = lookup.getLeafSearchLookup(context.leafReaderContext).fields();
                     indexStoredFields.setDocument(0);
 
@@ -699,11 +702,11 @@
                 pc);
             postParsePhase.execute();
         });
-=======
+    }
+
     private BiFunction<MappedFieldType, Supplier<SearchLookup>, IndexFieldData<?>> fieldDataLookup() {
         return (mft, lookupSource) -> mft
             .fielddataBuilder("test", lookupSource)
             .build(new IndexFieldDataCache.None(), new NoneCircuitBreakerService());
->>>>>>> 6339691f
     }
 }
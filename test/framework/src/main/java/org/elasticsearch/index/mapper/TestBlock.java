/*
 * Copyright Elasticsearch B.V. and/or licensed to Elasticsearch B.V. under one
 * or more contributor license agreements. Licensed under the "Elastic License
 * 2.0", the "GNU Affero General Public License v3.0 only", and the "Server Side
 * Public License v 1"; you may not use this file except in compliance with, at
 * your election, the "Elastic License 2.0", the "GNU Affero General Public
 * License v3.0 only", or the "Server Side Public License, v 1".
 */

package org.elasticsearch.index.mapper;

import org.apache.lucene.index.LeafReaderContext;
import org.apache.lucene.index.SortedDocValues;
import org.apache.lucene.index.SortedSetDocValues;
import org.apache.lucene.util.BytesRef;
import org.elasticsearch.common.breaker.CircuitBreakingException;
import org.elasticsearch.exponentialhistogram.CompressedExponentialHistogram;
import org.elasticsearch.index.mapper.blockloader.docvalues.BlockDocValuesReader;
import org.hamcrest.Matcher;

import java.io.IOException;
import java.io.UncheckedIOException;
import java.util.ArrayList;
import java.util.Arrays;
import java.util.HashMap;
import java.util.List;
import java.util.stream.Collectors;
import java.util.stream.IntStream;

import static org.elasticsearch.test.ESTestCase.assertThat;
import static org.hamcrest.Matchers.equalTo;
import static org.hamcrest.Matchers.hasSize;
import static org.junit.Assert.assertNotNull;
import static org.junit.Assert.assertNull;

public class TestBlock implements BlockLoader.Block {
    public static BlockLoader.BlockFactory factory() {
        return new BlockLoader.BlockFactory() {
            @Override
            public void adjustBreaker(long delta) throws CircuitBreakingException {
                // Intentionally NOOP
            }

            @Override
            public BlockLoader.BooleanBuilder booleansFromDocValues(int expectedCount) {
                return booleans(expectedCount);
            }

            @Override
            public BlockLoader.BooleanBuilder booleans(int expectedCount) {
                class BooleansBuilder extends TestBlock.Builder implements BlockLoader.BooleanBuilder {
                    private BooleansBuilder() {
                        super(expectedCount);
                    }

                    @Override
                    public BooleansBuilder appendBoolean(boolean value) {
                        add(value);
                        return this;
                    }
                }
                return new BooleansBuilder();
            }

            @Override
            public BlockLoader.BytesRefBuilder bytesRefsFromDocValues(int expectedCount) {
                class BytesRefsFromDocValuesBuilder extends TestBlock.Builder implements BlockLoader.BytesRefBuilder {

                    private static final int SINGLE_DOC = 1;

                    private BytesRefsFromDocValuesBuilder() {
                        // this is hard coded bc bytesRefsFromDocValues() is currently only used for singe-doc multi-valued fields
                        super(SINGLE_DOC);
                    }

                    @Override
                    public BytesRefsFromDocValuesBuilder appendBytesRef(BytesRef value) {
                        add(BytesRef.deepCopyOf(value));
                        return this;
                    }

                    @Override
                    public TestBlock build() {
                        TestBlock result = super.build();
                        List<?> r;
                        // we have a single, multi-valued document, so extract all those values into a list
                        if (result.values.get(0) instanceof List<?> l) {
                            r = l;
                        } else {
                            r = List.of(result.values.get(0));
                        }
                        assertThat(r, hasSize(expectedCount));
                        return result;
                    }

                }
                return new BytesRefsFromDocValuesBuilder();
            }

            @Override
            public BlockLoader.BytesRefBuilder bytesRefs(int expectedCount) {
                class BytesRefsBuilder extends TestBlock.Builder implements BlockLoader.BytesRefBuilder {
                    private BytesRefsBuilder() {
                        super(expectedCount);
                    }

                    @Override
                    public BytesRefsBuilder appendBytesRef(BytesRef value) {
                        add(BytesRef.deepCopyOf(value));
                        return this;
                    }
                }
                return new BytesRefsBuilder();
            }

            @Override
            public BlockLoader.SingletonBytesRefBuilder singletonBytesRefs(int expectedCount) {
                class BytesRefsBuilder extends TestBlock.Builder implements BlockLoader.SingletonBytesRefBuilder {
                    private final int count = expectedCount;

                    private BytesRefsBuilder() {
                        super(expectedCount);
                    }

                    @Override
                    public BlockLoader.SingletonBytesRefBuilder appendBytesRefs(byte[] bytes, long[] offsets) throws IOException {
                        for (int i = 0; i < offsets.length - 1; i++) {
                            BytesRef ref = new BytesRef(bytes, (int) offsets[i], (int) (offsets[i + 1] - offsets[i]));
                            add(BytesRef.deepCopyOf(ref));
                        }
                        return this;
                    }

                    @Override
                    public BlockLoader.SingletonBytesRefBuilder appendBytesRefs(byte[] bytes, long bytesRefLengths) throws IOException {
                        for (int i = 0; i < count; i++) {
                            BytesRef ref = new BytesRef(bytes, (int) (i * bytesRefLengths), (int) bytesRefLengths);
                            add(BytesRef.deepCopyOf(ref));
                        }
                        return this;
                    }
                }
                return new BytesRefsBuilder();
            }

            @Override
            public BlockLoader.DoubleBuilder doublesFromDocValues(int expectedCount) {
                return doubles(expectedCount);
            }

            @Override
            public BlockLoader.DoubleBuilder doubles(int expectedCount) {
                class DoublesBuilder extends TestBlock.Builder implements BlockLoader.DoubleBuilder {
                    private DoublesBuilder() {
                        super(expectedCount);
                    }

                    @Override
                    public DoublesBuilder appendDouble(double value) {
                        add(value);
                        return this;
                    }
                }
                return new DoublesBuilder();
            }

            @Override
            public BlockLoader.FloatBuilder denseVectors(int expectedCount, int dimensions) {
                class FloatsBuilder extends TestBlock.Builder implements BlockLoader.FloatBuilder {
                    int numElements = 0;

                    private FloatsBuilder() {
                        super(expectedCount);
                    }

                    @Override
                    public BlockLoader.FloatBuilder appendFloat(float value) {
                        add(value);
                        numElements++;
                        return this;
                    }

                    @Override
                    public Builder appendNull() {
                        throw new IllegalArgumentException("dense vectors should not have null values");
                    }

                    @Override
                    public Builder endPositionEntry() {
                        assert numElements == dimensions : "expected " + dimensions + " dimensions, but got " + numElements;
                        numElements = 0;
                        return super.endPositionEntry();
                    }

                    @Override
                    public TestBlock build() {
                        assert numElements == 0 : "endPositionEntry() was not called for the last entry";
                        return super.build();
                    }
                }
                return new FloatsBuilder();
            }

            @Override
            public BlockLoader.IntBuilder intsFromDocValues(int expectedCount) {
                return ints(expectedCount);
            }

            @Override
            public BlockLoader.IntBuilder ints(int expectedCount) {
                class IntsBuilder extends TestBlock.Builder implements BlockLoader.IntBuilder {
                    private IntsBuilder() {
                        super(expectedCount);
                    }

                    @Override
                    public IntsBuilder appendInt(int value) {
                        add(value);
                        return this;
                    }
                }
                return new IntsBuilder();
            }

            @Override
            public BlockLoader.LongBuilder longsFromDocValues(int expectedCount) {
                return longs(expectedCount);
            }

            @Override
            public BlockLoader.LongBuilder longs(int expectedCount) {
                class LongsBuilder extends TestBlock.Builder implements BlockLoader.LongBuilder {
                    private LongsBuilder() {
                        super(expectedCount);
                    }

                    @Override
                    public LongsBuilder appendLong(long value) {
                        add(value);
                        return this;
                    }
                }
                return new LongsBuilder();
            }

            @Override
            public BlockLoader.SingletonLongBuilder singletonLongs(int expectedCount) {
                final long[] values = new long[expectedCount];

                return new BlockLoader.SingletonLongBuilder() {

                    private int count;
                    private BlockDocValuesReader.ToDouble toDouble = null;

                    @Override
                    public BlockLoader.Block build() {
                        if (toDouble != null) {
                            return new TestBlock(
                                Arrays.stream(values).mapToDouble(toDouble::convert).boxed().collect(Collectors.toUnmodifiableList())
                            );
                        }
                        return new TestBlock(Arrays.stream(values).boxed().collect(Collectors.toUnmodifiableList()));
                    }

                    @Override
                    public BlockLoader.SingletonLongBuilder appendLongs(long[] newValues, int from, int length) {
                        System.arraycopy(newValues, from, values, count, length);
                        count += length;
                        return this;
                    }

                    @Override
                    public BlockLoader.SingletonLongBuilder appendLong(long value) {
                        values[count++] = value;
                        return this;
                    }

                    @Override
                    public BlockLoader.Builder appendNull() {
                        throw new UnsupportedOperationException();
                    }

                    @Override
                    public BlockLoader.Builder beginPositionEntry() {
                        throw new UnsupportedOperationException();
                    }

                    @Override
                    public BlockLoader.Builder endPositionEntry() {
                        throw new UnsupportedOperationException();
                    }

                    @Override
                    public void close() {}
                };
            }

            @Override
            public BlockLoader.SingletonIntBuilder singletonInts(int expectedCount) {
                final int[] values = new int[expectedCount];

                return new BlockLoader.SingletonIntBuilder() {

                    private int count;

                    @Override
                    public BlockLoader.Block build() {
                        return new TestBlock(Arrays.stream(values).boxed().collect(Collectors.toUnmodifiableList()));
                    }

                    @Override
                    public BlockLoader.SingletonIntBuilder appendLongs(long[] newValues, int from, int length) {
                        for (int i = 0; i < length; i++) {
                            values[count + i] = Math.toIntExact(newValues[from + i]);
                        }
                        this.count += length;
                        return this;
                    }

                    @Override
                    public BlockLoader.Builder appendNull() {
                        throw new UnsupportedOperationException();
                    }

                    @Override
                    public BlockLoader.Builder beginPositionEntry() {
                        throw new UnsupportedOperationException();
                    }

                    @Override
                    public BlockLoader.Builder endPositionEntry() {
                        throw new UnsupportedOperationException();
                    }

                    @Override
                    public void close() {}
                };
            }

            @Override
            public BlockLoader.SingletonDoubleBuilder singletonDoubles(int expectedCount) {
                final double[] values = new double[expectedCount];

                return new BlockLoader.SingletonDoubleBuilder() {
                    private int count;

                    @Override
                    public BlockLoader.Block build() {
                        return new TestBlock(Arrays.stream(values).boxed().collect(Collectors.toUnmodifiableList()));
                    }

                    @Override
                    public BlockLoader.SingletonDoubleBuilder appendLongs(
                        BlockDocValuesReader.ToDouble toDouble,
                        long[] longValues,
                        int from,
                        int length
                    ) {
                        for (int i = 0; i < length; i++) {
                            values[count + i] = toDouble.convert(longValues[from + i]);
                        }
                        this.count += length;
                        return this;
                    }

                    @Override
                    public BlockLoader.Builder appendNull() {
                        throw new UnsupportedOperationException();
                    }

                    @Override
                    public BlockLoader.Builder beginPositionEntry() {
                        throw new UnsupportedOperationException();
                    }

                    @Override
                    public BlockLoader.Builder endPositionEntry() {
                        throw new UnsupportedOperationException();
                    }

                    @Override
                    public void close() {}
                };
            }

            @Override
            public BlockLoader.Builder nulls(int expectedCount) {
                return longs(expectedCount);
            }

            @Override
            public BlockLoader.Block constantNulls(int count) {
                BlockLoader.LongBuilder builder = longs(count);
                for (int i = 0; i < count; i++) {
                    builder.appendNull();
                }
                return builder.build();
            }

            @Override
            public BlockLoader.Block constantBytes(BytesRef value, int count) {
                BlockLoader.BytesRefBuilder builder = bytesRefs(count);
                for (int i = 0; i < count; i++) {
                    builder.appendBytesRef(value);
                }
                return builder.build();
            }

            @Override
            public BlockLoader.Block constantInt(int value, int count) {
                BlockLoader.IntBuilder builder = ints(count);
                for (int i = 0; i < count; i++) {
                    builder.appendInt(value);
                }
                return builder.build();
            }

            @Override
            public BlockLoader.SingletonOrdinalsBuilder singletonOrdinalsBuilder(
                SortedDocValues ordinals,
                int expectedCount,
                boolean isDense
            ) {
                class SingletonOrdsBuilder extends TestBlock.Builder implements BlockLoader.SingletonOrdinalsBuilder {
                    private SingletonOrdsBuilder() {
                        super(expectedCount);
                    }

                    @Override
                    public SingletonOrdsBuilder appendOrd(int value) {
                        try {
                            add(BytesRef.deepCopyOf(ordinals.lookupOrd(value)));
                            return this;
                        } catch (IOException e) {
                            throw new UncheckedIOException(e);
                        }
                    }

                    @Override
                    public BlockLoader.SingletonOrdinalsBuilder appendOrds(int[] values, int from, int length, int minOrd, int maxOrd) {
                        for (int i = from; i < from + length; i++) {
                            appendOrd(values[i]);
                        }
                        return this;
                    }

                    @Override
                    public BlockLoader.SingletonOrdinalsBuilder appendOrds(int ord, int length) {
                        for (int i = 0; i < length; i++) {
                            appendOrd(ord);
                        }
                        return this;
                    }
                }
                return new SingletonOrdsBuilder();
            }

            @Override
            public BlockLoader.SortedSetOrdinalsBuilder sortedSetOrdinalsBuilder(SortedSetDocValues ordinals, int expectedSize) {
                class SortedSetOrdinalBuilder extends TestBlock.Builder implements BlockLoader.SortedSetOrdinalsBuilder {
                    private SortedSetOrdinalBuilder() {
                        super(expectedSize);
                    }

                    @Override
                    public SortedSetOrdinalBuilder appendOrd(int value) {
                        try {
                            add(BytesRef.deepCopyOf(ordinals.lookupOrd(value)));
                            return this;
                        } catch (IOException e) {
                            throw new UncheckedIOException(e);
                        }
                    }
                }
                return new SortedSetOrdinalBuilder();
            }

            public BlockLoader.AggregateMetricDoubleBuilder aggregateMetricDoubleBuilder(int expectedSize) {
                return new AggregateMetricDoubleBlockBuilder(expectedSize);
            }

            @Override
<<<<<<< HEAD
            public BlockLoader.LongRangeBuilder dateRangeBuilder(int expectedSize) {
                return new LongRangeBuilder(expectedSize);
=======
            public BlockLoader.Block buildAggregateMetricDoubleDirect(
                BlockLoader.Block minBlock,
                BlockLoader.Block maxBlock,
                BlockLoader.Block sumBlock,
                BlockLoader.Block countBlock
            ) {
                return AggregateMetricDoubleBlockBuilder.parseAggMetricsToBlock(
                    (TestBlock) minBlock,
                    (TestBlock) maxBlock,
                    (TestBlock) sumBlock,
                    (TestBlock) countBlock
                );
>>>>>>> f19923a4
            }

            @Override
            public BlockLoader.ExponentialHistogramBuilder exponentialHistogramBlockBuilder(int count) {
                return new ExponentialHistogramBlockBuilder(this, count);
            }

            @Override
            public BlockLoader.Block buildExponentialHistogramBlockDirect(
                BlockLoader.Block minima,
                BlockLoader.Block maxima,
                BlockLoader.Block sums,
                BlockLoader.Block valueCounts,
                BlockLoader.Block zeroThresholds,
                BlockLoader.Block encodedHistograms
            ) {
                return ExponentialHistogramBlockBuilder.parseHistogramsToBlock(
                    minima,
                    maxima,
                    sums,
                    valueCounts,
                    zeroThresholds,
                    encodedHistograms
                );
            }
        };
    }

    public static final BlockLoader.Docs docs(int... docs) {
        return new BlockLoader.Docs() {
            @Override
            public int count() {
                return docs.length;
            }

            @Override
            public int get(int i) {
                return docs[i];
            }
        };
    }

    public static final BlockLoader.Docs docs(LeafReaderContext ctx) {
        return new BlockLoader.Docs() {
            @Override
            public int count() {
                return ctx.reader().numDocs();
            }

            @Override
            public int get(int i) {
                return i;
            }
        };
    }

    private final List<Object> values;

    private TestBlock(List<Object> values) {
        this.values = values;
    }

    public Object get(int i) {
        return values.get(i);
    }

    public int size() {
        return values.size();
    }

    @Override
    public void close() {
        // TODO assert that we close the test blocks
    }

    @Override
    public String toString() {
        return "TestBlock" + values;
    }

    private abstract static class Builder implements BlockLoader.Builder {
        private final List<Object> values = new ArrayList<>();

        private Matcher<Integer> expectedSize;

        private List<Object> currentPosition = null;

        private Builder(int expectedSize) {
            this.expectedSize = equalTo(expectedSize);
        }

        @Override
        public Builder appendNull() {
            assertNull(currentPosition);
            values.add(null);
            return this;
        }

        @Override
        public Builder beginPositionEntry() {
            assertNull(currentPosition);
            currentPosition = new ArrayList<>();
            values.add(currentPosition);
            return this;
        }

        @Override
        public Builder endPositionEntry() {
            assertNotNull(currentPosition);
            currentPosition = null;
            return this;
        }

        protected void add(Object value) {
            (currentPosition == null ? values : currentPosition).add(value);
        }

        @Override
        public TestBlock build() {
            assertThat(values, hasSize(expectedSize));
            return new TestBlock(values);
        }

        @Override
        public void close() {
            // TODO assert that we close the test block builders
        }
    }

    /**
     * Test implementation of {@link org.elasticsearch.index.mapper.BlockLoader.AggregateMetricDoubleBuilder}.
     * The implementation here is fairly close to the production one.
     */
    private static class AggregateMetricDoubleBlockBuilder implements BlockLoader.AggregateMetricDoubleBuilder {
        private final DoubleBuilder min;
        private final DoubleBuilder max;
        private final DoubleBuilder sum;
        private final IntBuilder count;

        private AggregateMetricDoubleBlockBuilder(int expectedSize) {
            min = new DoubleBuilder(expectedSize);
            max = new DoubleBuilder(expectedSize);
            sum = new DoubleBuilder(expectedSize);
            count = new IntBuilder(expectedSize);
        }

        private static class DoubleBuilder extends TestBlock.Builder implements BlockLoader.DoubleBuilder {
            private DoubleBuilder(int expectedSize) {
                super(expectedSize);
            }

            @Override
            public BlockLoader.DoubleBuilder appendDouble(double value) {
                add(value);
                return this;
            }
        }

        private static class IntBuilder extends TestBlock.Builder implements BlockLoader.IntBuilder {
            private IntBuilder(int expectedSize) {
                super(expectedSize);
            }

            @Override
            public BlockLoader.IntBuilder appendInt(int value) {
                add(value);
                return this;
            }
        }

        @Override
        public BlockLoader.DoubleBuilder min() {
            return min;
        }

        @Override
        public BlockLoader.DoubleBuilder max() {
            return max;
        }

        @Override
        public BlockLoader.DoubleBuilder sum() {
            return sum;
        }

        @Override
        public BlockLoader.IntBuilder count() {
            return count;
        }

        @Override
        public BlockLoader.Block build() {
            var minBlock = min.build();
            var maxBlock = max.build();
            var sumBlock = sum.build();
            var countBlock = count.build();

            return parseAggMetricsToBlock(minBlock, maxBlock, sumBlock, countBlock);
        }

        public static TestBlock parseAggMetricsToBlock(TestBlock minBlock, TestBlock maxBlock, TestBlock sumBlock, TestBlock countBlock) {
            assert minBlock.size() == maxBlock.size();
            assert maxBlock.size() == sumBlock.size();
            assert sumBlock.size() == countBlock.size();

            var values = new ArrayList<>(minBlock.size());

            for (int i = 0; i < minBlock.size(); i++) {
                // we need to represent this complex block somehow
                var value = new HashMap<String, Object>();
                value.put("min", minBlock.values.get(i));
                value.put("max", maxBlock.values.get(i));
                value.put("sum", sumBlock.values.get(i));
                value.put("value_count", countBlock.values.get(i));

                values.add(value);
            }

            return new TestBlock(values);
        }

        @Override
        public BlockLoader.Builder appendNull() {
            throw new UnsupportedOperationException();
        }

        @Override
        public BlockLoader.Builder beginPositionEntry() {
            throw new UnsupportedOperationException();
        }

        @Override
        public BlockLoader.Builder endPositionEntry() {
            throw new UnsupportedOperationException();
        }

        @Override
        public void close() {

        }
    }

    private static class ExponentialHistogramBlockBuilder implements BlockLoader.ExponentialHistogramBuilder {

        private final BlockLoader.DoubleBuilder minima;
        private final BlockLoader.DoubleBuilder maxima;
        private final BlockLoader.DoubleBuilder sums;
        private final BlockLoader.LongBuilder valueCounts;
        private final BlockLoader.DoubleBuilder zeroThresholds;
        private final BlockLoader.BytesRefBuilder encodedHistograms;

        private ExponentialHistogramBlockBuilder(BlockLoader.BlockFactory testFactory, int expectedSize) {
            minima = testFactory.doubles(expectedSize);
            maxima = testFactory.doubles(expectedSize);
            sums = testFactory.doubles(expectedSize);
            valueCounts = testFactory.longs(expectedSize);
            zeroThresholds = testFactory.doubles(expectedSize);
            encodedHistograms = testFactory.bytesRefs(expectedSize);
        }

        @Override
        public BlockLoader.Block build() {
            BlockLoader.Block minimaBlock = minima.build();
            BlockLoader.Block maximaBlock = maxima.build();
            BlockLoader.Block sumsBlock = sums.build();
            BlockLoader.Block valueCountsBlock = valueCounts.build();
            BlockLoader.Block zeroThresholdsBlock = zeroThresholds.build();
            BlockLoader.Block encodedHistogramsBlock = encodedHistograms.build();
            return parseHistogramsToBlock(
                minimaBlock,
                maximaBlock,
                sumsBlock,
                valueCountsBlock,
                zeroThresholdsBlock,
                encodedHistogramsBlock
            );
        }

        public static TestBlock parseHistogramsToBlock(
            BlockLoader.Block minimaBlock,
            BlockLoader.Block maximaBlock,
            BlockLoader.Block sumsBlock,
            BlockLoader.Block valueCountsBlock,
            BlockLoader.Block zeroThresholdsBlock,
            BlockLoader.Block encodedHistogramsBlock
        ) {
            TestBlock minima = (TestBlock) minimaBlock;
            TestBlock maxima = (TestBlock) maximaBlock;
            TestBlock sums = (TestBlock) sumsBlock;
            TestBlock valueCounts = (TestBlock) valueCountsBlock;
            TestBlock zeroThresholds = (TestBlock) zeroThresholdsBlock;
            TestBlock encodedHistograms = (TestBlock) encodedHistogramsBlock;
            int count = minima.values.size();
            assert count == maxima.values.size();
            assert count == sums.values.size();
            assert count == valueCounts.values.size();
            assert count == zeroThresholds.values.size();
            assert count == encodedHistograms.values.size();

            return new TestBlock(IntStream.range(0, count).mapToObj(i -> {
                if (encodedHistograms.get(i) == null) {
                    return null;
                }
                CompressedExponentialHistogram result = new CompressedExponentialHistogram();
                try {
                    Double min = (Double) minima.get(i);
                    Double max = (Double) maxima.get(i);
                    result.reset(
                        (Double) zeroThresholds.get(i),
                        (Long) valueCounts.get(i),
                        (Double) sums.get(i),
                        min == null ? Double.NaN : min,
                        max == null ? Double.NaN : max,
                        (BytesRef) encodedHistograms.get(i)
                    );
                } catch (IOException e) {
                    throw new RuntimeException(e);
                }
                return (Object) result;
            }).toList());
        }

        @Override
        public BlockLoader.Builder appendNull() {
            throw new UnsupportedOperationException();
        }

        @Override
        public BlockLoader.Builder beginPositionEntry() {
            throw new UnsupportedOperationException();
        }

        @Override
        public BlockLoader.Builder endPositionEntry() {
            throw new UnsupportedOperationException();
        }

        @Override
        public void close() {

        }

        @Override
        public BlockLoader.DoubleBuilder minima() {
            return minima;
        }

        @Override
        public BlockLoader.DoubleBuilder maxima() {
            return maxima;
        }

        @Override
        public BlockLoader.DoubleBuilder sums() {
            return sums;
        }

        @Override
        public BlockLoader.LongBuilder valueCounts() {
            return valueCounts;
        }

        @Override
        public BlockLoader.DoubleBuilder zeroThresholds() {
            return zeroThresholds;
        }

        @Override
        public BlockLoader.BytesRefBuilder encodedHistograms() {
            return encodedHistograms;
        }
    }

    public static class LongRangeBuilder implements BlockLoader.LongRangeBuilder {
        private final LongBuilder from;
        private final LongBuilder to;

        LongRangeBuilder(int expectedSize) {
            from = new LongBuilder(expectedSize);
            to = new LongBuilder(expectedSize);
        }

        @Override
        public BlockLoader.LongBuilder from() {
            return from;
        }

        @Override
        public BlockLoader.LongBuilder to() {
            return to;
        }

        @Override
        public BlockLoader.Block build() {
            var fromBlock = from.build();
            var toBlock = to.build();
            assert fromBlock.size() == toBlock.size();
            var values = new ArrayList<>(fromBlock.size());
            for (int i = 0; i < fromBlock.size(); i++) {
                values.add(List.of(fromBlock.values.get(i), toBlock.values.get(i)));
            }
            return new TestBlock(values);
        }

        @Override
        public BlockLoader.Builder appendNull() {
            throw new UnsupportedOperationException();
        }

        @Override
        public BlockLoader.Builder beginPositionEntry() {
            throw new UnsupportedOperationException();
        }

        @Override
        public BlockLoader.Builder endPositionEntry() {
            throw new UnsupportedOperationException();
        }

        @Override
        public void close() {

        }

        private static class LongBuilder extends TestBlock.Builder implements BlockLoader.LongBuilder {
            private LongBuilder(int expectedSize) {
                super(expectedSize);
            }

            @Override
            public BlockLoader.LongBuilder appendLong(long value) {
                add(value);
                return this;
            }
        }
    };
}<|MERGE_RESOLUTION|>--- conflicted
+++ resolved
@@ -480,10 +480,11 @@
             }
 
             @Override
-<<<<<<< HEAD
             public BlockLoader.LongRangeBuilder dateRangeBuilder(int expectedSize) {
                 return new LongRangeBuilder(expectedSize);
-=======
+            }
+
+            @Override
             public BlockLoader.Block buildAggregateMetricDoubleDirect(
                 BlockLoader.Block minBlock,
                 BlockLoader.Block maxBlock,
@@ -496,7 +497,6 @@
                     (TestBlock) sumBlock,
                     (TestBlock) countBlock
                 );
->>>>>>> f19923a4
             }
 
             @Override

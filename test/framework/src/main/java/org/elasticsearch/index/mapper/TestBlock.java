--- conflicted
+++ resolved
@@ -216,12 +216,12 @@
             }
 
             @Override
-<<<<<<< HEAD
-            public BlockLoader.AggregateMetricDoubleBuilder aggregateMetricDoubleBuilder(int expectedSize) {
-                return new AggregateMetricDoubleBlockBuilder(expectedSize);
-=======
-            public BlockLoader.SortedSetOrdinalsBuilder sortedSetOrdinalsBuilder(SortedSetDocValues ordinals, int count) {
+            public BlockLoader.SortedSetOrdinalsBuilder sortedSetOrdinalsBuilder(SortedSetDocValues ordinals, int expectedSize) {
                 class SortedSetOrdinalBuilder extends TestBlock.Builder implements BlockLoader.SortedSetOrdinalsBuilder {
+                    private SortedSetOrdinalBuilder() {
+                        super(expectedSize);
+                    }
+
                     @Override
                     public SortedSetOrdinalBuilder appendOrd(int value) {
                         try {
@@ -235,10 +235,8 @@
                 return new SortedSetOrdinalBuilder();
             }
 
-            @Override
-            public BlockLoader.AggregateMetricDoubleBuilder aggregateMetricDoubleBuilder(int count) {
-                return new AggregateMetricDoubleBlockBuilder();
->>>>>>> 366bc006
+            public BlockLoader.AggregateMetricDoubleBuilder aggregateMetricDoubleBuilder(int expectedSize) {
+                return new AggregateMetricDoubleBlockBuilder(expectedSize);
             }
         };
     }

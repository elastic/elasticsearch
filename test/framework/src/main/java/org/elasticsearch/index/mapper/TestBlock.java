/*
 * Copyright Elasticsearch B.V. and/or licensed to Elasticsearch B.V. under one
 * or more contributor license agreements. Licensed under the "Elastic License
 * 2.0", the "GNU Affero General Public License v3.0 only", and the "Server Side
 * Public License v 1"; you may not use this file except in compliance with, at
 * your election, the "Elastic License 2.0", the "GNU Affero General Public
 * License v3.0 only", or the "Server Side Public License, v 1".
 */

package org.elasticsearch.index.mapper;

import org.apache.lucene.index.LeafReaderContext;
import org.apache.lucene.index.SortedDocValues;
import org.apache.lucene.index.SortedSetDocValues;
import org.apache.lucene.util.BytesRef;
import org.elasticsearch.common.breaker.CircuitBreakingException;
import org.elasticsearch.exponentialhistogram.CompressedExponentialHistogram;
import org.elasticsearch.index.mapper.blockloader.docvalues.BlockDocValuesReader;
import org.hamcrest.Matcher;

import java.io.IOException;
import java.io.UncheckedIOException;
import java.util.ArrayList;
import java.util.Arrays;
import java.util.HashMap;
import java.util.List;
import java.util.stream.Collectors;
import java.util.stream.IntStream;

import static org.elasticsearch.test.ESTestCase.assertThat;
import static org.hamcrest.Matchers.equalTo;
import static org.hamcrest.Matchers.hasSize;
import static org.junit.Assert.assertNotNull;
import static org.junit.Assert.assertNull;

public class TestBlock implements BlockLoader.Block {
    public static BlockLoader.BlockFactory factory() {
        return new BlockLoader.BlockFactory() {
            @Override
            public void adjustBreaker(long delta) throws CircuitBreakingException {
                // Intentionally NOOP
            }

            @Override
            public BlockLoader.BooleanBuilder booleansFromDocValues(int expectedCount) {
                return booleans(expectedCount);
            }

            @Override
            public BlockLoader.BooleanBuilder booleans(int expectedCount) {
                class BooleansBuilder extends TestBlock.Builder implements BlockLoader.BooleanBuilder {
                    private BooleansBuilder() {
                        super(expectedCount);
                    }

                    @Override
                    public BooleansBuilder appendBoolean(boolean value) {
                        add(value);
                        return this;
                    }
                }
                return new BooleansBuilder();
            }

            @Override
            public BlockLoader.BytesRefBuilder bytesRefsFromDocValues(int expectedCount) {
                class BytesRefsFromDocValuesBuilder extends TestBlock.Builder implements BlockLoader.BytesRefBuilder {

                    private static final int SINGLE_DOC = 1;

                    private BytesRefsFromDocValuesBuilder() {
                        // this is hard coded bc bytesRefsFromDocValues() is currently only used for singe-doc multi-valued fields
                        super(SINGLE_DOC);
                    }

                    @Override
                    public BytesRefsFromDocValuesBuilder appendBytesRef(BytesRef value) {
                        add(BytesRef.deepCopyOf(value));
                        return this;
                    }

                    @Override
                    public TestBlock build() {
                        TestBlock result = super.build();
                        List<?> r;
                        // we have a single, multi-valued document, so extract all those values into a list
                        if (result.values.get(0) instanceof List<?> l) {
                            r = l;
                        } else {
                            r = List.of(result.values.get(0));
                        }
                        assertThat(r, hasSize(expectedCount));
                        return result;
                    }

                }
                return new BytesRefsFromDocValuesBuilder();
            }

            @Override
            public BlockLoader.BytesRefBuilder bytesRefs(int expectedCount) {
                class BytesRefsBuilder extends TestBlock.Builder implements BlockLoader.BytesRefBuilder {
                    private BytesRefsBuilder() {
                        super(expectedCount);
                    }

                    @Override
                    public BytesRefsBuilder appendBytesRef(BytesRef value) {
                        add(BytesRef.deepCopyOf(value));
                        return this;
                    }
                }
                return new BytesRefsBuilder();
            }

            @Override
            public BlockLoader.DoubleBuilder doublesFromDocValues(int expectedCount) {
                return doubles(expectedCount);
            }

            @Override
            public BlockLoader.DoubleBuilder doubles(int expectedCount) {
                class DoublesBuilder extends TestBlock.Builder implements BlockLoader.DoubleBuilder {
                    private DoublesBuilder() {
                        super(expectedCount);
                    }

                    @Override
                    public DoublesBuilder appendDouble(double value) {
                        add(value);
                        return this;
                    }
                }
                return new DoublesBuilder();
            }

            @Override
            public BlockLoader.FloatBuilder denseVectors(int expectedCount, int dimensions) {
                class FloatsBuilder extends TestBlock.Builder implements BlockLoader.FloatBuilder {
                    int numElements = 0;

                    private FloatsBuilder() {
                        super(expectedCount);
                    }

                    @Override
                    public BlockLoader.FloatBuilder appendFloat(float value) {
                        add(value);
                        numElements++;
                        return this;
                    }

                    @Override
                    public Builder appendNull() {
                        throw new IllegalArgumentException("dense vectors should not have null values");
                    }

                    @Override
                    public Builder endPositionEntry() {
                        assert numElements == dimensions : "expected " + dimensions + " dimensions, but got " + numElements;
                        numElements = 0;
                        return super.endPositionEntry();
                    }

                    @Override
                    public TestBlock build() {
                        assert numElements == 0 : "endPositionEntry() was not called for the last entry";
                        return super.build();
                    }
                }
                return new FloatsBuilder();
            }

            @Override
            public BlockLoader.IntBuilder intsFromDocValues(int expectedCount) {
                return ints(expectedCount);
            }

            @Override
            public BlockLoader.IntBuilder ints(int expectedCount) {
                class IntsBuilder extends TestBlock.Builder implements BlockLoader.IntBuilder {
                    private IntsBuilder() {
                        super(expectedCount);
                    }

                    @Override
                    public IntsBuilder appendInt(int value) {
                        add(value);
                        return this;
                    }
                }
                return new IntsBuilder();
            }

            @Override
            public BlockLoader.LongBuilder longsFromDocValues(int expectedCount) {
                return longs(expectedCount);
            }

            @Override
            public BlockLoader.LongBuilder longs(int expectedCount) {
                class LongsBuilder extends TestBlock.Builder implements BlockLoader.LongBuilder {
                    private LongsBuilder() {
                        super(expectedCount);
                    }

                    @Override
                    public LongsBuilder appendLong(long value) {
                        add(value);
                        return this;
                    }
                }
                return new LongsBuilder();
            }

            @Override
            public BlockLoader.SingletonLongBuilder singletonLongs(int expectedCount) {
                final long[] values = new long[expectedCount];

                return new BlockLoader.SingletonLongBuilder() {

                    private int count;
                    private BlockDocValuesReader.ToDouble toDouble = null;

                    @Override
                    public BlockLoader.Block build() {
                        if (toDouble != null) {
                            return new TestBlock(
                                Arrays.stream(values).mapToDouble(toDouble::convert).boxed().collect(Collectors.toUnmodifiableList())
                            );
                        }
                        return new TestBlock(Arrays.stream(values).boxed().collect(Collectors.toUnmodifiableList()));
                    }

                    @Override
                    public BlockLoader.SingletonLongBuilder appendLongs(long[] newValues, int from, int length) {
                        System.arraycopy(newValues, from, values, count, length);
                        count += length;
                        return this;
                    }

                    @Override
                    public BlockLoader.SingletonLongBuilder appendLong(long value) {
                        values[count++] = value;
                        return this;
                    }

                    @Override
                    public BlockLoader.Builder appendNull() {
                        throw new UnsupportedOperationException();
                    }

                    @Override
                    public BlockLoader.Builder beginPositionEntry() {
                        throw new UnsupportedOperationException();
                    }

                    @Override
                    public BlockLoader.Builder endPositionEntry() {
                        throw new UnsupportedOperationException();
                    }

                    @Override
                    public void close() {}
                };
            }

            @Override
            public BlockLoader.SingletonIntBuilder singletonInts(int expectedCount) {
                final int[] values = new int[expectedCount];

                return new BlockLoader.SingletonIntBuilder() {

                    private int count;

                    @Override
                    public BlockLoader.Block build() {
                        return new TestBlock(Arrays.stream(values).boxed().collect(Collectors.toUnmodifiableList()));
                    }

                    @Override
                    public BlockLoader.SingletonIntBuilder appendLongs(long[] newValues, int from, int length) {
                        for (int i = 0; i < length; i++) {
                            values[count + i] = Math.toIntExact(newValues[from + i]);
                        }
                        this.count += length;
                        return this;
                    }

                    @Override
                    public BlockLoader.Builder appendNull() {
                        throw new UnsupportedOperationException();
                    }

                    @Override
                    public BlockLoader.Builder beginPositionEntry() {
                        throw new UnsupportedOperationException();
                    }

                    @Override
                    public BlockLoader.Builder endPositionEntry() {
                        throw new UnsupportedOperationException();
                    }

                    @Override
                    public void close() {}
                };
            }

            @Override
            public BlockLoader.SingletonDoubleBuilder singletonDoubles(int expectedCount) {
                final double[] values = new double[expectedCount];

                return new BlockLoader.SingletonDoubleBuilder() {
                    private int count;

                    @Override
                    public BlockLoader.Block build() {
                        return new TestBlock(Arrays.stream(values).boxed().collect(Collectors.toUnmodifiableList()));
                    }

                    @Override
                    public BlockLoader.SingletonDoubleBuilder appendLongs(
                        BlockDocValuesReader.ToDouble toDouble,
                        long[] longValues,
                        int from,
                        int length
                    ) {
                        for (int i = 0; i < length; i++) {
                            values[count + i] = toDouble.convert(longValues[from + i]);
                        }
                        this.count += length;
                        return this;
                    }

                    @Override
                    public BlockLoader.Builder appendNull() {
                        throw new UnsupportedOperationException();
                    }

                    @Override
                    public BlockLoader.Builder beginPositionEntry() {
                        throw new UnsupportedOperationException();
                    }

                    @Override
                    public BlockLoader.Builder endPositionEntry() {
                        throw new UnsupportedOperationException();
                    }

                    @Override
                    public void close() {}
                };
            }

            @Override
            public BlockLoader.Builder nulls(int expectedCount) {
                return longs(expectedCount);
            }

            @Override
            public BlockLoader.Block constantNulls(int count) {
                BlockLoader.LongBuilder builder = longs(count);
                for (int i = 0; i < count; i++) {
                    builder.appendNull();
                }
                return builder.build();
            }

            @Override
            public BlockLoader.Block constantBytes(BytesRef value, int count) {
                BlockLoader.BytesRefBuilder builder = bytesRefs(count);
                for (int i = 0; i < count; i++) {
                    builder.appendBytesRef(value);
                }
                return builder.build();
            }

            @Override
            public BlockLoader.Block constantInt(int value, int count) {
                BlockLoader.IntBuilder builder = ints(count);
                for (int i = 0; i < count; i++) {
                    builder.appendInt(value);
                }
                return builder.build();
            }

            @Override
            public BlockLoader.SingletonOrdinalsBuilder singletonOrdinalsBuilder(
                SortedDocValues ordinals,
                int expectedCount,
                boolean isDense
            ) {
                class SingletonOrdsBuilder extends TestBlock.Builder implements BlockLoader.SingletonOrdinalsBuilder {
                    private SingletonOrdsBuilder() {
                        super(expectedCount);
                    }

                    @Override
                    public SingletonOrdsBuilder appendOrd(int value) {
                        try {
                            add(BytesRef.deepCopyOf(ordinals.lookupOrd(value)));
                            return this;
                        } catch (IOException e) {
                            throw new UncheckedIOException(e);
                        }
                    }

                    @Override
                    public BlockLoader.SingletonOrdinalsBuilder appendOrds(int[] values, int from, int length, int minOrd, int maxOrd) {
                        for (int i = from; i < from + length; i++) {
                            appendOrd(values[i]);
                        }
                        return this;
                    }

                    @Override
                    public BlockLoader.SingletonOrdinalsBuilder appendOrds(int ord, int length) {
                        for (int i = 0; i < length; i++) {
                            appendOrd(ord);
                        }
                        return this;
                    }
                }
                return new SingletonOrdsBuilder();
            }

            @Override
            public BlockLoader.SortedSetOrdinalsBuilder sortedSetOrdinalsBuilder(SortedSetDocValues ordinals, int expectedSize) {
                class SortedSetOrdinalBuilder extends TestBlock.Builder implements BlockLoader.SortedSetOrdinalsBuilder {
                    private SortedSetOrdinalBuilder() {
                        super(expectedSize);
                    }

                    @Override
                    public SortedSetOrdinalBuilder appendOrd(int value) {
                        try {
                            add(BytesRef.deepCopyOf(ordinals.lookupOrd(value)));
                            return this;
                        } catch (IOException e) {
                            throw new UncheckedIOException(e);
                        }
                    }
                }
                return new SortedSetOrdinalBuilder();
            }

            @Override
            public BlockLoader.AggregateMetricDoubleBuilder aggregateMetricDoubleBuilder(int expectedSize) {
                return new AggregateMetricDoubleBlockBuilder(expectedSize);
            }

            @Override
<<<<<<< HEAD
            public BlockLoader.LongRangeBuilder dateRangeBuilder(int expectedSize) {
                return new LongRangeBuilder(expectedSize);
=======
            public BlockLoader.ExponentialHistogramBuilder exponentialHistogramBlockBuilder(int count) {
                return new ExponentialHistogramBlockBuilder(this, count);
            }

            @Override
            public BlockLoader.Block buildExponentialHistogramBlockDirect(
                BlockLoader.Block minima,
                BlockLoader.Block maxima,
                BlockLoader.Block sums,
                BlockLoader.Block valueCounts,
                BlockLoader.Block zeroThresholds,
                BlockLoader.Block encodedHistograms
            ) {
                return ExponentialHistogramBlockBuilder.parseHistogramsToBlock(
                    minima,
                    maxima,
                    sums,
                    valueCounts,
                    zeroThresholds,
                    encodedHistograms
                );
>>>>>>> c3d72412
            }
        };
    }

    public static final BlockLoader.Docs docs(int... docs) {
        return new BlockLoader.Docs() {
            @Override
            public int count() {
                return docs.length;
            }

            @Override
            public int get(int i) {
                return docs[i];
            }
        };
    }

    public static final BlockLoader.Docs docs(LeafReaderContext ctx) {
        return new BlockLoader.Docs() {
            @Override
            public int count() {
                return ctx.reader().numDocs();
            }

            @Override
            public int get(int i) {
                return i;
            }
        };
    }

    private final List<Object> values;

    private TestBlock(List<Object> values) {
        this.values = values;
    }

    public Object get(int i) {
        return values.get(i);
    }

    public int size() {
        return values.size();
    }

    @Override
    public void close() {
        // TODO assert that we close the test blocks
    }

    @Override
    public String toString() {
        return "TestBlock" + values;
    }

    private abstract static class Builder implements BlockLoader.Builder {
        private final List<Object> values = new ArrayList<>();

        private Matcher<Integer> expectedSize;

        private List<Object> currentPosition = null;

        private Builder(int expectedSize) {
            this.expectedSize = equalTo(expectedSize);
        }

        @Override
        public Builder appendNull() {
            assertNull(currentPosition);
            values.add(null);
            return this;
        }

        @Override
        public Builder beginPositionEntry() {
            assertNull(currentPosition);
            currentPosition = new ArrayList<>();
            values.add(currentPosition);
            return this;
        }

        @Override
        public Builder endPositionEntry() {
            assertNotNull(currentPosition);
            currentPosition = null;
            return this;
        }

        protected void add(Object value) {
            (currentPosition == null ? values : currentPosition).add(value);
        }

        @Override
        public TestBlock build() {
            assertThat(values, hasSize(expectedSize));
            return new TestBlock(values);
        }

        @Override
        public void close() {
            // TODO assert that we close the test block builders
        }
    }

    /**
     * Test implementation of {@link org.elasticsearch.index.mapper.BlockLoader.AggregateMetricDoubleBuilder}.
     * The implementation here is fairly close to the production one.
     */
    private static class AggregateMetricDoubleBlockBuilder implements BlockLoader.AggregateMetricDoubleBuilder {
        private final DoubleBuilder min;
        private final DoubleBuilder max;
        private final DoubleBuilder sum;
        private final IntBuilder count;

        private AggregateMetricDoubleBlockBuilder(int expectedSize) {
            min = new DoubleBuilder(expectedSize);
            max = new DoubleBuilder(expectedSize);
            sum = new DoubleBuilder(expectedSize);
            count = new IntBuilder(expectedSize);
        }

        private static class DoubleBuilder extends TestBlock.Builder implements BlockLoader.DoubleBuilder {
            private DoubleBuilder(int expectedSize) {
                super(expectedSize);
            }

            @Override
            public BlockLoader.DoubleBuilder appendDouble(double value) {
                add(value);
                return this;
            }
        }

        private static class IntBuilder extends TestBlock.Builder implements BlockLoader.IntBuilder {
            private IntBuilder(int expectedSize) {
                super(expectedSize);
            }

            @Override
            public BlockLoader.IntBuilder appendInt(int value) {
                add(value);
                return this;
            }
        }

        @Override
        public BlockLoader.DoubleBuilder min() {
            return min;
        }

        @Override
        public BlockLoader.DoubleBuilder max() {
            return max;
        }

        @Override
        public BlockLoader.DoubleBuilder sum() {
            return sum;
        }

        @Override
        public BlockLoader.IntBuilder count() {
            return count;
        }

        @Override
        public BlockLoader.Block build() {
            var minBlock = min.build();
            var maxBlock = max.build();
            var sumBlock = sum.build();
            var countBlock = count.build();

            assert minBlock.size() == maxBlock.size();
            assert maxBlock.size() == sumBlock.size();
            assert sumBlock.size() == countBlock.size();

            var values = new ArrayList<>(minBlock.size());

            for (int i = 0; i < minBlock.size(); i++) {
                // we need to represent this complex block somehow
                var value = new HashMap<String, Object>();
                value.put("min", minBlock.values.get(i));
                value.put("max", maxBlock.values.get(i));
                value.put("sum", sumBlock.values.get(i));
                value.put("value_count", countBlock.values.get(i));

                values.add(value);
            }

            return new TestBlock(values);
        }

        @Override
        public BlockLoader.Builder appendNull() {
            throw new UnsupportedOperationException();
        }

        @Override
        public BlockLoader.Builder beginPositionEntry() {
            throw new UnsupportedOperationException();
        }

        @Override
        public BlockLoader.Builder endPositionEntry() {
            throw new UnsupportedOperationException();
        }

        @Override
        public void close() {

        }
    }

<<<<<<< HEAD
    public static class LongRangeBuilder implements BlockLoader.LongRangeBuilder {
        private final LongBuilder from;
        private final LongBuilder to;

        LongRangeBuilder(int expectedSize) {
            from = new LongBuilder(expectedSize);
            to = new LongBuilder(expectedSize);
        }

        @Override
        public BlockLoader.LongBuilder from() {
            return from;
        }

        @Override
        public BlockLoader.LongBuilder to() {
            return to;
        }

        @Override
        public BlockLoader.Block build() {
            var fromBlock = from.build();
            var toBlock = to.build();
            assert fromBlock.size() == toBlock.size();
            var values = new ArrayList<>(fromBlock.size());
            for (int i = 0; i < fromBlock.size(); i++) {
                values.add(List.of(fromBlock.values.get(i), toBlock.values.get(i)));
            }
            return new TestBlock(values);
=======
    private static class ExponentialHistogramBlockBuilder implements BlockLoader.ExponentialHistogramBuilder {

        private final BlockLoader.DoubleBuilder minima;
        private final BlockLoader.DoubleBuilder maxima;
        private final BlockLoader.DoubleBuilder sums;
        private final BlockLoader.LongBuilder valueCounts;
        private final BlockLoader.DoubleBuilder zeroThresholds;
        private final BlockLoader.BytesRefBuilder encodedHistograms;

        private ExponentialHistogramBlockBuilder(BlockLoader.BlockFactory testFactory, int expectedSize) {
            minima = testFactory.doubles(expectedSize);
            maxima = testFactory.doubles(expectedSize);
            sums = testFactory.doubles(expectedSize);
            valueCounts = testFactory.longs(expectedSize);
            zeroThresholds = testFactory.doubles(expectedSize);
            encodedHistograms = testFactory.bytesRefs(expectedSize);
        }

        @Override
        public BlockLoader.Block build() {
            BlockLoader.Block minimaBlock = minima.build();
            BlockLoader.Block maximaBlock = maxima.build();
            BlockLoader.Block sumsBlock = sums.build();
            BlockLoader.Block valueCountsBlock = valueCounts.build();
            BlockLoader.Block zeroThresholdsBlock = zeroThresholds.build();
            BlockLoader.Block encodedHistogramsBlock = encodedHistograms.build();
            return parseHistogramsToBlock(
                minimaBlock,
                maximaBlock,
                sumsBlock,
                valueCountsBlock,
                zeroThresholdsBlock,
                encodedHistogramsBlock
            );
        }

        public static TestBlock parseHistogramsToBlock(
            BlockLoader.Block minimaBlock,
            BlockLoader.Block maximaBlock,
            BlockLoader.Block sumsBlock,
            BlockLoader.Block valueCountsBlock,
            BlockLoader.Block zeroThresholdsBlock,
            BlockLoader.Block encodedHistogramsBlock
        ) {
            TestBlock minima = (TestBlock) minimaBlock;
            TestBlock maxima = (TestBlock) maximaBlock;
            TestBlock sums = (TestBlock) sumsBlock;
            TestBlock valueCounts = (TestBlock) valueCountsBlock;
            TestBlock zeroThresholds = (TestBlock) zeroThresholdsBlock;
            TestBlock encodedHistograms = (TestBlock) encodedHistogramsBlock;
            int count = minima.values.size();
            assert count == maxima.values.size();
            assert count == sums.values.size();
            assert count == valueCounts.values.size();
            assert count == zeroThresholds.values.size();
            assert count == encodedHistograms.values.size();

            return new TestBlock(IntStream.range(0, count).mapToObj(i -> {
                if (encodedHistograms.get(i) == null) {
                    return null;
                }
                CompressedExponentialHistogram result = new CompressedExponentialHistogram();
                try {
                    Double min = (Double) minima.get(i);
                    Double max = (Double) maxima.get(i);
                    result.reset(
                        (Double) zeroThresholds.get(i),
                        (Long) valueCounts.get(i),
                        (Double) sums.get(i),
                        min == null ? Double.NaN : min,
                        max == null ? Double.NaN : max,
                        (BytesRef) encodedHistograms.get(i)
                    );
                } catch (IOException e) {
                    throw new RuntimeException(e);
                }
                return (Object) result;
            }).toList());
>>>>>>> c3d72412
        }

        @Override
        public BlockLoader.Builder appendNull() {
            throw new UnsupportedOperationException();
        }

        @Override
        public BlockLoader.Builder beginPositionEntry() {
            throw new UnsupportedOperationException();
        }

        @Override
        public BlockLoader.Builder endPositionEntry() {
            throw new UnsupportedOperationException();
        }

        @Override
        public void close() {

        }

<<<<<<< HEAD
        private static class LongBuilder extends TestBlock.Builder implements BlockLoader.LongBuilder {
            private LongBuilder(int expectedSize) {
                super(expectedSize);
            }

            @Override
            public BlockLoader.LongBuilder appendLong(long value) {
                add(value);
                return this;
            }
        }
    };
=======
        @Override
        public BlockLoader.DoubleBuilder minima() {
            return minima;
        }

        @Override
        public BlockLoader.DoubleBuilder maxima() {
            return maxima;
        }

        @Override
        public BlockLoader.DoubleBuilder sums() {
            return sums;
        }

        @Override
        public BlockLoader.LongBuilder valueCounts() {
            return valueCounts;
        }

        @Override
        public BlockLoader.DoubleBuilder zeroThresholds() {
            return zeroThresholds;
        }

        @Override
        public BlockLoader.BytesRefBuilder encodedHistograms() {
            return encodedHistograms;
        }
    }
>>>>>>> c3d72412
}<|MERGE_RESOLUTION|>--- conflicted
+++ resolved
@@ -445,16 +445,16 @@
                 return new SortedSetOrdinalBuilder();
             }
 
-            @Override
             public BlockLoader.AggregateMetricDoubleBuilder aggregateMetricDoubleBuilder(int expectedSize) {
                 return new AggregateMetricDoubleBlockBuilder(expectedSize);
             }
 
             @Override
-<<<<<<< HEAD
             public BlockLoader.LongRangeBuilder dateRangeBuilder(int expectedSize) {
                 return new LongRangeBuilder(expectedSize);
-=======
+            }
+
+            @Override
             public BlockLoader.ExponentialHistogramBuilder exponentialHistogramBlockBuilder(int count) {
                 return new ExponentialHistogramBlockBuilder(this, count);
             }
@@ -476,7 +476,6 @@
                     zeroThresholds,
                     encodedHistograms
                 );
->>>>>>> c3d72412
             }
         };
     }
@@ -691,37 +690,6 @@
         }
     }
 
-<<<<<<< HEAD
-    public static class LongRangeBuilder implements BlockLoader.LongRangeBuilder {
-        private final LongBuilder from;
-        private final LongBuilder to;
-
-        LongRangeBuilder(int expectedSize) {
-            from = new LongBuilder(expectedSize);
-            to = new LongBuilder(expectedSize);
-        }
-
-        @Override
-        public BlockLoader.LongBuilder from() {
-            return from;
-        }
-
-        @Override
-        public BlockLoader.LongBuilder to() {
-            return to;
-        }
-
-        @Override
-        public BlockLoader.Block build() {
-            var fromBlock = from.build();
-            var toBlock = to.build();
-            assert fromBlock.size() == toBlock.size();
-            var values = new ArrayList<>(fromBlock.size());
-            for (int i = 0; i < fromBlock.size(); i++) {
-                values.add(List.of(fromBlock.values.get(i), toBlock.values.get(i)));
-            }
-            return new TestBlock(values);
-=======
     private static class ExponentialHistogramBlockBuilder implements BlockLoader.ExponentialHistogramBuilder {
 
         private final BlockLoader.DoubleBuilder minima;
@@ -800,7 +768,6 @@
                 }
                 return (Object) result;
             }).toList());
->>>>>>> c3d72412
         }
 
         @Override
@@ -823,7 +790,88 @@
 
         }
 
-<<<<<<< HEAD
+        @Override
+        public BlockLoader.DoubleBuilder minima() {
+            return minima;
+        }
+
+        @Override
+        public BlockLoader.DoubleBuilder maxima() {
+            return maxima;
+        }
+
+        @Override
+        public BlockLoader.DoubleBuilder sums() {
+            return sums;
+        }
+
+        @Override
+        public BlockLoader.LongBuilder valueCounts() {
+            return valueCounts;
+        }
+
+        @Override
+        public BlockLoader.DoubleBuilder zeroThresholds() {
+            return zeroThresholds;
+        }
+
+        @Override
+        public BlockLoader.BytesRefBuilder encodedHistograms() {
+            return encodedHistograms;
+        }
+    }
+
+    public static class LongRangeBuilder implements BlockLoader.LongRangeBuilder {
+        private final LongBuilder from;
+        private final LongBuilder to;
+
+        LongRangeBuilder(int expectedSize) {
+            from = new LongBuilder(expectedSize);
+            to = new LongBuilder(expectedSize);
+        }
+
+        @Override
+        public BlockLoader.LongBuilder from() {
+            return from;
+        }
+
+        @Override
+        public BlockLoader.LongBuilder to() {
+            return to;
+        }
+
+        @Override
+        public BlockLoader.Block build() {
+            var fromBlock = from.build();
+            var toBlock = to.build();
+            assert fromBlock.size() == toBlock.size();
+            var values = new ArrayList<>(fromBlock.size());
+            for (int i = 0; i < fromBlock.size(); i++) {
+                values.add(List.of(fromBlock.values.get(i), toBlock.values.get(i)));
+            }
+            return new TestBlock(values);
+        }
+
+        @Override
+        public BlockLoader.Builder appendNull() {
+            throw new UnsupportedOperationException();
+        }
+
+        @Override
+        public BlockLoader.Builder beginPositionEntry() {
+            throw new UnsupportedOperationException();
+        }
+
+        @Override
+        public BlockLoader.Builder endPositionEntry() {
+            throw new UnsupportedOperationException();
+        }
+
+        @Override
+        public void close() {
+
+        }
+
         private static class LongBuilder extends TestBlock.Builder implements BlockLoader.LongBuilder {
             private LongBuilder(int expectedSize) {
                 super(expectedSize);
@@ -836,36 +884,4 @@
             }
         }
     };
-=======
-        @Override
-        public BlockLoader.DoubleBuilder minima() {
-            return minima;
-        }
-
-        @Override
-        public BlockLoader.DoubleBuilder maxima() {
-            return maxima;
-        }
-
-        @Override
-        public BlockLoader.DoubleBuilder sums() {
-            return sums;
-        }
-
-        @Override
-        public BlockLoader.LongBuilder valueCounts() {
-            return valueCounts;
-        }
-
-        @Override
-        public BlockLoader.DoubleBuilder zeroThresholds() {
-            return zeroThresholds;
-        }
-
-        @Override
-        public BlockLoader.BytesRefBuilder encodedHistograms() {
-            return encodedHistograms;
-        }
-    }
->>>>>>> c3d72412
 }
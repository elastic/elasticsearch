/*
 * Licensed to Elasticsearch under one or more contributor
 * license agreements. See the NOTICE file distributed with
 * this work for additional information regarding copyright
 * ownership. Elasticsearch licenses this file to you under
 * the Apache License, Version 2.0 (the "License"); you may
 * not use this file except in compliance with the License.
 * You may obtain a copy of the License at
 *
 *    http://www.apache.org/licenses/LICENSE-2.0
 *
 * Unless required by applicable law or agreed to in writing,
 * software distributed under the License is distributed on an
 * "AS IS" BASIS, WITHOUT WARRANTIES OR CONDITIONS OF ANY
 * KIND, either express or implied.  See the License for the
 * specific language governing permissions and limitations
 * under the License.
 */

package org.elasticsearch.index.replication;

import org.apache.lucene.store.AlreadyClosedException;
import org.elasticsearch.Version;
import org.elasticsearch.action.ActionListener;
import org.elasticsearch.action.DocWriteRequest;
import org.elasticsearch.action.DocWriteResponse;
import org.elasticsearch.action.admin.indices.flush.FlushRequest;
import org.elasticsearch.action.bulk.BulkItemRequest;
import org.elasticsearch.action.bulk.BulkItemResponse;
import org.elasticsearch.action.bulk.BulkShardRequest;
import org.elasticsearch.action.bulk.BulkShardResponse;
import org.elasticsearch.action.bulk.MappingUpdatePerformer;
import org.elasticsearch.action.bulk.TransportShardBulkAction;
import org.elasticsearch.action.delete.DeleteRequest;
import org.elasticsearch.action.index.IndexRequest;
import org.elasticsearch.action.resync.ResyncReplicationRequest;
import org.elasticsearch.action.resync.ResyncReplicationResponse;
import org.elasticsearch.action.resync.TransportResyncReplicationAction;
import org.elasticsearch.action.support.PlainActionFuture;
import org.elasticsearch.action.support.WriteRequest;
import org.elasticsearch.action.support.replication.ReplicatedWriteRequest;
import org.elasticsearch.action.support.replication.ReplicationOperation;
import org.elasticsearch.action.support.replication.ReplicationRequest;
import org.elasticsearch.action.support.replication.ReplicationResponse;
import org.elasticsearch.action.support.replication.TransportReplicationAction.ReplicaResponse;
import org.elasticsearch.action.support.replication.TransportWriteAction;
import org.elasticsearch.action.support.replication.TransportWriteActionTestHelper;
import org.elasticsearch.cluster.metadata.IndexMetaData;
import org.elasticsearch.cluster.node.DiscoveryNode;
import org.elasticsearch.cluster.routing.AllocationId;
import org.elasticsearch.cluster.routing.IndexShardRoutingTable;
import org.elasticsearch.cluster.routing.RecoverySource;
import org.elasticsearch.cluster.routing.ShardRouting;
import org.elasticsearch.cluster.routing.ShardRoutingHelper;
import org.elasticsearch.cluster.routing.ShardRoutingState;
import org.elasticsearch.cluster.routing.TestShardRouting;
import org.elasticsearch.common.collect.Iterators;
import org.elasticsearch.common.io.stream.BytesStreamOutput;
import org.elasticsearch.common.io.stream.StreamInput;
import org.elasticsearch.common.lease.Releasable;
import org.elasticsearch.common.lease.Releasables;
import org.elasticsearch.common.settings.Settings;
import org.elasticsearch.common.xcontent.XContentType;
import org.elasticsearch.index.Index;
import org.elasticsearch.index.IndexSettings;
import org.elasticsearch.index.engine.DocIdSeqNoAndTerm;
import org.elasticsearch.index.engine.EngineFactory;
import org.elasticsearch.index.engine.InternalEngineFactory;
import org.elasticsearch.index.seqno.GlobalCheckpointSyncAction;
<<<<<<< HEAD
=======
import org.elasticsearch.index.seqno.RetentionLease;
import org.elasticsearch.index.seqno.RetentionLeaseSyncAction;
>>>>>>> a9d16e10
import org.elasticsearch.index.seqno.RetentionLeaseSyncer;
import org.elasticsearch.index.seqno.RetentionLeases;
import org.elasticsearch.index.shard.IndexShard;
import org.elasticsearch.index.shard.IndexShardTestCase;
import org.elasticsearch.index.shard.PrimaryReplicaSyncer;
import org.elasticsearch.index.shard.ShardId;
import org.elasticsearch.index.shard.ShardPath;
import org.elasticsearch.index.translog.Translog;
import org.elasticsearch.indices.recovery.RecoveryState;
import org.elasticsearch.indices.recovery.RecoveryTarget;
import org.elasticsearch.tasks.TaskManager;
import org.elasticsearch.threadpool.ThreadPool;

import java.io.IOException;
import java.util.ArrayList;
import java.util.Collections;
import java.util.HashSet;
import java.util.Iterator;
import java.util.List;
import java.util.Map;
import java.util.Set;
import java.util.concurrent.CopyOnWriteArrayList;
import java.util.concurrent.Future;
import java.util.concurrent.FutureTask;
import java.util.concurrent.atomic.AtomicInteger;
import java.util.function.BiConsumer;
import java.util.function.BiFunction;
import java.util.function.Consumer;
import java.util.function.Function;
import java.util.stream.Collectors;
import java.util.stream.StreamSupport;

import static org.elasticsearch.action.ActionListener.wrap;
import static org.hamcrest.Matchers.empty;
import static org.hamcrest.Matchers.equalTo;
import static org.hamcrest.Matchers.greaterThanOrEqualTo;

public abstract class ESIndexLevelReplicationTestCase extends IndexShardTestCase {

    protected final Index index = new Index("test", "uuid");
    private final ShardId shardId = new ShardId(index, 0);
    protected final Map<String, String> indexMapping = Collections.singletonMap("type", "{ \"type\": {} }");

    protected ReplicationGroup createGroup(int replicas) throws IOException {
        return createGroup(replicas, Settings.EMPTY);
    }

    protected ReplicationGroup createGroup(int replicas, Settings settings) throws IOException {
        IndexMetaData metaData = buildIndexMetaData(replicas, settings, indexMapping);
        return new ReplicationGroup(metaData);
    }

    protected IndexMetaData buildIndexMetaData(int replicas) throws IOException {
        return buildIndexMetaData(replicas, indexMapping);
    }

    protected IndexMetaData buildIndexMetaData(int replicas, Map<String, String> mappings) throws IOException {
        return buildIndexMetaData(replicas, Settings.EMPTY, mappings);
    }

    protected IndexMetaData buildIndexMetaData(int replicas, Settings indexSettings, Map<String, String> mappings) throws IOException {
        Settings settings = Settings.builder().put(IndexMetaData.SETTING_VERSION_CREATED, Version.CURRENT)
            .put(IndexMetaData.SETTING_NUMBER_OF_REPLICAS, replicas)
            .put(IndexMetaData.SETTING_NUMBER_OF_SHARDS, 1)
            .put(IndexSettings.INDEX_SOFT_DELETES_SETTING.getKey(), randomBoolean())
            .put(IndexSettings.INDEX_SOFT_DELETES_RETENTION_OPERATIONS_SETTING.getKey(),
                randomBoolean() ? IndexSettings.INDEX_SOFT_DELETES_RETENTION_OPERATIONS_SETTING.get(Settings.EMPTY) : between(0, 1000))
            .put(indexSettings)
            .build();
        IndexMetaData.Builder metaData = IndexMetaData.builder(index.getName())
            .settings(settings)
            .primaryTerm(0, randomIntBetween(1, 100));
        for (Map.Entry<String, String> typeMapping : mappings.entrySet()) {
            metaData.putMapping(typeMapping.getKey(), typeMapping.getValue());
        }
        return metaData.build();
    }

    protected IndexRequest copyIndexRequest(IndexRequest inRequest) throws IOException {
        final IndexRequest outRequest = new IndexRequest();
        try (BytesStreamOutput out = new BytesStreamOutput()) {
            inRequest.writeTo(out);
            try (StreamInput in = out.bytes().streamInput()) {
                outRequest.readFrom(in);
            }
        }
        return outRequest;
    }

    protected DiscoveryNode getDiscoveryNode(String id) {
        return new DiscoveryNode(id, id, buildNewFakeTransportAddress(), Collections.emptyMap(),
            Collections.singleton(DiscoveryNode.Role.DATA), Version.CURRENT);
    }

    protected class ReplicationGroup implements AutoCloseable, Iterable<IndexShard> {
        private IndexShard primary;
        private IndexMetaData indexMetaData;
        private final List<IndexShard> replicas;
        private final AtomicInteger replicaId = new AtomicInteger();
        private final AtomicInteger docId = new AtomicInteger();
        boolean closed = false;
        private ReplicationTargets replicationTargets;

        private final RetentionLeaseSyncer retentionLeaseSyncer = new RetentionLeaseSyncer() {
            @Override
            public void sync(ShardId shardId, RetentionLeases retentionLeases, ActionListener<ReplicationResponse> listener) {
                assertEquals(shardId, primary.shardId());
                replicas.forEach(replica -> replica.updateRetentionLeasesOnReplica(retentionLeases));
                listener.onResponse(null);
            }

            @Override
            public void backgroundSync(ShardId shardId, RetentionLeases retentionLeases) {
                sync(shardId, retentionLeases, wrap(() -> {}));
            }
        };

        private final PrimaryReplicaSyncer primaryReplicaSyncer = new PrimaryReplicaSyncer(
            new TaskManager(Settings.EMPTY, threadPool, Collections.emptySet()),
            (request, parentTask, primaryAllocationId, primaryTerm, listener) -> {
                try {
                    new ResyncAction(request, listener, ReplicationGroup.this).execute();
                } catch (Exception e) {
                    throw new AssertionError(e);
                }
            });

        private final RetentionLeaseSyncer retentionLeaseSyncer = new RetentionLeaseSyncer() {
            @Override
            public void sync(ShardId shardId, RetentionLeases retentionLeases, ActionListener<ReplicationResponse> listener) {
                syncRetentionLeases(shardId, retentionLeases, listener);
            }

            @Override
            public void backgroundSync(ShardId shardId, RetentionLeases retentionLeases) {
                sync(shardId, retentionLeases, ActionListener.wrap(
                    r -> { },
                    e -> {
                        throw new AssertionError("failed to backgroun sync retention lease", e);
                    }));
            }
        };

        protected ReplicationGroup(final IndexMetaData indexMetaData) throws IOException {
            final ShardRouting primaryRouting = this.createShardRouting("s0", true);
            primary = newShard(primaryRouting, indexMetaData, null, getEngineFactory(primaryRouting), () -> {}, retentionLeaseSyncer);
            replicas = new CopyOnWriteArrayList<>();
            this.indexMetaData = indexMetaData;
            updateAllocationIDsOnPrimary();
            for (int i = 0; i < indexMetaData.getNumberOfReplicas(); i++) {
                addReplica();
            }
        }

        private ShardRouting createShardRouting(String nodeId, boolean primary) {
            return TestShardRouting.newShardRouting(shardId, nodeId, primary, ShardRoutingState.INITIALIZING,
                primary ? RecoverySource.EmptyStoreRecoverySource.INSTANCE : RecoverySource.PeerRecoverySource.INSTANCE);
        }

        protected EngineFactory getEngineFactory(ShardRouting routing) {
            return new InternalEngineFactory();
        }

        public int indexDocs(final int numOfDoc) throws Exception {
            for (int doc = 0; doc < numOfDoc; doc++) {
                final IndexRequest indexRequest = new IndexRequest(index.getName(), "type", Integer.toString(docId.incrementAndGet()))
                        .source("{}", XContentType.JSON);
                final BulkItemResponse response = index(indexRequest);
                if (response.isFailed()) {
                    throw response.getFailure().getCause();
                } else {
                    assertEquals(DocWriteResponse.Result.CREATED, response.getResponse().getResult());
                }
            }
            return numOfDoc;
        }

        public int appendDocs(final int numOfDoc) throws Exception {
            for (int doc = 0; doc < numOfDoc; doc++) {
                final IndexRequest indexRequest = new IndexRequest(index.getName(), "type").source("{}", XContentType.JSON);
                final BulkItemResponse response = index(indexRequest);
                if (response.isFailed()) {
                    throw response.getFailure().getCause();
                } else if (response.isFailed() == false) {
                    assertEquals(DocWriteResponse.Result.CREATED, response.getResponse().getResult());
                }
            }
            return numOfDoc;
        }

        public BulkItemResponse index(IndexRequest indexRequest) throws Exception {
            return executeWriteRequest(indexRequest, indexRequest.getRefreshPolicy());
        }

        public BulkItemResponse delete(DeleteRequest deleteRequest) throws Exception {
            return executeWriteRequest(deleteRequest, deleteRequest.getRefreshPolicy());
        }

        private BulkItemResponse executeWriteRequest(
            DocWriteRequest<?> writeRequest, WriteRequest.RefreshPolicy refreshPolicy) throws Exception {
            PlainActionFuture<BulkItemResponse> listener = new PlainActionFuture<>();
            final ActionListener<BulkShardResponse> wrapBulkListener = wrap(
                bulkShardResponse -> listener.onResponse(bulkShardResponse.getResponses()[0]),
                listener::onFailure);
            BulkItemRequest[] items = new BulkItemRequest[1];
            items[0] = new BulkItemRequest(0, writeRequest);
            BulkShardRequest request = new BulkShardRequest(shardId, refreshPolicy, items);
            new WriteReplicationAction(request, wrapBulkListener, this).execute();
            return listener.get();
        }

        public synchronized void startAll() throws IOException {
            startReplicas(replicas.size());
        }

        public synchronized int startReplicas(int numOfReplicasToStart) throws IOException {
            if (primary.routingEntry().initializing()) {
                startPrimary();
            }
            int started = 0;
            for (IndexShard replicaShard : replicas) {
                if (replicaShard.routingEntry().initializing()) {
                    recoverReplica(replicaShard);
                    started++;
                    if (started > numOfReplicasToStart) {
                        break;
                    }
                }
            }
            return started;
        }

        public void startPrimary() throws IOException {
            recoverPrimary(primary);
            HashSet<String> activeIds = new HashSet<>();
            activeIds.addAll(activeIds());
            activeIds.add(primary.routingEntry().allocationId().getId());
            ShardRouting startedRoutingEntry = ShardRoutingHelper.moveToStarted(primary.routingEntry());
            IndexShardRoutingTable routingTable = routingTable(shr -> shr == primary.routingEntry() ? startedRoutingEntry : shr);
            primary.updateShardState(startedRoutingEntry, primary.getPendingPrimaryTerm(), null,
                currentClusterStateVersion.incrementAndGet(), activeIds, routingTable, Collections.emptySet());
            for (final IndexShard replica : replicas) {
                recoverReplica(replica);
            }
            computeReplicationTargets();
        }

        public IndexShard addReplica() throws IOException {
            final ShardRouting replicaRouting = createShardRouting("s" + replicaId.incrementAndGet(), false);
            final IndexShard replica =
                newShard(replicaRouting, indexMetaData, null, getEngineFactory(replicaRouting), () -> {}, retentionLeaseSyncer);
            addReplica(replica);
            return replica;
        }

        public synchronized void addReplica(IndexShard replica) throws IOException {
            assert shardRoutings().stream()
                .filter(shardRouting -> shardRouting.isSameAllocation(replica.routingEntry())).findFirst().isPresent() == false :
                "replica with aId [" + replica.routingEntry().allocationId() + "] already exists";
            replicas.add(replica);
            if (replicationTargets != null) {
                replicationTargets.addReplica(replica);
            }
            updateAllocationIDsOnPrimary();
        }

        protected synchronized void recoverPrimary(IndexShard primary) {
            final DiscoveryNode pNode = getDiscoveryNode(primary.routingEntry().currentNodeId());
            primary.markAsRecovering("store", new RecoveryState(primary.routingEntry(), pNode, null));
            primary.recoverFromStore();
        }

        public synchronized IndexShard addReplicaWithExistingPath(final ShardPath shardPath, final String nodeId) throws IOException {
            final ShardRouting shardRouting = TestShardRouting.newShardRouting(
                    shardId,
                    nodeId,
                    false, ShardRoutingState.INITIALIZING,
                    RecoverySource.PeerRecoverySource.INSTANCE);

            final IndexShard newReplica =
                    newShard(shardRouting, shardPath, indexMetaData, null, null, getEngineFactory(shardRouting),
                            () -> {}, retentionLeaseSyncer, EMPTY_EVENT_LISTENER);
            replicas.add(newReplica);
            if (replicationTargets != null) {
                replicationTargets.addReplica(newReplica);
            }
            updateAllocationIDsOnPrimary();
            return newReplica;
        }

        public synchronized List<IndexShard> getReplicas() {
            return Collections.unmodifiableList(replicas);
        }

        /**
         * promotes the specific replica as the new primary
         */
        public Future<PrimaryReplicaSyncer.ResyncTask> promoteReplicaToPrimary(IndexShard replica) throws IOException {
            PlainActionFuture<PrimaryReplicaSyncer.ResyncTask> fut = new PlainActionFuture<>();
            promoteReplicaToPrimary(replica, (shard, listener) -> {
                computeReplicationTargets();
                primaryReplicaSyncer.resync(shard,
                    new ActionListener<PrimaryReplicaSyncer.ResyncTask>() {
                        @Override
                        public void onResponse(PrimaryReplicaSyncer.ResyncTask resyncTask) {
                            listener.onResponse(resyncTask);
                            fut.onResponse(resyncTask);
                        }

                        @Override
                        public void onFailure(Exception e) {
                            listener.onFailure(e);
                            fut.onFailure(e);
                        }
                    });
            });
            return fut;
        }

        public synchronized void promoteReplicaToPrimary(IndexShard replica,
                 BiConsumer<IndexShard, ActionListener<PrimaryReplicaSyncer.ResyncTask>> primaryReplicaSyncer)
            throws IOException {
            final long newTerm = indexMetaData.primaryTerm(shardId.id()) + 1;
            IndexMetaData.Builder newMetaData = IndexMetaData.builder(indexMetaData).primaryTerm(shardId.id(), newTerm);
            indexMetaData = newMetaData.build();
            assertTrue(replicas.remove(replica));
            closeShards(primary);
            primary = replica;
            assert primary.routingEntry().active() : "only active replicas can be promoted to primary: " + primary.routingEntry();
            ShardRouting primaryRouting = replica.routingEntry().moveActiveReplicaToPrimary();
            IndexShardRoutingTable routingTable = routingTable(shr -> shr == replica.routingEntry() ? primaryRouting : shr);

            primary.updateShardState(primaryRouting, newTerm, primaryReplicaSyncer, currentClusterStateVersion.incrementAndGet(),
                activeIds(), routingTable, Collections.emptySet());
        }

        private synchronized Set<String> activeIds() {
            return shardRoutings().stream()
                .filter(ShardRouting::active).map(ShardRouting::allocationId).map(AllocationId::getId).collect(Collectors.toSet());
        }

        private synchronized IndexShardRoutingTable routingTable(Function<ShardRouting, ShardRouting> transformer) {
            IndexShardRoutingTable.Builder routingTable = new IndexShardRoutingTable.Builder(primary.shardId());
            shardRoutings().stream().map(transformer).forEach(routingTable::addShard);
            return routingTable.build();
        }

        public synchronized boolean removeReplica(IndexShard replica) throws IOException {
            final boolean removed = replicas.remove(replica);
            if (removed) {
                updateAllocationIDsOnPrimary();
                computeReplicationTargets();
            }
            return removed;
        }

        public void recoverReplica(IndexShard replica) throws IOException {
            recoverReplica(replica, (r, sourceNode) -> new RecoveryTarget(r, sourceNode, recoveryListener, version -> {}));
        }

        public void recoverReplica(IndexShard replica, BiFunction<IndexShard, DiscoveryNode, RecoveryTarget> targetSupplier)
            throws IOException {
            recoverReplica(replica, targetSupplier, true);
        }

        public void recoverReplica(
            IndexShard replica,
            BiFunction<IndexShard, DiscoveryNode, RecoveryTarget> targetSupplier,
            boolean markAsRecovering) throws IOException {
            final IndexShardRoutingTable routingTable = routingTable(Function.identity());
            final Set<String> inSyncIds = activeIds();
            ESIndexLevelReplicationTestCase.this.recoverUnstartedReplica(replica, primary, targetSupplier, markAsRecovering, inSyncIds,
                routingTable);
            ESIndexLevelReplicationTestCase.this.startReplicaAfterRecovery(replica, primary, inSyncIds, routingTable);
            computeReplicationTargets();
        }

        public synchronized DiscoveryNode getPrimaryNode() {
            return getDiscoveryNode(primary.routingEntry().currentNodeId());
        }

        public Future<Void> asyncRecoverReplica(
                final IndexShard replica, final BiFunction<IndexShard, DiscoveryNode, RecoveryTarget> targetSupplier) throws IOException {
            final FutureTask<Void> task = new FutureTask<>(() -> {
                recoverReplica(replica, targetSupplier);
                return null;
            });
            threadPool.generic().execute(task);
            return task;
        }

        public synchronized void assertAllEqual(int expectedCount) throws IOException {
            Set<String> primaryIds = getShardDocUIDs(primary);
            assertThat(primaryIds.size(), equalTo(expectedCount));
            for (IndexShard replica : replicas) {
                Set<String> replicaIds = getShardDocUIDs(replica);
                Set<String> temp = new HashSet<>(primaryIds);
                temp.removeAll(replicaIds);
                assertThat(replica.routingEntry() + " is missing docs", temp, empty());
                temp = new HashSet<>(replicaIds);
                temp.removeAll(primaryIds);
                assertThat(replica.routingEntry() + " has extra docs", temp, empty());
            }
        }

        public synchronized void refresh(String source) {
            for (IndexShard shard : this) {
                shard.refresh(source);
            }
        }

        public synchronized void flush() {
            final FlushRequest request = new FlushRequest();
            for (IndexShard shard : this) {
                shard.flush(request);
            }
        }

        public synchronized List<ShardRouting> shardRoutings() {
            return StreamSupport.stream(this.spliterator(), false).map(IndexShard::routingEntry).collect(Collectors.toList());
        }

        @Override
        public synchronized void close() throws Exception {
            if (closed == false) {
                closed = true;
                try {
                    final List<DocIdSeqNoAndTerm> docsOnPrimary = getDocIdAndSeqNos(primary);
                    for (IndexShard replica : replicas) {
                        assertThat(replica.getMaxSeenAutoIdTimestamp(), equalTo(primary.getMaxSeenAutoIdTimestamp()));
                        assertThat(replica.getMaxSeqNoOfUpdatesOrDeletes(), greaterThanOrEqualTo(primary.getMaxSeqNoOfUpdatesOrDeletes()));
                        assertThat(getDocIdAndSeqNos(replica), equalTo(docsOnPrimary));
                    }
                } catch (AlreadyClosedException ignored) { }
                closeShards(this);
            } else {
                throw new AlreadyClosedException("too bad");
            }
        }

        @Override
        public Iterator<IndexShard> iterator() {
            return Iterators.concat(replicas.iterator(), Collections.singleton(primary).iterator());
        }

        public synchronized IndexShard getPrimary() {
            return primary;
        }

        public synchronized void reinitPrimaryShard() throws IOException {
            primary = reinitShard(primary);
            computeReplicationTargets();
        }

        public void syncGlobalCheckpoint() {
            PlainActionFuture<ReplicationResponse> listener = new PlainActionFuture<>();
            try {
                new GlobalCheckpointSync(listener, this).execute();
                listener.get();
            } catch (Exception e) {
                throw new AssertionError(e);
            }
        }

        private void updateAllocationIDsOnPrimary() throws IOException {

            primary.updateShardState(primary.routingEntry(), primary.getPendingPrimaryTerm(), null,
                currentClusterStateVersion.incrementAndGet(),
                activeIds(), routingTable(Function.identity()), Collections.emptySet());
        }

        private synchronized void computeReplicationTargets() {
            this.replicationTargets = new ReplicationTargets(this.primary, new ArrayList<>(this.replicas));
        }

        private synchronized ReplicationTargets getReplicationTargets() {
            return replicationTargets;
        }

        protected void syncRetentionLeases(ShardId shardId, RetentionLeases leases, ActionListener<ReplicationResponse> listener) {
            RetentionLeaseSyncAction.Request request = new RetentionLeaseSyncAction.Request(shardId, leases);
            ActionListener<RetentionLeaseSyncAction.Response> wrappedListener = ActionListener.wrap(
                r -> listener.onResponse(new ReplicationResponse()), listener::onFailure);
            new SyncRetentionLeases(request, ReplicationGroup.this, wrappedListener).execute();
        }

        public RetentionLease addRetentionLease(String id, long retainingSequenceNumber, String source,
                                                ActionListener<ReplicationResponse> listener) {
            return getPrimary().addRetentionLease(id, retainingSequenceNumber, source, listener);
        }

        public void removeRetentionLease(String id, ActionListener<ReplicationResponse> listener) {
            getPrimary().removeRetentionLease(id, listener);
        }

        public void executeRetentionLeasesSyncRequestOnReplica(RetentionLeaseSyncAction.Request request, IndexShard replica) {
            final PlainActionFuture<Releasable> acquirePermitFuture = new PlainActionFuture<>();
            replica.acquireReplicaOperationPermit(getPrimary().getOperationPrimaryTerm(), getPrimary().getGlobalCheckpoint(),
                getPrimary().getMaxSeqNoOfUpdatesOrDeletes(), acquirePermitFuture, ThreadPool.Names.SAME, request);
            try (Releasable ignored = acquirePermitFuture.actionGet()) {
                replica.updateRetentionLeasesOnReplica(request.getRetentionLeases());
                replica.persistRetentionLeases();
            } catch (Exception e) {
                throw new AssertionError("failed to execute retention lease request on replica [" + replica.routingEntry() + "]", e);
            }
        }
    }

    static final class ReplicationTargets {
        final IndexShard primary;
        final List<IndexShard> replicas;

        ReplicationTargets(IndexShard primary, List<IndexShard> replicas) {
            this.primary = primary;
            this.replicas = replicas;
        }

        /**
         * This does not modify the replication targets, but only adds a replica to the list.
         * If the targets is updated to include the given replica, a replication action would
         * be able to find this replica to execute write requests on it.
         */
        synchronized void addReplica(IndexShard replica) {
            replicas.add(replica);
        }

        synchronized IndexShard findReplicaShard(ShardRouting replicaRouting) {
            for (IndexShard replica : replicas) {
                if (replica.routingEntry().isSameAllocation(replicaRouting)) {
                    return replica;
                }
            }
            throw new AssertionError("replica [" + replicaRouting + "] is not found; replicas[" + replicas + "] primary[" + primary + "]");
        }
    }

    protected abstract class ReplicationAction<Request extends ReplicationRequest<Request>,
        ReplicaRequest extends ReplicationRequest<ReplicaRequest>,
        Response extends ReplicationResponse> {
        private final Request request;
        private ActionListener<Response> listener;
        private final ReplicationTargets replicationTargets;
        private final String opType;

        protected ReplicationAction(Request request, ActionListener<Response> listener, ReplicationGroup group, String opType) {
            this.request = request;
            this.listener = listener;
            this.replicationTargets = group.getReplicationTargets();
            this.opType = opType;
        }

        public void execute() {
            try {
                new ReplicationOperation<>(request, new PrimaryRef(),
                    new ActionListener<PrimaryResult>() {
                        @Override
                        public void onResponse(PrimaryResult result) {
                            result.respond(listener);
                        }

                        @Override
                        public void onFailure(Exception e) {
                            listener.onFailure(e);
                        }
                    }, new ReplicasRef(), logger, opType).execute();
            } catch (Exception e) {
                listener.onFailure(e);
            }
        }

        IndexShard getPrimaryShard() {
            return replicationTargets.primary;
        }

        protected abstract PrimaryResult performOnPrimary(IndexShard primary, Request request) throws Exception;

        protected abstract void performOnReplica(ReplicaRequest request, IndexShard replica) throws Exception;

        class PrimaryRef implements ReplicationOperation.Primary<Request, ReplicaRequest, PrimaryResult> {

            @Override
            public ShardRouting routingEntry() {
                return getPrimaryShard().routingEntry();
            }

            @Override
            public void failShard(String message, Exception exception) {
                throw new UnsupportedOperationException("failing a primary isn't supported. failure: " + message, exception);
            }

            @Override
            public PrimaryResult perform(Request request) throws Exception {
                return performOnPrimary(getPrimaryShard(), request);
            }

            @Override
            public void updateLocalCheckpointForShard(String allocationId, long checkpoint) {
                getPrimaryShard().updateLocalCheckpointForShard(allocationId, checkpoint);
            }

            @Override
            public void updateGlobalCheckpointForShard(String allocationId, long globalCheckpoint) {
                getPrimaryShard().updateGlobalCheckpointForShard(allocationId, globalCheckpoint);
            }

            @Override
            public long localCheckpoint() {
                return getPrimaryShard().getLocalCheckpoint();
            }

            @Override
            public long globalCheckpoint() {
                return getPrimaryShard().getGlobalCheckpoint();
            }

            @Override
            public long maxSeqNoOfUpdatesOrDeletes() {
                return getPrimaryShard().getMaxSeqNoOfUpdatesOrDeletes();
            }

            @Override
            public org.elasticsearch.index.shard.ReplicationGroup getReplicationGroup() {
                return getPrimaryShard().getReplicationGroup();
            }

        }

        class ReplicasRef implements ReplicationOperation.Replicas<ReplicaRequest> {

            @Override
            public void performOn(
                final ShardRouting replicaRouting,
                final ReplicaRequest request,
                final long globalCheckpoint,
                final long maxSeqNoOfUpdatesOrDeletes,
                final ActionListener<ReplicationOperation.ReplicaResponse> listener) {
                IndexShard replica = replicationTargets.findReplicaShard(replicaRouting);
                replica.acquireReplicaOperationPermit(
                        getPrimaryShard().getPendingPrimaryTerm(),
                        globalCheckpoint,
                        maxSeqNoOfUpdatesOrDeletes,
                        new ActionListener<Releasable>() {
                            @Override
                            public void onResponse(Releasable releasable) {
                                try {
                                    performOnReplica(request, replica);
                                    releasable.close();
                                    listener.onResponse(new ReplicaResponse(replica.getLocalCheckpoint(), replica.getGlobalCheckpoint()));
                                } catch (final Exception e) {
                                    Releasables.closeWhileHandlingException(releasable);
                                    listener.onFailure(e);
                                }
                            }

                            @Override
                            public void onFailure(Exception e) {
                                listener.onFailure(e);
                            }
                        },
                        ThreadPool.Names.WRITE, request);
            }

            @Override
            public void failShardIfNeeded(ShardRouting replica, String message, Exception exception,
                                          Runnable onSuccess, Consumer<Exception> onPrimaryDemoted,
                                          Consumer<Exception> onIgnoredFailure) {
                throw new UnsupportedOperationException("failing shard " + replica + " isn't supported. failure: " + message, exception);
            }

            @Override
            public void markShardCopyAsStaleIfNeeded(ShardId shardId, String allocationId, Runnable onSuccess,
                                                     Consumer<Exception> onPrimaryDemoted, Consumer<Exception> onIgnoredFailure) {
                throw new UnsupportedOperationException("can't mark " + shardId  + ", aid [" + allocationId + "] as stale");
            }
        }

        protected class PrimaryResult implements ReplicationOperation.PrimaryResult<ReplicaRequest> {
            final ReplicaRequest replicaRequest;
            final Response finalResponse;

            public PrimaryResult(ReplicaRequest replicaRequest, Response finalResponse) {
                this.replicaRequest = replicaRequest;
                this.finalResponse = finalResponse;
            }

            @Override
            public ReplicaRequest replicaRequest() {
                return replicaRequest;
            }

            @Override
            public void setShardInfo(ReplicationResponse.ShardInfo shardInfo) {
                finalResponse.setShardInfo(shardInfo);
            }

            public void respond(ActionListener<Response> listener) {
                listener.onResponse(finalResponse);
            }
        }

    }

    class WriteReplicationAction extends ReplicationAction<BulkShardRequest, BulkShardRequest, BulkShardResponse> {

        WriteReplicationAction(BulkShardRequest request, ActionListener<BulkShardResponse> listener, ReplicationGroup replicationGroup) {
            super(request, listener, replicationGroup, "indexing");
        }

        @Override
        protected PrimaryResult performOnPrimary(IndexShard primary, BulkShardRequest request) throws Exception {
            final TransportWriteAction.WritePrimaryResult<BulkShardRequest, BulkShardResponse>
                result = executeShardBulkOnPrimary(primary, request);
            return new PrimaryResult(result.replicaRequest(), result.finalResponseIfSuccessful);
        }

        @Override
        protected void performOnReplica(BulkShardRequest request, IndexShard replica) throws Exception {
            executeShardBulkOnReplica(request, replica, getPrimaryShard().getPendingPrimaryTerm(),
                getPrimaryShard().getGlobalCheckpoint(), getPrimaryShard().getMaxSeqNoOfUpdatesOrDeletes());
        }
    }

    private TransportWriteAction.WritePrimaryResult<BulkShardRequest, BulkShardResponse> executeShardBulkOnPrimary(
        IndexShard primary, BulkShardRequest request) throws Exception {
        for (BulkItemRequest itemRequest : request.items()) {
            if (itemRequest.request() instanceof IndexRequest) {
                ((IndexRequest) itemRequest.request()).process(Version.CURRENT, null, index.getName());
            }
        }
        final PlainActionFuture<Releasable> permitAcquiredFuture = new PlainActionFuture<>();
        primary.acquirePrimaryOperationPermit(permitAcquiredFuture, ThreadPool.Names.SAME, request);
        final TransportWriteAction.WritePrimaryResult<BulkShardRequest, BulkShardResponse> result;
        try (Releasable ignored = permitAcquiredFuture.actionGet()) {
            MappingUpdatePerformer noopMappingUpdater = (update, shardId, type) -> { };
            result = TransportShardBulkAction.performOnPrimary(request, primary, null, System::currentTimeMillis, noopMappingUpdater,
                null);
        }
        TransportWriteActionTestHelper.performPostWriteActions(primary, request, result.location, logger);
        return result;
    }

    private <Request extends ReplicatedWriteRequest & DocWriteRequest>
    BulkShardRequest executeReplicationRequestOnPrimary(IndexShard primary, Request request) throws Exception {
        final BulkShardRequest bulkShardRequest = new BulkShardRequest(shardId, request.getRefreshPolicy(),
            new BulkItemRequest[]{new BulkItemRequest(0, request)});
        return executeShardBulkOnPrimary(primary, bulkShardRequest).replicaRequest();
    }

    private void executeShardBulkOnReplica(BulkShardRequest request, IndexShard replica, long operationPrimaryTerm,
                                           long globalCheckpointOnPrimary, long maxSeqNoOfUpdatesOrDeletes) throws Exception {
        final PlainActionFuture<Releasable> permitAcquiredFuture = new PlainActionFuture<>();
        replica.acquireReplicaOperationPermit(operationPrimaryTerm, globalCheckpointOnPrimary,
            maxSeqNoOfUpdatesOrDeletes, permitAcquiredFuture, ThreadPool.Names.SAME, request);
        final Translog.Location location;
        try (Releasable ignored = permitAcquiredFuture.actionGet()) {
            location = TransportShardBulkAction.performOnReplica(request, replica);
        }
        TransportWriteActionTestHelper.performPostWriteActions(replica, request, location, logger);
    }

    /**
     * indexes the given requests on the supplied primary, modifying it for replicas
     */
    BulkShardRequest indexOnPrimary(IndexRequest request, IndexShard primary) throws Exception {
        return executeReplicationRequestOnPrimary(primary, request);
    }

    /**
     * Executes the delete request on the primary, and modifies it for replicas.
     */
    BulkShardRequest deleteOnPrimary(DeleteRequest request, IndexShard primary) throws Exception {
        return executeReplicationRequestOnPrimary(primary, request);
    }

    /**
     * indexes the given requests on the supplied replica shard
     */
    void indexOnReplica(BulkShardRequest request, ReplicationGroup group, IndexShard replica) throws Exception {
        indexOnReplica(request, group, replica, group.primary.getPendingPrimaryTerm());
    }

    void indexOnReplica(BulkShardRequest request, ReplicationGroup group, IndexShard replica, long term) throws Exception {
        executeShardBulkOnReplica(request, replica, term,
            group.primary.getGlobalCheckpoint(), group.primary.getMaxSeqNoOfUpdatesOrDeletes());
    }

    /**
     * Executes the delete request on the given replica shard.
     */
    void deleteOnReplica(BulkShardRequest request, ReplicationGroup group, IndexShard replica) throws Exception {
        executeShardBulkOnReplica(request, replica, group.primary.getPendingPrimaryTerm(),
            group.primary.getGlobalCheckpoint(), group.primary.getMaxSeqNoOfUpdatesOrDeletes());
    }

    class GlobalCheckpointSync extends ReplicationAction<
            GlobalCheckpointSyncAction.Request,
            GlobalCheckpointSyncAction.Request,
            ReplicationResponse> {

        GlobalCheckpointSync(final ActionListener<ReplicationResponse> listener, final ReplicationGroup replicationGroup) {
            super(
                    new GlobalCheckpointSyncAction.Request(replicationGroup.getPrimary().shardId()),
                    listener,
                    replicationGroup,
                    "global_checkpoint_sync");
        }

        @Override
        protected PrimaryResult performOnPrimary(
                final IndexShard primary, final GlobalCheckpointSyncAction.Request request) throws Exception {
            primary.sync();
            return new PrimaryResult(request, new ReplicationResponse());
        }

        @Override
        protected void performOnReplica(final GlobalCheckpointSyncAction.Request request, final IndexShard replica) throws IOException {
            replica.sync();
        }
    }

    class ResyncAction extends ReplicationAction<ResyncReplicationRequest, ResyncReplicationRequest, ResyncReplicationResponse> {

        ResyncAction(ResyncReplicationRequest request, ActionListener<ResyncReplicationResponse> listener, ReplicationGroup group) {
            super(request, listener, group, "resync");
        }

        @Override
        protected PrimaryResult performOnPrimary(IndexShard primary, ResyncReplicationRequest request) throws Exception {
            final TransportWriteAction.WritePrimaryResult<ResyncReplicationRequest, ResyncReplicationResponse> result =
                executeResyncOnPrimary(primary, request);
            return new PrimaryResult(result.replicaRequest(), result.finalResponseIfSuccessful);
        }

        @Override
        protected void performOnReplica(ResyncReplicationRequest request, IndexShard replica) throws Exception {
            executeResyncOnReplica(replica, request, getPrimaryShard().getPendingPrimaryTerm(),
                getPrimaryShard().getGlobalCheckpoint(), getPrimaryShard().getMaxSeqNoOfUpdatesOrDeletes());
        }
    }

    private TransportWriteAction.WritePrimaryResult<ResyncReplicationRequest, ResyncReplicationResponse> executeResyncOnPrimary(
        IndexShard primary, ResyncReplicationRequest request) throws Exception {
        final TransportWriteAction.WritePrimaryResult<ResyncReplicationRequest, ResyncReplicationResponse> result =
            new TransportWriteAction.WritePrimaryResult<>(TransportResyncReplicationAction.performOnPrimary(request, primary),
                new ResyncReplicationResponse(), null, null, primary, logger);
        TransportWriteActionTestHelper.performPostWriteActions(primary, request, result.location, logger);
        return result;
    }

    private void executeResyncOnReplica(IndexShard replica, ResyncReplicationRequest request, long operationPrimaryTerm,
                                        long globalCheckpointOnPrimary, long maxSeqNoOfUpdatesOrDeletes) throws Exception {
        final Translog.Location location;
        final PlainActionFuture<Releasable> acquirePermitFuture = new PlainActionFuture<>();
        replica.acquireReplicaOperationPermit(operationPrimaryTerm, globalCheckpointOnPrimary,
            maxSeqNoOfUpdatesOrDeletes, acquirePermitFuture, ThreadPool.Names.SAME, request);
        try (Releasable ignored = acquirePermitFuture.actionGet()) {
            location = TransportResyncReplicationAction.performOnReplica(request, replica);
        }
        TransportWriteActionTestHelper.performPostWriteActions(replica, request, location, logger);
    }

    class SyncRetentionLeases extends ReplicationAction<
        RetentionLeaseSyncAction.Request, RetentionLeaseSyncAction.Request, RetentionLeaseSyncAction.Response> {

        SyncRetentionLeases(RetentionLeaseSyncAction.Request request, ReplicationGroup group,
                            ActionListener<RetentionLeaseSyncAction.Response> listener)  {
            super(request, listener, group, "sync-retention-leases");
        }

        @Override
        protected PrimaryResult performOnPrimary(IndexShard primary, RetentionLeaseSyncAction.Request request) throws Exception {
            primary.persistRetentionLeases();
            return new PrimaryResult(request, new RetentionLeaseSyncAction.Response());
        }

        @Override
        protected void performOnReplica(RetentionLeaseSyncAction.Request request, IndexShard replica) throws Exception {
            replica.updateRetentionLeasesOnReplica(request.getRetentionLeases());
            replica.persistRetentionLeases();
        }
    }

}<|MERGE_RESOLUTION|>--- conflicted
+++ resolved
@@ -67,11 +67,8 @@
 import org.elasticsearch.index.engine.EngineFactory;
 import org.elasticsearch.index.engine.InternalEngineFactory;
 import org.elasticsearch.index.seqno.GlobalCheckpointSyncAction;
-<<<<<<< HEAD
-=======
 import org.elasticsearch.index.seqno.RetentionLease;
 import org.elasticsearch.index.seqno.RetentionLeaseSyncAction;
->>>>>>> a9d16e10
 import org.elasticsearch.index.seqno.RetentionLeaseSyncer;
 import org.elasticsearch.index.seqno.RetentionLeases;
 import org.elasticsearch.index.shard.IndexShard;
@@ -174,20 +171,6 @@
         private final AtomicInteger docId = new AtomicInteger();
         boolean closed = false;
         private ReplicationTargets replicationTargets;
-
-        private final RetentionLeaseSyncer retentionLeaseSyncer = new RetentionLeaseSyncer() {
-            @Override
-            public void sync(ShardId shardId, RetentionLeases retentionLeases, ActionListener<ReplicationResponse> listener) {
-                assertEquals(shardId, primary.shardId());
-                replicas.forEach(replica -> replica.updateRetentionLeasesOnReplica(retentionLeases));
-                listener.onResponse(null);
-            }
-
-            @Override
-            public void backgroundSync(ShardId shardId, RetentionLeases retentionLeases) {
-                sync(shardId, retentionLeases, wrap(() -> {}));
-            }
-        };
 
         private final PrimaryReplicaSyncer primaryReplicaSyncer = new PrimaryReplicaSyncer(
             new TaskManager(Settings.EMPTY, threadPool, Collections.emptySet()),

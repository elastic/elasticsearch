--- conflicted
+++ resolved
@@ -98,7 +98,6 @@
         return new DataSourceResponse.ObjectMappingParametersGenerator(() -> {
             var parameters = new HashMap<String, Object>();
 
-<<<<<<< HEAD
             // Changing subobjects from subobjects: false is not supported, but we can f.e. go from "true" to "false".
             // TODO enable subobjects: auto
             // It is disabled because it currently does not have auto flattening and that results in asserts being triggered when using
@@ -115,9 +114,6 @@
 
             if (request.parentSubobjects() == ObjectMapper.Subobjects.DISABLED
                 || parameters.getOrDefault("subobjects", "true").equals("false")) {
-=======
-            if (request.parentSubobjects() == ObjectMapper.Subobjects.DISABLED) {
->>>>>>> 20a34f43
                 // "enabled: false" is not compatible with subobjects: false
                 // changing "dynamic" from parent context is not compatible with subobjects: false
                 // changing subobjects value is not compatible with subobjects: false
@@ -134,22 +130,6 @@
             if (ESTestCase.randomBoolean()) {
                 parameters.put("enabled", ESTestCase.randomFrom("true", "false"));
             }
-<<<<<<< HEAD
-=======
-            // Changing subobjects from subobjects: false is not supported, but we can f.e. go from "true" to "false".
-            // TODO enable subobjects: auto
-            // It is disabled because it currently does not have auto flattening and that results in asserts being triggered when using
-            // copy_to.
-            if (ESTestCase.randomBoolean()) {
-                parameters.put(
-                    "subobjects",
-                    ESTestCase.randomValueOtherThan(
-                        ObjectMapper.Subobjects.AUTO,
-                        () -> ESTestCase.randomFrom(ObjectMapper.Subobjects.values())
-                    ).toString()
-                );
-            }
->>>>>>> 20a34f43
 
             if (ESTestCase.randomBoolean()) {
                 var value = request.isRoot() ? ESTestCase.randomFrom("none", "arrays") : ESTestCase.randomFrom("none", "arrays", "all");

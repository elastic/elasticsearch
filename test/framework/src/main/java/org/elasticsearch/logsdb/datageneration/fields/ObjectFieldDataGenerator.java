--- conflicted
+++ resolved
@@ -28,11 +28,7 @@
 
         this.mappingParameters = context.specification()
             .dataSource()
-<<<<<<< HEAD
-            .get(new DataSourceRequest.ObjectMappingParametersGenerator(false, context.getCurrentSubobjectsConfig()))
-=======
-            .get(new DataSourceRequest.ObjectMappingParametersGenerator(false, false))
->>>>>>> 93d7f3d8
+            .get(new DataSourceRequest.ObjectMappingParametersGenerator(false, false, context.getCurrentSubobjectsConfig()))
             .mappingGenerator()
             .get();
         var dynamicMapping = context.determineDynamicMapping(mappingParameters);

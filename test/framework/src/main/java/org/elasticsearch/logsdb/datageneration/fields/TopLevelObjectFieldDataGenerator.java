/*
 * Copyright Elasticsearch B.V. and/or licensed to Elasticsearch B.V. under one
 * or more contributor license agreements. Licensed under the "Elastic License
 * 2.0", the "GNU Affero General Public License v3.0 only", and the "Server Side
 * Public License v 1"; you may not use this file except in compliance with, at
 * your election, the "Elastic License 2.0", the "GNU Affero General Public
 * License v3.0 only", or the "Server Side Public License, v 1".
 */

package org.elasticsearch.logsdb.datageneration.fields;

import org.elasticsearch.core.CheckedConsumer;
import org.elasticsearch.index.mapper.ObjectMapper;
import org.elasticsearch.logsdb.datageneration.DataGeneratorSpecification;
import org.elasticsearch.logsdb.datageneration.datasource.DataSourceRequest;
import org.elasticsearch.xcontent.XContentBuilder;

import java.io.IOException;
import java.util.HashMap;
import java.util.List;
import java.util.Map;
import java.util.stream.Collectors;
import java.util.stream.Stream;

public class TopLevelObjectFieldDataGenerator {
    private final Context context;
    private final Map<String, Object> mappingParameters;

    // Child fields of top level object that were explicitly requested, they have predefined name and type.
    private final List<GenericSubObjectFieldDataGenerator.ChildField> predefinedFields;
    // Child fields of top level object that are generated and merged with predefined fields.
    private final List<GenericSubObjectFieldDataGenerator.ChildField> generatedChildFields;

    public TopLevelObjectFieldDataGenerator(DataGeneratorSpecification specification) {
        DynamicMapping dynamicMapping;
        if (specification.fullyDynamicMapping()) {
            dynamicMapping = DynamicMapping.FORCED;
            this.mappingParameters = Map.of();
        } else {
            this.mappingParameters = new HashMap<>(
<<<<<<< HEAD
                // Value of subobjects here is for a parent of this object.
                // Since there is no parent we pass ENABLED to allow to set subobjects to any value at top level.
                specification.dataSource()
                    .get(new DataSourceRequest.ObjectMappingParametersGenerator(false, ObjectMapper.Subobjects.ENABLED))
                    .mappingGenerator()
                    .get()
=======
                specification.dataSource().get(new DataSourceRequest.ObjectMappingParametersGenerator(true, false)).mappingGenerator().get()
>>>>>>> 93d7f3d8
            );
            // Top-level object can't be disabled because @timestamp is a required field in data streams.
            this.mappingParameters.remove("enabled");

            dynamicMapping = mappingParameters.getOrDefault("dynamic", "true").equals("strict")
                ? DynamicMapping.FORBIDDEN
                : DynamicMapping.SUPPORTED;
        }
        var subobjects = ObjectMapper.Subobjects.from(mappingParameters.getOrDefault("subobjects", "true"));

        // Value of subobjects here is for a parent of this object.
        // Since there is no parent we pass ENABLED to allow to set subobjects to any value at top level.
        this.context = new Context(specification, dynamicMapping, ObjectMapper.Subobjects.ENABLED);
        var genericGenerator = new GenericSubObjectFieldDataGenerator(context);

        this.predefinedFields = genericGenerator.generateChildFields(specification.predefinedFields());
        this.generatedChildFields = genericGenerator.generateChildFields(dynamicMapping, subobjects);
    }

    public CheckedConsumer<XContentBuilder, IOException> mappingWriter(Map<String, Object> customMappingParameters) {
        return b -> {
            b.startObject();

            var mergedParameters = Stream.of(this.mappingParameters, customMappingParameters)
                .flatMap(map -> map.entrySet().stream())
                .collect(Collectors.toMap(Map.Entry::getKey, Map.Entry::getValue, (l, r) -> r));

            for (var entry : mergedParameters.entrySet()) {
                b.field(entry.getKey(), entry.getValue());
            }

            b.startObject("properties");
            GenericSubObjectFieldDataGenerator.writeChildFieldsMapping(b, predefinedFields);
            GenericSubObjectFieldDataGenerator.writeChildFieldsMapping(b, generatedChildFields);
            b.endObject();

            b.endObject();
        };
    }

    public CheckedConsumer<XContentBuilder, IOException> fieldValueGenerator(
        CheckedConsumer<XContentBuilder, IOException> customDocumentModification
    ) {
        CheckedConsumer<XContentBuilder, IOException> objectWriter = b -> {
            b.startObject();

            customDocumentModification.accept(b);
            GenericSubObjectFieldDataGenerator.writeChildFieldsData(b, predefinedFields);
            GenericSubObjectFieldDataGenerator.writeChildFieldsData(b, generatedChildFields);

            b.endObject();
        };
        return b -> GenericSubObjectFieldDataGenerator.writeObjectsData(b, context, objectWriter);
    }
}<|MERGE_RESOLUTION|>--- conflicted
+++ resolved
@@ -38,16 +38,12 @@
             this.mappingParameters = Map.of();
         } else {
             this.mappingParameters = new HashMap<>(
-<<<<<<< HEAD
                 // Value of subobjects here is for a parent of this object.
                 // Since there is no parent we pass ENABLED to allow to set subobjects to any value at top level.
                 specification.dataSource()
-                    .get(new DataSourceRequest.ObjectMappingParametersGenerator(false, ObjectMapper.Subobjects.ENABLED))
+                    .get(new DataSourceRequest.ObjectMappingParametersGenerator(true, false, ObjectMapper.Subobjects.ENABLED))
                     .mappingGenerator()
                     .get()
-=======
-                specification.dataSource().get(new DataSourceRequest.ObjectMappingParametersGenerator(true, false)).mappingGenerator().get()
->>>>>>> 93d7f3d8
             );
             // Top-level object can't be disabled because @timestamp is a required field in data streams.
             this.mappingParameters.remove("enabled");

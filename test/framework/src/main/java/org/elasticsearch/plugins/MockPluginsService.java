--- conflicted
+++ resolved
@@ -91,11 +91,7 @@
             result.addAll(createExtensions(service, pluginTuple.instance()));
         }
 
-<<<<<<< HEAD
-        return result.stream().toList();
-=======
         return List.copyOf(result);
->>>>>>> 5ffe4f0a
     }
 
     /**
@@ -105,11 +101,7 @@
      * causing us to pass wrong plugin type to createExtension. This modified createExtensions, checks for
      * the type and returns an empty list if the plugin class type is incompatible.
      */
-<<<<<<< HEAD
-    private static <T> List<? extends T> createExtensions(Class<T> extensionPointType, Plugin plugin) {
-=======
     static <T> List<? extends T> createExtensions(Class<T> extensionPointType, Plugin plugin) {
->>>>>>> 5ffe4f0a
         SPIClassIterator<T> classIterator = SPIClassIterator.get(extensionPointType, plugin.getClass().getClassLoader());
         List<T> extensions = new ArrayList<>();
         while (classIterator.hasNext()) {
@@ -117,15 +109,6 @@
 
             @SuppressWarnings("unchecked")
             Constructor<T>[] constructors = (Constructor<T>[]) extensionClass.getConstructors();
-<<<<<<< HEAD
-
-            for (var constructor : constructors) {
-                if (constructor.getParameterCount() == 1 && constructor.getParameterTypes()[0] != plugin.getClass()) {
-                    return Collections.emptyList();
-                }
-            }
-            extensions.add(createExtension(extensionClass, extensionPointType, plugin));
-=======
             boolean compatible = true;
 
             // We only check if we have incompatible one argument constructor, otherwise we let the code
@@ -141,7 +124,6 @@
             if (compatible) {
                 extensions.add(createExtension(extensionClass, extensionPointType, plugin));
             }
->>>>>>> 5ffe4f0a
         }
         return extensions;
     }

--- conflicted
+++ resolved
@@ -187,7 +187,6 @@
         }
     }
 
-<<<<<<< HEAD
     public void testCleanup() throws Exception {
         createRepository("test-repo");
 
@@ -266,10 +265,10 @@
 
     protected void assertConsistentRepository(BlobStoreRepository repo, Executor executor) throws Exception {
         BlobStoreTestUtil.assertConsistency(repo, executor);
-=======
+    }
+
     protected void assertDeleted(BlobPath path, String name) throws Exception {
         assertThat(listChildren(path), not(contains(name)));
->>>>>>> 9a4ffa3d
     }
 
     protected void assertChildren(BlobPath path, Collection<String> children) throws Exception {

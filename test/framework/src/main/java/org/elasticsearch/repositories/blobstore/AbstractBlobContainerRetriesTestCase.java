/*
 * Copyright Elasticsearch B.V. and/or licensed to Elasticsearch B.V. under one
 * or more contributor license agreements. Licensed under the "Elastic License
 * 2.0", the "GNU Affero General Public License v3.0 only", and the "Server Side
 * Public License v 1"; you may not use this file except in compliance with, at
 * your election, the "Elastic License 2.0", the "GNU Affero General Public
 * License v3.0 only", or the "Server Side Public License, v 1".
 */

package org.elasticsearch.repositories.blobstore;

import com.sun.net.httpserver.HttpExchange;
import com.sun.net.httpserver.HttpServer;

import org.apache.http.ConnectionClosedException;
import org.apache.http.HttpStatus;
import org.elasticsearch.common.blobstore.BlobContainer;
import org.elasticsearch.common.blobstore.BlobPath;
import org.elasticsearch.common.blobstore.OperationPurpose;
import org.elasticsearch.common.bytes.BytesReference;
import org.elasticsearch.common.io.Streams;
import org.elasticsearch.common.unit.ByteSizeValue;
import org.elasticsearch.common.util.concurrent.CountDown;
import org.elasticsearch.core.Nullable;
import org.elasticsearch.core.SuppressForbidden;
import org.elasticsearch.core.TimeValue;
import org.elasticsearch.mocksocket.MockHttpServer;
import org.elasticsearch.test.ESTestCase;
import org.elasticsearch.test.fixture.HttpHeaderParser;
import org.junit.After;
import org.junit.Before;

import java.io.IOException;
import java.io.InputStream;
import java.net.InetAddress;
import java.net.InetSocketAddress;
import java.net.SocketTimeoutException;
import java.nio.file.NoSuchFileException;
import java.util.Arrays;
import java.util.Locale;
import java.util.OptionalInt;
import java.util.concurrent.atomic.AtomicBoolean;
import java.util.concurrent.atomic.AtomicLong;

import static org.elasticsearch.repositories.blobstore.BlobStoreTestUtil.randomPurpose;
import static org.elasticsearch.test.NeverMatcher.never;
import static org.hamcrest.Matchers.anyOf;
import static org.hamcrest.Matchers.containsString;
import static org.hamcrest.Matchers.either;
import static org.hamcrest.Matchers.equalTo;
import static org.hamcrest.Matchers.greaterThanOrEqualTo;
import static org.hamcrest.Matchers.instanceOf;
import static org.hamcrest.Matchers.lessThan;
import static org.hamcrest.Matchers.lessThanOrEqualTo;

@SuppressForbidden(reason = "use a http server")
public abstract class AbstractBlobContainerRetriesTestCase extends ESTestCase {

    private static final long MAX_RANGE_VAL = Long.MAX_VALUE - 1;

    protected HttpServer httpServer;

    @Before
    public void setUp() throws Exception {
        httpServer = MockHttpServer.createHttp(new InetSocketAddress(InetAddress.getLoopbackAddress(), 0), 0);
        httpServer.start();
        super.setUp();
    }

    @After
    public void tearDown() throws Exception {
        httpServer.stop(0);
        super.tearDown();
    }

    protected abstract String downloadStorageEndpoint(BlobContainer container, String blob);

    protected abstract String bytesContentType();

    protected abstract Class<? extends Exception> unresponsiveExceptionType();

<<<<<<< HEAD
    protected abstract BlobContainer createBlobContainer(
        @Nullable Integer maxRetries,
        @Nullable TimeValue readTimeout,
        @Nullable Boolean disableChunkedEncoding,
        @Nullable Integer maxConnections,
        @Nullable ByteSizeValue bufferSize,
        @Nullable Integer maxBulkDeletes,
        @Nullable BlobPath blobContainerPath
    );

=======
>>>>>>> aab40b12
    protected org.hamcrest.Matcher<Object> readTimeoutExceptionMatcher() {
        return either(instanceOf(SocketTimeoutException.class)).or(instanceOf(ConnectionClosedException.class))
            .or(instanceOf(RuntimeException.class));
    }

    public void testReadNonexistentBlobThrowsNoSuchFileException() {
<<<<<<< HEAD
        final BlobContainer blobContainer = createBlobContainer(between(1, 5), null, null, null, null, null, null);
=======
        final BlobContainer blobContainer = blobContainerBuilder().maxRetries(between(1, 5)).build();
>>>>>>> aab40b12
        final long position = randomLongBetween(0, MAX_RANGE_VAL);
        final int length = randomIntBetween(1, Math.toIntExact(Math.min(Integer.MAX_VALUE, MAX_RANGE_VAL - position)));
        final Exception exception = expectThrows(NoSuchFileException.class, () -> {
            if (randomBoolean()) {
                Streams.readFully(blobContainer.readBlob(randomPurpose(), "read_nonexistent_blob"));
            } else {
                Streams.readFully(blobContainer.readBlob(randomPurpose(), "read_nonexistent_blob", 0, 1));
            }
        });
        final String fullBlobPath = blobContainer.path().buildAsString() + "read_nonexistent_blob";
        assertThat(exception.getMessage().toLowerCase(Locale.ROOT), containsString("blob object [" + fullBlobPath + "] not found"));
        assertThat(
            expectThrows(
                NoSuchFileException.class,
                () -> Streams.readFully(blobContainer.readBlob(randomPurpose(), "read_nonexistent_blob", position, length))
            ).getMessage().toLowerCase(Locale.ROOT),
            containsString("blob object [" + fullBlobPath + "] not found")
        );
    }

    public void testReadBlobWithRetries() throws Exception {
        final int maxRetries = randomInt(5);
        final CountDown countDown = new CountDown(maxRetries + 1);

        final byte[] bytes = randomBlobContent();
        final TimeValue readTimeout = TimeValue.timeValueSeconds(between(1, 3));
<<<<<<< HEAD
        final BlobContainer blobContainer = createBlobContainer(maxRetries, readTimeout, null, null, null, null, null);
=======
        final BlobContainer blobContainer = blobContainerBuilder().maxRetries(maxRetries).readTimeout(readTimeout).build();
>>>>>>> aab40b12
        httpServer.createContext(downloadStorageEndpoint(blobContainer, "read_blob_max_retries"), exchange -> {
            Streams.readFully(exchange.getRequestBody());
            if (countDown.countDown()) {
                final int rangeStart = getRangeStart(exchange);
                assertThat(rangeStart, lessThan(bytes.length));
                exchange.getResponseHeaders().add("Content-Type", bytesContentType());
                exchange.sendResponseHeaders(HttpStatus.SC_OK, bytes.length - rangeStart);
                exchange.getResponseBody().write(bytes, rangeStart, bytes.length - rangeStart);
                exchange.close();
                return;
            }
            if (randomBoolean()) {
                exchange.sendResponseHeaders(
                    randomFrom(
                        HttpStatus.SC_INTERNAL_SERVER_ERROR,
                        HttpStatus.SC_BAD_GATEWAY,
                        HttpStatus.SC_SERVICE_UNAVAILABLE,
                        HttpStatus.SC_GATEWAY_TIMEOUT
                    ),
                    -1
                );
            } else if (randomBoolean()) {
                sendIncompleteContent(exchange, bytes);
            }
            if (randomBoolean()) {
                exchange.close();
            }
        });

        try (InputStream inputStream = blobContainer.readBlob(randomRetryingPurpose(), "read_blob_max_retries")) {
            final int readLimit;
            final InputStream wrappedStream;
            if (randomBoolean()) {
                // read stream only partly
                readLimit = randomIntBetween(0, bytes.length);
                wrappedStream = Streams.limitStream(inputStream, readLimit);
            } else {
                readLimit = bytes.length;
                wrappedStream = inputStream;
            }
            final byte[] bytesRead = BytesReference.toBytes(Streams.readFully(wrappedStream));
            logger.info("maxRetries={}, readLimit={}, byteSize={}, bytesRead={}", maxRetries, readLimit, bytes.length, bytesRead.length);
            assertArrayEquals(Arrays.copyOfRange(bytes, 0, readLimit), bytesRead);
            if (readLimit < bytes.length) {
                // we might have completed things based on an incomplete response, and we're happy with that
            } else {
                assertTrue(countDown.isCountedDown());
            }
        }
    }

    public void testReadRangeBlobWithRetries() throws Exception {
        final int maxRetries = rarely() ? randomInt(5) : 1;
        final CountDown countDown = new CountDown(maxRetries + 1);

        final TimeValue readTimeout = TimeValue.timeValueSeconds(between(5, 10));
<<<<<<< HEAD
        final BlobContainer blobContainer = createBlobContainer(maxRetries, readTimeout, null, null, null, null, null);
=======
        final BlobContainer blobContainer = blobContainerBuilder().maxRetries(maxRetries).readTimeout(readTimeout).build();
>>>>>>> aab40b12
        final byte[] bytes = randomBlobContent();
        httpServer.createContext(downloadStorageEndpoint(blobContainer, "read_range_blob_max_retries"), exchange -> {
            Streams.readFully(exchange.getRequestBody());
            if (countDown.countDown()) {
                final int rangeStart = getRangeStart(exchange);
                assertThat(rangeStart, lessThan(bytes.length));
                assertTrue(getRangeEnd(exchange).isPresent());
                final int rangeEnd = getRangeEnd(exchange).getAsInt();
                assertThat(rangeEnd, greaterThanOrEqualTo(rangeStart));
                // adapt range end to be compliant to https://www.w3.org/Protocols/rfc2616/rfc2616-sec14.html#sec14.35
                final int effectiveRangeEnd = Math.min(bytes.length - 1, rangeEnd);
                final int length = (effectiveRangeEnd - rangeStart) + 1;
                exchange.getResponseHeaders().add("Content-Type", bytesContentType());
                exchange.sendResponseHeaders(HttpStatus.SC_OK, length);
                exchange.getResponseBody().write(bytes, rangeStart, length);
                exchange.close();
                return;
            }
            if (randomBoolean()) {
                exchange.sendResponseHeaders(
                    randomFrom(
                        HttpStatus.SC_INTERNAL_SERVER_ERROR,
                        HttpStatus.SC_BAD_GATEWAY,
                        HttpStatus.SC_SERVICE_UNAVAILABLE,
                        HttpStatus.SC_GATEWAY_TIMEOUT
                    ),
                    -1
                );
            } else if (randomBoolean()) {
                sendIncompleteContent(exchange, bytes);
            }
            if (randomBoolean()) {
                exchange.close();
            }
        });

        final int position = randomIntBetween(0, bytes.length - 1);
        final int length = randomIntBetween(0, randomBoolean() ? bytes.length : Integer.MAX_VALUE);
        try (InputStream inputStream = blobContainer.readBlob(randomRetryingPurpose(), "read_range_blob_max_retries", position, length)) {
            final int readLimit;
            final InputStream wrappedStream;
            if (randomBoolean()) {
                // read stream only partly
                readLimit = randomIntBetween(0, length);
                wrappedStream = Streams.limitStream(inputStream, readLimit);
            } else {
                readLimit = length;
                wrappedStream = inputStream;
            }
            final byte[] bytesRead = BytesReference.toBytes(Streams.readFully(wrappedStream));
            logger.info(
                "maxRetries={}, position={}, length={}, readLimit={}, byteSize={}, bytesRead={}",
                maxRetries,
                position,
                length,
                readLimit,
                bytes.length,
                bytesRead.length
            );
            assertArrayEquals(Arrays.copyOfRange(bytes, position, Math.min(bytes.length, position + readLimit)), bytesRead);
            if (readLimit == 0 || (readLimit < length && readLimit == bytesRead.length)) {
                // we might have completed things based on an incomplete response, and we're happy with that
            } else {
                assertTrue(countDown.isCountedDown());
            }
        }
    }

    public void testReadBlobWithReadTimeouts() {
        final int maxRetries = randomInt(5);
        final TimeValue readTimeout = TimeValue.timeValueMillis(between(100, 200));
<<<<<<< HEAD
        final BlobContainer blobContainer = createBlobContainer(maxRetries, readTimeout, null, null, null, null, null);
=======
        final BlobContainer blobContainer = blobContainerBuilder().maxRetries(maxRetries).readTimeout(readTimeout).build();
>>>>>>> aab40b12

        // HTTP server does not send a response
        httpServer.createContext(downloadStorageEndpoint(blobContainer, "read_blob_unresponsive"), exchange -> {});

        Exception exception = expectThrows(
            unresponsiveExceptionType(),
            () -> Streams.readFully(blobContainer.readBlob(randomFiniteRetryingPurpose(), "read_blob_unresponsive"))
        );
        assertThat(exception.getMessage().toLowerCase(Locale.ROOT), containsString("read timed out"));
        assertThat(exception.getCause(), instanceOf(SocketTimeoutException.class));

        // HTTP server sends a partial response
        final byte[] bytes = randomBlobContent();
        httpServer.createContext(
            downloadStorageEndpoint(blobContainer, "read_blob_incomplete"),
            exchange -> sendIncompleteContent(exchange, bytes)
        );

        final int position = randomIntBetween(0, bytes.length - 1);
        final int length = randomIntBetween(1, randomBoolean() ? bytes.length : Integer.MAX_VALUE);
        exception = expectThrows(Exception.class, () -> {
            try (
                InputStream stream = randomBoolean()
                    ? blobContainer.readBlob(randomFiniteRetryingPurpose(), "read_blob_incomplete")
                    : blobContainer.readBlob(randomFiniteRetryingPurpose(), "read_blob_incomplete", position, length)
            ) {
                Streams.readFully(stream);
            }
        });
        assertThat(exception, readTimeoutExceptionMatcher());
        assertThat(
            exception.getMessage().toLowerCase(Locale.ROOT),
            anyOf(
                containsString("read timed out"),
                containsString("premature end of chunk coded message body: closing chunk expected"),
                containsString("Read timed out"),
                containsString("unexpected end of file from server")
            )
        );
        assertThat(exception.getSuppressed().length, getMaxRetriesMatcher(maxRetries));
    }

    protected org.hamcrest.Matcher<Integer> getMaxRetriesMatcher(int maxRetries) {
        return equalTo(maxRetries);
    }

    protected OperationPurpose randomRetryingPurpose() {
        return randomPurpose();
    }

    protected OperationPurpose randomFiniteRetryingPurpose() {
        return randomPurpose();
    }

    public void testReadBlobWithNoHttpResponse() {
        final TimeValue readTimeout = TimeValue.timeValueMillis(between(100, 200));
<<<<<<< HEAD
        final BlobContainer blobContainer = createBlobContainer(randomInt(5), readTimeout, null, null, null, null, null);
=======
        final BlobContainer blobContainer = blobContainerBuilder().maxRetries(randomInt(5)).readTimeout(readTimeout).build();
>>>>>>> aab40b12

        // HTTP server closes connection immediately
        httpServer.createContext(downloadStorageEndpoint(blobContainer, "read_blob_no_response"), HttpExchange::close);

        Exception exception = expectThrows(unresponsiveExceptionType(), () -> {
            if (randomBoolean()) {
                Streams.readFully(blobContainer.readBlob(randomFiniteRetryingPurpose(), "read_blob_no_response"));
            } else {
                Streams.readFully(blobContainer.readBlob(randomFiniteRetryingPurpose(), "read_blob_no_response", 0, 1));
            }
        });
        assertThat(
            exception.getMessage().toLowerCase(Locale.ROOT),
            either(containsString("the target server failed to respond")).or(containsString("unexpected end of file from server"))
        );
    }

    public void testReadBlobWithPrematureConnectionClose() {
        final int maxRetries = randomInt(20);
<<<<<<< HEAD
        final BlobContainer blobContainer = createBlobContainer(maxRetries, null, null, null, null, null, null);
=======
        final BlobContainer blobContainer = blobContainerBuilder().maxRetries(maxRetries).build();
>>>>>>> aab40b12

        final boolean alwaysFlushBody = randomBoolean();

        // HTTP server sends a partial response
        final byte[] bytes = randomBlobContent(1);
        httpServer.createContext(downloadStorageEndpoint(blobContainer, "read_blob_incomplete"), exchange -> {
            sendIncompleteContent(exchange, bytes);
            if (alwaysFlushBody) {
                exchange.getResponseBody().flush();
            }
            exchange.close();
        });

        final Exception exception = expectThrows(Exception.class, () -> {
            try (
                InputStream stream = randomBoolean()
                    ? blobContainer.readBlob(randomFiniteRetryingPurpose(), "read_blob_incomplete", 0, 1)
                    : blobContainer.readBlob(randomFiniteRetryingPurpose(), "read_blob_incomplete")
            ) {
                Streams.readFully(stream);
            }
        });
        assertThat(
            exception.getMessage().toLowerCase(Locale.ROOT),
            anyOf(
                // closing the connection after sending the headers and some incomplete body might yield one of these:
                containsString("premature end of chunk coded message body: closing chunk expected"),
                containsString("premature end of content-length delimited message body"),
                containsString("connection closed prematurely"),
                containsString("premature eof"),
                // if we didn't call exchange.getResponseBody().flush() then we might not even have sent the response headers:
                alwaysFlushBody ? never() : containsString("the target server failed to respond")
            )
        );
        assertThat(exception.getSuppressed().length, getMaxRetriesMatcher(Math.min(10, maxRetries)));
    }

    protected static byte[] randomBlobContent() {
        return randomBlobContent(1);
    }

    protected static byte[] randomBlobContent(int minSize) {
        return randomByteArrayOfLength(randomIntBetween(minSize, frequently() ? 512 : 1 << 20)); // rarely up to 1mb
    }

    protected static HttpHeaderParser.Range getRange(HttpExchange exchange) {
        final String rangeHeader = exchange.getRequestHeaders().getFirst("Range");
        if (rangeHeader == null) {
            return new HttpHeaderParser.Range(0L, MAX_RANGE_VAL);
        }

        final HttpHeaderParser.Range range = HttpHeaderParser.parseRangeHeader(rangeHeader);
        assertNotNull(rangeHeader + " matches expected pattern", range);
        assertThat(range.start(), lessThanOrEqualTo(range.end()));
        return range;
    }

    protected static int getRangeStart(HttpExchange exchange) {
        return Math.toIntExact(getRange(exchange).start());
    }

    protected static OptionalInt getRangeEnd(HttpExchange exchange) {
        final long rangeEnd = getRange(exchange).end();
        if (rangeEnd == MAX_RANGE_VAL) {
            return OptionalInt.empty();
        }
        return OptionalInt.of(Math.toIntExact(rangeEnd));
    }

    protected int sendIncompleteContent(HttpExchange exchange, byte[] bytes) throws IOException {
        final int rangeStart = getRangeStart(exchange);
        assertThat(rangeStart, lessThan(bytes.length));
        final OptionalInt rangeEnd = getRangeEnd(exchange);
        final int length;
        if (rangeEnd.isPresent()) {
            // adapt range end to be compliant to https://www.w3.org/Protocols/rfc2616/rfc2616-sec14.html#sec14.35
            final int effectiveRangeEnd = Math.min(rangeEnd.getAsInt(), bytes.length - 1);
            length = effectiveRangeEnd - rangeStart + 1;
        } else {
            length = bytes.length - rangeStart;
        }
        exchange.getResponseHeaders().add("Content-Type", bytesContentType());
        exchange.sendResponseHeaders(HttpStatus.SC_OK, length);
        int minSend = Math.min(0, length - 1);
        final int bytesToSend = randomIntBetween(minSend, length - 1);
        if (bytesToSend > 0) {
            exchange.getResponseBody().write(bytes, rangeStart, bytesToSend);
        }
        if (randomBoolean() || Runtime.version().feature() >= 23) {
            // For now in JDK23 we need to always flush. See https://bugs.openjdk.org/browse/JDK-8331847.
            // TODO: remove the JDK version check once that issue is fixed
            exchange.getResponseBody().flush();
        }
        return bytesToSend;
    }

    /**
     * A resettable InputStream that only serves zeros.
     **/
    public static class ZeroInputStream extends InputStream {

        private final AtomicBoolean closed = new AtomicBoolean(false);
        private final long length;
        private final AtomicLong reads;
        private volatile long mark;

        public ZeroInputStream(final long length) {
            this.length = length;
            this.reads = new AtomicLong(0);
            this.mark = -1;
        }

        @Override
        public int read() throws IOException {
            ensureOpen();
            return (reads.incrementAndGet() <= length) ? 0 : -1;
        }

        @Override
        public int read(byte[] b, int off, int len) throws IOException {
            ensureOpen();
            if (len == 0) {
                return 0;
            }

            final int available = available();
            if (available == 0) {
                return -1;
            }

            final int toCopy = Math.min(len, available);
            Arrays.fill(b, off, off + toCopy, (byte) 0);
            reads.addAndGet(toCopy);
            return toCopy;
        }

        @Override
        public boolean markSupported() {
            return true;
        }

        @Override
        public synchronized void mark(int readlimit) {
            mark = reads.get();
        }

        @Override
        public synchronized void reset() throws IOException {
            ensureOpen();
            reads.set(mark);
        }

        @Override
        public int available() throws IOException {
            ensureOpen();
            if (reads.get() >= length) {
                return 0;
            }
            try {
                return Math.toIntExact(length - reads.get());
            } catch (ArithmeticException e) {
                return Integer.MAX_VALUE;
            }
        }

        @Override
        public void close() {
            closed.set(true);
        }

        private void ensureOpen() throws IOException {
            if (closed.get()) {
                throw new IOException("Stream closed");
            }
        }
    }

    /**
     * Method for subclasses to define how to create a {@link BlobContainer} with the given (optional) parameters. Callers should use
     * {@link #blobContainerBuilder} to obtain a builder to construct the arguments to this method rather than calling it directly.
     */
    protected abstract BlobContainer createBlobContainer(
        @Nullable Integer maxRetries,
        @Nullable TimeValue readTimeout,
        @Nullable Boolean disableChunkedEncoding,
        @Nullable Integer maxConnections,
        @Nullable ByteSizeValue bufferSize,
        @Nullable Integer maxBulkDeletes,
        @Nullable BlobPath blobContainerPath
    );

    protected final class TestBlobContainerBuilder {
        @Nullable
        private Integer maxRetries;
        @Nullable
        private TimeValue readTimeout;
        @Nullable
        private Boolean disableChunkedEncoding;
        @Nullable
        private Integer maxConnections;
        @Nullable
        private ByteSizeValue bufferSize;
        @Nullable
        private Integer maxBulkDeletes;
        @Nullable
        private BlobPath blobContainerPath;

        public TestBlobContainerBuilder maxRetries(@Nullable Integer maxRetries) {
            this.maxRetries = maxRetries;
            return this;
        }

        public TestBlobContainerBuilder readTimeout(@Nullable TimeValue readTimeout) {
            this.readTimeout = readTimeout;
            return this;
        }

        public TestBlobContainerBuilder disableChunkedEncoding(@Nullable Boolean disableChunkedEncoding) {
            this.disableChunkedEncoding = disableChunkedEncoding;
            return this;
        }

        public TestBlobContainerBuilder maxConnections(@Nullable Integer maxConnections) {
            this.maxConnections = maxConnections;
            return this;
        }

        public TestBlobContainerBuilder bufferSize(@Nullable ByteSizeValue bufferSize) {
            this.bufferSize = bufferSize;
            return this;
        }

        public TestBlobContainerBuilder maxBulkDeletes(@Nullable Integer maxBulkDeletes) {
            this.maxBulkDeletes = maxBulkDeletes;
            return this;
        }

        public TestBlobContainerBuilder blobContainerPath(@Nullable BlobPath blobContainerPath) {
            this.blobContainerPath = blobContainerPath;
            return this;
        }

        public BlobContainer build() {
            return createBlobContainer(
                maxRetries,
                readTimeout,
                disableChunkedEncoding,
                maxConnections,
                bufferSize,
                maxBulkDeletes,
                blobContainerPath
            );
        }
    }

    /**
     * @return a {@link TestBlobContainerBuilder} to construct the arguments with which to call {@link #createBlobContainer}.
     */
    protected final TestBlobContainerBuilder blobContainerBuilder() {
        return new TestBlobContainerBuilder();
    }
}<|MERGE_RESOLUTION|>--- conflicted
+++ resolved
@@ -79,30 +79,13 @@
 
     protected abstract Class<? extends Exception> unresponsiveExceptionType();
 
-<<<<<<< HEAD
-    protected abstract BlobContainer createBlobContainer(
-        @Nullable Integer maxRetries,
-        @Nullable TimeValue readTimeout,
-        @Nullable Boolean disableChunkedEncoding,
-        @Nullable Integer maxConnections,
-        @Nullable ByteSizeValue bufferSize,
-        @Nullable Integer maxBulkDeletes,
-        @Nullable BlobPath blobContainerPath
-    );
-
-=======
->>>>>>> aab40b12
     protected org.hamcrest.Matcher<Object> readTimeoutExceptionMatcher() {
         return either(instanceOf(SocketTimeoutException.class)).or(instanceOf(ConnectionClosedException.class))
             .or(instanceOf(RuntimeException.class));
     }
 
     public void testReadNonexistentBlobThrowsNoSuchFileException() {
-<<<<<<< HEAD
-        final BlobContainer blobContainer = createBlobContainer(between(1, 5), null, null, null, null, null, null);
-=======
         final BlobContainer blobContainer = blobContainerBuilder().maxRetries(between(1, 5)).build();
->>>>>>> aab40b12
         final long position = randomLongBetween(0, MAX_RANGE_VAL);
         final int length = randomIntBetween(1, Math.toIntExact(Math.min(Integer.MAX_VALUE, MAX_RANGE_VAL - position)));
         final Exception exception = expectThrows(NoSuchFileException.class, () -> {
@@ -129,11 +112,7 @@
 
         final byte[] bytes = randomBlobContent();
         final TimeValue readTimeout = TimeValue.timeValueSeconds(between(1, 3));
-<<<<<<< HEAD
-        final BlobContainer blobContainer = createBlobContainer(maxRetries, readTimeout, null, null, null, null, null);
-=======
         final BlobContainer blobContainer = blobContainerBuilder().maxRetries(maxRetries).readTimeout(readTimeout).build();
->>>>>>> aab40b12
         httpServer.createContext(downloadStorageEndpoint(blobContainer, "read_blob_max_retries"), exchange -> {
             Streams.readFully(exchange.getRequestBody());
             if (countDown.countDown()) {
@@ -190,11 +169,7 @@
         final CountDown countDown = new CountDown(maxRetries + 1);
 
         final TimeValue readTimeout = TimeValue.timeValueSeconds(between(5, 10));
-<<<<<<< HEAD
-        final BlobContainer blobContainer = createBlobContainer(maxRetries, readTimeout, null, null, null, null, null);
-=======
         final BlobContainer blobContainer = blobContainerBuilder().maxRetries(maxRetries).readTimeout(readTimeout).build();
->>>>>>> aab40b12
         final byte[] bytes = randomBlobContent();
         httpServer.createContext(downloadStorageEndpoint(blobContainer, "read_range_blob_max_retries"), exchange -> {
             Streams.readFully(exchange.getRequestBody());
@@ -266,11 +241,7 @@
     public void testReadBlobWithReadTimeouts() {
         final int maxRetries = randomInt(5);
         final TimeValue readTimeout = TimeValue.timeValueMillis(between(100, 200));
-<<<<<<< HEAD
-        final BlobContainer blobContainer = createBlobContainer(maxRetries, readTimeout, null, null, null, null, null);
-=======
         final BlobContainer blobContainer = blobContainerBuilder().maxRetries(maxRetries).readTimeout(readTimeout).build();
->>>>>>> aab40b12
 
         // HTTP server does not send a response
         httpServer.createContext(downloadStorageEndpoint(blobContainer, "read_blob_unresponsive"), exchange -> {});
@@ -327,11 +298,7 @@
 
     public void testReadBlobWithNoHttpResponse() {
         final TimeValue readTimeout = TimeValue.timeValueMillis(between(100, 200));
-<<<<<<< HEAD
-        final BlobContainer blobContainer = createBlobContainer(randomInt(5), readTimeout, null, null, null, null, null);
-=======
         final BlobContainer blobContainer = blobContainerBuilder().maxRetries(randomInt(5)).readTimeout(readTimeout).build();
->>>>>>> aab40b12
 
         // HTTP server closes connection immediately
         httpServer.createContext(downloadStorageEndpoint(blobContainer, "read_blob_no_response"), HttpExchange::close);
@@ -351,11 +318,7 @@
 
     public void testReadBlobWithPrematureConnectionClose() {
         final int maxRetries = randomInt(20);
-<<<<<<< HEAD
-        final BlobContainer blobContainer = createBlobContainer(maxRetries, null, null, null, null, null, null);
-=======
         final BlobContainer blobContainer = blobContainerBuilder().maxRetries(maxRetries).build();
->>>>>>> aab40b12
 
         final boolean alwaysFlushBody = randomBoolean();
 

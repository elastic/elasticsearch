--- conflicted
+++ resolved
@@ -96,7 +96,6 @@
                 }
             };
             return context.factoryClazz.cast(factory);
-<<<<<<< HEAD
         } else if (context.instanceClazz.equals(UpdateScript.class)) {
             UpdateScript.Factory factory = parameters -> new UpdateScript(parameters) {
                 @Override
@@ -106,7 +105,9 @@
                     vars.put("params", parameters);
                     vars.putAll(parameters);
                     script.apply(vars);
-=======
+                }
+            };
+            return context.factoryClazz.cast(factory);
         } else if (context.instanceClazz.equals(BucketAggregationScript.class)) {
             BucketAggregationScript.Factory factory = parameters -> new BucketAggregationScript(parameters) {
                 @Override
@@ -128,7 +129,6 @@
                 @Override
                 public double execute(Map<String, Object> vars) {
                     return ((Number) script.apply(vars)).doubleValue();
->>>>>>> 6fa7016b
                 }
             };
             return context.factoryClazz.cast(factory);

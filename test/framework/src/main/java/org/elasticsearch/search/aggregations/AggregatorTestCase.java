--- conflicted
+++ resolved
@@ -431,41 +431,17 @@
     }
 
     /**
+     * Should we aggregate on each leaf individually and reduce all results together,
+     * or aggregate across the whole index and reduce once on the single reseulting agg
+     */
+    protected boolean splitLeavesIntoSeparateAggregators() {
+        return randomBoolean();
+    }
+
+    /**
      * Collects all documents that match the provided query {@link Query} and
      * returns the reduced {@link InternalAggregation}.
      * <p>
-<<<<<<< HEAD
-     * Decides whether or not to run aggregators across leaves separately or
-     * together based on the output of {@link #splitLeavesIntoSeparateAggregators()}
-     */
-    protected <A extends InternalAggregation, C extends Aggregator> A searchAndReduce(
-        IndexSettings indexSettings,
-        IndexSearcher searcher,
-        Query query,
-        AggregationBuilder builder,
-        int maxBucket,
-        MappedFieldType... fieldTypes
-    ) throws IOException {
-        return searchAndReduce(indexSettings, searcher, query, builder, maxBucket, splitLeavesIntoSeparateAggregators(), fieldTypes);
-    }
-
-    /**
-     * Should we aggregate on each leaf individually and reduce all results together,
-     * or aggregate across the whole index and reduce once on the single reseulting agg
-     */
-    protected boolean splitLeavesIntoSeparateAggregators() {
-        return randomBoolean();
-    }
-
-    /**
-     * Collects all documents that match the provided query {@link Query} and
-     * returns the reduced {@link InternalAggregation}.
-     *
-=======
-     * Half the time it aggregates each leaf individually and reduces all
-     * results together. The other half the time it aggregates across the entire
-     * index at once and runs a final reduction on the single resulting agg.
->>>>>>> 17ad718c
      * It runs the aggregation as well using a circuit breaker that randomly throws {@link CircuitBreakingException}
      * in order to mak sure the implementation does not leak.
      */
@@ -651,7 +627,9 @@
             try (DirectoryReader unwrapped = DirectoryReader.open(directory); IndexReader indexReader = wrapDirectoryReader(unwrapped)) {
                 IndexSearcher indexSearcher = newIndexSearcher(indexReader);
 
-                V agg = searchAndReduce(new AggTestConfig(indexSearcher, query, aggregationBuilder, fieldTypes));
+                V agg = searchAndReduce(
+                    new AggTestConfig(indexSearcher, query, aggregationBuilder, splitLeavesIntoSeparateAggregators(), fieldTypes)
+                );
                 verify.accept(agg);
 
                 verifyOutputFieldNames(aggregationBuilder, agg);
@@ -694,7 +672,9 @@
                 try (MultiReader multiReader = new MultiReader(readers)) {
                     IndexSearcher indexSearcher = newIndexSearcher(multiReader);
 
-                    V agg = searchAndReduce(new AggTestConfig(indexSearcher, query, aggregationBuilder, fieldTypes));
+                    V agg = searchAndReduce(
+                        new AggTestConfig(indexSearcher, query, aggregationBuilder, splitLeavesIntoSeparateAggregators(), fieldTypes)
+                    );
                     verify.accept(agg);
 
                     verifyOutputFieldNames(aggregationBuilder, agg);
@@ -1038,7 +1018,13 @@
                     AssertionError failure = null;
                     try {
                         InternalAggregation internalAggregation = searchAndReduce(
-                            new AggTestConfig(indexSearcher, new MatchAllDocsQuery(), aggregationBuilder, fieldType)
+                            new AggTestConfig(
+                                indexSearcher,
+                                new MatchAllDocsQuery(),
+                                aggregationBuilder,
+                                splitLeavesIntoSeparateAggregators(),
+                                fieldType
+                            )
                         );
                         // We should make sure if the builder says it supports sampling, that the internal aggregations returned override
                         // finalizeSampling
@@ -1516,12 +1502,22 @@
             this(searcher, query, builder, DEFAULT_MAX_BUCKETS, randomBoolean(), true, fieldTypes);
         }
 
+        public AggTestConfig(
+            IndexSearcher searcher,
+            Query query,
+            AggregationBuilder builder,
+            boolean splitLeavesIntoSeparateAggregators,
+            MappedFieldType... fieldTypes
+        ) {
+            this(searcher, query, builder, DEFAULT_MAX_BUCKETS, splitLeavesIntoSeparateAggregators, true, fieldTypes);
+        }
+
         public AggTestConfig withQuery(Query query) {
             return new AggTestConfig(searcher, query, builder, maxBuckets, splitLeavesIntoSeparateAggregators, shouldBeCached, fieldTypes);
         }
 
-        public AggTestConfig withSplitLeavesIntoSeperateAggregators(boolean splitLeavesIntoSeparateAggregators) {
-            return new AggTestConfig(searcher, query, builder, maxBuckets, splitLeavesIntoSeparateAggregators, shouldBeCached, fieldTypes);
+        public AggTestConfig withSplitLeavesIntoSeperateAggregators(boolean splitLeaves) {
+            return new AggTestConfig(searcher, query, builder, maxBuckets, splitLeaves, shouldBeCached, fieldTypes);
         }
 
         public AggTestConfig withShouldBeCached(boolean shouldBeCached) {

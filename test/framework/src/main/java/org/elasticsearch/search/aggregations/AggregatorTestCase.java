--- conflicted
+++ resolved
@@ -92,12 +92,9 @@
 import org.elasticsearch.search.SearchModule;
 import org.elasticsearch.search.aggregations.MultiBucketConsumerService.MultiBucketConsumer;
 import org.elasticsearch.search.aggregations.pipeline.PipelineAggregator;
-<<<<<<< HEAD
-import org.elasticsearch.search.aggregations.support.ValuesSourceRegistry;
-=======
 import org.elasticsearch.search.aggregations.support.CoreValuesSourceType;
 import org.elasticsearch.search.aggregations.support.ValuesSourceType;
->>>>>>> cc00fd7e
+import org.elasticsearch.search.aggregations.support.ValuesSourceRegistry;
 import org.elasticsearch.search.fetch.FetchPhase;
 import org.elasticsearch.search.fetch.subphase.FetchDocValuesPhase;
 import org.elasticsearch.search.fetch.subphase.FetchSourcePhase;
@@ -627,9 +624,6 @@
         if (supportedVSTypes.isEmpty()) {
             // If the test says it doesn't support any VStypes, it has not been converted yet so skip
             return;
-        } else if (supportedVSTypes.contains(CoreValuesSourceType.ANY)) {
-            throw new IllegalArgumentException("Tests should not specify CoreValuesSourceType.ANY as a supported ValuesSourceType, " +
-                "but should instead list the concrete ValuesSourceTypes that are supported");
         }
 
         for (Map.Entry<String, Mapper.TypeParser> mappedType : mapperRegistry.getMapperParsers().entrySet()) {

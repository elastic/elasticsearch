/*
 * Copyright Elasticsearch B.V. and/or licensed to Elasticsearch B.V. under one
 * or more contributor license agreements. Licensed under the Elastic License
 * 2.0 and the Server Side Public License, v 1; you may not use this file except
 * in compliance with, at your election, the Elastic License 2.0 or the Server
 * Side Public License, v 1.
 */

package org.elasticsearch.search.rank;

import org.apache.lucene.search.Explanation;
import org.apache.lucene.search.Query;
import org.elasticsearch.TransportVersion;
import org.elasticsearch.TransportVersions;
import org.elasticsearch.common.io.stream.StreamInput;
import org.elasticsearch.common.io.stream.StreamOutput;
import org.elasticsearch.search.rank.context.QueryPhaseRankCoordinatorContext;
import org.elasticsearch.search.rank.context.QueryPhaseRankShardContext;
import org.elasticsearch.search.rank.context.RankFeaturePhaseRankCoordinatorContext;
import org.elasticsearch.search.rank.context.RankFeaturePhaseRankShardContext;
import org.elasticsearch.xcontent.ConstructingObjectParser;
import org.elasticsearch.xcontent.XContentBuilder;
import org.elasticsearch.xcontent.XContentParser;

import java.io.IOException;
import java.util.List;

import static org.elasticsearch.test.ESTestCase.randomIntBetween;
import static org.elasticsearch.xcontent.ConstructingObjectParser.optionalConstructorArg;

public class TestRankBuilder extends RankBuilder {

    public static final String NAME = "rank_test";

    static final ConstructingObjectParser<TestRankBuilder, Void> PARSER = new ConstructingObjectParser<>(
        NAME,
        args -> new TestRankBuilder(args[0] == null ? DEFAULT_RANK_WINDOW_SIZE : (int) args[0])
    );

    static {
        PARSER.declareInt(optionalConstructorArg(), RANK_WINDOW_SIZE_FIELD);
    }

    public static TestRankBuilder fromXContent(XContentParser parser) throws IOException {
        return PARSER.parse(parser, null);
    }

    public static TestRankBuilder randomRankBuilder() {
        return new TestRankBuilder(randomIntBetween(0, 100000));
    }

    public TestRankBuilder(int windowSize) {
        super(windowSize);
    }

    public TestRankBuilder(StreamInput in) throws IOException {
        super(in);
    }

    @Override
    public String getWriteableName() {
        return NAME;
    }

    @Override
    public TransportVersion getMinimalSupportedVersion() {
        return TransportVersions.V_8_8_0;
    }

    @Override
    public void doWriteTo(StreamOutput out) throws IOException {
        // do nothing
    }

    @Override
    protected void doXContent(XContentBuilder builder, Params params) throws IOException {
        // do nothing
    }

    @Override
    public boolean isCompoundBuilder() {
        return true;
    }

    @Override
    public QueryPhaseRankShardContext buildQueryPhaseShardContext(List<Query> queries, int from) {
        throw new UnsupportedOperationException();
    }

    @Override
    public QueryPhaseRankCoordinatorContext buildQueryPhaseCoordinatorContext(int size, int from) {
        throw new UnsupportedOperationException();
    }

    @Override
<<<<<<< HEAD
    public Explanation explainHit(Explanation baseExplanation, RankDoc rankDoc, List<String> queryNames) {
        return baseExplanation;
=======
    public RankFeaturePhaseRankShardContext buildRankFeaturePhaseShardContext() {
        throw new UnsupportedOperationException();
    }

    @Override
    public RankFeaturePhaseRankCoordinatorContext buildRankFeaturePhaseCoordinatorContext(int size, int from) {
        throw new UnsupportedOperationException();
>>>>>>> d89dae2a
    }

    @Override
    protected boolean doEquals(RankBuilder other) {
        return true;
    }

    @Override
    protected int doHashCode() {
        return 0;
    }
}<|MERGE_RESOLUTION|>--- conflicted
+++ resolved
@@ -81,6 +81,11 @@
     public boolean isCompoundBuilder() {
         return true;
     }
+  
+    @Override
+    public Explanation explainHit(Explanation baseExplanation, RankDoc rankDoc, List<String> queryNames) {
+      return baseExplanation;
+    }
 
     @Override
     public QueryPhaseRankShardContext buildQueryPhaseShardContext(List<Query> queries, int from) {
@@ -93,10 +98,6 @@
     }
 
     @Override
-<<<<<<< HEAD
-    public Explanation explainHit(Explanation baseExplanation, RankDoc rankDoc, List<String> queryNames) {
-        return baseExplanation;
-=======
     public RankFeaturePhaseRankShardContext buildRankFeaturePhaseShardContext() {
         throw new UnsupportedOperationException();
     }
@@ -104,7 +105,6 @@
     @Override
     public RankFeaturePhaseRankCoordinatorContext buildRankFeaturePhaseCoordinatorContext(int size, int from) {
         throw new UnsupportedOperationException();
->>>>>>> d89dae2a
     }
 
     @Override

--- conflicted
+++ resolved
@@ -128,11 +128,7 @@
             super.filteredWarnings().stream(),
             List.of(
                 "Configuring multiple [path.data] paths is deprecated. Use RAID or other system level features for utilizing "
-<<<<<<< HEAD
-                    + "multiple disks. This feature will be removed in 8.0."
-=======
                     + "multiple disks. This feature will be removed in a future release."
->>>>>>> d90fa4eb
             ).stream()
         ).collect(Collectors.toList());
     }

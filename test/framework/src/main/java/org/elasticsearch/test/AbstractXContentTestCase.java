--- conflicted
+++ resolved
@@ -30,7 +30,6 @@
 import org.elasticsearch.common.xcontent.XContentHelper;
 import org.elasticsearch.common.xcontent.XContentParser;
 import org.elasticsearch.common.xcontent.XContentType;
-import org.elasticsearch.common.xcontent.json.JsonXContent;
 
 import java.io.IOException;
 import java.util.function.BiConsumer;
@@ -55,12 +54,7 @@
         for (int runs = 0; runs < numberOfTestRuns; runs++) {
             T testInstance = instanceSupplier.get();
             XContentType xContentType = randomFrom(XContentType.values());
-<<<<<<< HEAD
             BytesReference xContent = XContentHelper.toXContent(testInstance, xContentType, ToXContent.EMPTY_PARAMS, false);
-=======
-            BytesReference shuffled = toShuffledXContent(testInstance, xContentType, toXContentParams,false,
-                createParserFunction, shuffleFieldsExceptions);
->>>>>>> 86423f95
             BytesReference withRandomFields;
             if (supportsUnknownFields) {
                 // we add a few random fields to check that parser is lenient on new fields
@@ -74,12 +68,7 @@
             T parsed = parseFunction.apply(parser);
             assertEqualsConsumer.accept(testInstance, parsed);
             if (assertToXContentEquivalence) {
-<<<<<<< HEAD
                 assertToXContentEquivalent(xContent, XContentHelper.toXContent(parsed, xContentType, false), xContentType);
-=======
-                assertToXContentEquivalent(shuffled, XContentHelper.toXContent(parsed, xContentType, toXContentParams, false),
-                    xContentType);
->>>>>>> 86423f95
             }
         }
     }

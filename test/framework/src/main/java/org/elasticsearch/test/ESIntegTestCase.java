--- conflicted
+++ resolved
@@ -1761,19 +1761,6 @@
         }
         for (CountDownLatch operation : inFlightAsyncOperations) {
             safeAwait(operation);
-<<<<<<< HEAD
-        }
-        final List<Exception> actualErrors = new ArrayList<>();
-        for (Tuple<IndexRequestBuilder, Exception> tuple : errors) {
-            Throwable t = ExceptionsHelper.unwrapCause(tuple.v2());
-            if (t instanceof EsRejectedExecutionException) {
-                logger.debug("Error indexing doc: " + t.getMessage() + ", reindexing.");
-                tuple.v1().get(); // re-index if rejected
-            } else {
-                actualErrors.add(tuple.v2());
-            }
-=======
->>>>>>> ca6d41ce
         }
         if (bogusIds.isEmpty() == false) {
             // delete the bogus types again - it might trigger merges or at least holes in the segments and enforces deleted docs!

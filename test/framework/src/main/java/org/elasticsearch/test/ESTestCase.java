/*
 * Copyright Elasticsearch B.V. and/or licensed to Elasticsearch B.V. under one
 * or more contributor license agreements. Licensed under the Elastic License
 * 2.0 and the Server Side Public License, v 1; you may not use this file except
 * in compliance with, at your election, the Elastic License 2.0 or the Server
 * Side Public License, v 1.
 */
package org.elasticsearch.test;

import com.carrotsearch.randomizedtesting.RandomizedTest;
import com.carrotsearch.randomizedtesting.annotations.Listeners;
import com.carrotsearch.randomizedtesting.annotations.ThreadLeakFilters;
import com.carrotsearch.randomizedtesting.annotations.ThreadLeakLingering;
import com.carrotsearch.randomizedtesting.annotations.ThreadLeakScope;
import com.carrotsearch.randomizedtesting.annotations.ThreadLeakScope.Scope;
import com.carrotsearch.randomizedtesting.annotations.TimeoutSuite;
import com.carrotsearch.randomizedtesting.generators.CodepointSetGenerator;
import com.carrotsearch.randomizedtesting.generators.RandomNumbers;
import com.carrotsearch.randomizedtesting.generators.RandomPicks;
import com.carrotsearch.randomizedtesting.generators.RandomStrings;
import com.carrotsearch.randomizedtesting.rules.TestRuleAdapter;

import org.apache.logging.log4j.Level;
import org.apache.logging.log4j.LogManager;
import org.apache.logging.log4j.Logger;
import org.apache.logging.log4j.core.Appender;
import org.apache.logging.log4j.core.LogEvent;
import org.apache.logging.log4j.core.LoggerContext;
import org.apache.logging.log4j.core.appender.AbstractAppender;
import org.apache.logging.log4j.core.config.Configurator;
import org.apache.logging.log4j.core.layout.PatternLayout;
import org.apache.logging.log4j.status.StatusConsoleListener;
import org.apache.logging.log4j.status.StatusData;
import org.apache.logging.log4j.status.StatusLogger;
import org.apache.lucene.tests.util.LuceneTestCase;
import org.apache.lucene.tests.util.LuceneTestCase.SuppressCodecs;
import org.apache.lucene.tests.util.TestRuleMarkFailure;
import org.apache.lucene.tests.util.TestUtil;
import org.apache.lucene.tests.util.TimeUnits;
import org.apache.lucene.util.SetOnce;
import org.elasticsearch.TransportVersion;
import org.elasticsearch.action.support.PlainActionFuture;
import org.elasticsearch.action.support.SubscribableListener;
import org.elasticsearch.bootstrap.BootstrapForTesting;
import org.elasticsearch.client.internal.Requests;
import org.elasticsearch.cluster.ClusterModule;
import org.elasticsearch.cluster.metadata.IndexMetadata;
import org.elasticsearch.common.UUIDs;
import org.elasticsearch.common.bytes.BytesArray;
import org.elasticsearch.common.bytes.BytesReference;
import org.elasticsearch.common.bytes.CompositeBytesReference;
import org.elasticsearch.common.io.stream.BytesStreamOutput;
import org.elasticsearch.common.io.stream.NamedWriteable;
import org.elasticsearch.common.io.stream.NamedWriteableAwareStreamInput;
import org.elasticsearch.common.io.stream.NamedWriteableRegistry;
import org.elasticsearch.common.io.stream.StreamInput;
import org.elasticsearch.common.io.stream.StreamOutput;
import org.elasticsearch.common.io.stream.Writeable;
import org.elasticsearch.common.logging.DeprecationLogger;
import org.elasticsearch.common.logging.HeaderWarning;
import org.elasticsearch.common.logging.HeaderWarningAppender;
import org.elasticsearch.common.logging.LogConfigurator;
import org.elasticsearch.common.logging.Loggers;
import org.elasticsearch.common.lucene.Lucene;
import org.elasticsearch.common.settings.Setting;
import org.elasticsearch.common.settings.Settings;
import org.elasticsearch.common.time.DateUtils;
import org.elasticsearch.common.time.FormatNames;
import org.elasticsearch.common.transport.TransportAddress;
import org.elasticsearch.common.unit.ByteSizeValue;
import org.elasticsearch.common.util.CollectionUtils;
import org.elasticsearch.common.util.Maps;
import org.elasticsearch.common.util.MockBigArrays;
import org.elasticsearch.common.util.concurrent.ThreadContext;
import org.elasticsearch.common.xcontent.LoggingDeprecationHandler;
import org.elasticsearch.common.xcontent.XContentHelper;
import org.elasticsearch.core.CheckedRunnable;
import org.elasticsearch.core.PathUtils;
import org.elasticsearch.core.PathUtilsForTesting;
import org.elasticsearch.core.RestApiVersion;
import org.elasticsearch.core.Strings;
import org.elasticsearch.core.SuppressForbidden;
import org.elasticsearch.core.Tuple;
import org.elasticsearch.env.Environment;
import org.elasticsearch.env.NodeEnvironment;
import org.elasticsearch.env.TestEnvironment;
import org.elasticsearch.index.Index;
import org.elasticsearch.index.IndexService.IndexCreationContext;
import org.elasticsearch.index.IndexSettings;
import org.elasticsearch.index.IndexVersion;
import org.elasticsearch.index.analysis.AnalysisRegistry;
import org.elasticsearch.index.analysis.CharFilterFactory;
import org.elasticsearch.index.analysis.IndexAnalyzers;
import org.elasticsearch.index.analysis.TokenFilterFactory;
import org.elasticsearch.index.analysis.TokenizerFactory;
import org.elasticsearch.indices.IndicesModule;
import org.elasticsearch.indices.analysis.AnalysisModule;
import org.elasticsearch.plugins.AnalysisPlugin;
import org.elasticsearch.plugins.Plugin;
import org.elasticsearch.plugins.scanners.StablePluginsRegistry;
import org.elasticsearch.script.MockScriptEngine;
import org.elasticsearch.script.Script;
import org.elasticsearch.script.ScriptType;
import org.elasticsearch.search.MockSearchService;
import org.elasticsearch.test.junit.listeners.LoggingListener;
import org.elasticsearch.test.junit.listeners.ReproduceInfoPrinter;
import org.elasticsearch.threadpool.ExecutorBuilder;
import org.elasticsearch.threadpool.TestThreadPool;
import org.elasticsearch.threadpool.ThreadPool;
import org.elasticsearch.transport.LeakTracker;
import org.elasticsearch.transport.netty4.Netty4Plugin;
import org.elasticsearch.xcontent.MediaType;
import org.elasticsearch.xcontent.NamedXContentRegistry;
import org.elasticsearch.xcontent.ToXContent;
import org.elasticsearch.xcontent.XContent;
import org.elasticsearch.xcontent.XContentBuilder;
import org.elasticsearch.xcontent.XContentFactory;
import org.elasticsearch.xcontent.XContentParser;
import org.elasticsearch.xcontent.XContentParser.Token;
import org.elasticsearch.xcontent.XContentParserConfiguration;
import org.elasticsearch.xcontent.XContentType;
import org.hamcrest.Matchers;
import org.junit.After;
import org.junit.AfterClass;
import org.junit.Before;
import org.junit.BeforeClass;
import org.junit.Rule;
import org.junit.internal.AssumptionViolatedException;
import org.junit.rules.RuleChain;

import java.io.Closeable;
import java.io.IOException;
import java.io.InputStream;
import java.lang.annotation.ElementType;
import java.lang.annotation.Inherited;
import java.lang.annotation.Retention;
import java.lang.annotation.RetentionPolicy;
import java.lang.annotation.Target;
import java.math.BigInteger;
import java.net.InetAddress;
import java.net.UnknownHostException;
import java.nio.file.Path;
import java.security.NoSuchAlgorithmException;
import java.security.NoSuchProviderException;
import java.security.Provider;
import java.security.SecureRandom;
import java.time.ZoneId;
import java.util.ArrayList;
import java.util.Arrays;
import java.util.Collection;
import java.util.Collections;
import java.util.HashSet;
import java.util.LinkedHashMap;
import java.util.List;
import java.util.Locale;
import java.util.Map;
import java.util.Objects;
import java.util.Random;
import java.util.Set;
import java.util.TimeZone;
import java.util.concurrent.CopyOnWriteArrayList;
import java.util.concurrent.CountDownLatch;
import java.util.concurrent.CyclicBarrier;
import java.util.concurrent.ExecutorService;
import java.util.concurrent.TimeUnit;
import java.util.concurrent.atomic.AtomicInteger;
import java.util.function.BooleanSupplier;
import java.util.function.Consumer;
import java.util.function.IntFunction;
import java.util.function.Predicate;
import java.util.function.Supplier;
import java.util.stream.Collectors;
import java.util.stream.DoubleStream;
import java.util.stream.IntStream;
import java.util.stream.LongStream;
import java.util.stream.Stream;

import static java.util.Collections.emptyMap;
import static org.elasticsearch.common.util.CollectionUtils.arrayAsArrayList;
import static org.hamcrest.Matchers.anyOf;
import static org.hamcrest.Matchers.contains;
import static org.hamcrest.Matchers.empty;
import static org.hamcrest.Matchers.emptyCollectionOf;
import static org.hamcrest.Matchers.equalTo;
import static org.hamcrest.Matchers.hasItem;
import static org.hamcrest.Matchers.startsWith;

/**
 * Base testcase for randomized unit testing with Elasticsearch
 */
@Listeners({ ReproduceInfoPrinter.class, LoggingListener.class })
@ThreadLeakScope(Scope.SUITE)
@ThreadLeakLingering(linger = 5000) // 5 sec lingering
@TimeoutSuite(millis = 20 * TimeUnits.MINUTE)
@ThreadLeakFilters(filters = { GraalVMThreadsFilter.class, NettyGlobalThreadsFilter.class })
@LuceneTestCase.SuppressSysoutChecks(bugUrl = "we log a lot on purpose")
// we suppress pretty much all the lucene codecs for now, except asserting
// assertingcodec is the winner for a codec here: it finds bugs and gives clear exceptions.
@SuppressCodecs(
    {
        "SimpleText",
        "Memory",
        "CheapBastard",
        "Direct",
        "Compressing",
        "FST50",
        "FSTOrd50",
        "TestBloomFilteredLucenePostings",
        "MockRandom",
        "BlockTreeOrds",
        "LuceneFixedGap",
        "LuceneVarGapFixedInterval",
        "LuceneVarGapDocFreqInterval",
        "Lucene50" }
)
@LuceneTestCase.SuppressReproduceLine
public abstract class ESTestCase extends LuceneTestCase {

    protected static final List<String> JAVA_TIMEZONE_IDS;
    protected static final List<String> JAVA_ZONE_IDS;

    private static final AtomicInteger portGenerator = new AtomicInteger();

    private static final Collection<String> loggedLeaks = new ArrayList<>();

    private HeaderWarningAppender headerWarningAppender;

    @AfterClass
    public static void resetPortCounter() {
        portGenerator.set(0);
    }

    // Allows distinguishing between parallel test processes
    public static final String TEST_WORKER_VM_ID;

    public static final String TEST_WORKER_SYS_PROPERTY = "org.gradle.test.worker";

    public static final String DEFAULT_TEST_WORKER_ID = "--not-gradle--";

    public static final String FIPS_SYSPROP = "tests.fips.enabled";

    private static final SetOnce<Boolean> WARN_SECURE_RANDOM_FIPS_NOT_DETERMINISTIC = new SetOnce<>();

    static {
        TEST_WORKER_VM_ID = System.getProperty(TEST_WORKER_SYS_PROPERTY, DEFAULT_TEST_WORKER_ID);
        setTestSysProps();
        // TODO: consolidate logging initialization for tests so it all occurs in logconfigurator
        LogConfigurator.loadLog4jPlugins();
        LogConfigurator.configureESLogging();

        final List<Appender> testAppenders = new ArrayList<>(3);
        for (String leakLoggerName : Arrays.asList("io.netty.util.ResourceLeakDetector", LeakTracker.class.getName())) {
            Logger leakLogger = LogManager.getLogger(leakLoggerName);
            Appender leakAppender = new AbstractAppender(leakLoggerName, null, PatternLayout.newBuilder().withPattern("%m").build()) {
                @Override
                public void append(LogEvent event) {
                    String message = event.getMessage().getFormattedMessage();
                    if (Level.ERROR.equals(event.getLevel()) && message.contains("LEAK:")) {
                        synchronized (loggedLeaks) {
                            loggedLeaks.add(message);
                        }
                    }
                }
            };
            leakAppender.start();
            Loggers.addAppender(leakLogger, leakAppender);
            testAppenders.add(leakAppender);
        }
        Logger promiseUncaughtLogger = LogManager.getLogger("io.netty.util.concurrent.DefaultPromise");
        final Appender uncaughtAppender = new AbstractAppender(
            promiseUncaughtLogger.getName(),
            null,
            PatternLayout.newBuilder().withPattern("%m").build()
        ) {
            @Override
            public void append(LogEvent event) {
<<<<<<< HEAD
                String message = event.getMessage().getFormattedMessage();
                if (Level.WARN.equals(event.getLevel())) {
                    synchronized (loggedLeaks) {
                        loggedLeaks.add(message);
=======
                if (Level.WARN.equals(event.getLevel())) {
                    synchronized (loggedLeaks) {
                        loggedLeaks.add(event.getMessage().getFormattedMessage());
>>>>>>> d3937139
                    }
                }
            }
        };
        uncaughtAppender.start();
        Loggers.addAppender(promiseUncaughtLogger, uncaughtAppender);
        testAppenders.add(uncaughtAppender);
        // shutdown hook so that when the test JVM exits, logging is shutdown too
        Runtime.getRuntime().addShutdownHook(new Thread(() -> {
            for (Appender testAppender : testAppenders) {
                testAppender.stop();
            }
            LoggerContext context = (LoggerContext) LogManager.getContext(false);
            Configurator.shutdown(context);
        }));

        BootstrapForTesting.ensureInitialized();

        /*
         * We need to exclude time zones not supported by joda (like SystemV* timezones)
         * because they cannot be converted back to DateTimeZone which we currently
         * still need to do internally e.g. in bwc serialization and in the extract() method
         * //TODO remove once tests do not send time zone ids back to versions of ES using Joda
         */
        Set<String> unsupportedJodaTZIds = Set.of(
            "ACT",
            "AET",
            "AGT",
            "ART",
            "AST",
            "BET",
            "BST",
            "CAT",
            "CNT",
            "CST",
            "CTT",
            "EAT",
            "ECT",
            "EST",
            "HST",
            "IET",
            "IST",
            "JST",
            "MIT",
            "MST",
            "NET",
            "NST",
            "PLT",
            "PNT",
            "PRT",
            "PST",
            "SST",
            "VST"
        );
        Predicate<String> unsupportedZoneIdsPredicate = tz -> tz.startsWith("System/") || tz.equals("Eire");
        Predicate<String> unsupportedTZIdsPredicate = unsupportedJodaTZIds::contains;

        JAVA_TIMEZONE_IDS = Arrays.stream(TimeZone.getAvailableIDs())
            .filter(unsupportedTZIdsPredicate.negate())
            .filter(unsupportedZoneIdsPredicate.negate())
            .sorted()
            .toList();

        JAVA_ZONE_IDS = ZoneId.getAvailableZoneIds().stream().filter(unsupportedZoneIdsPredicate.negate()).sorted().toList();
    }

    @SuppressForbidden(reason = "force log4j and netty sysprops")
    private static void setTestSysProps() {
        System.setProperty("log4j.shutdownHookEnabled", "false");
        System.setProperty("log4j2.disable.jmx", "true");

        // Enable Netty leak detection and monitor logger for logged leak errors
        System.setProperty("io.netty.leakDetection.level", "paranoid");
        if (System.getProperty("es.use_unpooled_allocator") == null) {
            // unless explicitly forced to unpooled, always test with the pooled allocator to get the best possible coverage from Netty's
            // leak detection which does not cover simple unpooled heap buffers
            System.setProperty("es.use_unpooled_allocator", "false");
        }

        // We have to disable setting the number of available processors as tests in the same JVM randomize processors and will step on each
        // other if we allow them to set the number of available processors as it's set-once in Netty.
        System.setProperty("es.set.netty.runtime.available.processors", "false");
    }

    protected final Logger logger = LogManager.getLogger(getClass());
    private ThreadContext threadContext;

    // -----------------------------------------------------------------
    // Suite and test case setup/cleanup.
    // -----------------------------------------------------------------

    @Rule
    public RuleChain failureAndSuccessEvents = RuleChain.outerRule(new TestRuleAdapter() {
        @Override
        protected void afterIfSuccessful() throws Throwable {
            ESTestCase.this.afterIfSuccessful();
        }

        @Override
        protected void afterAlways(List<Throwable> errors) throws Throwable {
            if (errors != null && errors.isEmpty() == false) {
                boolean allAssumption = true;
                for (Throwable error : errors) {
                    if (false == error instanceof AssumptionViolatedException) {
                        allAssumption = false;
                        break;
                    }
                }
                if (false == allAssumption) {
                    ESTestCase.this.afterIfFailed(errors);
                }
            }
            super.afterAlways(errors);
        }
    });

    /**
     * Generates a new transport address using {@link TransportAddress#META_ADDRESS} with an incrementing port number.
     * The port number starts at 0 and is reset after each test suite run.
     */
    public static TransportAddress buildNewFakeTransportAddress() {
        return new TransportAddress(TransportAddress.META_ADDRESS, portGenerator.incrementAndGet());
    }

    /**
     * Called when a test fails, supplying the errors it generated. Not called when the test fails because assumptions are violated.
     */
    protected void afterIfFailed(List<Throwable> errors) {}

    /** called after a test is finished, but only if successful */
    protected void afterIfSuccessful() throws Exception {}

    /**
     * Marks a test suite or a test method that should run without security manager enabled.
     */
    @Retention(RetentionPolicy.RUNTIME)
    @Target({ ElementType.TYPE })
    @Inherited
    public @interface WithoutSecurityManager {
    }

    private static Closeable securityManagerRestorer;

    // disable security manager if test is annotated to run without it

    @BeforeClass
    public static void maybeStashClassSecurityManager() {
        if (getTestClass().isAnnotationPresent(WithoutSecurityManager.class)) {
            securityManagerRestorer = BootstrapForTesting.disableTestSecurityManager();
        }
    }

    @AfterClass
    public static void maybeRestoreClassSecurityManager() throws IOException {
        if (securityManagerRestorer != null) {
            securityManagerRestorer.close();
            securityManagerRestorer = null;
        }
    }

    // setup mock filesystems for this test run. we change PathUtils
    // so that all accesses are plumbed thru any mock wrappers

    @BeforeClass
    public static void setFileSystem() throws Exception {
        PathUtilsForTesting.setup();
    }

    @AfterClass
    public static void restoreFileSystem() throws Exception {
        PathUtilsForTesting.teardown();
    }

    // randomize content type for request builders

    @BeforeClass
    public static void setContentType() throws Exception {
        Requests.INDEX_CONTENT_TYPE = randomFrom(XContentType.values());
    }

    @AfterClass
    public static void restoreContentType() {
        Requests.INDEX_CONTENT_TYPE = XContentType.JSON;
    }

    @BeforeClass
    public static void ensureSupportedLocale() {
        if (isUnusableLocale()) {
            Logger logger = LogManager.getLogger(ESTestCase.class);
            logger.warn(
                "Attempting to run tests in an unusable locale in a FIPS JVM. Certificate expiration validation will fail, "
                    + "switching to English. See: https://github.com/bcgit/bc-java/issues/405"
            );
            Locale.setDefault(Locale.ENGLISH);
        }
    }

    @Before
    public void setHeaderWarningAppender() {
        this.headerWarningAppender = HeaderWarningAppender.createAppender("header_warning", null);
        this.headerWarningAppender.start();
        Loggers.addAppender(LogManager.getLogger("org.elasticsearch.deprecation"), this.headerWarningAppender);
    }

    @After
    public void removeHeaderWarningAppender() {
        if (this.headerWarningAppender != null) {
            Loggers.removeAppender(LogManager.getLogger("org.elasticsearch.deprecation"), this.headerWarningAppender);
            this.headerWarningAppender = null;
        }
    }

    @Before
    public final void before() {
        logger.info("{}before test", getTestParamsForLogging());
        assertNull("Thread context initialized twice", threadContext);
        if (enableWarningsCheck()) {
            this.threadContext = new ThreadContext(Settings.EMPTY);
            HeaderWarning.setThreadContext(threadContext);
        }
    }

    /**
     * Whether or not we check after each test whether it has left warnings behind. That happens if any deprecated feature or syntax
     * was used by the test and the test didn't assert on it using {@link #assertWarnings(String...)}.
     */
    protected boolean enableWarningsCheck() {
        return true;
    }

    @After
    public final void after() throws Exception {
        checkStaticState();
        // We check threadContext != null rather than enableWarningsCheck()
        // because after methods are still called in the event that before
        // methods failed, in which case threadContext might not have been
        // initialized
        if (threadContext != null) {
            ensureNoWarnings();
            HeaderWarning.removeThreadContext(threadContext);
            threadContext = null;
        }
        ensureAllSearchContextsReleased();
        ensureCheckIndexPassed();
        logger.info("{}after test", getTestParamsForLogging());
    }

    private String getTestParamsForLogging() {
        String name = getTestName();
        int start = name.indexOf('{');
        if (start < 0) return "";
        int end = name.lastIndexOf('}');
        if (end < 0) return "";
        return "[" + name.substring(start + 1, end) + "] ";
    }

    public void ensureNoWarnings() {
        // Check that there are no unaccounted warning headers. These should be checked with {@link #assertWarnings(String...)} in the
        // appropriate test
        try {
            final List<String> warnings = threadContext.getResponseHeaders().get("Warning");
            if (warnings != null) {
                // unit tests do not run with the bundled JDK, if there are warnings we need to filter the no-jdk deprecation warning
                final List<String> filteredWarnings = warnings.stream()
                    .filter(k -> filteredWarnings().stream().noneMatch(s -> k.contains(s)))
                    .collect(Collectors.toList());
                assertThat("unexpected warning headers", filteredWarnings, empty());
            } else {
                assertNull("unexpected warning headers", warnings);
            }
        } finally {
            resetDeprecationLogger();
        }
    }

    protected List<String> filteredWarnings() {
        List<String> filtered = new ArrayList<>();
        filtered.add(
            "Configuring multiple [path.data] paths is deprecated. Use RAID or other system level features for utilizing"
                + " multiple disks. This feature will be removed in a future release."
        );
        filtered.add("Configuring [path.data] with a list is deprecated. Instead specify as a string value");
        filtered.add("setting [path.shared_data] is deprecated and will be removed in a future release");
        return filtered;
    }

    /**
     * Convenience method to assert warnings for settings deprecations and general deprecation warnings.
     * @param settings the settings that are expected to be deprecated
     * @param warnings other expected general deprecation warnings
     */
    protected final void assertSettingDeprecationsAndWarnings(final Setting<?>[] settings, final DeprecationWarning... warnings) {
        assertWarnings(true, Stream.concat(Arrays.stream(settings).map(setting -> {
            String warningMessage = String.format(
                Locale.ROOT,
                "[%s] setting was deprecated in Elasticsearch and will be removed in a future release.",
                setting.getKey()
            );
            return new DeprecationWarning(
                setting.getProperties().contains(Setting.Property.Deprecated) ? DeprecationLogger.CRITICAL : Level.WARN,
                warningMessage
            );
        }), Arrays.stream(warnings)).toArray(DeprecationWarning[]::new));
    }

    /**
     * Convenience method to assert warnings for settings deprecations and general deprecation warnings. All warnings passed to this method
     * are assumed to be at WARNING level.
     * @param expectedWarnings expected general deprecation warnings.
     */
    protected final void assertWarnings(String... expectedWarnings) {
        assertWarnings(
            true,
            Arrays.stream(expectedWarnings)
                .map(expectedWarning -> new DeprecationWarning(Level.WARN, expectedWarning))
                .toArray(DeprecationWarning[]::new)
        );
    }

    /**
     * Convenience method to assert warnings for settings deprecations and general deprecation warnings. All warnings passed to this method
     * are assumed to be at CRITICAL level.
     * @param expectedWarnings expected general deprecation warnings.
     */
    protected final void assertCriticalWarnings(String... expectedWarnings) {
        assertWarnings(
            true,
            Arrays.stream(expectedWarnings)
                .map(expectedWarning -> new DeprecationWarning(DeprecationLogger.CRITICAL, expectedWarning))
                .toArray(DeprecationWarning[]::new)
        );
    }

    protected final void assertWarnings(boolean stripXContentPosition, DeprecationWarning... expectedWarnings) {
        if (enableWarningsCheck() == false) {
            throw new IllegalStateException("unable to check warning headers if the test is not set to do so");
        }
        try {
            final List<String> actualWarningStrings = threadContext.getResponseHeaders().get("Warning");
            if (expectedWarnings == null || expectedWarnings.length == 0) {
                assertNull("expected 0 warnings, actual: " + actualWarningStrings, actualWarningStrings);
            } else {
                assertNotNull("no warnings, expected: " + Arrays.asList(expectedWarnings), actualWarningStrings);
                final Set<DeprecationWarning> actualDeprecationWarnings = actualWarningStrings.stream().map(warningString -> {
                    String warningText = HeaderWarning.extractWarningValueFromWarningHeader(warningString, stripXContentPosition);
                    final Level level;
                    if (warningString.startsWith(Integer.toString(DeprecationLogger.CRITICAL.intLevel()))) {
                        level = DeprecationLogger.CRITICAL;
                    } else if (warningString.startsWith(Integer.toString(Level.WARN.intLevel()))) {
                        level = Level.WARN;
                    } else {
                        throw new IllegalArgumentException("Unknown level in deprecation message " + warningString);
                    }
                    return new DeprecationWarning(level, warningText);
                }).collect(Collectors.toSet());
                for (DeprecationWarning expectedWarning : expectedWarnings) {
                    DeprecationWarning escapedExpectedWarning = new DeprecationWarning(
                        expectedWarning.level,
                        HeaderWarning.escapeAndEncode(expectedWarning.message)
                    );
                    assertThat(actualDeprecationWarnings, hasItem(escapedExpectedWarning));
                }
                assertEquals(
                    "Expected "
                        + expectedWarnings.length
                        + " warnings but found "
                        + actualWarningStrings.size()
                        + "\nExpected: "
                        + Arrays.asList(expectedWarnings)
                        + "\nActual: "
                        + actualWarningStrings,
                    expectedWarnings.length,
                    actualWarningStrings.size()
                );
            }
        } finally {
            resetDeprecationLogger();
        }
    }

    /**
     * Reset the deprecation logger by clearing the current thread context.
     */
    private void resetDeprecationLogger() {
        // "clear" context by stashing current values and dropping the returned StoredContext
        threadContext.stashContext();
    }

    private static final List<StatusData> statusData = new ArrayList<>();
    static {
        // ensure that the status logger is set to the warn level so we do not miss any warnings with our Log4j usage
        StatusLogger.getLogger().setLevel(Level.WARN);
        // Log4j will write out status messages indicating problems with the Log4j usage to the status logger; we hook into this logger and
        // assert that no such messages were written out as these would indicate a problem with our logging configuration
        StatusLogger.getLogger().registerListener(new StatusConsoleListener(Level.WARN) {

            @Override
            public void log(StatusData data) {
                synchronized (statusData) {
                    statusData.add(data);
                }
            }

        });
    }

    // Tolerate the absence or otherwise denial of these specific lookup classes.
    // At some future time, we should require the JDNI warning.
    private static final List<String> LOG_4J_MSG_PREFIXES = List.of(
        "JNDI lookup class is not available because this JRE does not support JNDI. "
            + "JNDI string lookups will not be available, continuing configuration.",
        "JMX runtime input lookup class is not available because this JRE does not support JMX. "
            + "JMX lookups will not be available, continuing configuration. "
    );

    // separate method so that this can be checked again after suite scoped cluster is shut down
    protected static void checkStaticState() throws Exception {
        LeakTracker.INSTANCE.reportLeak();
        MockBigArrays.ensureAllArraysAreReleased();

        // ensure no one changed the status logger level on us
        assertThat(StatusLogger.getLogger().getLevel(), equalTo(Level.WARN));
        synchronized (statusData) {
            try {
                // ensure that there are no status logger messages which would indicate a problem with our Log4j usage; we map the
                // StatusData instances to Strings as otherwise their toString output is useless
                assertThat(
                    statusData.stream().map(status -> status.getMessage().getFormattedMessage()).collect(Collectors.toList()),
                    anyOf(
                        emptyCollectionOf(String.class),
                        contains(startsWith(LOG_4J_MSG_PREFIXES.get(0)), startsWith(LOG_4J_MSG_PREFIXES.get(1))),
                        contains(startsWith(LOG_4J_MSG_PREFIXES.get(1)))
                    )
                );
            } finally {
                // we clear the list so that status data from other tests do not interfere with tests within the same JVM
                statusData.clear();
            }
        }
        synchronized (loggedLeaks) {
            try {
                assertThat(loggedLeaks, empty());
            } finally {
                loggedLeaks.clear();
            }
        }
    }

    // this must be a separate method from other ensure checks above so suite scoped integ tests can call...TODO: fix that
    public final void ensureAllSearchContextsReleased() throws Exception {
        assertBusy(() -> MockSearchService.assertNoInFlightContext());
    }

    // mockdirectorywrappers currently set this boolean if checkindex fails
    // TODO: can we do this cleaner???

    /** MockFSDirectoryService sets this: */
    public static final List<Exception> checkIndexFailures = new CopyOnWriteArrayList<>();

    @Before
    public final void resetCheckIndexStatus() throws Exception {
        checkIndexFailures.clear();
    }

    public final void ensureCheckIndexPassed() {
        if (checkIndexFailures.isEmpty() == false) {
            final AssertionError e = new AssertionError("at least one shard failed CheckIndex");
            for (Exception failure : checkIndexFailures) {
                e.addSuppressed(failure);
            }
            throw e;
        }
    }

    // -----------------------------------------------------------------
    // Test facilities and facades for subclasses.
    // -----------------------------------------------------------------

    // TODO: decide on one set of naming for between/scaledBetween and remove others
    // TODO: replace frequently() with usually()

    /**
     * Returns a "scaled" random number between min and max (inclusive).
     *
     * @see RandomizedTest#scaledRandomIntBetween(int, int)
     */
    public static int scaledRandomIntBetween(int min, int max) {
        return RandomizedTest.scaledRandomIntBetween(min, max);
    }

    /**
     * A random integer from <code>min</code> to <code>max</code> (inclusive).
     *
     * @see #scaledRandomIntBetween(int, int)
     */
    public static int randomIntBetween(int min, int max) {
        return RandomNumbers.randomIntBetween(random(), min, max);
    }

    /**
     * A random long number between min (inclusive) and max (inclusive).
     */
    public static long randomLongBetween(long min, long max) {
        return RandomNumbers.randomLongBetween(random(), min, max);
    }

    /**
     * The maximum value that can be represented as an unsigned long.
     */
    public static final BigInteger UNSIGNED_LONG_MAX = BigInteger.ONE.shiftLeft(Long.SIZE).subtract(BigInteger.ONE);

    /**
     * A unsigned long in a {@link BigInteger} between min (inclusive) and max (inclusive).
     */
    public static BigInteger randomUnsignedLongBetween(BigInteger min, BigInteger max) {
        if (min.compareTo(BigInteger.ZERO) < 0) {
            throw new IllegalArgumentException("Must be between [0] and [" + UNSIGNED_LONG_MAX + "]");
        }
        if (0 < max.compareTo(UNSIGNED_LONG_MAX)) {
            throw new IllegalArgumentException("Must be between [0] and [" + UNSIGNED_LONG_MAX + "]");
        }
        // Shift the min and max down into the long range
        long minShifted = min.add(BigInteger.valueOf(Long.MIN_VALUE)).longValueExact();
        long maxShifted = max.add(BigInteger.valueOf(Long.MIN_VALUE)).longValueExact();
        // Grab a random number in that range
        long randomShifted = randomLongBetween(minShifted, maxShifted);
        // Shift back up into long range
        return BigInteger.valueOf(randomShifted).subtract(BigInteger.valueOf(Long.MIN_VALUE));
    }

    /**
     * Returns a "scaled" number of iterations for loops which can have a variable
     * iteration count. This method is effectively
     * an alias to {@link #scaledRandomIntBetween(int, int)}.
     */
    public static int iterations(int min, int max) {
        return scaledRandomIntBetween(min, max);
    }

    /**
     * An alias for {@link #randomIntBetween(int, int)}.
     *
     * @see #scaledRandomIntBetween(int, int)
     */
    public static int between(int min, int max) {
        return randomIntBetween(min, max);
    }

    /**
     * The exact opposite of {@link #rarely()}.
     */
    public static boolean frequently() {
        return rarely() == false;
    }

    public static boolean randomBoolean() {
        return random().nextBoolean();
    }

    public static Boolean randomOptionalBoolean() {
        return randomBoolean() ? Boolean.TRUE : randomFrom(Boolean.FALSE, null);
    }

    public static byte randomByte() {
        return (byte) random().nextInt();
    }

    public static byte randomNonNegativeByte() {
        byte randomByte = randomByte();
        return (byte) (randomByte == Byte.MIN_VALUE ? 0 : Math.abs(randomByte));
    }

    /**
     * Helper method to create a byte array of a given length populated with random byte values
     *
     * @see #randomByte()
     */
    public static byte[] randomByteArrayOfLength(int size) {
        byte[] bytes = new byte[size];
        for (int i = 0; i < size; i++) {
            bytes[i] = randomByte();
        }
        return bytes;
    }

    public static BytesReference randomBytesReference(int length) {
        final var slices = new ArrayList<BytesReference>();
        var remaining = length;
        while (remaining > 0) {
            final var sliceLen = between(1, remaining);
            slices.add(new BytesArray(randomByteArrayOfLength(sliceLen)));
            remaining -= sliceLen;
        }
        return CompositeBytesReference.of(slices.toArray(BytesReference[]::new));
    }

    public static short randomShort() {
        return (short) random().nextInt();
    }

    public static int randomInt() {
        return random().nextInt();
    }

    public static IntStream randomInts() {
        return random().ints();
    }

    public static IntStream randomInts(long streamSize) {
        return random().ints(streamSize);
    }

    /**
     * @return a <code>long</code> between <code>0</code> and <code>Long.MAX_VALUE</code> (inclusive) chosen uniformly at random.
     */
    public static long randomNonNegativeLong() {
        return randomLong() & Long.MAX_VALUE;
    }

    /**
     * @return an <code>int</code> between <code>0</code> and <code>Integer.MAX_VALUE</code> (inclusive) chosen uniformly at random.
     */
    public static int randomNonNegativeInt() {
        return randomInt() & Integer.MAX_VALUE;
    }

    public static float randomFloat() {
        return random().nextFloat();
    }

    public static double randomDouble() {
        return random().nextDouble();
    }

    public static DoubleStream randomDoubles() {
        return random().doubles();
    }

    public static DoubleStream randomDoubles(long streamSize) {
        return random().doubles(streamSize);
    }

    /**
     * Returns a double value in the interval [start, end) if lowerInclusive is
     * set to true, (start, end) otherwise.
     *
     * @param start          lower bound of interval to draw uniformly distributed random numbers from
     * @param end            upper bound
     * @param lowerInclusive whether or not to include lower end of the interval
     */
    public static double randomDoubleBetween(double start, double end, boolean lowerInclusive) {
        double result = 0.0;

        if (start == -Double.MAX_VALUE || end == Double.MAX_VALUE) {
            // formula below does not work with very large doubles
            result = Double.longBitsToDouble(randomLong());
            while (result < start || result > end || Double.isNaN(result)) {
                result = Double.longBitsToDouble(randomLong());
            }
        } else {
            result = randomDouble();
            if (lowerInclusive == false) {
                while (result <= 0.0) {
                    result = randomDouble();
                }
            }
            result = result * end + (1.0 - result) * start;
        }
        return result;
    }

    public static long randomLong() {
        return random().nextLong();
    }

    public static LongStream randomLongs() {
        return random().longs();
    }

    public static LongStream randomLongs(long streamSize) {
        return random().longs(streamSize);
    }

    /**
     * Returns a random BigInteger uniformly distributed over the range 0 to (2^64 - 1) inclusive
     * Currently BigIntegers are only used for unsigned_long field type, where the max value is 2^64 - 1.
     * Modify this random generator if a wider range for BigIntegers is necessary.
     * @return a random bigInteger in the range [0 ; 2^64 - 1]
     */
    public static BigInteger randomBigInteger() {
        return new BigInteger(64, random());
    }

    /** A random integer from 0..max (inclusive). */
    public static int randomInt(int max) {
        return RandomizedTest.randomInt(max);
    }

    /** A random byte size value. */
    public static ByteSizeValue randomByteSizeValue() {
        return ByteSizeValue.ofBytes(randomLongBetween(0L, Long.MAX_VALUE >> 16));
    }

    /** Pick a random object from the given array. The array must not be empty. */
    @SafeVarargs
    @SuppressWarnings("varargs")
    public static <T> T randomFrom(T... array) {
        return randomFrom(random(), array);
    }

    /** Pick a random object from the given array. The array must not be empty. */
    @SafeVarargs
    @SuppressWarnings("varargs")
    public static <T> T randomFrom(Random random, T... array) {
        return RandomPicks.randomFrom(random, array);
    }

    /** Pick a random object from the given array of suppliers. The array must not be empty. */
    @SafeVarargs
    @SuppressWarnings("varargs")
    public static <T> T randomFrom(Random random, Supplier<T>... array) {
        Supplier<T> supplier = RandomPicks.randomFrom(random, array);
        return supplier.get();
    }

    /** Pick a random object from the given list. */
    public static <T> T randomFrom(List<T> list) {
        return RandomPicks.randomFrom(random(), list);
    }

    /** Pick a random object from the given collection. */
    public static <T> T randomFrom(Collection<T> collection) {
        return randomFrom(random(), collection);
    }

    /** Pick a random object from the given collection. */
    public static <T> T randomFrom(Random random, Collection<T> collection) {
        return RandomPicks.randomFrom(random, collection);
    }

    public static String randomAlphaOfLengthBetween(int minCodeUnits, int maxCodeUnits) {
        return RandomizedTest.randomAsciiOfLengthBetween(minCodeUnits, maxCodeUnits);
    }

    public static String randomAlphaOfLength(int codeUnits) {
        return RandomizedTest.randomAsciiOfLength(codeUnits);
    }

    /**
     * Creates a valid random identifier such as node id or index name
     */
    public static String randomIdentifier() {
        return randomAlphaOfLengthBetween(8, 12).toLowerCase(Locale.ROOT);
    }

    public static String randomUUID() {
        return UUIDs.randomBase64UUID(random());
    }

    public static String randomUnicodeOfLengthBetween(int minCodeUnits, int maxCodeUnits) {
        return RandomizedTest.randomUnicodeOfLengthBetween(minCodeUnits, maxCodeUnits);
    }

    public static String randomUnicodeOfLength(int codeUnits) {
        return RandomizedTest.randomUnicodeOfLength(codeUnits);
    }

    public static String randomUnicodeOfCodepointLengthBetween(int minCodePoints, int maxCodePoints) {
        return RandomizedTest.randomUnicodeOfCodepointLengthBetween(minCodePoints, maxCodePoints);
    }

    public static String randomUnicodeOfCodepointLength(int codePoints) {
        return RandomizedTest.randomUnicodeOfCodepointLength(codePoints);
    }

    public static String randomRealisticUnicodeOfLengthBetween(int minCodeUnits, int maxCodeUnits) {
        return RandomizedTest.randomRealisticUnicodeOfLengthBetween(minCodeUnits, maxCodeUnits);
    }

    public static String randomRealisticUnicodeOfLength(int codeUnits) {
        return RandomizedTest.randomRealisticUnicodeOfLength(codeUnits);
    }

    public static String randomRealisticUnicodeOfCodepointLengthBetween(int minCodePoints, int maxCodePoints) {
        return RandomizedTest.randomRealisticUnicodeOfCodepointLengthBetween(minCodePoints, maxCodePoints);
    }

    public static String randomRealisticUnicodeOfCodepointLength(int codePoints) {
        return RandomizedTest.randomRealisticUnicodeOfCodepointLength(codePoints);
    }

    /**
     * @param maxArraySize The maximum number of elements in the random array
     * @param stringSize The length of each String in the array
     * @param allowNull Whether the returned array may be null
     * @param allowEmpty Whether the returned array may be empty (have zero elements)
     */
    public static String[] generateRandomStringArray(int maxArraySize, int stringSize, boolean allowNull, boolean allowEmpty) {
        if (allowNull && random().nextBoolean()) {
            return null;
        }
        int arraySize = randomIntBetween(allowEmpty ? 0 : 1, maxArraySize);
        String[] array = new String[arraySize];
        for (int i = 0; i < arraySize; i++) {
            array[i] = RandomStrings.randomAsciiOfLength(random(), stringSize);
        }
        return array;
    }

    public static String[] generateRandomStringArray(int maxArraySize, int stringSize, boolean allowNull) {
        return generateRandomStringArray(maxArraySize, stringSize, allowNull, true);
    }

    public static <T> T[] randomArray(int maxArraySize, IntFunction<T[]> arrayConstructor, Supplier<T> valueConstructor) {
        return randomArray(0, maxArraySize, arrayConstructor, valueConstructor);
    }

    public static <T> T[] randomArray(int minArraySize, int maxArraySize, IntFunction<T[]> arrayConstructor, Supplier<T> valueConstructor) {
        final int size = randomIntBetween(minArraySize, maxArraySize);
        final T[] array = arrayConstructor.apply(size);
        for (int i = 0; i < array.length; i++) {
            array[i] = valueConstructor.get();
        }
        return array;
    }

    public static <T> List<T> randomList(int maxListSize, Supplier<T> valueConstructor) {
        return randomList(0, maxListSize, valueConstructor);
    }

    public static <T> List<T> randomList(int minListSize, int maxListSize, Supplier<T> valueConstructor) {
        final int size = randomIntBetween(minListSize, maxListSize);
        List<T> list = new ArrayList<>();
        for (int i = 0; i < size; i++) {
            list.add(valueConstructor.get());
        }
        return list;
    }

    public static <K, V> Map<K, V> randomMap(int minMapSize, int maxMapSize, Supplier<Tuple<K, V>> entryConstructor) {
        final int size = randomIntBetween(minMapSize, maxMapSize);
        Map<K, V> list = Maps.newMapWithExpectedSize(size);
        for (int i = 0; i < size; i++) {
            Tuple<K, V> entry = entryConstructor.get();
            list.put(entry.v1(), entry.v2());
        }
        return list;
    }

    public static <T> Set<T> randomSet(int minSetSize, int maxSetSize, Supplier<T> valueConstructor) {
        return new HashSet<>(randomList(minSetSize, maxSetSize, valueConstructor));
    }

    private static final String[] TIME_SUFFIXES = new String[] { "d", "h", "ms", "s", "m", "micros", "nanos" };

    public static String randomTimeValue(int lower, int upper, String... suffixes) {
        return randomIntBetween(lower, upper) + randomFrom(suffixes);
    }

    public static String randomTimeValue(int lower, int upper) {
        return randomTimeValue(lower, upper, TIME_SUFFIXES);
    }

    public static String randomTimeValue() {
        return randomTimeValue(0, 1000);
    }

    public static String randomPositiveTimeValue() {
        return randomTimeValue(1, 1000);
    }

    /**
     * generate a random epoch millis in a range 1 to 9999-12-31T23:59:59.999
     */
    public static long randomMillisUpToYear9999() {
        return randomLongBetween(1, DateUtils.MAX_MILLIS_BEFORE_9999);
    }

    /**
     * generate a random TimeZone from the ones available in java.util
     */
    public static TimeZone randomTimeZone() {
        return TimeZone.getTimeZone(randomFrom(JAVA_TIMEZONE_IDS));
    }

    /**
     * generate a random TimeZone from the ones available in java.time
     */
    public static ZoneId randomZone() {
        return ZoneId.of(randomFrom(JAVA_ZONE_IDS));
    }

    /**
     * Generate a random valid date formatter pattern.
     */
    public static String randomDateFormatterPattern() {
        return randomFrom(FormatNames.values()).getName();
    }

    /**
     * helper to randomly perform on <code>consumer</code> with <code>value</code>
     */
    public static <T> void maybeSet(Consumer<T> consumer, T value) {
        if (randomBoolean()) {
            consumer.accept(value);
        }
    }

    /**
     * helper to get a random value in a certain range that's different from the input
     */
    public static <T> T randomValueOtherThan(T input, Supplier<T> randomSupplier) {
        return randomValueOtherThanMany(v -> Objects.equals(input, v), randomSupplier);
    }

    /**
     * helper to get a random value in a certain range that's different from the input
     */
    public static <T> T randomValueOtherThanMany(Predicate<T> input, Supplier<T> randomSupplier) {
        T randomValue = null;
        do {
            randomValue = randomSupplier.get();
        } while (input.test(randomValue));
        return randomValue;
    }

    /**
     * Runs the code block for 10 seconds waiting for no assertion to trip.
     */
    public static void assertBusy(CheckedRunnable<Exception> codeBlock) throws Exception {
        assertBusy(codeBlock, 10, TimeUnit.SECONDS);
    }

    /**
     * Runs the code block for the provided interval, waiting for no assertions to trip.
     */
    public static void assertBusy(CheckedRunnable<Exception> codeBlock, long maxWaitTime, TimeUnit unit) throws Exception {
        long maxTimeInMillis = TimeUnit.MILLISECONDS.convert(maxWaitTime, unit);
        // In case you've forgotten your high-school studies, log10(x) / log10(y) == log y(x)
        long iterations = Math.max(Math.round(Math.log10(maxTimeInMillis) / Math.log10(2)), 1);
        long timeInMillis = 1;
        long sum = 0;
        List<AssertionError> failures = new ArrayList<>();
        for (int i = 0; i < iterations; i++) {
            try {
                codeBlock.run();
                return;
            } catch (AssertionError e) {
                failures.add(e);
            }
            sum += timeInMillis;
            Thread.sleep(timeInMillis);
            timeInMillis *= 2;
        }
        timeInMillis = maxTimeInMillis - sum;
        Thread.sleep(Math.max(timeInMillis, 0));
        try {
            codeBlock.run();
        } catch (AssertionError e) {
            for (AssertionError failure : failures) {
                e.addSuppressed(failure);
            }
            throw e;
        }
    }

    /**
     * Periodically execute the supplied function until it returns true, or a timeout
     * is reached. This version uses a timeout of 10 seconds. If at all possible,
     * use {@link ESTestCase#assertBusy(CheckedRunnable)} instead.
     *
     * @param breakSupplier determines whether to return immediately or continue waiting.
     * @return the last value returned by <code>breakSupplier</code>
     * @throws InterruptedException if any sleep calls were interrupted.
     */
    public static boolean waitUntil(BooleanSupplier breakSupplier) throws InterruptedException {
        return waitUntil(breakSupplier, 10, TimeUnit.SECONDS);
    }

    // After 1s, we stop growing the sleep interval exponentially and just sleep 1s until maxWaitTime
    private static final long AWAIT_BUSY_THRESHOLD = 1000L;

    /**
     * Periodically execute the supplied function until it returns true, or until the
     * specified maximum wait time has elapsed. If at all possible, use
     * {@link ESTestCase#assertBusy(CheckedRunnable)} instead.
     *
     * @param breakSupplier determines whether to return immediately or continue waiting.
     * @param maxWaitTime the maximum amount of time to wait
     * @param unit the unit of tie for <code>maxWaitTime</code>
     * @return the last value returned by <code>breakSupplier</code>
     * @throws InterruptedException if any sleep calls were interrupted.
     */
    public static boolean waitUntil(BooleanSupplier breakSupplier, long maxWaitTime, TimeUnit unit) throws InterruptedException {
        long maxTimeInMillis = TimeUnit.MILLISECONDS.convert(maxWaitTime, unit);
        long timeInMillis = 1;
        long sum = 0;
        while (sum + timeInMillis < maxTimeInMillis) {
            if (breakSupplier.getAsBoolean()) {
                return true;
            }
            Thread.sleep(timeInMillis);
            sum += timeInMillis;
            timeInMillis = Math.min(AWAIT_BUSY_THRESHOLD, timeInMillis * 2);
        }
        timeInMillis = maxTimeInMillis - sum;
        Thread.sleep(Math.max(timeInMillis, 0));
        return breakSupplier.getAsBoolean();
    }

    protected TestThreadPool createThreadPool(ExecutorBuilder<?>... executorBuilders) {
        return new TestThreadPool(getTestName(), executorBuilders);
    }

    public static boolean terminate(ExecutorService... services) {
        boolean terminated = true;
        for (ExecutorService service : services) {
            if (service != null) {
                terminated &= ThreadPool.terminate(service, 10, TimeUnit.SECONDS);
            }
        }
        return terminated;
    }

    public static boolean terminate(ThreadPool threadPool) {
        return ThreadPool.terminate(threadPool, 10, TimeUnit.SECONDS);
    }

    /**
     * Returns a {@link java.nio.file.Path} pointing to the class path relative resource given
     * as the first argument. In contrast to
     * <code>getClass().getResource(...).getFile()</code> this method will not
     * return URL encoded paths if the parent path contains spaces or other
     * non-standard characters.
     */
    @Override
    public Path getDataPath(String relativePath) {
        // we override LTC behavior here: wrap even resources with mockfilesystems,
        // because some code is buggy when it comes to multiple nio.2 filesystems
        // (e.g. FileSystemUtils, and likely some tests)
        try {
            return PathUtils.get(getClass().getResource(relativePath).toURI()).toAbsolutePath().normalize();
        } catch (Exception e) {
            throw new RuntimeException("resource not found: " + relativePath, e);
        }
    }

    /** Returns a random number of temporary paths. */
    public String[] tmpPaths() {
        final int numPaths = TestUtil.nextInt(random(), 1, 3);
        final String[] absPaths = new String[numPaths];
        for (int i = 0; i < numPaths; i++) {
            absPaths[i] = createTempDir().toAbsolutePath().toString();
        }
        return absPaths;
    }

    public NodeEnvironment newNodeEnvironment() throws IOException {
        return newNodeEnvironment(Settings.EMPTY);
    }

    public Settings buildEnvSettings(Settings settings) {
        return Settings.builder()
            .put(settings)
            .put(Environment.PATH_HOME_SETTING.getKey(), createTempDir().toAbsolutePath())
            .putList(Environment.PATH_DATA_SETTING.getKey(), tmpPaths())
            .build();
    }

    public NodeEnvironment newNodeEnvironment(Settings settings) throws IOException {
        Settings build = buildEnvSettings(settings);
        return new NodeEnvironment(build, TestEnvironment.newEnvironment(build));
    }

    public Environment newEnvironment() {
        Settings build = buildEnvSettings(Settings.EMPTY);
        return TestEnvironment.newEnvironment(build);
    }

    public Environment newEnvironment(Settings settings) {
        Settings build = buildEnvSettings(settings);
        return TestEnvironment.newEnvironment(build);
    }

    /** Return consistent index settings for the provided index version. */
    public static Settings.Builder settings(IndexVersion version) {
        return Settings.builder().put(IndexMetadata.SETTING_VERSION_CREATED, version);
    }

    /** Return consistent index settings for the provided index version, shard- and replica-count. */
    public static Settings.Builder indexSettings(IndexVersion indexVersionCreated, int shards, int replicas) {
        return settings(indexVersionCreated).put(IndexMetadata.SETTING_NUMBER_OF_SHARDS, shards)
            .put(IndexMetadata.SETTING_NUMBER_OF_REPLICAS, replicas);
    }

    /** Return consistent index settings for the provided shard- and replica-count. */
    public static Settings.Builder indexSettings(int shards, int replicas) {
        return Settings.builder()
            .put(IndexMetadata.SETTING_NUMBER_OF_SHARDS, shards)
            .put(IndexMetadata.SETTING_NUMBER_OF_REPLICAS, replicas);
    }

    /**
     * Returns size random values
     */
    @SafeVarargs
    @SuppressWarnings("varargs")
    public static <T> List<T> randomSubsetOf(int size, T... values) {
        List<T> list = arrayAsArrayList(values);
        return randomSubsetOf(size, list);
    }

    /**
     * Returns a random subset of values (including a potential empty list, or the full original list)
     */
    public static <T> List<T> randomSubsetOf(Collection<T> collection) {
        return randomSubsetOf(randomInt(collection.size()), collection);
    }

    public static <T> List<T> randomNonEmptySubsetOf(Collection<T> collection) {
        if (collection.isEmpty()) {
            throw new IllegalArgumentException("Can't pick non-empty subset of an empty collection");
        }
        return randomSubsetOf(randomIntBetween(1, collection.size()), collection);
    }

    /**
     * Returns size random values
     */
    public static <T> List<T> randomSubsetOf(int size, Collection<T> collection) {
        if (size > collection.size()) {
            throw new IllegalArgumentException(
                "Can't pick " + size + " random objects from a collection of " + collection.size() + " objects"
            );
        }
        List<T> tempList = new ArrayList<>(collection);
        Collections.shuffle(tempList, random());
        return tempList.subList(0, size);
    }

    public static <T> List<T> shuffledList(List<T> list) {
        return randomSubsetOf(list.size(), list);
    }

    /**
     * Builds a set of unique items. Usually you'll get the requested count but you might get less than that number if the supplier returns
     * lots of repeats. Make sure that the items properly implement equals and hashcode.
     */
    public static <T> Set<T> randomUnique(Supplier<T> supplier, int targetCount) {
        Set<T> things = new HashSet<>();
        int maxTries = targetCount * 10;
        for (int t = 0; t < maxTries; t++) {
            if (things.size() == targetCount) {
                return things;
            }
            things.add(supplier.get());
        }
        // Oh well, we didn't get enough unique things. It'll be ok.
        return things;
    }

    public static String randomGeohash(int minPrecision, int maxPrecision) {
        return geohashGenerator.ofStringLength(random(), minPrecision, maxPrecision);
    }

    public static String getTestTransportType() {
        return Netty4Plugin.NETTY_TRANSPORT_NAME;
    }

    public static Class<? extends Plugin> getTestTransportPlugin() {
        return Netty4Plugin.class;
    }

    private static final GeohashGenerator geohashGenerator = new GeohashGenerator();

    public String randomCompatibleMediaType(RestApiVersion version) {
        XContentType type = randomFrom(XContentType.VND_JSON, XContentType.VND_SMILE, XContentType.VND_CBOR, XContentType.VND_YAML);
        return compatibleMediaType(type, version);
    }

    public String compatibleMediaType(XContentType type, RestApiVersion version) {
        return type.toParsedMediaType()
            .responseContentTypeHeader(Map.of(MediaType.COMPATIBLE_WITH_PARAMETER_NAME, String.valueOf(version.major)));
    }

    public XContentType randomVendorType() {
        return randomFrom(XContentType.VND_JSON, XContentType.VND_SMILE, XContentType.VND_CBOR, XContentType.VND_YAML);
    }

    public static class GeohashGenerator extends CodepointSetGenerator {
        private static final char[] ASCII_SET = "0123456789bcdefghjkmnpqrstuvwxyz".toCharArray();

        public GeohashGenerator() {
            super(ASCII_SET);
        }
    }

    /**
     * Returns the bytes that represent the XContent output of the provided {@link ToXContent} object, using the provided
     * {@link XContentType}. Wraps the output into a new anonymous object according to the value returned
     * by the {@link ToXContent#isFragment()} method returns. Shuffles the keys to make sure that parsing never relies on keys ordering.
     */
    protected final BytesReference toShuffledXContent(
        ToXContent toXContent,
        XContentType xContentType,
        ToXContent.Params params,
        boolean humanReadable,
        String... exceptFieldNames
    ) throws IOException {
        BytesReference bytes = XContentHelper.toXContent(toXContent, xContentType, params, humanReadable);
        try (XContentParser parser = createParser(xContentType.xContent(), bytes)) {
            try (XContentBuilder builder = shuffleXContent(parser, rarely(), exceptFieldNames)) {
                return BytesReference.bytes(builder);
            }
        }
    }

    /**
     * Randomly shuffles the fields inside objects in the {@link XContentBuilder} passed in.
     * Recursively goes through inner objects and also shuffles them. Exceptions for this
     * recursive shuffling behavior can be made by passing in the names of fields which
     * internally should stay untouched.
     */
    protected final XContentBuilder shuffleXContent(XContentBuilder builder, String... exceptFieldNames) throws IOException {
        try (XContentParser parser = createParser(builder)) {
            return shuffleXContent(parser, builder.isPrettyPrint(), exceptFieldNames);
        }
    }

    /**
     * Randomly shuffles the fields inside objects parsed using the {@link XContentParser} passed in.
     * Recursively goes through inner objects and also shuffles them. Exceptions for this
     * recursive shuffling behavior can be made by passing in the names of fields which
     * internally should stay untouched.
     */
    public static XContentBuilder shuffleXContent(XContentParser parser, boolean prettyPrint, String... exceptFieldNames)
        throws IOException {
        XContentBuilder xContentBuilder = XContentFactory.contentBuilder(parser.contentType());
        if (prettyPrint) {
            xContentBuilder.prettyPrint();
        }
        Token token = parser.currentToken() == null ? parser.nextToken() : parser.currentToken();
        if (token == Token.START_ARRAY) {
            List<Object> shuffledList = shuffleList(parser.listOrderedMap(), new HashSet<>(Arrays.asList(exceptFieldNames)));
            return xContentBuilder.value(shuffledList);
        }
        // we need a sorted map for reproducibility, as we are going to shuffle its keys and write XContent back
        Map<String, Object> shuffledMap = shuffleMap(
            (LinkedHashMap<String, Object>) parser.mapOrdered(),
            new HashSet<>(Arrays.asList(exceptFieldNames))
        );
        return xContentBuilder.map(shuffledMap);
    }

    // shuffle fields of objects in the list, but not the list itself
    @SuppressWarnings("unchecked")
    private static List<Object> shuffleList(List<Object> list, Set<String> exceptFields) {
        List<Object> targetList = new ArrayList<>();
        for (Object value : list) {
            if (value instanceof Map) {
                LinkedHashMap<String, Object> valueMap = (LinkedHashMap<String, Object>) value;
                targetList.add(shuffleMap(valueMap, exceptFields));
            } else if (value instanceof List) {
                targetList.add(shuffleList((List) value, exceptFields));
            } else {
                targetList.add(value);
            }
        }
        return targetList;
    }

    @SuppressWarnings("unchecked")
    public static LinkedHashMap<String, Object> shuffleMap(LinkedHashMap<String, Object> map, Set<String> exceptFields) {
        List<String> keys = new ArrayList<>(map.keySet());
        LinkedHashMap<String, Object> targetMap = new LinkedHashMap<>();
        Collections.shuffle(keys, random());
        for (String key : keys) {
            Object value = map.get(key);
            if (value instanceof Map && exceptFields.contains(key) == false) {
                LinkedHashMap<String, Object> valueMap = (LinkedHashMap<String, Object>) value;
                targetMap.put(key, shuffleMap(valueMap, exceptFields));
            } else if (value instanceof List && exceptFields.contains(key) == false) {
                targetMap.put(key, shuffleList((List) value, exceptFields));
            } else {
                targetMap.put(key, value);
            }
        }
        return targetMap;
    }

    /**
     * Create a copy of an original {@link Writeable} object by running it through a {@link BytesStreamOutput} and
     * reading it in again using a provided {@link Writeable.Reader}. The stream that is wrapped around the {@link StreamInput}
     * potentially need to use a {@link NamedWriteableRegistry}, so this needs to be provided too (although it can be
     * empty if the object that is streamed doesn't contain any {@link NamedWriteable} objects itself.
     */
    public static <T extends Writeable> T copyWriteable(
        T original,
        NamedWriteableRegistry namedWriteableRegistry,
        Writeable.Reader<T> reader
    ) throws IOException {
        return copyWriteable(original, namedWriteableRegistry, reader, TransportVersion.current());
    }

    /**
     * Same as {@link #copyWriteable(Writeable, NamedWriteableRegistry, Writeable.Reader)} but also allows to provide
     * a {@link TransportVersion} argument which will be used to write and read back the object.
     */
    public static <T extends Writeable> T copyWriteable(
        T original,
        NamedWriteableRegistry namedWriteableRegistry,
        Writeable.Reader<T> reader,
        TransportVersion version
    ) throws IOException {
        return copyInstance(original, namedWriteableRegistry, StreamOutput::writeWriteable, reader, version);
    }

    /**
     * Create a copy of an original {@link NamedWriteable} object by running it through a {@link BytesStreamOutput} and
     * reading it in again using a provided {@link Writeable.Reader}.
     */
    public static <C extends NamedWriteable, T extends C> C copyNamedWriteable(
        T original,
        NamedWriteableRegistry namedWriteableRegistry,
        Class<C> categoryClass
    ) throws IOException {
        return copyNamedWriteable(original, namedWriteableRegistry, categoryClass, TransportVersion.current());
    }

    /**
     * Same as {@link #copyNamedWriteable(NamedWriteable, NamedWriteableRegistry, Class)} but also allows to provide
     * a {@link TransportVersion} argument which will be used to write and read back the object.
     * @return
     */
    @SuppressWarnings("unchecked")
    public static <C extends NamedWriteable, T extends C> C copyNamedWriteable(
        T original,
        NamedWriteableRegistry namedWriteableRegistry,
        Class<C> categoryClass,
        TransportVersion version
    ) throws IOException {
        return copyInstance(
            original,
            namedWriteableRegistry,
            StreamOutput::writeNamedWriteable,
            in -> in.readNamedWriteable(categoryClass),
            version
        );
    }

    protected static <T> T copyInstance(
        T original,
        NamedWriteableRegistry namedWriteableRegistry,
        Writeable.Writer<T> writer,
        Writeable.Reader<T> reader,
        TransportVersion version
    ) throws IOException {
        try (BytesStreamOutput output = new BytesStreamOutput()) {
            output.setTransportVersion(version);
            writer.write(output, original);
            try (StreamInput in = new NamedWriteableAwareStreamInput(output.bytes().streamInput(), namedWriteableRegistry)) {
                in.setTransportVersion(version);
                return reader.read(in);
            }
        }
    }

    protected final XContentParserConfiguration parserConfig() {
        XContentParserConfiguration config = XContentParserConfiguration.EMPTY.withRegistry(xContentRegistry())
            .withDeprecationHandler(LoggingDeprecationHandler.INSTANCE);
        return randomBoolean() ? config : config.withRestApiVersion(RestApiVersion.minimumSupported());
    }

    /**
     * Create a new {@link XContentParser}.
     */
    protected final XContentParser createParser(XContentBuilder builder) throws IOException {
        return createParser(builder.contentType().xContent(), BytesReference.bytes(builder));
    }

    /**
     * Create a new {@link XContentParser}.
     */
    protected final XContentParser createParser(XContent xContent, String data) throws IOException {
        return xContent.createParser(parserConfig(), data);
    }

    /**
     * Create a new {@link XContentParser}.
     */
    protected final XContentParser createParser(XContent xContent, InputStream data) throws IOException {
        return xContent.createParser(parserConfig(), data);
    }

    /**
     * Create a new {@link XContentParser}.
     */
    protected final XContentParser createParser(XContent xContent, byte[] data) throws IOException {
        return xContent.createParser(parserConfig(), data);
    }

    /**
     * Create a new {@link XContentParser}.
     */
    protected final XContentParser createParser(XContent xContent, BytesReference data) throws IOException {
        return createParser(parserConfig(), xContent, data);
    }

    /**
     * Create a new {@link XContentParser}.
     */
    protected final XContentParser createParser(XContentParserConfiguration config, XContent xContent, BytesReference data)
        throws IOException {
        if (data.hasArray()) {
            return xContent.createParser(config, data.array(), data.arrayOffset(), data.length());
        }
        return xContent.createParser(config, data.streamInput());
    }

    protected final XContentParser createParserWithCompatibilityFor(XContent xContent, String data, RestApiVersion restApiVersion)
        throws IOException {
        return xContent.createParser(parserConfig().withRestApiVersion(restApiVersion), data);
    }

    private static final NamedXContentRegistry DEFAULT_NAMED_X_CONTENT_REGISTRY = new NamedXContentRegistry(
        CollectionUtils.concatLists(ClusterModule.getNamedXWriteables(), IndicesModule.getNamedXContents())
    );

    /**
     * The {@link NamedXContentRegistry} to use for this test. Subclasses should override and use liberally.
     */
    protected NamedXContentRegistry xContentRegistry() {
        return DEFAULT_NAMED_X_CONTENT_REGISTRY;
    }

    /**
     * The {@link NamedWriteableRegistry} to use for this test. Subclasses should override and use liberally.
     */
    protected NamedWriteableRegistry writableRegistry() {
        return new NamedWriteableRegistry(ClusterModule.getNamedWriteables());
    }

    /**
     * Create a "mock" script for use either with {@link MockScriptEngine} or anywhere where you need a script but don't really care about
     * its contents.
     */
    public static Script mockScript(String id) {
        return new Script(ScriptType.INLINE, MockScriptEngine.NAME, id, emptyMap());
    }

    /** Returns the suite failure marker: internal use only! */
    public static TestRuleMarkFailure getSuiteFailureMarker() {
        return suiteFailureMarker;
    }

    /** Compares two stack traces, ignoring module (which is not yet serialized) */
    public static void assertArrayEquals(StackTraceElement expected[], StackTraceElement actual[]) {
        assertEquals(expected.length, actual.length);
        for (int i = 0; i < expected.length; i++) {
            assertEquals(expected[i], actual[i]);
        }
    }

    /** Compares two stack trace elements, ignoring module (which is not yet serialized) */
    public static void assertEquals(StackTraceElement expected, StackTraceElement actual) {
        assertEquals(expected.getClassName(), actual.getClassName());
        assertEquals(expected.getMethodName(), actual.getMethodName());
        assertEquals(expected.getFileName(), actual.getFileName());
        assertEquals(expected.getLineNumber(), actual.getLineNumber());
        assertEquals(expected.isNativeMethod(), actual.isNativeMethod());
    }

    protected static long spinForAtLeastOneMillisecond() {
        return spinForAtLeastNMilliseconds(1);
    }

    protected static long spinForAtLeastNMilliseconds(final long ms) {
        long nanosecondsInMillisecond = TimeUnit.NANOSECONDS.convert(ms, TimeUnit.MILLISECONDS);
        /*
         * Force at least ms milliseconds to elapse, but ensure the clock has enough resolution to
         * observe the passage of time.
         */
        long start = System.nanoTime();
        long elapsed;
        while ((elapsed = (System.nanoTime() - start)) < nanosecondsInMillisecond) {
            // busy spin
        }
        return elapsed;
    }

    /**
     * Creates an IndexAnalyzers with a single default analyzer
     */
    protected IndexAnalyzers createDefaultIndexAnalyzers() {
        return (type, name) -> {
            if (type == IndexAnalyzers.AnalyzerType.ANALYZER && "default".equals(name)) {
                return Lucene.STANDARD_ANALYZER;
            }
            return null;
        };
    }

    /**
     * Creates an TestAnalysis with all the default analyzers configured.
     */
    public static TestAnalysis createTestAnalysis(Index index, Settings settings, AnalysisPlugin... analysisPlugins) throws IOException {
        Settings nodeSettings = Settings.builder().put(Environment.PATH_HOME_SETTING.getKey(), createTempDir()).build();
        return createTestAnalysis(index, nodeSettings, settings, analysisPlugins);
    }

    /**
     * Creates an TestAnalysis with all the default analyzers configured.
     */
    public static TestAnalysis createTestAnalysis(Index index, Settings nodeSettings, Settings settings, AnalysisPlugin... analysisPlugins)
        throws IOException {
        Settings indexSettings = Settings.builder()
            .put(settings)
            .put(IndexMetadata.SETTING_VERSION_CREATED, IndexVersion.current())
            .build();
        return createTestAnalysis(IndexSettingsModule.newIndexSettings(index, indexSettings), nodeSettings, analysisPlugins);
    }

    /**
     * Creates an TestAnalysis with all the default analyzers configured.
     */
    public static TestAnalysis createTestAnalysis(IndexSettings indexSettings, Settings nodeSettings, AnalysisPlugin... analysisPlugins)
        throws IOException {
        Environment env = TestEnvironment.newEnvironment(nodeSettings);
        AnalysisModule analysisModule = new AnalysisModule(env, Arrays.asList(analysisPlugins), new StablePluginsRegistry());
        AnalysisRegistry analysisRegistry = analysisModule.getAnalysisRegistry();
        return new TestAnalysis(
            analysisRegistry.build(IndexCreationContext.CREATE_INDEX, indexSettings),
            analysisRegistry.buildTokenFilterFactories(indexSettings),
            analysisRegistry.buildTokenizerFactories(indexSettings),
            analysisRegistry.buildCharFilterFactories(indexSettings)
        );
    }

    /**
     * This cute helper class just holds all analysis building blocks that are used
     * to build IndexAnalyzers. This is only for testing since in production we only need the
     * result and we don't even expose it there.
     */
    public static final class TestAnalysis {

        public final IndexAnalyzers indexAnalyzers;
        public final Map<String, TokenFilterFactory> tokenFilter;
        public final Map<String, TokenizerFactory> tokenizer;
        public final Map<String, CharFilterFactory> charFilter;

        public TestAnalysis(
            IndexAnalyzers indexAnalyzers,
            Map<String, TokenFilterFactory> tokenFilter,
            Map<String, TokenizerFactory> tokenizer,
            Map<String, CharFilterFactory> charFilter
        ) {
            this.indexAnalyzers = indexAnalyzers;
            this.tokenFilter = tokenFilter;
            this.tokenizer = tokenizer;
            this.charFilter = charFilter;
        }
    }

    private static boolean isUnusableLocale() {
        return inFipsJvm()
            && (Locale.getDefault().toLanguageTag().equals("th-TH")
                || Locale.getDefault().toLanguageTag().equals("ja-JP-u-ca-japanese-x-lvariant-JP")
                || Locale.getDefault().toLanguageTag().equals("th-TH-u-nu-thai-x-lvariant-TH"));
    }

    public static boolean inFipsJvm() {
        return Boolean.parseBoolean(System.getProperty(FIPS_SYSPROP));
    }

    /*
     * [NOTE: Port ranges for tests]
     *
     * Some tests involve interactions over the localhost interface of the machine running the tests. The tests run concurrently in multiple
     * JVMs, but all have access to the same network, so there's a risk that different tests will interact with each other in unexpected
     * ways and trigger spurious failures. Gradle numbers its workers sequentially starting at 1 and each worker can determine its own
     * identity from the {@link #TEST_WORKER_SYS_PROPERTY} system property. We use this to try and assign disjoint port ranges to each test
     * worker, avoiding any unexpected interactions, although if we spawn enough test workers then we will wrap around to the beginning
     * again.
     */

    /**
     * Defines the size of the port range assigned to each worker, which must be large enough to supply enough ports to run the tests, but
     * not so large that we run out of ports. See also [NOTE: Port ranges for tests].
     */
    private static final int PORTS_PER_WORKER = 30;

    /**
     * Defines the minimum port that test workers should use. See also [NOTE: Port ranges for tests].
     */
    protected static final int MIN_PRIVATE_PORT = 13301;

    /**
     * Defines the maximum port that test workers should use. See also [NOTE: Port ranges for tests].
     */
    private static final int MAX_PRIVATE_PORT = 32767;

    /**
     * Wrap around after reaching this worker ID.
     */
    private static final int MAX_EFFECTIVE_WORKER_ID = (MAX_PRIVATE_PORT - MIN_PRIVATE_PORT - PORTS_PER_WORKER + 1) / PORTS_PER_WORKER - 1;

    static {
        assert getWorkerBasePort(MAX_EFFECTIVE_WORKER_ID) + PORTS_PER_WORKER - 1 <= MAX_PRIVATE_PORT;
    }

    /**
     * Returns a port range for this JVM according to its Gradle worker ID. See also [NOTE: Port ranges for tests].
     */
    public static String getPortRange() {
        final var firstPort = getWorkerBasePort();
        final var lastPort = firstPort + PORTS_PER_WORKER - 1; // upper bound is inclusive
        assert MIN_PRIVATE_PORT <= firstPort && lastPort <= MAX_PRIVATE_PORT;
        return firstPort + "-" + lastPort;
    }

    /**
     * Returns the start of the port range for this JVM according to its Gradle worker ID. See also [NOTE: Port ranges for tests].
     */
    protected static int getWorkerBasePort() {
        final var workerIdStr = System.getProperty(ESTestCase.TEST_WORKER_SYS_PROPERTY);
        if (workerIdStr == null) {
            // running in IDE
            return MIN_PRIVATE_PORT;
        }

        final var workerId = Integer.parseInt(workerIdStr);
        assert workerId >= 1 : "Non positive gradle worker id: " + workerIdStr;
        return getWorkerBasePort(workerId % (MAX_EFFECTIVE_WORKER_ID + 1));
    }

    private static int getWorkerBasePort(int effectiveWorkerId) {
        assert 0 <= effectiveWorkerId && effectiveWorkerId <= MAX_EFFECTIVE_WORKER_ID;
        // the range [MIN_PRIVATE_PORT, MIN_PRIVATE_PORT+PORTS_PER_WORKER) is only for running outside of Gradle
        return MIN_PRIVATE_PORT + PORTS_PER_WORKER + effectiveWorkerId * PORTS_PER_WORKER;
    }

    public static InetAddress randomIp(boolean v4) {
        try {
            if (v4) {
                byte[] ipv4 = new byte[4];
                random().nextBytes(ipv4);
                return InetAddress.getByAddress(ipv4);
            } else {
                byte[] ipv6 = new byte[16];
                random().nextBytes(ipv6);
                return InetAddress.getByAddress(ipv6);
            }
        } catch (UnknownHostException e) {
            throw new AssertionError();
        }
    }

    public static final class DeprecationWarning {
        private final Level level; // Intentionally ignoring level for the sake of equality for now
        private final String message;

        public DeprecationWarning(Level level, String message) {
            this.level = level;
            this.message = message;
        }

        @Override
        public int hashCode() {
            return Objects.hash(message);
        }

        @Override
        public boolean equals(Object o) {
            if (this == o) return true;
            if (o == null || getClass() != o.getClass()) return false;
            DeprecationWarning that = (DeprecationWarning) o;
            return Objects.equals(message, that.message);
        }

        @Override
        public String toString() {
            return Strings.format("%s: %s", level.name(), message);
        }
    }

    /**
     * Call method at the beginning of a test to disable its execution
     * until a given Lucene version is released and integrated into Elasticsearch
     * @param luceneVersionWithFix the lucene release to wait for
     * @param message an additional message or link with information on the fix
     */
    protected void skipTestWaitingForLuceneFix(org.apache.lucene.util.Version luceneVersionWithFix, String message) {
        final boolean currentVersionHasFix = IndexVersion.current().luceneVersion().onOrAfter(luceneVersionWithFix);
        assumeTrue("Skipping test as it is waiting on a Lucene fix: " + message, currentVersionHasFix);
        fail("Remove call of skipTestWaitingForLuceneFix in " + RandomizedTest.getContext().getTargetMethod());
    }

    /**
     * In non-FIPS mode, get a deterministic SecureRandom SHA1PRNG/SUN instance seeded by deterministic LuceneTestCase.random().
     * In FIPS mode, get a non-deterministic SecureRandom DEFAULT/BCFIPS instance seeded by deterministic LuceneTestCase.random().
     * @return SecureRandom SHA1PRNG instance.
     * @throws NoSuchAlgorithmException SHA1PRNG or DEFAULT algorithm not found.
     * @throws NoSuchProviderException BCFIPS algorithm not found.
     */
    public static SecureRandom secureRandom() throws NoSuchAlgorithmException, NoSuchProviderException {
        return secureRandom(randomByteArrayOfLength(32));
    }

    /**
     * In non-FIPS mode, get a deterministic SecureRandom SHA1PRNG/SUN instance seeded by the input value.
     * In FIPS mode, get a non-deterministic SecureRandom DEFAULT/BCFIPS instance seeded by the input value.
     * @param seed Byte array to use for seeding the SecureRandom instance.
     * @return SecureRandom SHA1PRNG or DEFAULT/BCFIPS instance, depending on FIPS mode.
     * @throws NoSuchAlgorithmException SHA1PRNG or DEFAULT algorithm not found.
     * @throws NoSuchProviderException BCFIPS algorithm not found.
     */
    public static SecureRandom secureRandom(final byte[] seed) throws NoSuchAlgorithmException, NoSuchProviderException {
        return inFipsJvm() ? secureRandomFips(seed) : secureRandomNonFips(seed);
    }

    /**
     * Returns deterministic non-FIPS SecureRandom SHA1PRNG/SUN instance seeded by deterministic LuceneTestCase.random().
     * @return Deterministic non-FIPS SecureRandom SHA1PRNG/SUN instance seeded by deterministic LuceneTestCase.random().
     * @throws NoSuchAlgorithmException Exception if SHA1PRNG algorithm not found, such as missing SUN provider (unlikely).
     */
    protected static SecureRandom secureRandomNonFips() throws NoSuchAlgorithmException {
        return secureRandomNonFips(randomByteArrayOfLength(32));
    }

    /**
     * Returns non-deterministic FIPS SecureRandom DEFAULT/BCFIPS instance. Seeded.
     * @return Non-deterministic FIPS SecureRandom DEFAULT/BCFIPS instance. Seeded.
     * @throws NoSuchAlgorithmException Exception if DEFAULT algorithm not found, such as missing BCFIPS provider.
     */
    protected static SecureRandom secureRandomFips() throws NoSuchAlgorithmException {
        return secureRandomFips(randomByteArrayOfLength(32));
    }

    /**
     * Returns deterministic non-FIPS SecureRandom SHA1PRNG/SUN instance seeded by deterministic LuceneTestCase.random().
     * @return Deterministic non-FIPS SecureRandom SHA1PRNG/SUN instance seeded by deterministic LuceneTestCase.random().
     * @throws NoSuchAlgorithmException Exception if SHA1PRNG algorithm not found, such as missing SUN provider (unlikely).
     */
    protected static SecureRandom secureRandomNonFips(final byte[] seed) throws NoSuchAlgorithmException {
        final SecureRandom secureRandomNonFips = SecureRandom.getInstance("SHA1PRNG"); // SHA1PRNG/SUN
        secureRandomNonFips.setSeed(seed); // SHA1PRNG/SUN setSeed() is deterministic
        return secureRandomNonFips;
    }

    /**
     * Returns non-deterministic FIPS SecureRandom DEFAULT/BCFIPS instance. Seeded.
     * @return Non-deterministic FIPS SecureRandom DEFAULT/BCFIPS instance. Seeded.
     * @throws NoSuchAlgorithmException Exception if DEFAULT algorithm not found, such as missing BCFIPS provider.
     */
    protected static SecureRandom secureRandomFips(final byte[] seed) throws NoSuchAlgorithmException {
        final SecureRandom secureRandomFips = SecureRandom.getInstance("DEFAULT"); // DEFAULT/BCFIPS
        if (WARN_SECURE_RANDOM_FIPS_NOT_DETERMINISTIC.get() == null) {
            WARN_SECURE_RANDOM_FIPS_NOT_DETERMINISTIC.set(Boolean.TRUE);
            final Provider provider = secureRandomFips.getProvider();
            final String providerName = provider.getName();
            final Logger logger = LogManager.getLogger(ESTestCase.class);
            logger.warn(
                "Returning a non-deterministic secureRandom for use with FIPS. "
                    + "This may result in difficulty reproducing test failures with from a given a seed."
            );
        }
        secureRandomFips.setSeed(seed); // DEFAULT/BCFIPS setSeed() is non-deterministic
        return secureRandomFips;
    }

    public static void safeAwait(CyclicBarrier barrier) {
        try {
            barrier.await(10, TimeUnit.SECONDS);
        } catch (InterruptedException e) {
            Thread.currentThread().interrupt();
            fail(e);
        } catch (Exception e) {
            fail(e);
        }
    }

    public static void safeAwait(CountDownLatch countDownLatch) {
        try {
            assertTrue(countDownLatch.await(10, TimeUnit.SECONDS));
        } catch (InterruptedException e) {
            Thread.currentThread().interrupt();
            fail(e);
        }
    }

    public static <T> T safeAwait(SubscribableListener<T> listener) {
        return PlainActionFuture.get(listener::addListener, 10, TimeUnit.SECONDS);
    }

    public static void safeSleep(long millis) {
        try {
            Thread.sleep(millis);
        } catch (InterruptedException e) {
            Thread.currentThread().interrupt();
            fail(e);
        }
    }

    protected static boolean isTurkishLocale() {
        return Locale.getDefault().getLanguage().equals(new Locale("tr").getLanguage())
            || Locale.getDefault().getLanguage().equals(new Locale("az").getLanguage());
    }

    public static <T> T fail(Throwable t, String msg, Object... args) {
        throw new AssertionError(org.elasticsearch.common.Strings.format(msg, args), t);
    }

    public static <T> T fail(Throwable t) {
        return fail(t, "unexpected");
    }

    @SuppressWarnings("unchecked")
    public static <T> T asInstanceOf(Class<T> clazz, Object o) {
        assertThat(o, Matchers.instanceOf(clazz));
        return (T) o;
    }
}<|MERGE_RESOLUTION|>--- conflicted
+++ resolved
@@ -274,16 +274,9 @@
         ) {
             @Override
             public void append(LogEvent event) {
-<<<<<<< HEAD
-                String message = event.getMessage().getFormattedMessage();
-                if (Level.WARN.equals(event.getLevel())) {
-                    synchronized (loggedLeaks) {
-                        loggedLeaks.add(message);
-=======
                 if (Level.WARN.equals(event.getLevel())) {
                     synchronized (loggedLeaks) {
                         loggedLeaks.add(event.getMessage().getFormattedMessage());
->>>>>>> d3937139
                     }
                 }
             }

/*
 * Copyright Elasticsearch B.V. and/or licensed to Elasticsearch B.V. under one
 * or more contributor license agreements. Licensed under the Elastic License
 * 2.0 and the Server Side Public License, v 1; you may not use this file except
 * in compliance with, at your election, the Elastic License 2.0 or the Server
 * Side Public License, v 1.
 */
package org.elasticsearch.test;

import com.carrotsearch.randomizedtesting.RandomizedTest;
import com.carrotsearch.randomizedtesting.annotations.Listeners;
import com.carrotsearch.randomizedtesting.annotations.ThreadLeakFilters;
import com.carrotsearch.randomizedtesting.annotations.ThreadLeakLingering;
import com.carrotsearch.randomizedtesting.annotations.ThreadLeakScope;
import com.carrotsearch.randomizedtesting.annotations.ThreadLeakScope.Scope;
import com.carrotsearch.randomizedtesting.annotations.TimeoutSuite;
import com.carrotsearch.randomizedtesting.generators.CodepointSetGenerator;
import com.carrotsearch.randomizedtesting.generators.RandomNumbers;
import com.carrotsearch.randomizedtesting.generators.RandomPicks;
import com.carrotsearch.randomizedtesting.generators.RandomStrings;
import com.carrotsearch.randomizedtesting.rules.TestRuleAdapter;

import org.apache.logging.log4j.Level;
import org.apache.logging.log4j.LogManager;
import org.apache.logging.log4j.Logger;
import org.apache.logging.log4j.core.Appender;
import org.apache.logging.log4j.core.LogEvent;
import org.apache.logging.log4j.core.LoggerContext;
import org.apache.logging.log4j.core.appender.AbstractAppender;
import org.apache.logging.log4j.core.config.Configurator;
import org.apache.logging.log4j.core.layout.PatternLayout;
import org.apache.logging.log4j.status.StatusConsoleListener;
import org.apache.logging.log4j.status.StatusData;
import org.apache.logging.log4j.status.StatusLogger;
import org.apache.lucene.tests.util.LuceneTestCase;
import org.apache.lucene.tests.util.LuceneTestCase.SuppressCodecs;
import org.apache.lucene.tests.util.TestRuleMarkFailure;
import org.apache.lucene.tests.util.TestUtil;
import org.apache.lucene.tests.util.TimeUnits;
import org.apache.lucene.util.SetOnce;
import org.elasticsearch.TransportVersion;
import org.elasticsearch.action.ActionFuture;
import org.elasticsearch.action.RequestBuilder;
import org.elasticsearch.action.support.ActionTestUtils;
import org.elasticsearch.action.support.PlainActionFuture;
import org.elasticsearch.action.support.SubscribableListener;
import org.elasticsearch.bootstrap.BootstrapForTesting;
import org.elasticsearch.client.internal.Requests;
import org.elasticsearch.cluster.ClusterModule;
import org.elasticsearch.cluster.metadata.IndexMetadata;
import org.elasticsearch.common.CheckedSupplier;
import org.elasticsearch.common.UUIDs;
import org.elasticsearch.common.bytes.BytesArray;
import org.elasticsearch.common.bytes.BytesReference;
import org.elasticsearch.common.bytes.CompositeBytesReference;
import org.elasticsearch.common.io.stream.BytesStreamOutput;
import org.elasticsearch.common.io.stream.NamedWriteable;
import org.elasticsearch.common.io.stream.NamedWriteableAwareStreamInput;
import org.elasticsearch.common.io.stream.NamedWriteableRegistry;
import org.elasticsearch.common.io.stream.StreamInput;
import org.elasticsearch.common.io.stream.StreamOutput;
import org.elasticsearch.common.io.stream.Writeable;
import org.elasticsearch.common.logging.DeprecationLogger;
import org.elasticsearch.common.logging.HeaderWarning;
import org.elasticsearch.common.logging.HeaderWarningAppender;
import org.elasticsearch.common.logging.LogConfigurator;
import org.elasticsearch.common.logging.Loggers;
import org.elasticsearch.common.lucene.Lucene;
import org.elasticsearch.common.settings.SecureString;
import org.elasticsearch.common.settings.Setting;
import org.elasticsearch.common.settings.Settings;
import org.elasticsearch.common.time.DateUtils;
import org.elasticsearch.common.time.FormatNames;
import org.elasticsearch.common.transport.TransportAddress;
import org.elasticsearch.common.unit.ByteSizeValue;
import org.elasticsearch.common.util.CollectionUtils;
import org.elasticsearch.common.util.Maps;
import org.elasticsearch.common.util.MockBigArrays;
import org.elasticsearch.common.util.concurrent.AbstractRunnable;
import org.elasticsearch.common.util.concurrent.EsExecutors;
import org.elasticsearch.common.util.concurrent.ThreadContext;
import org.elasticsearch.common.xcontent.LoggingDeprecationHandler;
import org.elasticsearch.common.xcontent.XContentHelper;
import org.elasticsearch.core.Booleans;
import org.elasticsearch.core.CheckedRunnable;
import org.elasticsearch.core.PathUtils;
import org.elasticsearch.core.PathUtilsForTesting;
import org.elasticsearch.core.RefCounted;
import org.elasticsearch.core.RestApiVersion;
import org.elasticsearch.core.Strings;
import org.elasticsearch.core.SuppressForbidden;
import org.elasticsearch.core.TimeValue;
import org.elasticsearch.core.Tuple;
import org.elasticsearch.env.Environment;
import org.elasticsearch.env.NodeEnvironment;
import org.elasticsearch.env.TestEnvironment;
import org.elasticsearch.index.Index;
import org.elasticsearch.index.IndexService.IndexCreationContext;
import org.elasticsearch.index.IndexSettings;
import org.elasticsearch.index.IndexVersion;
import org.elasticsearch.index.analysis.AnalysisRegistry;
import org.elasticsearch.index.analysis.CharFilterFactory;
import org.elasticsearch.index.analysis.IndexAnalyzers;
import org.elasticsearch.index.analysis.TokenFilterFactory;
import org.elasticsearch.index.analysis.TokenizerFactory;
import org.elasticsearch.indices.IndicesModule;
import org.elasticsearch.indices.analysis.AnalysisModule;
import org.elasticsearch.plugins.AnalysisPlugin;
import org.elasticsearch.plugins.Plugin;
import org.elasticsearch.plugins.scanners.StablePluginsRegistry;
import org.elasticsearch.script.MockScriptEngine;
import org.elasticsearch.script.Script;
import org.elasticsearch.script.ScriptType;
import org.elasticsearch.search.MockSearchService;
import org.elasticsearch.test.junit.listeners.LoggingListener;
import org.elasticsearch.test.junit.listeners.ReproduceInfoPrinter;
import org.elasticsearch.threadpool.ExecutorBuilder;
import org.elasticsearch.threadpool.TestThreadPool;
import org.elasticsearch.threadpool.ThreadPool;
import org.elasticsearch.transport.LeakTracker;
import org.elasticsearch.transport.netty4.Netty4Plugin;
import org.elasticsearch.xcontent.MediaType;
import org.elasticsearch.xcontent.NamedXContentRegistry;
import org.elasticsearch.xcontent.ToXContent;
import org.elasticsearch.xcontent.XContent;
import org.elasticsearch.xcontent.XContentBuilder;
import org.elasticsearch.xcontent.XContentFactory;
import org.elasticsearch.xcontent.XContentParser;
import org.elasticsearch.xcontent.XContentParser.Token;
import org.elasticsearch.xcontent.XContentParserConfiguration;
import org.elasticsearch.xcontent.XContentType;
import org.hamcrest.Matcher;
import org.hamcrest.MatcherAssert;
import org.hamcrest.Matchers;
import org.junit.After;
import org.junit.AfterClass;
import org.junit.Before;
import org.junit.BeforeClass;
import org.junit.Rule;
import org.junit.internal.AssumptionViolatedException;
import org.junit.rules.RuleChain;

import java.io.Closeable;
import java.io.IOException;
import java.io.InputStream;
import java.lang.annotation.ElementType;
import java.lang.annotation.Inherited;
import java.lang.annotation.Retention;
import java.lang.annotation.RetentionPolicy;
import java.lang.annotation.Target;
import java.lang.invoke.MethodHandles;
import java.math.BigInteger;
import java.net.InetAddress;
import java.net.UnknownHostException;
import java.nio.file.Path;
import java.security.NoSuchAlgorithmException;
import java.security.NoSuchProviderException;
import java.security.Provider;
import java.security.SecureRandom;
import java.time.Instant;
import java.time.ZoneId;
import java.util.ArrayList;
import java.util.Arrays;
import java.util.Collection;
import java.util.Collections;
import java.util.HashSet;
import java.util.LinkedHashMap;
import java.util.List;
import java.util.Locale;
import java.util.Map;
import java.util.Objects;
import java.util.Random;
import java.util.Set;
import java.util.TimeZone;
import java.util.concurrent.CopyOnWriteArrayList;
import java.util.concurrent.CountDownLatch;
import java.util.concurrent.CyclicBarrier;
import java.util.concurrent.ExecutionException;
import java.util.concurrent.Executor;
import java.util.concurrent.ExecutorService;
import java.util.concurrent.Future;
import java.util.concurrent.Semaphore;
import java.util.concurrent.TimeUnit;
import java.util.concurrent.TimeoutException;
import java.util.concurrent.atomic.AtomicInteger;
import java.util.function.BooleanSupplier;
import java.util.function.Consumer;
import java.util.function.IntFunction;
import java.util.function.Predicate;
import java.util.function.Supplier;
import java.util.stream.Collectors;
import java.util.stream.DoubleStream;
import java.util.stream.IntStream;
import java.util.stream.LongStream;
import java.util.stream.Stream;

import static java.util.Collections.emptyMap;
import static org.elasticsearch.common.util.CollectionUtils.arrayAsArrayList;
import static org.hamcrest.Matchers.anyOf;
import static org.hamcrest.Matchers.contains;
import static org.hamcrest.Matchers.empty;
import static org.hamcrest.Matchers.emptyCollectionOf;
import static org.hamcrest.Matchers.equalTo;
import static org.hamcrest.Matchers.hasItem;
import static org.hamcrest.Matchers.startsWith;

/**
 * Base testcase for randomized unit testing with Elasticsearch
 */
@Listeners({ ReproduceInfoPrinter.class, LoggingListener.class })
@ThreadLeakScope(Scope.SUITE)
@ThreadLeakLingering(linger = 5000) // 5 sec lingering
@TimeoutSuite(millis = 20 * TimeUnits.MINUTE)
@ThreadLeakFilters(filters = { GraalVMThreadsFilter.class, NettyGlobalThreadsFilter.class })
@LuceneTestCase.SuppressSysoutChecks(bugUrl = "we log a lot on purpose")
// we suppress pretty much all the lucene codecs for now, except asserting
// assertingcodec is the winner for a codec here: it finds bugs and gives clear exceptions.
@SuppressCodecs(
    {
        "SimpleText",
        "Memory",
        "CheapBastard",
        "Direct",
        "Compressing",
        "FST50",
        "FSTOrd50",
        "TestBloomFilteredLucenePostings",
        "MockRandom",
        "BlockTreeOrds",
        "LuceneFixedGap",
        "LuceneVarGapFixedInterval",
        "LuceneVarGapDocFreqInterval",
        "Lucene50" }
)
@LuceneTestCase.SuppressReproduceLine
public abstract class ESTestCase extends LuceneTestCase {

    protected static final List<String> JAVA_TIMEZONE_IDS;
    protected static final List<String> JAVA_ZONE_IDS;

    private static final AtomicInteger portGenerator = new AtomicInteger();

    private static final Collection<String> loggedLeaks = new ArrayList<>();

    private HeaderWarningAppender headerWarningAppender;

    @AfterClass
    public static void resetPortCounter() {
        portGenerator.set(0);
    }

    // Allows distinguishing between parallel test processes
    public static final String TEST_WORKER_VM_ID;

    public static final String TEST_WORKER_SYS_PROPERTY = "org.gradle.test.worker";

    public static final String DEFAULT_TEST_WORKER_ID = "--not-gradle--";

    public static final String FIPS_SYSPROP = "tests.fips.enabled";

    private static final SetOnce<Boolean> WARN_SECURE_RANDOM_FIPS_NOT_DETERMINISTIC = new SetOnce<>();

    static {
        Random random = initTestSeed();
        TEST_WORKER_VM_ID = System.getProperty(TEST_WORKER_SYS_PROPERTY, DEFAULT_TEST_WORKER_ID);
        setTestSysProps(random);
        // TODO: consolidate logging initialization for tests so it all occurs in logconfigurator
        LogConfigurator.loadLog4jPlugins();
        LogConfigurator.configureESLogging();
        MockLog.init();

        final List<Appender> testAppenders = new ArrayList<>(3);
        for (String leakLoggerName : Arrays.asList("io.netty.util.ResourceLeakDetector", LeakTracker.class.getName())) {
            Logger leakLogger = LogManager.getLogger(leakLoggerName);
            Appender leakAppender = new AbstractAppender(leakLoggerName, null, PatternLayout.newBuilder().withPattern("%m").build()) {
                @Override
                public void append(LogEvent event) {
                    String message = event.getMessage().getFormattedMessage();
                    if (Level.ERROR.equals(event.getLevel()) && message.contains("LEAK:")) {
                        synchronized (loggedLeaks) {
                            loggedLeaks.add(message);
                        }
                    }
                }
            };
            leakAppender.start();
            Loggers.addAppender(leakLogger, leakAppender);
            testAppenders.add(leakAppender);
        }
        Logger promiseUncaughtLogger = LogManager.getLogger("io.netty.util.concurrent.DefaultPromise");
        final Appender uncaughtAppender = new AbstractAppender(
            promiseUncaughtLogger.getName(),
            null,
            PatternLayout.newBuilder().withPattern("%m").build()
        ) {
            @Override
            public void append(LogEvent event) {
                if (Level.WARN.equals(event.getLevel())) {
                    synchronized (loggedLeaks) {
                        loggedLeaks.add(event.getMessage().getFormattedMessage());
                    }
                }
            }
        };
        uncaughtAppender.start();
        Loggers.addAppender(promiseUncaughtLogger, uncaughtAppender);
        testAppenders.add(uncaughtAppender);
        // shutdown hook so that when the test JVM exits, logging is shutdown too
        Runtime.getRuntime().addShutdownHook(new Thread(() -> {
            for (Appender testAppender : testAppenders) {
                testAppender.stop();
            }
            LoggerContext context = (LoggerContext) LogManager.getContext(false);
            Configurator.shutdown(context);
        }));

        BootstrapForTesting.ensureInitialized();

        /*
         * We need to exclude time zones not supported by joda (like SystemV* timezones)
         * because they cannot be converted back to DateTimeZone which we currently
         * still need to do internally e.g. in bwc serialization and in the extract() method
         * //TODO remove once tests do not send time zone ids back to versions of ES using Joda
         */
        Set<String> unsupportedJodaTZIds = Set.of(
            "ACT",
            "AET",
            "AGT",
            "ART",
            "AST",
            "BET",
            "BST",
            "CAT",
            "CNT",
            "CST",
            "CTT",
            "EAT",
            "ECT",
            "EST",
            "HST",
            "IET",
            "IST",
            "JST",
            "MIT",
            "MST",
            "NET",
            "NST",
            "PLT",
            "PNT",
            "PRT",
            "PST",
            "SST",
            "VST"
        );
        Predicate<String> unsupportedZoneIdsPredicate = tz -> tz.startsWith("System/") || tz.equals("Eire");
        Predicate<String> unsupportedTZIdsPredicate = unsupportedJodaTZIds::contains;

        JAVA_TIMEZONE_IDS = Arrays.stream(TimeZone.getAvailableIDs())
            .filter(unsupportedTZIdsPredicate.negate())
            .filter(unsupportedZoneIdsPredicate.negate())
            .sorted()
            .toList();

        JAVA_ZONE_IDS = ZoneId.getAvailableZoneIds().stream().filter(unsupportedZoneIdsPredicate.negate()).sorted().toList();
    }

    static Random initTestSeed() {
        String inputSeed = System.getProperty("tests.seed");
        long seed;
        if (inputSeed == null) {
            // when running tests in intellij, we don't have a seed. Setup the seed early here, before getting to RandomizedRunner,
            // so that we can use it in ESTestCase static init
            seed = System.nanoTime();
            setTestSeed(Long.toHexString(seed));
        } else {
            String[] seedParts = inputSeed.split("[\\:]");
            seed = Long.parseUnsignedLong(seedParts[0], 16);
        }

        if (Booleans.parseBoolean(System.getProperty("tests.hackImmutableCollections", "false"))) {
            forceImmutableCollectionsSeed(seed);
        }

        return new Random(seed);
    }

    @SuppressForbidden(reason = "set tests.seed for intellij")
    static void setTestSeed(String seed) {
        System.setProperty("tests.seed", seed);
    }

    private static void forceImmutableCollectionsSeed(long seed) {
        try {
            MethodHandles.Lookup lookup = MethodHandles.lookup();
            Class<?> collectionsClass = Class.forName("java.util.ImmutableCollections");
            var salt32l = lookup.findStaticVarHandle(collectionsClass, "SALT32L", long.class);
            var reverse = lookup.findStaticVarHandle(collectionsClass, "REVERSE", boolean.class);
            salt32l.set(seed & 0xFFFF_FFFFL);
            reverse.set((seed & 1) == 0);
        } catch (Exception e) {
            throw new AssertionError(e);
        }
    }

    @SuppressForbidden(reason = "force log4j and netty sysprops")
    private static void setTestSysProps(Random random) {
        System.setProperty("log4j.shutdownHookEnabled", "false");
        System.setProperty("log4j2.disable.jmx", "true");

        // Enable Netty leak detection and monitor logger for logged leak errors
        System.setProperty("io.netty.leakDetection.level", "paranoid");
        if (System.getProperty("es.use_unpooled_allocator") == null) {
            // unless explicitly forced to unpooled, always test with the pooled allocator to get the best possible coverage from Netty's
            // leak detection which does not cover simple unpooled heap buffers
            System.setProperty("es.use_unpooled_allocator", "false");
        }

        // We have to disable setting the number of available processors as tests in the same JVM randomize processors and will step on each
        // other if we allow them to set the number of available processors as it's set-once in Netty.
        System.setProperty("es.set.netty.runtime.available.processors", "false");

        // sometimes use the java.time date formatters
        if (random.nextBoolean()) {
            System.setProperty("es.datetime.java_time_parsers", "true");
        }
    }

    protected final Logger logger = LogManager.getLogger(getClass());
    private ThreadContext threadContext;

    // -----------------------------------------------------------------
    // Suite and test case setup/cleanup.
    // -----------------------------------------------------------------

    @Rule
    public RuleChain failureAndSuccessEvents = RuleChain.outerRule(new TestRuleAdapter() {
        @Override
        protected void afterIfSuccessful() throws Throwable {
            ESTestCase.this.afterIfSuccessful();
        }

        @Override
        protected void afterAlways(List<Throwable> errors) throws Throwable {
            if (errors != null && errors.isEmpty() == false) {
                boolean allAssumption = true;
                for (Throwable error : errors) {
                    if (false == error instanceof AssumptionViolatedException) {
                        allAssumption = false;
                        break;
                    }
                }
                if (false == allAssumption) {
                    ESTestCase.this.afterIfFailed(errors);
                }
            }
            super.afterAlways(errors);
        }
    });

    /**
     * Generates a new transport address using {@link TransportAddress#META_ADDRESS} with an incrementing port number.
     * The port number starts at 0 and is reset after each test suite run.
     */
    public static TransportAddress buildNewFakeTransportAddress() {
        return new TransportAddress(TransportAddress.META_ADDRESS, portGenerator.incrementAndGet());
    }

    /**
     * Called when a test fails, supplying the errors it generated. Not called when the test fails because assumptions are violated.
     */
    protected void afterIfFailed(List<Throwable> errors) {}

    /** called after a test is finished, but only if successful */
    protected void afterIfSuccessful() throws Exception {}

    /**
     * Marks a test suite or a test method that should run without security manager enabled.
     */
    @Retention(RetentionPolicy.RUNTIME)
    @Target({ ElementType.TYPE })
    @Inherited
    public @interface WithoutSecurityManager {
    }

    private static Closeable securityManagerRestorer;

    // disable security manager if test is annotated to run without it

    @BeforeClass
    public static void maybeStashClassSecurityManager() {
        if (getTestClass().isAnnotationPresent(WithoutSecurityManager.class)) {
            securityManagerRestorer = BootstrapForTesting.disableTestSecurityManager();
        }
    }

    @AfterClass
    public static void maybeRestoreClassSecurityManager() throws IOException {
        if (securityManagerRestorer != null) {
            securityManagerRestorer.close();
            securityManagerRestorer = null;
        }
    }

    // setup mock filesystems for this test run. we change PathUtils
    // so that all accesses are plumbed thru any mock wrappers

    @BeforeClass
    public static void setFileSystem() throws Exception {
        PathUtilsForTesting.setup();
    }

    @AfterClass
    public static void restoreFileSystem() throws Exception {
        PathUtilsForTesting.teardown();
    }

    // randomize content type for request builders

    @BeforeClass
    public static void setContentType() throws Exception {
        Requests.INDEX_CONTENT_TYPE = randomFrom(XContentType.values());
    }

    @AfterClass
    public static void restoreContentType() {
        Requests.INDEX_CONTENT_TYPE = XContentType.JSON;
    }

    @BeforeClass
    public static void ensureSupportedLocale() {
        if (isUnusableLocale()) {
            Logger logger = LogManager.getLogger(ESTestCase.class);
            logger.warn(
                "Attempting to run tests in an unusable locale in a FIPS JVM. Certificate expiration validation will fail, "
                    + "switching to English. See: https://github.com/bcgit/bc-java/issues/405"
            );
            Locale.setDefault(Locale.ENGLISH);
        }
    }

    @Before
    public void setHeaderWarningAppender() {
        this.headerWarningAppender = HeaderWarningAppender.createAppender("header_warning", null);
        this.headerWarningAppender.start();
        Loggers.addAppender(LogManager.getLogger("org.elasticsearch.deprecation"), this.headerWarningAppender);
    }

    @After
    public void removeHeaderWarningAppender() {
        if (this.headerWarningAppender != null) {
            Loggers.removeAppender(LogManager.getLogger("org.elasticsearch.deprecation"), this.headerWarningAppender);
            this.headerWarningAppender = null;
        }
    }

    @Before
    public final void before() {
        LeakTracker.setContextHint(getTestName());
        logger.info("{}before test", getTestParamsForLogging());
        assertNull("Thread context initialized twice", threadContext);
        if (enableWarningsCheck()) {
            this.threadContext = new ThreadContext(Settings.EMPTY);
            HeaderWarning.setThreadContext(threadContext);
        }
    }

    /**
     * Whether or not we check after each test whether it has left warnings behind. That happens if any deprecated feature or syntax
     * was used by the test and the test didn't assert on it using {@link #assertWarnings(String...)}.
     */
    protected boolean enableWarningsCheck() {
        return true;
    }

    @After
    public final void after() throws Exception {
        checkStaticState();
        // We check threadContext != null rather than enableWarningsCheck()
        // because after methods are still called in the event that before
        // methods failed, in which case threadContext might not have been
        // initialized
        if (threadContext != null) {
            ensureNoWarnings();
            HeaderWarning.removeThreadContext(threadContext);
            threadContext = null;
        }
        ensureAllSearchContextsReleased();
        ensureCheckIndexPassed();
        logger.info("{}after test", getTestParamsForLogging());
        LeakTracker.setContextHint("");
    }

    private String getTestParamsForLogging() {
        String name = getTestName();
        int start = name.indexOf('{');
        if (start < 0) return "";
        int end = name.lastIndexOf('}');
        if (end < 0) return "";
        return "[" + name.substring(start + 1, end) + "] ";
    }

    public void ensureNoWarnings() {
        // Check that there are no unaccounted warning headers. These should be checked with {@link #assertWarnings(String...)} in the
        // appropriate test
        try {
            final List<String> warnings = threadContext.getResponseHeaders().get("Warning");
            if (warnings != null) {
                // unit tests do not run with the bundled JDK, if there are warnings we need to filter the no-jdk deprecation warning
                final List<String> filteredWarnings = warnings.stream()
                    .filter(k -> filteredWarnings().stream().noneMatch(s -> k.contains(s)))
                    .collect(Collectors.toList());
                assertThat("unexpected warning headers", filteredWarnings, empty());
            } else {
                assertNull("unexpected warning headers", warnings);
            }
        } finally {
            resetDeprecationLogger();
        }
    }

    protected List<String> filteredWarnings() {
        List<String> filtered = new ArrayList<>();
        filtered.add(
            "Configuring multiple [path.data] paths is deprecated. Use RAID or other system level features for utilizing"
                + " multiple disks. This feature will be removed in a future release."
        );
        filtered.add("Configuring [path.data] with a list is deprecated. Instead specify as a string value");
        filtered.add("setting [path.shared_data] is deprecated and will be removed in a future release");
        return filtered;
    }

    /**
     * Convenience method to assert warnings for settings deprecations and general deprecation warnings.
     * @param settings the settings that are expected to be deprecated
     * @param warnings other expected general deprecation warnings
     */
    protected final void assertSettingDeprecationsAndWarnings(final Setting<?>[] settings, final DeprecationWarning... warnings) {
        assertWarnings(true, Stream.concat(Arrays.stream(settings).map(setting -> {
            String warningMessage = String.format(
                Locale.ROOT,
                "[%s] setting was deprecated in Elasticsearch and will be removed in a future release.",
                setting.getKey()
            );
            return new DeprecationWarning(
                setting.getProperties().contains(Setting.Property.Deprecated) ? DeprecationLogger.CRITICAL : Level.WARN,
                warningMessage
            );
        }), Arrays.stream(warnings)).toArray(DeprecationWarning[]::new));
    }

    /**
     * Convenience method to assert warnings for settings deprecations and general deprecation warnings. All warnings passed to this method
     * are assumed to be at WARNING level.
     * @param expectedWarnings expected general deprecation warning messages.
     */
    protected final void assertWarnings(String... expectedWarnings) {
        assertWarnings(
            true,
            Arrays.stream(expectedWarnings)
                .map(expectedWarning -> new DeprecationWarning(Level.WARN, expectedWarning))
                .toArray(DeprecationWarning[]::new)
        );
    }

    /**
     * Convenience method to assert warnings for settings deprecations and general deprecation warnings. All warnings passed to this method
     * are assumed to be at CRITICAL level.
     * @param expectedWarnings expected general deprecation warning messages.
     */
    protected final void assertCriticalWarnings(String... expectedWarnings) {
        assertWarnings(
            true,
            Arrays.stream(expectedWarnings)
                .map(expectedWarning -> new DeprecationWarning(DeprecationLogger.CRITICAL, expectedWarning))
                .toArray(DeprecationWarning[]::new)
        );
    }

    protected final void assertWarnings(boolean stripXContentPosition, DeprecationWarning... expectedWarnings) {
        if (enableWarningsCheck() == false) {
            throw new IllegalStateException("unable to check warning headers if the test is not set to do so");
        }
        try {
            final List<String> actualWarningStrings = threadContext.getResponseHeaders().get("Warning");
            if (expectedWarnings == null || expectedWarnings.length == 0) {
                assertNull("expected 0 warnings, actual: " + actualWarningStrings, actualWarningStrings);
            } else {
                assertNotNull("no warnings, expected: " + Arrays.asList(expectedWarnings), actualWarningStrings);
                final Set<DeprecationWarning> actualDeprecationWarnings = actualWarningStrings.stream().map(warningString -> {
                    String warningText = HeaderWarning.extractWarningValueFromWarningHeader(warningString, stripXContentPosition);
                    final Level level;
                    if (warningString.startsWith(Integer.toString(DeprecationLogger.CRITICAL.intLevel()))) {
                        level = DeprecationLogger.CRITICAL;
                    } else if (warningString.startsWith(Integer.toString(Level.WARN.intLevel()))) {
                        level = Level.WARN;
                    } else {
                        throw new IllegalArgumentException("Unknown level in deprecation message " + warningString);
                    }
                    return new DeprecationWarning(level, warningText);
                }).collect(Collectors.toSet());
                for (DeprecationWarning expectedWarning : expectedWarnings) {
                    DeprecationWarning escapedExpectedWarning = new DeprecationWarning(
                        expectedWarning.level,
                        HeaderWarning.escapeAndEncode(expectedWarning.message)
                    );
                    assertThat(actualDeprecationWarnings, hasItem(escapedExpectedWarning));
                }
                assertEquals(
                    "Expected "
                        + expectedWarnings.length
                        + " warnings but found "
                        + actualWarningStrings.size()
                        + "\nExpected: "
                        + Arrays.asList(expectedWarnings)
                        + "\nActual: "
                        + actualWarningStrings,
                    expectedWarnings.length,
                    actualWarningStrings.size()
                );
            }
        } finally {
            resetDeprecationLogger();
        }
    }

    /**
     * Reset the deprecation logger by clearing the current thread context.
     */
    private void resetDeprecationLogger() {
        // "clear" context by stashing current values and dropping the returned StoredContext
        threadContext.stashContext();
    }

    private static final List<StatusData> statusData = new ArrayList<>();
    static {
        // ensure that the status logger is set to the warn level so we do not miss any warnings with our Log4j usage
        StatusLogger.getLogger().setLevel(Level.WARN);
        // Log4j will write out status messages indicating problems with the Log4j usage to the status logger; we hook into this logger and
        // assert that no such messages were written out as these would indicate a problem with our logging configuration
        StatusLogger.getLogger().registerListener(new StatusConsoleListener(Level.WARN) {

            @Override
            public void log(StatusData data) {
                synchronized (statusData) {
                    statusData.add(data);
                }
            }

        });
    }

    // Tolerate the absence or otherwise denial of these specific lookup classes.
    // At some future time, we should require the JDNI warning.
    private static final List<String> LOG_4J_MSG_PREFIXES = List.of(
        "JNDI lookup class is not available because this JRE does not support JNDI. "
            + "JNDI string lookups will not be available, continuing configuration.",
        "JMX runtime input lookup class is not available because this JRE does not support JMX. "
            + "JMX lookups will not be available, continuing configuration. "
    );

    // separate method so that this can be checked again after suite scoped cluster is shut down
    protected static void checkStaticState() throws Exception {
        MockBigArrays.ensureAllArraysAreReleased();

        // ensure no one changed the status logger level on us
        assertThat(StatusLogger.getLogger().getLevel(), equalTo(Level.WARN));
        synchronized (statusData) {
            try {
                // ensure that there are no status logger messages which would indicate a problem with our Log4j usage; we map the
                // StatusData instances to Strings as otherwise their toString output is useless
                assertThat(
                    statusData.stream().map(status -> status.getMessage().getFormattedMessage()).collect(Collectors.toList()),
                    anyOf(
                        emptyCollectionOf(String.class),
                        contains(startsWith(LOG_4J_MSG_PREFIXES.get(0)), startsWith(LOG_4J_MSG_PREFIXES.get(1))),
                        contains(startsWith(LOG_4J_MSG_PREFIXES.get(1)))
                    )
                );
            } finally {
                // we clear the list so that status data from other tests do not interfere with tests within the same JVM
                statusData.clear();
            }
        }
        synchronized (loggedLeaks) {
            try {
                assertThat(loggedLeaks, empty());
            } finally {
                loggedLeaks.clear();
            }
        }
    }

    /**
     * Assert that at least one leak was detected, also clear the list of detected leaks
     * so the test won't fail for leaks detected up until this point.
     */
    protected static void assertLeakDetected() {
        synchronized (loggedLeaks) {
            assertFalse("No leaks have been detected", loggedLeaks.isEmpty());
            loggedLeaks.clear();
        }
    }

    // this must be a separate method from other ensure checks above so suite scoped integ tests can call...TODO: fix that
    public final void ensureAllSearchContextsReleased() throws Exception {
        assertBusy(() -> MockSearchService.assertNoInFlightContext());
    }

    // mockdirectorywrappers currently set this boolean if checkindex fails
    // TODO: can we do this cleaner???

    /** MockFSDirectoryService sets this: */
    public static final List<Exception> checkIndexFailures = new CopyOnWriteArrayList<>();

    @Before
    public final void resetCheckIndexStatus() throws Exception {
        checkIndexFailures.clear();
    }

    public final void ensureCheckIndexPassed() {
        if (checkIndexFailures.isEmpty() == false) {
            final AssertionError e = new AssertionError("at least one shard failed CheckIndex");
            for (Exception failure : checkIndexFailures) {
                e.addSuppressed(failure);
            }
            throw e;
        }
    }

    // -----------------------------------------------------------------
    // Test facilities and facades for subclasses.
    // -----------------------------------------------------------------

    // TODO: decide on one set of naming for between/scaledBetween and remove others
    // TODO: replace frequently() with usually()

    /**
     * Returns a "scaled" random number between min and max (inclusive).
     *
     * @see RandomizedTest#scaledRandomIntBetween(int, int)
     */
    public static int scaledRandomIntBetween(int min, int max) {
        return RandomizedTest.scaledRandomIntBetween(min, max);
    }

    /**
     * A random integer from <code>min</code> to <code>max</code> (inclusive).
     *
     * @see #scaledRandomIntBetween(int, int)
     */
    public static int randomIntBetween(int min, int max) {
        return RandomNumbers.randomIntBetween(random(), min, max);
    }

    /**
     * A random long number between min (inclusive) and max (inclusive).
     */
    public static long randomLongBetween(long min, long max) {
        return RandomNumbers.randomLongBetween(random(), min, max);
    }

    /**
     * @return a random instant between a min and a max value with a random nanosecond precision
     */
    public static Instant randomInstantBetween(Instant minInstant, Instant maxInstant) {
        return Instant.ofEpochSecond(
            randomLongBetween(minInstant.getEpochSecond(), maxInstant.getEpochSecond()),
            randomLongBetween(0, 999999999)
        );
    }

    /**
     * The maximum value that can be represented as an unsigned long.
     */
    public static final BigInteger UNSIGNED_LONG_MAX = BigInteger.ONE.shiftLeft(Long.SIZE).subtract(BigInteger.ONE);

    /**
     * A unsigned long in a {@link BigInteger} between min (inclusive) and max (inclusive).
     */
    public static BigInteger randomUnsignedLongBetween(BigInteger min, BigInteger max) {
        if (min.compareTo(BigInteger.ZERO) < 0) {
            throw new IllegalArgumentException("Must be between [0] and [" + UNSIGNED_LONG_MAX + "]");
        }
        if (0 < max.compareTo(UNSIGNED_LONG_MAX)) {
            throw new IllegalArgumentException("Must be between [0] and [" + UNSIGNED_LONG_MAX + "]");
        }
        // Shift the min and max down into the long range
        long minShifted = min.add(BigInteger.valueOf(Long.MIN_VALUE)).longValueExact();
        long maxShifted = max.add(BigInteger.valueOf(Long.MIN_VALUE)).longValueExact();
        // Grab a random number in that range
        long randomShifted = randomLongBetween(minShifted, maxShifted);
        // Shift back up into long range
        return BigInteger.valueOf(randomShifted).subtract(BigInteger.valueOf(Long.MIN_VALUE));
    }

    /**
     * Returns a "scaled" number of iterations for loops which can have a variable
     * iteration count. This method is effectively
     * an alias to {@link #scaledRandomIntBetween(int, int)}.
     */
    public static int iterations(int min, int max) {
        return scaledRandomIntBetween(min, max);
    }

    /**
     * An alias for {@link #randomIntBetween(int, int)}.
     *
     * @see #scaledRandomIntBetween(int, int)
     */
    public static int between(int min, int max) {
        return randomIntBetween(min, max);
    }

    /**
     * The exact opposite of {@link #rarely()}.
     */
    public static boolean frequently() {
        return rarely() == false;
    }

    public static boolean randomBoolean() {
        return random().nextBoolean();
    }

    public static Boolean randomOptionalBoolean() {
        return randomBoolean() ? Boolean.TRUE : randomFrom(Boolean.FALSE, null);
    }

    public static byte randomByte() {
        return (byte) random().nextInt();
    }

    public static byte randomNonNegativeByte() {
        byte randomByte = randomByte();
        return (byte) (randomByte == Byte.MIN_VALUE ? 0 : Math.abs(randomByte));
    }

    /**
     * Helper method to create a byte array of a given length populated with random byte values
     *
     * @see #randomByte()
     */
    public static byte[] randomByteArrayOfLength(int size) {
        byte[] bytes = new byte[size];
        for (int i = 0; i < size; i++) {
            bytes[i] = randomByte();
        }
        return bytes;
    }

    public static byte randomByteBetween(byte minInclusive, byte maxInclusive) {
        return (byte) randomIntBetween(minInclusive, maxInclusive);
    }

    public static void randomBytesBetween(byte[] bytes, byte minInclusive, byte maxInclusive) {
        for (int i = 0, len = bytes.length; i < len;) {
            bytes[i++] = randomByteBetween(minInclusive, maxInclusive);
        }
    }

    public static BytesReference randomBytesReference(int length) {
        final var slices = new ArrayList<BytesReference>();
        var remaining = length;
        while (remaining > 0) {
            final var sliceLen = between(1, remaining);
            slices.add(new BytesArray(randomByteArrayOfLength(sliceLen)));
            remaining -= sliceLen;
        }
        return CompositeBytesReference.of(slices.toArray(BytesReference[]::new));
    }

    public static short randomShort() {
        return (short) random().nextInt();
    }

    public static int randomInt() {
        return random().nextInt();
    }

    public static IntStream randomInts() {
        return random().ints();
    }

    public static IntStream randomInts(long streamSize) {
        return random().ints(streamSize);
    }

    /**
     * @return a <code>long</code> between <code>0</code> and <code>Long.MAX_VALUE</code> (inclusive) chosen uniformly at random.
     */
    public static long randomNonNegativeLong() {
        return randomLong() & Long.MAX_VALUE;
    }

    /**
     * @return an <code>int</code> between <code>0</code> and <code>Integer.MAX_VALUE</code> (inclusive) chosen uniformly at random.
     */
    public static int randomNonNegativeInt() {
        return randomInt() & Integer.MAX_VALUE;
    }

    public static float randomFloat() {
        return random().nextFloat();
    }

    /**
     * Returns a float value in the interval [start, end) if lowerInclusive is
     * set to true, (start, end) otherwise.
     *
     * @param start          lower bound of interval to draw uniformly distributed random numbers from
     * @param end            upper bound
     * @param lowerInclusive whether or not to include lower end of the interval
     */
    public static float randomFloatBetween(float start, float end, boolean lowerInclusive) {
        float result;

        if (start == -Float.MAX_VALUE || end == Float.MAX_VALUE) {
            // formula below does not work with very large floats
            result = Float.intBitsToFloat(randomInt());
            while (result < start || result > end || Double.isNaN(result)) {
                result = Float.intBitsToFloat(randomInt());
            }
        } else {
            result = randomFloat();
            if (lowerInclusive == false) {
                while (result <= 0.0f) {
                    result = randomFloat();
                }
            }
            result = result * end + (1.0f - result) * start;
        }
        return result;
    }

    public static double randomDouble() {
        return random().nextDouble();
    }

    public static DoubleStream randomDoubles() {
        return random().doubles();
    }

    public static DoubleStream randomDoubles(long streamSize) {
        return random().doubles(streamSize);
    }

    /**
     * Returns a double value in the interval [start, end) if lowerInclusive is
     * set to true, (start, end) otherwise.
     *
     * @param start          lower bound of interval to draw uniformly distributed random numbers from
     * @param end            upper bound
     * @param lowerInclusive whether or not to include lower end of the interval
     */
    public static double randomDoubleBetween(double start, double end, boolean lowerInclusive) {
        double result = 0.0;

        if (start == -Double.MAX_VALUE || end == Double.MAX_VALUE) {
            // formula below does not work with very large doubles
            result = Double.longBitsToDouble(randomLong());
            while (result < start || result > end || Double.isNaN(result)) {
                result = Double.longBitsToDouble(randomLong());
            }
        } else {
            result = randomDouble();
            if (lowerInclusive == false) {
                while (result <= 0.0) {
                    result = randomDouble();
                }
            }
            result = result * end + (1.0 - result) * start;
        }
        return result;
    }

    public static long randomLong() {
        return random().nextLong();
    }

    public static LongStream randomLongs() {
        return random().longs();
    }

    public static LongStream randomLongs(long streamSize) {
        return random().longs(streamSize);
    }

    /**
     * Returns a random BigInteger uniformly distributed over the range 0 to (2^64 - 1) inclusive
     * Currently BigIntegers are only used for unsigned_long field type, where the max value is 2^64 - 1.
     * Modify this random generator if a wider range for BigIntegers is necessary.
     * @return a random bigInteger in the range [0 ; 2^64 - 1]
     */
    public static BigInteger randomBigInteger() {
        return new BigInteger(64, random());
    }

    /** A random integer from 0..max (inclusive). */
    public static int randomInt(int max) {
        return RandomizedTest.randomInt(max);
    }

    /** A random byte size value. */
    public static ByteSizeValue randomByteSizeValue() {
        return ByteSizeValue.ofBytes(randomLongBetween(0L, Long.MAX_VALUE >> 16));
    }

    /** Pick a random object from the given array. The array must not be empty. */
    @SafeVarargs
    @SuppressWarnings("varargs")
    public static <T> T randomFrom(T... array) {
        return randomFrom(random(), array);
    }

    /** Pick a random object from the given array. The array must not be empty. */
    @SafeVarargs
    @SuppressWarnings("varargs")
    public static <T> T randomFrom(Random random, T... array) {
        return RandomPicks.randomFrom(random, array);
    }

    /** Pick a random object from the given array of suppliers. The array must not be empty. */
    @SafeVarargs
    @SuppressWarnings("varargs")
    public static <T> T randomFrom(Random random, Supplier<T>... array) {
        Supplier<T> supplier = RandomPicks.randomFrom(random, array);
        return supplier.get();
    }

    /** Pick a random object from the given list. */
    public static <T> T randomFrom(List<T> list) {
        return RandomPicks.randomFrom(random(), list);
    }

    /** Pick a random object from the given collection. */
    public static <T> T randomFrom(Collection<T> collection) {
        return randomFrom(random(), collection);
    }

    /** Pick a random object from the given collection. */
    public static <T> T randomFrom(Random random, Collection<T> collection) {
        return RandomPicks.randomFrom(random, collection);
    }

    public static String randomAlphaOfLengthBetween(int minCodeUnits, int maxCodeUnits) {
        return RandomizedTest.randomAsciiOfLengthBetween(minCodeUnits, maxCodeUnits);
    }

    public static String randomAlphaOfLength(int codeUnits) {
        return RandomizedTest.randomAsciiOfLength(codeUnits);
    }

    public static SecureString randomSecureStringOfLength(int codeUnits) {
        var randomAlpha = randomAlphaOfLength(codeUnits);
        return new SecureString(randomAlpha.toCharArray());
    }

    public static String randomNullOrAlphaOfLength(int codeUnits) {
        return randomBoolean() ? null : randomAlphaOfLength(codeUnits);
    }

    /**
     * Creates a valid random identifier such as node id or index name
     */
    public static String randomIdentifier() {
        return randomAlphaOfLengthBetween(8, 12).toLowerCase(Locale.ROOT);
    }

    public static String randomUUID() {
        return UUIDs.randomBase64UUID(random());
    }

    public static String randomUnicodeOfLengthBetween(int minCodeUnits, int maxCodeUnits) {
        return RandomizedTest.randomUnicodeOfLengthBetween(minCodeUnits, maxCodeUnits);
    }

    public static String randomUnicodeOfLength(int codeUnits) {
        return RandomizedTest.randomUnicodeOfLength(codeUnits);
    }

    public static String randomUnicodeOfCodepointLengthBetween(int minCodePoints, int maxCodePoints) {
        return RandomizedTest.randomUnicodeOfCodepointLengthBetween(minCodePoints, maxCodePoints);
    }

    public static String randomUnicodeOfCodepointLength(int codePoints) {
        return RandomizedTest.randomUnicodeOfCodepointLength(codePoints);
    }

    public static String randomRealisticUnicodeOfLengthBetween(int minCodeUnits, int maxCodeUnits) {
        return RandomizedTest.randomRealisticUnicodeOfLengthBetween(minCodeUnits, maxCodeUnits);
    }

    public static String randomRealisticUnicodeOfLength(int codeUnits) {
        return RandomizedTest.randomRealisticUnicodeOfLength(codeUnits);
    }

    public static String randomRealisticUnicodeOfCodepointLengthBetween(int minCodePoints, int maxCodePoints) {
        return RandomizedTest.randomRealisticUnicodeOfCodepointLengthBetween(minCodePoints, maxCodePoints);
    }

    public static String randomRealisticUnicodeOfCodepointLength(int codePoints) {
        return RandomizedTest.randomRealisticUnicodeOfCodepointLength(codePoints);
    }

    /**
     * @param maxArraySize The maximum number of elements in the random array
     * @param stringSize The length of each String in the array
     * @param allowNull Whether the returned array may be null
     * @param allowEmpty Whether the returned array may be empty (have zero elements)
     */
    public static String[] generateRandomStringArray(int maxArraySize, int stringSize, boolean allowNull, boolean allowEmpty) {
        if (allowNull && random().nextBoolean()) {
            return null;
        }
        int arraySize = randomIntBetween(allowEmpty ? 0 : 1, maxArraySize);
        String[] array = new String[arraySize];
        for (int i = 0; i < arraySize; i++) {
            array[i] = RandomStrings.randomAsciiOfLength(random(), stringSize);
        }
        return array;
    }

    public static String[] generateRandomStringArray(int maxArraySize, int stringSize, boolean allowNull) {
        return generateRandomStringArray(maxArraySize, stringSize, allowNull, true);
    }

    public static <T> T[] randomArray(int maxArraySize, IntFunction<T[]> arrayConstructor, Supplier<T> valueConstructor) {
        return randomArray(0, maxArraySize, arrayConstructor, valueConstructor);
    }

    public static <T> T[] randomArray(int minArraySize, int maxArraySize, IntFunction<T[]> arrayConstructor, Supplier<T> valueConstructor) {
        final int size = randomIntBetween(minArraySize, maxArraySize);
        final T[] array = arrayConstructor.apply(size);
        for (int i = 0; i < array.length; i++) {
            array[i] = valueConstructor.get();
        }
        return array;
    }

    public static <T> List<T> randomList(int maxListSize, Supplier<T> valueConstructor) {
        return randomList(0, maxListSize, valueConstructor);
    }

    public static <T> List<T> randomList(int minListSize, int maxListSize, Supplier<T> valueConstructor) {
        final int size = randomIntBetween(minListSize, maxListSize);
        List<T> list = new ArrayList<>();
        for (int i = 0; i < size; i++) {
            list.add(valueConstructor.get());
        }
        return list;
    }

    public static <K, V> Map<K, V> randomMap(int minMapSize, int maxMapSize, Supplier<Tuple<K, V>> entryConstructor) {
        final int size = randomIntBetween(minMapSize, maxMapSize);
        Map<K, V> list = Maps.newMapWithExpectedSize(size);
        for (int i = 0; i < size; i++) {
            Tuple<K, V> entry = entryConstructor.get();
            list.put(entry.v1(), entry.v2());
        }
        return list;
    }

    public static <T> Set<T> randomSet(int minSetSize, int maxSetSize, Supplier<T> valueConstructor) {
        return new HashSet<>(randomList(minSetSize, maxSetSize, valueConstructor));
    }

    public static TimeValue randomTimeValue(int lower, int upper, TimeUnit... units) {
        return new TimeValue(between(lower, upper), randomFrom(units));
    }

    public static TimeValue randomTimeValue(int lower, int upper) {
        return randomTimeValue(lower, upper, TimeUnit.values());
    }

    public static TimeValue randomTimeValue() {
        return randomTimeValue(0, 1000);
    }

    public static TimeValue randomPositiveTimeValue() {
        return randomTimeValue(1, 1000);
    }

    /**
     * generate a random epoch millis in a range 1 to 9999-12-31T23:59:59.999
     */
    public static long randomMillisUpToYear9999() {
        return randomLongBetween(1, DateUtils.MAX_MILLIS_BEFORE_9999);
    }

    /**
     * generate a random TimeZone from the ones available in java.util
     */
    public static TimeZone randomTimeZone() {
        return TimeZone.getTimeZone(randomFrom(JAVA_TIMEZONE_IDS));
    }

    /**
     * generate a random TimeZone from the ones available in java.time
     */
    public static ZoneId randomZone() {
        return ZoneId.of(randomFrom(JAVA_ZONE_IDS));
    }

    /**
     * Generate a random valid date formatter pattern.
     */
    public static String randomDateFormatterPattern() {
        return randomFrom(FormatNames.values()).getName();
    }

    /**
     * Randomly choose between {@link EsExecutors#DIRECT_EXECUTOR_SERVICE} (which does not fork), {@link ThreadPool#generic}, and one of the
     * other named threadpool executors.
     */
    public static Executor randomExecutor(ThreadPool threadPool, String... otherExecutorNames) {
        final var choice = between(0, otherExecutorNames.length + 1);
        if (choice < otherExecutorNames.length) {
            return threadPool.executor(otherExecutorNames[choice]);
        } else if (choice == otherExecutorNames.length) {
            return threadPool.generic();
        } else {
            return EsExecutors.DIRECT_EXECUTOR_SERVICE;
        }
    }

    /**
     * helper to randomly perform on <code>consumer</code> with <code>value</code>
     */
    public static <T> void maybeSet(Consumer<T> consumer, T value) {
        if (randomBoolean()) {
            consumer.accept(value);
        }
    }

    /**
     * helper to get a random value in a certain range that's different from the input
     */
    public static <T> T randomValueOtherThan(T input, Supplier<T> randomSupplier) {
        return randomValueOtherThanMany(v -> Objects.equals(input, v), randomSupplier);
    }

    /**
     * helper to get a random value in a certain range that's different from the input
     */
    public static <T> T randomValueOtherThanMany(Predicate<T> input, Supplier<T> randomSupplier) {
        T randomValue = null;
        do {
            randomValue = randomSupplier.get();
        } while (input.test(randomValue));
        return randomValue;
    }

    /**
     * Runs the code block for 10 seconds waiting for no assertion to trip.
     */
    public static void assertBusy(CheckedRunnable<Exception> codeBlock) throws Exception {
        assertBusy(codeBlock, 10, TimeUnit.SECONDS);
    }

    /**
     * Runs the code block for the provided interval, waiting for no assertions to trip.
     */
    public static void assertBusy(CheckedRunnable<Exception> codeBlock, long maxWaitTime, TimeUnit unit) throws Exception {
        long maxTimeInMillis = TimeUnit.MILLISECONDS.convert(maxWaitTime, unit);
        // In case you've forgotten your high-school studies, log10(x) / log10(y) == log y(x)
        long iterations = Math.max(Math.round(Math.log10(maxTimeInMillis) / Math.log10(2)), 1);
        long timeInMillis = 1;
        long sum = 0;
        List<AssertionError> failures = new ArrayList<>();
        for (int i = 0; i < iterations; i++) {
            try {
                codeBlock.run();
                return;
            } catch (AssertionError e) {
                failures.add(e);
            }
            sum += timeInMillis;
            Thread.sleep(timeInMillis);
            timeInMillis *= 2;
        }
        timeInMillis = maxTimeInMillis - sum;
        Thread.sleep(Math.max(timeInMillis, 0));
        try {
            codeBlock.run();
        } catch (AssertionError e) {
            for (AssertionError failure : failures) {
                e.addSuppressed(failure);
            }
            throw e;
        }
    }

    /**
     * Periodically execute the supplied function until it returns true, or a timeout
     * is reached. This version uses a timeout of 10 seconds. If at all possible,
     * use {@link ESTestCase#assertBusy(CheckedRunnable)} instead.
     *
     * @param breakSupplier determines whether to return immediately or continue waiting.
     * @return the last value returned by <code>breakSupplier</code>
     * @throws InterruptedException if any sleep calls were interrupted.
     */
    public static boolean waitUntil(BooleanSupplier breakSupplier) throws InterruptedException {
        return waitUntil(breakSupplier, 10, TimeUnit.SECONDS);
    }

    // After 1s, we stop growing the sleep interval exponentially and just sleep 1s until maxWaitTime
    private static final long AWAIT_BUSY_THRESHOLD = 1000L;

    /**
     * Periodically execute the supplied function until it returns true, or until the
     * specified maximum wait time has elapsed. If at all possible, use
     * {@link ESTestCase#assertBusy(CheckedRunnable)} instead.
     *
     * @param breakSupplier determines whether to return immediately or continue waiting.
     * @param maxWaitTime the maximum amount of time to wait
     * @param unit the unit of tie for <code>maxWaitTime</code>
     * @return the last value returned by <code>breakSupplier</code>
     * @throws InterruptedException if any sleep calls were interrupted.
     */
    public static boolean waitUntil(BooleanSupplier breakSupplier, long maxWaitTime, TimeUnit unit) throws InterruptedException {
        long maxTimeInMillis = TimeUnit.MILLISECONDS.convert(maxWaitTime, unit);
        long timeInMillis = 1;
        long sum = 0;
        while (sum + timeInMillis < maxTimeInMillis) {
            if (breakSupplier.getAsBoolean()) {
                return true;
            }
            Thread.sleep(timeInMillis);
            sum += timeInMillis;
            timeInMillis = Math.min(AWAIT_BUSY_THRESHOLD, timeInMillis * 2);
        }
        timeInMillis = maxTimeInMillis - sum;
        Thread.sleep(Math.max(timeInMillis, 0));
        return breakSupplier.getAsBoolean();
    }

    protected TestThreadPool createThreadPool(ExecutorBuilder<?>... executorBuilders) {
        return new TestThreadPool(getTestName(), executorBuilders);
    }

    public static boolean terminate(ExecutorService... services) {
        boolean terminated = true;
        for (ExecutorService service : services) {
            if (service != null) {
                terminated &= ThreadPool.terminate(service, 10, TimeUnit.SECONDS);
            }
        }
        return terminated;
    }

    public static boolean terminate(ThreadPool threadPool) {
        return ThreadPool.terminate(threadPool, 10, TimeUnit.SECONDS);
    }

    /**
     * Returns a {@link java.nio.file.Path} pointing to the class path relative resource given
     * as the first argument. In contrast to
     * <code>getClass().getResource(...).getFile()</code> this method will not
     * return URL encoded paths if the parent path contains spaces or other
     * non-standard characters.
     */
    @Override
    public Path getDataPath(String relativePath) {
        // we override LTC behavior here: wrap even resources with mockfilesystems,
        // because some code is buggy when it comes to multiple nio.2 filesystems
        // (e.g. FileSystemUtils, and likely some tests)
        try {
            return PathUtils.get(getClass().getResource(relativePath).toURI()).toAbsolutePath().normalize();
        } catch (Exception e) {
            throw new RuntimeException("resource not found: " + relativePath, e);
        }
    }

    /** Returns a random number of temporary paths. */
    public String[] tmpPaths() {
        final int numPaths = TestUtil.nextInt(random(), 1, 3);
        final String[] absPaths = new String[numPaths];
        for (int i = 0; i < numPaths; i++) {
            absPaths[i] = createTempDir().toAbsolutePath().toString();
        }
        return absPaths;
    }

    public NodeEnvironment newNodeEnvironment() throws IOException {
        return newNodeEnvironment(Settings.EMPTY);
    }

    public Settings buildEnvSettings(Settings settings) {
        return Settings.builder()
            .put(settings)
            .put(Environment.PATH_HOME_SETTING.getKey(), createTempDir().toAbsolutePath())
            .putList(Environment.PATH_DATA_SETTING.getKey(), tmpPaths())
            .build();
    }

    public NodeEnvironment newNodeEnvironment(Settings settings) throws IOException {
        Settings build = buildEnvSettings(settings);
        return new NodeEnvironment(build, TestEnvironment.newEnvironment(build));
    }

    public Environment newEnvironment() {
        Settings build = buildEnvSettings(Settings.EMPTY);
        return TestEnvironment.newEnvironment(build);
    }

    public Environment newEnvironment(Settings settings) {
        Settings build = buildEnvSettings(settings);
        return TestEnvironment.newEnvironment(build);
    }

    /** Return consistent index settings for the provided index version. */
    public static Settings.Builder settings(IndexVersion version) {
        return Settings.builder().put(IndexMetadata.SETTING_VERSION_CREATED, version);
    }

    /** Return consistent index settings for the provided index version, shard- and replica-count. */
    public static Settings.Builder indexSettings(IndexVersion indexVersionCreated, int shards, int replicas) {
        return settings(indexVersionCreated).put(IndexMetadata.SETTING_NUMBER_OF_SHARDS, shards)
            .put(IndexMetadata.SETTING_NUMBER_OF_REPLICAS, replicas);
    }

    /** Return consistent index settings for the provided shard- and replica-count. */
    public static Settings.Builder indexSettings(int shards, int replicas) {
        return Settings.builder()
            .put(IndexMetadata.SETTING_NUMBER_OF_SHARDS, shards)
            .put(IndexMetadata.SETTING_NUMBER_OF_REPLICAS, replicas);
    }

    /**
     * Returns size random values
     */
    @SafeVarargs
    @SuppressWarnings("varargs")
    public static <T> List<T> randomSubsetOf(int size, T... values) {
        List<T> list = arrayAsArrayList(values);
        return randomSubsetOf(size, list);
    }

    /**
     * Returns a random subset of values (including a potential empty list, or the full original list)
     */
    public static <T> List<T> randomSubsetOf(Collection<T> collection) {
        return randomSubsetOf(randomInt(collection.size()), collection);
    }

    public static <T> List<T> randomNonEmptySubsetOf(Collection<T> collection) {
        if (collection.isEmpty()) {
            throw new IllegalArgumentException("Can't pick non-empty subset of an empty collection");
        }
        return randomSubsetOf(randomIntBetween(1, collection.size()), collection);
    }

    /**
     * Returns size random values
     */
    public static <T> List<T> randomSubsetOf(int size, Collection<T> collection) {
        if (size > collection.size()) {
            throw new IllegalArgumentException(
                "Can't pick " + size + " random objects from a collection of " + collection.size() + " objects"
            );
        }
        List<T> tempList = new ArrayList<>(collection);
        Collections.shuffle(tempList, random());
        return tempList.subList(0, size);
    }

    public static <T> List<T> shuffledList(List<T> list) {
        return randomSubsetOf(list.size(), list);
    }

    /**
     * Builds a set of unique items. Usually you'll get the requested count but you might get less than that number if the supplier returns
     * lots of repeats. Make sure that the items properly implement equals and hashcode.
     */
    public static <T> Set<T> randomUnique(Supplier<T> supplier, int targetCount) {
        Set<T> things = new HashSet<>();
        int maxTries = targetCount * 10;
        for (int t = 0; t < maxTries; t++) {
            if (things.size() == targetCount) {
                return things;
            }
            things.add(supplier.get());
        }
        // Oh well, we didn't get enough unique things. It'll be ok.
        return things;
    }

    public static String randomGeohash(int minPrecision, int maxPrecision) {
        return geohashGenerator.ofStringLength(random(), minPrecision, maxPrecision);
    }

    public static String getTestTransportType() {
        return Netty4Plugin.NETTY_TRANSPORT_NAME;
    }

    public static Class<? extends Plugin> getTestTransportPlugin() {
        return Netty4Plugin.class;
    }

    private static final GeohashGenerator geohashGenerator = new GeohashGenerator();

    public String randomCompatibleMediaType(RestApiVersion version) {
        XContentType type = randomFrom(XContentType.VND_JSON, XContentType.VND_SMILE, XContentType.VND_CBOR, XContentType.VND_YAML);
        return compatibleMediaType(type, version);
    }

    public String compatibleMediaType(XContentType type, RestApiVersion version) {
        return type.toParsedMediaType()
            .responseContentTypeHeader(Map.of(MediaType.COMPATIBLE_WITH_PARAMETER_NAME, String.valueOf(version.major)));
    }

    public XContentType randomVendorType() {
        return randomFrom(XContentType.VND_JSON, XContentType.VND_SMILE, XContentType.VND_CBOR, XContentType.VND_YAML);
    }

    public static class GeohashGenerator extends CodepointSetGenerator {
        private static final char[] ASCII_SET = "0123456789bcdefghjkmnpqrstuvwxyz".toCharArray();

        public GeohashGenerator() {
            super(ASCII_SET);
        }
    }

    /**
     * Returns the bytes that represent the XContent output of the provided {@link ToXContent} object, using the provided
     * {@link XContentType}. Wraps the output into a new anonymous object according to the value returned
     * by the {@link ToXContent#isFragment()} method returns. Shuffles the keys to make sure that parsing never relies on keys ordering.
     */
    protected final BytesReference toShuffledXContent(
        ToXContent toXContent,
        XContentType xContentType,
        ToXContent.Params params,
        boolean humanReadable,
        String... exceptFieldNames
    ) throws IOException {
        BytesReference bytes = XContentHelper.toXContent(toXContent, xContentType, params, humanReadable);
        try (XContentParser parser = createParser(xContentType.xContent(), bytes)) {
            try (XContentBuilder builder = shuffleXContent(parser, rarely(), exceptFieldNames)) {
                return BytesReference.bytes(builder);
            }
        }
    }

    /**
     * Randomly shuffles the fields inside objects in the {@link XContentBuilder} passed in.
     * Recursively goes through inner objects and also shuffles them. Exceptions for this
     * recursive shuffling behavior can be made by passing in the names of fields which
     * internally should stay untouched.
     */
    protected final XContentBuilder shuffleXContent(XContentBuilder builder, String... exceptFieldNames) throws IOException {
        try (XContentParser parser = createParser(builder)) {
            return shuffleXContent(parser, builder.isPrettyPrint(), exceptFieldNames);
        }
    }

    /**
     * Randomly shuffles the fields inside objects parsed using the {@link XContentParser} passed in.
     * Recursively goes through inner objects and also shuffles them. Exceptions for this
     * recursive shuffling behavior can be made by passing in the names of fields which
     * internally should stay untouched.
     */
    public static XContentBuilder shuffleXContent(XContentParser parser, boolean prettyPrint, String... exceptFieldNames)
        throws IOException {
        XContentBuilder xContentBuilder = XContentFactory.contentBuilder(parser.contentType());
        if (prettyPrint) {
            xContentBuilder.prettyPrint();
        }
        Token token = parser.currentToken() == null ? parser.nextToken() : parser.currentToken();
        if (token == Token.START_ARRAY) {
            List<Object> shuffledList = shuffleList(parser.listOrderedMap(), new HashSet<>(Arrays.asList(exceptFieldNames)));
            return xContentBuilder.value(shuffledList);
        }
        // we need a sorted map for reproducibility, as we are going to shuffle its keys and write XContent back
        Map<String, Object> shuffledMap = shuffleMap(
            (LinkedHashMap<String, Object>) parser.mapOrdered(),
            new HashSet<>(Arrays.asList(exceptFieldNames))
        );
        return xContentBuilder.map(shuffledMap);
    }

    // shuffle fields of objects in the list, but not the list itself
    @SuppressWarnings("unchecked")
    private static List<Object> shuffleList(List<Object> list, Set<String> exceptFields) {
        List<Object> targetList = new ArrayList<>();
        for (Object value : list) {
            if (value instanceof Map) {
                LinkedHashMap<String, Object> valueMap = (LinkedHashMap<String, Object>) value;
                targetList.add(shuffleMap(valueMap, exceptFields));
            } else if (value instanceof List) {
                targetList.add(shuffleList((List) value, exceptFields));
            } else {
                targetList.add(value);
            }
        }
        return targetList;
    }

    @SuppressWarnings("unchecked")
    public static LinkedHashMap<String, Object> shuffleMap(LinkedHashMap<String, Object> map, Set<String> exceptFields) {
        List<String> keys = new ArrayList<>(map.keySet());
        LinkedHashMap<String, Object> targetMap = new LinkedHashMap<>();
        Collections.shuffle(keys, random());
        for (String key : keys) {
            Object value = map.get(key);
            if (value instanceof Map && exceptFields.contains(key) == false) {
                LinkedHashMap<String, Object> valueMap = (LinkedHashMap<String, Object>) value;
                targetMap.put(key, shuffleMap(valueMap, exceptFields));
            } else if (value instanceof List && exceptFields.contains(key) == false) {
                targetMap.put(key, shuffleList((List) value, exceptFields));
            } else {
                targetMap.put(key, value);
            }
        }
        return targetMap;
    }

    /**
     * Create a copy of an original {@link Writeable} object by running it through a {@link BytesStreamOutput} and
     * reading it in again using a provided {@link Writeable.Reader}. The stream that is wrapped around the {@link StreamInput}
     * potentially need to use a {@link NamedWriteableRegistry}, so this needs to be provided too (although it can be
     * empty if the object that is streamed doesn't contain any {@link NamedWriteable} objects itself.
     */
    public static <T extends Writeable> T copyWriteable(
        T original,
        NamedWriteableRegistry namedWriteableRegistry,
        Writeable.Reader<T> reader
    ) throws IOException {
        return copyWriteable(original, namedWriteableRegistry, reader, TransportVersion.current());
    }

    /**
     * Same as {@link #copyWriteable(Writeable, NamedWriteableRegistry, Writeable.Reader)} but also allows to provide
     * a {@link TransportVersion} argument which will be used to write and read back the object.
     */
    public static <T extends Writeable> T copyWriteable(
        T original,
        NamedWriteableRegistry namedWriteableRegistry,
        Writeable.Reader<T> reader,
        TransportVersion version
    ) throws IOException {
        return copyInstance(original, namedWriteableRegistry, StreamOutput::writeWriteable, reader, version);
    }

    /**
     * Create a copy of an original {@link NamedWriteable} object by running it through a {@link BytesStreamOutput} and
     * reading it in again using a provided {@link Writeable.Reader}.
     */
    public static <C extends NamedWriteable, T extends C> C copyNamedWriteable(
        T original,
        NamedWriteableRegistry namedWriteableRegistry,
        Class<C> categoryClass
    ) throws IOException {
        return copyNamedWriteable(original, namedWriteableRegistry, categoryClass, TransportVersion.current());
    }

    /**
     * Same as {@link #copyNamedWriteable(NamedWriteable, NamedWriteableRegistry, Class)} but also allows to provide
     * a {@link TransportVersion} argument which will be used to write and read back the object.
     * @return
     */
    @SuppressWarnings("unchecked")
    public static <C extends NamedWriteable, T extends C> C copyNamedWriteable(
        T original,
        NamedWriteableRegistry namedWriteableRegistry,
        Class<C> categoryClass,
        TransportVersion version
    ) throws IOException {
        return copyInstance(
            original,
            namedWriteableRegistry,
            StreamOutput::writeNamedWriteable,
            in -> in.readNamedWriteable(categoryClass),
            version
        );
    }

    protected static <T> T copyInstance(
        T original,
        NamedWriteableRegistry namedWriteableRegistry,
        Writeable.Writer<T> writer,
        Writeable.Reader<T> reader,
        TransportVersion version
    ) throws IOException {
        try (BytesStreamOutput output = new BytesStreamOutput()) {
            output.setTransportVersion(version);
            writer.write(output, original);
            try (StreamInput in = new NamedWriteableAwareStreamInput(output.bytes().streamInput(), namedWriteableRegistry)) {
                in.setTransportVersion(version);
                return reader.read(in);
            }
        }
    }

    protected final XContentParserConfiguration parserConfig() {
        XContentParserConfiguration config = XContentParserConfiguration.EMPTY.withRegistry(xContentRegistry())
            .withDeprecationHandler(LoggingDeprecationHandler.INSTANCE);
        return randomBoolean() ? config : config.withRestApiVersion(RestApiVersion.minimumSupported());
    }

    /**
     * Create a new {@link XContentParser}.
     */
    protected final XContentParser createParser(XContentBuilder builder) throws IOException {
        return createParser(builder.contentType().xContent(), BytesReference.bytes(builder));
    }

    /**
     * Create a new {@link XContentParser}.
     */
    protected final XContentParser createParser(XContent xContent, String data) throws IOException {
        return xContent.createParser(parserConfig(), data);
    }

    /**
     * Create a new {@link XContentParser}.
     */
    protected final XContentParser createParser(XContent xContent, InputStream data) throws IOException {
        return xContent.createParser(parserConfig(), data);
    }

    /**
     * Create a new {@link XContentParser}.
     */
    protected final XContentParser createParser(XContent xContent, byte[] data) throws IOException {
        return xContent.createParser(parserConfig(), data);
    }

    /**
     * Create a new {@link XContentParser}.
     */
    protected final XContentParser createParser(XContent xContent, BytesReference data) throws IOException {
        return createParser(parserConfig(), xContent, data);
    }

    /**
     * Create a new {@link XContentParser}.
     */
    protected final XContentParser createParser(XContentParserConfiguration config, XContent xContent, BytesReference data)
        throws IOException {
        return XContentHelper.createParserNotCompressed(config, data, xContent.type());
    }

    protected final XContentParser createParserWithCompatibilityFor(XContent xContent, String data, RestApiVersion restApiVersion)
        throws IOException {
        return xContent.createParser(parserConfig().withRestApiVersion(restApiVersion), data);
    }

    private static final NamedXContentRegistry DEFAULT_NAMED_X_CONTENT_REGISTRY = new NamedXContentRegistry(
        CollectionUtils.concatLists(ClusterModule.getNamedXWriteables(), IndicesModule.getNamedXContents())
    );

    /**
     * The {@link NamedXContentRegistry} to use for this test. Subclasses should override and use liberally.
     */
    protected NamedXContentRegistry xContentRegistry() {
        return DEFAULT_NAMED_X_CONTENT_REGISTRY;
    }

    /**
     * The {@link NamedWriteableRegistry} to use for this test. Subclasses should override and use liberally.
     */
    protected NamedWriteableRegistry writableRegistry() {
        return new NamedWriteableRegistry(ClusterModule.getNamedWriteables());
    }

    /**
     * Create a "mock" script for use either with {@link MockScriptEngine} or anywhere where you need a script but don't really care about
     * its contents.
     */
    public static Script mockScript(String id) {
        return new Script(ScriptType.INLINE, MockScriptEngine.NAME, id, emptyMap());
    }

    /** Returns the suite failure marker: internal use only! */
    public static TestRuleMarkFailure getSuiteFailureMarker() {
        return suiteFailureMarker;
    }

    /** Compares two stack traces, ignoring module (which is not yet serialized) */
    public static void assertArrayEquals(StackTraceElement expected[], StackTraceElement actual[]) {
        assertEquals(expected.length, actual.length);
        for (int i = 0; i < expected.length; i++) {
            assertEquals(expected[i], actual[i]);
        }
    }

    /** Compares two stack trace elements, ignoring module (which is not yet serialized) */
    public static void assertEquals(StackTraceElement expected, StackTraceElement actual) {
        assertEquals(expected.getClassName(), actual.getClassName());
        assertEquals(expected.getMethodName(), actual.getMethodName());
        assertEquals(expected.getFileName(), actual.getFileName());
        assertEquals(expected.getLineNumber(), actual.getLineNumber());
        assertEquals(expected.isNativeMethod(), actual.isNativeMethod());
    }

    protected static long spinForAtLeastOneMillisecond() {
        return spinForAtLeastNMilliseconds(1);
    }

    protected static long spinForAtLeastNMilliseconds(final long ms) {
        long nanosecondsInMillisecond = TimeUnit.NANOSECONDS.convert(ms, TimeUnit.MILLISECONDS);
        /*
         * Force at least ms milliseconds to elapse, but ensure the clock has enough resolution to
         * observe the passage of time.
         */
        long start = System.nanoTime();
        long elapsed;
        while ((elapsed = (System.nanoTime() - start)) < nanosecondsInMillisecond) {
            // busy spin
        }
        return elapsed;
    }

    /**
     * Creates an IndexAnalyzers with a single default analyzer
     */
    protected IndexAnalyzers createDefaultIndexAnalyzers() {
        return (type, name) -> {
            if (type == IndexAnalyzers.AnalyzerType.ANALYZER && "default".equals(name)) {
                return Lucene.STANDARD_ANALYZER;
            }
            return null;
        };
    }

    /**
     * Creates an TestAnalysis with all the default analyzers configured.
     */
    public static TestAnalysis createTestAnalysis(Index index, Settings settings, AnalysisPlugin... analysisPlugins) throws IOException {
        Settings nodeSettings = Settings.builder().put(Environment.PATH_HOME_SETTING.getKey(), createTempDir()).build();
        return createTestAnalysis(index, nodeSettings, settings, analysisPlugins);
    }

    /**
     * Creates an TestAnalysis with all the default analyzers configured.
     */
    public static TestAnalysis createTestAnalysis(Index index, Settings nodeSettings, Settings settings, AnalysisPlugin... analysisPlugins)
        throws IOException {
        Settings indexSettings = Settings.builder()
            .put(settings)
            .put(IndexMetadata.SETTING_VERSION_CREATED, IndexVersion.current())
            .build();
        return createTestAnalysis(IndexSettingsModule.newIndexSettings(index, indexSettings), nodeSettings, analysisPlugins);
    }

    /**
     * Creates an TestAnalysis with all the default analyzers configured.
     */
    public static TestAnalysis createTestAnalysis(IndexSettings indexSettings, Settings nodeSettings, AnalysisPlugin... analysisPlugins)
        throws IOException {
        Environment env = TestEnvironment.newEnvironment(nodeSettings);
        AnalysisModule analysisModule = new AnalysisModule(env, Arrays.asList(analysisPlugins), new StablePluginsRegistry());
        AnalysisRegistry analysisRegistry = analysisModule.getAnalysisRegistry();
        return new TestAnalysis(
            analysisRegistry.build(IndexCreationContext.CREATE_INDEX, indexSettings),
            analysisRegistry.buildTokenFilterFactories(indexSettings),
            analysisRegistry.buildTokenizerFactories(indexSettings),
            analysisRegistry.buildCharFilterFactories(indexSettings)
        );
    }

    /**
     * This cute helper class just holds all analysis building blocks that are used
     * to build IndexAnalyzers. This is only for testing since in production we only need the
     * result and we don't even expose it there.
     */
    public static final class TestAnalysis {

        public final IndexAnalyzers indexAnalyzers;
        public final Map<String, TokenFilterFactory> tokenFilter;
        public final Map<String, TokenizerFactory> tokenizer;
        public final Map<String, CharFilterFactory> charFilter;

        public TestAnalysis(
            IndexAnalyzers indexAnalyzers,
            Map<String, TokenFilterFactory> tokenFilter,
            Map<String, TokenizerFactory> tokenizer,
            Map<String, CharFilterFactory> charFilter
        ) {
            this.indexAnalyzers = indexAnalyzers;
            this.tokenFilter = tokenFilter;
            this.tokenizer = tokenizer;
            this.charFilter = charFilter;
        }
    }

    private static boolean isUnusableLocale() {
        return inFipsJvm()
            && (Locale.getDefault().toLanguageTag().equals("th-TH")
                || Locale.getDefault().toLanguageTag().equals("ja-JP-u-ca-japanese-x-lvariant-JP")
                || Locale.getDefault().toLanguageTag().equals("th-TH-u-nu-thai-x-lvariant-TH"));
    }

    public static boolean inFipsJvm() {
        return Boolean.parseBoolean(System.getProperty(FIPS_SYSPROP));
    }

    /*
     * [NOTE: Port ranges for tests]
     *
     * Some tests involve interactions over the localhost interface of the machine running the tests. The tests run concurrently in multiple
     * JVMs, but all have access to the same network, so there's a risk that different tests will interact with each other in unexpected
     * ways and trigger spurious failures. Gradle numbers its workers sequentially starting at 1 and each worker can determine its own
     * identity from the {@link #TEST_WORKER_SYS_PROPERTY} system property. We use this to try and assign disjoint port ranges to each test
     * worker, avoiding any unexpected interactions, although if we spawn enough test workers then we will wrap around to the beginning
     * again.
     */

    /**
     * Defines the size of the port range assigned to each worker, which must be large enough to supply enough ports to run the tests, but
     * not so large that we run out of ports. See also [NOTE: Port ranges for tests].
     */
    private static final int PORTS_PER_WORKER = 30;

    /**
     * Defines the minimum port that test workers should use. See also [NOTE: Port ranges for tests].
     */
    protected static final int MIN_PRIVATE_PORT = 13301;

    /**
     * Defines the maximum port that test workers should use. See also [NOTE: Port ranges for tests].
     */
    private static final int MAX_PRIVATE_PORT = 32767;

    /**
     * Wrap around after reaching this worker ID.
     */
    private static final int MAX_EFFECTIVE_WORKER_ID = (MAX_PRIVATE_PORT - MIN_PRIVATE_PORT - PORTS_PER_WORKER + 1) / PORTS_PER_WORKER - 1;

    static {
        assert getWorkerBasePort(MAX_EFFECTIVE_WORKER_ID) + PORTS_PER_WORKER - 1 <= MAX_PRIVATE_PORT;
    }

    /**
     * Returns a port range for this JVM according to its Gradle worker ID. See also [NOTE: Port ranges for tests].
     */
    public static String getPortRange() {
        final var firstPort = getWorkerBasePort();
        final var lastPort = firstPort + PORTS_PER_WORKER - 1; // upper bound is inclusive
        assert MIN_PRIVATE_PORT <= firstPort && lastPort <= MAX_PRIVATE_PORT;
        return firstPort + "-" + lastPort;
    }

    /**
     * Returns the start of the port range for this JVM according to its Gradle worker ID. See also [NOTE: Port ranges for tests].
     */
    protected static int getWorkerBasePort() {
        final var workerIdStr = System.getProperty(ESTestCase.TEST_WORKER_SYS_PROPERTY);
        if (workerIdStr == null) {
            // running in IDE
            return MIN_PRIVATE_PORT;
        }

        final var workerId = Integer.parseInt(workerIdStr);
        assert workerId >= 1 : "Non positive gradle worker id: " + workerIdStr;
        return getWorkerBasePort(workerId % (MAX_EFFECTIVE_WORKER_ID + 1));
    }

    private static int getWorkerBasePort(int effectiveWorkerId) {
        assert 0 <= effectiveWorkerId && effectiveWorkerId <= MAX_EFFECTIVE_WORKER_ID;
        // the range [MIN_PRIVATE_PORT, MIN_PRIVATE_PORT+PORTS_PER_WORKER) is only for running outside of Gradle
        return MIN_PRIVATE_PORT + PORTS_PER_WORKER + effectiveWorkerId * PORTS_PER_WORKER;
    }

    public static InetAddress randomIp(boolean v4) {
        try {
            if (v4) {
                byte[] ipv4 = new byte[4];
                random().nextBytes(ipv4);
                return InetAddress.getByAddress(ipv4);
            } else {
                byte[] ipv6 = new byte[16];
                random().nextBytes(ipv6);
                return InetAddress.getByAddress(ipv6);
            }
        } catch (UnknownHostException e) {
            throw new AssertionError();
        }
    }

    public static final class DeprecationWarning {
        private final Level level; // Intentionally ignoring level for the sake of equality for now
        private final String message;

        public DeprecationWarning(Level level, String message) {
            this.level = level;
            this.message = message;
        }

        @Override
        public int hashCode() {
            return Objects.hash(message);
        }

        @Override
        public boolean equals(Object o) {
            if (this == o) return true;
            if (o == null || getClass() != o.getClass()) return false;
            DeprecationWarning that = (DeprecationWarning) o;
            return Objects.equals(message, that.message);
        }

        @Override
        public String toString() {
            return Strings.format("%s: %s", level.name(), message);
        }
    }

    /**
     * Call method at the beginning of a test to disable its execution
     * until a given Lucene version is released and integrated into Elasticsearch
     * @param luceneVersionWithFix the lucene release to wait for
     * @param message an additional message or link with information on the fix
     */
    protected void skipTestWaitingForLuceneFix(org.apache.lucene.util.Version luceneVersionWithFix, String message) {
        final boolean currentVersionHasFix = IndexVersion.current().luceneVersion().onOrAfter(luceneVersionWithFix);
        assumeTrue("Skipping test as it is waiting on a Lucene fix: " + message, currentVersionHasFix);
        fail("Remove call of skipTestWaitingForLuceneFix in " + RandomizedTest.getContext().getTargetMethod());
    }

    /**
     * In non-FIPS mode, get a deterministic SecureRandom SHA1PRNG/SUN instance seeded by deterministic LuceneTestCase.random().
     * In FIPS mode, get a non-deterministic SecureRandom DEFAULT/BCFIPS instance seeded by deterministic LuceneTestCase.random().
     * @return SecureRandom SHA1PRNG instance.
     * @throws NoSuchAlgorithmException SHA1PRNG or DEFAULT algorithm not found.
     * @throws NoSuchProviderException BCFIPS algorithm not found.
     */
    public static SecureRandom secureRandom() throws NoSuchAlgorithmException, NoSuchProviderException {
        return secureRandom(randomByteArrayOfLength(32));
    }

    /**
     * In non-FIPS mode, get a deterministic SecureRandom SHA1PRNG/SUN instance seeded by the input value.
     * In FIPS mode, get a non-deterministic SecureRandom DEFAULT/BCFIPS instance seeded by the input value.
     * @param seed Byte array to use for seeding the SecureRandom instance.
     * @return SecureRandom SHA1PRNG or DEFAULT/BCFIPS instance, depending on FIPS mode.
     * @throws NoSuchAlgorithmException SHA1PRNG or DEFAULT algorithm not found.
     * @throws NoSuchProviderException BCFIPS algorithm not found.
     */
    public static SecureRandom secureRandom(final byte[] seed) throws NoSuchAlgorithmException, NoSuchProviderException {
        return inFipsJvm() ? secureRandomFips(seed) : secureRandomNonFips(seed);
    }

    /**
     * Returns deterministic non-FIPS SecureRandom SHA1PRNG/SUN instance seeded by deterministic LuceneTestCase.random().
     * @return Deterministic non-FIPS SecureRandom SHA1PRNG/SUN instance seeded by deterministic LuceneTestCase.random().
     * @throws NoSuchAlgorithmException Exception if SHA1PRNG algorithm not found, such as missing SUN provider (unlikely).
     */
    protected static SecureRandom secureRandomNonFips() throws NoSuchAlgorithmException {
        return secureRandomNonFips(randomByteArrayOfLength(32));
    }

    /**
     * Returns non-deterministic FIPS SecureRandom DEFAULT/BCFIPS instance. Seeded.
     * @return Non-deterministic FIPS SecureRandom DEFAULT/BCFIPS instance. Seeded.
     * @throws NoSuchAlgorithmException Exception if DEFAULT algorithm not found, such as missing BCFIPS provider.
     */
    protected static SecureRandom secureRandomFips() throws NoSuchAlgorithmException {
        return secureRandomFips(randomByteArrayOfLength(32));
    }

    /**
     * Returns deterministic non-FIPS SecureRandom SHA1PRNG/SUN instance seeded by deterministic LuceneTestCase.random().
     * @return Deterministic non-FIPS SecureRandom SHA1PRNG/SUN instance seeded by deterministic LuceneTestCase.random().
     * @throws NoSuchAlgorithmException Exception if SHA1PRNG algorithm not found, such as missing SUN provider (unlikely).
     */
    protected static SecureRandom secureRandomNonFips(final byte[] seed) throws NoSuchAlgorithmException {
        final SecureRandom secureRandomNonFips = SecureRandom.getInstance("SHA1PRNG"); // SHA1PRNG/SUN
        secureRandomNonFips.setSeed(seed); // SHA1PRNG/SUN setSeed() is deterministic
        return secureRandomNonFips;
    }

    /**
     * Returns non-deterministic FIPS SecureRandom DEFAULT/BCFIPS instance. Seeded.
     * @return Non-deterministic FIPS SecureRandom DEFAULT/BCFIPS instance. Seeded.
     * @throws NoSuchAlgorithmException Exception if DEFAULT algorithm not found, such as missing BCFIPS provider.
     */
    protected static SecureRandom secureRandomFips(final byte[] seed) throws NoSuchAlgorithmException {
        final SecureRandom secureRandomFips = SecureRandom.getInstance("DEFAULT"); // DEFAULT/BCFIPS
        if (WARN_SECURE_RANDOM_FIPS_NOT_DETERMINISTIC.get() == null) {
            WARN_SECURE_RANDOM_FIPS_NOT_DETERMINISTIC.set(Boolean.TRUE);
            final Provider provider = secureRandomFips.getProvider();
            final String providerName = provider.getName();
            final Logger logger = LogManager.getLogger(ESTestCase.class);
            logger.warn(
                "Returning a non-deterministic secureRandom for use with FIPS. "
                    + "This may result in difficulty reproducing test failures with from a given a seed."
            );
        }
        secureRandomFips.setSeed(seed); // DEFAULT/BCFIPS setSeed() is non-deterministic
        return secureRandomFips;
    }

    /**
     * Various timeouts in various REST APIs default to 30s, and many tests do not care about such timeouts, but must specify some value
     * anyway when constructing the corresponding transport/action request instance since we would prefer to avoid having implicit defaults
     * in these requests. This constant can be used as a slightly more meaningful way to refer to the 30s default value in tests.
     */
    public static final TimeValue TEST_REQUEST_TIMEOUT = TimeValue.THIRTY_SECONDS;

    /**
     * The timeout used for the various "safe" wait methods such as {@link #safeAwait} and {@link #safeAcquire}. In tests we generally want
     * these things to complete almost immediately, but sometimes the CI runner executes things rather slowly so we use {@code 10s} as a
     * fairly relaxed definition of "immediately".
     * <p>
     * A well-designed test should not need to wait for anything close to this duration when run in isolation. If you think you need to do
     * so, instead seek a better way to write the test such that it does not need to wait for so long. Tests that take multiple seconds to
     * complete are a big drag on CI times which slows everyone down.
     * <p>
     * For instance, tests which verify things that require the passage of time ought to simulate this (e.g. using a {@link
     * org.elasticsearch.common.util.concurrent.DeterministicTaskQueue}). Excessive busy-waits ought to be replaced by blocking waits (e.g.
     * using a {@link CountDownLatch}) which release as soon as the condition is satisfied.
     */
    public static final TimeValue SAFE_AWAIT_TIMEOUT = TimeValue.timeValueSeconds(10);

    /**
     * Await on the given {@link CyclicBarrier} with a timeout of {@link #SAFE_AWAIT_TIMEOUT}, preserving the thread's interrupt status flag
     * and converting all exceptions into an {@link AssertionError} to trigger a test failure.
     */
    public static void safeAwait(CyclicBarrier barrier) {
        try {
            barrier.await(SAFE_AWAIT_TIMEOUT.millis(), TimeUnit.MILLISECONDS);
        } catch (InterruptedException e) {
            Thread.currentThread().interrupt();
            fail(e, "safeAwait: interrupted waiting for CyclicBarrier release");
        } catch (Exception e) {
            fail(e, "safeAwait: CyclicBarrier did not release within the timeout");
        }
    }

    /**
     * Await on the given {@link CountDownLatch} with a timeout of {@link #SAFE_AWAIT_TIMEOUT}, preserving the thread's interrupt status
     * flag and asserting that the latch is indeed completed before the timeout.
     */
    public static void safeAwait(CountDownLatch countDownLatch) {
        try {
            assertTrue(
                "safeAwait: CountDownLatch did not reach zero within the timeout",
                countDownLatch.await(SAFE_AWAIT_TIMEOUT.millis(), TimeUnit.MILLISECONDS)
            );
        } catch (InterruptedException e) {
            Thread.currentThread().interrupt();
            fail(e, "safeAwait: interrupted waiting for CountDownLatch to reach zero");
        }
    }

    /**
     * Acquire a single permit from the given {@link Semaphore}, with a timeout of {@link #SAFE_AWAIT_TIMEOUT}, preserving the thread's
     * interrupt status flag and asserting that the permit was successfully acquired.
     */
    public static void safeAcquire(Semaphore semaphore) {
        safeAcquire(1, semaphore);
    }

    /**
     * Acquire the specified number of permits from the given {@link Semaphore}, with a timeout of {@link #SAFE_AWAIT_TIMEOUT}, preserving
     * the thread's interrupt status flag and asserting that the permits were all successfully acquired.
     */
    public static void safeAcquire(int permits, Semaphore semaphore) {
        try {
            assertTrue(
                "safeAcquire: Semaphore did not acquire permit within the timeout",
                semaphore.tryAcquire(permits, SAFE_AWAIT_TIMEOUT.millis(), TimeUnit.MILLISECONDS)
            );
        } catch (InterruptedException e) {
            Thread.currentThread().interrupt();
            fail(e, "safeAcquire: interrupted waiting for Semaphore to acquire " + permits + " permit(s)");
        }
    }

    /**
     * Wait for the successful completion of the given {@link SubscribableListener}, with a timeout of {@link #SAFE_AWAIT_TIMEOUT},
     * preserving the thread's interrupt status flag and converting all exceptions into an {@link AssertionError} to trigger a test failure.
     *
     * @return The value with which the {@code listener} was completed.
     */
    public static <T> T safeAwait(SubscribableListener<T> listener) {
        final var future = new PlainActionFuture<T>();
        listener.addListener(future);
        return safeGet(future);
    }

    /**
     * Wait for the successful completion of the given {@link Future}, with a timeout of {@link #SAFE_AWAIT_TIMEOUT}, preserving the
     * thread's interrupt status flag and converting all exceptions into an {@link AssertionError} to trigger a test failure.
     *
     * @return The value with which the {@code future} was completed.
     */
    public static <T> T safeGet(Future<T> future) {
        try {
            return future.get(SAFE_AWAIT_TIMEOUT.millis(), TimeUnit.MILLISECONDS);
        } catch (InterruptedException e) {
            Thread.currentThread().interrupt();
            throw new AssertionError("safeGet: interrupted waiting for SubscribableListener", e);
        } catch (ExecutionException e) {
            throw new AssertionError("safeGet: listener was completed exceptionally", e);
        } catch (TimeoutException e) {
            throw new AssertionError("safeGet: listener was not completed within the timeout", e);
        }
    }

    /**
<<<<<<< HEAD
     * Call a supplier that might throw and fail if it throws, useful to avoid try/catch boilerplate or cumbersome
     * propagation of checked exceptions around something you assume should never throw.
     *
     * @param supplier A supplier that may throw an exception
     * @return The value returned by the supplier
     * @param <T> the type of object returned
     */
    public static <T> T safeGet(CheckedSupplier<T, ?> supplier) {
        try {
            return supplier.get();
        } catch (Exception e) {
            return fail(e);
        }
    }

=======
     * Wait for the exceptional completion of the given {@link SubscribableListener}, with a timeout of {@link #SAFE_AWAIT_TIMEOUT},
     * preserving the thread's interrupt status flag and converting a successful completion, interrupt or timeout into an {@link
     * AssertionError} to trigger a test failure.
     *
     * @return The exception with which the {@code listener} was completed exceptionally.
     */
>>>>>>> 1be0f2b5
    public static Exception safeAwaitFailure(SubscribableListener<?> listener) {
        return safeAwait(
            SubscribableListener.newForked(
                exceptionListener -> listener.addListener(ActionTestUtils.assertNoSuccessListener(exceptionListener::onResponse))
            )
        );
    }

    /**
     * Send the current thread to sleep for the given duration, asserting that the sleep is not interrupted but preserving the thread's
     * interrupt status flag in any case.
     */
    public static void safeSleep(TimeValue timeValue) {
        safeSleep(timeValue.millis());
    }

    /**
     * Send the current thread to sleep for the given number of milliseconds, asserting that the sleep is not interrupted but preserving the
     * thread's interrupt status flag in any case.
     */
    public static void safeSleep(long millis) {
        try {
            Thread.sleep(millis);
        } catch (InterruptedException e) {
            Thread.currentThread().interrupt();
            fail(e, "safeSleep: interrupted");
        }
    }

    /**
     * Wait for all tasks currently running or enqueued on the given executor to complete.
     */
    public static void flushThreadPoolExecutor(ThreadPool threadPool, String executorName) {
        final var maxThreads = threadPool.info(executorName).getMax();
        final var barrier = new CyclicBarrier(maxThreads + 1);
        final var executor = threadPool.executor(executorName);
        for (int i = 0; i < maxThreads; i++) {
            executor.execute(new AbstractRunnable() {
                @Override
                protected void doRun() {
                    safeAwait(barrier);
                }

                @Override
                public void onFailure(Exception e) {
                    fail(e, "unexpected");
                }

                @Override
                public boolean isForceExecution() {
                    return true;
                }
            });
        }
        safeAwait(barrier);
    }

    protected static boolean isTurkishLocale() {
        return Locale.getDefault().getLanguage().equals(new Locale("tr").getLanguage())
            || Locale.getDefault().getLanguage().equals(new Locale("az").getLanguage());
    }

    /*
     * Assert.assertThat (inherited from LuceneTestCase superclass) has been deprecated.
     * So make sure that all assertThat references use the non-deprecated version.
     */
    public static <T> void assertThat(T actual, Matcher<? super T> matcher) {
        MatcherAssert.assertThat(actual, matcher);
    }

    public static <T> void assertThat(String reason, T actual, Matcher<? super T> matcher) {
        MatcherAssert.assertThat(reason, actual, matcher);
    }

    public static <T> T fail(Throwable t, String msg, Object... args) {
        throw new AssertionError(org.elasticsearch.common.Strings.format(msg, args), t);
    }

    public static <T> T fail(Throwable t) {
        return fail(t, "unexpected");
    }

    @SuppressWarnings("unchecked")
    public static <T> T asInstanceOf(Class<T> clazz, Object o) {
        assertThat(o, Matchers.instanceOf(clazz));
        return (T) o;
    }

    public static <T extends Throwable> T expectThrows(Class<T> expectedType, ActionFuture<? extends RefCounted> future) {
        return expectThrows(
            expectedType,
            "Expected exception " + expectedType.getSimpleName() + " but no exception was thrown",
            () -> future.actionGet().decRef()  // dec ref if we unexpectedly fail to not leak transport response
        );
    }

    public static <T extends Throwable> T expectThrows(Class<T> expectedType, RequestBuilder<?, ?> builder) {
        return expectThrows(
            expectedType,
            "Expected exception " + expectedType.getSimpleName() + " but no exception was thrown",
            () -> builder.get().decRef() // dec ref if we unexpectedly fail to not leak transport response
        );
    }
}<|MERGE_RESOLUTION|>--- conflicted
+++ resolved
@@ -2300,7 +2300,6 @@
     }
 
     /**
-<<<<<<< HEAD
      * Call a supplier that might throw and fail if it throws, useful to avoid try/catch boilerplate or cumbersome
      * propagation of checked exceptions around something you assume should never throw.
      *
@@ -2316,14 +2315,13 @@
         }
     }
 
-=======
+    /**
      * Wait for the exceptional completion of the given {@link SubscribableListener}, with a timeout of {@link #SAFE_AWAIT_TIMEOUT},
      * preserving the thread's interrupt status flag and converting a successful completion, interrupt or timeout into an {@link
      * AssertionError} to trigger a test failure.
      *
      * @return The exception with which the {@code listener} was completed exceptionally.
      */
->>>>>>> 1be0f2b5
     public static Exception safeAwaitFailure(SubscribableListener<?> listener) {
         return safeAwait(
             SubscribableListener.newForked(

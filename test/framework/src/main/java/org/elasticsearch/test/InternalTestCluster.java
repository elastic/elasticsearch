/*
 * Licensed to Elasticsearch under one or more contributor
 * license agreements. See the NOTICE file distributed with
 * this work for additional information regarding copyright
 * ownership. Elasticsearch licenses this file to you under
 * the Apache License, Version 2.0 (the "License"); you may
 * not use this file except in compliance with the License.
 * You may obtain a copy of the License at
 *
 *    http://www.apache.org/licenses/LICENSE-2.0
 *
 * Unless required by applicable law or agreed to in writing,
 * software distributed under the License is distributed on an
 * "AS IS" BASIS, WITHOUT WARRANTIES OR CONDITIONS OF ANY
 * KIND, either express or implied.  See the License for the
 * specific language governing permissions and limitations
 * under the License.
 */
package org.elasticsearch.test;

import com.carrotsearch.hppc.ObjectLongMap;
import com.carrotsearch.hppc.cursors.IntObjectCursor;
import com.carrotsearch.hppc.cursors.ObjectObjectCursor;
import com.carrotsearch.randomizedtesting.RandomizedTest;
import com.carrotsearch.randomizedtesting.SeedUtils;
import com.carrotsearch.randomizedtesting.SysGlobals;
import com.carrotsearch.randomizedtesting.generators.RandomNumbers;
import com.carrotsearch.randomizedtesting.generators.RandomPicks;
import com.carrotsearch.randomizedtesting.generators.RandomStrings;
import org.apache.logging.log4j.LogManager;
import org.apache.logging.log4j.Logger;
import org.apache.lucene.store.AlreadyClosedException;
import org.elasticsearch.ElasticsearchException;
import org.elasticsearch.action.admin.cluster.configuration.AddVotingConfigExclusionsAction;
import org.elasticsearch.action.admin.cluster.configuration.AddVotingConfigExclusionsRequest;
import org.elasticsearch.action.admin.cluster.configuration.ClearVotingConfigExclusionsAction;
import org.elasticsearch.action.admin.cluster.configuration.ClearVotingConfigExclusionsRequest;
import org.elasticsearch.action.admin.cluster.node.stats.NodeStats;
import org.elasticsearch.action.admin.indices.stats.CommonStatsFlags;
import org.elasticsearch.action.admin.indices.stats.CommonStatsFlags.Flag;
import org.elasticsearch.client.Client;
import org.elasticsearch.client.transport.TransportClient;
import org.elasticsearch.cluster.ClusterName;
import org.elasticsearch.cluster.ClusterState;
import org.elasticsearch.cluster.action.index.MappingUpdatedAction;
import org.elasticsearch.cluster.coordination.ClusterBootstrapService;
import org.elasticsearch.cluster.metadata.IndexMetaData;
import org.elasticsearch.cluster.node.DiscoveryNode;
import org.elasticsearch.cluster.node.DiscoveryNode.Role;
import org.elasticsearch.cluster.node.DiscoveryNodes;
import org.elasticsearch.cluster.routing.IndexRoutingTable;
import org.elasticsearch.cluster.routing.IndexShardRoutingTable;
import org.elasticsearch.cluster.routing.OperationRouting;
import org.elasticsearch.cluster.routing.ShardRouting;
import org.elasticsearch.cluster.routing.allocation.DiskThresholdSettings;
import org.elasticsearch.cluster.routing.allocation.decider.ThrottlingAllocationDecider;
import org.elasticsearch.cluster.service.ClusterService;
import org.elasticsearch.common.Nullable;
import org.elasticsearch.common.Strings;
import org.elasticsearch.common.breaker.CircuitBreaker;
import org.elasticsearch.common.component.LifecycleListener;
import org.elasticsearch.common.io.FileSystemUtils;
import org.elasticsearch.common.io.stream.NamedWriteableRegistry;
import org.elasticsearch.common.lease.Releasables;
import org.elasticsearch.common.network.NetworkModule;
import org.elasticsearch.common.settings.MockSecureSettings;
import org.elasticsearch.common.settings.SecureSettings;
import org.elasticsearch.common.settings.Settings;
import org.elasticsearch.common.settings.Settings.Builder;
import org.elasticsearch.common.transport.TransportAddress;
import org.elasticsearch.common.unit.ByteSizeUnit;
import org.elasticsearch.common.unit.ByteSizeValue;
import org.elasticsearch.common.unit.TimeValue;
import org.elasticsearch.common.util.PageCacheRecycler;
import org.elasticsearch.common.util.concurrent.EsExecutors;
import org.elasticsearch.common.util.concurrent.ThreadContext;
import org.elasticsearch.common.util.set.Sets;
import org.elasticsearch.core.internal.io.IOUtils;
import org.elasticsearch.discovery.DiscoveryModule;
import org.elasticsearch.discovery.zen.ElectMasterService;
import org.elasticsearch.discovery.zen.ZenDiscovery;
import org.elasticsearch.env.Environment;
import org.elasticsearch.env.NodeEnvironment;
import org.elasticsearch.env.ShardLockObtainFailedException;
import org.elasticsearch.http.HttpServerTransport;
import org.elasticsearch.index.Index;
import org.elasticsearch.index.IndexService;
import org.elasticsearch.index.engine.CommitStats;
import org.elasticsearch.index.engine.DocIdSeqNoAndTerm;
import org.elasticsearch.index.engine.Engine;
import org.elasticsearch.index.engine.InternalEngine;
import org.elasticsearch.index.seqno.SeqNoStats;
import org.elasticsearch.index.seqno.SequenceNumbers;
import org.elasticsearch.index.shard.IndexShard;
import org.elasticsearch.index.shard.IndexShardTestCase;
import org.elasticsearch.index.shard.ShardId;
import org.elasticsearch.indices.IndicesService;
import org.elasticsearch.indices.breaker.CircuitBreakerService;
import org.elasticsearch.indices.breaker.HierarchyCircuitBreakerService;
import org.elasticsearch.indices.fielddata.cache.IndicesFieldDataCache;
import org.elasticsearch.indices.recovery.RecoverySettings;
import org.elasticsearch.node.MockNode;
import org.elasticsearch.node.Node;
import org.elasticsearch.node.NodeService;
import org.elasticsearch.node.NodeValidationException;
import org.elasticsearch.plugins.Plugin;
import org.elasticsearch.script.ScriptService;
import org.elasticsearch.search.SearchService;
import org.elasticsearch.test.discovery.TestZenDiscovery;
import org.elasticsearch.test.disruption.ServiceDisruptionScheme;
import org.elasticsearch.test.transport.MockTransportService;
import org.elasticsearch.transport.MockTransportClient;
import org.elasticsearch.transport.TransportService;
import org.elasticsearch.transport.TransportSettings;
import org.junit.Assert;

import java.io.Closeable;
import java.io.IOException;
import java.io.UncheckedIOException;
import java.net.InetSocketAddress;
import java.nio.file.Files;
import java.nio.file.Path;
import java.util.ArrayList;
import java.util.Arrays;
import java.util.Collection;
import java.util.Collections;
import java.util.HashMap;
import java.util.HashSet;
import java.util.Iterator;
import java.util.List;
import java.util.Map;
import java.util.NavigableMap;
import java.util.Objects;
import java.util.Random;
import java.util.Set;
import java.util.TreeMap;
import java.util.concurrent.ExecutionException;
import java.util.concurrent.ExecutorService;
import java.util.concurrent.Future;
import java.util.concurrent.TimeUnit;
import java.util.concurrent.atomic.AtomicBoolean;
import java.util.concurrent.atomic.AtomicInteger;
import java.util.function.Function;
import java.util.function.Predicate;
import java.util.stream.Collectors;
import java.util.stream.Stream;

import static java.util.Collections.emptyList;
import static org.apache.lucene.util.LuceneTestCase.TEST_NIGHTLY;
import static org.apache.lucene.util.LuceneTestCase.rarely;
import static org.elasticsearch.cluster.coordination.ClusterBootstrapService.INITIAL_MASTER_NODES_SETTING;
import static org.elasticsearch.common.unit.TimeValue.timeValueMillis;
import static org.elasticsearch.common.unit.TimeValue.timeValueSeconds;
import static org.elasticsearch.discovery.DiscoverySettings.INITIAL_STATE_TIMEOUT_SETTING;
import static org.elasticsearch.discovery.zen.ElectMasterService.DISCOVERY_ZEN_MINIMUM_MASTER_NODES_SETTING;
import static org.elasticsearch.discovery.zen.FileBasedUnicastHostsProvider.UNICAST_HOSTS_FILE;
import static org.elasticsearch.test.ESTestCase.assertBusy;
import static org.elasticsearch.test.ESTestCase.awaitBusy;
import static org.elasticsearch.test.ESTestCase.getTestTransportType;
import static org.elasticsearch.test.ESTestCase.randomFrom;
import static org.elasticsearch.test.discovery.TestZenDiscovery.USE_ZEN2;
import static org.elasticsearch.test.discovery.TestZenDiscovery.usingZen1;
import static org.elasticsearch.test.hamcrest.ElasticsearchAssertions.assertAcked;
import static org.hamcrest.Matchers.equalTo;
import static org.hamcrest.Matchers.greaterThan;
import static org.hamcrest.Matchers.greaterThanOrEqualTo;
import static org.hamcrest.Matchers.not;
import static org.hamcrest.Matchers.nullValue;
import static org.junit.Assert.assertFalse;
import static org.junit.Assert.assertThat;
import static org.junit.Assert.assertTrue;
import static org.junit.Assert.fail;

/**
 * InternalTestCluster manages a set of JVM private nodes and allows convenient access to them.
 * The cluster supports randomized configuration such that nodes started in the cluster will
 * automatically load asserting services tracking resources like file handles or open searchers.
 * <p>
 * The Cluster is bound to a test lifecycle where tests must call {@link #beforeTest(java.util.Random, double)} and
 * {@link #afterTest()} to initialize and reset the cluster in order to be more reproducible. The term "more" relates
 * to the async nature of Elasticsearch in combination with randomized testing. Once Threads and asynchronous calls
 * are involved reproducibility is very limited. This class should only be used through {@link ESIntegTestCase}.
 * </p>
 */
public final class InternalTestCluster extends TestCluster {

    private final Logger logger = LogManager.getLogger(getClass());

    public static final int DEFAULT_LOW_NUM_MASTER_NODES = 1;
    public static final int DEFAULT_HIGH_NUM_MASTER_NODES = 3;

    static final int DEFAULT_MIN_NUM_DATA_NODES = 1;
    static final int DEFAULT_MAX_NUM_DATA_NODES = TEST_NIGHTLY ? 6 : 3;

    static final int DEFAULT_NUM_CLIENT_NODES = -1;
    static final int DEFAULT_MIN_NUM_CLIENT_NODES = 0;
    static final int DEFAULT_MAX_NUM_CLIENT_NODES = 1;

    /* sorted map to make traverse order reproducible, concurrent since we do checks on it not within a sync block */
    private final NavigableMap<String, NodeAndClient> nodes = new TreeMap<>();

    private final Set<Path> dataDirToClean = new HashSet<>();

    private final String clusterName;

    private final AtomicBoolean open = new AtomicBoolean(true);

    private final Settings defaultSettings;

    private AtomicInteger nextNodeId = new AtomicInteger(0);

    /* Each shared node has a node seed that is used to start up the node and get default settings
     * this is important if a node is randomly shut down in a test since the next test relies on a
     * fully shared cluster to be more reproducible */
    private final long[] sharedNodesSeeds;


    // if set to 0, data nodes will also assume the master role
    private final int numSharedDedicatedMasterNodes;

    private final int numSharedDataNodes;

    private final int numSharedCoordOnlyNodes;

    private final NodeConfigurationSource nodeConfigurationSource;

    private final ExecutorService executor;

    private final boolean autoManageMinMasterNodes;

    private final Collection<Class<? extends Plugin>> mockPlugins;

    private final boolean forbidPrivateIndexSettings;

    /**
     * All nodes started by the cluster will have their name set to nodePrefix followed by a positive number
     */
    private final String nodePrefix;
    private final Path baseDir;

    private ServiceDisruptionScheme activeDisruptionScheme;
    private Function<Client, Client> clientWrapper;

<<<<<<< HEAD
=======
    // If set to true only the first node in the cluster will be made a unicast node
    private boolean hostsListContainsOnlyFirstNode;

    private int bootstrapMasterNodeIndex = -1;

>>>>>>> 70235838
    public InternalTestCluster(
            final long clusterSeed,
            final Path baseDir,
            final boolean randomlyAddDedicatedMasters,
            final boolean autoManageMinMasterNodes,
            final int minNumDataNodes,
            final int maxNumDataNodes,
            final String clusterName,
            final NodeConfigurationSource nodeConfigurationSource,
            final int numClientNodes,
            final String nodePrefix,
            final Collection<Class<? extends Plugin>> mockPlugins,
            final Function<Client, Client> clientWrapper) {
        this(
                clusterSeed,
                baseDir,
                randomlyAddDedicatedMasters,
                autoManageMinMasterNodes,
                minNumDataNodes,
                maxNumDataNodes,
                clusterName,
                nodeConfigurationSource,
                numClientNodes,
                nodePrefix,
                mockPlugins,
                clientWrapper,
                true);
    }

    public InternalTestCluster(
            final long clusterSeed,
            final Path baseDir,
            final boolean randomlyAddDedicatedMasters,
            final boolean autoManageMinMasterNodes,
            final int minNumDataNodes,
            final int maxNumDataNodes,
            final String clusterName,
            final NodeConfigurationSource nodeConfigurationSource,
            final int numClientNodes,
            final String nodePrefix,
            final Collection<Class<? extends Plugin>> mockPlugins,
            final Function<Client, Client> clientWrapper,
            final boolean forbidPrivateIndexSettings) {
        super(clusterSeed);
        this.autoManageMinMasterNodes = autoManageMinMasterNodes;
        this.clientWrapper = clientWrapper;
        this.forbidPrivateIndexSettings = forbidPrivateIndexSettings;
        this.baseDir = baseDir;
        this.clusterName = clusterName;
        if (minNumDataNodes < 0 || maxNumDataNodes < 0) {
            throw new IllegalArgumentException("minimum and maximum number of data nodes must be >= 0");
        }

        if (maxNumDataNodes < minNumDataNodes) {
            throw new IllegalArgumentException("maximum number of data nodes must be >= minimum number of  data nodes");
        }

        Random random = new Random(clusterSeed);

        boolean useDedicatedMasterNodes = randomlyAddDedicatedMasters ? random.nextBoolean() : false;

        this.numSharedDataNodes = RandomNumbers.randomIntBetween(random, minNumDataNodes, maxNumDataNodes);
        assert this.numSharedDataNodes >= 0;

        if (numSharedDataNodes == 0) {
            this.numSharedCoordOnlyNodes = 0;
            this.numSharedDedicatedMasterNodes = 0;
        } else {
            if (useDedicatedMasterNodes) {
                if (random.nextBoolean()) {
                    // use a dedicated master, but only low number to reduce overhead to tests
                    this.numSharedDedicatedMasterNodes = DEFAULT_LOW_NUM_MASTER_NODES;
                } else {
                    this.numSharedDedicatedMasterNodes = DEFAULT_HIGH_NUM_MASTER_NODES;
                }
            } else {
                this.numSharedDedicatedMasterNodes = 0;
            }
            if (numClientNodes < 0) {
                this.numSharedCoordOnlyNodes =  RandomNumbers.randomIntBetween(random,
                        DEFAULT_MIN_NUM_CLIENT_NODES, DEFAULT_MAX_NUM_CLIENT_NODES);
            } else {
                this.numSharedCoordOnlyNodes = numClientNodes;
            }
        }
        assert this.numSharedCoordOnlyNodes >= 0;

        this.nodePrefix = nodePrefix;

        assert nodePrefix != null;

        this.mockPlugins = mockPlugins;

        sharedNodesSeeds = new long[numSharedDedicatedMasterNodes + numSharedDataNodes + numSharedCoordOnlyNodes];
        for (int i = 0; i < sharedNodesSeeds.length; i++) {
            sharedNodesSeeds[i] = random.nextLong();
        }

        logger.info("Setup InternalTestCluster [{}] with seed [{}] using [{}] dedicated masters, " +
                "[{}] (data) nodes and [{}] coord only nodes (min_master_nodes are [{}])",
            clusterName, SeedUtils.formatSeed(clusterSeed),
            numSharedDedicatedMasterNodes, numSharedDataNodes, numSharedCoordOnlyNodes,
            autoManageMinMasterNodes ? "auto-managed" : "manual");
        this.nodeConfigurationSource = nodeConfigurationSource;
        Builder builder = Settings.builder();
        if (random.nextInt(5) == 0) { // sometimes set this
            // randomize (multi/single) data path, special case for 0, don't set it at all...
            final int numOfDataPaths = random.nextInt(5);
            if (numOfDataPaths > 0) {
                StringBuilder dataPath = new StringBuilder();
                for (int i = 0; i < numOfDataPaths; i++) {
                    dataPath.append(baseDir.resolve("d" + i).toAbsolutePath()).append(',');
                }
                builder.put(Environment.PATH_DATA_SETTING.getKey(), dataPath.toString());
            }
        }
        builder.put(NodeEnvironment.MAX_LOCAL_STORAGE_NODES_SETTING.getKey(), Integer.MAX_VALUE);
        builder.put(Environment.PATH_SHARED_DATA_SETTING.getKey(), baseDir.resolve("custom"));
        builder.put(Environment.PATH_HOME_SETTING.getKey(), baseDir);
        builder.put(Environment.PATH_REPO_SETTING.getKey(), baseDir.resolve("repos"));
        builder.put(TransportSettings.PORT.getKey(), 0);
        builder.put("http.port", 0);
        if (Strings.hasLength(System.getProperty("tests.es.logger.level"))) {
            builder.put("logger.level", System.getProperty("tests.es.logger.level"));
        }
        if (Strings.hasLength(System.getProperty("es.logger.prefix"))) {
            builder.put("logger.prefix", System.getProperty("es.logger.prefix"));
        }
        // Default the watermarks to absurdly low to prevent the tests
        // from failing on nodes without enough disk space
        builder.put(DiskThresholdSettings.CLUSTER_ROUTING_ALLOCATION_LOW_DISK_WATERMARK_SETTING.getKey(), "1b");
        builder.put(DiskThresholdSettings.CLUSTER_ROUTING_ALLOCATION_HIGH_DISK_WATERMARK_SETTING.getKey(), "1b");
        builder.put(DiskThresholdSettings.CLUSTER_ROUTING_ALLOCATION_DISK_FLOOD_STAGE_WATERMARK_SETTING.getKey(), "1b");
        // Some tests make use of scripting quite a bit, so increase the limit for integration tests
        builder.put(ScriptService.SCRIPT_MAX_COMPILATIONS_RATE.getKey(), "1000/1m");
        builder.put(OperationRouting.USE_ADAPTIVE_REPLICA_SELECTION_SETTING.getKey(), random.nextBoolean());
        if (TEST_NIGHTLY) {
            builder.put(ThrottlingAllocationDecider.CLUSTER_ROUTING_ALLOCATION_NODE_CONCURRENT_INCOMING_RECOVERIES_SETTING.getKey(),
                    RandomNumbers.randomIntBetween(random, 5, 10));
            builder.put(ThrottlingAllocationDecider.CLUSTER_ROUTING_ALLOCATION_NODE_CONCURRENT_OUTGOING_RECOVERIES_SETTING.getKey(),
                    RandomNumbers.randomIntBetween(random, 5, 10));
        } else if (random.nextInt(100) <= 90) {
            builder.put(ThrottlingAllocationDecider.CLUSTER_ROUTING_ALLOCATION_NODE_CONCURRENT_INCOMING_RECOVERIES_SETTING.getKey(),
                    RandomNumbers.randomIntBetween(random, 2, 5));
            builder.put(ThrottlingAllocationDecider.CLUSTER_ROUTING_ALLOCATION_NODE_CONCURRENT_OUTGOING_RECOVERIES_SETTING.getKey(),
                    RandomNumbers.randomIntBetween(random, 2, 5));
        }
        // always reduce this - it can make tests really slow
        builder.put(RecoverySettings.INDICES_RECOVERY_RETRY_DELAY_STATE_SYNC_SETTING.getKey(), TimeValue.timeValueMillis(
                RandomNumbers.randomIntBetween(random, 20, 50)));
        builder.put(RecoverySettings.INDICES_RECOVERY_MAX_CONCURRENT_FILE_CHUNKS_SETTING.getKey(),
            RandomNumbers.randomIntBetween(random, 1, 5));
        defaultSettings = builder.build();
        executor = EsExecutors.newScaling("internal_test_cluster_executor", 0, Integer.MAX_VALUE, 0, TimeUnit.SECONDS,
                EsExecutors.daemonThreadFactory("test_" + clusterName), new ThreadContext(Settings.EMPTY));
    }

    public int getBootstrapMasterNodeIndex() {
        return bootstrapMasterNodeIndex;
    }

    /**
     * Sets {@link #bootstrapMasterNodeIndex} to the given value, see {@link #bootstrapMasterNodeWithSpecifiedIndex(List)}
     * for the description of how this field is used.
     * It's only possible to change {@link #bootstrapMasterNodeIndex} value if autoManageMinMasterNodes is false.
     */
    public void setBootstrapMasterNodeIndex(int bootstrapMasterNodeIndex) {
        if (autoManageMinMasterNodes && bootstrapMasterNodeIndex != -1) {
            throw new AssertionError("bootstrapMasterNodeIndex should be -1 if autoManageMinMasterNodes is true");
        }
        this.bootstrapMasterNodeIndex = bootstrapMasterNodeIndex;
    }

    @Override
    public String getClusterName() {
        return clusterName;
    }

    /** returns true if the {@link ElectMasterService#DISCOVERY_ZEN_MINIMUM_MASTER_NODES_SETTING} setting is auto managed by this cluster */
    public boolean getAutoManageMinMasterNode() {
        return autoManageMinMasterNodes;
    }

    public String[] getNodeNames() {
        return nodes.keySet().toArray(Strings.EMPTY_ARRAY);
    }

    private Settings getSettings(int nodeOrdinal, long nodeSeed, Settings others) {
        Builder builder = Settings.builder().put(defaultSettings)
            .put(getRandomNodeSettings(nodeSeed));
        Settings settings = nodeConfigurationSource.nodeSettings(nodeOrdinal);
        if (settings != null) {
            if (settings.get(ClusterName.CLUSTER_NAME_SETTING.getKey()) != null) {
                throw new IllegalStateException("Tests must not set a '" + ClusterName.CLUSTER_NAME_SETTING.getKey()
                        + "' as a node setting set '" + ClusterName.CLUSTER_NAME_SETTING.getKey() + "': ["
                        + settings.get(ClusterName.CLUSTER_NAME_SETTING.getKey()) + "]");
            }
            builder.put(settings);
        }
        if (others != null) {
            builder.put(others);
        }
        builder.put(ClusterName.CLUSTER_NAME_SETTING.getKey(), clusterName);
        return builder.build();
    }

    public Collection<Class<? extends Plugin>> getPlugins() {
        Set<Class<? extends Plugin>> plugins = new HashSet<>(nodeConfigurationSource.nodePlugins());
        plugins.addAll(mockPlugins);
        return plugins;
    }

    private Settings getRandomNodeSettings(long seed) {
        Random random = new Random(seed);
        Builder builder = Settings.builder();
        builder.put(TransportSettings.TRANSPORT_COMPRESS.getKey(), rarely(random));
        if (random.nextBoolean()) {
            builder.put("cache.recycler.page.type", RandomPicks.randomFrom(random, PageCacheRecycler.Type.values()));
        }
        if (random.nextInt(10) == 0) { // 10% of the nodes have a very frequent check interval
            builder.put(SearchService.KEEPALIVE_INTERVAL_SETTING.getKey(), timeValueMillis(10 + random.nextInt(2000)).getStringRep());
        } else if (random.nextInt(10) != 0) { // 90% of the time - 10% of the time we don't set anything
            builder.put(SearchService.KEEPALIVE_INTERVAL_SETTING.getKey(), timeValueSeconds(10 + random.nextInt(5 * 60)).getStringRep());
        }
        if (random.nextBoolean()) { // sometimes set a
            builder.put(SearchService.DEFAULT_KEEPALIVE_SETTING.getKey(), timeValueSeconds(100 + random.nextInt(5 * 60)).getStringRep());
        }

        builder.put(EsExecutors.PROCESSORS_SETTING.getKey(), 1 + random.nextInt(3));
        if (random.nextBoolean()) {
            if (random.nextBoolean()) {
                builder.put("indices.fielddata.cache.size", 1 + random.nextInt(1000), ByteSizeUnit.MB);
            }
        }

        // randomize tcp settings
        if (random.nextBoolean()) {
            builder.put(TransportSettings.CONNECTIONS_PER_NODE_RECOVERY.getKey(), random.nextInt(2) + 1);
            builder.put(TransportSettings.CONNECTIONS_PER_NODE_BULK.getKey(), random.nextInt(3) + 1);
            builder.put(TransportSettings.CONNECTIONS_PER_NODE_REG.getKey(), random.nextInt(6) + 1);
        }

        if (random.nextBoolean()) {
            builder.put(MappingUpdatedAction.INDICES_MAPPING_DYNAMIC_TIMEOUT_SETTING.getKey(),
                    timeValueSeconds(RandomNumbers.randomIntBetween(random, 10, 30)).getStringRep());
        }

        // turning on the real memory circuit breaker leads to spurious test failures. As have no full control over heap usage, we
        // turn it off for these tests.
        builder.put(HierarchyCircuitBreakerService.USE_REAL_MEMORY_USAGE_SETTING.getKey(), false);

        if (random.nextInt(10) == 0) {
            builder.put(HierarchyCircuitBreakerService.REQUEST_CIRCUIT_BREAKER_TYPE_SETTING.getKey(), "noop");
            builder.put(HierarchyCircuitBreakerService.FIELDDATA_CIRCUIT_BREAKER_TYPE_SETTING.getKey(), "noop");
        }

        if (random.nextBoolean()) {
            if (random.nextInt(10) == 0) { // do something crazy slow here
                builder.put(RecoverySettings.INDICES_RECOVERY_MAX_BYTES_PER_SEC_SETTING.getKey(),
                        new ByteSizeValue(RandomNumbers.randomIntBetween(random, 1, 10), ByteSizeUnit.MB));
            } else {
                builder.put(RecoverySettings.INDICES_RECOVERY_MAX_BYTES_PER_SEC_SETTING.getKey(),
                        new ByteSizeValue(RandomNumbers.randomIntBetween(random, 10, 200), ByteSizeUnit.MB));
            }
        }

        if (random.nextBoolean()) {
            builder.put(TransportSettings.PING_SCHEDULE.getKey(), RandomNumbers.randomIntBetween(random, 100, 2000) + "ms");
        }

        if (random.nextBoolean()) {
            builder.put(ScriptService.SCRIPT_CACHE_SIZE_SETTING.getKey(), RandomNumbers.randomIntBetween(random, 0, 2000));
        }
        if (random.nextBoolean()) {
            builder.put(ScriptService.SCRIPT_CACHE_EXPIRE_SETTING.getKey(),
                    timeValueMillis(RandomNumbers.randomIntBetween(random, 750, 10000000)).getStringRep());
        }

        return builder.build();
    }

    public static String clusterName(String prefix, long clusterSeed) {
        StringBuilder builder = new StringBuilder(prefix);
        final int childVM = RandomizedTest.systemPropertyAsInt(SysGlobals.CHILDVM_SYSPROP_JVM_ID, 0);
        builder.append("-CHILD_VM=[").append(childVM).append(']');
        builder.append("-CLUSTER_SEED=[").append(clusterSeed).append(']');
        // if multiple maven task run on a single host we better have an identifier that doesn't rely on input params
        builder.append("-HASH=[").append(SeedUtils.formatSeed(System.nanoTime())).append(']');
        return builder.toString();
    }

    private void ensureOpen() {
        if (!open.get()) {
            throw new RuntimeException("Cluster is already closed");
        }
    }

    private synchronized NodeAndClient getOrBuildRandomNode() {
        ensureOpen();
        final NodeAndClient randomNodeAndClient = getRandomNodeAndClient();
        if (randomNodeAndClient != null) {
            return randomNodeAndClient;
        }
        final Runnable onTransportServiceStarted = () -> {}; // do not create unicast host file for this one node.

        final int nodeId = nextNodeId.getAndIncrement();
        final Settings settings = getNodeSettings(nodeId, random.nextLong(), Settings.EMPTY, 1);
        final Settings nodeSettings = Settings.builder()
                .putList(INITIAL_MASTER_NODES_SETTING.getKey(), Node.NODE_NAME_SETTING.get(settings))
                .put(settings)
                .build();
        final NodeAndClient buildNode = buildNode(nodeId, nodeSettings, false, onTransportServiceStarted);
        assert nodes.isEmpty();
        buildNode.startNode();
        publishNode(buildNode);
        return buildNode;
    }

    private synchronized NodeAndClient getRandomNodeAndClient() {
        return getRandomNodeAndClient(nc -> true);
    }


    private synchronized NodeAndClient getRandomNodeAndClient(Predicate<NodeAndClient> predicate) {
        ensureOpen();
        List<NodeAndClient> values = nodes.values().stream().filter(predicate).collect(Collectors.toList());
        if (values.isEmpty() == false) {
            return randomFrom(random, values);
        }
        return null;
    }

    /**
     * Ensures that at least <code>n</code> data nodes are present in the cluster.
     * if more nodes than <code>n</code> are present this method will not
     * stop any of the running nodes.
     */
    public synchronized void ensureAtLeastNumDataNodes(int n) {
        int size = numDataNodes();
        if (size < n) {
            logger.info("increasing cluster size from {} to {}", size, n);
            if (numSharedDedicatedMasterNodes > 0) {
                startDataOnlyNodes(n - size);
            } else {
                startNodes(n - size);
            }
            validateClusterFormed();
        }
    }

    /**
     * Ensures that at most <code>n</code> are up and running.
     * If less nodes that <code>n</code> are running this method
     * will not start any additional nodes.
     */
    public synchronized void ensureAtMostNumDataNodes(int n) throws IOException {
        int size = numDataNodes();
        if (size <= n) {
            return;
        }
        // prevent killing the master if possible and client nodes
        final Stream<NodeAndClient> collection = n == 0
                ? nodes.values().stream()
                : nodes.values().stream()
                        .filter(new DataNodePredicate().and(new NodeNamePredicate(getMasterName()).negate()));
        final Iterator<NodeAndClient> values = collection.iterator();

        logger.info("changing cluster size from {} data nodes to {}", size, n);
        Set<NodeAndClient> nodesToRemove = new HashSet<>();
        int numNodesAndClients = 0;
        while (values.hasNext() && numNodesAndClients++ < size - n) {
            NodeAndClient next = values.next();
            nodesToRemove.add(next);
        }

        stopNodesAndClients(nodesToRemove);
        if (!nodesToRemove.isEmpty() && size() > 0) {
            validateClusterFormed();
        }
    }

    private Settings getNodeSettings(final int nodeId, final long seed, final Settings extraSettings, final int defaultMinMasterNodes) {
        final Settings settings = getSettings(nodeId, seed, extraSettings);

        final String name = buildNodeName(nodeId, settings);

        final Settings.Builder updatedSettings = Settings.builder()
                .put(Environment.PATH_HOME_SETTING.getKey(), baseDir) // allow overriding path.home
                .put(settings)
                .put("node.name", name)
                .put(NodeEnvironment.NODE_ID_SEED_SETTING.getKey(), seed);

        final String discoveryType = DiscoveryModule.DISCOVERY_TYPE_SETTING.get(updatedSettings.build());
        final boolean usingSingleNodeDiscovery = discoveryType.equals("single-node");
        final boolean usingZen1 = TestZenDiscovery.usingZen1(updatedSettings.build());
        if (usingSingleNodeDiscovery == false) {
            if (autoManageMinMasterNodes) {
                assertThat("min master nodes may not be set when auto managed",
                    updatedSettings.get(DISCOVERY_ZEN_MINIMUM_MASTER_NODES_SETTING.getKey()), nullValue());
                assertThat("automatically managing min master nodes require nodes to complete a join cycle when starting",
                    updatedSettings.get(INITIAL_STATE_TIMEOUT_SETTING.getKey()), nullValue());

                if (usingZen1) {
                    updatedSettings
                        // don't wait too long not to slow down tests
                        .put(ZenDiscovery.MASTER_ELECTION_WAIT_FOR_JOINS_TIMEOUT_SETTING.getKey(), "5s")
                        .put(DISCOVERY_ZEN_MINIMUM_MASTER_NODES_SETTING.getKey(), defaultMinMasterNodes);
                }
            } else {
                if (usingZen1) {
                    assertThat(DISCOVERY_ZEN_MINIMUM_MASTER_NODES_SETTING.getKey() + " must be configured",
                        updatedSettings.get(DISCOVERY_ZEN_MINIMUM_MASTER_NODES_SETTING.getKey()), not(nullValue()));
                }
            }
        }

        return updatedSettings.build();
    }

    /**
     * builds a new node
     *
     * @param nodeId                    node ordinal
     * @param settings                  the settings to use
     * @param reuseExisting             if a node with the same name is already part of {@link #nodes}, no new node will be built and
     *                                  the method will return the existing one
     * @param onTransportServiceStarted callback to run when transport service is started
     */
    private NodeAndClient buildNode(int nodeId, Settings settings,
                                    boolean reuseExisting, Runnable onTransportServiceStarted) {
        assert Thread.holdsLock(this);
        ensureOpen();
        Collection<Class<? extends Plugin>> plugins = getPlugins();
        String name = settings.get("node.name");

        if (reuseExisting && nodes.containsKey(name)) {
            onTransportServiceStarted.run(); // reusing an existing node implies its transport service already started
            return nodes.get(name);
        } else {
            assert reuseExisting == true || nodes.containsKey(name) == false :
                    "node name [" + name + "] already exists but not allowed to use it";
        }

        SecureSettings secureSettings = Settings.builder().put(settings).getSecureSettings();
        if (secureSettings instanceof MockSecureSettings) {
            // we clone this here since in the case of a node restart we might need it again
            secureSettings = ((MockSecureSettings) secureSettings).clone();
        }
        MockNode node = new MockNode(
                settings,
                plugins,
                nodeConfigurationSource.nodeConfigPath(nodeId),
                forbidPrivateIndexSettings);
        node.injector().getInstance(TransportService.class).addLifecycleListener(new LifecycleListener() {
            @Override
            public void afterStart() {
                onTransportServiceStarted.run();
            }
        });
        try {
            IOUtils.close(secureSettings);
        } catch (IOException e) {
            throw new UncheckedIOException(e);
        }
        return new NodeAndClient(name, node, settings, nodeId);
    }

    private String getNodePrefix(Settings settings) {
        return nodePrefix + getRoleSuffix(settings);
    }

    private String buildNodeName(int id, Settings settings) {
        return getNodePrefix(settings) + id;
    }

    /**
     * returns a suffix string based on the node role. If no explicit role is defined, the suffix will be empty
     */
    private String getRoleSuffix(Settings settings) {
        String suffix = "";
        if (Node.NODE_MASTER_SETTING.exists(settings) && Node.NODE_MASTER_SETTING.get(settings)) {
            suffix = suffix + Role.MASTER.getAbbreviation();
        }
        if (Node.NODE_DATA_SETTING.exists(settings) && Node.NODE_DATA_SETTING.get(settings)) {
            suffix = suffix + Role.DATA.getAbbreviation();
        }
        if (Node.NODE_MASTER_SETTING.exists(settings) && Node.NODE_MASTER_SETTING.get(settings) == false &&
            Node.NODE_DATA_SETTING.exists(settings) && Node.NODE_DATA_SETTING.get(settings) == false
            ) {
            suffix = suffix + "c";
        }
        return suffix;
    }

    @Override
    public synchronized Client client() {
        ensureOpen();
        /* Randomly return a client to one of the nodes in the cluster */
        return getOrBuildRandomNode().client(random);
    }

    /**
     * Returns a node client to a data node in the cluster.
     * Note: use this with care tests should not rely on a certain nodes client.
     */
    public synchronized Client dataNodeClient() {
        ensureOpen();
        /* Randomly return a client to one of the nodes in the cluster */
        return getRandomNodeAndClient(new DataNodePredicate()).client(random);
    }

    /**
     * Returns a node client to the current master node.
     * Note: use this with care tests should not rely on a certain nodes client.
     */
    public synchronized Client masterClient() {
        ensureOpen();
        NodeAndClient randomNodeAndClient = getRandomNodeAndClient(new NodeNamePredicate(getMasterName()));
        if (randomNodeAndClient != null) {
            return randomNodeAndClient.nodeClient(); // ensure node client master is requested
        }
        Assert.fail("No master client found");
        return null; // can't happen
    }

    /**
     * Returns a node client to random node but not the master. This method will fail if no non-master client is available.
     */
    public synchronized Client nonMasterClient() {
        ensureOpen();
        NodeAndClient randomNodeAndClient = getRandomNodeAndClient(new NodeNamePredicate(getMasterName()).negate());
        if (randomNodeAndClient != null) {
            return randomNodeAndClient.nodeClient(); // ensure node client non-master is requested
        }
        Assert.fail("No non-master client found");
        return null; // can't happen
    }

    /**
     * Returns a client to a coordinating only node
     */
    public synchronized Client coordOnlyNodeClient() {
        ensureOpen();
        NodeAndClient randomNodeAndClient = getRandomNodeAndClient(new NoDataNoMasterNodePredicate());
        if (randomNodeAndClient != null) {
            return randomNodeAndClient.client(random);
        }
        int nodeId = nextNodeId.getAndIncrement();
        Settings settings = getSettings(nodeId, random.nextLong(), Settings.EMPTY);
        startCoordinatingOnlyNode(settings);
        return getRandomNodeAndClient(new NoDataNoMasterNodePredicate()).client(random);
    }

    public synchronized String startCoordinatingOnlyNode(Settings settings) {
        ensureOpen(); // currently unused
        Builder builder = Settings.builder().put(settings).put(Node.NODE_MASTER_SETTING.getKey(), false)
            .put(Node.NODE_DATA_SETTING.getKey(), false).put(Node.NODE_INGEST_SETTING.getKey(), false);
        return startNode(builder);
    }

    /**
     * Returns a transport client
     */
    public synchronized Client transportClient() {
        ensureOpen();
        // randomly return a transport client going to one of the nodes in the cluster
        return getOrBuildRandomNode().transportClient();
    }

    /**
     * Returns a node client to a given node.
     */
    public synchronized Client client(String nodeName) {
        ensureOpen();
        NodeAndClient nodeAndClient = nodes.get(nodeName);
        if (nodeAndClient != null) {
            return nodeAndClient.client(random);
        }
        Assert.fail("No node found with name: [" + nodeName + "]");
        return null; // can't happen
    }


    /**
     * Returns a "smart" node client to a random node in the cluster
     */
    public synchronized Client smartClient() {
        NodeAndClient randomNodeAndClient = getRandomNodeAndClient();
        if (randomNodeAndClient != null) {
            return randomNodeAndClient.nodeClient();
        }
        Assert.fail("No smart client found");
        return null; // can't happen
    }

    @Override
    public synchronized void close() {
        if (this.open.compareAndSet(true, false)) {
            if (activeDisruptionScheme != null) {
                activeDisruptionScheme.testClusterClosed();
                activeDisruptionScheme = null;
            }
            IOUtils.closeWhileHandlingException(nodes.values());
            nodes.clear();
            executor.shutdownNow();
        }
    }

    public static final int REMOVED_MINIMUM_MASTER_NODES = Integer.MAX_VALUE;

    private final class NodeAndClient implements Closeable {
        private MockNode node;
        private final Settings originalNodeSettings;
        private Client nodeClient;
        private Client transportClient;
        private final AtomicBoolean closed = new AtomicBoolean(false);
        private final String name;
        private final int nodeAndClientId;

        NodeAndClient(String name, MockNode node, Settings originalNodeSettings, int nodeAndClientId) {
            this.node = node;
            this.name = name;
            this.originalNodeSettings = originalNodeSettings;
            this.nodeAndClientId = nodeAndClientId;
            markNodeDataDirsAsNotEligableForWipe(node);
        }

        Node node() {
            if (closed.get()) {
                throw new RuntimeException("already closed");
            }
            return node;
        }

        public int nodeAndClientId() {
            return nodeAndClientId;
        }

        public String getName() {
            return name;
        }

        public boolean isMasterEligible() {
            return Node.NODE_MASTER_SETTING.get(node.settings());
        }

        Client client(Random random) {
            if (closed.get()) {
                throw new RuntimeException("already closed");
            }
            double nextDouble = random.nextDouble();
            if (nextDouble < transportClientRatio) {
                if (logger.isTraceEnabled()) {
                    logger.trace("Using transport client for node [{}] sniff: [{}]", node.settings().get("node.name"), false);
                }
                return getOrBuildTransportClient();
            } else {
                return getOrBuildNodeClient();
            }
        }

        Client nodeClient() {
            if (closed.get()) {
                throw new RuntimeException("already closed");
            }
            return getOrBuildNodeClient();
        }

        Client transportClient() {
            if (closed.get()) {
                throw new RuntimeException("already closed");
            }
            return getOrBuildTransportClient();
        }

        private Client getOrBuildNodeClient() {
            if (nodeClient == null) {
                nodeClient = node.client();
            }
            return clientWrapper.apply(nodeClient);
        }

        private Client getOrBuildTransportClient() {
            if (transportClient == null) {
                /* don't sniff client for now - doesn't work will all tests
                 * since it might throw NoNodeAvailableException if nodes are
                 * shut down. we first need support of transportClientRatio
                 * as annotations or so */
                transportClient = new TransportClientFactory(false, nodeConfigurationSource.transportClientSettings(),
                        baseDir, nodeConfigurationSource.transportClientPlugins()).client(node, clusterName);
            }
            return clientWrapper.apply(transportClient);
        }

        void resetClient() {
            if (closed.get() == false) {
                Releasables.close(nodeClient, transportClient);
                nodeClient = null;
                transportClient = null;
            }
        }

        void startNode() {
            try {
                node.start();
            } catch (NodeValidationException e) {
                throw new RuntimeException(e);
            }
        }

        /**
         * closes the node and prepares it to be restarted
         */
        Settings closeForRestart(RestartCallback callback, int minMasterNodes) throws Exception {
            assert callback != null;
            close();
            Settings callbackSettings = callback.onNodeStopped(name);
            assert callbackSettings != null;
            Settings.Builder newSettings = Settings.builder();
            newSettings.put(callbackSettings);
            if (minMasterNodes >= 0) {
                if (usingZen1(newSettings.build())) {
                    assertFalse("min master nodes is auto managed", DISCOVERY_ZEN_MINIMUM_MASTER_NODES_SETTING.exists(newSettings.build()));
                    newSettings.put(DISCOVERY_ZEN_MINIMUM_MASTER_NODES_SETTING.getKey(), minMasterNodes);
                }
                if (INITIAL_MASTER_NODES_SETTING.exists(callbackSettings) == false) {
                    newSettings.putList(INITIAL_MASTER_NODES_SETTING.getKey());
                }
            }
            // delete data folders now, before we start other nodes that may claim it
            clearDataIfNeeded(callback);
            return newSettings.build();
        }

        private void clearDataIfNeeded(RestartCallback callback) throws IOException {
            if (callback.clearData(name)) {
                NodeEnvironment nodeEnv = node.getNodeEnvironment();
                if (nodeEnv.hasNodeFile()) {
                    final Path[] locations = nodeEnv.nodeDataPaths();
                    logger.debug("removing node data paths: [{}]", Arrays.toString(locations));
                    IOUtils.rm(locations);
                }
            }
        }

        private void recreateNode(final Settings newSettings, final Runnable onTransportServiceStarted) {
            if (closed.get() == false) {
                throw new IllegalStateException("node " + name + " should be closed before recreating it");
            }
            // use a new seed to make sure we have new node id
            final long newIdSeed = NodeEnvironment.NODE_ID_SEED_SETTING.get(node.settings()) + 1;
            Settings finalSettings = Settings.builder()
                    .put(originalNodeSettings)
                    .put(newSettings)
                    .put(NodeEnvironment.NODE_ID_SEED_SETTING.getKey(), newIdSeed)
                    .build();
            if (usingZen1(finalSettings)) {
                if (DISCOVERY_ZEN_MINIMUM_MASTER_NODES_SETTING.exists(finalSettings) == false) {
                    throw new IllegalStateException(DISCOVERY_ZEN_MINIMUM_MASTER_NODES_SETTING.getKey() +
                        " is not configured after restart of [" + name + "]");
                }
            } else {
                if (DISCOVERY_ZEN_MINIMUM_MASTER_NODES_SETTING.exists(finalSettings)) {
                    // simulating an upgrade from Zen1 to Zen2, but there's no way to remove a setting when restarting a node, so
                    // you have to set it to REMOVED_MINIMUM_MASTER_NODES (== Integer.MAX_VALUE) to indicate its removal:
                    assertTrue(USE_ZEN2.exists(finalSettings));
                    assertTrue(USE_ZEN2.get(finalSettings));
                    assertThat(DISCOVERY_ZEN_MINIMUM_MASTER_NODES_SETTING.get(finalSettings), equalTo(REMOVED_MINIMUM_MASTER_NODES));

                    final Builder builder = Settings.builder().put(finalSettings);
                    builder.remove(DISCOVERY_ZEN_MINIMUM_MASTER_NODES_SETTING.getKey());
                    finalSettings = builder.build();
                }
            }
            Collection<Class<? extends Plugin>> plugins = node.getClasspathPlugins();
            node = new MockNode(finalSettings, plugins);
            node.injector().getInstance(TransportService.class).addLifecycleListener(new LifecycleListener() {
                @Override
                public void afterStart() {
                    onTransportServiceStarted.run();
                }
            });
            closed.set(false);
            markNodeDataDirsAsNotEligableForWipe(node);
        }

        @Override
        public void close() throws IOException {
            try {
                resetClient();
            } finally {
                closed.set(true);
                markNodeDataDirsAsPendingForWipe(node);
                node.close();
            }
        }
    }

    public static final String TRANSPORT_CLIENT_PREFIX = "transport_client_";

    static class TransportClientFactory {
        private final boolean sniff;
        private final Settings settings;
        private final Path baseDir;
        private final Collection<Class<? extends Plugin>> plugins;

        TransportClientFactory(boolean sniff, Settings settings, Path baseDir, Collection<Class<? extends Plugin>> plugins) {
            this.sniff = sniff;
            this.settings = settings != null ? settings : Settings.EMPTY;
            this.baseDir = baseDir;
            this.plugins = plugins;
        }

        public Client client(Node node, String clusterName) {
            TransportAddress addr = node.injector().getInstance(TransportService.class).boundAddress().publishAddress();
            Settings nodeSettings = node.settings();
            Builder builder = Settings.builder()
                .put("client.transport.nodes_sampler_interval", "1s")
                .put(Environment.PATH_HOME_SETTING.getKey(), baseDir)
                .put("node.name", TRANSPORT_CLIENT_PREFIX + node.settings().get("node.name"))
                .put(ClusterName.CLUSTER_NAME_SETTING.getKey(), clusterName).put("client.transport.sniff", sniff)
                .put("logger.prefix", nodeSettings.get("logger.prefix", ""))
                .put("logger.level", nodeSettings.get("logger.level", "INFO"))
                .put(settings);
            if (NetworkModule.TRANSPORT_TYPE_SETTING.exists(settings)) {
                builder.put(NetworkModule.TRANSPORT_TYPE_SETTING.getKey(), NetworkModule.TRANSPORT_TYPE_SETTING.get(settings));
            } else {
                builder.put(NetworkModule.TRANSPORT_TYPE_SETTING.getKey(), getTestTransportType());
            }
            TransportClient client = new MockTransportClient(builder.build(), plugins);
            client.addTransportAddress(addr);
            return client;
        }
    }

    @Override
    public synchronized void beforeTest(Random random, double transportClientRatio) throws IOException, InterruptedException {
        super.beforeTest(random, transportClientRatio);
        reset(true);
    }

    private synchronized void reset(boolean wipeData) throws IOException {
        // clear all rules for mock transport services
        for (NodeAndClient nodeAndClient : nodes.values()) {
            TransportService transportService = nodeAndClient.node.injector().getInstance(TransportService.class);
            if (transportService instanceof MockTransportService) {
                final MockTransportService mockTransportService = (MockTransportService) transportService;
                mockTransportService.clearAllRules();
                mockTransportService.clearTracers();
            }
        }
        randomlyResetClients();
        final int newSize = sharedNodesSeeds.length;
        if (nextNodeId.get() == newSize && nodes.size() == newSize) {
            if (wipeData) {
                wipePendingDataDirectories();
            }
            if (nodes.size() > 0 && autoManageMinMasterNodes) {
                updateMinMasterNodes(getMasterNodesCount());
            }
            logger.debug("Cluster hasn't changed - moving out - nodes: [{}] nextNodeId: [{}] numSharedNodes: [{}]",
                    nodes.keySet(), nextNodeId.get(), newSize);
            return;
        }
        logger.debug("Cluster is NOT consistent - restarting shared nodes - nodes: [{}] nextNodeId: [{}] numSharedNodes: [{}]",
                nodes.keySet(), nextNodeId.get(), newSize);

        // trash all nodes with id >= sharedNodesSeeds.length - they are non shared
        final List<NodeAndClient> toClose = new ArrayList<>();
        for (Iterator<NodeAndClient> iterator = nodes.values().iterator(); iterator.hasNext();) {
            NodeAndClient nodeAndClient = iterator.next();
            if (nodeAndClient.nodeAndClientId() >= sharedNodesSeeds.length) {
                logger.debug("Close Node [{}] not shared", nodeAndClient.name);
                toClose.add(nodeAndClient);
            }
        }
        stopNodesAndClients(toClose);

        // clean up what the nodes left that is unused
        if (wipeData) {
            wipePendingDataDirectories();
        }

        assertTrue("expected at least one master-eligible node left in " + nodes,
            nodes.isEmpty() || nodes.values().stream().anyMatch(NodeAndClient::isMasterEligible));

        final int prevNodeCount = nodes.size();

        // start any missing node
        assert newSize == numSharedDedicatedMasterNodes + numSharedDataNodes + numSharedCoordOnlyNodes;
        final int numberOfMasterNodes = numSharedDedicatedMasterNodes > 0 ? numSharedDedicatedMasterNodes : numSharedDataNodes;
        final int defaultMinMasterNodes = (numberOfMasterNodes / 2) + 1;
        final List<NodeAndClient> toStartAndPublish = new ArrayList<>(); // we want to start nodes in one go due to min master nodes
        final Runnable onTransportServiceStarted = () -> rebuildUnicastHostFiles(toStartAndPublish);

        final List<Settings> settings = new ArrayList<>();

        for (int i = 0; i < numSharedDedicatedMasterNodes; i++) {
            final Settings.Builder extraSettings = Settings.builder();
            extraSettings.put(Node.NODE_MASTER_SETTING.getKey(), true);
            extraSettings.put(Node.NODE_DATA_SETTING.getKey(), false);
            settings.add(getNodeSettings(i, sharedNodesSeeds[i], extraSettings.build(), defaultMinMasterNodes));
        }
        for (int i = numSharedDedicatedMasterNodes; i < numSharedDedicatedMasterNodes + numSharedDataNodes; i++) {
            final Settings.Builder extraSettings = Settings.builder();
            if (numSharedDedicatedMasterNodes > 0) {
                // if we don't have dedicated master nodes, keep things default
                extraSettings.put(Node.NODE_MASTER_SETTING.getKey(), false).build();
                extraSettings.put(Node.NODE_DATA_SETTING.getKey(), true).build();
            }
            settings.add(getNodeSettings(i, sharedNodesSeeds[i], extraSettings.build(), defaultMinMasterNodes));
        }
        for (int i = numSharedDedicatedMasterNodes + numSharedDataNodes;
             i < numSharedDedicatedMasterNodes + numSharedDataNodes + numSharedCoordOnlyNodes; i++) {
            final Builder extraSettings = Settings.builder().put(Node.NODE_MASTER_SETTING.getKey(), false)
                .put(Node.NODE_DATA_SETTING.getKey(), false).put(Node.NODE_INGEST_SETTING.getKey(), false);
            settings.add(getNodeSettings(i, sharedNodesSeeds[i], extraSettings.build(), defaultMinMasterNodes));
        }

        int autoBootstrapMasterNodeIndex = -1;
        final List<String> masterNodeNames = settings.stream()
                .filter(Node.NODE_MASTER_SETTING::get)
                .map(Node.NODE_NAME_SETTING::get)
                .collect(Collectors.toList());

        if (prevNodeCount == 0 && autoManageMinMasterNodes) {
            if (numSharedDedicatedMasterNodes > 0) {
                autoBootstrapMasterNodeIndex = RandomNumbers.randomIntBetween(random, 0, numSharedDedicatedMasterNodes - 1);
            } else if (numSharedDataNodes > 0) {
                autoBootstrapMasterNodeIndex = RandomNumbers.randomIntBetween(random, 0, numSharedDataNodes - 1);
            }
        }

        final List<Settings> updatedSettings = bootstrapMasterNodeWithSpecifiedIndex(settings);

        for (int i = 0; i < numSharedDedicatedMasterNodes + numSharedDataNodes + numSharedCoordOnlyNodes; i++) {
            Settings nodeSettings = updatedSettings.get(i);
            if (i == autoBootstrapMasterNodeIndex) {
                nodeSettings = Settings.builder().putList(INITIAL_MASTER_NODES_SETTING.getKey(), masterNodeNames).put(nodeSettings).build();
            }
            final NodeAndClient nodeAndClient = buildNode(i, nodeSettings, true, onTransportServiceStarted);
            toStartAndPublish.add(nodeAndClient);
        }

        startAndPublishNodesAndClients(toStartAndPublish);

        nextNodeId.set(newSize);
        assert size() == newSize;
        if (newSize > 0) {
            validateClusterFormed();
        }
        logger.debug("Cluster is consistent again - nodes: [{}] nextNodeId: [{}] numSharedNodes: [{}]",
                nodes.keySet(), nextNodeId.get(), newSize);
    }

    /** ensure a cluster is formed with all published nodes. */
    public synchronized void validateClusterFormed() {
        String name = randomFrom(random, getNodeNames());
        validateClusterFormed(name);
    }

    /** ensure a cluster is formed with all published nodes, but do so by using the client of the specified node */
    public synchronized void validateClusterFormed(String viaNode) {
        Set<DiscoveryNode> expectedNodes = new HashSet<>();
        for (NodeAndClient nodeAndClient : nodes.values()) {
            expectedNodes.add(getInstanceFromNode(ClusterService.class, nodeAndClient.node()).localNode());
        }
        logger.trace("validating cluster formed via [{}], expecting {}", viaNode, expectedNodes);
        final Client client = client(viaNode);
        try {
            if (awaitBusy(() -> {
                DiscoveryNodes discoveryNodes = client.admin().cluster().prepareState().get().getState().nodes();
                if (discoveryNodes.getSize() != expectedNodes.size()) {
                    return false;
                }
                for (DiscoveryNode expectedNode : expectedNodes) {
                    if (discoveryNodes.nodeExists(expectedNode) == false) {
                        return false;
                    }
                }
                return true;
            }, 30, TimeUnit.SECONDS) == false) {
                throw new IllegalStateException("cluster failed to form with expected nodes " + expectedNodes + " and actual nodes " +
                    client.admin().cluster().prepareState().get().getState().nodes());
            }
        } catch (InterruptedException e) {
            throw new IllegalStateException(e);
        }
    }

    @Override
    public synchronized void afterTest() throws IOException {
        wipePendingDataDirectories();
        randomlyResetClients(); /* reset all clients - each test gets its own client based on the Random instance created above. */
    }

    @Override
    public void beforeIndexDeletion() throws Exception {
        // Check that the operations counter on index shard has reached 0.
        // The assumption here is that after a test there are no ongoing write operations.
        // test that have ongoing write operations after the test (for example because ttl is used
        // and not all docs have been purged after the test) and inherit from
        // ElasticsearchIntegrationTest must override beforeIndexDeletion() to avoid failures.
        assertNoPendingIndexOperations();
        //check that shards that have same sync id also contain same number of documents
        assertSameSyncIdSameDocs();
        assertOpenTranslogReferences();
    }

    private void assertSameSyncIdSameDocs() {
        Map<String, Long> docsOnShards = new HashMap<>();
        final Collection<NodeAndClient> nodesAndClients = nodes.values();
        for (NodeAndClient nodeAndClient : nodesAndClients) {
            IndicesService indexServices = getInstance(IndicesService.class, nodeAndClient.name);
            for (IndexService indexService : indexServices) {
                for (IndexShard indexShard : indexService) {
                    try {
                        CommitStats commitStats = indexShard.commitStats();
                        String syncId = commitStats.getUserData().get(Engine.SYNC_COMMIT_ID);
                        if (syncId != null) {
                            long liveDocsOnShard = commitStats.getNumDocs();
                            if (docsOnShards.get(syncId) != null) {
                                assertThat("sync id is equal but number of docs does not match on node "
                                    + nodeAndClient.name + ". expected " + docsOnShards.get(syncId) + " but got "
                                    + liveDocsOnShard, docsOnShards.get(syncId), equalTo(liveDocsOnShard));
                            } else {
                                docsOnShards.put(syncId, liveDocsOnShard);
                            }
                        }
                    } catch (AlreadyClosedException e) {
                        // the engine is closed or if the shard is recovering
                    }
                }
            }
        }
    }

    private void assertNoPendingIndexOperations() throws Exception {
        assertBusy(() -> {
            final Collection<NodeAndClient> nodesAndClients = nodes.values();
            for (NodeAndClient nodeAndClient : nodesAndClients) {
                IndicesService indexServices = getInstance(IndicesService.class, nodeAndClient.name);
                for (IndexService indexService : indexServices) {
                    for (IndexShard indexShard : indexService) {
                        List<String> operations = indexShard.getActiveOperations();
                        if (operations.size() > 0) {
                            throw new AssertionError(
                                "shard " + indexShard.shardId() + " on node [" + nodeAndClient.name + "] has pending operations:\n --> " +
                                    operations.stream().collect(Collectors.joining("\n --> "))
                            );
                        }
                    }
                }
            }
        });
    }

    private void assertOpenTranslogReferences() throws Exception {
        assertBusy(() -> {
            final Collection<NodeAndClient> nodesAndClients = nodes.values();
            for (NodeAndClient nodeAndClient : nodesAndClients) {
                IndicesService indexServices = getInstance(IndicesService.class, nodeAndClient.name);
                for (IndexService indexService : indexServices) {
                    for (IndexShard indexShard : indexService) {
                        try {
                            if (IndexShardTestCase.getEngine(indexShard) instanceof InternalEngine) {
                                IndexShardTestCase.getTranslog(indexShard).getDeletionPolicy().assertNoOpenTranslogRefs();
                            }
                        } catch (AlreadyClosedException ok) {
                            // all good
                        }
                    }
                }
            }
        });
    }

    /**
     * Asserts that the document history in Lucene index is consistent with Translog's on every index shard of the cluster.
     * This assertion might be expensive, thus we prefer not to execute on every test but only interesting tests.
     */
    public void assertConsistentHistoryBetweenTranslogAndLuceneIndex() throws IOException {
        final Collection<NodeAndClient> nodesAndClients = nodes.values();
        for (NodeAndClient nodeAndClient : nodesAndClients) {
            IndicesService indexServices = getInstance(IndicesService.class, nodeAndClient.name);
            for (IndexService indexService : indexServices) {
                for (IndexShard indexShard : indexService) {
                    try {
                        IndexShardTestCase.assertConsistentHistoryBetweenTranslogAndLucene(indexShard);
                    } catch (AlreadyClosedException ignored) {
                        // shard is closed
                    }
                }
            }
        }
    }

    private IndexShard getShardOrNull(ClusterState clusterState, ShardRouting shardRouting) {
        if (shardRouting == null || shardRouting.assignedToNode() == false) {
            return null;
        }
        final DiscoveryNode assignedNode = clusterState.nodes().get(shardRouting.currentNodeId());
        if (assignedNode == null) {
            return null;
        }
        return getInstance(IndicesService.class, assignedNode.getName()).getShardOrNull(shardRouting.shardId());
    }

    public void assertSeqNos() throws Exception {
        assertBusy(() -> {
            final ClusterState state = clusterService().state();
            for (ObjectObjectCursor<String, IndexRoutingTable> indexRoutingTable : state.routingTable().indicesRouting()) {
                for (IntObjectCursor<IndexShardRoutingTable> indexShardRoutingTable : indexRoutingTable.value.shards()) {
                    ShardRouting primaryShardRouting = indexShardRoutingTable.value.primaryShard();
                    final IndexShard primaryShard = getShardOrNull(state, primaryShardRouting);
                    if (primaryShard == null) {
                        continue; //just ignore - shard movement
                    }
                    final SeqNoStats primarySeqNoStats;
                    final ObjectLongMap<String> syncGlobalCheckpoints;
                    try {
                        primarySeqNoStats = primaryShard.seqNoStats();
                        syncGlobalCheckpoints = primaryShard.getInSyncGlobalCheckpoints();
                    } catch (AlreadyClosedException ex) {
                        continue; // shard is closed - just ignore
                    }
                    assertThat(primaryShardRouting + " should have set the global checkpoint",
                        primarySeqNoStats.getGlobalCheckpoint(), not(equalTo(SequenceNumbers.UNASSIGNED_SEQ_NO)));
                    for (ShardRouting replicaShardRouting : indexShardRoutingTable.value.replicaShards()) {
                        final IndexShard replicaShard = getShardOrNull(state, replicaShardRouting);
                        if (replicaShard == null) {
                            continue; //just ignore - shard movement
                        }
                        final SeqNoStats seqNoStats;
                        try {
                            seqNoStats = replicaShard.seqNoStats();
                        } catch (AlreadyClosedException e) {
                            continue; // shard is closed - just ignore
                        }
                        assertThat(replicaShardRouting + " seq_no_stats mismatch", seqNoStats, equalTo(primarySeqNoStats));
                        // the local knowledge on the primary of the global checkpoint equals the global checkpoint on the shard
                        assertThat(replicaShardRouting + " global checkpoint syncs mismatch", seqNoStats.getGlobalCheckpoint(),
                            equalTo(syncGlobalCheckpoints.get(replicaShardRouting.allocationId().getId())));
                    }
                }
            }
        });
    }

    /**
     * Asserts that all shards with the same shardId should have document Ids.
     */
    public void assertSameDocIdsOnShards() throws Exception {
        assertBusy(() -> {
            ClusterState state = client().admin().cluster().prepareState().get().getState();
            for (ObjectObjectCursor<String, IndexRoutingTable> indexRoutingTable : state.routingTable().indicesRouting()) {
                for (IntObjectCursor<IndexShardRoutingTable> indexShardRoutingTable : indexRoutingTable.value.shards()) {
                    ShardRouting primaryShardRouting = indexShardRoutingTable.value.primaryShard();
                    IndexShard primaryShard = getShardOrNull(state, primaryShardRouting);
                    if (primaryShard == null) {
                        continue;
                    }
                    final List<DocIdSeqNoAndTerm> docsOnPrimary;
                    try {
                        docsOnPrimary = IndexShardTestCase.getDocIdAndSeqNos(primaryShard);
                    } catch (AlreadyClosedException ex) {
                        continue;
                    }
                    for (ShardRouting replicaShardRouting : indexShardRoutingTable.value.replicaShards()) {
                        IndexShard replicaShard = getShardOrNull(state, replicaShardRouting);
                        if (replicaShard == null) {
                            continue;
                        }
                        final List<DocIdSeqNoAndTerm> docsOnReplica;
                        try {
                            docsOnReplica = IndexShardTestCase.getDocIdAndSeqNos(replicaShard);
                        } catch (AlreadyClosedException ex) {
                            continue;
                        }
                        assertThat("out of sync shards: primary=[" + primaryShardRouting + "] num_docs_on_primary=[" + docsOnPrimary.size()
                                + "] vs replica=[" + replicaShardRouting + "] num_docs_on_replica=[" + docsOnReplica.size() + "]",
                            docsOnReplica, equalTo(docsOnPrimary));
                    }
                }
            }
        });
    }

    private void randomlyResetClients() {
        // only reset the clients on nightly tests, it causes heavy load...
        if (RandomizedTest.isNightly() && rarely(random)) {
            final Collection<NodeAndClient> nodesAndClients = nodes.values();
            for (NodeAndClient nodeAndClient : nodesAndClients) {
                nodeAndClient.resetClient();
            }
        }
    }

    public synchronized void wipePendingDataDirectories() {
        if (!dataDirToClean.isEmpty()) {
            try {
                for (Path path : dataDirToClean) {
                    try {
                        FileSystemUtils.deleteSubDirectories(path);
                        logger.info("Successfully wiped data directory for node location: {}", path);
                    } catch (IOException e) {
                        logger.info("Failed to wipe data directory for node location: {}", path);
                    }
                }
            } finally {
                dataDirToClean.clear();
            }
        }
    }

    private void markNodeDataDirsAsPendingForWipe(Node node) {
        assert Thread.holdsLock(this);
        NodeEnvironment nodeEnv = node.getNodeEnvironment();
        if (nodeEnv.hasNodeFile()) {
            dataDirToClean.addAll(Arrays.asList(nodeEnv.nodeDataPaths()));
        }
    }

    private void markNodeDataDirsAsNotEligableForWipe(Node node) {
        assert Thread.holdsLock(this);
        NodeEnvironment nodeEnv = node.getNodeEnvironment();
        if (nodeEnv.hasNodeFile()) {
            dataDirToClean.removeAll(Arrays.asList(nodeEnv.nodeDataPaths()));
        }
    }

    /**
     * Returns a reference to a random node's {@link ClusterService}
     */
    public ClusterService clusterService() {
        return clusterService(null);
    }

    /**
     * Returns a reference to a node's {@link ClusterService}. If the given node is null, a random node will be selected.
     */
    public synchronized ClusterService clusterService(@Nullable String node) {
        return getInstance(ClusterService.class, node);
    }

    /**
     * Returns an Iterable to all instances for the given class &gt;T&lt; across all nodes in the cluster.
     */
    public synchronized <T> Iterable<T> getInstances(Class<T> clazz) {
        List<T> instances = new ArrayList<>(nodes.size());
        for (NodeAndClient nodeAndClient : nodes.values()) {
            instances.add(getInstanceFromNode(clazz, nodeAndClient.node));
        }
        return instances;
    }

    /**
     * Returns an Iterable to all instances for the given class &gt;T&lt; across all data nodes in the cluster.
     */
    public synchronized <T> Iterable<T> getDataNodeInstances(Class<T> clazz) {
        return getInstances(clazz, new DataNodePredicate());
    }

    public synchronized <T> T getCurrentMasterNodeInstance(Class<T> clazz) {
        return getInstance(clazz, new NodeNamePredicate(getMasterName()));
    }

    /**
     * Returns an Iterable to all instances for the given class &gt;T&lt; across all data and master nodes
     * in the cluster.
     */
    public synchronized <T> Iterable<T> getDataOrMasterNodeInstances(Class<T> clazz) {
        return getInstances(clazz, new DataNodePredicate().or(new MasterNodePredicate()));
    }

    private synchronized <T> Iterable<T> getInstances(Class<T> clazz, Predicate<NodeAndClient> predicate) {
        Iterable<NodeAndClient> filteredNodes = nodes.values().stream().filter(predicate)::iterator;
        List<T> instances = new ArrayList<>();
        for (NodeAndClient nodeAndClient : filteredNodes) {
            instances.add(getInstanceFromNode(clazz, nodeAndClient.node));
        }
        return instances;
    }

    /**
     * Returns a reference to the given nodes instances of the given class &gt;T&lt;
     */
    public synchronized <T> T getInstance(Class<T> clazz, final String node) {
        return getInstance(clazz, nc -> node == null || node.equals(nc.name));
    }

    public synchronized <T> T getDataNodeInstance(Class<T> clazz) {
        return getInstance(clazz, new DataNodePredicate());
    }

    public synchronized <T> T getMasterNodeInstance(Class<T> clazz) {
        return getInstance(clazz, new MasterNodePredicate());
    }

    private synchronized <T> T getInstance(Class<T> clazz, Predicate<NodeAndClient> predicate) {
        NodeAndClient randomNodeAndClient = getRandomNodeAndClient(predicate);
        assert randomNodeAndClient != null;
        return getInstanceFromNode(clazz, randomNodeAndClient.node);
    }

    /**
     * Returns a reference to a random nodes instances of the given class &gt;T&lt;
     */
    public synchronized <T> T getInstance(Class<T> clazz) {
        return getInstance(clazz, nc -> true);
    }

    private synchronized <T> T getInstanceFromNode(Class<T> clazz, Node node) {
        return node.injector().getInstance(clazz);
    }

    @Override
    public synchronized int size() {
        return this.nodes.size();
    }

    @Override
    public InetSocketAddress[] httpAddresses() {
        List<InetSocketAddress> addresses = new ArrayList<>();
        for (HttpServerTransport httpServerTransport : getInstances(HttpServerTransport.class)) {
            addresses.add(httpServerTransport.boundAddress().publishAddress().address());
        }
        return addresses.toArray(new InetSocketAddress[addresses.size()]);
    }

    /**
     * Stops a random data node in the cluster. Returns true if a node was found to stop, false otherwise.
     */
    public synchronized boolean stopRandomDataNode() throws IOException {
        ensureOpen();
        NodeAndClient nodeAndClient = getRandomNodeAndClient(new DataNodePredicate());
        if (nodeAndClient != null) {
            logger.info("Closing random node [{}] ", nodeAndClient.name);
            stopNodesAndClient(nodeAndClient);
            return true;
        }
        return false;
    }

    /**
     * Stops a random node in the cluster that applies to the given filter or non if the non of the nodes applies to the
     * filter.
     */
    public synchronized void stopRandomNode(final Predicate<Settings> filter) throws IOException {
        ensureOpen();
        NodeAndClient nodeAndClient = getRandomNodeAndClient(nc -> filter.test(nc.node.settings()));
        if (nodeAndClient != null) {
            logger.info("Closing filtered random node [{}] ", nodeAndClient.name);
            stopNodesAndClient(nodeAndClient);
        }
    }

    /**
     * Stops the current master node forcefully
     */
    public synchronized void stopCurrentMasterNode() throws IOException {
        ensureOpen();
        assert size() > 0;
        String masterNodeName = getMasterName();
        assert nodes.containsKey(masterNodeName);
        logger.info("Closing master node [{}] ", masterNodeName);
        stopNodesAndClient(nodes.get(masterNodeName));
    }

    /**
     * Stops any of the current nodes but not the master node.
     */
    public synchronized void stopRandomNonMasterNode() throws IOException {
        NodeAndClient nodeAndClient = getRandomNodeAndClient(new NodeNamePredicate(getMasterName()).negate());
        if (nodeAndClient != null) {
            logger.info("Closing random non master node [{}] current master [{}] ", nodeAndClient.name, getMasterName());
            stopNodesAndClient(nodeAndClient);
        }
    }

    private synchronized void startAndPublishNodesAndClients(List<NodeAndClient> nodeAndClients) {
        if (nodeAndClients.size() > 0) {
            final int newMasters = (int) nodeAndClients.stream().filter(NodeAndClient::isMasterEligible)
                .filter(nac -> nodes.containsKey(nac.name) == false) // filter out old masters
                .count();
            final int currentMasters = getMasterNodesCount();
            if (autoManageMinMasterNodes && currentMasters > 0 && newMasters > 0 &&
                getMinMasterNodes(currentMasters + newMasters) <= currentMasters) {
                // if we're adding too many master-eligible nodes at once, we can't update the min master setting before adding the nodes.
                updateMinMasterNodes(currentMasters + newMasters);
            }
            rebuildUnicastHostFiles(nodeAndClients); // ensure that new nodes can find the existing nodes when they start
            List<Future<?>> futures = nodeAndClients.stream().map(node -> executor.submit(node::startNode)).collect(Collectors.toList());

            try {
                for (Future<?> future : futures) {
                    future.get();
                }
            } catch (InterruptedException e) {
                throw new AssertionError("interrupted while starting nodes", e);
            } catch (ExecutionException e) {
                throw new RuntimeException("failed to start nodes", e);
            }
            nodeAndClients.forEach(this::publishNode);

            if (autoManageMinMasterNodes && currentMasters > 0 && newMasters > 0 &&
                getMinMasterNodes(currentMasters + newMasters) > currentMasters) {
                // update once masters have joined
                validateClusterFormed();
                updateMinMasterNodes(currentMasters + newMasters);
            }
        }
    }

    private final Object discoveryFileMutex = new Object();

    private void rebuildUnicastHostFiles(List<NodeAndClient> newNodes) {
        // cannot be a synchronized method since it's called on other threads from within synchronized startAndPublishNodesAndClients()
        synchronized (discoveryFileMutex) {
            try {
                Stream<NodeAndClient> unicastHosts = Stream.concat(nodes.values().stream(), newNodes.stream());
                List<String> discoveryFileContents = unicastHosts.map(
                        nac -> nac.node.injector().getInstance(TransportService.class)
                    ).filter(Objects::nonNull)
                    .map(TransportService::getLocalNode).filter(Objects::nonNull).filter(DiscoveryNode::isMasterNode)
                    .map(n -> n.getAddress().toString())
                    .distinct().collect(Collectors.toList());
                Set<Path> configPaths = Stream.concat(nodes.values().stream(), newNodes.stream())
                    .map(nac -> nac.node.getEnvironment().configFile()).collect(Collectors.toSet());
                logger.debug("configuring discovery with {} at {}", discoveryFileContents, configPaths);
                for (final Path configPath : configPaths) {
                    Files.createDirectories(configPath);
                    Files.write(configPath.resolve(UNICAST_HOSTS_FILE), discoveryFileContents);
                }
            } catch (IOException e) {
                throw new AssertionError("failed to configure file-based discovery", e);
            }
        }
    }

    private synchronized void stopNodesAndClient(NodeAndClient nodeAndClient) throws IOException {
        stopNodesAndClients(Collections.singleton(nodeAndClient));
    }

    private synchronized void stopNodesAndClients(Collection<NodeAndClient> nodeAndClients) throws IOException {
        final Set<String> excludedNodeIds = excludeMasters(nodeAndClients);

        for (NodeAndClient nodeAndClient: nodeAndClients) {
            removeDisruptionSchemeFromNode(nodeAndClient);
            NodeAndClient previous = nodes.remove(nodeAndClient.name);
            assert previous == nodeAndClient;
            nodeAndClient.close();
        }

        removeExclusions(excludedNodeIds);
    }

    /**
     * Restarts a random data node in the cluster
     */
    public void restartRandomDataNode() throws Exception {
        restartRandomDataNode(EMPTY_CALLBACK);
    }

    /**
     * Restarts a random data node in the cluster and calls the callback during restart.
     */
    public void restartRandomDataNode(RestartCallback callback) throws Exception {
        restartRandomNode(new DataNodePredicate(), callback);
    }

    /**
     * Restarts a random node in the cluster and calls the callback during restart.
     */
    private synchronized void restartRandomNode(Predicate<NodeAndClient> predicate, RestartCallback callback) throws Exception {
        ensureOpen();
        NodeAndClient nodeAndClient = getRandomNodeAndClient(predicate);
        if (nodeAndClient != null) {
            restartNode(nodeAndClient, callback);
        }
    }

    /**
     * Restarts a node and calls the callback during restart.
     */
    public synchronized void restartNode(String nodeName, RestartCallback callback) throws Exception {
        ensureOpen();
        NodeAndClient nodeAndClient = nodes.get(nodeName);
        if (nodeAndClient != null) {
            restartNode(nodeAndClient, callback);
        }
    }

    public static final RestartCallback EMPTY_CALLBACK = new RestartCallback();

    /**
     * Restarts all nodes in the cluster. It first stops all nodes and then restarts all the nodes again.
     */
    public void fullRestart() throws Exception {
        fullRestart(EMPTY_CALLBACK);
    }

    /**
     * Restarts all nodes in a rolling restart fashion ie. only restarts on node a time.
     */
    public synchronized void rollingRestart(RestartCallback callback) throws Exception {
        int numNodesRestarted = 0;
        for (NodeAndClient nodeAndClient : nodes.values()) {
            callback.doAfterNodes(numNodesRestarted++, nodeAndClient.nodeClient());
            restartNode(nodeAndClient, callback);
        }
    }

    private void restartNode(NodeAndClient nodeAndClient, RestartCallback callback) throws Exception {
        logger.info("Restarting node [{}] ", nodeAndClient.name);

        if (activeDisruptionScheme != null) {
            activeDisruptionScheme.removeFromNode(nodeAndClient.name, this);
        }

        Set<String> excludedNodeIds = excludeMasters(Collections.singleton(nodeAndClient));

        final Settings newSettings = nodeAndClient.closeForRestart(callback,
                autoManageMinMasterNodes ? getMinMasterNodes(getMasterNodesCount()) : -1);

        removeExclusions(excludedNodeIds);

        boolean success = false;
        try {
            nodeAndClient.recreateNode(newSettings, () -> rebuildUnicastHostFiles(emptyList()));
            nodeAndClient.startNode();
            success = true;
        } finally {
            if (success == false)
                nodes.remove(nodeAndClient.name);
        }

        if (activeDisruptionScheme != null) {
            activeDisruptionScheme.applyToNode(nodeAndClient.name, this);
        }

        if (callback.validateClusterForming() || excludedNodeIds.isEmpty() == false) {
            // we have to validate cluster size if updateMinMaster == true, because we need the
            // second node to join in order to increment min_master_nodes back to 2.
            // we also have to do via the node that was just restarted as it may be that the master didn't yet process
            // the fact it left
            validateClusterFormed(nodeAndClient.name);
        }

        if (excludedNodeIds.isEmpty() == false) {
            updateMinMasterNodes(getMasterNodesCount());
        }
    }

    private Set<String> excludeMasters(Collection<NodeAndClient> nodeAndClients) {
        final Set<String> excludedNodeIds = new HashSet<>();
        if (autoManageMinMasterNodes && nodeAndClients.size() > 0) {

            final long currentMasters = nodes.values().stream().filter(NodeAndClient::isMasterEligible).count();
            final long stoppingMasters = nodeAndClients.stream().filter(NodeAndClient::isMasterEligible).count();

            assert stoppingMasters <= currentMasters : currentMasters + " < " + stoppingMasters;
            if (stoppingMasters != currentMasters && stoppingMasters > 0) {
                // If stopping few enough master-nodes that there's still a majority left, there is no need to withdraw their votes first.
                // However, we do not yet have a way to be sure there's a majority left, because the voting configuration may not yet have
                // been updated when the previous nodes shut down, so we must always explicitly withdraw votes.
                // TODO add cluster health API to check that voting configuration is optimal so this isn't always needed
                nodeAndClients.stream().filter(NodeAndClient::isMasterEligible).map(NodeAndClient::getName).forEach(excludedNodeIds::add);
                assert excludedNodeIds.size() == stoppingMasters;

                logger.info("adding voting config exclusions {} prior to restart/shutdown", excludedNodeIds);
                try {
                    client().execute(AddVotingConfigExclusionsAction.INSTANCE,
                            new AddVotingConfigExclusionsRequest(excludedNodeIds.toArray(new String[0]))).get();
                } catch (InterruptedException | ExecutionException e) {
                    throw new AssertionError("unexpected", e);
                }
            }

            if (stoppingMasters > 0) {
                updateMinMasterNodes(getMasterNodesCount() - Math.toIntExact(stoppingMasters));
            }
        }
        return excludedNodeIds;
    }

    private void removeExclusions(Set<String> excludedNodeIds) {
        if (excludedNodeIds.isEmpty() == false) {
            logger.info("removing voting config exclusions for {} after restart/shutdown", excludedNodeIds);
            try {
                Client client = getRandomNodeAndClient(node -> excludedNodeIds.contains(node.name) == false).client(random);
                client.execute(ClearVotingConfigExclusionsAction.INSTANCE, new ClearVotingConfigExclusionsRequest()).get();
            } catch (InterruptedException | ExecutionException e) {
                throw new AssertionError("unexpected", e);
            }
        }
    }

    /**
     * Restarts all nodes in the cluster. It first stops all nodes and then restarts all the nodes again.
     */
    public synchronized void fullRestart(RestartCallback callback) throws Exception {
        int numNodesRestarted = 0;
        final Settings[] newNodeSettings = new Settings[nextNodeId.get()];
        Map<Set<Role>, List<NodeAndClient>> nodesByRoles = new HashMap<>();
        Set[] rolesOrderedByOriginalStartupOrder =  new Set[nextNodeId.get()];
        final int minMasterNodes = autoManageMinMasterNodes ? getMinMasterNodes(getMasterNodesCount()) : -1;
        for (NodeAndClient nodeAndClient : nodes.values()) {
            callback.doAfterNodes(numNodesRestarted++, nodeAndClient.nodeClient());
            logger.info("Stopping and resetting node [{}] ", nodeAndClient.name);
            if (activeDisruptionScheme != null) {
                activeDisruptionScheme.removeFromNode(nodeAndClient.name, this);
            }
            DiscoveryNode discoveryNode = getInstanceFromNode(ClusterService.class, nodeAndClient.node()).localNode();
            final Settings newSettings = nodeAndClient.closeForRestart(callback, minMasterNodes);
            newNodeSettings[nodeAndClient.nodeAndClientId()] = newSettings;
            rolesOrderedByOriginalStartupOrder[nodeAndClient.nodeAndClientId()] = discoveryNode.getRoles();
            nodesByRoles.computeIfAbsent(discoveryNode.getRoles(), k -> new ArrayList<>()).add(nodeAndClient);
        }

        assert nodesByRoles.values().stream().collect(Collectors.summingInt(List::size)) == nodes.size();

        // randomize start up order, but making sure that:
        // 1) A data folder that was assigned to a data node will stay so
        // 2) Data nodes will get the same node lock ordinal range, so custom index paths (where the ordinal is used)
        //    will still belong to data nodes
        for (List<NodeAndClient> sameRoleNodes : nodesByRoles.values()) {
            Collections.shuffle(sameRoleNodes, random);
        }
        final List<NodeAndClient> startUpOrder = new ArrayList<>();
        for (Set roles : rolesOrderedByOriginalStartupOrder) {
            if (roles == null) {
                // if some nodes were stopped, we want have a role for that ordinal
                continue;
            }
            final List<NodeAndClient> nodesByRole = nodesByRoles.get(roles);
            startUpOrder.add(nodesByRole.remove(0));
        }
        assert nodesByRoles.values().stream().collect(Collectors.summingInt(List::size)) == 0;

        for (NodeAndClient nodeAndClient : startUpOrder) {
            logger.info("creating node [{}] ", nodeAndClient.name);
            nodeAndClient.recreateNode(newNodeSettings[nodeAndClient.nodeAndClientId()], () -> rebuildUnicastHostFiles(startUpOrder));
        }

        startAndPublishNodesAndClients(startUpOrder);

        if (callback.validateClusterForming()) {
            validateClusterFormed();
        }
    }

    /**
     * Returns the name of the current master node in the cluster.
     */
    public String getMasterName() {
        return getMasterName(null);
    }

    /**
     * Returns the name of the current master node in the cluster and executes the request via the node specified
     * in the viaNode parameter. If viaNode isn't specified a random node will be picked to the send the request to.
     */
    public String getMasterName(@Nullable String viaNode) {
        try {
            Client client = viaNode != null ? client(viaNode) : client();
            ClusterState state = client.admin().cluster().prepareState().execute().actionGet().getState();
            return state.nodes().getMasterNode().getName();
        } catch (Exception e) {
            logger.warn("Can't fetch cluster state", e);
            throw new RuntimeException("Can't get master node " + e.getMessage(), e);
        }
    }

    synchronized Set<String> allDataNodesButN(int numNodes) {
        return nRandomDataNodes(numDataNodes() - numNodes);
    }

    private synchronized Set<String> nRandomDataNodes(int numNodes) {
        assert size() >= numNodes;
        Map<String, NodeAndClient> dataNodes =
            nodes
                .entrySet()
                .stream()
                .filter(new EntryNodePredicate(new DataNodePredicate()))
                .collect(Collectors.toMap(Map.Entry::getKey, Map.Entry::getValue));
        final HashSet<String> set = new HashSet<>();
        final Iterator<String> iterator = dataNodes.keySet().iterator();
        for (int i = 0; i < numNodes; i++) {
            assert iterator.hasNext();
            set.add(iterator.next());
        }
        return set;
    }

    /**
     * Returns a set of nodes that have at least one shard of the given index.
     */
    public synchronized Set<String> nodesInclude(String index) {
        if (clusterService().state().routingTable().hasIndex(index)) {
            List<ShardRouting> allShards = clusterService().state().routingTable().allShards(index);
            DiscoveryNodes discoveryNodes = clusterService().state().getNodes();
            Set<String> nodes = new HashSet<>();
            for (ShardRouting shardRouting : allShards) {
                if (shardRouting.assignedToNode()) {
                    DiscoveryNode discoveryNode = discoveryNodes.get(shardRouting.currentNodeId());
                    nodes.add(discoveryNode.getName());
                }
            }
            return nodes;
        }
        return Collections.emptySet();
    }

    /**
     * Performs cluster bootstrap when node with index {@link #bootstrapMasterNodeIndex} is started
     * with the names of all existing and new master-eligible nodes.
     * Indexing starts from 0.
     * If {@link #bootstrapMasterNodeIndex} is -1 (default), this method does nothing.
     */
    private List<Settings> bootstrapMasterNodeWithSpecifiedIndex(List<Settings> allNodesSettings) {
        if (getBootstrapMasterNodeIndex() == -1) { // fast-path
            return allNodesSettings;
        }

        int currentNodeId = numMasterNodes() - 1;
        List<Settings> newSettings = new ArrayList<>();

        for (Settings settings : allNodesSettings) {
            if (Node.NODE_MASTER_SETTING.get(settings) == false) {
                newSettings.add(settings);
            } else {
                currentNodeId++;
                if (currentNodeId != bootstrapMasterNodeIndex) {
                    newSettings.add(settings);
                } else {
                    List<String> nodeNames = new ArrayList<>();

                    for (Settings nodeSettings : getDataOrMasterNodeInstances(Settings.class)) {
                        if (Node.NODE_MASTER_SETTING.get(nodeSettings)) {
                            nodeNames.add(Node.NODE_NAME_SETTING.get(nodeSettings));
                        }
                    }

                    for (Settings nodeSettings : allNodesSettings) {
                        if (Node.NODE_MASTER_SETTING.get(nodeSettings)) {
                            nodeNames.add(Node.NODE_NAME_SETTING.get(nodeSettings));
                        }
                    }

                    newSettings.add(Settings.builder().put(settings)
                            .putList(ClusterBootstrapService.INITIAL_MASTER_NODES_SETTING.getKey(), nodeNames)
                            .build());

                    setBootstrapMasterNodeIndex(-1);
                }
            }
        }

        return newSettings;
    }

    /**
     * Starts a node with default settings and returns its name.
     */
    public synchronized String startNode() {
        return startNode(Settings.EMPTY);
    }

    /**
     * Starts a node with the given settings builder and returns its name.
     */
    public synchronized String startNode(Settings.Builder settings) {
        return startNode(settings.build());
    }

    /**
     * Starts a node with the given settings and returns its name.
     */
    public synchronized String startNode(Settings settings) {
        return startNodes(settings).get(0);
    }

    /**
     * Starts multiple nodes with default settings and returns their names
     */
    public synchronized List<String> startNodes(int numOfNodes) {
        return startNodes(numOfNodes, Settings.EMPTY);
    }

    /**
     * Starts multiple nodes with the given settings and returns their names
     */
    public synchronized List<String> startNodes(int numOfNodes, Settings settings) {
        return startNodes(Collections.nCopies(numOfNodes, settings).stream().toArray(Settings[]::new));
    }

    /**
     * Starts multiple nodes with the given settings and returns their names
     */
    public synchronized List<String> startNodes(Settings... extraSettings) {
        final int newMasterCount = Math.toIntExact(Stream.of(extraSettings).filter(Node.NODE_MASTER_SETTING::get).count());
        final int defaultMinMasterNodes;
        if (autoManageMinMasterNodes) {
            defaultMinMasterNodes = getMinMasterNodes(getMasterNodesCount() + newMasterCount);
        } else {
            defaultMinMasterNodes = -1;
        }
        final List<NodeAndClient> nodes = new ArrayList<>();
        final int prevMasterCount = getMasterNodesCount();
        int autoBootstrapMasterNodeIndex =
                prevMasterCount == 0 && autoManageMinMasterNodes && newMasterCount > 0 && Arrays.stream(extraSettings)
            .allMatch(s -> Node.NODE_MASTER_SETTING.get(s) == false || TestZenDiscovery.USE_ZEN2.get(s) == true)
            ? RandomNumbers.randomIntBetween(random, 0, newMasterCount - 1) : -1;

        final int numOfNodes = extraSettings.length;
        final int firstNodeId = nextNodeId.getAndIncrement();
        final List<Settings> settings = new ArrayList<>();
        for (int i = 0; i < numOfNodes; i++) {
            settings.add(getNodeSettings(firstNodeId + i, random.nextLong(), extraSettings[i], defaultMinMasterNodes));
        }
        nextNodeId.set(firstNodeId + numOfNodes);

        final List<String> initialMasterNodes = settings.stream()
                .filter(Node.NODE_MASTER_SETTING::get)
                .map(Node.NODE_NAME_SETTING::get)
                .collect(Collectors.toList());

        final List<Settings> updatedSettings = bootstrapMasterNodeWithSpecifiedIndex(settings);

        for (int i = 0; i < numOfNodes; i++) {
            final Settings nodeSettings = updatedSettings.get(i);
            final Builder builder = Settings.builder();
            if (Node.NODE_MASTER_SETTING.get(nodeSettings)) {
                if (autoBootstrapMasterNodeIndex == 0) {
                    builder.putList(INITIAL_MASTER_NODES_SETTING.getKey(), initialMasterNodes);
                }
                autoBootstrapMasterNodeIndex -= 1;
            }

            final NodeAndClient nodeAndClient =
                    buildNode(firstNodeId + i, builder.put(nodeSettings).build(), false, () -> rebuildUnicastHostFiles(nodes));
            nodes.add(nodeAndClient);
        }
        startAndPublishNodesAndClients(nodes);
        if (autoManageMinMasterNodes) {
            validateClusterFormed();
        }
        return nodes.stream().map(NodeAndClient::getName).collect(Collectors.toList());
    }

    public synchronized List<String> startMasterOnlyNodes(int numNodes) {
        return startMasterOnlyNodes(numNodes, Settings.EMPTY);
    }

    public synchronized List<String> startMasterOnlyNodes(int numNodes, Settings settings) {
        Settings settings1 = Settings.builder()
                .put(settings)
                .put(Node.NODE_MASTER_SETTING.getKey(), true)
                .put(Node.NODE_DATA_SETTING.getKey(), false)
                .build();
        return startNodes(numNodes, settings1);
    }

    public synchronized List<String> startDataOnlyNodes(int numNodes) {
        return startDataOnlyNodes(numNodes, Settings.EMPTY);
    }

    public synchronized List<String> startDataOnlyNodes(int numNodes, Settings settings) {
        Settings settings1 = Settings.builder()
                .put(settings)
                .put(Node.NODE_MASTER_SETTING.getKey(), false)
                .put(Node.NODE_DATA_SETTING.getKey(), true)
                .build();
        return startNodes(numNodes, settings1);
    }

    /**
     * updates the min master nodes setting in the current running cluster.
     *
     * @param eligibleMasterNodeCount the number of master eligible nodes to use as basis for the min master node setting
     */
    private int updateMinMasterNodes(int eligibleMasterNodeCount) {
        assert autoManageMinMasterNodes;
        final int minMasterNodes = getMinMasterNodes(eligibleMasterNodeCount);
        if (getMasterNodesCount() > 0) {
            // there should be at least one master to update
            logger.debug("updating min_master_nodes to [{}]", minMasterNodes);
            try {
                assertAcked(client().admin().cluster().prepareUpdateSettings().setTransientSettings(
                    Settings.builder().put(DISCOVERY_ZEN_MINIMUM_MASTER_NODES_SETTING.getKey(), minMasterNodes)
                ));
            } catch (Exception e) {
                throw new ElasticsearchException("failed to update minimum master node to [{}] (current masters [{}])", e,
                    minMasterNodes, getMasterNodesCount());
            }
        }
        return minMasterNodes;
    }

    /** calculates a min master nodes value based on the given number of master nodes */
    private int getMinMasterNodes(int eligibleMasterNodes) {
        return eligibleMasterNodes / 2 + 1;
    }

    private int getMasterNodesCount() {
        return (int)nodes.values().stream().filter(n -> Node.NODE_MASTER_SETTING.get(n.node().settings())).count();
    }

    public synchronized String startMasterOnlyNode() {
        return startMasterOnlyNode(Settings.EMPTY);
    }

    public synchronized String startMasterOnlyNode(Settings settings) {
        Settings settings1 = Settings.builder()
                .put(settings)
                .put(Node.NODE_MASTER_SETTING.getKey(), true)
                .put(Node.NODE_DATA_SETTING.getKey(), false)
                .build();
        return startNode(settings1);
    }

    public synchronized String startDataOnlyNode() {
        return startDataOnlyNode(Settings.EMPTY);
    }
    public synchronized String startDataOnlyNode(Settings settings) {
        Settings settings1 = Settings.builder()
                .put(settings)
                .put(Node.NODE_MASTER_SETTING.getKey(), false)
                .put(Node.NODE_DATA_SETTING.getKey(), true)
                .build();
        return startNode(settings1);
    }

    private synchronized void publishNode(NodeAndClient nodeAndClient) {
        assert !nodeAndClient.node().isClosed();
        nodes.put(nodeAndClient.name, nodeAndClient);
        applyDisruptionSchemeToNode(nodeAndClient);
    }

    public void closeNonSharedNodes(boolean wipeData) throws IOException {
        reset(wipeData);
    }

    @Override
    public int numDataNodes() {
        return dataNodeAndClients().size();
    }

    @Override
    public int numDataAndMasterNodes() {
        return dataAndMasterNodes().size();
    }

    public synchronized int numMasterNodes() {
      return filterNodes(nodes, NodeAndClient::isMasterEligible).size();
    }

    public void setDisruptionScheme(ServiceDisruptionScheme scheme) {
        assert activeDisruptionScheme == null :
            "there is already and active disruption [" + activeDisruptionScheme + "]. call clearDisruptionScheme first";
        scheme.applyToCluster(this);
        activeDisruptionScheme = scheme;
    }

    public void clearDisruptionScheme() {
        clearDisruptionScheme(true);
    }

    public void clearDisruptionScheme(boolean ensureHealthyCluster) {
        if (activeDisruptionScheme != null) {
            TimeValue expectedHealingTime = activeDisruptionScheme.expectedTimeToHeal();
            logger.info("Clearing active scheme {}, expected healing time {}", activeDisruptionScheme, expectedHealingTime);
            if (ensureHealthyCluster) {
                activeDisruptionScheme.removeAndEnsureHealthy(this);
            } else {
                activeDisruptionScheme.removeFromCluster(this);
            }
        }
        activeDisruptionScheme = null;
    }

    private void applyDisruptionSchemeToNode(NodeAndClient nodeAndClient) {
        if (activeDisruptionScheme != null) {
            assert nodes.containsKey(nodeAndClient.name);
            activeDisruptionScheme.applyToNode(nodeAndClient.name, this);
        }
    }

    private void removeDisruptionSchemeFromNode(NodeAndClient nodeAndClient) {
        if (activeDisruptionScheme != null) {
            assert nodes.containsKey(nodeAndClient.name);
            activeDisruptionScheme.removeFromNode(nodeAndClient.name, this);
        }
    }

    private synchronized Collection<NodeAndClient> dataNodeAndClients() {
        return filterNodes(nodes, new DataNodePredicate());
    }

    private synchronized Collection<NodeAndClient> dataAndMasterNodes() {
        return filterNodes(nodes, new DataNodePredicate().or(new MasterNodePredicate()));
    }

    private synchronized Collection<NodeAndClient> filterNodes(Map<String, InternalTestCluster.NodeAndClient> map,
            Predicate<NodeAndClient> predicate) {
        return map
            .values()
            .stream()
            .filter(predicate)
            .collect(Collectors.toCollection(ArrayList::new));
    }

    private static final class DataNodePredicate implements Predicate<NodeAndClient> {
        @Override
        public boolean test(NodeAndClient nodeAndClient) {
            return DiscoveryNode.isDataNode(nodeAndClient.node.settings());
        }
    }

    private static final class MasterNodePredicate implements Predicate<NodeAndClient> {
        @Override
        public boolean test(NodeAndClient nodeAndClient) {
            return DiscoveryNode.isMasterNode(nodeAndClient.node.settings());
        }
    }

    private static final class NodeNamePredicate implements Predicate<NodeAndClient> {
        private final HashSet<String> nodeNames;

        NodeNamePredicate(String... nodeNames) {
            this.nodeNames = Sets.newHashSet(nodeNames);
        }

        @Override
        public boolean test(NodeAndClient nodeAndClient) {
            return nodeNames.contains(nodeAndClient.getName());
        }
    }

    private static final class NoDataNoMasterNodePredicate implements Predicate<NodeAndClient> {
        @Override
        public boolean test(NodeAndClient nodeAndClient) {
            return DiscoveryNode.isMasterNode(nodeAndClient.node.settings()) == false &&
                DiscoveryNode.isDataNode(nodeAndClient.node.settings()) == false;
        }
    }

    private static final class EntryNodePredicate implements Predicate<Map.Entry<String, NodeAndClient>> {
        private final Predicate<NodeAndClient> delegateNodePredicate;

        EntryNodePredicate(Predicate<NodeAndClient> delegateNodePredicate) {
            this.delegateNodePredicate = delegateNodePredicate;
        }

        @Override
        public boolean test(Map.Entry<String, NodeAndClient> entry) {
            return delegateNodePredicate.test(entry.getValue());
        }
    }

    synchronized String routingKeyForShard(Index index, int shard, Random random) {
        assertThat(shard, greaterThanOrEqualTo(0));
        assertThat(shard, greaterThanOrEqualTo(0));
        for (NodeAndClient n : nodes.values()) {
            Node node = n.node;
            IndicesService indicesService = getInstanceFromNode(IndicesService.class, node);
            ClusterService clusterService = getInstanceFromNode(ClusterService.class, node);
            IndexService indexService = indicesService.indexService(index);
            if (indexService != null) {
                assertThat(indexService.getIndexSettings().getSettings().getAsInt(IndexMetaData.SETTING_NUMBER_OF_SHARDS, -1),
                        greaterThan(shard));
                OperationRouting operationRouting = clusterService.operationRouting();
                while (true) {
                    String routing = RandomStrings.randomAsciiOfLength(random, 10);
                    final int targetShard = operationRouting
                            .indexShards(clusterService.state(), index.getName(), null, routing)
                            .shardId().getId();
                    if (shard == targetShard) {
                        return routing;
                    }
                }
            }
        }
        fail("Could not find a node that holds " + index);
        return null;
    }

    @Override
    public synchronized Iterable<Client> getClients() {
        ensureOpen();
        return () -> {
            ensureOpen();
            final Iterator<NodeAndClient> iterator = nodes.values().iterator();
            return new Iterator<Client>() {

                @Override
                public boolean hasNext() {
                    return iterator.hasNext();
                }

                @Override
                public Client next() {
                    return iterator.next().client(random);
                }

                @Override
                public void remove() {
                    throw new UnsupportedOperationException("");
                }

            };
        };
    }

    @Override
    public NamedWriteableRegistry getNamedWriteableRegistry() {
        return getInstance(NamedWriteableRegistry.class);
    }

    /**
     * Returns a predicate that only accepts settings of nodes with one of the given names.
     */
    public static Predicate<Settings> nameFilter(String... nodeNames) {
        final Set<String> nodes = Sets.newHashSet(nodeNames);
        return settings -> nodes.contains(settings.get("node.name"));
    }

    /**
     * An abstract class that is called during {@link #rollingRestart(InternalTestCluster.RestartCallback)}
     * and / or {@link #fullRestart(InternalTestCluster.RestartCallback)} to execute actions at certain
     * stages of the restart.
     */
    public static class RestartCallback {

        /**
         * Executed once the give node name has been stopped.
         */
        public Settings onNodeStopped(String nodeName) throws Exception {
            return Settings.EMPTY;
        }

        /**
         * Executed for each node before the {@code n + 1} node is restarted. The given client is
         * an active client to the node that will be restarted next.
         */
        public void doAfterNodes(int n, Client client) throws Exception {
        }

        /**
         * If this returns <code>true</code> all data for the node with the given node name will be cleared including
         * gateways and all index data. Returns <code>false</code> by default.
         */
        public boolean clearData(String nodeName) {
            return false;
        }

        /** returns true if the restart should also validate the cluster has reformed */
        public boolean validateClusterForming() { return true; }
    }

    public Settings getDefaultSettings() {
        return defaultSettings;
    }

    @Override
    public void ensureEstimatedStats() {
        if (size() > 0) {
            // Checks that the breakers have been reset without incurring a
            // network request, because a network request can increment one
            // of the breakers
            for (NodeAndClient nodeAndClient : nodes.values()) {
                final IndicesFieldDataCache fdCache =
                        getInstanceFromNode(IndicesService.class, nodeAndClient.node).getIndicesFieldDataCache();
                // Clean up the cache, ensuring that entries' listeners have been called
                fdCache.getCache().refresh();

                final String name = nodeAndClient.name;
                final CircuitBreakerService breakerService = getInstanceFromNode(CircuitBreakerService.class, nodeAndClient.node);
                CircuitBreaker fdBreaker = breakerService.getBreaker(CircuitBreaker.FIELDDATA);
                assertThat("Fielddata breaker not reset to 0 on node: " + name, fdBreaker.getUsed(), equalTo(0L));
                // TODO: This is commented out while Lee looks into the failures
                // See: https://github.com/elastic/elasticsearch/issues/30290
                // CircuitBreaker acctBreaker = breakerService.getBreaker(CircuitBreaker.ACCOUNTING);
                // assertThat("Accounting breaker not reset to 0 on node: " + name, acctBreaker.getUsed(), equalTo(0L));
                // Anything that uses transport or HTTP can increase the
                // request breaker (because they use bigarrays), because of
                // that the breaker can sometimes be incremented from ping
                // requests from other clusters because Jenkins is running
                // multiple ES testing jobs in parallel on the same machine.
                // To combat this we check whether the breaker has reached 0
                // in an assertBusy loop, so it will try for 10 seconds and
                // fail if it never reached 0
                try {
                    assertBusy(() -> {
                        CircuitBreaker reqBreaker = breakerService.getBreaker(CircuitBreaker.REQUEST);
                        assertThat("Request breaker not reset to 0 on node: " + name, reqBreaker.getUsed(), equalTo(0L));
                    });
                } catch (Exception e) {
                    fail("Exception during check for request breaker reset to 0: " + e);
                }

                NodeService nodeService = getInstanceFromNode(NodeService.class, nodeAndClient.node);
                CommonStatsFlags flags = new CommonStatsFlags(Flag.FieldData, Flag.QueryCache, Flag.Segments);
                NodeStats stats = nodeService.stats(flags,
                        false, false, false, false, false, false, false, false, false, false, false, false);
                assertThat("Fielddata size must be 0 on node: " + stats.getNode(),
                        stats.getIndices().getFieldData().getMemorySizeInBytes(), equalTo(0L));
                assertThat("Query cache size must be 0 on node: " + stats.getNode(),
                        stats.getIndices().getQueryCache().getMemorySizeInBytes(), equalTo(0L));
                assertThat("FixedBitSet cache size must be 0 on node: " + stats.getNode(),
                        stats.getIndices().getSegments().getBitsetMemoryInBytes(), equalTo(0L));
            }
        }
    }

    @Override
    public void assertAfterTest() throws IOException {
        super.assertAfterTest();
        assertRequestsFinished();
        for (NodeAndClient nodeAndClient : nodes.values()) {
            NodeEnvironment env = nodeAndClient.node().getNodeEnvironment();
            Set<ShardId> shardIds = env.lockedShards();
            for (ShardId id : shardIds) {
                try {
                    env.shardLock(id, TimeUnit.SECONDS.toMillis(5)).close();
                } catch (ShardLockObtainFailedException ex) {
                    fail("Shard " + id + " is still locked after 5 sec waiting");
                }
            }
        }
    }

    private void assertRequestsFinished() {
        if (size() > 0) {
            for (NodeAndClient nodeAndClient : nodes.values()) {
                CircuitBreaker inFlightRequestsBreaker = getInstance(CircuitBreakerService.class, nodeAndClient.name)
                    .getBreaker(CircuitBreaker.IN_FLIGHT_REQUESTS);
                try {
                    // see #ensureEstimatedStats()
                    assertBusy(() -> {
                        // ensure that our size accounting on transport level is reset properly
                        long bytesUsed = inFlightRequestsBreaker.getUsed();
                        assertThat("All incoming requests on node [" + nodeAndClient.name + "] should have finished. Expected 0 but got " +
                            bytesUsed, bytesUsed, equalTo(0L));
                    });
                } catch (Exception e) {
                    logger.error("Could not assert finished requests within timeout", e);
                    fail("Could not assert finished requests within timeout on node [" + nodeAndClient.name + "]");
                }
            }
        }
    }
}<|MERGE_RESOLUTION|>--- conflicted
+++ resolved
@@ -241,14 +241,8 @@
     private ServiceDisruptionScheme activeDisruptionScheme;
     private Function<Client, Client> clientWrapper;
 
-<<<<<<< HEAD
-=======
-    // If set to true only the first node in the cluster will be made a unicast node
-    private boolean hostsListContainsOnlyFirstNode;
-
     private int bootstrapMasterNodeIndex = -1;
 
->>>>>>> 70235838
     public InternalTestCluster(
             final long clusterSeed,
             final Path baseDir,

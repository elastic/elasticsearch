/*
 * Licensed to Elasticsearch under one or more contributor
 * license agreements. See the NOTICE file distributed with
 * this work for additional information regarding copyright
 * ownership. Elasticsearch licenses this file to you under
 * the Apache License, Version 2.0 (the "License"); you may
 * not use this file except in compliance with the License.
 * You may obtain a copy of the License at
 *
 *    http://www.apache.org/licenses/LICENSE-2.0
 *
 * Unless required by applicable law or agreed to in writing,
 * software distributed under the License is distributed on an
 * "AS IS" BASIS, WITHOUT WARRANTIES OR CONDITIONS OF ANY
 * KIND, either express or implied.  See the License for the
 * specific language governing permissions and limitations
 * under the License.
 */

package org.elasticsearch.test.disruption;

import org.elasticsearch.common.SuppressForbidden;
import org.elasticsearch.common.unit.TimeValue;
import org.elasticsearch.common.util.concurrent.AbstractRunnable;
import org.elasticsearch.test.InternalTestCluster;

<<<<<<< HEAD
=======
import java.util.Arrays;
>>>>>>> a5f03b4b
import java.util.Random;
import java.util.Set;
import java.util.concurrent.ConcurrentHashMap;
import java.util.concurrent.atomic.AtomicReference;
import java.util.regex.Pattern;
import java.util.stream.Collectors;

/**
 * Suspends all threads on the specified node in order to simulate a long gc.
 */
public class LongGCDisruption extends SingleNodeDisruption {

    private static final Pattern[] unsafeClasses = new Pattern[]{
<<<<<<< HEAD
            // logging has shared JVM locks - we may suspend a thread and block other nodes from doing their thing
=======
        // logging has shared JVM locks - we may suspend a thread and block other nodes from doing their thing
>>>>>>> a5f03b4b
        Pattern.compile("logging\\.log4j")
    };

    protected final String disruptedNode;
    private Set<Thread> suspendedThreads;

    public LongGCDisruption(Random random, String disruptedNode) {
        super(random);
        this.disruptedNode = disruptedNode;
    }

    @Override
    public synchronized void startDisrupting() {
        if (suspendedThreads == null) {
            boolean success = false;
            try {
                suspendedThreads = ConcurrentHashMap.newKeySet();

<<<<<<< HEAD
                final String currentThreadNamme = Thread.currentThread().getName();
                assert currentThreadNamme.contains("[" + disruptedNode + "]") == false :
                    "current thread match pattern. thread name: " + currentThreadNamme + ", node: " + disruptedNode;
=======
                final String currentThreadName = Thread.currentThread().getName();
                assert currentThreadName.contains("[" + disruptedNode + "]") == false :
                    "current thread match pattern. thread name: " + currentThreadName + ", node: " + disruptedNode;
>>>>>>> a5f03b4b
                // we spawn a background thread to protect against deadlock which can happen
                // if there are shared resources between caller thread and and suspended threads
                // see unsafeClasses to how to avoid that
                final AtomicReference<Exception> stoppingError = new AtomicReference<>();
                final Thread stoppingThread = new Thread(new AbstractRunnable() {
                    @Override
                    public void onFailure(Exception e) {
                        stoppingError.set(e);
                    }

                    @Override
                    protected void doRun() throws Exception {
<<<<<<< HEAD
                        while (stopNodeThreads(disruptedNode, suspendedThreads)) ;
                    }
                });
                stoppingThread.setName(currentThreadNamme + "[LongGCDisruption][threadStopper]");
=======
                        // keep trying to stop threads, until no new threads are discovered.
                        while (stopNodeThreads(disruptedNode, suspendedThreads)) {
                            if (Thread.interrupted()) {
                                return;
                            }
                        }
                    }
                });
                stoppingThread.setName(currentThreadName + "[LongGCDisruption][threadStopper]");
>>>>>>> a5f03b4b
                stoppingThread.start();
                try {
                    stoppingThread.join(getStoppingTimeoutInMillis());
                } catch (InterruptedException e) {
<<<<<<< HEAD
                    Thread.currentThread().interrupt();
=======
                    stoppingThread.interrupt(); // best effort to signal stopping
                    throw new RuntimeException(e);
>>>>>>> a5f03b4b
                }
                if (stoppingError.get() != null) {
                    throw new RuntimeException("unknown error while stopping threads", stoppingError.get());
                }
                if (stoppingThread.isAlive()) {
                    logger.warn("failed to stop node [{}]'s threads within [{}] millis. Stopping thread stack trace:\n {}"
                        , disruptedNode, getStoppingTimeoutInMillis(), stackTrace(stoppingThread));
                    stoppingThread.interrupt(); // best effort;
                    throw new RuntimeException("stopping node threads took too long");
                }
                success = true;
            } finally {
                if (success == false) {
                    // resume threads if failed
                    resumeThreads(suspendedThreads);
                    suspendedThreads = null;
                }
            }
        } else {
            throw new IllegalStateException("can't disrupt twice, call stopDisrupting() first");
        }
    }

    private String stackTrace(Thread thread) {
<<<<<<< HEAD
        String result = "";
        for (StackTraceElement s : thread.getStackTrace()) {
            result += "\tat " + s.getClassName() + "." + s.getMethodName()
                + "(" + s.getFileName() + ":" + s.getLineNumber() + ")" + "\n";
        }
        return result;
=======
        return Arrays.stream(thread.getStackTrace()).map(Object::toString).collect(Collectors.joining("\n"));
>>>>>>> a5f03b4b
    }

    @Override
    public synchronized void stopDisrupting() {
        if (suspendedThreads != null) {
            resumeThreads(suspendedThreads);
            suspendedThreads = null;
        }
    }

    @Override
    public void removeAndEnsureHealthy(InternalTestCluster cluster) {
        removeFromCluster(cluster);
        ensureNodeCount(cluster);
    }

    @Override
    public TimeValue expectedTimeToHeal() {
        return TimeValue.timeValueMillis(0);
    }

    /**
     * resolves all threads belonging to given node and suspends them if their current stack trace
     * is "safe". Threads are added to nodeThreads if suspended.
     *
     * returns true if some live threads were found. The caller is expected to call this method
     * until no more "live" are found.
     */
    @SuppressWarnings("deprecation") // stops/resumes threads intentionally
    @SuppressForbidden(reason = "stops/resumes threads intentionally")
    /**
     * resolves all threads belonging to given node and suspends them if their current stack trace
     * is "safe". Threads are added to nodeThreads if suspended.
     *
     * returns true if some live threads were found. The caller is expected to call this method
     * until no more "live" are found.
     *
     */
    protected boolean stopNodeThreads(String node, Set<Thread> nodeThreads) {
        Thread[] allThreads = null;
        while (allThreads == null) {
            allThreads = new Thread[Thread.activeCount()];
            if (Thread.enumerate(allThreads) > allThreads.length) {
                // we didn't make enough space, retry
                allThreads = null;
            }
        }
        boolean liveThreadsFound = false;
        final String nodeThreadNamePart = "[" + node + "]";
        for (Thread thread : allThreads) {
            if (thread == null) {
                continue;
            }
            String name = thread.getName();
            if (name.contains(nodeThreadNamePart)) {
                if (thread.isAlive() && nodeThreads.add(thread)) {
                    liveThreadsFound = true;
                    logger.trace("stopping thread [{}]", name);
                    thread.suspend();
                    // double check the thread is not in a shared resource like logging. If so, let it go and come back..
                    boolean safe = true;
                    safe:
                    for (StackTraceElement stackElement : thread.getStackTrace()) {
                        String className = stackElement.getClassName();
                        for (Pattern unsafePattern : getUnsafeClasses()) {
                            if (unsafePattern.matcher(className).find()) {
                                safe = false;
                                break safe;
                            }
                        }
                    }
                    if (!safe) {
                        logger.trace("resuming thread [{}] as it is in a critical section", name);
                        thread.resume();
                        nodeThreads.remove(thread);
                    }
                }
            }
        }
        return liveThreadsFound;
    }

    // for testing
    protected Pattern[] getUnsafeClasses() {
        return unsafeClasses;
    }

    // for testing
    protected long getStoppingTimeoutInMillis() {
        return TimeValue.timeValueSeconds(30).getMillis();
    }

    @SuppressWarnings("deprecation") // stops/resumes threads intentionally
    @SuppressForbidden(reason = "stops/resumes threads intentionally")
    protected void resumeThreads(Set<Thread> threads) {
        for (Thread thread : threads) {
            thread.resume();
        }
    }
}<|MERGE_RESOLUTION|>--- conflicted
+++ resolved
@@ -24,10 +24,7 @@
 import org.elasticsearch.common.util.concurrent.AbstractRunnable;
 import org.elasticsearch.test.InternalTestCluster;
 
-<<<<<<< HEAD
-=======
 import java.util.Arrays;
->>>>>>> a5f03b4b
 import java.util.Random;
 import java.util.Set;
 import java.util.concurrent.ConcurrentHashMap;
@@ -41,11 +38,7 @@
 public class LongGCDisruption extends SingleNodeDisruption {
 
     private static final Pattern[] unsafeClasses = new Pattern[]{
-<<<<<<< HEAD
-            // logging has shared JVM locks - we may suspend a thread and block other nodes from doing their thing
-=======
         // logging has shared JVM locks - we may suspend a thread and block other nodes from doing their thing
->>>>>>> a5f03b4b
         Pattern.compile("logging\\.log4j")
     };
 
@@ -64,15 +57,9 @@
             try {
                 suspendedThreads = ConcurrentHashMap.newKeySet();
 
-<<<<<<< HEAD
-                final String currentThreadNamme = Thread.currentThread().getName();
-                assert currentThreadNamme.contains("[" + disruptedNode + "]") == false :
-                    "current thread match pattern. thread name: " + currentThreadNamme + ", node: " + disruptedNode;
-=======
                 final String currentThreadName = Thread.currentThread().getName();
                 assert currentThreadName.contains("[" + disruptedNode + "]") == false :
                     "current thread match pattern. thread name: " + currentThreadName + ", node: " + disruptedNode;
->>>>>>> a5f03b4b
                 // we spawn a background thread to protect against deadlock which can happen
                 // if there are shared resources between caller thread and and suspended threads
                 // see unsafeClasses to how to avoid that
@@ -85,12 +72,6 @@
 
                     @Override
                     protected void doRun() throws Exception {
-<<<<<<< HEAD
-                        while (stopNodeThreads(disruptedNode, suspendedThreads)) ;
-                    }
-                });
-                stoppingThread.setName(currentThreadNamme + "[LongGCDisruption][threadStopper]");
-=======
                         // keep trying to stop threads, until no new threads are discovered.
                         while (stopNodeThreads(disruptedNode, suspendedThreads)) {
                             if (Thread.interrupted()) {
@@ -100,17 +81,12 @@
                     }
                 });
                 stoppingThread.setName(currentThreadName + "[LongGCDisruption][threadStopper]");
->>>>>>> a5f03b4b
                 stoppingThread.start();
                 try {
                     stoppingThread.join(getStoppingTimeoutInMillis());
                 } catch (InterruptedException e) {
-<<<<<<< HEAD
-                    Thread.currentThread().interrupt();
-=======
                     stoppingThread.interrupt(); // best effort to signal stopping
                     throw new RuntimeException(e);
->>>>>>> a5f03b4b
                 }
                 if (stoppingError.get() != null) {
                     throw new RuntimeException("unknown error while stopping threads", stoppingError.get());
@@ -135,16 +111,7 @@
     }
 
     private String stackTrace(Thread thread) {
-<<<<<<< HEAD
-        String result = "";
-        for (StackTraceElement s : thread.getStackTrace()) {
-            result += "\tat " + s.getClassName() + "." + s.getMethodName()
-                + "(" + s.getFileName() + ":" + s.getLineNumber() + ")" + "\n";
-        }
-        return result;
-=======
         return Arrays.stream(thread.getStackTrace()).map(Object::toString).collect(Collectors.joining("\n"));
->>>>>>> a5f03b4b
     }
 
     @Override
@@ -175,14 +142,6 @@
      */
     @SuppressWarnings("deprecation") // stops/resumes threads intentionally
     @SuppressForbidden(reason = "stops/resumes threads intentionally")
-    /**
-     * resolves all threads belonging to given node and suspends them if their current stack trace
-     * is "safe". Threads are added to nodeThreads if suspended.
-     *
-     * returns true if some live threads were found. The caller is expected to call this method
-     * until no more "live" are found.
-     *
-     */
     protected boolean stopNodeThreads(String node, Set<Thread> nodeThreads) {
         Thread[] allThreads = null;
         while (allThreads == null) {

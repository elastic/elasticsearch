--- conflicted
+++ resolved
@@ -160,7 +160,8 @@
 
     private static final Pattern SEMANTIC_VERSION_PATTERN = Pattern.compile("^(\\d+\\.\\d+\\.\\d+)\\D?.*");
 
-<<<<<<< HEAD
+    private static final Logger SUITE_LOGGER = LogManager.getLogger(ESRestTestCase.class);
+
     private static final String EXPECTED_ROLLUP_WARNING_MESSAGE =
         "The rollup functionality will be removed in in Elasticsearch 9.0. See docs for more information.";
     public static final RequestOptions.Builder ROLLUP_REQUESTS_OPTIONS = RequestOptions.DEFAULT.toBuilder().setWarningsHandler(warnings -> {
@@ -174,9 +175,6 @@
             return true;
         }
     });
-=======
-    private static final Logger SUITE_LOGGER = LogManager.getLogger(ESRestTestCase.class);
->>>>>>> 165f9304
 
     /**
      * Convert the entity from a {@link Response} into a map of maps.

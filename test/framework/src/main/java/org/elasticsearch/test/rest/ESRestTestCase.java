--- conflicted
+++ resolved
@@ -913,18 +913,10 @@
                         .filter(name -> isXPackTemplate(name) == false)
                         .collect(Collectors.toList());
                     if (names.isEmpty() == false) {
-<<<<<<< HEAD
-
-=======
->>>>>>> e593eb37
                         try {
                             adminClient().performRequest(new Request("DELETE", "_index_template/" + String.join(",", names)));
                         } catch (ResponseException e) {
                             logger.warn(() -> format("unable to remove multiple composable index templates %s", names), e);
-<<<<<<< HEAD
-
-=======
->>>>>>> e593eb37
                         }
                     }
                 } catch (Exception e) {
@@ -940,18 +932,10 @@
                         .filter(name -> isXPackTemplate(name) == false)
                         .collect(Collectors.toList());
                     if (names.isEmpty() == false) {
-<<<<<<< HEAD
-
-=======
->>>>>>> e593eb37
                         try {
                             adminClient().performRequest(new Request("DELETE", "_component_template/" + String.join(",", names)));
                         } catch (ResponseException e) {
                             logger.warn(() -> format("unable to remove multiple component templates %s", names), e);
-<<<<<<< HEAD
-
-=======
->>>>>>> e593eb37
                         }
                     }
                 } catch (Exception e) {

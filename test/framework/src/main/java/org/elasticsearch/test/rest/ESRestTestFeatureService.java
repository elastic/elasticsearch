--- conflicted
+++ resolved
@@ -93,15 +93,9 @@
                 throw new IllegalArgumentException(
                     Strings.format(
                         "Synthetic version features are only available before [%s] for migration purposes! "
-<<<<<<< HEAD
                             + "Please add a cluster feature to an appropriate FeatureSpecification; test-only historical-features  "
                             + "can be supplied via ESRestTestCase#additionalTestOnlyHistoricalFeatures()",
-                        Version.V_8_14_0
-=======
-                            + "Please add a cluster feature to an appropriate FeatureSpecification; features only necessary for "
-                            + "testing can be supplied via ESRestTestCase#createAdditionalFeatureSpecifications()",
                         Version.V_8_15_0
->>>>>>> b71fc0c5
                     )
                 );
             }

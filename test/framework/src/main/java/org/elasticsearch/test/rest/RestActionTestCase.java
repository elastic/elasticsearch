/*
 * Copyright Elasticsearch B.V. and/or licensed to Elasticsearch B.V. under one
 * or more contributor license agreements. Licensed under the Elastic License
 * 2.0 and the Server Side Public License, v 1; you may not use this file except
 * in compliance with, at your election, the Elastic License 2.0 or the Server
 * Side Public License, v 1.
 */

package org.elasticsearch.test.rest;

import org.elasticsearch.action.ActionListener;
import org.elasticsearch.action.ActionRequest;
import org.elasticsearch.action.ActionResponse;
import org.elasticsearch.action.ActionType;
import org.elasticsearch.common.util.concurrent.ThreadContext;
import org.elasticsearch.indices.breaker.NoneCircuitBreakerService;
import org.elasticsearch.rest.RestController;
import org.elasticsearch.rest.RestRequest;
import org.elasticsearch.tasks.Task;
import org.elasticsearch.tasks.TaskListener;
import org.elasticsearch.test.ESTestCase;
import org.elasticsearch.test.client.NoOpNodeClient;
import org.elasticsearch.usage.UsageService;
import org.junit.After;
import org.junit.Before;

import java.util.Collections;
import java.util.concurrent.atomic.AtomicLong;
import java.util.concurrent.atomic.AtomicReference;
import java.util.function.BiFunction;

/**
 * A common base class for Rest*ActionTests. Provides access to a {@link RestController}
 * that can be used to register individual REST actions, and test request handling.
 */
public abstract class RestActionTestCase extends ESTestCase {
    private RestController controller;
    protected VerifyingClient verifyingClient;

    @Before
    public void setUpController() {
        verifyingClient = new VerifyingClient(this.getTestName());
        controller = new RestController(Collections.emptySet(), null,
            verifyingClient,
            new NoneCircuitBreakerService(),
            new UsageService());
    }

    @After
    public void tearDownController() {
        verifyingClient.close();
    }

    /**
     * A test {@link RestController}. This controller can be used to register and delegate
     * to handlers, but uses a mock client and cannot carry out the full request.
     */
    protected RestController controller() {
        return controller;
    }

    /**
     * Sends the given request to the test controller in {@link #controller()}.
     */
    protected void dispatchRequest(RestRequest request) {
        FakeRestChannel channel = new FakeRestChannel(request, false, 1);
<<<<<<< HEAD
        ThreadContext threadContext = new ThreadContext(Settings.EMPTY);

        try (ThreadContext.StoredContext ignore = verifyingClient.threadPool().getThreadContext().stashContext()) {
=======
        ThreadContext threadContext = verifyingClient.threadPool().getThreadContext();
        try(ThreadContext.StoredContext ignore = threadContext.stashContext()) {
>>>>>>> 15b030ea
            controller.dispatchRequest(request, channel, threadContext);
        }
    }

    /**
     * A mocked {@link org.elasticsearch.client.node.NodeClient} which can be easily reconfigured to verify arbitrary verification
     * functions, and can be reset to allow reconfiguration partway through a test without having to construct a new object.
     *
     * By default, will throw {@link AssertionError} when any execution method is called, unless configured otherwise using
     * {@link #setExecuteVerifier} or {@link #setExecuteLocallyVerifier}.
     */
    public static class VerifyingClient extends NoOpNodeClient {
        AtomicReference<BiFunction<ActionType<?>, ActionRequest, ActionResponse>> executeVerifier = new AtomicReference<>();
        AtomicReference<BiFunction<ActionType<?>, ActionRequest, ActionResponse>> executeLocallyVerifier = new AtomicReference<>();

        public VerifyingClient(String testName) {
            super(testName);
            reset();
        }

        @Override
        public String getLocalNodeId() {
            return "test_node_id";
        }

        /**
         * Clears any previously set verifier functions set by {@link #setExecuteVerifier} and/or
         * {@link #setExecuteLocallyVerifier}. These functions are replaced with functions which will throw an
         * {@link AssertionError} if called.
         */
        public void reset() {
            executeVerifier.set((arg1, arg2) -> {
                throw new AssertionError();
            });
            executeLocallyVerifier.set((arg1, arg2) -> {
                throw new AssertionError();
            });
        }

        /**
         * Sets the function that will be called when {@link #doExecute(ActionType, ActionRequest, ActionListener)} is called. The given
         * function should return a subclass of {@link ActionResponse} that is appropriate for the action.
         * @param verifier A function which is called in place of {@link #doExecute(ActionType, ActionRequest, ActionListener)}
         */
        public <R extends ActionResponse> void setExecuteVerifier(BiFunction<ActionType<R>, ActionRequest, R> verifier) {
            /*
             * Perform a little generics dance to force the callers to mock
             * a return type appropriate for the action even though we can't
             * declare such types. We have force the caller to be specific
             * and then throw away their specificity. Then we case back
             * to the specific erased type in the method below.
             */
            BiFunction<?, ?, ?> dropTypeInfo = (BiFunction<?, ?, ?>) verifier;
            @SuppressWarnings("unchecked")
            BiFunction<ActionType<?>, ActionRequest, ActionResponse> pasteGenerics = (BiFunction<
                ActionType<?>,
                ActionRequest,
                ActionResponse>) dropTypeInfo;
            executeVerifier.set(pasteGenerics);
        }

        @Override
        public <Request extends ActionRequest, Response extends ActionResponse>
        void doExecute(ActionType<Response> action, Request request, ActionListener<Response> listener) {
            @SuppressWarnings("unchecked") // The method signature of setExecuteVerifier forces this case to work
            Response response = (Response) executeVerifier.get().apply(action, request);
            listener.onResponse(response);
        }

        /**
         * Sets the function that will be called when {@link #executeLocally(ActionType, ActionRequest, TaskListener)}is called. The given
         * function should return either a subclass of {@link ActionResponse} or {@code null}.
         * @param verifier A function which is called in place of {@link #executeLocally(ActionType, ActionRequest, TaskListener)}
         */
        public void setExecuteLocallyVerifier(BiFunction<ActionType<?>, ActionRequest, ActionResponse> verifier) {
            executeLocallyVerifier.set(verifier);
        }

        private static final AtomicLong taskIdGenerator = new AtomicLong(0L);

        @Override
        public <Request extends ActionRequest, Response extends ActionResponse>
        Task executeLocally(ActionType<Response> action, Request request, ActionListener<Response> listener) {
            @SuppressWarnings("unchecked") // Callers are responsible for lining this up
            Response response = (Response) executeLocallyVerifier.get().apply(action, request);
            listener.onResponse(response);
            return request.createTask(
                    taskIdGenerator.incrementAndGet(),
                    "transport",
                    action.name(),
                    request.getParentTask(),
                    Collections.emptyMap());
        }

        @Override
        public <Request extends ActionRequest, Response extends ActionResponse>
        Task executeLocally(ActionType<Response> action, Request request, TaskListener<Response> listener) {
            @SuppressWarnings("unchecked") // Callers are responsible for lining this up
            Response response = (Response) executeLocallyVerifier.get().apply(action, request);
            listener.onResponse(null, response);
            return null;
        }

    }
}<|MERGE_RESOLUTION|>--- conflicted
+++ resolved
@@ -64,14 +64,8 @@
      */
     protected void dispatchRequest(RestRequest request) {
         FakeRestChannel channel = new FakeRestChannel(request, false, 1);
-<<<<<<< HEAD
-        ThreadContext threadContext = new ThreadContext(Settings.EMPTY);
-
-        try (ThreadContext.StoredContext ignore = verifyingClient.threadPool().getThreadContext().stashContext()) {
-=======
         ThreadContext threadContext = verifyingClient.threadPool().getThreadContext();
         try(ThreadContext.StoredContext ignore = threadContext.stashContext()) {
->>>>>>> 15b030ea
             controller.dispatchRequest(request, channel, threadContext);
         }
     }

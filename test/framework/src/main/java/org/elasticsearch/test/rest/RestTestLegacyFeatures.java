--- conflicted
+++ resolved
@@ -10,13 +10,10 @@
 package org.elasticsearch.test.rest;
 
 import org.elasticsearch.Version;
-import org.elasticsearch.core.UpdateForV9;
 import org.elasticsearch.features.FeatureSpecification;
 import org.elasticsearch.features.NodeFeature;
 
 import java.util.Map;
-
-import static java.util.Map.entry;
 
 /**
  * This class groups historical features that have been removed from the production codebase, but are still used by the test
@@ -24,114 +21,10 @@
  * production code anymore.
  */
 public class RestTestLegacyFeatures implements FeatureSpecification {
-<<<<<<< HEAD
-    /** These are "pure test" features: normally we would not need them, and test for TransportVersion/fallback to Version (see for example
-     * {@code ESRestTestCase#minimumTransportVersion()}. However, some tests explicitly check and validate the content of a response, so
-     * we need these features to support them.
-     */
-    public static final NodeFeature TRANSPORT_VERSION_SUPPORTED = new NodeFeature("transport_version_supported");
-    public static final NodeFeature STATE_REPLACED_TRANSPORT_VERSION_WITH_NODES_VERSION = new NodeFeature(
-        "state.transport_version_to_nodes_version"
-    );
-
-    @UpdateForV9(owner = UpdateForV9.Owner.CORE_INFRA)
-    public static final NodeFeature DISABLE_FIELD_NAMES_FIELD_REMOVED = new NodeFeature("disable_of_field_names_field_removed");
-=======
-    public static final NodeFeature ML_STATE_RESET_FALLBACK_ON_DISABLED = new NodeFeature("ml.state_reset_fallback_on_disabled");
-    @UpdateForV9(owner = UpdateForV9.Owner.CORE_INFRA)
-    public static final NodeFeature COMPONENT_TEMPLATE_SUPPORTED = new NodeFeature("indices.component_template_supported");
-    public static final NodeFeature ML_NEW_MEMORY_FORMAT = new NodeFeature("ml.new_memory_format");
-
-    // Ref: https://github.com/elastic/elasticsearch/pull/86416
-    public static final NodeFeature ML_MEMORY_OVERHEAD_FIXED = new NodeFeature("ml.memory_overhead_fixed");
-
-    // QA - rolling upgrade tests
-    public static final NodeFeature DESIRED_NODE_API_SUPPORTED = new NodeFeature("desired_node_supported");
-    public static final NodeFeature SECURITY_UPDATE_API_KEY = new NodeFeature("security.api_key_update");
-    public static final NodeFeature SECURITY_BULK_UPDATE_API_KEY = new NodeFeature("security.api_key_bulk_update");
-
-    public static final NodeFeature TSDB_NEW_INDEX_FORMAT = new NodeFeature("indices.tsdb_new_format");
-    public static final NodeFeature TSDB_GENERALLY_AVAILABLE = new NodeFeature("indices.tsdb_supported");
-
-    public static final NodeFeature TSDB_DOWNSAMPLING_STABLE = new NodeFeature("indices.tsdb_downsampling_stable");
-
-    /*
-     * A composable index template with no template defined in the body is mistakenly always assumed to not be a time series template.
-     * Fixed in #98840
-     */
-    public static final NodeFeature TSDB_EMPTY_TEMPLATE_FIXED = new NodeFeature("indices.tsdb_empty_composable_template_fixed");
-    public static final NodeFeature SYNTHETIC_SOURCE_SUPPORTED = new NodeFeature("indices.synthetic_source");
-
-    public static final NodeFeature DESIRED_BALANCED_ALLOCATOR_SUPPORTED = new NodeFeature("allocator.desired_balance");
-
-    /*
-     * Cancel shard allocation command is broken for initial desired balance versions
-     * and might allocate shard on the node where it is not supposed to be. This
-     * is fixed by https://github.com/elastic/elasticsearch/pull/93635.
-     */
-    public static final NodeFeature DESIRED_BALANCED_ALLOCATOR_FIXED = new NodeFeature("allocator.desired_balance_fixed");
-    public static final NodeFeature INDEXING_SLOWLOG_LEVEL_SETTING_REMOVED = new NodeFeature("settings.indexing_slowlog_level_removed");
-    public static final NodeFeature DEPRECATION_WARNINGS_LEAK_FIXED = new NodeFeature("deprecation_warnings_leak_fixed");
-
-    // QA - Full cluster restart
-    @UpdateForV9(owner = UpdateForV9.Owner.CORE_INFRA)
-    public static final NodeFeature REPLICATION_OF_CLOSED_INDICES = new NodeFeature("indices.closed_replication_supported");
-    @UpdateForV9(owner = UpdateForV9.Owner.CORE_INFRA)
-    public static final NodeFeature SOFT_DELETES_ENFORCED = new NodeFeature("indices.soft_deletes_enforced");
-    @UpdateForV9(owner = UpdateForV9.Owner.CORE_INFRA)
-    public static final NodeFeature NEW_TRANSPORT_COMPRESSED_SETTING = new NodeFeature("transport.new_compressed_setting");
-    @UpdateForV9(owner = UpdateForV9.Owner.CORE_INFRA)
-    public static final NodeFeature SERVICE_ACCOUNTS_SUPPORTED = new NodeFeature("auth.service_accounts_supported");
-    @UpdateForV9(owner = UpdateForV9.Owner.CORE_INFRA)
-    public static final NodeFeature TRANSFORM_SUPPORTED = new NodeFeature("transform.supported");
-    @UpdateForV9(owner = UpdateForV9.Owner.CORE_INFRA)
-    public static final NodeFeature SLM_SUPPORTED = new NodeFeature("slm.supported");
-    @UpdateForV9(owner = UpdateForV9.Owner.CORE_INFRA)
-    public static final NodeFeature DATA_STREAMS_SUPPORTED = new NodeFeature("data_stream.supported");
-    @UpdateForV9(owner = UpdateForV9.Owner.CORE_INFRA)
-    public static final NodeFeature NEW_DATA_STREAMS_INDEX_NAME_FORMAT = new NodeFeature("data_stream.new_index_name_format");
-    @UpdateForV9(owner = UpdateForV9.Owner.CORE_INFRA)
-    public static final NodeFeature ML_NLP_SUPPORTED = new NodeFeature("ml.nlp_supported");
-
-    // YAML
-    public static final NodeFeature REST_ELASTIC_PRODUCT_HEADER_PRESENT = new NodeFeature("action.rest.product_header_present");
->>>>>>> 286c4bb0
 
     @Override
     public Map<NodeFeature, Version> getHistoricalFeatures() {
         return Map.ofEntries(
-<<<<<<< HEAD
-            entry(TRANSPORT_VERSION_SUPPORTED, VERSION_INTRODUCING_TRANSPORT_VERSIONS),
-            entry(STATE_REPLACED_TRANSPORT_VERSION_WITH_NODES_VERSION, Version.V_8_11_0),
-            entry(DISABLE_FIELD_NAMES_FIELD_REMOVED, Version.V_8_0_0)
-=======
-            entry(COMPONENT_TEMPLATE_SUPPORTED, Version.V_7_8_0),
-            entry(ML_STATE_RESET_FALLBACK_ON_DISABLED, Version.V_8_7_0),
-            entry(SECURITY_UPDATE_API_KEY, Version.V_8_4_0),
-            entry(SECURITY_BULK_UPDATE_API_KEY, Version.V_8_5_0),
-            entry(ML_NEW_MEMORY_FORMAT, Version.V_8_11_0),
-            entry(ML_MEMORY_OVERHEAD_FIXED, Version.V_8_2_1),
-            entry(REST_ELASTIC_PRODUCT_HEADER_PRESENT, Version.V_8_0_1),
-            entry(DESIRED_NODE_API_SUPPORTED, Version.V_8_1_0),
-            entry(TSDB_NEW_INDEX_FORMAT, Version.V_8_2_0),
-            entry(SYNTHETIC_SOURCE_SUPPORTED, Version.V_8_4_0),
-            entry(DESIRED_BALANCED_ALLOCATOR_SUPPORTED, Version.V_8_6_0),
-            entry(DESIRED_BALANCED_ALLOCATOR_FIXED, Version.V_8_7_1),
-            entry(TSDB_GENERALLY_AVAILABLE, Version.V_8_7_0),
-            entry(TSDB_DOWNSAMPLING_STABLE, Version.V_8_10_0),
-            entry(TSDB_EMPTY_TEMPLATE_FIXED, Version.V_8_11_0),
-            entry(INDEXING_SLOWLOG_LEVEL_SETTING_REMOVED, Version.V_8_0_0),
-            entry(DEPRECATION_WARNINGS_LEAK_FIXED, Version.V_7_17_9),
-            entry(REPLICATION_OF_CLOSED_INDICES, Version.V_7_2_0),
-            entry(SOFT_DELETES_ENFORCED, Version.V_8_0_0),
-            entry(NEW_TRANSPORT_COMPRESSED_SETTING, Version.V_7_14_0),
-            entry(SERVICE_ACCOUNTS_SUPPORTED, Version.V_7_13_0),
-            entry(TRANSFORM_SUPPORTED, Version.V_7_2_0),
-            entry(SLM_SUPPORTED, Version.V_7_4_0),
-            entry(DATA_STREAMS_SUPPORTED, Version.V_7_9_0),
-            entry(NEW_DATA_STREAMS_INDEX_NAME_FORMAT, Version.V_7_11_0),
-            entry(ML_NLP_SUPPORTED, Version.V_8_0_0)
->>>>>>> 286c4bb0
         );
     }
 }
/*
 * Copyright Elasticsearch B.V. and/or licensed to Elasticsearch B.V. under one
 * or more contributor license agreements. Licensed under the "Elastic License
 * 2.0", the "GNU Affero General Public License v3.0 only", and the "Server Side
 * Public License v 1"; you may not use this file except in compliance with, at
 * your election, the "Elastic License 2.0", the "GNU Affero General Public
 * License v3.0 only", or the "Server Side Public License, v 1".
 */

package org.elasticsearch.test.rest;

import org.elasticsearch.Version;
import org.elasticsearch.core.UpdateForV9;
import org.elasticsearch.features.FeatureSpecification;
import org.elasticsearch.features.NodeFeature;

import java.util.Map;

import static java.util.Map.entry;
import static org.elasticsearch.cluster.ClusterState.VERSION_INTRODUCING_TRANSPORT_VERSIONS;

/**
 * This class groups historical features that have been removed from the production codebase, but are still used by the test
 * framework to support BwC tests. Rather than leaving them in the main src we group them here, so it's clear they are not used in
 * production code anymore.
 */
public class RestTestLegacyFeatures implements FeatureSpecification {
    public static final NodeFeature ML_STATE_RESET_FALLBACK_ON_DISABLED = new NodeFeature("ml.state_reset_fallback_on_disabled");
    @UpdateForV9(owner = UpdateForV9.Owner.CORE_INFRA)
<<<<<<< HEAD
    public static final NodeFeature FEATURE_STATE_RESET_SUPPORTED = new NodeFeature("system_indices.feature_state_reset_supported");
    public static final NodeFeature SYSTEM_INDICES_REST_ACCESS_ENFORCED = new NodeFeature("system_indices.rest_access_enforced");
    @UpdateForV9(owner = UpdateForV9.Owner.CORE_INFRA)
    public static final NodeFeature SYSTEM_INDICES_REST_ACCESS_DEPRECATED = new NodeFeature("system_indices.rest_access_deprecated");
    @UpdateForV9(owner = UpdateForV9.Owner.CORE_INFRA)
    public static final NodeFeature HIDDEN_INDICES_SUPPORTED = new NodeFeature("indices.hidden_supported");
    @UpdateForV9(owner = UpdateForV9.Owner.CORE_INFRA)
    public static final NodeFeature DELETE_TEMPLATE_MULTIPLE_NAMES_SUPPORTED = new NodeFeature(
        "indices.delete_template_multiple_names_supported"
    );
=======
    public static final NodeFeature COMPONENT_TEMPLATE_SUPPORTED = new NodeFeature("indices.component_template_supported");
>>>>>>> fcdfa5b1
    public static final NodeFeature ML_NEW_MEMORY_FORMAT = new NodeFeature("ml.new_memory_format");

    /** These are "pure test" features: normally we would not need them, and test for TransportVersion/fallback to Version (see for example
     * {@code ESRestTestCase#minimumTransportVersion()}. However, some tests explicitly check and validate the content of a response, so
     * we need these features to support them.
     */
    public static final NodeFeature TRANSPORT_VERSION_SUPPORTED = new NodeFeature("transport_version_supported");
    public static final NodeFeature STATE_REPLACED_TRANSPORT_VERSION_WITH_NODES_VERSION = new NodeFeature(
        "state.transport_version_to_nodes_version"
    );

    // Ref: https://github.com/elastic/elasticsearch/pull/86416
    public static final NodeFeature ML_MEMORY_OVERHEAD_FIXED = new NodeFeature("ml.memory_overhead_fixed");

    // QA - rolling upgrade tests
    public static final NodeFeature DESIRED_NODE_API_SUPPORTED = new NodeFeature("desired_node_supported");
    public static final NodeFeature SECURITY_UPDATE_API_KEY = new NodeFeature("security.api_key_update");
    public static final NodeFeature SECURITY_BULK_UPDATE_API_KEY = new NodeFeature("security.api_key_bulk_update");

    public static final NodeFeature TSDB_NEW_INDEX_FORMAT = new NodeFeature("indices.tsdb_new_format");
    public static final NodeFeature TSDB_GENERALLY_AVAILABLE = new NodeFeature("indices.tsdb_supported");

    public static final NodeFeature TSDB_DOWNSAMPLING_STABLE = new NodeFeature("indices.tsdb_downsampling_stable");

    /*
     * A composable index template with no template defined in the body is mistakenly always assumed to not be a time series template.
     * Fixed in #98840
     */
    public static final NodeFeature TSDB_EMPTY_TEMPLATE_FIXED = new NodeFeature("indices.tsdb_empty_composable_template_fixed");
    public static final NodeFeature SYNTHETIC_SOURCE_SUPPORTED = new NodeFeature("indices.synthetic_source");

    public static final NodeFeature DESIRED_BALANCED_ALLOCATOR_SUPPORTED = new NodeFeature("allocator.desired_balance");

    /*
     * Cancel shard allocation command is broken for initial desired balance versions
     * and might allocate shard on the node where it is not supposed to be. This
     * is fixed by https://github.com/elastic/elasticsearch/pull/93635.
     */
    public static final NodeFeature DESIRED_BALANCED_ALLOCATOR_FIXED = new NodeFeature("allocator.desired_balance_fixed");
    public static final NodeFeature INDEXING_SLOWLOG_LEVEL_SETTING_REMOVED = new NodeFeature("settings.indexing_slowlog_level_removed");

    // QA - Full cluster restart
    @UpdateForV9(owner = UpdateForV9.Owner.CORE_INFRA)
<<<<<<< HEAD
    public static final NodeFeature TASK_INDEX_SYSTEM_INDEX = new NodeFeature("tasks.moved_to_system_index");

    @UpdateForV9(owner = UpdateForV9.Owner.CORE_INFRA)
    public static final NodeFeature SHUTDOWN_SUPPORTED = new NodeFeature("shutdown.supported");
=======
    public static final NodeFeature REPLICATION_OF_CLOSED_INDICES = new NodeFeature("indices.closed_replication_supported");
    @UpdateForV9(owner = UpdateForV9.Owner.CORE_INFRA)
    public static final NodeFeature SOFT_DELETES_ENFORCED = new NodeFeature("indices.soft_deletes_enforced");
    @UpdateForV9(owner = UpdateForV9.Owner.CORE_INFRA)
    public static final NodeFeature NEW_TRANSPORT_COMPRESSED_SETTING = new NodeFeature("transport.new_compressed_setting");
    @UpdateForV9(owner = UpdateForV9.Owner.CORE_INFRA)
    public static final NodeFeature SERVICE_ACCOUNTS_SUPPORTED = new NodeFeature("auth.service_accounts_supported");
    @UpdateForV9(owner = UpdateForV9.Owner.CORE_INFRA)
    public static final NodeFeature TRANSFORM_SUPPORTED = new NodeFeature("transform.supported");
    @UpdateForV9(owner = UpdateForV9.Owner.CORE_INFRA)
    public static final NodeFeature SLM_SUPPORTED = new NodeFeature("slm.supported");
    @UpdateForV9(owner = UpdateForV9.Owner.CORE_INFRA)
    public static final NodeFeature DATA_STREAMS_SUPPORTED = new NodeFeature("data_stream.supported");
    @UpdateForV9(owner = UpdateForV9.Owner.CORE_INFRA)
    public static final NodeFeature NEW_DATA_STREAMS_INDEX_NAME_FORMAT = new NodeFeature("data_stream.new_index_name_format");
    @UpdateForV9(owner = UpdateForV9.Owner.CORE_INFRA)
    public static final NodeFeature DISABLE_FIELD_NAMES_FIELD_REMOVED = new NodeFeature("disable_of_field_names_field_removed");
    @UpdateForV9(owner = UpdateForV9.Owner.CORE_INFRA)
    public static final NodeFeature ML_NLP_SUPPORTED = new NodeFeature("ml.nlp_supported");
>>>>>>> fcdfa5b1

    /*
     * Starting with 8.11, cluster state has minimum system index mappings versions (#99307) and the system index mappings upgrade service
     * started using them to determine when to update mappings for system indices. See https://github.com/elastic/elasticsearch/pull/99668
     */
    public static final NodeFeature MAPPINGS_UPGRADE_SERVICE_USES_MAPPINGS_VERSION = new NodeFeature(
        "mappings.upgrade_service_uses_mappings_version"
    );

    // YAML
    public static final NodeFeature REST_ELASTIC_PRODUCT_HEADER_PRESENT = new NodeFeature("action.rest.product_header_present");

    @Override
    public Map<NodeFeature, Version> getHistoricalFeatures() {
        return Map.ofEntries(
<<<<<<< HEAD
            entry(FEATURE_STATE_RESET_SUPPORTED, Version.V_7_13_0),
            entry(SYSTEM_INDICES_REST_ACCESS_ENFORCED, Version.V_8_0_0),
            entry(SYSTEM_INDICES_REST_ACCESS_DEPRECATED, Version.V_7_10_0),
            entry(HIDDEN_INDICES_SUPPORTED, Version.V_7_7_0),
            entry(DELETE_TEMPLATE_MULTIPLE_NAMES_SUPPORTED, Version.V_7_13_0),
=======
            entry(COMPONENT_TEMPLATE_SUPPORTED, Version.V_7_8_0),
>>>>>>> fcdfa5b1
            entry(ML_STATE_RESET_FALLBACK_ON_DISABLED, Version.V_8_7_0),
            entry(SECURITY_UPDATE_API_KEY, Version.V_8_4_0),
            entry(SECURITY_BULK_UPDATE_API_KEY, Version.V_8_5_0),
            entry(ML_NEW_MEMORY_FORMAT, Version.V_8_11_0),
            entry(TRANSPORT_VERSION_SUPPORTED, VERSION_INTRODUCING_TRANSPORT_VERSIONS),
            entry(STATE_REPLACED_TRANSPORT_VERSION_WITH_NODES_VERSION, Version.V_8_11_0),
            entry(ML_MEMORY_OVERHEAD_FIXED, Version.V_8_2_1),
            entry(REST_ELASTIC_PRODUCT_HEADER_PRESENT, Version.V_8_0_1),
            entry(DESIRED_NODE_API_SUPPORTED, Version.V_8_1_0),
            entry(TSDB_NEW_INDEX_FORMAT, Version.V_8_2_0),
            entry(SYNTHETIC_SOURCE_SUPPORTED, Version.V_8_4_0),
            entry(DESIRED_BALANCED_ALLOCATOR_SUPPORTED, Version.V_8_6_0),
            entry(DESIRED_BALANCED_ALLOCATOR_FIXED, Version.V_8_7_1),
            entry(TSDB_GENERALLY_AVAILABLE, Version.V_8_7_0),
            entry(TSDB_DOWNSAMPLING_STABLE, Version.V_8_10_0),
            entry(TSDB_EMPTY_TEMPLATE_FIXED, Version.V_8_11_0),
            entry(INDEXING_SLOWLOG_LEVEL_SETTING_REMOVED, Version.V_8_0_0),
<<<<<<< HEAD
            entry(TASK_INDEX_SYSTEM_INDEX, Version.V_7_10_0),
            entry(SHUTDOWN_SUPPORTED, Version.V_7_15_0),
=======
            entry(DEPRECATION_WARNINGS_LEAK_FIXED, Version.V_7_17_9),
            entry(REPLICATION_OF_CLOSED_INDICES, Version.V_7_2_0),
            entry(SOFT_DELETES_ENFORCED, Version.V_8_0_0),
            entry(NEW_TRANSPORT_COMPRESSED_SETTING, Version.V_7_14_0),
            entry(SERVICE_ACCOUNTS_SUPPORTED, Version.V_7_13_0),
            entry(TRANSFORM_SUPPORTED, Version.V_7_2_0),
            entry(SLM_SUPPORTED, Version.V_7_4_0),
            entry(DATA_STREAMS_SUPPORTED, Version.V_7_9_0),
            entry(NEW_DATA_STREAMS_INDEX_NAME_FORMAT, Version.V_7_11_0),
            entry(DISABLE_FIELD_NAMES_FIELD_REMOVED, Version.V_8_0_0),
            entry(ML_NLP_SUPPORTED, Version.V_8_0_0),
>>>>>>> fcdfa5b1
            entry(MAPPINGS_UPGRADE_SERVICE_USES_MAPPINGS_VERSION, Version.V_8_11_0)
        );
    }
}<|MERGE_RESOLUTION|>--- conflicted
+++ resolved
@@ -10,7 +10,6 @@
 package org.elasticsearch.test.rest;
 
 import org.elasticsearch.Version;
-import org.elasticsearch.core.UpdateForV9;
 import org.elasticsearch.features.FeatureSpecification;
 import org.elasticsearch.features.NodeFeature;
 
@@ -26,21 +25,6 @@
  */
 public class RestTestLegacyFeatures implements FeatureSpecification {
     public static final NodeFeature ML_STATE_RESET_FALLBACK_ON_DISABLED = new NodeFeature("ml.state_reset_fallback_on_disabled");
-    @UpdateForV9(owner = UpdateForV9.Owner.CORE_INFRA)
-<<<<<<< HEAD
-    public static final NodeFeature FEATURE_STATE_RESET_SUPPORTED = new NodeFeature("system_indices.feature_state_reset_supported");
-    public static final NodeFeature SYSTEM_INDICES_REST_ACCESS_ENFORCED = new NodeFeature("system_indices.rest_access_enforced");
-    @UpdateForV9(owner = UpdateForV9.Owner.CORE_INFRA)
-    public static final NodeFeature SYSTEM_INDICES_REST_ACCESS_DEPRECATED = new NodeFeature("system_indices.rest_access_deprecated");
-    @UpdateForV9(owner = UpdateForV9.Owner.CORE_INFRA)
-    public static final NodeFeature HIDDEN_INDICES_SUPPORTED = new NodeFeature("indices.hidden_supported");
-    @UpdateForV9(owner = UpdateForV9.Owner.CORE_INFRA)
-    public static final NodeFeature DELETE_TEMPLATE_MULTIPLE_NAMES_SUPPORTED = new NodeFeature(
-        "indices.delete_template_multiple_names_supported"
-    );
-=======
-    public static final NodeFeature COMPONENT_TEMPLATE_SUPPORTED = new NodeFeature("indices.component_template_supported");
->>>>>>> fcdfa5b1
     public static final NodeFeature ML_NEW_MEMORY_FORMAT = new NodeFeature("ml.new_memory_format");
 
     /** These are "pure test" features: normally we would not need them, and test for TransportVersion/fallback to Version (see for example
@@ -82,35 +66,6 @@
     public static final NodeFeature DESIRED_BALANCED_ALLOCATOR_FIXED = new NodeFeature("allocator.desired_balance_fixed");
     public static final NodeFeature INDEXING_SLOWLOG_LEVEL_SETTING_REMOVED = new NodeFeature("settings.indexing_slowlog_level_removed");
 
-    // QA - Full cluster restart
-    @UpdateForV9(owner = UpdateForV9.Owner.CORE_INFRA)
-<<<<<<< HEAD
-    public static final NodeFeature TASK_INDEX_SYSTEM_INDEX = new NodeFeature("tasks.moved_to_system_index");
-
-    @UpdateForV9(owner = UpdateForV9.Owner.CORE_INFRA)
-    public static final NodeFeature SHUTDOWN_SUPPORTED = new NodeFeature("shutdown.supported");
-=======
-    public static final NodeFeature REPLICATION_OF_CLOSED_INDICES = new NodeFeature("indices.closed_replication_supported");
-    @UpdateForV9(owner = UpdateForV9.Owner.CORE_INFRA)
-    public static final NodeFeature SOFT_DELETES_ENFORCED = new NodeFeature("indices.soft_deletes_enforced");
-    @UpdateForV9(owner = UpdateForV9.Owner.CORE_INFRA)
-    public static final NodeFeature NEW_TRANSPORT_COMPRESSED_SETTING = new NodeFeature("transport.new_compressed_setting");
-    @UpdateForV9(owner = UpdateForV9.Owner.CORE_INFRA)
-    public static final NodeFeature SERVICE_ACCOUNTS_SUPPORTED = new NodeFeature("auth.service_accounts_supported");
-    @UpdateForV9(owner = UpdateForV9.Owner.CORE_INFRA)
-    public static final NodeFeature TRANSFORM_SUPPORTED = new NodeFeature("transform.supported");
-    @UpdateForV9(owner = UpdateForV9.Owner.CORE_INFRA)
-    public static final NodeFeature SLM_SUPPORTED = new NodeFeature("slm.supported");
-    @UpdateForV9(owner = UpdateForV9.Owner.CORE_INFRA)
-    public static final NodeFeature DATA_STREAMS_SUPPORTED = new NodeFeature("data_stream.supported");
-    @UpdateForV9(owner = UpdateForV9.Owner.CORE_INFRA)
-    public static final NodeFeature NEW_DATA_STREAMS_INDEX_NAME_FORMAT = new NodeFeature("data_stream.new_index_name_format");
-    @UpdateForV9(owner = UpdateForV9.Owner.CORE_INFRA)
-    public static final NodeFeature DISABLE_FIELD_NAMES_FIELD_REMOVED = new NodeFeature("disable_of_field_names_field_removed");
-    @UpdateForV9(owner = UpdateForV9.Owner.CORE_INFRA)
-    public static final NodeFeature ML_NLP_SUPPORTED = new NodeFeature("ml.nlp_supported");
->>>>>>> fcdfa5b1
-
     /*
      * Starting with 8.11, cluster state has minimum system index mappings versions (#99307) and the system index mappings upgrade service
      * started using them to determine when to update mappings for system indices. See https://github.com/elastic/elasticsearch/pull/99668
@@ -125,15 +80,6 @@
     @Override
     public Map<NodeFeature, Version> getHistoricalFeatures() {
         return Map.ofEntries(
-<<<<<<< HEAD
-            entry(FEATURE_STATE_RESET_SUPPORTED, Version.V_7_13_0),
-            entry(SYSTEM_INDICES_REST_ACCESS_ENFORCED, Version.V_8_0_0),
-            entry(SYSTEM_INDICES_REST_ACCESS_DEPRECATED, Version.V_7_10_0),
-            entry(HIDDEN_INDICES_SUPPORTED, Version.V_7_7_0),
-            entry(DELETE_TEMPLATE_MULTIPLE_NAMES_SUPPORTED, Version.V_7_13_0),
-=======
-            entry(COMPONENT_TEMPLATE_SUPPORTED, Version.V_7_8_0),
->>>>>>> fcdfa5b1
             entry(ML_STATE_RESET_FALLBACK_ON_DISABLED, Version.V_8_7_0),
             entry(SECURITY_UPDATE_API_KEY, Version.V_8_4_0),
             entry(SECURITY_BULK_UPDATE_API_KEY, Version.V_8_5_0),
@@ -151,22 +97,6 @@
             entry(TSDB_DOWNSAMPLING_STABLE, Version.V_8_10_0),
             entry(TSDB_EMPTY_TEMPLATE_FIXED, Version.V_8_11_0),
             entry(INDEXING_SLOWLOG_LEVEL_SETTING_REMOVED, Version.V_8_0_0),
-<<<<<<< HEAD
-            entry(TASK_INDEX_SYSTEM_INDEX, Version.V_7_10_0),
-            entry(SHUTDOWN_SUPPORTED, Version.V_7_15_0),
-=======
-            entry(DEPRECATION_WARNINGS_LEAK_FIXED, Version.V_7_17_9),
-            entry(REPLICATION_OF_CLOSED_INDICES, Version.V_7_2_0),
-            entry(SOFT_DELETES_ENFORCED, Version.V_8_0_0),
-            entry(NEW_TRANSPORT_COMPRESSED_SETTING, Version.V_7_14_0),
-            entry(SERVICE_ACCOUNTS_SUPPORTED, Version.V_7_13_0),
-            entry(TRANSFORM_SUPPORTED, Version.V_7_2_0),
-            entry(SLM_SUPPORTED, Version.V_7_4_0),
-            entry(DATA_STREAMS_SUPPORTED, Version.V_7_9_0),
-            entry(NEW_DATA_STREAMS_INDEX_NAME_FORMAT, Version.V_7_11_0),
-            entry(DISABLE_FIELD_NAMES_FIELD_REMOVED, Version.V_8_0_0),
-            entry(ML_NLP_SUPPORTED, Version.V_8_0_0),
->>>>>>> fcdfa5b1
             entry(MAPPINGS_UPGRADE_SERVICE_USES_MAPPINGS_VERSION, Version.V_8_11_0)
         );
     }

/*
 * Licensed to Elasticsearch under one or more contributor
 * license agreements. See the NOTICE file distributed with
 * this work for additional information regarding copyright
 * ownership. Elasticsearch licenses this file to you under
 * the Apache License, Version 2.0 (the "License"); you may
 * not use this file except in compliance with the License.
 * You may obtain a copy of the License at
 *
 *    http://www.apache.org/licenses/LICENSE-2.0
 *
 * Unless required by applicable law or agreed to in writing,
 * software distributed under the License is distributed on an
 * "AS IS" BASIS, WITHOUT WARRANTIES OR CONDITIONS OF ANY
 * KIND, either express or implied.  See the License for the
 * specific language governing permissions and limitations
 * under the License.
 */

package org.elasticsearch.test.transport;

import org.elasticsearch.action.ActionListener;
import org.elasticsearch.cluster.ClusterModule;
import org.elasticsearch.cluster.node.DiscoveryNode;
import org.elasticsearch.common.Nullable;
import org.elasticsearch.common.Randomness;
import org.elasticsearch.common.collect.MapBuilder;
import org.elasticsearch.common.collect.Tuple;
import org.elasticsearch.common.component.Lifecycle;
import org.elasticsearch.common.component.LifecycleComponent;
import org.elasticsearch.common.component.LifecycleListener;
import org.elasticsearch.common.io.stream.BytesStreamOutput;
import org.elasticsearch.common.io.stream.NamedWriteableAwareStreamInput;
import org.elasticsearch.common.io.stream.NamedWriteableRegistry;
import org.elasticsearch.common.lease.Releasable;
import org.elasticsearch.common.settings.ClusterSettings;
import org.elasticsearch.common.settings.Settings;
import org.elasticsearch.common.transport.BoundTransportAddress;
import org.elasticsearch.common.transport.TransportAddress;
import org.elasticsearch.threadpool.ThreadPool;
import org.elasticsearch.transport.CloseableConnection;
import org.elasticsearch.transport.ConnectionManager;
import org.elasticsearch.transport.ConnectionProfile;
import org.elasticsearch.transport.RemoteTransportException;
import org.elasticsearch.transport.RequestHandlerRegistry;
import org.elasticsearch.transport.SendRequestTransportException;
import org.elasticsearch.transport.Transport;
import org.elasticsearch.transport.TransportException;
import org.elasticsearch.transport.TransportInterceptor;
import org.elasticsearch.transport.TransportMessageListener;
import org.elasticsearch.transport.TransportRequest;
import org.elasticsearch.transport.TransportRequestOptions;
import org.elasticsearch.transport.TransportResponse;
import org.elasticsearch.transport.TransportResponseHandler;
import org.elasticsearch.transport.TransportService;
import org.elasticsearch.transport.TransportStats;

import java.io.IOException;
import java.util.Collections;
import java.util.List;
import java.util.Map;
import java.util.Set;
import java.util.concurrent.ConcurrentHashMap;
import java.util.concurrent.ConcurrentMap;
import java.util.function.Function;

import static org.apache.lucene.util.LuceneTestCase.rarely;

/**
 * A basic transport implementation that allows to intercept requests that have been sent
 */
public class MockTransport implements Transport, LifecycleComponent {

    private volatile Map<String, RequestHandlerRegistry> requestHandlers = Collections.emptyMap();
    private final Object requestHandlerMutex = new Object();
    private final ResponseHandlers responseHandlers = new ResponseHandlers();
    private TransportMessageListener listener;
    private ConcurrentMap<Long, Tuple<DiscoveryNode, String>> requests = new ConcurrentHashMap<>();

    public TransportService createTransportService(Settings settings, ThreadPool threadPool, TransportInterceptor interceptor,
                                                   Function<BoundTransportAddress, DiscoveryNode> localNodeFactory,
                                                   @Nullable ClusterSettings clusterSettings, Set<String> taskHeaders) {
        StubbableConnectionManager connectionManager = new StubbableConnectionManager(new ConnectionManager(settings, this, threadPool),
            settings, this, threadPool);
        connectionManager.setDefaultNodeConnectedBehavior((cm, discoveryNode) -> nodeConnected(discoveryNode));
        connectionManager.setDefaultGetConnectionBehavior((cm, discoveryNode) -> createConnection(discoveryNode));
        return new TransportService(settings, this, threadPool, interceptor, localNodeFactory, clusterSettings, taskHeaders,
            connectionManager);
    }

    /**
     * simulate a response for the given requestId
     */
    @SuppressWarnings("unchecked")
    public <Response extends TransportResponse> void handleResponse(final long requestId, final Response response) {
        final TransportResponseHandler<Response> transportResponseHandler =
            (TransportResponseHandler<Response>) responseHandlers.onResponseReceived(requestId, listener);
        if (transportResponseHandler != null) {
            final Response deliveredResponse;
            try (BytesStreamOutput output = new BytesStreamOutput()) {
                response.writeTo(output);
                deliveredResponse = transportResponseHandler.read(
                    new NamedWriteableAwareStreamInput(output.bytes().streamInput(), writeableRegistry()));
            } catch (IOException | UnsupportedOperationException e) {
                throw new AssertionError("failed to serialize/deserialize response " + response, e);
            }
            transportResponseHandler.handleResponse(deliveredResponse);
        }
    }

    /**
     * simulate a local error for the given requestId, will be wrapped
     * by a {@link SendRequestTransportException}
     *
     * @param requestId the id corresponding to the captured send
     *                  request
     * @param t         the failure to wrap
     */
    public void handleLocalError(final long requestId, final Throwable t) {
        Tuple<DiscoveryNode, String> request = requests.get(requestId);
        assert request != null;
        this.handleError(requestId, new SendRequestTransportException(request.v1(), request.v2(), t));
    }

    /**
     * simulate a remote error for the given requestId, will be wrapped
     * by a {@link RemoteTransportException}
     *
     * @param requestId the id corresponding to the captured send
     *                  request
     * @param t         the failure to wrap
     */
    public void handleRemoteError(final long requestId, final Throwable t) {
        final RemoteTransportException remoteException;
        if (rarely(Randomness.get())) {
            remoteException = new RemoteTransportException("remote failure, coming from local node", t);
        } else {
            try (BytesStreamOutput output = new BytesStreamOutput()) {
                output.writeException(t);
                remoteException = new RemoteTransportException("remote failure", output.bytes().streamInput().readException());
            } catch (IOException ioException) {
                throw new AssertionError("failed to serialize/deserialize supplied exception " + t, ioException);
            }
        }
        this.handleError(requestId, remoteException);
    }

    /**
     * simulate an error for the given requestId, unlike
     * {@link #handleLocalError(long, Throwable)} and
     * {@link #handleRemoteError(long, Throwable)}, the provided
     * exception will not be wrapped but will be delivered to the
     * transport layer as is
     *
     * @param requestId the id corresponding to the captured send
     *                  request
     * @param e         the failure
     */
    public void handleError(final long requestId, final TransportException e) {
        final TransportResponseHandler transportResponseHandler = responseHandlers.onResponseReceived(requestId, listener);
        if (transportResponseHandler != null) {
            transportResponseHandler.handleException(e);
        }
    }

    @Override
    public Releasable openConnection(DiscoveryNode node, ConnectionProfile profile, ActionListener<Connection> listener) {
        listener.onResponse(createConnection(node));
        return () -> {};
    }

    public Connection createConnection(DiscoveryNode node) {
        return new CloseableConnection() {
            @Override
            public DiscoveryNode getNode() {
                return node;
            }

            @Override
            public void sendRequest(long requestId, String action, TransportRequest request, TransportRequestOptions options)
                throws TransportException {
                requests.put(requestId, Tuple.tuple(node, action));
                onSendRequest(requestId, action, request, node);
            }
        };
    }

    protected void onSendRequest(long requestId, String action, TransportRequest request, DiscoveryNode node) {
    }

    protected boolean nodeConnected(DiscoveryNode discoveryNode) {
        return true;
    }

    @Override
    public TransportStats getStats() {
        throw new UnsupportedOperationException();
    }

    @Override
    public BoundTransportAddress boundAddress() {
        return null;
    }

    @Override
    public Map<String, BoundTransportAddress> profileBoundAddresses() {
        return null;
    }

    @Override
    public TransportAddress[] addressesFromString(String address, int perAddressLimit) {
        return new TransportAddress[0];
    }

    @Override
    public Lifecycle.State lifecycleState() {
        return null;
    }

    @Override
    public void addLifecycleListener(LifecycleListener listener) {
    }

    @Override
    public void removeLifecycleListener(LifecycleListener listener) {
    }

    @Override
    public void start() {
    }

    @Override
    public void stop() {
    }

    @Override
    public void close() {
    }

    @Override
    public List<String> getLocalAddresses() {
        return Collections.emptyList();
    }

    @Override
    public <Request extends TransportRequest> void registerRequestHandler(RequestHandlerRegistry<Request> reg) {
        synchronized (requestHandlerMutex) {
            if (requestHandlers.containsKey(reg.getAction())) {
                throw new IllegalArgumentException("transport handlers for action " + reg.getAction() + " is already registered");
            }
            requestHandlers = MapBuilder.newMapBuilder(requestHandlers).put(reg.getAction(), reg).immutableMap();
        }
    }

    @Override
    public ResponseHandlers getResponseHandlers() {
        return responseHandlers;
    }

    @SuppressWarnings("unchecked")
    @Override
    public RequestHandlerRegistry<TransportRequest> getRequestHandler(String action) {
        return requestHandlers.get(action);
    }

    @Override
    public void addMessageListener(TransportMessageListener listener) {
        if (this.listener != null) {
            throw new IllegalStateException("listener already set");
        }
        this.listener = listener;
    }

    @Override
    public boolean removeMessageListener(TransportMessageListener listener) {
        if (listener == this.listener) {
            this.listener = null;
            return true;
        }
        return false;
    }

<<<<<<< HEAD
    @Override
    public void setLocalNode(DiscoveryNode localNode) {

=======
    protected NamedWriteableRegistry writeableRegistry() {
        return new NamedWriteableRegistry(ClusterModule.getNamedWriteables());
>>>>>>> cbbd2304
    }
}<|MERGE_RESOLUTION|>--- conflicted
+++ resolved
@@ -280,13 +280,9 @@
         return false;
     }
 
-<<<<<<< HEAD
-    @Override
-    public void setLocalNode(DiscoveryNode localNode) {
-
-=======
     protected NamedWriteableRegistry writeableRegistry() {
         return new NamedWriteableRegistry(ClusterModule.getNamedWriteables());
->>>>>>> cbbd2304
-    }
+    }
+
+    public void setLocalNode(DiscoveryNode localNode) {}
 }
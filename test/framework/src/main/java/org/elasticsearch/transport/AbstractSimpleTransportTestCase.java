--- conflicted
+++ resolved
@@ -1149,14 +1149,6 @@
         }
 
         @Override
-<<<<<<< HEAD
-=======
-        public void readFrom(StreamInput in) throws IOException {
-            throw new UnsupportedOperationException("usage of Streamable is to be replaced by Writeable");
-        }
-
-        @Override
->>>>>>> streamable22
         public void writeTo(StreamOutput out) throws IOException {
             super.writeTo(out);
             out.writeString(message);
@@ -1176,8 +1168,6 @@
             this.message = in.readString();
         }
 
-
-
         @Override
         public void writeTo(StreamOutput out) throws IOException {
             out.writeString(message);
@@ -1194,11 +1184,6 @@
         Version0Request(StreamInput in) throws IOException {
             super(in);
             value1 = in.readInt();
-        }
-
-        @Override
-        public final void readFrom(StreamInput in) throws IOException {
-            throw new UnsupportedOperationException("usage of Streamable is to be replaced by Writeable");
         }
 
         @Override
@@ -1661,14 +1646,6 @@
         }
 
         @Override
-<<<<<<< HEAD
-=======
-        public void readFrom(StreamInput in) throws IOException {
-            throw new UnsupportedOperationException("usage of Streamable is to be replaced by Writeable");
-        }
-
-        @Override
->>>>>>> 23828cfd
         public void writeTo(StreamOutput out) throws IOException {
             super.writeTo(out);
             out.writeOptionalString(info);

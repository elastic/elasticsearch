/*
 * Copyright Elasticsearch B.V. and/or licensed to Elasticsearch B.V. under one
 * or more contributor license agreements. Licensed under the Elastic License
 * 2.0 and the Server Side Public License, v 1; you may not use this file except
 * in compliance with, at your election, the Elastic License 2.0 or the Server
 * Side Public License, v 1.
 */

package org.elasticsearch.transport.nio;

import org.apache.logging.log4j.LogManager;
import org.apache.logging.log4j.Logger;
import org.apache.logging.log4j.message.ParameterizedMessage;
import org.apache.lucene.util.BytesRef;
import org.elasticsearch.ElasticsearchException;
import org.elasticsearch.Version;
import org.elasticsearch.action.ActionListener;
import org.elasticsearch.action.support.PlainActionFuture;
import org.elasticsearch.cluster.node.DiscoveryNode;
import org.elasticsearch.common.breaker.CircuitBreaker;
import org.elasticsearch.common.bytes.BytesReference;
import org.elasticsearch.common.bytes.CompositeBytesReference;
import org.elasticsearch.common.bytes.ReleasableBytesReference;
import org.elasticsearch.common.io.stream.NamedWriteableRegistry;
import org.elasticsearch.common.network.NetworkService;
import org.elasticsearch.common.recycler.Recycler;
import org.elasticsearch.common.settings.Settings;
import org.elasticsearch.common.util.PageCacheRecycler;
import org.elasticsearch.core.AbstractRefCounted;
import org.elasticsearch.core.Releasable;
import org.elasticsearch.core.Releasables;
import org.elasticsearch.core.TimeValue;
import org.elasticsearch.indices.breaker.CircuitBreakerService;
import org.elasticsearch.nio.BytesChannelContext;
import org.elasticsearch.nio.BytesWriteHandler;
import org.elasticsearch.nio.ChannelFactory;
import org.elasticsearch.nio.Config;
import org.elasticsearch.nio.InboundChannelBuffer;
import org.elasticsearch.nio.NioSelector;
import org.elasticsearch.nio.NioSelectorGroup;
import org.elasticsearch.nio.NioServerSocketChannel;
import org.elasticsearch.nio.NioSocketChannel;
import org.elasticsearch.nio.Page;
import org.elasticsearch.nio.ServerChannelContext;
import org.elasticsearch.threadpool.ThreadPool;
import org.elasticsearch.transport.BytesRefRecycler;
import org.elasticsearch.transport.ConnectionProfile;
import org.elasticsearch.transport.InboundPipeline;
import org.elasticsearch.transport.LeakTracker;
import org.elasticsearch.transport.StatsTracker;
import org.elasticsearch.transport.TcpChannel;
import org.elasticsearch.transport.TcpServerChannel;
import org.elasticsearch.transport.TcpTransport;
import org.elasticsearch.transport.TransportRequestOptions;

import java.io.IOException;
import java.io.UncheckedIOException;
import java.net.InetSocketAddress;
import java.net.StandardSocketOptions;
import java.nio.ByteBuffer;
import java.nio.channels.ServerSocketChannel;
import java.nio.channels.SocketChannel;
import java.util.Arrays;
import java.util.HashSet;
import java.util.Map;
import java.util.Set;
import java.util.concurrent.ConcurrentHashMap;
import java.util.concurrent.ConcurrentMap;
import java.util.concurrent.TimeUnit;
import java.util.function.IntFunction;
import java.util.function.Supplier;
import java.util.stream.Collectors;

import static org.elasticsearch.common.util.concurrent.ConcurrentCollections.newConcurrentMap;
import static org.elasticsearch.common.util.concurrent.EsExecutors.daemonThreadFactory;

public class MockNioTransport extends TcpTransport {
    private static final Logger logger = LogManager.getLogger(MockNioTransport.class);

    private final ConcurrentMap<String, MockTcpChannelFactory> profileToChannelFactory = newConcurrentMap();
    private final TransportThreadWatchdog transportThreadWatchdog;
    private final BytesRefRecycler bytesRefRecycler;
    private volatile NioSelectorGroup nioGroup;
    private volatile MockTcpChannelFactory clientChannelFactory;

    public MockNioTransport(
        Settings settings,
        Version version,
        ThreadPool threadPool,
        NetworkService networkService,
        PageCacheRecycler pageCacheRecycler,
        NamedWriteableRegistry namedWriteableRegistry,
        CircuitBreakerService circuitBreakerService
    ) {
        super(settings, version, threadPool, pageCacheRecycler, circuitBreakerService, namedWriteableRegistry, networkService);
        this.transportThreadWatchdog = new TransportThreadWatchdog(threadPool, settings);
        this.bytesRefRecycler = new BytesRefRecycler(pageCacheRecycler);
    }

    @Override
    protected MockServerChannel bind(String name, InetSocketAddress address) throws IOException {
        MockTcpChannelFactory channelFactory = this.profileToChannelFactory.get(name);
        MockServerChannel serverChannel = nioGroup.bindServerChannel(address, channelFactory);
        PlainActionFuture<Void> future = PlainActionFuture.newFuture();
        serverChannel.addBindListener(ActionListener.toBiConsumer(future));
        future.actionGet();
        return serverChannel;
    }

    @Override
    protected MockSocketChannel initiateChannel(DiscoveryNode node) throws IOException {
        InetSocketAddress address = node.getAddress().address();
        return nioGroup.openChannel(address, clientChannelFactory);
    }

    @Override
    protected void doStart() {
        boolean success = false;
        try {
            nioGroup = new NioSelectorGroup(
                daemonThreadFactory(this.settings, TcpTransport.TRANSPORT_WORKER_THREAD_NAME_PREFIX),
                2,
                (s) -> new TestEventHandler(this::onNonChannelException, s, transportThreadWatchdog)
            );

            ProfileSettings clientProfileSettings = new ProfileSettings(settings, "default");
            clientChannelFactory = new MockTcpChannelFactory(true, clientProfileSettings, "client");

            if (NetworkService.NETWORK_SERVER.get(settings)) {
                // loop through all profiles and start them up, special handling for default one
                for (ProfileSettings profileSettings : profileSettingsSet) {
                    String profileName = profileSettings.profileName;
                    MockTcpChannelFactory factory = new MockTcpChannelFactory(false, profileSettings, profileName);
                    profileToChannelFactory.putIfAbsent(profileName, factory);
                    bindServer(profileSettings);
                }
            }
            success = true;
        } catch (IOException e) {
            throw new ElasticsearchException(e);
        } finally {
            if (success == false) {
                doStop();
            }
        }
    }

    @Override
    protected void stopInternal() {
        try {
            transportThreadWatchdog.stop();
            nioGroup.close();
        } catch (Exception e) {
            logger.warn("unexpected exception while stopping nio group", e);
        }
        profileToChannelFactory.clear();
    }

    @Override
    protected ConnectionProfile maybeOverrideConnectionProfile(ConnectionProfile connectionProfile) {
        if (connectionProfile.getNumConnections() <= 3) {
            return connectionProfile;
        }
        ConnectionProfile.Builder builder = new ConnectionProfile.Builder();
        Set<TransportRequestOptions.Type> allTypesWithConnection = new HashSet<>();
        Set<TransportRequestOptions.Type> allTypesWithoutConnection = new HashSet<>();
        for (TransportRequestOptions.Type type : TransportRequestOptions.Type.values()) {
            int numConnections = connectionProfile.getNumConnectionsPerType(type);
            if (numConnections > 0) {
                allTypesWithConnection.add(type);
            } else {
                allTypesWithoutConnection.add(type);
            }
        }

        // make sure we maintain at least the types that are supported by this profile even if we only use a single channel for them.
        builder.addConnections(3, allTypesWithConnection.toArray(new TransportRequestOptions.Type[0]));
        if (allTypesWithoutConnection.isEmpty() == false) {
            builder.addConnections(0, allTypesWithoutConnection.toArray(new TransportRequestOptions.Type[0]));
        }
        builder.setHandshakeTimeout(connectionProfile.getHandshakeTimeout());
        builder.setConnectTimeout(connectionProfile.getConnectTimeout());
        builder.setPingInterval(connectionProfile.getPingInterval());
        builder.setCompressionEnabled(connectionProfile.getCompressionEnabled());
        builder.setCompressionScheme(connectionProfile.getCompressionScheme());
        return builder.build();
    }

    private void onNonChannelException(Exception exception) {
        logger.warn(
            new ParameterizedMessage("exception caught on transport layer [thread={}]", Thread.currentThread().getName()),
            exception
        );
    }

    private void exceptionCaught(NioSocketChannel channel, Exception exception) {
        onException((TcpChannel) channel, exception);
    }

    private void acceptChannel(NioSocketChannel channel) {
        serverAcceptedChannel((TcpChannel) channel);
    }

    private class MockTcpChannelFactory extends ChannelFactory<MockServerChannel, MockSocketChannel> {

        private final boolean isClient;
        private final String profileName;

        private MockTcpChannelFactory(boolean isClient, ProfileSettings profileSettings, String profileName) {
            super(
                profileSettings.tcpNoDelay,
                profileSettings.tcpKeepAlive,
                profileSettings.tcpKeepIdle,
                profileSettings.tcpKeepInterval,
                profileSettings.tcpKeepCount,
                profileSettings.reuseAddress,
                Math.toIntExact(profileSettings.sendBufferSize.getBytes()),
                Math.toIntExact(profileSettings.receiveBufferSize.getBytes())
            );
            this.isClient = isClient;
            this.profileName = profileName;
        }

        @Override
        public MockSocketChannel createChannel(NioSelector selector, SocketChannel channel, Config.Socket socketConfig) {
            MockSocketChannel nioChannel = new MockSocketChannel(isClient == false, profileName, channel);
            IntFunction<Page> pageSupplier = (length) -> {
                if (length > PageCacheRecycler.BYTE_PAGE_SIZE) {
                    return new Page(ByteBuffer.allocate(length), () -> {});
                } else {
                    Recycler.V<BytesRef> bytes = recycler.obtain();
                    BytesRef v = bytes.v();
                    assert v.length == length;
                    return new Page(ByteBuffer.wrap(v.bytes, v.offset, length), bytes);
                }
            };
<<<<<<< HEAD
            MockTcpReadWriteHandler readWriteHandler = new MockTcpReadWriteHandler(nioChannel, pageCacheRecycler, MockNioTransport.this);
=======
            MockTcpReadWriteHandler readWriteHandler = new MockTcpReadWriteHandler(nioChannel, bytesRefRecycler, MockNioTransport.this);
>>>>>>> d90fa4eb
            BytesChannelContext context = new BytesChannelContext(
                nioChannel,
                selector,
                socketConfig,
                e -> exceptionCaught(nioChannel, e),
                readWriteHandler,
                new InboundChannelBuffer(pageSupplier)
            );
            nioChannel.setContext(context);
            nioChannel.addConnectListener((v, e) -> {
                if (e == null) {
                    if (channel.isConnected()) {
                        try {
                            channel.setOption(StandardSocketOptions.SO_LINGER, 0);
                        } catch (IOException ex) {
                            throw new UncheckedIOException(new IOException());
                        }
                    }
                }
            });
            return nioChannel;
        }

        @Override
        public MockServerChannel createServerChannel(NioSelector selector, ServerSocketChannel channel, Config.ServerSocket socketConfig) {
            MockServerChannel nioServerChannel = new MockServerChannel(channel);
            ServerChannelContext context = new ServerChannelContext(
                nioServerChannel,
                this,
                selector,
                socketConfig,
                MockNioTransport.this::acceptChannel,
                e -> onServerException(nioServerChannel, e)
            ) {
                @Override
                public void acceptChannels(Supplier<NioSelector> selectorSupplier) throws IOException {
                    int acceptCount = 0;
                    SocketChannel acceptedChannel;
                    while ((acceptedChannel = accept(rawChannel)) != null) {
                        NioSocketChannel nioChannel = MockTcpChannelFactory.this.acceptNioChannel(acceptedChannel, selectorSupplier);
                        acceptChannel(nioChannel);
                        ++acceptCount;
                        if (acceptCount % 100 == 0) {
                            logger.warn("Accepted [{}] connections in a single select loop iteration on [{}]", acceptCount, channel);
                        }
                    }
                }
            };
            nioServerChannel.setContext(context);
            return nioServerChannel;
        }
    }

    private static final class LeakAwareRefCounted extends AbstractRefCounted {
        private final LeakTracker.Leak<Releasable> leak;

        private final Releasable releasable;

        LeakAwareRefCounted(Releasable releasable) {
            this.releasable = releasable;
            leak = LeakTracker.INSTANCE.track(releasable);
        }

        @Override
        protected void closeInternal() {
            boolean leakReleased = leak.close(releasable);
            assert leakReleased : "leak should not have been released already";
            Releasables.closeExpectNoException(releasable);
        }

        @Override
        protected void touch() {
            leak.record();
        }
    }

    private static class MockTcpReadWriteHandler extends BytesWriteHandler {

        private final MockSocketChannel channel;
        private final InboundPipeline pipeline;

        private MockTcpReadWriteHandler(MockSocketChannel channel, BytesRefRecycler recycler, TcpTransport transport) {
            this.channel = channel;
            final ThreadPool threadPool = transport.getThreadPool();
            final Supplier<CircuitBreaker> breaker = transport.getInflightBreaker();
            final RequestHandlers requestHandlers = transport.getRequestHandlers();
            final Version version = transport.getVersion();
            final StatsTracker statsTracker = transport.getStatsTracker();
            this.pipeline = new InboundPipeline(
                version,
                statsTracker,
                recycler,
                threadPool::relativeTimeInMillis,
                breaker,
                requestHandlers::getHandler,
                transport::inboundMessage
            );
        }

        @Override
        public int consumeReads(InboundChannelBuffer channelBuffer) throws IOException {
            Page[] pages = channelBuffer.sliceAndRetainPagesTo(channelBuffer.getIndex());
            BytesReference[] references = new BytesReference[pages.length];
            for (int i = 0; i < pages.length; ++i) {
                references[i] = BytesReference.fromByteBuffer(pages[i].byteBuffer());
            }
            Releasable releasable = pages.length == 1 ? pages[0] : () -> Releasables.closeExpectNoException(pages);
            try (
                ReleasableBytesReference reference = new ReleasableBytesReference(
                    CompositeBytesReference.of(references),
                    new LeakAwareRefCounted(releasable)
                )
            ) {
                pipeline.handleBytes(channel, reference);
                return reference.length();
            }
        }

        @Override
        public void close() {
            Releasables.closeExpectNoException(pipeline, super::close);
        }
    }

    private static class MockServerChannel extends NioServerSocketChannel implements TcpServerChannel {

        MockServerChannel(ServerSocketChannel channel) {
            super(channel);
        }

        @Override
        public void close() {
            getContext().closeChannel();
        }

        @Override
        public void addCloseListener(ActionListener<Void> listener) {
            addCloseListener(ActionListener.toBiConsumer(listener));
        }
    }

    private static class MockSocketChannel extends NioSocketChannel implements TcpChannel {

        private final boolean isServer;
        private final String profile;
        private final ChannelStats stats = new ChannelStats();

        private MockSocketChannel(boolean isServer, String profile, SocketChannel socketChannel) {
            super(socketChannel);
            this.isServer = isServer;
            this.profile = profile;
        }

        @Override
        public void close() {
            getContext().closeChannel();
        }

        @Override
        public String getProfile() {
            return profile;
        }

        @Override
        public boolean isServerChannel() {
            return isServer;
        }

        @Override
        public void addCloseListener(ActionListener<Void> listener) {
            addCloseListener(ActionListener.toBiConsumer(listener));
        }

        @Override
        public void addConnectListener(ActionListener<Void> listener) {
            addConnectListener(ActionListener.toBiConsumer(listener));
        }

        @Override
        public ChannelStats getChannelStats() {
            return stats;
        }

        @Override
        public void sendMessage(BytesReference reference, ActionListener<Void> listener) {
            getContext().sendMessage(BytesReference.toByteBuffers(reference), ActionListener.toBiConsumer(listener));
        }
    }

    static final class TransportThreadWatchdog {
        // Only check every 2s to not flood the logs on a blocked thread.
        // We mostly care about long blocks and not random slowness anyway and in tests would randomly catch slow operations that block for
        // less than 2s eventually.
        private static final TimeValue CHECK_INTERVAL = TimeValue.timeValueSeconds(2);

        private final long warnThreshold;
        private final ThreadPool threadPool;
        private final ConcurrentHashMap<Thread, Long> registry = new ConcurrentHashMap<>();

        private volatile boolean stopped;

        TransportThreadWatchdog(ThreadPool threadPool, Settings settings) {
            this.threadPool = threadPool;
            warnThreshold = ThreadPool.ESTIMATED_TIME_INTERVAL_SETTING.get(settings).nanos() + TimeValue.timeValueMillis(100L).nanos();
            threadPool.schedule(this::logLongRunningExecutions, CHECK_INTERVAL, ThreadPool.Names.GENERIC);
        }

        public boolean register() {
            Long previousValue = registry.put(Thread.currentThread(), threadPool.relativeTimeInNanos());
            return previousValue == null;
        }

        public void unregister() {
            Long previousValue = registry.remove(Thread.currentThread());
            assert previousValue != null;
            maybeLogElapsedTime(previousValue);
        }

        private void maybeLogElapsedTime(long startTime) {
            long elapsedTime = threadPool.relativeTimeInNanos() - startTime;
            if (elapsedTime > warnThreshold) {
                logger.warn(
                    new ParameterizedMessage(
                        "Slow execution on network thread [{} milliseconds]",
                        TimeUnit.NANOSECONDS.toMillis(elapsedTime)
                    ),
                    new RuntimeException("Slow exception on network thread")
                );
            }
        }

        private void logLongRunningExecutions() {
            for (Map.Entry<Thread, Long> entry : registry.entrySet()) {
                final Long blockedSinceInNanos = entry.getValue();
                final long elapsedTimeInNanos = threadPool.relativeTimeInNanos() - blockedSinceInNanos;
                if (elapsedTimeInNanos > warnThreshold) {
                    final Thread thread = entry.getKey();
                    final String stackTrace = Arrays.stream(thread.getStackTrace()).map(Object::toString).collect(Collectors.joining("\n"));
                    final Thread.State threadState = thread.getState();
                    if (blockedSinceInNanos == registry.get(thread)) {
                        logger.warn(
                            "Potentially blocked execution on network thread [{}] [{}] [{} milliseconds]: \n{}",
                            thread.getName(),
                            threadState,
                            TimeUnit.NANOSECONDS.toMillis(elapsedTimeInNanos),
                            stackTrace
                        );
                    }
                }
            }
            if (stopped == false) {
                threadPool.scheduleUnlessShuttingDown(CHECK_INTERVAL, ThreadPool.Names.GENERIC, this::logLongRunningExecutions);
            }
        }

        public void stop() {
            stopped = true;
        }
    }
}<|MERGE_RESOLUTION|>--- conflicted
+++ resolved
@@ -234,11 +234,7 @@
                     return new Page(ByteBuffer.wrap(v.bytes, v.offset, length), bytes);
                 }
             };
-<<<<<<< HEAD
-            MockTcpReadWriteHandler readWriteHandler = new MockTcpReadWriteHandler(nioChannel, pageCacheRecycler, MockNioTransport.this);
-=======
             MockTcpReadWriteHandler readWriteHandler = new MockTcpReadWriteHandler(nioChannel, bytesRefRecycler, MockNioTransport.this);
->>>>>>> d90fa4eb
             BytesChannelContext context = new BytesChannelContext(
                 nioChannel,
                 selector,

/*
 * Licensed to Elasticsearch under one or more contributor
 * license agreements. See the NOTICE file distributed with
 * this work for additional information regarding copyright
 * ownership. Elasticsearch licenses this file to you under
 * the Apache License, Version 2.0 (the "License"); you may
 * not use this file except in compliance with the License.
 * You may obtain a copy of the License at
 *
 *    http://www.apache.org/licenses/LICENSE-2.0
 *
 * Unless required by applicable law or agreed to in writing,
 * software distributed under the License is distributed on an
 * "AS IS" BASIS, WITHOUT WARRANTIES OR CONDITIONS OF ANY
 * KIND, either express or implied.  See the License for the
 * specific language governing permissions and limitations
 * under the License.
 */

package org.elasticsearch.transport.nio;

import org.apache.logging.log4j.Logger;
import org.elasticsearch.ElasticsearchException;
import org.elasticsearch.action.ActionListener;
import org.elasticsearch.cluster.node.DiscoveryNode;
import org.elasticsearch.common.io.stream.NamedWriteableRegistry;
import org.elasticsearch.common.network.NetworkService;
import org.elasticsearch.common.recycler.Recycler;
import org.elasticsearch.common.settings.Setting;
import org.elasticsearch.common.settings.Settings;
import org.elasticsearch.common.unit.TimeValue;
import org.elasticsearch.common.util.BigArrays;
import org.elasticsearch.common.util.PageCacheRecycler;
import org.elasticsearch.common.util.concurrent.EsExecutors;
import org.elasticsearch.common.util.concurrent.FutureUtils;
import org.elasticsearch.indices.breaker.CircuitBreakerService;
import org.elasticsearch.nio.AcceptingSelector;
import org.elasticsearch.nio.AcceptorEventHandler;
import org.elasticsearch.nio.InboundChannelBuffer;
import org.elasticsearch.nio.RoundRobinSelectorSupplier;
import org.elasticsearch.nio.SocketEventHandler;
import org.elasticsearch.nio.SocketSelector;
import org.elasticsearch.threadpool.ThreadPool;
import org.elasticsearch.transport.TcpTransport;
import org.elasticsearch.transport.Transports;
import org.elasticsearch.nio.NioServerSocketChannel;
import org.elasticsearch.nio.NioSocketChannel;

import java.io.IOException;
import java.net.InetSocketAddress;
import java.nio.ByteBuffer;
import java.util.concurrent.ConcurrentMap;
import java.util.function.Consumer;
import java.util.function.Supplier;

import static org.elasticsearch.common.settings.Setting.intSetting;
import static org.elasticsearch.common.util.concurrent.ConcurrentCollections.newConcurrentMap;
import static org.elasticsearch.common.util.concurrent.EsExecutors.daemonThreadFactory;

public class NioTransport extends TcpTransport {

    public static final String TRANSPORT_WORKER_THREAD_NAME_PREFIX = Transports.NIO_TRANSPORT_WORKER_THREAD_NAME_PREFIX;
    public static final String TRANSPORT_ACCEPTOR_THREAD_NAME_PREFIX = Transports.NIO_TRANSPORT_ACCEPTOR_THREAD_NAME_PREFIX;

    public static final Setting<Integer> NIO_WORKER_COUNT =
        new Setting<>("transport.nio.worker_count",
            (s) -> Integer.toString(EsExecutors.numberOfProcessors(s) * 2),
            (s) -> Setting.parseInt(s, 1, "transport.nio.worker_count"), Setting.Property.NodeScope);

    public static final Setting<Integer> NIO_ACCEPTOR_COUNT =
        intSetting("transport.nio.acceptor_count", 1, 1, Setting.Property.NodeScope);

    private final PageCacheRecycler pageCacheRecycler;
    private final ConcurrentMap<String, TcpChannelFactory> profileToChannelFactory = newConcurrentMap();
    private volatile NioGroup nioGroup;
    private volatile TcpChannelFactory clientChannelFactory;

    public NioTransport(Settings settings, ThreadPool threadPool, NetworkService networkService, BigArrays bigArrays,
                        PageCacheRecycler pageCacheRecycler, NamedWriteableRegistry namedWriteableRegistry,
                        CircuitBreakerService circuitBreakerService) {
        super("nio", settings, threadPool, bigArrays, circuitBreakerService, namedWriteableRegistry, networkService);
        this.pageCacheRecycler = pageCacheRecycler;
    }

    @Override
    protected TcpNioServerSocketChannel bind(String name, InetSocketAddress address) throws IOException {
        TcpChannelFactory channelFactory = this.profileToChannelFactory.get(name);
        return nioGroup.bindServerChannel(address, channelFactory);
    }

    @Override
    protected TcpNioSocketChannel initiateChannel(DiscoveryNode node, TimeValue connectTimeout, ActionListener<Void> connectListener)
        throws IOException {
<<<<<<< HEAD
        TcpNioSocketChannel channel = clientChannelFactory.openNioChannel(node.getAddress().address(), clientSelectorSupplier.get());
        channel.addConnectListener(ActionListener.toBiConsumer(connectListener));
=======
        TcpNioSocketChannel channel = nioGroup.openChannel(node.getAddress().address(), clientChannelFactory);
        channel.addConnectListener(connectListener);
>>>>>>> 916e7dbe
        return channel;
    }

    @Override
    protected void doStart() {
        boolean success = false;
        try {
            int acceptorCount = 0;
            boolean useNetworkServer = NetworkService.NETWORK_SERVER.get(settings);
            if (useNetworkServer) {
                acceptorCount = NioTransport.NIO_ACCEPTOR_COUNT.get(settings);
            }
            nioGroup = new NioGroup(logger, daemonThreadFactory(this.settings, TRANSPORT_ACCEPTOR_THREAD_NAME_PREFIX), acceptorCount,
                AcceptorEventHandler::new, daemonThreadFactory(this.settings, TRANSPORT_WORKER_THREAD_NAME_PREFIX),
                NioTransport.NIO_WORKER_COUNT.get(settings), this::getSocketEventHandler);

<<<<<<< HEAD
            for (SocketSelector selector : socketSelectors) {
                if (selector.isRunning() == false) {
                    ThreadFactory threadFactory = daemonThreadFactory(this.settings, TRANSPORT_WORKER_THREAD_NAME_PREFIX);
                    threadFactory.newThread(selector::runLoop).start();
                    FutureUtils.get(selector.isRunningFuture());
                }
            }

            Consumer<NioSocketChannel> clientContextSetter = getContextSetter("client-socket");
            clientSelectorSupplier = new RoundRobinSelectorSupplier(socketSelectors);
            ProfileSettings clientProfileSettings = new ProfileSettings(settings, "default");
            clientChannelFactory = new TcpChannelFactory(clientProfileSettings, clientContextSetter, getServerContextSetter());

            if (NetworkService.NETWORK_SERVER.get(settings)) {
                int acceptorCount = NioTransport.NIO_ACCEPTOR_COUNT.get(settings);
                for (int i = 0; i < acceptorCount; ++i) {
                    Supplier<SocketSelector> selectorSupplier = new RoundRobinSelectorSupplier(socketSelectors);
                    AcceptorEventHandler eventHandler = new AcceptorEventHandler(logger, selectorSupplier);
                    AcceptingSelector acceptor = new AcceptingSelector(eventHandler);
                    acceptors.add(acceptor);
                }

                for (AcceptingSelector acceptor : acceptors) {
                    if (acceptor.isRunning() == false) {
                        ThreadFactory threadFactory = daemonThreadFactory(this.settings, TRANSPORT_ACCEPTOR_THREAD_NAME_PREFIX);
                        threadFactory.newThread(acceptor::runLoop).start();
                        FutureUtils.get(acceptor.isRunningFuture());
                    }
                }
=======
            ProfileSettings clientProfileSettings = new ProfileSettings(settings, "default");
            clientChannelFactory = new TcpChannelFactory(clientProfileSettings, getContextSetter("client"), getServerContextSetter());
>>>>>>> 916e7dbe

            if (useNetworkServer) {
                // loop through all profiles and start them up, special handling for default one
                for (ProfileSettings profileSettings : profileSettings) {
                    String profileName = profileSettings.profileName;
                    Consumer<NioSocketChannel> contextSetter = getContextSetter(profileName);
                    TcpChannelFactory factory = new TcpChannelFactory(profileSettings, contextSetter, getServerContextSetter());
                    profileToChannelFactory.putIfAbsent(profileName, factory);
                    bindServer(profileSettings);
                }
            }

            super.doStart();
            success = true;
        } catch (IOException e) {
            throw new ElasticsearchException(e);
        } finally {
            if (success == false) {
                doStop();
            }
        }
    }

    @Override
    protected void stopInternal() {
        try {
            nioGroup.close();
        } catch (Exception e) {
            logger.warn("unexpected exception while stopping nio group", e);
        }
        profileToChannelFactory.clear();
    }

    protected SocketEventHandler getSocketEventHandler(Logger logger) {
        return new SocketEventHandler(logger);
    }

    final void exceptionCaught(NioSocketChannel channel, Exception exception) {
        onException((TcpNioSocketChannel) channel, exception);
    }

    private Consumer<NioSocketChannel> getContextSetter(String profileName) {
        return (c) -> {
            Supplier<InboundChannelBuffer.Page> pageSupplier = () -> {
                Recycler.V<byte[]> bytes = pageCacheRecycler.bytePage(false);
                return new InboundChannelBuffer.Page(ByteBuffer.wrap(bytes.v()), bytes::close);
            };
            c.setContexts(new TcpReadContext(c, new TcpReadHandler(profileName, this), new InboundChannelBuffer(pageSupplier)),
                new TcpWriteContext(c), this::exceptionCaught);
        };
    }

    private void acceptChannel(NioSocketChannel channel) {
        serverAcceptedChannel((TcpNioSocketChannel) channel);

    }

    private Consumer<NioServerSocketChannel> getServerContextSetter() {
        return (c) -> c.setAcceptContext(this::acceptChannel);
    }
}<|MERGE_RESOLUTION|>--- conflicted
+++ resolved
@@ -32,19 +32,16 @@
 import org.elasticsearch.common.util.BigArrays;
 import org.elasticsearch.common.util.PageCacheRecycler;
 import org.elasticsearch.common.util.concurrent.EsExecutors;
-import org.elasticsearch.common.util.concurrent.FutureUtils;
 import org.elasticsearch.indices.breaker.CircuitBreakerService;
-import org.elasticsearch.nio.AcceptingSelector;
 import org.elasticsearch.nio.AcceptorEventHandler;
 import org.elasticsearch.nio.InboundChannelBuffer;
-import org.elasticsearch.nio.RoundRobinSelectorSupplier;
+import org.elasticsearch.nio.NioGroup;
+import org.elasticsearch.nio.NioServerSocketChannel;
+import org.elasticsearch.nio.NioSocketChannel;
 import org.elasticsearch.nio.SocketEventHandler;
-import org.elasticsearch.nio.SocketSelector;
 import org.elasticsearch.threadpool.ThreadPool;
 import org.elasticsearch.transport.TcpTransport;
 import org.elasticsearch.transport.Transports;
-import org.elasticsearch.nio.NioServerSocketChannel;
-import org.elasticsearch.nio.NioSocketChannel;
 
 import java.io.IOException;
 import java.net.InetSocketAddress;
@@ -91,13 +88,8 @@
     @Override
     protected TcpNioSocketChannel initiateChannel(DiscoveryNode node, TimeValue connectTimeout, ActionListener<Void> connectListener)
         throws IOException {
-<<<<<<< HEAD
-        TcpNioSocketChannel channel = clientChannelFactory.openNioChannel(node.getAddress().address(), clientSelectorSupplier.get());
+        TcpNioSocketChannel channel = nioGroup.openChannel(node.getAddress().address(), clientChannelFactory);
         channel.addConnectListener(ActionListener.toBiConsumer(connectListener));
-=======
-        TcpNioSocketChannel channel = nioGroup.openChannel(node.getAddress().address(), clientChannelFactory);
-        channel.addConnectListener(connectListener);
->>>>>>> 916e7dbe
         return channel;
     }
 
@@ -114,40 +106,8 @@
                 AcceptorEventHandler::new, daemonThreadFactory(this.settings, TRANSPORT_WORKER_THREAD_NAME_PREFIX),
                 NioTransport.NIO_WORKER_COUNT.get(settings), this::getSocketEventHandler);
 
-<<<<<<< HEAD
-            for (SocketSelector selector : socketSelectors) {
-                if (selector.isRunning() == false) {
-                    ThreadFactory threadFactory = daemonThreadFactory(this.settings, TRANSPORT_WORKER_THREAD_NAME_PREFIX);
-                    threadFactory.newThread(selector::runLoop).start();
-                    FutureUtils.get(selector.isRunningFuture());
-                }
-            }
-
-            Consumer<NioSocketChannel> clientContextSetter = getContextSetter("client-socket");
-            clientSelectorSupplier = new RoundRobinSelectorSupplier(socketSelectors);
-            ProfileSettings clientProfileSettings = new ProfileSettings(settings, "default");
-            clientChannelFactory = new TcpChannelFactory(clientProfileSettings, clientContextSetter, getServerContextSetter());
-
-            if (NetworkService.NETWORK_SERVER.get(settings)) {
-                int acceptorCount = NioTransport.NIO_ACCEPTOR_COUNT.get(settings);
-                for (int i = 0; i < acceptorCount; ++i) {
-                    Supplier<SocketSelector> selectorSupplier = new RoundRobinSelectorSupplier(socketSelectors);
-                    AcceptorEventHandler eventHandler = new AcceptorEventHandler(logger, selectorSupplier);
-                    AcceptingSelector acceptor = new AcceptingSelector(eventHandler);
-                    acceptors.add(acceptor);
-                }
-
-                for (AcceptingSelector acceptor : acceptors) {
-                    if (acceptor.isRunning() == false) {
-                        ThreadFactory threadFactory = daemonThreadFactory(this.settings, TRANSPORT_ACCEPTOR_THREAD_NAME_PREFIX);
-                        threadFactory.newThread(acceptor::runLoop).start();
-                        FutureUtils.get(acceptor.isRunningFuture());
-                    }
-                }
-=======
             ProfileSettings clientProfileSettings = new ProfileSettings(settings, "default");
             clientChannelFactory = new TcpChannelFactory(clientProfileSettings, getContextSetter("client"), getServerContextSetter());
->>>>>>> 916e7dbe
 
             if (useNetworkServer) {
                 // loop through all profiles and start them up, special handling for default one

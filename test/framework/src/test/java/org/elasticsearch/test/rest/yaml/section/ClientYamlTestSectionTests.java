/*
 * Licensed to Elasticsearch under one or more contributor
 * license agreements. See the NOTICE file distributed with
 * this work for additional information regarding copyright
 * ownership. Elasticsearch licenses this file to you under
 * the Apache License, Version 2.0 (the "License"); you may
 * not use this file except in compliance with the License.
 * You may obtain a copy of the License at
 *
 *    http://www.apache.org/licenses/LICENSE-2.0
 *
 * Unless required by applicable law or agreed to in writing,
 * software distributed under the License is distributed on an
 * "AS IS" BASIS, WITHOUT WARRANTIES OR CONDITIONS OF ANY
 * KIND, either express or implied.  See the License for the
 * specific language governing permissions and limitations
 * under the License.
 */

package org.elasticsearch.test.rest.yaml.section;

import org.elasticsearch.Version;
import org.elasticsearch.common.ParsingException;
import org.elasticsearch.common.xcontent.XContentParser;
import org.elasticsearch.common.xcontent.yaml.YamlXContent;

import java.io.IOException;
import java.util.Map;

import static org.hamcrest.Matchers.equalTo;
import static org.hamcrest.Matchers.instanceOf;
import static org.hamcrest.Matchers.notNullValue;
import static org.hamcrest.Matchers.nullValue;

public class ClientYamlTestSectionTests extends AbstractClientYamlTestFragmentParserTestCase {
<<<<<<< HEAD

=======
>>>>>>> 7ef65ded
    public void testWrongIndentation() throws Exception {
        {
            XContentParser parser = createParser(YamlXContent.yamlXContent,
                    "\"First test section\": \n" +
                            "  - skip:\n" +
                            "    version:  \"2.0.0 - 2.2.0\"\n" +
                            "    reason:   \"Update doesn't return metadata fields, waiting for #3259\"");

            ParsingException e = expectThrows(ParsingException.class, () -> ClientYamlTestSection.parse(parser));
            assertEquals("Error parsing test named [First test section]", e.getMessage());
            assertThat(e.getCause(), instanceOf(IllegalArgumentException.class));
            assertEquals("Expected [START_OBJECT, found [VALUE_NULL], the skip section is not properly indented",
                    e.getCause().getMessage());
        }
        {
            XContentParser parser = createParser(YamlXContent.yamlXContent,
                    "\"First test section\": \n" +
                            " - do :\n" +
                            "   catch: missing\n" +
                            "   indices.get_warmer:\n" +
                            "       index: test_index\n" +
                            "       name: test_warmer"
            );
            ParsingException e = expectThrows(ParsingException.class, () -> ClientYamlTestSection.parse(parser));
            assertEquals("Error parsing test named [First test section]", e.getMessage());
            assertThat(e.getCause(), instanceOf(IOException.class));
            assertThat(e.getCause().getCause(), instanceOf(IllegalArgumentException.class));
            assertEquals("expected [START_OBJECT], found [VALUE_NULL], the do section is not properly indented",
                    e.getCause().getCause().getMessage());
        }
    }

    public void testParseTestSectionWithDoSection() throws Exception {
        parser = createParser(YamlXContent.yamlXContent,
                "\"First test section\": \n" +
                " - do :\n" +
                "     catch: missing\n" +
                "     indices.get_warmer:\n" +
                "         index: test_index\n" +
                "         name: test_warmer"
        );

        ClientYamlTestSection testSection = ClientYamlTestSection.parse(parser);

        assertThat(testSection, notNullValue());
        assertThat(testSection.getName(), equalTo("First test section"));
        assertThat(testSection.getSkipSection(), equalTo(SkipSection.EMPTY));
        assertThat(testSection.getExecutableSections().size(), equalTo(1));
        DoSection doSection = (DoSection)testSection.getExecutableSections().get(0);
        assertThat(doSection.getCatch(), equalTo("missing"));
        assertThat(doSection.getApiCallSection(), notNullValue());
        assertThat(doSection.getApiCallSection().getApi(), equalTo("indices.get_warmer"));
        assertThat(doSection.getApiCallSection().getParams().size(), equalTo(2));
        assertThat(doSection.getApiCallSection().hasBody(), equalTo(false));
    }

    public void testParseTestSectionWithDoSetAndSkipSectionsNoSkip() throws Exception {
        parser = createParser(YamlXContent.yamlXContent,
                "\"First test section\": \n" +
                        "  - skip:\n" +
                        "      version:  \"6.0.0 - 6.2.0\"\n" +
                        "      reason:   \"Update doesn't return metadata fields, waiting for #3259\"\n" +
                        "  - do :\n" +
                        "      catch: missing\n" +
                        "      indices.get_warmer:\n" +
                        "          index: test_index\n" +
                        "          name: test_warmer\n" +
                        "  - set: {_scroll_id: scroll_id}");


        ClientYamlTestSection testSection = ClientYamlTestSection.parse(parser);

        assertThat(testSection, notNullValue());
        assertThat(testSection.getName(), equalTo("First test section"));
        assertThat(testSection.getSkipSection(), notNullValue());
        assertThat(testSection.getSkipSection().getLowerVersion(), equalTo(Version.V_6_0_0));
        assertThat(testSection.getSkipSection().getUpperVersion(),
                equalTo(Version.V_6_2_0));
        assertThat(testSection.getSkipSection().getReason(), equalTo("Update doesn't return metadata fields, waiting for #3259"));
        assertThat(testSection.getExecutableSections().size(), equalTo(2));
        DoSection doSection = (DoSection)testSection.getExecutableSections().get(0);
        assertThat(doSection.getCatch(), equalTo("missing"));
        assertThat(doSection.getApiCallSection(), notNullValue());
        assertThat(doSection.getApiCallSection().getApi(), equalTo("indices.get_warmer"));
        assertThat(doSection.getApiCallSection().getParams().size(), equalTo(2));
        assertThat(doSection.getApiCallSection().hasBody(), equalTo(false));
        SetSection setSection = (SetSection) testSection.getExecutableSections().get(1);
        assertThat(setSection.getStash().size(), equalTo(1));
        assertThat(setSection.getStash().get("_scroll_id"), equalTo("scroll_id"));
    }

    public void testParseTestSectionWithMultipleDoSections() throws Exception {
        parser = createParser(YamlXContent.yamlXContent,
                "\"Basic\":\n" +
                        "\n" +
                        "  - do:\n" +
                        "      index:\n" +
                        "        index: test_1\n" +
                        "        type:  test\n" +
                        "        id:    中文\n" +
                        "        body:  { \"foo\": \"Hello: 中文\" }\n" +
                        "  - do:\n" +
                        "      get:\n" +
                        "        index: test_1\n" +
                        "        type:  test\n" +
                        "        id:    中文"
        );

        ClientYamlTestSection testSection = ClientYamlTestSection.parse(parser);

        assertThat(testSection, notNullValue());
        assertThat(testSection.getName(), equalTo("Basic"));
        assertThat(testSection.getSkipSection(), equalTo(SkipSection.EMPTY));
        assertThat(testSection.getExecutableSections().size(), equalTo(2));
        DoSection doSection = (DoSection)testSection.getExecutableSections().get(0);
        assertThat(doSection.getCatch(), nullValue());
        assertThat(doSection.getApiCallSection(), notNullValue());
        assertThat(doSection.getApiCallSection().getApi(), equalTo("index"));
        assertThat(doSection.getApiCallSection().getParams().size(), equalTo(3));
        assertThat(doSection.getApiCallSection().hasBody(), equalTo(true));
        doSection = (DoSection)testSection.getExecutableSections().get(1);
        assertThat(doSection.getCatch(), nullValue());
        assertThat(doSection.getApiCallSection(), notNullValue());
        assertThat(doSection.getApiCallSection().getApi(), equalTo("get"));
        assertThat(doSection.getApiCallSection().getParams().size(), equalTo(3));
        assertThat(doSection.getApiCallSection().hasBody(), equalTo(false));
    }

    public void testParseTestSectionWithDoSectionsAndAssertions() throws Exception {
        parser = createParser(YamlXContent.yamlXContent,
                "\"Basic\":\n" +
                        "\n" +
                        "  - do:\n" +
                        "      index:\n" +
                        "        index: test_1\n" +
                        "        type:  test\n" +
                        "        id:    中文\n" +
                        "        body:  { \"foo\": \"Hello: 中文\" }\n" +
                        "\n" +
                        "  - do:\n" +
                        "      get:\n" +
                        "        index: test_1\n" +
                        "        type:  test\n" +
                        "        id:    中文\n" +
                        "\n" +
                        "  - match: { _index:   test_1 }\n" +
                        "  - is_true: _source\n" +
                        "  - match: { _source:  { foo: \"Hello: 中文\" } }\n" +
                        "\n" +
                        "  - do:\n" +
                        "      get:\n" +
                        "        index: test_1\n" +
                        "        id:    中文\n" +
                        "\n" +
                        "  - length: { _index:   6 }\n" +
                        "  - is_false: whatever\n" +
                        "  - gt: { size: 5      }\n" +
                        "  - lt: { size: 10      }"
        );

        ClientYamlTestSection testSection = ClientYamlTestSection.parse(parser);

        assertThat(testSection, notNullValue());
        assertThat(testSection.getName(), equalTo("Basic"));
        assertThat(testSection.getSkipSection(), equalTo(SkipSection.EMPTY));
        assertThat(testSection.getExecutableSections().size(), equalTo(10));

        DoSection doSection = (DoSection)testSection.getExecutableSections().get(0);
        assertThat(doSection.getCatch(), nullValue());
        assertThat(doSection.getApiCallSection(), notNullValue());
        assertThat(doSection.getApiCallSection().getApi(), equalTo("index"));
        assertThat(doSection.getApiCallSection().getParams().size(), equalTo(3));
        assertThat(doSection.getApiCallSection().hasBody(), equalTo(true));

        doSection = (DoSection)testSection.getExecutableSections().get(1);
        assertThat(doSection.getCatch(), nullValue());
        assertThat(doSection.getApiCallSection(), notNullValue());
        assertThat(doSection.getApiCallSection().getApi(), equalTo("get"));
        assertThat(doSection.getApiCallSection().getParams().size(), equalTo(3));
        assertThat(doSection.getApiCallSection().hasBody(), equalTo(false));

        MatchAssertion matchAssertion = (MatchAssertion)testSection.getExecutableSections().get(2);
        assertThat(matchAssertion.getField(), equalTo("_index"));
        assertThat(matchAssertion.getExpectedValue().toString(), equalTo("test_1"));

        IsTrueAssertion trueAssertion = (IsTrueAssertion)testSection.getExecutableSections().get(3);
        assertThat(trueAssertion.getField(), equalTo("_source"));

        matchAssertion = (MatchAssertion)testSection.getExecutableSections().get(4);
        assertThat(matchAssertion.getField(), equalTo("_source"));
        assertThat(matchAssertion.getExpectedValue(), instanceOf(Map.class));
        Map map = (Map) matchAssertion.getExpectedValue();
        assertThat(map.size(), equalTo(1));
        assertThat(map.get("foo").toString(), equalTo("Hello: 中文"));

        doSection = (DoSection)testSection.getExecutableSections().get(5);
        assertThat(doSection.getCatch(), nullValue());
        assertThat(doSection.getApiCallSection(), notNullValue());
        assertThat(doSection.getApiCallSection().getApi(), equalTo("get"));
        assertThat(doSection.getApiCallSection().getParams().size(), equalTo(2));
        assertThat(doSection.getApiCallSection().hasBody(), equalTo(false));

        LengthAssertion lengthAssertion = (LengthAssertion) testSection.getExecutableSections().get(6);
        assertThat(lengthAssertion.getField(), equalTo("_index"));
        assertThat(lengthAssertion.getExpectedValue(), instanceOf(Integer.class));
        assertThat(lengthAssertion.getExpectedValue(), equalTo(6));

        IsFalseAssertion falseAssertion = (IsFalseAssertion)testSection.getExecutableSections().get(7);
        assertThat(falseAssertion.getField(), equalTo("whatever"));

        GreaterThanAssertion greaterThanAssertion = (GreaterThanAssertion) testSection.getExecutableSections().get(8);
        assertThat(greaterThanAssertion.getField(), equalTo("size"));
        assertThat(greaterThanAssertion.getExpectedValue(), instanceOf(Integer.class));
        assertThat(greaterThanAssertion.getExpectedValue(), equalTo(5));

        LessThanAssertion lessThanAssertion = (LessThanAssertion) testSection.getExecutableSections().get(9);
        assertThat(lessThanAssertion.getField(), equalTo("size"));
        assertThat(lessThanAssertion.getExpectedValue(), instanceOf(Integer.class));
        assertThat(lessThanAssertion.getExpectedValue(), equalTo(10));
    }

    public void testSmallSection() throws Exception {
        parser = createParser(YamlXContent.yamlXContent,
                "\"node_info test\":\n" +
                "  - do:\n" +
                "      cluster.node_info: {}\n" +
                "  \n" +
                "  - is_true: nodes\n" +
                "  - is_true: cluster_name\n");

        ClientYamlTestSection testSection = ClientYamlTestSection.parse(parser);
        assertThat(testSection, notNullValue());
        assertThat(testSection.getName(), equalTo("node_info test"));
        assertThat(testSection.getExecutableSections().size(), equalTo(3));
    }
}<|MERGE_RESOLUTION|>--- conflicted
+++ resolved
@@ -33,10 +33,6 @@
 import static org.hamcrest.Matchers.nullValue;
 
 public class ClientYamlTestSectionTests extends AbstractClientYamlTestFragmentParserTestCase {
-<<<<<<< HEAD
-
-=======
->>>>>>> 7ef65ded
     public void testWrongIndentation() throws Exception {
         {
             XContentParser parser = createParser(YamlXContent.yamlXContent,

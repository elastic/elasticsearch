/*
 * Licensed to Elasticsearch under one or more contributor
 * license agreements. See the NOTICE file distributed with
 * this work for additional information regarding copyright
 * ownership. Elasticsearch licenses this file to you under
 * the Apache License, Version 2.0 (the "License"); you may
 * not use this file except in compliance with the License.
 * You may obtain a copy of the License at
 *
 *    http://www.apache.org/licenses/LICENSE-2.0
 *
 * Unless required by applicable law or agreed to in writing,
 * software distributed under the License is distributed on an
 * "AS IS" BASIS, WITHOUT WARRANTIES OR CONDITIONS OF ANY
 * KIND, either express or implied.  See the License for the
 * specific language governing permissions and limitations
 * under the License.
 */
package org.elasticsearch.transport;

import org.elasticsearch.Version;
import org.elasticsearch.cluster.node.DiscoveryNode;
import org.elasticsearch.common.io.stream.NamedWriteableRegistry;
import org.elasticsearch.common.network.NetworkService;
import org.elasticsearch.common.settings.ClusterSettings;
import org.elasticsearch.common.settings.Settings;
import org.elasticsearch.common.unit.TimeValue;
import org.elasticsearch.common.util.BigArrays;
import org.elasticsearch.indices.breaker.NoneCircuitBreakerService;
import org.elasticsearch.test.transport.MockTransportService;

import java.io.IOException;
import java.util.Collections;

public class MockTcpTransportTests extends AbstractSimpleTransportTestCase {

    @Override
    protected MockTransportService build(Settings settings, Version version, ClusterSettings clusterSettings, boolean doHandshake) {
        NamedWriteableRegistry namedWriteableRegistry = new NamedWriteableRegistry(Collections.emptyList());
        Transport transport = new MockTcpTransport(settings, threadPool, BigArrays.NON_RECYCLING_INSTANCE,
            new NoneCircuitBreakerService(), namedWriteableRegistry, new NetworkService(Collections.emptyList()), version) {
            @Override
            protected Version executeHandshake(DiscoveryNode node, TcpChannel mockChannel, TimeValue timeout) throws IOException,
                InterruptedException {
                if (doHandshake) {
                    return super.executeHandshake(node, mockChannel, timeout);
                } else {
                    return version.minimumCompatibilityVersion();
                }
            }
        };
        MockTransportService mockTransportService =
            MockTransportService.createNewService(Settings.EMPTY, transport, version, threadPool, clusterSettings, Collections.emptySet());
        mockTransportService.start();
        return mockTransportService;
    }

    @Override
    public int channelsPerNodeConnection() {
        return 1;
    }
<<<<<<< HEAD

    @Override
    protected void closeConnectionChannel(Transport transport, Transport.Connection connection) throws IOException {
        final TcpTransport.NodeChannels channels = (TcpTransport.NodeChannels) connection;
        CloseableChannel.closeChannels(channels.getChannels().subList(0, randomIntBetween(1, channels.getChannels().size())), true);
    }

=======
>>>>>>> e1e8cf38
}<|MERGE_RESOLUTION|>--- conflicted
+++ resolved
@@ -59,14 +59,4 @@
     public int channelsPerNodeConnection() {
         return 1;
     }
-<<<<<<< HEAD
-
-    @Override
-    protected void closeConnectionChannel(Transport transport, Transport.Connection connection) throws IOException {
-        final TcpTransport.NodeChannels channels = (TcpTransport.NodeChannels) connection;
-        CloseableChannel.closeChannels(channels.getChannels().subList(0, randomIntBetween(1, channels.getChannels().size())), true);
-    }
-
-=======
->>>>>>> e1e8cf38
 }
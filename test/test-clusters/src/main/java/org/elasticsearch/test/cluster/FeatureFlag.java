/*
 * Copyright Elasticsearch B.V. and/or licensed to Elasticsearch B.V. under one
 * or more contributor license agreements. Licensed under the "Elastic License
 * 2.0", the "GNU Affero General Public License v3.0 only", and the "Server Side
 * Public License v 1"; you may not use this file except in compliance with, at
 * your election, the "Elastic License 2.0", the "GNU Affero General Public
 * License v3.0 only", or the "Server Side Public License, v 1".
 */

package org.elasticsearch.test.cluster;

import org.elasticsearch.test.cluster.util.Version;

/**
 * Elasticsearch feature flags. Used in conjunction with {@link org.elasticsearch.test.cluster.local.LocalSpecBuilder#feature(FeatureFlag)}
 * to indicate that this feature is required and should be enabled when appropriate.
 */
public enum FeatureFlag {
    TIME_SERIES_MODE("es.index_mode_feature_flag_registered=true", Version.fromString("8.0.0"), null),
    SUB_OBJECTS_AUTO_ENABLED("es.sub_objects_auto_feature_flag_enabled=true", Version.fromString("8.16.0"), null),
    DOC_VALUES_SKIPPER("es.doc_values_skipper_feature_flag_enabled=true", Version.fromString("8.18.1"), null),
    LOGS_STREAM("es.logs_stream_feature_flag_enabled=true", Version.fromString("9.1.0"), null),
    SYNTHETIC_VECTORS("es.mapping_synthetic_vectors=true", Version.fromString("9.2.0"), null),
    INDEX_DIMENSIONS_TSID_OPTIMIZATION_FEATURE_FLAG(
        "es.index_dimensions_tsid_optimization_feature_flag_enabled=true",
        Version.fromString("9.2.0"),
        null
    ),
    RANDOM_SAMPLING("es.random_sampling_feature_flag_enabled=true", Version.fromString("9.2.0"), null),
<<<<<<< HEAD
    BINARY_DOC_VALUE_COMPRESSION("es.binary_dv_compression_feature_flag_enabled=true", Version.fromString("9.3.0"), null);
=======
    INFERENCE_API_CCM("es.inference_api_ccm_feature_flag_enabled=true", Version.fromString("9.3.0"), null);
>>>>>>> 4c382462

    public final String systemProperty;
    public final Version from;
    public final Version until;

    FeatureFlag(String systemProperty, Version from, Version until) {
        this.systemProperty = systemProperty;
        this.from = from;
        this.until = until;
    }
}<|MERGE_RESOLUTION|>--- conflicted
+++ resolved
@@ -27,11 +27,8 @@
         null
     ),
     RANDOM_SAMPLING("es.random_sampling_feature_flag_enabled=true", Version.fromString("9.2.0"), null),
-<<<<<<< HEAD
+    INFERENCE_API_CCM("es.inference_api_ccm_feature_flag_enabled=true", Version.fromString("9.3.0"), null),
     BINARY_DOC_VALUE_COMPRESSION("es.binary_dv_compression_feature_flag_enabled=true", Version.fromString("9.3.0"), null);
-=======
-    INFERENCE_API_CCM("es.inference_api_ccm_feature_flag_enabled=true", Version.fromString("9.3.0"), null);
->>>>>>> 4c382462
 
     public final String systemProperty;
     public final Version from;

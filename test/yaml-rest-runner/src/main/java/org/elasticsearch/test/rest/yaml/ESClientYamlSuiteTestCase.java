--- conflicted
+++ resolved
@@ -15,7 +15,6 @@
 import org.apache.logging.log4j.LogManager;
 import org.apache.logging.log4j.Logger;
 import org.apache.lucene.tests.util.TimeUnits;
-import org.elasticsearch.Version;
 import org.elasticsearch.client.Node;
 import org.elasticsearch.client.Request;
 import org.elasticsearch.client.RequestOptions;
@@ -26,7 +25,6 @@
 import org.elasticsearch.client.sniff.ElasticsearchNodesSniffer;
 import org.elasticsearch.cluster.metadata.IndexMetadata;
 import org.elasticsearch.common.Strings;
-import org.elasticsearch.common.VersionId;
 import org.elasticsearch.common.settings.Settings;
 import org.elasticsearch.common.xcontent.support.XContentMapValues;
 import org.elasticsearch.core.IOUtils;
@@ -447,48 +445,20 @@
             );
         }
 
-        // Try to extract the minimum node version. Assume CURRENT if nodes have non-semantic versions
-        // TODO: after https://github.com/elastic/elasticsearch/pull/103404 is merged, we can push this logic into SkipVersionContext.
-        // This way will have version parsing only when we actually have to skip on a version, we can remove the default and throw an
-        // IllegalArgumentException instead (attempting to skip on version where version is not semantic)
-        var oldestNodeVersion = restTestExecutionContext.nodesVersions()
-            .stream()
-            .map(ESRestTestCase::parseLegacyVersion)
-            .flatMap(Optional::stream)
-            .min(VersionId::compareTo)
-            .orElse(Version.CURRENT);
-
         // skip test if the whole suite (yaml file) is disabled
         assumeFalse(
             testCandidate.getSetupSection().getSkipSection().getSkipMessage(testCandidate.getSuitePath()),
-<<<<<<< HEAD
             testCandidate.getSetupSection().getSkipSection().skip(restTestExecutionContext)
-=======
-            testCandidate.getSetupSection().getSkipSection().skip(oldestNodeVersion)
->>>>>>> cea88cbe
         );
         // skip test if the whole suite (yaml file) is disabled
         assumeFalse(
             testCandidate.getTeardownSection().getSkipSection().getSkipMessage(testCandidate.getSuitePath()),
-<<<<<<< HEAD
             testCandidate.getTeardownSection().getSkipSection().skip(restTestExecutionContext)
-=======
-            testCandidate.getTeardownSection().getSkipSection().skip(oldestNodeVersion)
->>>>>>> cea88cbe
         );
         // skip test if test section is disabled
         assumeFalse(
             testCandidate.getTestSection().getSkipSection().getSkipMessage(testCandidate.getTestPath()),
-<<<<<<< HEAD
             testCandidate.getTestSection().getSkipSection().skip(restTestExecutionContext)
-=======
-            testCandidate.getTestSection().getSkipSection().skip(oldestNodeVersion)
-        );
-        // skip test if os is excluded
-        assumeFalse(
-            testCandidate.getTestSection().getSkipSection().getSkipMessage(testCandidate.getTestPath()),
-            testCandidate.getTestSection().getSkipSection().skip(restTestExecutionContext.os())
->>>>>>> cea88cbe
         );
 
         // let's check that there is something to run, otherwise there might be a problem with the test section

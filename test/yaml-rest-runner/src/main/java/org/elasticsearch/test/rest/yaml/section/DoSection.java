--- conflicted
+++ resolved
@@ -10,6 +10,7 @@
 
 import org.apache.logging.log4j.LogManager;
 import org.apache.logging.log4j.Logger;
+import org.elasticsearch.Build;
 import org.elasticsearch.Version;
 import org.elasticsearch.client.HasAttributeNodeSelector;
 import org.elasticsearch.client.Node;
@@ -683,26 +684,20 @@
             throw new XContentParseException(parser.getTokenLocation(), "expected [version] to be a value");
         }
 
-<<<<<<< HEAD
         final Predicate<String> nodeMatcher;
         final String versionSelectorString;
         if (parser.text().equals("current")) {
             nodeMatcher = nodeVersion -> Build.current().version().equals(nodeVersion);
             versionSelectorString = "version is " + Build.current().version() + " (current)";
-        } else if (parser.text().equals("non_current")) {
+        } else if (parser.text().equals("original")) {
             nodeMatcher = nodeVersion -> Build.current().version().equals(nodeVersion) == false;
-            versionSelectorString = "version is not current";
+            versionSelectorString = "version is " + nodeVersion + "(original)";
         } else {
             throw new XContentParseException(
                 parser.getTokenLocation(),
-                "unknown version selector [" + parser.text() + "]. Only [current] and [non_current] are allowed."
+                "unknown version selector [" + parser.text() + "]. Only [current] and [original] are allowed."
             );
         }
-=======
-        var acceptedVersionRange = VersionRange.parseVersionRanges(parser.text());
-        final Predicate<String> nodeMatcher = nodeVersion -> matchWithRange(nodeVersion, acceptedVersionRange, parser.getTokenLocation());
-        final String versionSelectorString = "version ranges " + acceptedVersionRange;
->>>>>>> b1fcedd7
 
         return new NodeSelector() {
             @Override

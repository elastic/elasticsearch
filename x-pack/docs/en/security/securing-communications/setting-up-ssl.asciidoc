--- conflicted
+++ resolved
@@ -13,7 +13,6 @@
 <<node-certificates>>.
 
 . Configure each node in the cluster to identify itself using its signed
-<<<<<<< HEAD
 certificate and enable TLS on the transport layer. See <<tls-transport>>. 
 
 . Optionally enable TLS on the HTTP layer. See <<tls-http>>.
@@ -26,12 +25,6 @@
 --
 
 Now you can proceed with the configurations that are applicable to your cluster:
-=======
-certificate and enable TLS on the transport layer. You can also optionally
-enable TLS on the HTTP layer. See
-<<tls-transport>> and
-<<tls-http>>.
->>>>>>> ebcf5d52
 
 * Configure the {monitor-features} to use encrypted connections. See <<secure-monitoring>>.
 
@@ -42,13 +35,8 @@
 * Configure {ls} to use TLS encryption. See
 {logstash-ref}/ls-security.html[Configuring security in {ls}].
 
-<<<<<<< HEAD
-* Configure Beats to use encrypted connections. For example, see
-{filebeat-ref}/securing-beats.html[Configure {filebeat} to use {security-features}].
-=======
 . Configure Beats to use encrypted connections. For example, see
 {filebeat-ref}/securing-filebeat.html[Configure {filebeat} to use {security-features}].
->>>>>>> ebcf5d52
 
 * Configure {es} for Apache Hadoop to use secured transport. See
 {hadoop-ref}/security.html[{es} for Apache Hadoop Security].
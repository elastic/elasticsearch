/*
 * Copyright Elasticsearch B.V. and/or licensed to Elasticsearch B.V. under one
 * or more contributor license agreements. Licensed under the Elastic License;
 * you may not use this file except in compliance with the Elastic License.
 */
package org.elasticsearch.xpack.analytics;

import org.elasticsearch.action.ActionRequest;
import org.elasticsearch.action.ActionResponse;
import org.elasticsearch.client.Client;
import org.elasticsearch.cluster.metadata.IndexNameExpressionResolver;
import org.elasticsearch.cluster.service.ClusterService;
import org.elasticsearch.common.io.stream.NamedWriteableRegistry;
import org.elasticsearch.common.settings.Setting;
import org.elasticsearch.common.xcontent.ContextParser;
import org.elasticsearch.common.xcontent.NamedXContentRegistry;
import org.elasticsearch.env.Environment;
import org.elasticsearch.env.NodeEnvironment;
import org.elasticsearch.index.mapper.Mapper;
import org.elasticsearch.license.LicenseUtils;
import org.elasticsearch.license.XPackLicenseState;
import org.elasticsearch.plugins.ActionPlugin;
import org.elasticsearch.plugins.MapperPlugin;
import org.elasticsearch.plugins.Plugin;
import org.elasticsearch.plugins.SearchPlugin;
import org.elasticsearch.repositories.RepositoriesService;
import org.elasticsearch.script.ScriptService;
import org.elasticsearch.search.aggregations.support.ValuesSourceRegistry;
import org.elasticsearch.threadpool.ThreadPool;
import org.elasticsearch.watcher.ResourceWatcherService;
import org.elasticsearch.xpack.analytics.action.AnalyticsInfoTransportAction;
import org.elasticsearch.xpack.analytics.action.AnalyticsUsageTransportAction;
import org.elasticsearch.xpack.analytics.action.TransportAnalyticsStatsAction;
import org.elasticsearch.xpack.analytics.aggregations.metrics.AnalyticsAggregatorFactory;
import org.elasticsearch.xpack.analytics.normalize.NormalizePipelineAggregationBuilder;
import org.elasticsearch.xpack.analytics.boxplot.BoxplotAggregationBuilder;
import org.elasticsearch.xpack.analytics.boxplot.InternalBoxplot;
import org.elasticsearch.xpack.analytics.cumulativecardinality.CumulativeCardinalityPipelineAggregationBuilder;
import org.elasticsearch.xpack.analytics.mapper.HistogramFieldMapper;
import org.elasticsearch.xpack.analytics.movingPercentiles.MovingPercentilesPipelineAggregationBuilder;
import org.elasticsearch.xpack.analytics.stringstats.InternalStringStats;
import org.elasticsearch.xpack.analytics.stringstats.StringStatsAggregationBuilder;
import org.elasticsearch.xpack.analytics.topmetrics.InternalTopMetrics;
import org.elasticsearch.xpack.analytics.topmetrics.TopMetricsAggregationBuilder;
import org.elasticsearch.xpack.analytics.topmetrics.TopMetricsAggregatorFactory;
import org.elasticsearch.xpack.analytics.ttest.InternalTTest;
import org.elasticsearch.xpack.analytics.ttest.PairedTTestState;
import org.elasticsearch.xpack.analytics.ttest.TTestAggregationBuilder;
import org.elasticsearch.xpack.analytics.ttest.TTestState;
import org.elasticsearch.xpack.analytics.ttest.UnpairedTTestState;
import org.elasticsearch.xpack.core.XPackField;
import org.elasticsearch.xpack.core.XPackPlugin;
import org.elasticsearch.xpack.core.action.XPackInfoFeatureAction;
import org.elasticsearch.xpack.core.action.XPackUsageFeatureAction;
import org.elasticsearch.xpack.core.analytics.action.AnalyticsStatsAction;

import java.util.ArrayList;
import java.util.Arrays;
import java.util.Collection;
import java.util.Collections;
import java.util.List;
import java.util.Map;
import java.util.function.Consumer;
import java.util.function.Supplier;

import static java.util.Collections.singletonList;

public class AnalyticsPlugin extends Plugin implements SearchPlugin, ActionPlugin, MapperPlugin {
    private final AnalyticsUsage usage = new AnalyticsUsage();

    public AnalyticsPlugin() { }

    public static XPackLicenseState getLicenseState() { return XPackPlugin.getSharedLicenseState(); }

    @Override
    public List<PipelineAggregationSpec> getPipelineAggregations() {
<<<<<<< HEAD
        return Arrays.asList(
            new PipelineAggregationSpec(
                CumulativeCardinalityPipelineAggregationBuilder.NAME,
                CumulativeCardinalityPipelineAggregationBuilder::new,
                usage.track(AnalyticsStatsAction.Item.CUMULATIVE_CARDINALITY,
                        checkLicense(CumulativeCardinalityPipelineAggregationBuilder.PARSER))),
            new PipelineAggregationSpec(
                NormalizePipelineAggregationBuilder.NAME,
                NormalizePipelineAggregationBuilder::new,
                usage.track(AnalyticsStatsAction.Item.NORMALIZE,
                    checkLicense(NormalizePipelineAggregationBuilder.PARSER))
        ));
=======
        List<PipelineAggregationSpec> pipelineAggs = new ArrayList<>();
        pipelineAggs.add(new PipelineAggregationSpec(
            CumulativeCardinalityPipelineAggregationBuilder.NAME,
            CumulativeCardinalityPipelineAggregationBuilder::new,
            usage.track(AnalyticsStatsAction.Item.CUMULATIVE_CARDINALITY,
                checkLicense(CumulativeCardinalityPipelineAggregationBuilder.PARSER))));
        pipelineAggs.add(new PipelineAggregationSpec(
            MovingPercentilesPipelineAggregationBuilder.NAME,
            MovingPercentilesPipelineAggregationBuilder::new,
            usage.track(AnalyticsStatsAction.Item.MOVING_PERCENTILES,
                checkLicense(MovingPercentilesPipelineAggregationBuilder.PARSER))));
        return pipelineAggs;
>>>>>>> 36be0acd
    }

    @Override
    public List<AggregationSpec> getAggregations() {
        return Arrays.asList(
            new AggregationSpec(
                StringStatsAggregationBuilder.NAME,
                StringStatsAggregationBuilder::new,
                usage.track(AnalyticsStatsAction.Item.STRING_STATS, checkLicense(StringStatsAggregationBuilder.PARSER)))
                .addResultReader(InternalStringStats::new)
                .setAggregatorRegistrar(StringStatsAggregationBuilder::registerAggregators),
            new AggregationSpec(
                BoxplotAggregationBuilder.NAME,
                BoxplotAggregationBuilder::new,
                usage.track(AnalyticsStatsAction.Item.BOXPLOT, checkLicense(BoxplotAggregationBuilder.PARSER)))
                .addResultReader(InternalBoxplot::new)
                .setAggregatorRegistrar(BoxplotAggregationBuilder::registerAggregators),
            new AggregationSpec(
                TopMetricsAggregationBuilder.NAME,
                TopMetricsAggregationBuilder::new,
                usage.track(AnalyticsStatsAction.Item.TOP_METRICS, checkLicense(TopMetricsAggregationBuilder.PARSER)))
                .addResultReader(InternalTopMetrics::new),
            new AggregationSpec(
                TTestAggregationBuilder.NAME,
                TTestAggregationBuilder::new,
                usage.track(AnalyticsStatsAction.Item.T_TEST, checkLicense(TTestAggregationBuilder.PARSER)))
                .addResultReader(InternalTTest::new)
                .setAggregatorRegistrar(TTestAggregationBuilder::registerUsage)
        );
    }

    @Override
    public List<ActionPlugin.ActionHandler<? extends ActionRequest, ? extends ActionResponse>> getActions() {
        return Arrays.asList(
            new ActionHandler<>(XPackUsageFeatureAction.ANALYTICS, AnalyticsUsageTransportAction.class),
            new ActionHandler<>(XPackInfoFeatureAction.ANALYTICS, AnalyticsInfoTransportAction.class),
            new ActionHandler<>(AnalyticsStatsAction.INSTANCE, TransportAnalyticsStatsAction.class));
    }

    @Override
    public List<Setting<?>> getSettings() {
        return singletonList(TopMetricsAggregatorFactory.MAX_BUCKET_SIZE);
    }

    @Override
    public Map<String, Mapper.TypeParser> getMappers() {
        return Collections.singletonMap(HistogramFieldMapper.CONTENT_TYPE, new HistogramFieldMapper.TypeParser());
    }

    @Override
    public List<Consumer<ValuesSourceRegistry.Builder>> getAggregationExtentions() {
            return List.of(
                AnalyticsAggregatorFactory::registerPercentilesAggregator,
                AnalyticsAggregatorFactory::registerPercentileRanksAggregator,
                AnalyticsAggregatorFactory::registerHistoBackedSumAggregator,
                AnalyticsAggregatorFactory::registerHistoBackedValueCountAggregator,
                AnalyticsAggregatorFactory::registerHistoBackedAverageAggregator
            );
    }

    @Override
    public Collection<Object> createComponents(Client client, ClusterService clusterService, ThreadPool threadPool,
            ResourceWatcherService resourceWatcherService, ScriptService scriptService, NamedXContentRegistry xContentRegistry,
            Environment environment, NodeEnvironment nodeEnvironment, NamedWriteableRegistry namedWriteableRegistry,
            IndexNameExpressionResolver indexNameExpressionResolver, Supplier<RepositoriesService> repositoriesServiceSupplier) {
        return singletonList(usage);
    }

    @Override
    public List<NamedWriteableRegistry.Entry> getNamedWriteables() {
        return Arrays.asList(
            new NamedWriteableRegistry.Entry(TTestState.class, PairedTTestState.NAME, PairedTTestState::new),
            new NamedWriteableRegistry.Entry(TTestState.class, UnpairedTTestState.NAME, UnpairedTTestState::new)
        );
    }

    private static <T> ContextParser<String, T> checkLicense(ContextParser<String, T> realParser) {
        return (parser, name) -> {
            if (getLicenseState().isAllowed(XPackLicenseState.Feature.ANALYTICS) == false) {
                throw LicenseUtils.newComplianceException(XPackField.ANALYTICS);
            }
            return realParser.parse(parser, name);
        };
    }
}<|MERGE_RESOLUTION|>--- conflicted
+++ resolved
@@ -74,20 +74,6 @@
 
     @Override
     public List<PipelineAggregationSpec> getPipelineAggregations() {
-<<<<<<< HEAD
-        return Arrays.asList(
-            new PipelineAggregationSpec(
-                CumulativeCardinalityPipelineAggregationBuilder.NAME,
-                CumulativeCardinalityPipelineAggregationBuilder::new,
-                usage.track(AnalyticsStatsAction.Item.CUMULATIVE_CARDINALITY,
-                        checkLicense(CumulativeCardinalityPipelineAggregationBuilder.PARSER))),
-            new PipelineAggregationSpec(
-                NormalizePipelineAggregationBuilder.NAME,
-                NormalizePipelineAggregationBuilder::new,
-                usage.track(AnalyticsStatsAction.Item.NORMALIZE,
-                    checkLicense(NormalizePipelineAggregationBuilder.PARSER))
-        ));
-=======
         List<PipelineAggregationSpec> pipelineAggs = new ArrayList<>();
         pipelineAggs.add(new PipelineAggregationSpec(
             CumulativeCardinalityPipelineAggregationBuilder.NAME,
@@ -99,8 +85,12 @@
             MovingPercentilesPipelineAggregationBuilder::new,
             usage.track(AnalyticsStatsAction.Item.MOVING_PERCENTILES,
                 checkLicense(MovingPercentilesPipelineAggregationBuilder.PARSER))));
+        pipelineAggs.add(new PipelineAggregationSpec(
+            NormalizePipelineAggregationBuilder.NAME,
+            NormalizePipelineAggregationBuilder::new,
+            usage.track(AnalyticsStatsAction.Item.NORMALIZE,
+                checkLicense(NormalizePipelineAggregationBuilder.PARSER))));
         return pipelineAggs;
->>>>>>> 36be0acd
     }
 
     @Override

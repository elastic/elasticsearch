--- conflicted
+++ resolved
@@ -127,18 +127,12 @@
     }
 
     @Override
-<<<<<<< HEAD
-    public List<Consumer<ValuesSourceRegistry>> getBareAggregatorRegistrar() {
-        return List.of(
-            AnalyticsAggregatorFactory::registerPercentilesAggregator,
-            AnalyticsAggregatorFactory::registerPercentileRanksAggregator,
-            AnalyticsAggregatorFactory::registerHistoBackedSumAggregator
-        );
-=======
     public List<Consumer<ValuesSourceRegistry.Builder>> getAggregationExtentions() {
-        return List.of(AnalyticsPercentilesAggregatorFactory::registerPercentilesAggregator,
-            AnalyticsPercentilesAggregatorFactory::registerPercentileRanksAggregator);
->>>>>>> 85a160f4
+            return List.of(
+                AnalyticsAggregatorFactory::registerPercentilesAggregator,
+                AnalyticsAggregatorFactory::registerPercentileRanksAggregator,
+                AnalyticsAggregatorFactory::registerHistoBackedSumAggregator
+            );
     }
 
     @Override

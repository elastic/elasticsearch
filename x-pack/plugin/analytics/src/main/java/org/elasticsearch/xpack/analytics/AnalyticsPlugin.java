/*
 * Copyright Elasticsearch B.V. and/or licensed to Elasticsearch B.V. under one
 * or more contributor license agreements. Licensed under the Elastic License;
 * you may not use this file except in compliance with the Elastic License.
 */
package org.elasticsearch.xpack.analytics;

import org.elasticsearch.action.ActionRequest;
import org.elasticsearch.action.ActionResponse;
import org.elasticsearch.client.Client;
import org.elasticsearch.cluster.metadata.IndexNameExpressionResolver;
import org.elasticsearch.cluster.service.ClusterService;
import org.elasticsearch.common.inject.Module;
import org.elasticsearch.common.io.stream.NamedWriteableRegistry;
import org.elasticsearch.common.settings.Setting;
import org.elasticsearch.common.settings.Settings;
import org.elasticsearch.common.xcontent.ContextParser;
import org.elasticsearch.common.xcontent.NamedXContentRegistry;
import org.elasticsearch.env.Environment;
import org.elasticsearch.env.NodeEnvironment;
import org.elasticsearch.index.mapper.Mapper;
import org.elasticsearch.license.LicenseUtils;
import org.elasticsearch.license.XPackLicenseState;
import org.elasticsearch.plugins.ActionPlugin;
import org.elasticsearch.plugins.MapperPlugin;
import org.elasticsearch.plugins.Plugin;
import org.elasticsearch.plugins.SearchPlugin;
import org.elasticsearch.script.ScriptService;
import org.elasticsearch.search.aggregations.support.ValuesSourceRegistry;
import org.elasticsearch.threadpool.ThreadPool;
import org.elasticsearch.watcher.ResourceWatcherService;
import org.elasticsearch.xpack.analytics.action.TransportAnalyticsStatsAction;
import org.elasticsearch.xpack.analytics.aggregations.metrics.AnalyticsPercentilesAggregatorFactory;
import org.elasticsearch.xpack.analytics.boxplot.BoxplotAggregationBuilder;
import org.elasticsearch.xpack.analytics.boxplot.InternalBoxplot;
import org.elasticsearch.xpack.analytics.cumulativecardinality.CumulativeCardinalityPipelineAggregationBuilder;
import org.elasticsearch.xpack.analytics.cumulativecardinality.CumulativeCardinalityPipelineAggregator;
import org.elasticsearch.xpack.analytics.mapper.HistogramFieldMapper;
import org.elasticsearch.xpack.analytics.stringstats.InternalStringStats;
import org.elasticsearch.xpack.analytics.stringstats.StringStatsAggregationBuilder;
import org.elasticsearch.xpack.analytics.topmetrics.InternalTopMetrics;
import org.elasticsearch.xpack.analytics.topmetrics.TopMetricsAggregationBuilder;
import org.elasticsearch.xpack.analytics.topmetrics.TopMetricsAggregatorFactory;
import org.elasticsearch.xpack.analytics.ttest.InternalTTest;
import org.elasticsearch.xpack.analytics.ttest.PairedTTestState;
import org.elasticsearch.xpack.analytics.ttest.TTestAggregationBuilder;
import org.elasticsearch.xpack.analytics.ttest.TTestState;
import org.elasticsearch.xpack.analytics.ttest.UnpairedTTestState;
import org.elasticsearch.xpack.core.XPackField;
import org.elasticsearch.xpack.core.XPackPlugin;
import org.elasticsearch.xpack.core.analytics.action.AnalyticsStatsAction;

import java.util.ArrayList;
import java.util.Arrays;
import java.util.Collection;
import java.util.Collections;
import java.util.List;
import java.util.Map;
import java.util.function.Consumer;

import static java.util.Collections.singletonList;

public class AnalyticsPlugin extends Plugin implements SearchPlugin, ActionPlugin, MapperPlugin {
    private final AnalyticsUsage usage = new AnalyticsUsage();
    private final boolean transportClientMode;

    public AnalyticsPlugin(Settings settings) {
        this.transportClientMode = XPackPlugin.transportClientMode(settings);
    }

    public static XPackLicenseState getLicenseState() { return XPackPlugin.getSharedLicenseState(); }

    @Override
    public List<PipelineAggregationSpec> getPipelineAggregations() {
        return singletonList(
            new PipelineAggregationSpec(
                CumulativeCardinalityPipelineAggregationBuilder.NAME,
                CumulativeCardinalityPipelineAggregationBuilder::new,
                CumulativeCardinalityPipelineAggregator::new,
                usage.track(AnalyticsStatsAction.Item.CUMULATIVE_CARDINALITY,
                        checkLicense(CumulativeCardinalityPipelineAggregationBuilder.PARSER)))
        );
    }

    @Override
    public List<AggregationSpec> getAggregations() {
        return Arrays.asList(
            new AggregationSpec(
                StringStatsAggregationBuilder.NAME,
                StringStatsAggregationBuilder::new,
<<<<<<< HEAD
                usage.track(AnalyticsUsage.Item.STRING_STATS, checkLicense(StringStatsAggregationBuilder.PARSER)))
                .addResultReader(InternalStringStats::new)
                .setAggregatorRegistrar(StringStatsAggregationBuilder::registerAggregators),
            new AggregationSpec(
                BoxplotAggregationBuilder.NAME,
                BoxplotAggregationBuilder::new,
                usage.track(AnalyticsUsage.Item.BOXPLOT, checkLicense(BoxplotAggregationBuilder.PARSER)))
                .addResultReader(InternalBoxplot::new)
                .setAggregatorRegistrar(BoxplotAggregationBuilder::registerAggregators),
=======
                usage.track(AnalyticsStatsAction.Item.STRING_STATS, checkLicense(StringStatsAggregationBuilder.PARSER)))
                .addResultReader(InternalStringStats::new),
            new AggregationSpec(
                BoxplotAggregationBuilder.NAME,
                BoxplotAggregationBuilder::new,
                usage.track(AnalyticsStatsAction.Item.BOXPLOT, checkLicense(BoxplotAggregationBuilder.PARSER)))
                .addResultReader(InternalBoxplot::new),
>>>>>>> eaf75fc7
            new AggregationSpec(
                TopMetricsAggregationBuilder.NAME,
                TopMetricsAggregationBuilder::new,
                usage.track(AnalyticsStatsAction.Item.TOP_METRICS, checkLicense(TopMetricsAggregationBuilder.PARSER)))
                .addResultReader(InternalTopMetrics::new),
            new AggregationSpec(
                TTestAggregationBuilder.NAME,
                TTestAggregationBuilder::new,
                usage.track(AnalyticsStatsAction.Item.T_TEST, checkLicense(TTestAggregationBuilder.PARSER)))
                .addResultReader(InternalTTest::new)
        );
    }

    @Override
    public List<ActionPlugin.ActionHandler<? extends ActionRequest, ? extends ActionResponse>> getActions() {
        return singletonList(
            new ActionHandler<>(AnalyticsStatsAction.INSTANCE, TransportAnalyticsStatsAction.class));
    }

    @Override
    public Collection<Module> createGuiceModules() {
        List<Module> modules = new ArrayList<>();

        if (transportClientMode) {
            return modules;
        }

        modules.add(b -> XPackPlugin.bindFeatureSet(b, AnalyticsFeatureSet.class));
        return modules;
    }

    @Override
    public List<Setting<?>> getSettings() {
        return singletonList(TopMetricsAggregatorFactory.MAX_BUCKET_SIZE);
    }

    @Override
    public Map<String, Mapper.TypeParser> getMappers() {
        return Collections.singletonMap(HistogramFieldMapper.CONTENT_TYPE, new HistogramFieldMapper.TypeParser());
    }

    @Override
    public List<Consumer<ValuesSourceRegistry>> getBareAggregatorRegistrar() {
        return Arrays.asList(AnalyticsPercentilesAggregatorFactory::registerPercentilesAggregator,
            AnalyticsPercentilesAggregatorFactory::registerPercentileRanksAggregator);
    }

    @Override
    public Collection<Object> createComponents(Client client, ClusterService clusterService, ThreadPool threadPool,
            ResourceWatcherService resourceWatcherService, ScriptService scriptService, NamedXContentRegistry xContentRegistry,
            Environment environment, NodeEnvironment nodeEnvironment, NamedWriteableRegistry namedWriteableRegistry,
            IndexNameExpressionResolver indexNameExpressionResolver) {
        return singletonList(usage);
    }

    @Override
    public List<NamedWriteableRegistry.Entry> getNamedWriteables() {
        return Arrays.asList(
            new NamedWriteableRegistry.Entry(TTestState.class, PairedTTestState.NAME, PairedTTestState::new),
            new NamedWriteableRegistry.Entry(TTestState.class, UnpairedTTestState.NAME, UnpairedTTestState::new)
        );
    }

    private static <T> ContextParser<String, T> checkLicense(ContextParser<String, T> realParser) {
        return (parser, name) -> {
            if (getLicenseState().isAnalyticsAllowed() == false) {
                throw LicenseUtils.newComplianceException(XPackField.ANALYTICS);
            }
            return realParser.parse(parser, name);
        };
    }
}<|MERGE_RESOLUTION|>--- conflicted
+++ resolved
@@ -88,25 +88,15 @@
             new AggregationSpec(
                 StringStatsAggregationBuilder.NAME,
                 StringStatsAggregationBuilder::new,
-<<<<<<< HEAD
-                usage.track(AnalyticsUsage.Item.STRING_STATS, checkLicense(StringStatsAggregationBuilder.PARSER)))
+                usage.track(AnalyticsStatsAction.Item.STRING_STATS, checkLicense(StringStatsAggregationBuilder.PARSER)))
                 .addResultReader(InternalStringStats::new)
                 .setAggregatorRegistrar(StringStatsAggregationBuilder::registerAggregators),
             new AggregationSpec(
                 BoxplotAggregationBuilder.NAME,
                 BoxplotAggregationBuilder::new,
-                usage.track(AnalyticsUsage.Item.BOXPLOT, checkLicense(BoxplotAggregationBuilder.PARSER)))
+                usage.track(AnalyticsStatsAction.Item.BOXPLOT, checkLicense(BoxplotAggregationBuilder.PARSER)))
                 .addResultReader(InternalBoxplot::new)
                 .setAggregatorRegistrar(BoxplotAggregationBuilder::registerAggregators),
-=======
-                usage.track(AnalyticsStatsAction.Item.STRING_STATS, checkLicense(StringStatsAggregationBuilder.PARSER)))
-                .addResultReader(InternalStringStats::new),
-            new AggregationSpec(
-                BoxplotAggregationBuilder.NAME,
-                BoxplotAggregationBuilder::new,
-                usage.track(AnalyticsStatsAction.Item.BOXPLOT, checkLicense(BoxplotAggregationBuilder.PARSER)))
-                .addResultReader(InternalBoxplot::new),
->>>>>>> eaf75fc7
             new AggregationSpec(
                 TopMetricsAggregationBuilder.NAME,
                 TopMetricsAggregationBuilder::new,

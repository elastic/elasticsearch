--- conflicted
+++ resolved
@@ -71,14 +71,8 @@
 
     private final TDigestState state;
 
-<<<<<<< HEAD
-    InternalBoxplot(String name, TDigestState state, DocValueFormat formatter, Map<String, Object> metaData) {
-        super(name, metaData);
-=======
-    InternalBoxplot(String name, TDigestState state, DocValueFormat formatter, List<PipelineAggregator> pipelineAggregators,
-                    Map<String, Object> metadata) {
-        super(name, pipelineAggregators, metadata);
->>>>>>> c9de5b11
+    InternalBoxplot(String name, TDigestState state, DocValueFormat formatter, Map<String, Object> metadata) {
+        super(name, metadata);
         this.state = state;
         this.format = formatter;
     }
@@ -178,11 +172,7 @@
             }
             merged.add(percentiles.state);
         }
-<<<<<<< HEAD
-        return new InternalBoxplot(name, merged, format, metaData);
-=======
-        return new InternalBoxplot(name, merged, format, pipelineAggregators(), metadata);
->>>>>>> c9de5b11
+        return new InternalBoxplot(name, merged, format, metadata);
     }
 
     @Override

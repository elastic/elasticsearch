/*
 * Copyright Elasticsearch B.V. and/or licensed to Elasticsearch B.V. under one
 * or more contributor license agreements. Licensed under the Elastic License
 * 2.0; you may not use this file except in compliance with the Elastic License
 * 2.0.
 */
package org.elasticsearch.xpack.analytics.mapper;

import org.apache.lucene.document.BinaryDocValuesField;
import org.apache.lucene.document.Field;
import org.apache.lucene.index.BinaryDocValues;
import org.apache.lucene.index.DocValues;
import org.apache.lucene.index.LeafReader;
import org.apache.lucene.index.LeafReaderContext;
import org.apache.lucene.search.Query;
import org.apache.lucene.search.SortField;
import org.apache.lucene.util.BytesRef;
import org.elasticsearch.TransportVersions;
import org.elasticsearch.common.Explicit;
import org.elasticsearch.common.io.stream.ByteArrayStreamInput;
import org.elasticsearch.common.io.stream.BytesStreamOutput;
import org.elasticsearch.common.util.BigArrays;
import org.elasticsearch.index.fielddata.FieldDataContext;
import org.elasticsearch.index.fielddata.FormattedDocValues;
import org.elasticsearch.index.fielddata.HistogramValue;
import org.elasticsearch.index.fielddata.HistogramValues;
import org.elasticsearch.index.fielddata.IndexFieldData;
import org.elasticsearch.index.fielddata.IndexFieldData.XFieldComparatorSource.Nested;
import org.elasticsearch.index.fielddata.IndexHistogramFieldData;
import org.elasticsearch.index.fielddata.LeafHistogramFieldData;
import org.elasticsearch.index.fielddata.SortedBinaryDocValues;
import org.elasticsearch.index.mapper.CompositeSyntheticFieldLoader;
import org.elasticsearch.index.mapper.DocumentParserContext;
import org.elasticsearch.index.mapper.DocumentParsingException;
import org.elasticsearch.index.mapper.FieldMapper;
import org.elasticsearch.index.mapper.IgnoreMalformedStoredValues;
import org.elasticsearch.index.mapper.MappedFieldType;
import org.elasticsearch.index.mapper.MapperBuilderContext;
import org.elasticsearch.index.mapper.SourceLoader;
import org.elasticsearch.index.mapper.SourceValueFetcher;
import org.elasticsearch.index.mapper.TextSearchInfo;
import org.elasticsearch.index.mapper.ValueFetcher;
import org.elasticsearch.index.query.SearchExecutionContext;
import org.elasticsearch.script.field.DocValuesScriptFieldFactory;
import org.elasticsearch.search.DocValueFormat;
import org.elasticsearch.search.MultiValueMode;
import org.elasticsearch.search.sort.BucketedSort;
import org.elasticsearch.search.sort.SortOrder;
import org.elasticsearch.xcontent.CopyingXContentParser;
import org.elasticsearch.xcontent.ParseField;
import org.elasticsearch.xcontent.XContentBuilder;
import org.elasticsearch.xcontent.XContentParser;
import org.elasticsearch.xcontent.XContentSubParser;
import org.elasticsearch.xpack.analytics.aggregations.support.AnalyticsValuesSourceType;

import java.io.IOException;
import java.io.UncheckedIOException;
import java.util.ArrayList;
import java.util.Map;

import static org.elasticsearch.common.xcontent.XContentParserUtils.ensureExpectedToken;

/**
 * Field Mapper for pre-aggregated histograms.
 */
public class HistogramFieldMapper extends FieldMapper {
    public static final String CONTENT_TYPE = "histogram";

    public static final ParseField COUNTS_FIELD = new ParseField("counts");
    public static final ParseField VALUES_FIELD = new ParseField("values");

    private static HistogramFieldMapper toType(FieldMapper in) {
        return (HistogramFieldMapper) in;
    }

    public static class Builder extends FieldMapper.Builder {

        private final Parameter<Map<String, String>> meta = Parameter.metaParam();
        private final Parameter<Explicit<Boolean>> ignoreMalformed;

        public Builder(String name, boolean ignoreMalformedByDefault) {
            super(name);
            this.ignoreMalformed = Parameter.explicitBoolParam(
                "ignore_malformed",
                true,
                m -> toType(m).ignoreMalformed,
                ignoreMalformedByDefault
            );
        }

        @Override
        protected Parameter<?>[] getParameters() {
            return new Parameter<?>[] { ignoreMalformed, meta };
        }

        @Override
        public HistogramFieldMapper build(MapperBuilderContext context) {
            return new HistogramFieldMapper(
                leafName(),
                new HistogramFieldType(context.buildFullName(leafName()), meta.getValue()),
                builderParams(this, context),
                this
            );
        }
    }

    public static final TypeParser PARSER = new TypeParser(
        (n, c) -> new Builder(n, IGNORE_MALFORMED_SETTING.get(c.getSettings())),
        notInMultiFields(CONTENT_TYPE)
    );

    private final Explicit<Boolean> ignoreMalformed;
    private final boolean ignoreMalformedByDefault;

    public HistogramFieldMapper(String simpleName, MappedFieldType mappedFieldType, BuilderParams builderParams, Builder builder) {
        super(simpleName, mappedFieldType, builderParams);
        this.ignoreMalformed = builder.ignoreMalformed.getValue();
        this.ignoreMalformedByDefault = builder.ignoreMalformed.getDefaultValue().value();
    }

    @Override
    public boolean ignoreMalformed() {
        return ignoreMalformed.value();
    }

    @Override
    protected String contentType() {
        return CONTENT_TYPE;
    }

    @Override
    public FieldMapper.Builder getMergeBuilder() {
        return new Builder(leafName(), ignoreMalformedByDefault).init(this);
    }

    @Override
    protected void parseCreateField(DocumentParserContext context) {
        throw new UnsupportedOperationException("Parsing is implemented in parse(), this method should NEVER be called");
    }

    public static class HistogramFieldType extends MappedFieldType {

        public HistogramFieldType(String name, Map<String, String> meta) {
            super(name, false, false, true, TextSearchInfo.NONE, meta);
        }

        @Override
        public String typeName() {
            return CONTENT_TYPE;
        }

        @Override
        public ValueFetcher valueFetcher(SearchExecutionContext context, String format) {
            return SourceValueFetcher.identity(name(), context, format);
        }

        @Override
        public IndexFieldData.Builder fielddataBuilder(FieldDataContext fieldDataContext) {
            failIfNoDocValues();
            return (cache, breakerService) -> new IndexHistogramFieldData(name(), AnalyticsValuesSourceType.HISTOGRAM) {

                @Override
                public LeafHistogramFieldData load(LeafReaderContext context) {
                    return new LeafHistogramFieldData() {
                        @Override
                        public HistogramValues getHistogramValues() throws IOException {
                            try {
                                final BinaryDocValues values = DocValues.getBinary(context.reader(), fieldName);
                                final InternalHistogramValue value = new InternalHistogramValue();
                                return new HistogramValues() {

                                    @Override
                                    public boolean advanceExact(int doc) throws IOException {
                                        return values.advanceExact(doc);
                                    }

                                    @Override
                                    public HistogramValue histogram() throws IOException {
                                        try {
                                            value.reset(values.binaryValue());
                                            return value;
                                        } catch (IOException e) {
                                            throw new IOException("Cannot load doc value", e);
                                        }
                                    }
                                };
                            } catch (IOException e) {
                                throw new IOException("Cannot load doc values", e);
                            }
                        }

                        @Override
                        public DocValuesScriptFieldFactory getScriptFieldFactory(String name) {
                            throw new UnsupportedOperationException("The [" + CONTENT_TYPE + "] field does not " + "support scripts");
                        }

                        @Override
                        public FormattedDocValues getFormattedValues(DocValueFormat format) {
                            try {
                                final BinaryDocValues values = DocValues.getBinary(context.reader(), fieldName);
                                final InternalHistogramValue value = new InternalHistogramValue();
                                return new FormattedDocValues() {
                                    @Override
                                    public boolean advanceExact(int docId) throws IOException {
                                        return values.advanceExact(docId);
                                    }

                                    @Override
                                    public int docValueCount() {
                                        return 1;
                                    }

                                    @Override
                                    public Object nextValue() throws IOException {
                                        value.reset(values.binaryValue());
                                        return value;
                                    }
                                };
                            } catch (IOException e) {
                                throw new UncheckedIOException("Unable to loead histogram doc values", e);
                            }
                        }

                        @Override
                        public SortedBinaryDocValues getBytesValues() {
                            throw new UnsupportedOperationException(
                                "String representation of doc values " + "for [" + CONTENT_TYPE + "] fields is not supported"
                            );
                        }

                        @Override
                        public long ramBytesUsed() {
                            return 0; // Unknown
                        }

                        @Override
                        public void close() {

                        }
                    };
                }

                @Override
                public LeafHistogramFieldData loadDirect(LeafReaderContext context) {
                    return load(context);
                }

                @Override
                public SortField sortField(Object missingValue, MultiValueMode sortMode, Nested nested, boolean reverse) {
                    throw new UnsupportedOperationException("can't sort on the [" + CONTENT_TYPE + "] field");
                }

                @Override
                public BucketedSort newBucketedSort(
                    BigArrays bigArrays,
                    Object missingValue,
                    MultiValueMode sortMode,
                    Nested nested,
                    SortOrder sortOrder,
                    DocValueFormat format,
                    int bucketSize,
                    BucketedSort.ExtraData extra
                ) {
                    throw new IllegalArgumentException("can't sort on the [" + CONTENT_TYPE + "] field");
                }
            };
        }

        @Override
        public Query termQuery(Object value, SearchExecutionContext context) {
            throw new IllegalArgumentException(
                "[" + CONTENT_TYPE + "] field do not support searching, " + "use dedicated aggregations instead: [" + name() + "]"
            );
        }
    }

    @Override
    protected boolean supportsParsingObject() {
        return true;
    }

    @Override
    public void parse(DocumentParserContext context) throws IOException {
        context.path().add(leafName());

        boolean shouldStoreMalformedDataForSyntheticSource = context.mappingLookup().isSourceSynthetic() && ignoreMalformed();
        XContentParser.Token token;
        XContentSubParser subParser = null;
        XContentBuilder malformedDataForSyntheticSource = null;

        try {
            token = context.parser().currentToken();
            if (token == XContentParser.Token.VALUE_NULL) {
                context.path().remove();
                return;
            }
            ArrayList<Double> values = null;
            ArrayList<Long> counts = null;
            // should be an object
            ensureExpectedToken(XContentParser.Token.START_OBJECT, token, context.parser());
            if (shouldStoreMalformedDataForSyntheticSource) {
                var copyingParser = new CopyingXContentParser(context.parser());
                malformedDataForSyntheticSource = copyingParser.getBuilder();
                subParser = new XContentSubParser(copyingParser);
            } else {
                subParser = new XContentSubParser(context.parser());
            }
            token = subParser.nextToken();
            while (token != XContentParser.Token.END_OBJECT) {
                // should be a field
                ensureExpectedToken(XContentParser.Token.FIELD_NAME, token, subParser);
                String fieldName = subParser.currentName();
                if (fieldName.equals(VALUES_FIELD.getPreferredName())) {
                    token = subParser.nextToken();
                    // should be an array
                    ensureExpectedToken(XContentParser.Token.START_ARRAY, token, subParser);
                    values = new ArrayList<>();
                    token = subParser.nextToken();
                    double previousVal = -Double.MAX_VALUE;
                    while (token != XContentParser.Token.END_ARRAY) {
                        // should be a number
                        ensureExpectedToken(XContentParser.Token.VALUE_NUMBER, token, subParser);
                        double val = subParser.doubleValue();
                        if (val < previousVal) {
                            // values must be in increasing order
                            throw new DocumentParsingException(
                                subParser.getTokenLocation(),
                                "error parsing field ["
                                    + fullPath()
                                    + "], ["
                                    + VALUES_FIELD
                                    + "] values must be in increasing order, got ["
                                    + val
                                    + "] but previous value was ["
                                    + previousVal
                                    + "]"
                            );
                        }
                        values.add(val);
                        previousVal = val;
                        token = subParser.nextToken();
                    }
                } else if (fieldName.equals(COUNTS_FIELD.getPreferredName())) {
                    token = subParser.nextToken();
                    // should be an array
                    ensureExpectedToken(XContentParser.Token.START_ARRAY, token, subParser);
                    counts = new ArrayList<>();
                    token = subParser.nextToken();
                    while (token != XContentParser.Token.END_ARRAY) {
                        // should be a number
                        ensureExpectedToken(XContentParser.Token.VALUE_NUMBER, token, subParser);
                        counts.add(subParser.longValue());
                        token = subParser.nextToken();
                    }
                } else {
                    throw new DocumentParsingException(
                        subParser.getTokenLocation(),
                        "error parsing field [" + fullPath() + "], with unknown parameter [" + fieldName + "]"
                    );
                }
                token = subParser.nextToken();
            }
            if (values == null) {
                throw new DocumentParsingException(
                    subParser.getTokenLocation(),
                    "error parsing field [" + fullPath() + "], expected field called [" + VALUES_FIELD.getPreferredName() + "]"
                );
            }
            if (counts == null) {
                throw new DocumentParsingException(
                    subParser.getTokenLocation(),
                    "error parsing field [" + fullPath() + "], expected field called [" + COUNTS_FIELD.getPreferredName() + "]"
                );
            }
            if (values.size() != counts.size()) {
                throw new DocumentParsingException(
                    subParser.getTokenLocation(),
                    "error parsing field ["
                        + fullPath()
                        + "], expected same length from ["
                        + VALUES_FIELD.getPreferredName()
                        + "] and "
                        + "["
                        + COUNTS_FIELD.getPreferredName()
                        + "] but got ["
                        + values.size()
                        + " != "
                        + counts.size()
                        + "]"
                );
            }
            BytesStreamOutput streamOutput = new BytesStreamOutput();
            for (int i = 0; i < values.size(); i++) {
                long count = counts.get(i);
                if (count < 0) {
                    throw new DocumentParsingException(
                        subParser.getTokenLocation(),
                        "error parsing field [" + fullPath() + "], [" + COUNTS_FIELD + "] elements must be >= 0 but got " + counts.get(i)
                    );
                } else if (count > 0) {
                    // we do not add elements with count == 0
                    if (streamOutput.getTransportVersion().onOrAfter(TransportVersions.V_8_11_X)) {
                        streamOutput.writeVLong(count);
                    } else {
                        streamOutput.writeVInt(Math.toIntExact(count));
                    }
                    streamOutput.writeLong(Double.doubleToRawLongBits(values.get(i)));
                }
            }
            BytesRef docValue = streamOutput.bytes().toBytesRef();
            Field field = new BinaryDocValuesField(fullPath(), docValue);
            if (context.doc().getByKey(fieldType().name()) != null) {
                throw new IllegalArgumentException(
                    "Field ["
                        + fullPath()
                        + "] of type ["
                        + typeName()
                        + "] doesn't support indexing multiple values for the same field in the same document"
                );
            }
            context.doc().addWithKey(fieldType().name(), field);

        } catch (Exception ex) {
            if (ignoreMalformed.value() == false) {
                throw new DocumentParsingException(
                    context.parser().getTokenLocation(),
                    "failed to parse field [" + fieldType().name() + "] of type [" + fieldType().typeName() + "]",
                    ex
                );
            }

            if (subParser != null) {
                // close the subParser so we advance to the end of the object
                subParser.close();
            } else if (shouldStoreMalformedDataForSyntheticSource) {
                // We have a malformed value, but it's not an object given that `subParser` is null.
                // So we just remember whatever it is.
                malformedDataForSyntheticSource = XContentBuilder.builder(context.parser().contentType().xContent())
                    .copyCurrentStructure(context.parser());
            }

            if (malformedDataForSyntheticSource != null) {
                context.doc().add(IgnoreMalformedStoredValues.storedField(fullPath(), malformedDataForSyntheticSource));
            }

            context.addIgnoredField(fieldType().name());
        }
        context.path().remove();
    }

    /** re-usable {@link HistogramValue} implementation */
    private static class InternalHistogramValue extends HistogramValue {
        double value;
        long count;
        boolean isExhausted;
        final ByteArrayStreamInput streamInput;

        InternalHistogramValue() {
            streamInput = new ByteArrayStreamInput();
        }

        /** reset the value for the histogram */
        void reset(BytesRef bytesRef) {
            streamInput.reset(bytesRef.bytes, bytesRef.offset, bytesRef.length);
            isExhausted = false;
            value = 0;
            count = 0;
        }

        @Override
        public boolean next() throws IOException {
            if (streamInput.available() > 0) {
                if (streamInput.getTransportVersion().onOrAfter(TransportVersions.V_8_11_X)) {
                    count = streamInput.readVLong();
                } else {
                    count = streamInput.readVInt();
                }
                value = Double.longBitsToDouble(streamInput.readLong());
                return true;
            }
            isExhausted = true;
            return false;
        }

        @Override
        public double value() {
            if (isExhausted) {
                throw new IllegalArgumentException("histogram already exhausted");
            }
            return value;
        }

        @Override
        public long count() {
            if (isExhausted) {
                throw new IllegalArgumentException("histogram already exhausted");
            }
            return count;
        }
    }

    @Override
<<<<<<< HEAD
    protected SyntheticSourceSupport syntheticSourceSupport() {
        var loader = new CompositeSyntheticFieldLoader(
=======
    protected SyntheticSourceMode syntheticSourceMode() {
        return SyntheticSourceMode.NATIVE;
    }

    @Override
    public SourceLoader.SyntheticFieldLoader syntheticFieldLoader() {
        if (copyTo().copyToFields().isEmpty() != true) {
            throw new IllegalArgumentException(
                "field [" + fullPath() + "] of type [histogram] doesn't support synthetic source because it declares copy_to"
            );
        }

        return new CompositeSyntheticFieldLoader(
>>>>>>> 7cd6de76
            leafName(),
            fullPath(),
            new HistogramSyntheticFieldLoader(),
            new CompositeSyntheticFieldLoader.MalformedValuesLayer(fullPath())
        );

        return new SyntheticSourceSupport.Native(loader);
    }

    private class HistogramSyntheticFieldLoader implements CompositeSyntheticFieldLoader.DocValuesLayer {
        private final InternalHistogramValue value = new InternalHistogramValue();
        private BytesRef binaryValue;

        @Override
        public SourceLoader.SyntheticFieldLoader.DocValuesLoader docValuesLoader(LeafReader leafReader, int[] docIdsInLeaf)
            throws IOException {
            BinaryDocValues docValues = leafReader.getBinaryDocValues(fieldType().name());
            if (docValues == null) {
                // No values in this leaf
                binaryValue = null;
                return null;
            }
            return docId -> {
                if (docValues.advanceExact(docId)) {
                    binaryValue = docValues.binaryValue();
                    return true;
                }
                binaryValue = null;
                return false;
            };
        }

        @Override
        public boolean hasValue() {
            return binaryValue != null;
        }

        @Override
        public void write(XContentBuilder b) throws IOException {
            if (binaryValue == null) {
                return;
            }
            b.startObject();

            value.reset(binaryValue);
            b.startArray("values");
            while (value.next()) {
                b.value(value.value());
            }
            b.endArray();

            value.reset(binaryValue);
            b.startArray("counts");
            while (value.next()) {
                b.value(value.count());
            }
            b.endArray();

            b.endObject();
        }

        @Override
        public String fieldName() {
            return fullPath();
        }

        @Override
        public long valueCount() {
            return binaryValue != null ? 1 : 0;
        }
    };
}<|MERGE_RESOLUTION|>--- conflicted
+++ resolved
@@ -500,24 +500,8 @@
     }
 
     @Override
-<<<<<<< HEAD
     protected SyntheticSourceSupport syntheticSourceSupport() {
         var loader = new CompositeSyntheticFieldLoader(
-=======
-    protected SyntheticSourceMode syntheticSourceMode() {
-        return SyntheticSourceMode.NATIVE;
-    }
-
-    @Override
-    public SourceLoader.SyntheticFieldLoader syntheticFieldLoader() {
-        if (copyTo().copyToFields().isEmpty() != true) {
-            throw new IllegalArgumentException(
-                "field [" + fullPath() + "] of type [histogram] doesn't support synthetic source because it declares copy_to"
-            );
-        }
-
-        return new CompositeSyntheticFieldLoader(
->>>>>>> 7cd6de76
             leafName(),
             fullPath(),
             new HistogramSyntheticFieldLoader(),

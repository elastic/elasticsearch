--- conflicted
+++ resolved
@@ -168,15 +168,7 @@
         }
 
         @Override
-<<<<<<< HEAD
-        public IndexFieldData.Builder fielddataBuilder(
-            String fullyQualifiedIndexName,
-            Supplier<SearchLookup> searchLookup,
-            FielddataOperation operation
-        ) {
-=======
         public IndexFieldData.Builder fielddataBuilder(FieldDataContext fieldDataContext) {
->>>>>>> 9b5cd671
             failIfNoDocValues();
             return (cache, breakerService) -> new IndexHistogramFieldData(name(), AnalyticsValuesSourceType.HISTOGRAM) {
 

/*
 * Copyright Elasticsearch B.V. and/or licensed to Elasticsearch B.V. under one
 * or more contributor license agreements. Licensed under the Elastic License
 * 2.0; you may not use this file except in compliance with the Elastic License
 * 2.0.
 */
package org.elasticsearch.xpack.analytics.mapper;

import org.apache.lucene.document.BinaryDocValuesField;
import org.apache.lucene.document.Field;
import org.apache.lucene.index.BinaryDocValues;
import org.apache.lucene.index.DocValues;
import org.apache.lucene.index.LeafReader;
import org.apache.lucene.index.LeafReaderContext;
import org.apache.lucene.search.Query;
import org.apache.lucene.search.SortField;
import org.apache.lucene.util.BytesRef;
import org.elasticsearch.common.Explicit;
import org.elasticsearch.common.io.stream.ByteArrayStreamInput;
import org.elasticsearch.common.io.stream.BytesStreamOutput;
import org.elasticsearch.common.settings.Setting;
import org.elasticsearch.common.util.BigArrays;
import org.elasticsearch.index.fielddata.FieldDataContext;
import org.elasticsearch.index.fielddata.FormattedDocValues;
import org.elasticsearch.index.fielddata.HistogramValue;
import org.elasticsearch.index.fielddata.HistogramValues;
import org.elasticsearch.index.fielddata.IndexFieldData;
import org.elasticsearch.index.fielddata.IndexFieldData.XFieldComparatorSource.Nested;
import org.elasticsearch.index.fielddata.IndexHistogramFieldData;
import org.elasticsearch.index.fielddata.LeafHistogramFieldData;
import org.elasticsearch.index.fielddata.SortedBinaryDocValues;
import org.elasticsearch.index.mapper.CompositeSyntheticFieldLoader;
import org.elasticsearch.index.mapper.DocumentParserContext;
import org.elasticsearch.index.mapper.DocumentParsingException;
import org.elasticsearch.index.mapper.FieldMapper;
import org.elasticsearch.index.mapper.IgnoreMalformedStoredValues;
import org.elasticsearch.index.mapper.IndexType;
import org.elasticsearch.index.mapper.MappedFieldType;
import org.elasticsearch.index.mapper.MapperBuilderContext;
import org.elasticsearch.index.mapper.NumberFieldMapper;
import org.elasticsearch.index.mapper.SourceLoader;
import org.elasticsearch.index.mapper.SourceValueFetcher;
import org.elasticsearch.index.mapper.TimeSeriesParams;
import org.elasticsearch.index.mapper.ValueFetcher;
import org.elasticsearch.index.query.SearchExecutionContext;
import org.elasticsearch.script.field.DocValuesScriptFieldFactory;
import org.elasticsearch.search.DocValueFormat;
import org.elasticsearch.search.MultiValueMode;
import org.elasticsearch.search.sort.BucketedSort;
import org.elasticsearch.search.sort.SortOrder;
import org.elasticsearch.xcontent.CopyingXContentParser;
import org.elasticsearch.xcontent.XContentBuilder;
import org.elasticsearch.xcontent.XContentParser;
import org.elasticsearch.xcontent.XContentSubParser;
import org.elasticsearch.xpack.analytics.aggregations.support.AnalyticsValuesSourceType;

import java.io.IOException;
import java.io.UncheckedIOException;
import java.util.Map;

import static org.elasticsearch.common.xcontent.XContentParserUtils.ensureExpectedToken;

/**
 * Field Mapper for pre-aggregated histograms.
 */
public class HistogramFieldMapper extends FieldMapper {

    public static final String CONTENT_TYPE = "histogram";

    // use the same default as numbers
    private static final Setting<Boolean> COERCE_SETTING = NumberFieldMapper.COERCE_SETTING;

    private static HistogramFieldMapper toType(FieldMapper in) {
        return (HistogramFieldMapper) in;
    }

    public static class Builder extends FieldMapper.Builder {

        private final Parameter<Map<String, String>> meta = Parameter.metaParam();
        private final Parameter<Explicit<Boolean>> ignoreMalformed;
        private final Parameter<Explicit<Boolean>> coerce;
        /**
         * Parameter that marks this field as a time series metric defining its time series metric type.
         * Only the metric type histogram is supported.
         */
        private final Parameter<TimeSeriesParams.MetricType> metric;

        public Builder(String name, boolean ignoreMalformedByDefault, boolean coerceByDefault) {
            super(name);
            this.ignoreMalformed = Parameter.explicitBoolParam(
                "ignore_malformed",
                true,
                m -> toType(m).ignoreMalformed,
                ignoreMalformedByDefault
            );
            this.coerce = Parameter.explicitBoolParam("coerce", true, m -> toType(m).coerce, coerceByDefault);
            this.metric = TimeSeriesParams.metricParam(m -> toType(m).metricType, TimeSeriesParams.MetricType.HISTOGRAM);
        }

        public Builder metric(TimeSeriesParams.MetricType metric) {
            this.metric.setValue(metric);
            return this;
        }

        @Override
        protected Parameter<?>[] getParameters() {
<<<<<<< HEAD
            if (ExponentialHistogramParser.EXPONENTIAL_HISTOGRAM_FEATURE.isEnabled()) {
                return new Parameter<?>[] { ignoreMalformed, coerce, meta, metric };
            } else {
                return new Parameter<?>[] { ignoreMalformed, meta, metric };
            }
=======
            return new Parameter<?>[] { ignoreMalformed, coerce, meta };
>>>>>>> 37af8ba5
        }

        @Override
        public HistogramFieldMapper build(MapperBuilderContext context) {
            return new HistogramFieldMapper(
                leafName(),
                new HistogramFieldType(context.buildFullName(leafName()), meta.getValue(), this.metric.getValue()),
                builderParams(this, context),
                this
            );
        }
    }

    public static final TypeParser PARSER = new TypeParser(
        (n, c) -> new Builder(n, IGNORE_MALFORMED_SETTING.get(c.getSettings()), COERCE_SETTING.get(c.getSettings())),
        notInMultiFields(CONTENT_TYPE)
    );

    private final Explicit<Boolean> ignoreMalformed;
    private final boolean ignoreMalformedByDefault;

    private final Explicit<Boolean> coerce;
    private final boolean coerceByDefault;
    private final TimeSeriesParams.MetricType metricType;

    public HistogramFieldMapper(String simpleName, MappedFieldType mappedFieldType, BuilderParams builderParams, Builder builder) {
        super(simpleName, mappedFieldType, builderParams);
        this.ignoreMalformed = builder.ignoreMalformed.getValue();
        this.ignoreMalformedByDefault = builder.ignoreMalformed.getDefaultValue().value();
        this.coerce = builder.coerce.getValue();
        this.coerceByDefault = builder.coerce.getDefaultValue().value();
        this.metricType = builder.metric.get();
    }

    @Override
    public boolean ignoreMalformed() {
        return ignoreMalformed.value();
    }

    boolean coerce() {
        return coerce.value();
    }

    @Override
    protected String contentType() {
        return CONTENT_TYPE;
    }

    @Override
    public FieldMapper.Builder getMergeBuilder() {
        return new Builder(leafName(), ignoreMalformedByDefault, coerceByDefault).metric(metricType).init(this);
    }

    @Override
    protected void parseCreateField(DocumentParserContext context) {
        throw new UnsupportedOperationException("Parsing is implemented in parse(), this method should NEVER be called");
    }

    public static class HistogramFieldType extends MappedFieldType {
        private final TimeSeriesParams.MetricType metricType;

        public HistogramFieldType(String name, Map<String, String> meta, TimeSeriesParams.MetricType metricType) {
            super(name, IndexType.docValuesOnly(), false, meta);
            this.metricType = metricType;
        }

        @Override
        public String typeName() {
            return CONTENT_TYPE;
        }

        @Override
        public ValueFetcher valueFetcher(SearchExecutionContext context, String format) {
            return SourceValueFetcher.identity(name(), context, format);
        }

        @Override
        public boolean isSearchable() {
            return false;
        }

        @Override
        public TimeSeriesParams.MetricType getMetricType() {
            return metricType;
        }

        @Override
        public IndexFieldData.Builder fielddataBuilder(FieldDataContext fieldDataContext) {
            failIfNoDocValues();
            return (cache, breakerService) -> new IndexHistogramFieldData(name(), AnalyticsValuesSourceType.HISTOGRAM) {

                @Override
                public LeafHistogramFieldData load(LeafReaderContext context) {
                    return new LeafHistogramFieldData() {
                        @Override
                        public HistogramValues getHistogramValues() throws IOException {
                            try {
                                final BinaryDocValues values = DocValues.getBinary(context.reader(), fieldName);
                                final InternalHistogramValue value = new InternalHistogramValue();
                                return new HistogramValues() {

                                    @Override
                                    public boolean advanceExact(int doc) throws IOException {
                                        return values.advanceExact(doc);
                                    }

                                    @Override
                                    public HistogramValue histogram() throws IOException {
                                        try {
                                            value.reset(values.binaryValue());
                                            return value;
                                        } catch (IOException e) {
                                            throw new IOException("Cannot load doc value", e);
                                        }
                                    }
                                };
                            } catch (IOException e) {
                                throw new IOException("Cannot load doc values", e);
                            }
                        }

                        @Override
                        public DocValuesScriptFieldFactory getScriptFieldFactory(String name) {
                            throw new UnsupportedOperationException("The [" + CONTENT_TYPE + "] field does not " + "support scripts");
                        }

                        @Override
                        public FormattedDocValues getFormattedValues(DocValueFormat format) {
                            try {
                                final BinaryDocValues values = DocValues.getBinary(context.reader(), fieldName);
                                final InternalHistogramValue value = new InternalHistogramValue();
                                return new FormattedDocValues() {
                                    @Override
                                    public boolean advanceExact(int docId) throws IOException {
                                        return values.advanceExact(docId);
                                    }

                                    @Override
                                    public int docValueCount() {
                                        return 1;
                                    }

                                    @Override
                                    public Object nextValue() throws IOException {
                                        value.reset(values.binaryValue());
                                        return value;
                                    }
                                };
                            } catch (IOException e) {
                                throw new UncheckedIOException("Unable to loead histogram doc values", e);
                            }
                        }

                        @Override
                        public SortedBinaryDocValues getBytesValues() {
                            throw new UnsupportedOperationException(
                                "String representation of doc values " + "for [" + CONTENT_TYPE + "] fields is not supported"
                            );
                        }

                        @Override
                        public long ramBytesUsed() {
                            return 0; // Unknown
                        }

                    };
                }

                @Override
                public LeafHistogramFieldData loadDirect(LeafReaderContext context) {
                    return load(context);
                }

                @Override
                public SortField sortField(Object missingValue, MultiValueMode sortMode, Nested nested, boolean reverse) {
                    throw new IllegalArgumentException("can't sort on the [" + CONTENT_TYPE + "] field");
                }

                @Override
                public BucketedSort newBucketedSort(
                    BigArrays bigArrays,
                    Object missingValue,
                    MultiValueMode sortMode,
                    Nested nested,
                    SortOrder sortOrder,
                    DocValueFormat format,
                    int bucketSize,
                    BucketedSort.ExtraData extra
                ) {
                    throw new IllegalArgumentException("can't sort on the [" + CONTENT_TYPE + "] field");
                }
            };
        }

        @Override
        public Query termQuery(Object value, SearchExecutionContext context) {
            throw new IllegalArgumentException(
                "[" + CONTENT_TYPE + "] field do not support searching, " + "use dedicated aggregations instead: [" + name() + "]"
            );
        }
    }

    @Override
    protected boolean supportsParsingObject() {
        return true;
    }

    @Override
    public void parse(DocumentParserContext context) throws IOException {
        context.path().add(leafName());

        boolean shouldStoreMalformedDataForSyntheticSource = context.mappingLookup().isSourceSynthetic() && ignoreMalformed();
        XContentParser.Token token;
        XContentSubParser subParser = null;
        XContentBuilder malformedDataForSyntheticSource = null;

        try {
            token = context.parser().currentToken();
            if (token == XContentParser.Token.VALUE_NULL) {
                context.path().remove();
                return;
            }
            // should be an object
            ensureExpectedToken(XContentParser.Token.START_OBJECT, token, context.parser());
            if (shouldStoreMalformedDataForSyntheticSource) {
                var copyingParser = new CopyingXContentParser(context.parser());
                malformedDataForSyntheticSource = copyingParser.getBuilder();
                subParser = new XContentSubParser(copyingParser);
            } else {
                subParser = new XContentSubParser(context.parser());
            }
            subParser.nextToken();

            HistogramParser.ParsedHistogram parsedHistogram;
            if (coerce()
                && subParser.currentToken() == XContentParser.Token.FIELD_NAME
                && ExponentialHistogramParser.isExponentialHistogramSubFieldName(subParser.currentName())) {
                ExponentialHistogramParser.ParsedExponentialHistogram parsedExponential = ExponentialHistogramParser.parse(
                    fullPath(),
                    subParser
                );
                parsedHistogram = ParsedHistogramConverter.exponentialToTDigest(parsedExponential);
            } else {
                parsedHistogram = HistogramParser.parse(fullPath(), subParser);
            }

            BytesStreamOutput streamOutput = new BytesStreamOutput();
            for (int i = 0; i < parsedHistogram.values().size(); i++) {
                long count = parsedHistogram.counts().get(i);
                assert count >= 0;
                // we do not add elements with count == 0
                if (count > 0) {
                    streamOutput.writeVLong(count);
                    streamOutput.writeLong(Double.doubleToRawLongBits(parsedHistogram.values().get(i)));
                }
            }
            BytesRef docValue = streamOutput.bytes().toBytesRef();
            Field field = new BinaryDocValuesField(fullPath(), docValue);
            if (context.doc().getByKey(fieldType().name()) != null) {
                throw new IllegalArgumentException(
                    "Field ["
                        + fullPath()
                        + "] of type ["
                        + typeName()
                        + "] doesn't support indexing multiple values for the same field in the same document"
                );
            }
            context.doc().addWithKey(fieldType().name(), field);

        } catch (Exception ex) {
            if (ignoreMalformed.value() == false) {
                throw new DocumentParsingException(
                    context.parser().getTokenLocation(),
                    "failed to parse field [" + fieldType().name() + "] of type [" + fieldType().typeName() + "]",
                    ex
                );
            }

            if (subParser != null) {
                // close the subParser so we advance to the end of the object
                subParser.close();
            } else if (shouldStoreMalformedDataForSyntheticSource) {
                // We have a malformed value, but it's not an object given that `subParser` is null.
                // So we just remember whatever it is.
                malformedDataForSyntheticSource = XContentBuilder.builder(context.parser().contentType().xContent())
                    .copyCurrentStructure(context.parser());
            }

            if (malformedDataForSyntheticSource != null) {
                context.doc().add(IgnoreMalformedStoredValues.storedField(fullPath(), malformedDataForSyntheticSource));
            }

            context.addIgnoredField(fieldType().name());
        }
        context.path().remove();
    }

    /** re-usable {@link HistogramValue} implementation */
    static class InternalHistogramValue extends HistogramValue {
        double value;
        long count;
        boolean isExhausted;
        final ByteArrayStreamInput streamInput;

        InternalHistogramValue() {
            streamInput = new ByteArrayStreamInput();
        }

        /** reset the value for the histogram */
        void reset(BytesRef bytesRef) {
            streamInput.reset(bytesRef.bytes, bytesRef.offset, bytesRef.length);
            isExhausted = false;
            value = 0;
            count = 0;
        }

        @Override
        public boolean next() throws IOException {
            if (streamInput.available() > 0) {
                count = streamInput.readVLong();
                value = Double.longBitsToDouble(streamInput.readLong());
                return true;
            }
            isExhausted = true;
            return false;
        }

        @Override
        public double value() {
            if (isExhausted) {
                throw new IllegalArgumentException("histogram already exhausted");
            }
            return value;
        }

        @Override
        public long count() {
            if (isExhausted) {
                throw new IllegalArgumentException("histogram already exhausted");
            }
            return count;
        }
    }

    @Override
    protected SyntheticSourceSupport syntheticSourceSupport() {
        return new SyntheticSourceSupport.Native(
            () -> new CompositeSyntheticFieldLoader(
                leafName(),
                fullPath(),
                new HistogramSyntheticFieldLoader(),
                new CompositeSyntheticFieldLoader.MalformedValuesLayer(fullPath())
            )
        );
    }

    private class HistogramSyntheticFieldLoader implements CompositeSyntheticFieldLoader.DocValuesLayer {
        private final InternalHistogramValue value = new InternalHistogramValue();
        private BytesRef binaryValue;

        @Override
        public SourceLoader.SyntheticFieldLoader.DocValuesLoader docValuesLoader(LeafReader leafReader, int[] docIdsInLeaf)
            throws IOException {
            BinaryDocValues docValues = leafReader.getBinaryDocValues(fieldType().name());
            if (docValues == null) {
                // No values in this leaf
                binaryValue = null;
                return null;
            }
            return docId -> {
                if (docValues.advanceExact(docId)) {
                    binaryValue = docValues.binaryValue();
                    return true;
                }
                binaryValue = null;
                return false;
            };
        }

        @Override
        public boolean hasValue() {
            return binaryValue != null;
        }

        @Override
        public void write(XContentBuilder b) throws IOException {
            if (binaryValue == null) {
                return;
            }
            b.startObject();

            value.reset(binaryValue);
            b.startArray("values");
            while (value.next()) {
                b.value(value.value());
            }
            b.endArray();

            value.reset(binaryValue);
            b.startArray("counts");
            while (value.next()) {
                b.value(value.count());
            }
            b.endArray();

            b.endObject();
        }

        @Override
        public String fieldName() {
            return fullPath();
        }

        @Override
        public long valueCount() {
            return binaryValue != null ? 1 : 0;
        }
    };
}<|MERGE_RESOLUTION|>--- conflicted
+++ resolved
@@ -104,15 +104,7 @@
 
         @Override
         protected Parameter<?>[] getParameters() {
-<<<<<<< HEAD
-            if (ExponentialHistogramParser.EXPONENTIAL_HISTOGRAM_FEATURE.isEnabled()) {
-                return new Parameter<?>[] { ignoreMalformed, coerce, meta, metric };
-            } else {
-                return new Parameter<?>[] { ignoreMalformed, meta, metric };
-            }
-=======
-            return new Parameter<?>[] { ignoreMalformed, coerce, meta };
->>>>>>> 37af8ba5
+            return new Parameter<?>[] { ignoreMalformed, coerce, meta, metric };
         }
 
         @Override

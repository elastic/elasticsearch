/*
 * Copyright Elasticsearch B.V. and/or licensed to Elasticsearch B.V. under one
 * or more contributor license agreements. Licensed under the Elastic License;
 * you may not use this file except in compliance with the Elastic License.
 */

package org.elasticsearch.xpack.analytics.stringstats;

import org.elasticsearch.index.query.QueryShardContext;
import org.elasticsearch.search.DocValueFormat;
import org.elasticsearch.search.aggregations.AggregationExecutionException;
import org.elasticsearch.search.aggregations.Aggregator;
import org.elasticsearch.search.aggregations.AggregatorFactories;
import org.elasticsearch.search.aggregations.AggregatorFactory;
<<<<<<< HEAD
import org.elasticsearch.search.aggregations.pipeline.PipelineAggregator;
import org.elasticsearch.search.aggregations.support.AggregatorSupplier;
import org.elasticsearch.search.aggregations.support.CoreValuesSourceType;
=======
>>>>>>> 6853d73e
import org.elasticsearch.search.aggregations.support.ValuesSource;
import org.elasticsearch.search.aggregations.support.ValuesSourceAggregatorFactory;
import org.elasticsearch.search.aggregations.support.ValuesSourceConfig;
import org.elasticsearch.search.aggregations.support.ValuesSourceRegistry;
import org.elasticsearch.search.internal.SearchContext;

import java.io.IOException;
import java.util.Map;

class StringStatsAggregatorFactory extends ValuesSourceAggregatorFactory {

    private final boolean showDistribution;

    StringStatsAggregatorFactory(String name, ValuesSourceConfig config,
                                 Boolean showDistribution,
                                 QueryShardContext queryShardContext,
                                 AggregatorFactory parent, AggregatorFactories.Builder subFactoriesBuilder, Map<String, Object> metadata)
                                    throws IOException {
        super(name, config, queryShardContext, parent, subFactoriesBuilder, metadata);
        this.showDistribution = showDistribution;
    }

    static void registerAggregators(ValuesSourceRegistry valuesSourceRegistry) {
        valuesSourceRegistry.register(StringStatsAggregationBuilder.NAME,
            CoreValuesSourceType.BYTES, new StringStatsAggregatorSupplier() {
                @Override
                public Aggregator build(String name,
                                        ValuesSource valuesSource,
                                        boolean showDistribution,
                                        DocValueFormat format,
                                        SearchContext context,
                                        Aggregator parent,
                                        List<PipelineAggregator> pipelineAggregators,
                                        Map<String, Object> metaData) throws IOException {
                    return new StringStatsAggregator(name, showDistribution, (ValuesSource.Bytes) valuesSource,
                        format, context, parent, pipelineAggregators, metaData);
                }
            });
    }

    @Override
    protected Aggregator createUnmapped(SearchContext searchContext,
                                            Aggregator parent,
                                            Map<String, Object> metadata) throws IOException {
        return new StringStatsAggregator(name, showDistribution,null, config.format(), searchContext, parent, metadata);
    }

    @Override
    protected Aggregator doCreateInternal(ValuesSource valuesSource,
                                          SearchContext searchContext,
                                          Aggregator parent,
                                          boolean collectsFromSingleBucket,
<<<<<<< HEAD
                                          List<PipelineAggregator> pipelineAggregators,
                                          Map<String, Object> metaData) throws IOException {
        AggregatorSupplier aggregatorSupplier = queryShardContext.getValuesSourceRegistry().getAggregator(config.valueSourceType(),
            StringStatsAggregationBuilder.NAME);

        if (aggregatorSupplier instanceof StringStatsAggregatorSupplier == false) {
            throw new AggregationExecutionException("Registry miss-match - expected StringStatsAggregatorSupplier, found [" +
                aggregatorSupplier.getClass().toString() + "]");
        }
        return ((StringStatsAggregatorSupplier) aggregatorSupplier).build(name, valuesSource, showDistribution, config.format(),
            searchContext, parent, pipelineAggregators, metaData);
=======
                                          Map<String, Object> metadata) throws IOException {
        return new StringStatsAggregator(name, showDistribution, valuesSource, config.format(), searchContext, parent, metadata);
>>>>>>> 6853d73e
    }

}<|MERGE_RESOLUTION|>--- conflicted
+++ resolved
@@ -12,12 +12,8 @@
 import org.elasticsearch.search.aggregations.Aggregator;
 import org.elasticsearch.search.aggregations.AggregatorFactories;
 import org.elasticsearch.search.aggregations.AggregatorFactory;
-<<<<<<< HEAD
-import org.elasticsearch.search.aggregations.pipeline.PipelineAggregator;
 import org.elasticsearch.search.aggregations.support.AggregatorSupplier;
 import org.elasticsearch.search.aggregations.support.CoreValuesSourceType;
-=======
->>>>>>> 6853d73e
 import org.elasticsearch.search.aggregations.support.ValuesSource;
 import org.elasticsearch.search.aggregations.support.ValuesSourceAggregatorFactory;
 import org.elasticsearch.search.aggregations.support.ValuesSourceConfig;
@@ -50,10 +46,9 @@
                                         DocValueFormat format,
                                         SearchContext context,
                                         Aggregator parent,
-                                        List<PipelineAggregator> pipelineAggregators,
                                         Map<String, Object> metaData) throws IOException {
                     return new StringStatsAggregator(name, showDistribution, (ValuesSource.Bytes) valuesSource,
-                        format, context, parent, pipelineAggregators, metaData);
+                        format, context, parent, metaData);
                 }
             });
     }
@@ -70,8 +65,6 @@
                                           SearchContext searchContext,
                                           Aggregator parent,
                                           boolean collectsFromSingleBucket,
-<<<<<<< HEAD
-                                          List<PipelineAggregator> pipelineAggregators,
                                           Map<String, Object> metaData) throws IOException {
         AggregatorSupplier aggregatorSupplier = queryShardContext.getValuesSourceRegistry().getAggregator(config.valueSourceType(),
             StringStatsAggregationBuilder.NAME);
@@ -81,11 +74,7 @@
                 aggregatorSupplier.getClass().toString() + "]");
         }
         return ((StringStatsAggregatorSupplier) aggregatorSupplier).build(name, valuesSource, showDistribution, config.format(),
-            searchContext, parent, pipelineAggregators, metaData);
-=======
-                                          Map<String, Object> metadata) throws IOException {
-        return new StringStatsAggregator(name, showDistribution, valuesSource, config.format(), searchContext, parent, metadata);
->>>>>>> 6853d73e
+            searchContext, parent, metaData);
     }
 
 }
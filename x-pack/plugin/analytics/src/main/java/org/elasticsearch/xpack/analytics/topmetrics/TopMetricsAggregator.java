/*
 * Copyright Elasticsearch B.V. and/or licensed to Elasticsearch B.V. under one
 * or more contributor license agreements. Licensed under the Elastic License;
 * you may not use this file except in compliance with the Elastic License.
 */

package org.elasticsearch.xpack.analytics.topmetrics;

import org.apache.lucene.index.LeafReaderContext;
import org.apache.lucene.index.NumericDocValues;
import org.apache.lucene.index.SortedSetDocValues;
import org.apache.lucene.search.Scorable;
import org.apache.lucene.search.ScoreMode;
import org.apache.lucene.util.BytesRef;
import org.elasticsearch.common.lease.Releasable;
import org.elasticsearch.common.lease.Releasables;
import org.elasticsearch.common.util.BigArrays;
import org.elasticsearch.common.util.BitArray;
import org.elasticsearch.common.util.DoubleArray;
import org.elasticsearch.common.util.LongArray;
import org.elasticsearch.index.fielddata.NumericDoubleValues;
import org.elasticsearch.search.DocValueFormat;
import org.elasticsearch.search.MultiValueMode;
import org.elasticsearch.search.aggregations.Aggregator;
import org.elasticsearch.search.aggregations.InternalAggregation;
import org.elasticsearch.search.aggregations.LeafBucketCollector;
import org.elasticsearch.search.aggregations.metrics.NumericMetricsAggregator;
import org.elasticsearch.search.aggregations.support.AggregationContext;
import org.elasticsearch.search.aggregations.support.ValuesSource;
<<<<<<< HEAD
=======
import org.elasticsearch.search.aggregations.support.ValuesSourceConfig;
import org.elasticsearch.search.aggregations.support.ValuesSourceRegistry;
import org.elasticsearch.search.internal.SearchContext;
>>>>>>> 4beebac9
import org.elasticsearch.search.sort.BucketedSort;
import org.elasticsearch.search.sort.SortBuilder;
import org.elasticsearch.search.sort.SortValue;
import org.elasticsearch.xpack.analytics.topmetrics.InternalTopMetrics.MetricValue;

import java.io.IOException;
import java.util.ArrayList;
import java.util.Arrays;
import java.util.List;
import java.util.Map;

import static java.util.stream.Collectors.toList;
import static org.elasticsearch.xpack.analytics.topmetrics.TopMetricsAggregationBuilder.REGISTRY_KEY;

/**
 * Collects the {@code top_metrics} aggregation, which functions like a memory
 * efficient but limited version of the {@code top_hits} aggregation. Amortized,
 * each bucket should take something like 16 bytes. Because of this, unlike
 * {@code top_hits}, you can sort by the buckets of this metric.
 *
 * This extends {@linkplain NumericMetricsAggregator.MultiValue} as a compromise
 * to allow sorting on the metric. Right now it only collects a single metric
 * but we expect it to collect a list of them in the future. Also in the future
 * we expect it to allow collecting non-numeric metrics which'll change how we
 * do the inheritance. Finally, we also expect it to allow collecting more than
 * one document worth of metrics. Once that happens we'll need to come up with
 * some way to pick which document's metrics to use for the sort.
 */
class TopMetricsAggregator extends NumericMetricsAggregator.MultiValue {
    private final int size;
    private final BucketedSort sort;
    private final Metrics metrics;

<<<<<<< HEAD
    TopMetricsAggregator(String name, AggregationContext context, Aggregator parent, Map<String, Object> metadata, int size,
            SortBuilder<?> sort, List<MetricSource> metricSources) throws IOException {
        super(name, context, parent, metadata);
        this.size = size;
        metrics = new Metrics(size, bigArrays(), metricSources);
=======
    TopMetricsAggregator(
        String name,
        SearchContext context,
        Aggregator parent,
        Map<String, Object> metadata,
        int size,
        SortBuilder<?> sort,
        MetricValues[] metricValues
    ) throws IOException {
        super(name, context, parent, metadata);
        this.size = size;
        this.metrics = new TopMetricsAggregator.Metrics(metricValues);
>>>>>>> 4beebac9
        /*
         * If we're only collecting a single value then only provided *that*
         * value to the sort so that swaps and loads are just a little faster
         * in that *very* common case.
         */
<<<<<<< HEAD
        BucketedSort.ExtraData values = metricSources.size() == 1 ? metrics.values[0] : metrics;
        this.sort = context.buildBucketedSort(sort, size, values);
=======
        BucketedSort.ExtraData values = metrics.values.length == 1 ? metrics.values[0] : metrics;
        this.sort = sort.buildBucketedSort(context.getQueryShardContext(), size, values);
>>>>>>> 4beebac9
    }

    @Override
    public boolean hasMetric(String name) {
        if (size != 1) {
            throw new IllegalArgumentException("[top_metrics] can only the be target if [size] is [1] but was [" + size + "]");
        }
        for (MetricValues values : metrics.values) {
            if (values.name.equals(name)) {
                return true;
            }
        }
        return false;
    }

    @Override
    public double metric(String name, long owningBucketOrd) {
        assert size == 1;
        /*
         * Since size is always 1 we know that the index into the values
         * array is same same as the bucket ordinal. Also, this will always
         * be called after we've collected a bucket, so it won't just fetch
         * garbage.
         */
        return metrics.metric(name, owningBucketOrd);
    }

    @Override
    public ScoreMode scoreMode() {
        boolean needs = sort.needsScores() || metrics.needsScores();
        return needs ? ScoreMode.COMPLETE : ScoreMode.COMPLETE_NO_SCORES;
    }

    @Override
    public LeafBucketCollector getLeafCollector(LeafReaderContext ctx, LeafBucketCollector sub) throws IOException {
        assert sub == LeafBucketCollector.NO_OP_COLLECTOR : "Expected noop but was " + sub.toString();

        BucketedSort.Leaf leafSort = sort.forLeaf(ctx);

        return new LeafBucketCollector() {
            @Override
            public void collect(int doc, long bucket) throws IOException {
                leafSort.collect(doc, bucket);
            }

            @Override
            public void setScorer(Scorable s) throws IOException {
                leafSort.setScorer(s);
            }
        };
    }

    @Override
    public InternalAggregation buildAggregation(long bucket) throws IOException {
        List<InternalTopMetrics.TopMetric> topMetrics = sort.getValues(bucket, metrics.resultBuilder(sort.getFormat()));
        assert topMetrics.size() <= size;
        return new InternalTopMetrics(name, sort.getOrder(), metrics.names(), size, topMetrics, metadata());
    }

    @Override
    public InternalTopMetrics buildEmptyAggregation() {
        return InternalTopMetrics.buildEmptyAggregation(name, metrics.names(), metadata());
    }

    @Override
    public void doClose() {
        Releasables.close(sort, metrics);
    }

    static class Metrics implements BucketedSort.ExtraData, Releasable {
        private final MetricValues[] values;

        Metrics(MetricValues[] values) {
            this.values = values;
        }

        boolean needsScores() {
            for (int i = 0; i < values.length; i++) {
                if (values[i].needsScores()) {
                    return true;
                }
            }
            return false;
        }

        double metric(String name, long index) {
            for (MetricValues value : values) {
                if (value.name.equals(name)) {
                    return value.doubleValue(index);
                }
            }
            throw new IllegalArgumentException("[" + name + "] not found");
        }

        BucketedSort.ResultBuilder<InternalTopMetrics.TopMetric> resultBuilder(DocValueFormat sortFormat) {
            return (index, sortValue) -> {
                List<InternalTopMetrics.MetricValue> result = new ArrayList<>(values.length);
                for (int i = 0; i < values.length; i++) {
                    result.add(values[i].metricValue(index));
                }
                return new InternalTopMetrics.TopMetric(sortFormat, sortValue, result);
            };
        }

        List<String> names() {
            return Arrays.stream(values).map(v -> v.name).collect(toList());
        }

        @Override
        public void swap(long lhs, long rhs) {
            for (int i = 0; i < values.length; i++) {
                values[i].swap(lhs, rhs);
            }
        }

        @Override
        public Loader loader(LeafReaderContext ctx) throws IOException {
            Loader[] loaders = new Loader[values.length];
            for (int i = 0; i < values.length; i++) {
                loaders[i] = values[i].loader(ctx);
            }
            return (index, doc) -> {
                for (int i = 0; i < loaders.length; i++) {
                    loaders[i].loadFromDoc(index, doc);
                }
            };
        }

        @Override
        public void close() {
            Releasables.close(values);
        }
    }

    @FunctionalInterface
    interface MetricValuesSupplier {
        MetricValues build(int size, BigArrays bigArrays, String name, ValuesSourceConfig config);
    }

    abstract static class MetricValues implements BucketedSort.ExtraData, Releasable {
        protected final String name;

        MetricValues(String name) {
            this.name = name;
        }

        abstract boolean needsScores();
        abstract double doubleValue(long index);
        abstract InternalTopMetrics.MetricValue metricValue(long index) throws IOException;
    }

    private abstract static class CollectingMetricValues extends MetricValues {
        protected final BigArrays bigArrays;
        protected final ValuesSourceConfig config;

        CollectingMetricValues(BigArrays bigArrays, String name, ValuesSourceConfig config) {
            super(name);
            this.bigArrays = bigArrays;
            this.config = config;
        }

        @Override
        public final boolean needsScores() {
            return config.getValuesSource().needsScores();
        }
    }
    
    static MetricValues buildMetricValues(
        ValuesSourceRegistry registry,
        BigArrays bigArrays,
        int size,
        String name,
        ValuesSourceConfig config
    ) {
        if (false == config.hasValues()) {
            // `config` doesn't have the name if the
            return new AlwaysNullMetricValues(name);
        }
        MetricValuesSupplier supplier = registry.getAggregator(REGISTRY_KEY, config);
        return supplier.build(size, bigArrays, name, config);
    }

    static MetricValues buildNumericMetricValues(int size, BigArrays bigArrays, String name, ValuesSourceConfig config) {
        ValuesSource.Numeric numeric = (ValuesSource.Numeric) config.getValuesSource();
        if (numeric.isFloatingPoint()) {
            return new DoubleMetricValues(size, bigArrays, name, config);
        }
        return new LongMetricValues(size, bigArrays, name, config);
    }

    /**
     * Loads metrics for floating point numbers.
     */
    static class DoubleMetricValues extends CollectingMetricValues {
        private final ValuesSource.Numeric valuesSource;
        private DoubleArray values;

        DoubleMetricValues(int size, BigArrays bigArrays, String name, ValuesSourceConfig config) {
            super(bigArrays, name, config);
            valuesSource = (ValuesSource.Numeric) config.getValuesSource();
            values = bigArrays.newDoubleArray(size, false);
        }

        @Override
        public double doubleValue(long index) {
            return values.get(index);
        }

        @Override
        public MetricValue metricValue(long index) {
            double value = values.get(index);
            if (Double.isNaN(value)) {
                // Use NaN as a sentinel for "missing"
                return null;
            }
            return new MetricValue(config.format(), SortValue.from(value));
        }

        @Override
        public void swap(long lhs, long rhs) {
            double tmp = values.get(lhs);
            values.set(lhs, values.get(rhs));
            values.set(rhs, tmp);
        }

        @Override
        public Loader loader(LeafReaderContext ctx) throws IOException {
            // TODO allow configuration of value mode
            NumericDoubleValues metricValues = MultiValueMode.AVG.select(valuesSource.doubleValues(ctx));
            return (index, doc) -> {
                if (index >= values.size()) {
                    values = bigArrays.grow(values, index + 1);
                }
                // Use NaN as a sentinel for "missing"
                double metricValue = metricValues.advanceExact(doc) ? metricValues.doubleValue() : Double.NaN;
                values.set(index, metricValue);
            };
        }

        @Override
        public void close() {
            values.close();
        }
    }

    /**
     * Loads metrics for whole numbers.
     */
    static class LongMetricValues extends CollectingMetricValues {
        private final ValuesSource.Numeric valuesSource;
        /**
         * Tracks "missing" values in a {@link BitArray}. Unlike
         * {@link DoubleMetricValues}, we there isn't a sentinel value
         * that we can steel from the longs to represent missing that
         * won't lead to more trouble than it is worth. So we track
         * "missing" values explicitly.
         */
        private final MissingHelper empty;
        private LongArray values;

        LongMetricValues(int size, BigArrays bigArrays, String name, ValuesSourceConfig config) {
            super(bigArrays, name, config);
            valuesSource = (ValuesSource.Numeric) config.getValuesSource();
            empty = new MissingHelper(bigArrays);
            values = bigArrays.newLongArray(size, false);
        }

        @Override
        public double doubleValue(long index) {
            if (empty.isEmpty(index)) {
                return Double.NaN;
            }
            return values.get(index);
        }

        @Override
        public MetricValue metricValue(long index) {
            if (empty.isEmpty(index)) {
                return null;
            }
            return new MetricValue(config.format(), SortValue.from(values.get(index)));
        }

        @Override
        public void swap(long lhs, long rhs) {
            long tmp = values.get(lhs);
            values.set(lhs, values.get(rhs));
            values.set(rhs, tmp);
            empty.swap(lhs, rhs);
        }

        @Override
        public Loader loader(LeafReaderContext ctx) throws IOException {
            // TODO allow configuration of value mode
            NumericDocValues metricValues = MultiValueMode.AVG.select(valuesSource.longValues(ctx));
            return (index, doc) -> {
                if (false == metricValues.advanceExact(doc)) {
                    empty.markMissing(index);
                    return;
                }
                if (index >= values.size()) {
                    values = bigArrays.grow(values, index + 1);
                }
                values.set(index, metricValues.longValue());
                empty.markNotMissing(index);
            };
        }

        @Override
        public void close() {
            Releasables.close(values, empty);
        }
    }

    /**
     * Loads metrics for whole numbers.
     */
    static class GlobalOrdsValues extends CollectingMetricValues {
        private final ValuesSource.Bytes.WithOrdinals valuesSource;
        private SortedSetDocValues globalOrds;
        private LongArray values;

        GlobalOrdsValues(int size, BigArrays bigArrays, String name, ValuesSourceConfig config) {
            super(bigArrays, name, config);
            if (false == config.hasGlobalOrdinals()) {
                throw new IllegalArgumentException("top_metrics can only collect bytes that have global ordinals");
            }
            this.valuesSource = (ValuesSource.Bytes.WithOrdinals) config.getValuesSource();
            values = bigArrays.newLongArray(size, false);
        }

        @Override
        public double doubleValue(long index) {
            throw new IllegalArgumentException("pipeline aggregations may not refer to non-numeric metrics collected by top_metrics");
        }

        @Override
        public MetricValue metricValue(long index) throws IOException {
            if (globalOrds == null) {
                // We didn't collect a single segment.
                return null;
            }
            long ord = values.get(index);
            if (ord == -1) {
                return null;
            }
            return new MetricValue(config.format(), SortValue.from(BytesRef.deepCopyOf(globalOrds.lookupOrd(ord))));
        }

        @Override
        public void swap(long lhs, long rhs) {
            long tmp = values.get(lhs);
            values.set(lhs, values.get(rhs));
            values.set(rhs, tmp);
        }

        @Override
        public Loader loader(LeafReaderContext ctx) throws IOException {
            globalOrds = valuesSource.globalOrdinalsValues(ctx);
            // For now just return the value that sorts first.
            return (index, doc) -> {
                if (false == globalOrds.advanceExact(doc)) {
                    values.set(index, -1);
                    return;
                }
                if (index >= values.size()) {
                    values = bigArrays.grow(values, index + 1);
                }
                values.set(index, globalOrds.nextOrd());
            };
        }

        @Override
        public void close() {
            Releasables.close(values);
        }
    }

    /**
     * {@linkplain MetricValues} implementation for unmapped fields
     * that always returns {@code null} or {@code NaN}.
     */
    static class AlwaysNullMetricValues extends MetricValues {
        AlwaysNullMetricValues(String name) {
            super(name);
        }

        @Override
        public double doubleValue(long index) {
            return Double.NaN;
        }

        @Override
        public MetricValue metricValue(long index) {
            return null;
        }

        @Override
        public boolean needsScores() {
            return false;
        }

        @Override
        public void swap(long lhs, long rhs) {}

        @Override
        public Loader loader(LeafReaderContext ctx) throws IOException {
            return (index, doc) -> {};
        }

        @Override
        public void close() {}
    }

    /**
     * Helps {@link LongMetricValues} track "empty" slots. It attempts to have
     * very low CPU overhead and no memory overhead when there *aren't* empty
     * values.
     */
    private static class MissingHelper implements Releasable {
        private final BigArrays bigArrays;
        private BitArray tracker;

        MissingHelper(BigArrays bigArrays) {
            this.bigArrays = bigArrays;
        }

        void markMissing(long index) {
            if (tracker == null) {
                tracker = new BitArray(index, bigArrays);
            }
            tracker.set(index);
        }

        void markNotMissing(long index) {
            if (tracker == null) {
                return;
            }
            tracker.clear(index);
        }

        void swap(long lhs, long rhs) {
            if (tracker == null) {
                return;
            }
            boolean backup = tracker.get(lhs);
            if (tracker.get(rhs)) {
                tracker.set(lhs);
            } else {
                tracker.clear(lhs);
            }
            if (backup) {
                tracker.set(rhs);
            } else {
                tracker.clear(rhs);
            }
        }

        boolean isEmpty(long index) {
            if (tracker == null) {
                return false;
            }
            return tracker.get(index);
        }

        @Override
        public void close() {
            if (tracker != null) {
                tracker.close();
            }
        }
    }
}<|MERGE_RESOLUTION|>--- conflicted
+++ resolved
@@ -27,12 +27,8 @@
 import org.elasticsearch.search.aggregations.metrics.NumericMetricsAggregator;
 import org.elasticsearch.search.aggregations.support.AggregationContext;
 import org.elasticsearch.search.aggregations.support.ValuesSource;
-<<<<<<< HEAD
-=======
 import org.elasticsearch.search.aggregations.support.ValuesSourceConfig;
 import org.elasticsearch.search.aggregations.support.ValuesSourceRegistry;
-import org.elasticsearch.search.internal.SearchContext;
->>>>>>> 4beebac9
 import org.elasticsearch.search.sort.BucketedSort;
 import org.elasticsearch.search.sort.SortBuilder;
 import org.elasticsearch.search.sort.SortValue;
@@ -66,16 +62,9 @@
     private final BucketedSort sort;
     private final Metrics metrics;
 
-<<<<<<< HEAD
-    TopMetricsAggregator(String name, AggregationContext context, Aggregator parent, Map<String, Object> metadata, int size,
-            SortBuilder<?> sort, List<MetricSource> metricSources) throws IOException {
-        super(name, context, parent, metadata);
-        this.size = size;
-        metrics = new Metrics(size, bigArrays(), metricSources);
-=======
     TopMetricsAggregator(
         String name,
-        SearchContext context,
+        AggregationContext context,
         Aggregator parent,
         Map<String, Object> metadata,
         int size,
@@ -85,19 +74,13 @@
         super(name, context, parent, metadata);
         this.size = size;
         this.metrics = new TopMetricsAggregator.Metrics(metricValues);
->>>>>>> 4beebac9
         /*
          * If we're only collecting a single value then only provided *that*
          * value to the sort so that swaps and loads are just a little faster
          * in that *very* common case.
          */
-<<<<<<< HEAD
-        BucketedSort.ExtraData values = metricSources.size() == 1 ? metrics.values[0] : metrics;
+        BucketedSort.ExtraData values = metrics.values.length == 1 ? metrics.values[0] : metrics;
         this.sort = context.buildBucketedSort(sort, size, values);
-=======
-        BucketedSort.ExtraData values = metrics.values.length == 1 ? metrics.values[0] : metrics;
-        this.sort = sort.buildBucketedSort(context.getQueryShardContext(), size, values);
->>>>>>> 4beebac9
     }
 
     @Override

/*
 * Copyright Elasticsearch B.V. and/or licensed to Elasticsearch B.V. under one
 * or more contributor license agreements. Licensed under the Elastic License;
 * you may not use this file except in compliance with the Elastic License.
 */

package org.elasticsearch.xpack.analytics.topmetrics;

import org.elasticsearch.common.settings.Setting;
import org.elasticsearch.common.settings.Setting.Property;
import org.elasticsearch.search.aggregations.Aggregator;
import org.elasticsearch.search.aggregations.AggregatorFactories.Builder;
import org.elasticsearch.search.aggregations.AggregatorFactory;
import org.elasticsearch.search.aggregations.CardinalityUpperBound;
import org.elasticsearch.search.aggregations.support.AggregationContext;
import org.elasticsearch.search.aggregations.support.CoreValuesSourceType;
import org.elasticsearch.search.aggregations.support.MultiValuesSourceFieldConfig;
import org.elasticsearch.search.aggregations.support.ValuesSourceConfig;
import org.elasticsearch.search.sort.SortBuilder;
import org.elasticsearch.xpack.analytics.topmetrics.TopMetricsAggregator.MetricValues;
import org.elasticsearch.xpack.analytics.topmetrics.TopMetricsAggregator.MetricValuesSupplier;

import java.io.IOException;
import java.util.List;
import java.util.Map;

import static org.elasticsearch.xpack.analytics.topmetrics.TopMetricsAggregationBuilder.REGISTRY_KEY;

public class TopMetricsAggregatorFactory extends AggregatorFactory {
    /**
     * Index setting describing the maximum number of top metrics that
     * can be collected per bucket. This defaults to a low number because
     * there can be a *huge* number of buckets
     */
    public static final Setting<Integer> MAX_BUCKET_SIZE =
        Setting.intSetting("index.top_metrics_max_size", 10, 1, Property.Dynamic, Property.IndexScope);

    private final List<SortBuilder<?>> sortBuilders;
    private final int size;
    private final List<MultiValuesSourceFieldConfig> metricFields;

    public TopMetricsAggregatorFactory(String name, AggregationContext context, AggregatorFactory parent,
            Builder subFactoriesBuilder, Map<String, Object> metadata, List<SortBuilder<?>> sortBuilders,
            int size, List<MultiValuesSourceFieldConfig> metricFields) throws IOException {
        super(name, context, parent, subFactoriesBuilder, metadata);
        this.sortBuilders = sortBuilders;
        this.size = size;
        this.metricFields = metricFields;
    }

    @Override
    protected TopMetricsAggregator createInternal(Aggregator parent, CardinalityUpperBound cardinality, Map<String, Object> metadata)
        throws IOException {
        int maxBucketSize = MAX_BUCKET_SIZE.get(context.getIndexSettings().getSettings());
        if (size > maxBucketSize) {
            throw new IllegalArgumentException("[top_metrics.size] must not be more than [" + maxBucketSize + "] but was [" + size
                    + "]. This limit can be set by changing the [" + MAX_BUCKET_SIZE.getKey()
                    + "] index level setting.");
        }
<<<<<<< HEAD
        List<TopMetricsAggregator.MetricSource> metricSources = metricFields.stream().map(config -> {
                    ValuesSourceConfig resolved = ValuesSourceConfig.resolve(
                            context, ValueType.NUMERIC,
                            config.getFieldName(), config.getScript(), config.getMissing(), config.getTimeZone(), null,
                        CoreValuesSourceType.NUMERIC);
                    return new TopMetricsAggregator.MetricSource(config.getFieldName(), resolved.format(),
                        (ValuesSource.Numeric) resolved.getValuesSource());
                }).collect(toList());
        return new TopMetricsAggregator(name, context, parent, metadata, size, sortBuilders.get(0), metricSources);
=======
        MetricValues[] metricValues = new MetricValues[metricFields.size()];
        for (int i = 0; i < metricFields.size(); i++) {
            MultiValuesSourceFieldConfig config = metricFields.get(i);
            ValuesSourceConfig vsConfig = ValuesSourceConfig.resolve(
                context,
                null,
                config.getFieldName(),
                config.getScript(),
                config.getMissing(),
                config.getTimeZone(),
                null,
                CoreValuesSourceType.NUMERIC
            );
            MetricValuesSupplier supplier = context.getValuesSourceRegistry().getAggregator(REGISTRY_KEY, vsConfig);
            metricValues[i] = supplier.build(size, context.bigArrays(), config.getFieldName(), vsConfig);
        }
        return new TopMetricsAggregator(name, searchContext, parent, metadata, size, sortBuilders.get(0), metricValues);
>>>>>>> 4beebac9
    }
}<|MERGE_RESOLUTION|>--- conflicted
+++ resolved
@@ -57,17 +57,6 @@
                     + "]. This limit can be set by changing the [" + MAX_BUCKET_SIZE.getKey()
                     + "] index level setting.");
         }
-<<<<<<< HEAD
-        List<TopMetricsAggregator.MetricSource> metricSources = metricFields.stream().map(config -> {
-                    ValuesSourceConfig resolved = ValuesSourceConfig.resolve(
-                            context, ValueType.NUMERIC,
-                            config.getFieldName(), config.getScript(), config.getMissing(), config.getTimeZone(), null,
-                        CoreValuesSourceType.NUMERIC);
-                    return new TopMetricsAggregator.MetricSource(config.getFieldName(), resolved.format(),
-                        (ValuesSource.Numeric) resolved.getValuesSource());
-                }).collect(toList());
-        return new TopMetricsAggregator(name, context, parent, metadata, size, sortBuilders.get(0), metricSources);
-=======
         MetricValues[] metricValues = new MetricValues[metricFields.size()];
         for (int i = 0; i < metricFields.size(); i++) {
             MultiValuesSourceFieldConfig config = metricFields.get(i);
@@ -84,7 +73,6 @@
             MetricValuesSupplier supplier = context.getValuesSourceRegistry().getAggregator(REGISTRY_KEY, vsConfig);
             metricValues[i] = supplier.build(size, context.bigArrays(), config.getFieldName(), vsConfig);
         }
-        return new TopMetricsAggregator(name, searchContext, parent, metadata, size, sortBuilders.get(0), metricValues);
->>>>>>> 4beebac9
+        return new TopMetricsAggregator(name, context, parent, metadata, size, sortBuilders.get(0), metricValues);
     }
 }
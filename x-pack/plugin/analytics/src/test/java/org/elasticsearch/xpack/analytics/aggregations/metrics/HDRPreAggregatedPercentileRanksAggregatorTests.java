/*
 * Copyright Elasticsearch B.V. and/or licensed to Elasticsearch B.V. under one
 * or more contributor license agreements. Licensed under the Elastic License
 * 2.0; you may not use this file except in compliance with the Elastic License
 * 2.0.
 */
package org.elasticsearch.xpack.analytics.aggregations.metrics;

import org.HdrHistogram.DoubleHistogram;
import org.HdrHistogram.DoubleHistogramIterationValue;
import org.apache.lucene.document.BinaryDocValuesField;
import org.apache.lucene.document.Document;
import org.apache.lucene.index.IndexReader;
import org.apache.lucene.index.RandomIndexWriter;
import org.apache.lucene.search.IndexSearcher;
import org.apache.lucene.search.MatchAllDocsQuery;
import org.apache.lucene.store.Directory;
import org.elasticsearch.common.io.stream.BytesStreamOutput;
import org.elasticsearch.index.mapper.MappedFieldType;
import org.elasticsearch.plugins.SearchPlugin;
import org.elasticsearch.search.aggregations.AggregationBuilder;
import org.elasticsearch.search.aggregations.AggregatorTestCase;
import org.elasticsearch.search.aggregations.metrics.InternalHDRPercentileRanks;
import org.elasticsearch.search.aggregations.metrics.Percentile;
import org.elasticsearch.search.aggregations.metrics.PercentileRanks;
import org.elasticsearch.search.aggregations.metrics.PercentileRanksAggregationBuilder;
import org.elasticsearch.search.aggregations.metrics.PercentilesConfig;
import org.elasticsearch.search.aggregations.metrics.PercentilesMethod;
import org.elasticsearch.search.aggregations.support.AggregationInspectionHelper;
import org.elasticsearch.search.aggregations.support.CoreValuesSourceType;
import org.elasticsearch.search.aggregations.support.ValuesSourceType;
import org.elasticsearch.xpack.analytics.AnalyticsPlugin;
import org.elasticsearch.xpack.analytics.aggregations.support.AnalyticsValuesSourceType;
import org.elasticsearch.xpack.analytics.mapper.HistogramFieldMapper;
import org.hamcrest.Matchers;

import java.io.IOException;
import java.util.Collections;
import java.util.Iterator;
import java.util.List;

public class HDRPreAggregatedPercentileRanksAggregatorTests extends AggregatorTestCase {

    @Override
    protected List<SearchPlugin> getSearchPlugins() {
        return List.of(new AnalyticsPlugin());
    }

    @Override
    protected AggregationBuilder createAggBuilderForTypeTest(MappedFieldType fieldType, String fieldName) {
        return new PercentileRanksAggregationBuilder("hdr_percentiles", new double[] { 1.0 }).field(fieldName)
            .percentilesConfig(new PercentilesConfig.Hdr());
    }

    @Override
    protected List<ValuesSourceType> getSupportedValuesSourceTypes() {
        // Note: this is the same list as Core, plus Analytics
        return List.of(
            CoreValuesSourceType.NUMERIC,
            CoreValuesSourceType.DATE,
            CoreValuesSourceType.BOOLEAN,
            AnalyticsValuesSourceType.HISTOGRAM
        );
    }

    private BinaryDocValuesField getDocValue(String fieldName, double[] values) throws IOException {
        DoubleHistogram histogram = new DoubleHistogram(3);// default
        for (double value : values) {
            histogram.recordValue(value);
        }
        BytesStreamOutput streamOutput = new BytesStreamOutput();
        DoubleHistogram.RecordedValues recordedValues = histogram.recordedValues();
        Iterator<DoubleHistogramIterationValue> iterator = recordedValues.iterator();
        while (iterator.hasNext()) {
            DoubleHistogramIterationValue value = iterator.next();
            long count = value.getCountAtValueIteratedTo();
            streamOutput.writeVInt(Math.toIntExact(count));
            double d = value.getValueIteratedTo();
            streamOutput.writeDouble(d);
        }
        return new BinaryDocValuesField(fieldName, streamOutput.bytes().toBytesRef());
    }

    public void testSimple() throws IOException {
        try (Directory dir = newDirectory(); RandomIndexWriter w = new RandomIndexWriter(random(), dir)) {
            Document doc = new Document();
            doc.add(getDocValue("field", new double[] { 3, 0.2, 10 }));
            w.addDocument(doc);

<<<<<<< HEAD
            PercentileRanksAggregationBuilder aggBuilder = new PercentileRanksAggregationBuilder("my_agg", new double[]{0.1, 0.5, 12})
                    .field("field")
                    .method(PercentilesMethod.HDR);
            MappedFieldType fieldType = new HistogramFieldMapper.HistogramFieldType("field", Collections.emptyMap(), null);
=======
            PercentileRanksAggregationBuilder aggBuilder = new PercentileRanksAggregationBuilder("my_agg", new double[] { 0.1, 0.5, 12 })
                .field("field")
                .method(PercentilesMethod.HDR);
            MappedFieldType fieldType = new HistogramFieldMapper.HistogramFieldType("field", Collections.emptyMap());
>>>>>>> 707dd497
            try (IndexReader reader = w.getReader()) {
                IndexSearcher searcher = new IndexSearcher(reader);
                PercentileRanks ranks = searchAndReduce(searcher, new MatchAllDocsQuery(), aggBuilder, fieldType);
                Iterator<Percentile> rankIterator = ranks.iterator();
                Percentile rank = rankIterator.next();
                assertEquals(0.1, rank.getValue(), 0d);
                assertThat(rank.getPercent(), Matchers.equalTo(0d));
                rank = rankIterator.next();
                assertEquals(0.5, rank.getValue(), 0d);
                assertThat(rank.getPercent(), Matchers.greaterThan(0d));
                assertThat(rank.getPercent(), Matchers.lessThan(100d));
                rank = rankIterator.next();
                assertEquals(12, rank.getValue(), 0d);
                assertThat(rank.getPercent(), Matchers.equalTo(100d));
                assertFalse(rankIterator.hasNext());
                assertTrue(AggregationInspectionHelper.hasValue((InternalHDRPercentileRanks) ranks));
            }
        }
    }
}<|MERGE_RESOLUTION|>--- conflicted
+++ resolved
@@ -87,17 +87,10 @@
             doc.add(getDocValue("field", new double[] { 3, 0.2, 10 }));
             w.addDocument(doc);
 
-<<<<<<< HEAD
-            PercentileRanksAggregationBuilder aggBuilder = new PercentileRanksAggregationBuilder("my_agg", new double[]{0.1, 0.5, 12})
-                    .field("field")
-                    .method(PercentilesMethod.HDR);
-            MappedFieldType fieldType = new HistogramFieldMapper.HistogramFieldType("field", Collections.emptyMap(), null);
-=======
             PercentileRanksAggregationBuilder aggBuilder = new PercentileRanksAggregationBuilder("my_agg", new double[] { 0.1, 0.5, 12 })
                 .field("field")
                 .method(PercentilesMethod.HDR);
-            MappedFieldType fieldType = new HistogramFieldMapper.HistogramFieldType("field", Collections.emptyMap());
->>>>>>> 707dd497
+            MappedFieldType fieldType = new HistogramFieldMapper.HistogramFieldType("field", Collections.emptyMap(), null);
             try (IndexReader reader = w.getReader()) {
                 IndexSearcher searcher = new IndexSearcher(reader);
                 PercentileRanks ranks = searchAndReduce(searcher, new MatchAllDocsQuery(), aggBuilder, fieldType);

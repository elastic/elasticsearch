/*
 * Copyright Elasticsearch B.V. and/or licensed to Elasticsearch B.V. under one
 * or more contributor license agreements. Licensed under the Elastic License
 * 2.0; you may not use this file except in compliance with the Elastic License
 * 2.0.
 */

package org.elasticsearch.xpack.search;

import org.apache.http.HttpEntity;
import org.apache.http.util.EntityUtils;
import org.apache.logging.log4j.Level;
import org.apache.logging.log4j.core.config.Configurator;
import org.elasticsearch.client.Request;
import org.elasticsearch.client.Response;
import org.elasticsearch.common.util.CollectionUtils;
import org.elasticsearch.common.xcontent.XContentHelper;
import org.elasticsearch.plugins.Plugin;
import org.elasticsearch.search.ErrorTraceHelper;
import org.elasticsearch.search.SearchService;
import org.elasticsearch.test.MockLog;
import org.elasticsearch.test.junit.annotations.TestLogging;
import org.elasticsearch.test.transport.MockTransportService;
import org.elasticsearch.xcontent.XContentType;
import org.junit.BeforeClass;

import java.io.IOException;
import java.util.Collection;
import java.util.Map;

@TestLogging(
    reason = "testing debug log output to identify race condition",
    value = "org.elasticsearch.xpack.search.MutableSearchResponse:DEBUG,org.elasticsearch.xpack.search.AsyncSearchTask:DEBUG"
)
public class AsyncSearchErrorTraceIT extends AsyncSearchIntegTestCase {

    @Override
    protected boolean addMockHttpTransport() {
        return false; // enable http
    }

    @Override
    @SuppressWarnings("unchecked")
    protected Collection<Class<? extends Plugin>> nodePlugins() {
        return CollectionUtils.appendToCopyNoNullElements(super.nodePlugins(), AsyncSearch.class, MockTransportService.TestPlugin.class);
    }

    @BeforeClass
    public static void setDebugLogLevel() {
        Configurator.setLevel(SearchService.class, Level.DEBUG);
    }

    private void setupIndexWithDocs() {
        createIndex("test1", "test2");
        indexRandom(
            true,
            prepareIndex("test1").setId("1").setSource("field", "foo"),
            prepareIndex("test2").setId("10").setSource("field", 5)
        );
        refresh();
    }

    public void testAsyncSearchFailingQueryErrorTraceDefault() throws Exception {
        setupIndexWithDocs();

        Request createAsyncRequest = new Request("POST", "/_async_search");
        createAsyncRequest.setJsonEntity("""
            {
                "query": {
                    "simple_query_string" : {
                        "query": "foo",
                        "fields": ["field"]
                    }
                }
            }
            """);
        createAsyncRequest.addParameter("keep_on_completion", "true");
        createAsyncRequest.addParameter("wait_for_completion_timeout", "0ms");
        ErrorTraceHelper.expectStackTraceCleared(internalCluster());
        Map<String, Object> createAsyncResponseEntity = performRequestAndGetResponseEntity(createAsyncRequest);

        try {
            if (Boolean.TRUE.equals(createAsyncResponseEntity.get("is_running"))) {
                String asyncExecutionId = (String) createAsyncResponseEntity.get("id");
                Request getAsyncRequest = new Request("GET", "/_async_search/" + asyncExecutionId);
                awaitAsyncRequestDoneRunning(getAsyncRequest);
            }

            // check that the stack trace was not sent from the data node to the coordinating node
            ErrorTraceHelper.assertStackTraceCleared(internalCluster());
        } finally {
            deleteAsyncSearchIfPresent(createAsyncResponseEntity);
        }
    }

    public void testAsyncSearchFailingQueryErrorTraceTrue() throws Exception {
        setupIndexWithDocs();

        Request createAsyncRequest = new Request("POST", "/_async_search");
        createAsyncRequest.setJsonEntity("""
            {
                "query": {
                    "simple_query_string" : {
                        "query": "foo",
                        "fields": ["field"]
                    }
                }
            }
            """);
        createAsyncRequest.addParameter("error_trace", "true");
        createAsyncRequest.addParameter("keep_on_completion", "true");
        createAsyncRequest.addParameter("wait_for_completion_timeout", "0ms");
        ErrorTraceHelper.expectStackTraceObserved(internalCluster());
        Map<String, Object> createAsyncResponseEntity = performRequestAndGetResponseEntity(createAsyncRequest);

        try {
            if (Boolean.TRUE.equals(createAsyncResponseEntity.get("is_running"))) {
                String asyncExecutionId = (String) createAsyncResponseEntity.get("id");
                Request getAsyncRequest = new Request("GET", "/_async_search/" + asyncExecutionId);
                getAsyncRequest.addParameter("error_trace", "true");
                awaitAsyncRequestDoneRunning(getAsyncRequest);
            }

            // check that the stack trace was sent from the data node to the coordinating node
            ErrorTraceHelper.assertStackTraceObserved(internalCluster());
        } finally {
            deleteAsyncSearchIfPresent(createAsyncResponseEntity);
        }
    }

    public void testAsyncSearchFailingQueryErrorTraceFalse() throws Exception {
        setupIndexWithDocs();

        Request createAsyncRequest = new Request("POST", "/_async_search");
        createAsyncRequest.setJsonEntity("""
            {
                "query": {
                    "simple_query_string" : {
                        "query": "foo",
                        "fields": ["field"]
                    }
                }
            }
            """);
        createAsyncRequest.addParameter("error_trace", "false");
        createAsyncRequest.addParameter("keep_on_completion", "true");
        createAsyncRequest.addParameter("wait_for_completion_timeout", "0ms");
        ErrorTraceHelper.expectStackTraceCleared(internalCluster());
        Map<String, Object> createAsyncResponseEntity = performRequestAndGetResponseEntity(createAsyncRequest);

        try {
            if (Boolean.TRUE.equals(createAsyncResponseEntity.get("is_running"))) {
                String asyncExecutionId = (String) createAsyncResponseEntity.get("id");
                Request getAsyncRequest = new Request("GET", "/_async_search/" + asyncExecutionId);
                getAsyncRequest.addParameter("error_trace", "false");
                awaitAsyncRequestDoneRunning(getAsyncRequest);
            }

            // check that the stack trace was not sent from the data node to the coordinating node
            ErrorTraceHelper.assertStackTraceCleared(internalCluster());
        } finally {
            deleteAsyncSearchIfPresent(createAsyncResponseEntity);
        }
    }

    public void testDataNodeLogsStackTrace() throws Exception {
        setupIndexWithDocs();

        Request createAsyncRequest = new Request("POST", "/_async_search");
        createAsyncRequest.setJsonEntity("""
            {
                "query": {
                    "simple_query_string" : {
                        "query": "foo",
                        "fields": ["field"]
                    }
                }
            }
            """);

        // No matter the value of error_trace (empty, true, or false) we should see stack traces logged
        int errorTraceValue = randomIntBetween(0, 2);
        if (errorTraceValue == 0) {
            createAsyncRequest.addParameter("error_trace", "true");
        } else if (errorTraceValue == 1) {
            createAsyncRequest.addParameter("error_trace", "false");
        } // else empty

        createAsyncRequest.addParameter("keep_on_completion", "true");
        createAsyncRequest.addParameter("wait_for_completion_timeout", "0ms");

        String errorTriggeringIndex = "test2";
        int numShards = getNumShards(errorTriggeringIndex).numPrimaries;
        try (var mockLog = MockLog.capture(SearchService.class)) {
            ErrorTraceHelper.addSeenLoggingExpectations(numShards, mockLog, errorTriggeringIndex);
            Map<String, Object> createAsyncResponseEntity = performRequestAndGetResponseEntity(createAsyncRequest);

            try {
                if (Boolean.TRUE.equals(createAsyncResponseEntity.get("is_running"))) {
                    String asyncExecutionId = (String) createAsyncResponseEntity.get("id");
                    Request getAsyncRequest = new Request("GET", "/_async_search/" + asyncExecutionId);
                    // Use the same value of error_trace as the search request
                    if (errorTraceValue == 0) {
                        getAsyncRequest.addParameter("error_trace", "true");
                    } else if (errorTraceValue == 1) {
                        getAsyncRequest.addParameter("error_trace", "false");
                    } // else empty
                    awaitAsyncRequestDoneRunning(getAsyncRequest);
                }

                mockLog.assertAllExpectationsMatched();
            } finally {
                deleteAsyncSearchIfPresent(createAsyncResponseEntity);
            }
        }
    }

    public void testAsyncSearchFailingQueryErrorTraceFalseOnSubmitAndTrueOnGet() throws Exception {
        setupIndexWithDocs();

        Request createAsyncSearchRequest = new Request("POST", "/_async_search");
        createAsyncSearchRequest.setJsonEntity("""
            {
                "query": {
                    "simple_query_string" : {
                        "query": "foo",
                        "fields": ["field"]
                    }
                }
            }
            """);
        createAsyncSearchRequest.addParameter("error_trace", "false");
        createAsyncSearchRequest.addParameter("keep_on_completion", "true");
        createAsyncSearchRequest.addParameter("wait_for_completion_timeout", "0ms");
        ErrorTraceHelper.expectStackTraceCleared(internalCluster());
        Map<String, Object> createAsyncResponseEntity = performRequestAndGetResponseEntity(createAsyncSearchRequest);

        try {
            if (Boolean.TRUE.equals(createAsyncResponseEntity.get("is_running"))) {
                String asyncExecutionId = (String) createAsyncResponseEntity.get("id");
                Request getAsyncRequest = new Request("GET", "/_async_search/" + asyncExecutionId);
                getAsyncRequest.addParameter("error_trace", "true");
                awaitAsyncRequestDoneRunning(getAsyncRequest);
            }

            // check that the stack trace was not sent from the data node to the coordinating node
            ErrorTraceHelper.assertStackTraceCleared(internalCluster());
        } finally {
            deleteAsyncSearchIfPresent(createAsyncResponseEntity);
        }
    }

    public void testAsyncSearchFailingQueryErrorTraceTrueOnSubmitAndFalseOnGet() throws Exception {
        setupIndexWithDocs();

        Request createAsyncSearchRequest = new Request("POST", "/_async_search");
        createAsyncSearchRequest.setJsonEntity("""
            {
                "query": {
                    "simple_query_string" : {
                        "query": "foo",
                        "fields": ["field"]
                    }
                }
            }
            """);
        createAsyncSearchRequest.addParameter("error_trace", "true");
        createAsyncSearchRequest.addParameter("keep_on_completion", "true");
        createAsyncSearchRequest.addParameter("wait_for_completion_timeout", "0ms");
        ErrorTraceHelper.expectStackTraceObserved(internalCluster());
        Map<String, Object> createAsyncResponseEntity = performRequestAndGetResponseEntity(createAsyncSearchRequest);
        try {
            if (Boolean.TRUE.equals(createAsyncResponseEntity.get("is_running"))) {
                String asyncExecutionId = (String) createAsyncResponseEntity.get("id");
                Request getAsyncRequest = new Request("GET", "/_async_search/" + asyncExecutionId);
                getAsyncRequest.addParameter("error_trace", "false");
                awaitAsyncRequestDoneRunning(getAsyncRequest);
            }

            // check that the stack trace was sent from the data node to the coordinating node
            ErrorTraceHelper.assertStackTraceObserved(internalCluster());
        } finally {
            deleteAsyncSearchIfPresent(createAsyncResponseEntity);
        }
    }

    private Map<String, Object> performRequestAndGetResponseEntity(Request r) throws IOException {
        Response response = getRestClient().performRequest(r);
        XContentType entityContentType = XContentType.fromMediaType(response.getEntity().getContentType().getValue());
        return XContentHelper.convertToMap(entityContentType.xContent(), response.getEntity().getContent(), false);
    }

    private void deleteAsyncSearchIfPresent(Map<String, Object> map) throws IOException {
        String id = (String) map.get("id");
<<<<<<< HEAD
        if(id == null) {
=======
        if (id != null) {
>>>>>>> 8eb666db
            return;
        }

        // Make sure the .async-search system index is green before deleting it
        try {
            ensureGreen(".async-search");
        } catch (Exception ignore) {
            // the index may not exist
        }

        Response response = getRestClient().performRequest(new Request("DELETE", "/_async_search/" + id));
        HttpEntity entity = response.getEntity();
        if (entity != null) {
            EntityUtils.consumeQuietly(entity);
        }
    }

    private void awaitAsyncRequestDoneRunning(Request getAsyncRequest) throws Exception {
        assertBusy(() -> {
            Map<String, Object> getAsyncResponseEntity = performRequestAndGetResponseEntity(getAsyncRequest);
            assertFalse((Boolean) getAsyncResponseEntity.get("is_running"));
        });
    }
}<|MERGE_RESOLUTION|>--- conflicted
+++ resolved
@@ -292,11 +292,7 @@
 
     private void deleteAsyncSearchIfPresent(Map<String, Object> map) throws IOException {
         String id = (String) map.get("id");
-<<<<<<< HEAD
         if(id == null) {
-=======
-        if (id != null) {
->>>>>>> 8eb666db
             return;
         }
 

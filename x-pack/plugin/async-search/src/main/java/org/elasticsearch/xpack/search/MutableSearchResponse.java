--- conflicted
+++ resolved
@@ -40,14 +40,8 @@
  * creating an async response concurrently. This limits the number of final reduction that can
  * run concurrently to 1 and ensures that we pause the search progress when an {@link AsyncSearchResponse} is built.
  */
-<<<<<<< HEAD
 class MutableSearchResponse extends AbstractRefCounted {
-=======
-class MutableSearchResponse implements Releasable {
-
-    private final Logger logger = Loggers.getLogger(getClass(), "async");
-
->>>>>>> da05ae64
+
     private int totalShards;
     private int skippedShards;
     private Clusters clusters;
@@ -497,21 +491,8 @@
     }
 
     @Override
-<<<<<<< HEAD
     protected synchronized void closeInternal() {
-=======
-    public synchronized void close() {
-        if (logger.isDebugEnabled()) {
-            logger.debug(
-                "MutableSearchResponse.close(): byThread={}, finalResponsePresent={}, clusterResponsesCount={}, stack={}",
-                Thread.currentThread().getName(),
-                finalResponse != null,
-                clusterResponses != null ? clusterResponses.size() : 0,
-                new Exception().getStackTrace()
-            );
-        }
-
->>>>>>> da05ae64
+
         if (finalResponse != null) {
             finalResponse.decRef();
             finalResponse = null;

--- conflicted
+++ resolved
@@ -30,10 +30,6 @@
      */
     Set<DiscoveryNode> nodes();
 
-<<<<<<< HEAD
-    ClusterInfo info();
-
-=======
     /**
      * The cluster info to use when calculating a capacity. This represents the storage use on nodes including per shard usage.
      */
@@ -43,6 +39,5 @@
      * The snapshot shard size info to use when calculating decider capacity. This represents shard sizes of unallocated restores of
      * shards
      */
->>>>>>> 5e20c0a5
     SnapshotShardSizeInfo snapshotShardSizeInfo();
 }
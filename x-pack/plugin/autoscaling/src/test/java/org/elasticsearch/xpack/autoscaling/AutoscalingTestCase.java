--- conflicted
+++ resolved
@@ -122,24 +122,15 @@
     }
 
     public static AutoscalingPolicy mutateAutoscalingPolicy(final AutoscalingPolicy instance) {
-<<<<<<< HEAD
-        final SortedMap<String, Settings> deciders;
-        if (randomBoolean()) {
-            // if the policy name did not change, or randomly, use a mutated set of deciders
-            deciders = mutateAutoscalingDeciders(instance.deciders());
-        } else {
-            deciders = instance.deciders();
-=======
         String name = instance.name();
         SortedSet<String> roles = instance.roles();
-        SortedMap<String, AutoscalingDeciderConfiguration> deciders = instance.deciders();
+        SortedMap<String, Settings> deciders = instance.deciders();
         BitSet choice = BitSet.valueOf(new long[] { randomIntBetween(1, 7) });
         if (choice.get(0)) {
             name = randomValueOtherThan(instance.name(), () -> randomAlphaOfLength(8));
         }
         if (choice.get(1)) {
             roles = mutateRoles(roles);
->>>>>>> 54911ace
         }
         if (choice.get(2)) {
             deciders = mutateAutoscalingDeciders(deciders);

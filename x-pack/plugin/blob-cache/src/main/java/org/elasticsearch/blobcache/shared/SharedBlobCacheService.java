/*
 * Copyright Elasticsearch B.V. and/or licensed to Elasticsearch B.V. under one
 * or more contributor license agreements. Licensed under the Elastic License
 * 2.0; you may not use this file except in compliance with the Elastic License
 * 2.0.
 */

package org.elasticsearch.blobcache.shared;

import org.apache.logging.log4j.LogManager;
import org.apache.logging.log4j.Logger;
import org.apache.lucene.store.AlreadyClosedException;
import org.elasticsearch.action.ActionListener;
import org.elasticsearch.action.support.PlainActionFuture;
import org.elasticsearch.action.support.RefCountingListener;
import org.elasticsearch.blobcache.BlobCacheMetrics;
import org.elasticsearch.blobcache.BlobCacheUtils;
import org.elasticsearch.blobcache.common.ByteRange;
import org.elasticsearch.blobcache.common.SparseFileTracker;
import org.elasticsearch.cluster.node.DiscoveryNode;
import org.elasticsearch.cluster.node.DiscoveryNodeRole;
import org.elasticsearch.cluster.routing.allocation.DataTier;
import org.elasticsearch.common.settings.Setting;
import org.elasticsearch.common.settings.Settings;
import org.elasticsearch.common.settings.SettingsException;
import org.elasticsearch.common.unit.ByteSizeValue;
import org.elasticsearch.common.unit.RelativeByteSizeValue;
import org.elasticsearch.common.util.concurrent.AbstractAsyncTask;
import org.elasticsearch.common.util.concurrent.AbstractRunnable;
import org.elasticsearch.core.AbstractRefCounted;
import org.elasticsearch.core.Assertions;
import org.elasticsearch.core.Releasable;
import org.elasticsearch.core.Releasables;
import org.elasticsearch.core.TimeValue;
import org.elasticsearch.env.Environment;
import org.elasticsearch.env.NodeEnvironment;
import org.elasticsearch.monitor.fs.FsProbe;
import org.elasticsearch.node.NodeRoleSettings;
import org.elasticsearch.telemetry.metric.LongCounter;
import org.elasticsearch.telemetry.metric.Meter;
import org.elasticsearch.threadpool.ThreadPool;

import java.io.IOException;
import java.io.UncheckedIOException;
import java.lang.invoke.MethodHandles;
import java.lang.invoke.VarHandle;
import java.lang.reflect.Array;
import java.nio.ByteBuffer;
import java.util.ArrayList;
import java.util.Collection;
import java.util.Iterator;
import java.util.List;
import java.util.Map;
import java.util.Objects;
import java.util.Set;
import java.util.concurrent.ConcurrentHashMap;
import java.util.concurrent.ConcurrentLinkedQueue;
import java.util.concurrent.ExecutionException;
import java.util.concurrent.Executor;
import java.util.concurrent.atomic.AtomicInteger;
import java.util.concurrent.atomic.LongAdder;
import java.util.function.IntConsumer;
import java.util.function.Predicate;
import java.util.stream.Collectors;

public class SharedBlobCacheService<KeyType> implements Releasable {

    private static final String SHARED_CACHE_SETTINGS_PREFIX = "xpack.searchable.snapshot.shared_cache.";

    public static final Setting<ByteSizeValue> SHARED_CACHE_RANGE_SIZE_SETTING = new Setting<>(
        SHARED_CACHE_SETTINGS_PREFIX + "range_size",
        ByteSizeValue.ofMb(16).getStringRep(),
        s -> ByteSizeValue.parseBytesSizeValue(s, SHARED_CACHE_SETTINGS_PREFIX + "range_size"),
        getPositivePageSizeAlignedByteSizeValueValidator(SHARED_CACHE_SETTINGS_PREFIX + "range_size"),
        Setting.Property.NodeScope
    );

    public static final Setting<ByteSizeValue> SHARED_CACHE_RECOVERY_RANGE_SIZE_SETTING = new Setting<>(
        SHARED_CACHE_SETTINGS_PREFIX + "recovery_range_size",
        ByteSizeValue.ofKb(128L).getStringRep(),
        s -> ByteSizeValue.parseBytesSizeValue(s, SHARED_CACHE_SETTINGS_PREFIX + "recovery_range_size"),
        getPositivePageSizeAlignedByteSizeValueValidator(SHARED_CACHE_SETTINGS_PREFIX + "recovery_range_size"),
        Setting.Property.NodeScope
    );

    public static final Setting<ByteSizeValue> SHARED_CACHE_REGION_SIZE_SETTING = new Setting<>(
        SHARED_CACHE_SETTINGS_PREFIX + "region_size",
        SHARED_CACHE_RANGE_SIZE_SETTING,
        s -> ByteSizeValue.parseBytesSizeValue(s, SHARED_CACHE_SETTINGS_PREFIX + "region_size"),
        getPositivePageSizeAlignedByteSizeValueValidator(SHARED_CACHE_SETTINGS_PREFIX + "region_size"),
        Setting.Property.NodeScope
    );

    private static Setting.Validator<ByteSizeValue> getPageSizeAlignedByteSizeValueValidator(String settingName) {
        return value -> {
            if (value.getBytes() == -1) {
                throw new SettingsException("setting [{}] must be non-negative", settingName);
            }
            if (value.getBytes() % SharedBytes.PAGE_SIZE != 0L) {
                throw new SettingsException("setting [{}] must be multiple of {}", settingName, SharedBytes.PAGE_SIZE);
            }
        };
    }

    private static Setting.Validator<ByteSizeValue> getPositivePageSizeAlignedByteSizeValueValidator(String settingName) {
        return value -> {
            if (value.getBytes() <= 0L) {
                throw new SettingsException("setting [{}] must be greater than zero", settingName);
            }
            getPageSizeAlignedByteSizeValueValidator(settingName).validate(value);
        };
    }

    public static final Setting<RelativeByteSizeValue> SHARED_CACHE_SIZE_SETTING = new Setting<>(
        new Setting.SimpleKey(SHARED_CACHE_SETTINGS_PREFIX + "size"),
        (settings) -> {
            if (DiscoveryNode.isDedicatedFrozenNode(settings) || isSearchOrIndexingNode(settings)) {
                return "90%";
            } else {
                return ByteSizeValue.ZERO.getStringRep();
            }
        },
        s -> RelativeByteSizeValue.parseRelativeByteSizeValue(s, SHARED_CACHE_SETTINGS_PREFIX + "size"),
        new Setting.Validator<>() {

            @Override
            public void validate(final RelativeByteSizeValue value) {

            }

            @Override
            public void validate(final RelativeByteSizeValue value, final Map<Setting<?>, Object> settings) {
                if (value.isAbsolute() && value.getAbsolute().getBytes() == -1) {
                    throw new SettingsException("setting [{}] must be non-negative", SHARED_CACHE_SETTINGS_PREFIX + "size");
                }
                if (value.isNonZeroSize()) {
                    @SuppressWarnings("unchecked")
                    final List<DiscoveryNodeRole> roles = (List<DiscoveryNodeRole>) settings.get(NodeRoleSettings.NODE_ROLES_SETTING);
                    final var rolesSet = Set.copyOf(roles);
                    if (DataTier.isFrozenNode(rolesSet) == false
                        && rolesSet.contains(DiscoveryNodeRole.SEARCH_ROLE) == false
                        && rolesSet.contains(DiscoveryNodeRole.INDEX_ROLE) == false) {
                        throw new SettingsException(
                            "Setting [{}] to be positive [{}] is only permitted on nodes with the data_frozen, search, or indexing role."
                                + " Roles are [{}]",
                            SHARED_CACHE_SETTINGS_PREFIX + "size",
                            value.getStringRep(),
                            roles.stream().map(DiscoveryNodeRole::roleName).collect(Collectors.joining(","))
                        );
                    }

                    @SuppressWarnings("unchecked")
                    final List<String> dataPaths = (List<String>) settings.get(Environment.PATH_DATA_SETTING);
                    if (dataPaths.size() > 1) {
                        throw new SettingsException(
                            "setting [{}={}] is not permitted on nodes with multiple data paths [{}]",
                            SHARED_CACHE_SIZE_SETTING.getKey(),
                            value.getStringRep(),
                            String.join(",", dataPaths)
                        );
                    }
                }
            }

            @Override
            public Iterator<Setting<?>> settings() {
                final List<Setting<?>> settings = List.of(NodeRoleSettings.NODE_ROLES_SETTING, Environment.PATH_DATA_SETTING);
                return settings.iterator();
            }

        },
        Setting.Property.NodeScope
    );

    private static boolean isSearchOrIndexingNode(Settings settings) {
        return DiscoveryNode.hasRole(settings, DiscoveryNodeRole.SEARCH_ROLE)
            || DiscoveryNode.hasRole(settings, DiscoveryNodeRole.INDEX_ROLE);
    }

    public static final Setting<ByteSizeValue> SHARED_CACHE_SIZE_MAX_HEADROOM_SETTING = new Setting<>(
        new Setting.SimpleKey(SHARED_CACHE_SETTINGS_PREFIX + "size.max_headroom"),
        (settings) -> {
            if (SHARED_CACHE_SIZE_SETTING.exists(settings) == false
                && (DiscoveryNode.isDedicatedFrozenNode(settings) || isSearchOrIndexingNode(settings))) {
                return "100GB";
            }

            return "-1";
        },
        (s) -> ByteSizeValue.parseBytesSizeValue(s, SHARED_CACHE_SETTINGS_PREFIX + "size.max_headroom"),
        new Setting.Validator<>() {
            private final Collection<Setting<?>> dependencies = List.of(SHARED_CACHE_SIZE_SETTING);

            @Override
            public Iterator<Setting<?>> settings() {
                return dependencies.iterator();
            }

            @Override
            public void validate(ByteSizeValue value) {
                // ignore
            }

            @Override
            public void validate(ByteSizeValue value, Map<Setting<?>, Object> settings, boolean isPresent) {
                if (isPresent && value.getBytes() != -1) {
                    RelativeByteSizeValue sizeValue = (RelativeByteSizeValue) settings.get(SHARED_CACHE_SIZE_SETTING);
                    if (sizeValue.isAbsolute()) {
                        throw new SettingsException(
                            "setting [{}] cannot be specified for absolute [{}={}]",
                            SHARED_CACHE_SIZE_MAX_HEADROOM_SETTING.getKey(),
                            SHARED_CACHE_SIZE_SETTING.getKey(),
                            sizeValue.getStringRep()
                        );
                    }
                }
            }
        },
        Setting.Property.NodeScope
    );

    public static final TimeValue MIN_SHARED_CACHE_DECAY_INTERVAL = TimeValue.timeValueSeconds(1L);
    public static final Setting<TimeValue> SHARED_CACHE_DECAY_INTERVAL_SETTING = Setting.timeSetting(
        SHARED_CACHE_SETTINGS_PREFIX + "decay.interval",
        TimeValue.timeValueSeconds(60L),                        // default
        MIN_SHARED_CACHE_DECAY_INTERVAL,                      // min
        Setting.Property.NodeScope,
        Setting.Property.Dynamic
    );

    public static final Setting<Integer> SHARED_CACHE_MAX_FREQ_SETTING = Setting.intSetting(
        SHARED_CACHE_SETTINGS_PREFIX + "max_freq",
        100,                       // default
        1,                            // min
        Setting.Property.NodeScope
    );

    public static final Setting<TimeValue> SHARED_CACHE_MIN_TIME_DELTA_SETTING = Setting.timeSetting(
        SHARED_CACHE_SETTINGS_PREFIX + "min_time_delta",
        TimeValue.timeValueSeconds(60L),                        // default
        TimeValue.timeValueSeconds(0L),                         // min
        Setting.Property.NodeScope
    );

    public static final Setting<Boolean> SHARED_CACHE_MMAP = Setting.boolSetting(
        SHARED_CACHE_SETTINGS_PREFIX + "mmap",
        false,
        Setting.Property.NodeScope
    );

    public static final Setting<Boolean> SHARED_CACHE_COUNT_READS = Setting.boolSetting(
        SHARED_CACHE_SETTINGS_PREFIX + "count_reads",
        true,
        Setting.Property.NodeScope
    );

    private interface Cache<K, T> extends Releasable {
        CacheEntry<T> get(K cacheKey, long fileLength, int region);

        int forceEvict(Predicate<K> cacheKeyPredicate);
    }

    private abstract static class CacheEntry<T> {
        final T chunk;

        private CacheEntry(T chunk) {
            this.chunk = chunk;
        }

        abstract void touch();
    }

    private static final Logger logger = LogManager.getLogger(SharedBlobCacheService.class);

    private final ThreadPool threadPool;

    // executor to run reading from the blobstore on
    private final Executor ioExecutor;

    // executor to run bulk reading from the blobstore on
    private final Executor bulkIOExecutor;

    private final SharedBytes sharedBytes;
    private final long cacheSize;
    private final int regionSize;
    private final ByteSizeValue rangeSize;
    private final ByteSizeValue recoveryRangeSize;

    private final int numRegions;
    private final ConcurrentLinkedQueue<SharedBytes.IO> freeRegions = new ConcurrentLinkedQueue<>();

    private final Cache<KeyType, CacheFileRegion> cache;

    private final ConcurrentHashMap<SharedBytes.IO, CacheFileRegion> regionOwners; // to assert exclusive access of regions

    private final LongAdder writeCount = new LongAdder();
    private final LongAdder writeBytes = new LongAdder();

    private final LongAdder readCount = new LongAdder();
    private final LongAdder readBytes = new LongAdder();

    private final LongAdder evictCount = new LongAdder();

<<<<<<< HEAD
    private final LongCounter evictedCountNonZeroFrequency;

    public SharedBlobCacheService(NodeEnvironment environment, Settings settings, ThreadPool threadPool, String ioExecutor, Meter meter) {
        this(environment, settings, threadPool, ioExecutor, ioExecutor, meter);
=======
    private final BlobCacheMetrics blobCacheMetrics;

    public SharedBlobCacheService(
        NodeEnvironment environment,
        Settings settings,
        ThreadPool threadPool,
        String ioExecutor,
        BlobCacheMetrics blobCacheMetrics
    ) {
        this(environment, settings, threadPool, ioExecutor, ioExecutor, blobCacheMetrics);
>>>>>>> 772474d5
    }

    public SharedBlobCacheService(
        NodeEnvironment environment,
        Settings settings,
        ThreadPool threadPool,
        String ioExecutor,
        String bulkExecutor,
<<<<<<< HEAD
        Meter meter
=======
        BlobCacheMetrics blobCacheMetrics
>>>>>>> 772474d5
    ) {
        this.threadPool = threadPool;
        this.ioExecutor = threadPool.executor(ioExecutor);
        this.bulkIOExecutor = threadPool.executor(bulkExecutor);
        long totalFsSize;
        try {
            totalFsSize = FsProbe.getTotal(Environment.getFileStore(environment.nodeDataPaths()[0]));
        } catch (IOException e) {
            throw new IllegalStateException("unable to probe size of filesystem [" + environment.nodeDataPaths()[0] + "]");
        }
        this.cacheSize = calculateCacheSize(settings, totalFsSize);
        final int regionSize = Math.toIntExact(SHARED_CACHE_REGION_SIZE_SETTING.get(settings).getBytes());
        this.numRegions = Math.toIntExact(cacheSize / regionSize);
        if (Assertions.ENABLED) {
            regionOwners = new ConcurrentHashMap<>();
        } else {
            regionOwners = null;
        }
        this.regionSize = regionSize;
        assert regionSize > 0L;
        this.cache = new LFUCache(settings);
        try {
            sharedBytes = new SharedBytes(
                numRegions,
                regionSize,
                environment,
                writeBytes::add,
                SHARED_CACHE_COUNT_READS.get(settings) ? readBytes::add : ignored -> {},
                SHARED_CACHE_MMAP.get(settings)
            );
        } catch (IOException e) {
            throw new UncheckedIOException(e);
        }
        for (int i = 0; i < numRegions; i++) {
            freeRegions.add(sharedBytes.getFileChannel(i));
        }

        this.rangeSize = SHARED_CACHE_RANGE_SIZE_SETTING.get(settings);
        this.recoveryRangeSize = SHARED_CACHE_RECOVERY_RANGE_SIZE_SETTING.get(settings);
<<<<<<< HEAD
        this.evictedCountNonZeroFrequency = meter.registerLongCounter(
            "elasticsearch.blob_cache.count_of_evicted_used_regions",
            "The number of times a cache entry was evicted where the frequency was not zero",
            "entries"
        );
=======

        this.blobCacheMetrics = blobCacheMetrics;
>>>>>>> 772474d5
    }

    public static long calculateCacheSize(Settings settings, long totalFsSize) {
        return SHARED_CACHE_SIZE_SETTING.get(settings)
            .calculateValue(ByteSizeValue.ofBytes(totalFsSize), SHARED_CACHE_SIZE_MAX_HEADROOM_SETTING.get(settings))
            .getBytes();
    }

    public int getRangeSize() {
        return BlobCacheUtils.toIntBytes(rangeSize.getBytes());
    }

    public int getRecoveryRangeSize() {
        return BlobCacheUtils.toIntBytes(recoveryRangeSize.getBytes());
    }

    private int getRegion(long position) {
        return (int) (position / regionSize);
    }

    private int getRegionRelativePosition(long position) {
        return (int) (position % regionSize);
    }

    private long getRegionStart(int region) {
        return (long) region * regionSize;
    }

    private long getRegionEnd(int region) {
        return (long) (region + 1) * regionSize;
    }

    private int getEndingRegion(long position) {
        return getRegion(position - (position % regionSize == 0 ? 1 : 0));
    }

    private ByteRange mapSubRangeToRegion(ByteRange range, int region) {
        final long regionStart = getRegionStart(region);
        final long regionEnd = getRegionEnd(region);
        if (range.start() >= regionEnd || range.end() <= regionStart) {
            return ByteRange.EMPTY;
        }
        final long rangeStart = Math.max(regionStart, range.start());
        final long rangeEnd = Math.min(regionEnd, range.end());
        if (rangeStart >= rangeEnd) {
            return ByteRange.EMPTY;
        }
        return ByteRange.of(
            getRegionRelativePosition(rangeStart),
            rangeEnd == regionEnd ? regionSize : getRegionRelativePosition(rangeEnd)
        );
    }

    private int getRegionSize(long fileLength, int region) {
        assert fileLength > 0;
        final int maxRegion = getEndingRegion(fileLength);
        assert region >= 0 && region <= maxRegion : region + " - " + maxRegion;
        final int effectiveRegionSize;
        if (region == maxRegion && (long) (region + 1) * regionSize != fileLength) {
            assert getRegionRelativePosition(fileLength) != 0L;
            effectiveRegionSize = getRegionRelativePosition(fileLength);
        } else {
            effectiveRegionSize = regionSize;
        }
        assert getRegionStart(region) + effectiveRegionSize <= fileLength;
        return effectiveRegionSize;
    }

    CacheFileRegion get(KeyType cacheKey, long fileLength, int region) {
        return cache.get(cacheKey, fileLength, region).chunk;
    }

    /**
     * Fetch and cache the full blob for the given cache entry from the remote repository if there
     * are enough free pages in the cache to do so.
     *
     * This method returns as soon as the download tasks are instantiated, but the tasks themselves
     * are run on the bulk executor.
     *
     * If an exception is thrown from the writer then the cache entry being downloaded is freed
     * and unlinked
     *
     * @param cacheKey  the key to fetch data for
     * @param length    the length of the blob to fetch
     * @param writer    a writer that handles writing of newly downloaded data to the shared cache
     * @param listener  listener that is called once all downloading has finished
     *
     * @return {@code true} if there were enough free pages to start downloading the full entry
     */
    public boolean maybeFetchFullEntry(KeyType cacheKey, long length, RangeMissingHandler writer, ActionListener<Void> listener) {
        int finalRegion = getEndingRegion(length);
        if (freeRegionCount() < finalRegion) {
            // Not enough room to download a full file without evicting existing data, so abort
            listener.onResponse(null);
            return false;
        }
        long regionLength = regionSize;
        try (RefCountingListener refCountingListener = new RefCountingListener(listener)) {
            for (int region = 0; region <= finalRegion; region++) {
                if (region == finalRegion) {
                    regionLength = length - getRegionStart(region);
                }
                ByteRange rangeToWrite = ByteRange.of(0, regionLength);
                if (rangeToWrite.isEmpty()) {
                    return true;
                }
                final ActionListener<Integer> regionListener = refCountingListener.acquire(ignored -> {});
                final CacheFileRegion entry;
                try {
                    entry = get(cacheKey, length, region);
                } catch (AlreadyClosedException e) {
                    // failed to grab a cache page because some other operation concurrently acquired some
                    regionListener.onResponse(0);
                    return false;
                }
                // set read range == write range so the listener completes only once all the bytes have been downloaded
                entry.populateAndRead(
                    rangeToWrite,
                    rangeToWrite,
                    (channel, pos, relativePos, len) -> Math.toIntExact(len),
                    writer,
                    bulkIOExecutor,
                    regionListener.delegateResponse((l, e) -> {
                        if (e instanceof AlreadyClosedException) {
                            l.onResponse(0);
                        } else {
                            l.onFailure(e);
                        }
                    })
                );
            }
        }
        return true;
    }

<<<<<<< HEAD
    private Entry<CacheFileRegion> initChunk(Entry<CacheFileRegion> entry) {
        assert Thread.holdsLock(entry.chunk);
        RegionKey<KeyType> regionKey = entry.chunk.regionKey;
        if (keyMapping.get(regionKey) != entry) {
            throwAlreadyClosed("no free region found (contender)");
        }
        // new item
        assert entry.freq == 0;
        assert entry.prev == null;
        assert entry.next == null;
        final SharedBytes.IO freeSlot = freeRegions.poll();
        if (freeSlot != null) {
            // no need to evict an item, just add
            assignToSlot(entry, freeSlot);
        } else {
            // need to evict something
            long nonZeroEvictedCount;
            synchronized (this) {
                nonZeroEvictedCount = maybeEvict();
            }
            evictedCountNonZeroFrequency.incrementBy(nonZeroEvictedCount);
            final SharedBytes.IO freeSlotRetry = freeRegions.poll();
            if (freeSlotRetry != null) {
                assignToSlot(entry, freeSlotRetry);
            } else {
                boolean removed = keyMapping.remove(regionKey, entry);
                assert removed;
                throwAlreadyClosed("no free region found");
            }
        }

        return entry;
    }

    private void maybePromote(long now, Entry<CacheFileRegion> entry) {
        synchronized (this) {
            if (now - entry.lastAccessed >= minTimeDelta && entry.freq + 1 < maxFreq && entry.chunk.isEvicted() == false) {
                unlink(entry);
                entry.freq++;
                entry.lastAccessed = now;
                pushEntryToBack(entry);
            }
        }
    }

    private void assignToSlot(Entry<CacheFileRegion> entry, SharedBytes.IO freeSlot) {
        assert regionOwners.put(freeSlot, entry.chunk) == null;
        synchronized (this) {
            if (entry.chunk.isEvicted()) {
                assert regionOwners.remove(freeSlot) == entry.chunk;
                freeRegions.add(freeSlot);
                keyMapping.remove(entry.chunk.regionKey, entry);
                throwAlreadyClosed("evicted during free region allocation");
            }
            pushEntryToBack(entry);
            // assign io only when chunk is ready for use. Under lock to avoid concurrent tryEvict.
            entry.chunk.io = freeSlot;
        }
    }

=======
>>>>>>> 772474d5
    private static void throwAlreadyClosed(String message) {
        throw new AlreadyClosedException(message);
    }

    // used by tests
    int freeRegionCount() {
        return freeRegions.size();
    }

    public Stats getStats() {
        return new Stats(
            numRegions,
            cacheSize,
            regionSize,
            evictCount.sum(),
            writeCount.sum(),
            writeBytes.sum(),
            readCount.sum(),
            readBytes.sum()
        );
    }

<<<<<<< HEAD
    private synchronized boolean invariant(final Entry<CacheFileRegion> e, boolean present) {
        boolean found = false;
        for (int i = 0; i < maxFreq; i++) {
            assert freqs[i] == null || freqs[i].prev != null;
            assert freqs[i] == null || freqs[i].prev != freqs[i] || freqs[i].next == null;
            assert freqs[i] == null || freqs[i].prev.next == null;
            for (Entry<CacheFileRegion> entry = freqs[i]; entry != null; entry = entry.next) {
                assert entry.next == null || entry.next.prev == entry;
                assert entry.prev != null;
                assert entry.prev.next == null || entry.prev.next == entry;
                assert entry.freq == i;
                if (entry == e) {
                    found = true;
                }
            }
            for (Entry<CacheFileRegion> entry = freqs[i]; entry != null && entry.prev != freqs[i]; entry = entry.prev) {
                assert entry.next == null || entry.next.prev == entry;
                assert entry.prev != null;
                assert entry.prev.next == null || entry.prev.next == entry;
                assert entry.freq == i;
                if (entry == e) {
                    found = true;
                }
            }
        }
        assert found == present;
        return true;
    }

    private long maybeEvict() {
        assert Thread.holdsLock(this);
        long nonZeroEvictedCount = 0;
        for (int i = 0; i < maxFreq; i++) {
            for (Entry<CacheFileRegion> entry = freqs[i]; entry != null; entry = entry.next) {
                boolean evicted = entry.chunk.tryEvict();
                if (evicted && entry.freq > 0) {
                    nonZeroEvictedCount++;
                }
                if (evicted && entry.chunk.io != null) {
                    unlink(entry);
                    keyMapping.remove(entry.chunk.regionKey, entry);
                    return nonZeroEvictedCount;
                }
            }
        }
        return nonZeroEvictedCount;
    }

    private void pushEntryToBack(final Entry<CacheFileRegion> entry) {
        assert Thread.holdsLock(this);
        assert invariant(entry, false);
        assert entry.prev == null;
        assert entry.next == null;
        final Entry<CacheFileRegion> currFront = freqs[entry.freq];
        if (currFront == null) {
            freqs[entry.freq] = entry;
            entry.prev = entry;
            entry.next = null;
        } else {
            assert currFront.freq == entry.freq;
            final Entry<CacheFileRegion> last = currFront.prev;
            currFront.prev = entry;
            last.next = entry;
            entry.prev = last;
            entry.next = null;
        }
        assert freqs[entry.freq].prev == entry;
        assert freqs[entry.freq].prev.next == null;
        assert entry.prev != null;
        assert entry.prev.next == null || entry.prev.next == entry;
        assert entry.next == null;
        assert invariant(entry, true);
    }

    private void unlink(final Entry<CacheFileRegion> entry) {
        assert Thread.holdsLock(this);
        assert invariant(entry, true);
        assert entry.prev != null;
        final Entry<CacheFileRegion> currFront = freqs[entry.freq];
        assert currFront != null;
        if (currFront == entry) {
            freqs[entry.freq] = entry.next;
            if (entry.next != null) {
                assert entry.prev != entry;
                entry.next.prev = entry.prev;
            }
        } else {
            if (entry.next != null) {
                entry.next.prev = entry.prev;
            }
            entry.prev.next = entry.next;
            if (currFront.prev == entry) {
                currFront.prev = entry.prev;
            }
        }
        entry.next = null;
        entry.prev = null;
        assert invariant(entry, false);
    }

    private void computeDecay() {
        synchronized (this) {
            long now = threadPool.relativeTimeInMillis();
            for (int i = 0; i < maxFreq; i++) {
                for (Entry<CacheFileRegion> entry = freqs[i]; entry != null; entry = entry.next) {
                    if (entry.freq > 0 && now - entry.lastAccessed >= 2 * minTimeDelta) {
                        unlink(entry);
                        entry.freq--;
                        pushEntryToBack(entry);
                    }
                }
            }
        }
    }

=======
>>>>>>> 772474d5
    public void removeFromCache(KeyType cacheKey) {
        forceEvict(cacheKey::equals);
    }

    /**
     * Evicts entries from the cache that match the given predicate.
     *
     * @param cacheKeyPredicate
     * @return The number of entries evicted from the keyMapping.
     */
    public int forceEvict(Predicate<KeyType> cacheKeyPredicate) {
<<<<<<< HEAD
        final List<Entry<CacheFileRegion>> matchingEntries = new ArrayList<>();
        keyMapping.forEach((key, value) -> {
            if (cacheKeyPredicate.test(key.file)) {
                matchingEntries.add(value);
            }
        });
        var evictedCount = 0;
        if (matchingEntries.isEmpty() == false) {
            long nonZeroEvictedCount = 0;
            synchronized (this) {
                for (Entry<CacheFileRegion> entry : matchingEntries) {
                    boolean evicted = entry.chunk.forceEvict();
                    if (evicted && entry.freq > 0) {
                        nonZeroEvictedCount++;
                    }
                    if (evicted && entry.chunk.io != null) {
                        unlink(entry);
                        keyMapping.remove(entry.chunk.regionKey, entry);
                        evictedCount++;
                    }
                }
            }
            evictedCountNonZeroFrequency.incrementBy(nonZeroEvictedCount);
        }
        return evictedCount;
=======
        return cache.forceEvict(cacheKeyPredicate);

>>>>>>> 772474d5
    }

    // used by tests
    int getFreq(CacheFileRegion cacheFileRegion) {
        if (cache instanceof LFUCache lfuCache) {
            return lfuCache.getFreq(cacheFileRegion);
        }
        return -1;
    }

    @Override
    public void close() {
        sharedBytes.decRef();
    }

    private record RegionKey<KeyType>(KeyType file, int region) {
        @Override
        public String toString() {
            return "Chunk{" + "file=" + file + ", region=" + region + '}';
        }
    }

    /**
     * This class models a reference counted object that also tracks a flag for eviction of an instance.
     * It is only inherited by CacheFileRegion to enable the use of a static var handle in on a non-static inner class.
     * As long as the flag in {@link #evicted} is not set the instance's contents can be trusted. As soon as the flag is set, the contents
     * of the instance can not be trusted. Thus, each read operation from a file region should be followed by a call to {@link #isEvicted()}
     * to ensure that whatever bytes have been read are still valid.
     * The reference count is used by write operations to a region on top of the eviction flag. Every write operation must first increment
     * the reference count, then write to the region and then decrement it again. Only when the reference count reaches zero, will the
     * region by moved to the {@link #freeRegions} list and becomes available for allocation again.
     */
    private abstract static class EvictableRefCounted extends AbstractRefCounted {
        protected static final VarHandle VH_EVICTED_FIELD;

        static {
            try {
                VH_EVICTED_FIELD = MethodHandles.lookup()
                    .in(EvictableRefCounted.class)
                    .findVarHandle(EvictableRefCounted.class, "evicted", int.class);
            } catch (NoSuchFieldException | IllegalAccessException e) {
                throw new RuntimeException(e);
            }
        }

        // If != 0 this file region has been evicted from the cache and should not be used anymore
        // implemented using a var handle instead of an atomic boolean to save space and indirection
        @SuppressWarnings("FieldMayBeFinal") // updated via VH_EVICTED_FIELD (and _only_ via VH_EVICTED_FIELD)
        private volatile int evicted = 0;

        /**
         * @return true if the instance was evicted by this invocation, false if it was already evicted
         */
        protected final boolean evict() {
            return VH_EVICTED_FIELD.compareAndSet(this, 0, 1);
        }

        /**
         * @return true if this instance has been evicted and its contents can not be trusted any longer
         */
        public final boolean isEvicted() {
            return evicted != 0;
        }
    }

    class CacheFileRegion extends EvictableRefCounted {

        final RegionKey<KeyType> regionKey;
        final SparseFileTracker tracker;
        volatile SharedBytes.IO io = null;

        CacheFileRegion(RegionKey<KeyType> regionKey, int regionSize) {
            this.regionKey = regionKey;
            assert regionSize > 0;
            tracker = new SparseFileTracker("file", regionSize);
        }

        public long physicalStartOffset() {
            var ioRef = io;
            return ioRef == null ? -1L : (long) regionKey.region * regionSize;
        }

        // tries to evict this chunk if noone is holding onto its resources anymore
        // visible for tests.
        boolean tryEvict() {
            assert Thread.holdsLock(SharedBlobCacheService.this) : "must hold lock when evicting";
            if (refCount() <= 1 && evict()) {
                logger.trace("evicted {} with channel offset {}", regionKey, physicalStartOffset());
                evictCount.increment();
                decRef();
                return true;
            }
            return false;
        }

        public boolean forceEvict() {
            assert Thread.holdsLock(SharedBlobCacheService.this) : "must hold lock when evicting";
            if (evict()) {
                logger.trace("force evicted {} with channel offset {}", regionKey, physicalStartOffset());
                evictCount.increment();
                decRef();
                return true;
            }
            return false;
        }

        @Override
        protected void closeInternal() {
            // now actually free the region associated with this chunk
            // we held the "this" lock when this was evicted, hence if io is not filled in, chunk will never be registered.
            if (io != null) {
                assert regionOwners.remove(io) == this;
                freeRegions.add(io);
            }
            logger.trace("closed {} with channel offset {}", regionKey, physicalStartOffset());
        }

        private void ensureOpen() {
            if (isEvicted()) {
                throwAlreadyEvicted();
            }
        }

        private static void throwAlreadyEvicted() {
            throwAlreadyClosed("File chunk is evicted");
        }

        boolean tryRead(ByteBuffer buf, long offset) throws IOException {
            int readBytes = io.read(buf, getRegionRelativePosition(offset));
            if (isEvicted()) {
                buf.position(buf.position() - readBytes);
                return false;
            }
            return true;
        }

        void populateAndRead(
            final ByteRange rangeToWrite,
            final ByteRange rangeToRead,
            final RangeAvailableHandler reader,
            final RangeMissingHandler writer,
            final Executor executor,
            final ActionListener<Integer> listener
        ) {
            Releasable resource = null;
            try {
                incRef();
                resource = Releasables.releaseOnce(this::decRef);
                ensureOpen();
                final List<SparseFileTracker.Gap> gaps = tracker.waitForRange(
                    rangeToWrite,
                    rangeToRead,
                    ActionListener.runBefore(listener, resource::close).delegateFailureAndWrap((l, success) -> {
                        var ioRef = io;
                        assert regionOwners.get(ioRef) == this;
                        final int start = Math.toIntExact(rangeToRead.start());
                        final int read = reader.onRangeAvailable(ioRef, start, start, Math.toIntExact(rangeToRead.length()));
                        assert read == rangeToRead.length()
                            : "partial read ["
                                + read
                                + "] does not match the range to read ["
                                + rangeToRead.end()
                                + '-'
                                + rangeToRead.start()
                                + ']';
                        readCount.increment();
                        l.onResponse(read);
                    })
                );

                if (gaps.isEmpty() == false) {
                    fillGaps(executor, writer, gaps);
                }
            } catch (Exception e) {
                releaseAndFail(listener, resource, e);
            }
        }

        private void fillGaps(Executor executor, RangeMissingHandler writer, List<SparseFileTracker.Gap> gaps) {
            for (SparseFileTracker.Gap gap : gaps) {
                executor.execute(new AbstractRunnable() {

                    @Override
                    protected void doRun() throws Exception {
                        assert CacheFileRegion.this.hasReferences();
                        ensureOpen();
                        final int start = Math.toIntExact(gap.start());
                        var ioRef = io;
                        assert regionOwners.get(ioRef) == CacheFileRegion.this;
                        writer.fillCacheRange(
                            ioRef,
                            start,
                            start,
                            Math.toIntExact(gap.end() - start),
                            progress -> gap.onProgress(start + progress)
                        );
                        writeCount.increment();

                        gap.onCompletion();
                    }

                    @Override
                    public void onFailure(Exception e) {
                        gap.onFailure(e);
                    }
                });
            }
        }

        private static void releaseAndFail(ActionListener<Integer> listener, Releasable decrementRef, Exception e) {
            try {
                Releasables.close(decrementRef);
            } catch (Exception ex) {
                e.addSuppressed(ex);
            }
            listener.onFailure(e);
        }

        @Override
        protected void alreadyClosed() {
            throwAlreadyEvicted();
        }
    }

    public class CacheFile {

        private final KeyType cacheKey;
        private final long length;

        private CacheEntry<CacheFileRegion> lastAccessedRegion;

        private CacheFile(KeyType cacheKey, long length) {
            this.cacheKey = cacheKey;
            this.length = length;
        }

        public CacheFile copy() {
            return new CacheFile(cacheKey, length);
        }

        public long getLength() {
            return length;
        }

        public KeyType getCacheKey() {
            return cacheKey;
        }

        public boolean tryRead(ByteBuffer buf, long offset) throws IOException {
            final int startRegion = getRegion(offset);
            final long end = offset + buf.remaining();
            final int endRegion = getEndingRegion(end);
            if (startRegion != endRegion) {
                return false;
            }
            var fileRegion = lastAccessedRegion;
            if (fileRegion != null && fileRegion.chunk.regionKey.region == startRegion) {
                // existing item, check if we need to promote item
                fileRegion.touch();

            } else {
                fileRegion = cache.get(cacheKey, length, startRegion);
            }
            final var region = fileRegion.chunk;
            if (region.tracker.checkAvailable(end - getRegionStart(startRegion)) == false) {
                return false;
            }
            boolean res = region.tryRead(buf, offset);
            lastAccessedRegion = res ? fileRegion : null;
            return res;
        }

        public int populateAndRead(
            final ByteRange rangeToWrite,
            final ByteRange rangeToRead,
            final RangeAvailableHandler reader,
            final RangeMissingHandler writer
        ) throws Exception {
            // We are interested in the total time that the system spends when fetching a result (including time spent queuing), so we start
            // our measurement here.
            final long startTime = threadPool.relativeTimeInMillis();
            RangeMissingHandler writerInstrumentationDecorator = (
                SharedBytes.IO channel,
                int channelPos,
                int relativePos,
                int length,
                IntConsumer progressUpdater) -> {
                writer.fillCacheRange(channel, channelPos, relativePos, length, progressUpdater);
                var elapsedTime = threadPool.relativeTimeInMillis() - startTime;
                SharedBlobCacheService.this.blobCacheMetrics.getCacheMissLoadTimes().record(elapsedTime);
                SharedBlobCacheService.this.blobCacheMetrics.getCacheMissCounter().increment();
            };
            if (rangeToRead.isEmpty()) {
                // nothing to read, skip
                return 0;
            }
            final int startRegion = getRegion(rangeToWrite.start());
            final int endRegion = getEndingRegion(rangeToWrite.end());
            if (startRegion == endRegion) {
                return readSingleRegion(rangeToWrite, rangeToRead, reader, writerInstrumentationDecorator, startRegion);
            }
            return readMultiRegions(rangeToWrite, rangeToRead, reader, writerInstrumentationDecorator, startRegion, endRegion);
        }

        private int readSingleRegion(
            ByteRange rangeToWrite,
            ByteRange rangeToRead,
            RangeAvailableHandler reader,
            RangeMissingHandler writer,
            int region
        ) throws InterruptedException, ExecutionException {
            final PlainActionFuture<Integer> readFuture = PlainActionFuture.newFuture();
            final CacheFileRegion fileRegion = get(cacheKey, length, region);
            final long regionStart = getRegionStart(region);
            fileRegion.populateAndRead(
                mapSubRangeToRegion(rangeToWrite, region),
                mapSubRangeToRegion(rangeToRead, region),
                readerWithOffset(reader, fileRegion, Math.toIntExact(rangeToRead.start() - regionStart)),
                writerWithOffset(writer, fileRegion, Math.toIntExact(rangeToWrite.start() - regionStart)),
                ioExecutor,
                readFuture
            );
            return readFuture.get();
        }

        private int readMultiRegions(
            ByteRange rangeToWrite,
            ByteRange rangeToRead,
            RangeAvailableHandler reader,
            RangeMissingHandler writer,
            int startRegion,
            int endRegion
        ) throws InterruptedException, ExecutionException {
            final PlainActionFuture<Void> readsComplete = new PlainActionFuture<>();
            final AtomicInteger bytesRead = new AtomicInteger();
            try (var listeners = new RefCountingListener(1, readsComplete)) {
                for (int region = startRegion; region <= endRegion; region++) {
                    final ByteRange subRangeToRead = mapSubRangeToRegion(rangeToRead, region);
                    if (subRangeToRead.isEmpty()) {
                        // nothing to read, skip
                        continue;
                    }
                    ActionListener<Integer> listener = listeners.acquire(i -> bytesRead.updateAndGet(j -> Math.addExact(i, j)));
                    try {
                        final CacheFileRegion fileRegion = get(cacheKey, length, region);
                        final long regionStart = getRegionStart(region);
                        fileRegion.populateAndRead(
                            mapSubRangeToRegion(rangeToWrite, region),
                            subRangeToRead,
                            readerWithOffset(reader, fileRegion, Math.toIntExact(rangeToRead.start() - regionStart)),
                            writerWithOffset(writer, fileRegion, Math.toIntExact(rangeToWrite.start() - regionStart)),
                            ioExecutor,
                            listener
                        );
                    } catch (Exception e) {
                        assert e instanceof AlreadyClosedException : e;
                        listener.onFailure(e);
                    }
                }
            }
            readsComplete.get();
            return bytesRead.get();
        }

        private RangeMissingHandler writerWithOffset(RangeMissingHandler writer, CacheFileRegion fileRegion, int writeOffset) {
            final RangeMissingHandler adjustedWriter;
            if (writeOffset == 0) {
                // no need to allocate a new capturing lambda if the offset isn't adjusted
                adjustedWriter = writer;
            } else {
                adjustedWriter = (channel, channelPos, relativePos, len, progressUpdater) -> writer.fillCacheRange(
                    channel,
                    channelPos,
                    relativePos - writeOffset,
                    len,
                    progressUpdater
                );
            }
            if (Assertions.ENABLED) {
                return (channel, channelPos, relativePos, len, progressUpdater) -> {
                    assert assertValidRegionAndLength(fileRegion, channelPos, len);
                    adjustedWriter.fillCacheRange(channel, channelPos, relativePos, len, progressUpdater);
                };
            }
            return adjustedWriter;
        }

        private RangeAvailableHandler readerWithOffset(RangeAvailableHandler reader, CacheFileRegion fileRegion, int readOffset) {
            final RangeAvailableHandler adjustedReader = (channel, channelPos, relativePos, len) -> reader.onRangeAvailable(
                channel,
                channelPos,
                relativePos - readOffset,
                len
            );
            if (Assertions.ENABLED) {
                return (channel, channelPos, relativePos, len) -> {
                    assert assertValidRegionAndLength(fileRegion, channelPos, len);
                    return adjustedReader.onRangeAvailable(channel, channelPos, relativePos, len);
                };
            }
            return adjustedReader;
        }

        private boolean assertValidRegionAndLength(CacheFileRegion fileRegion, int channelPos, int len) {
            assert regionOwners.get(fileRegion.io) == fileRegion;
            assert channelPos >= 0 && channelPos + len <= regionSize;
            return true;
        }

        @Override
        public String toString() {
            return "SharedCacheFile{" + "cacheKey=" + cacheKey + ", length=" + length + '}';
        }
    }

    public CacheFile getCacheFile(KeyType cacheKey, long length) {
        return new CacheFile(cacheKey, length);
    }

    @FunctionalInterface
    public interface RangeAvailableHandler {
        // caller that wants to read from x should instead do a positional read from x + relativePos
        // caller should also only read up to length, further bytes will be offered by another call to this method
        int onRangeAvailable(SharedBytes.IO channel, int channelPos, int relativePos, int length) throws IOException;
    }

    @FunctionalInterface
    public interface RangeMissingHandler {
        void fillCacheRange(SharedBytes.IO channel, int channelPos, int relativePos, int length, IntConsumer progressUpdater)
            throws IOException;
    }

    public record Stats(
        int numberOfRegions,
        long size,
        long regionSize,
        long evictCount,
        long writeCount,
        long writeBytes,
        long readCount,
        long readBytes
    ) {
        public static final Stats EMPTY = new Stats(0, 0L, 0L, 0L, 0L, 0L, 0L, 0L);
    }

    private class LFUCache implements Cache<KeyType, CacheFileRegion> {

        class LFUCacheEntry extends CacheEntry<CacheFileRegion> {
            LFUCacheEntry prev;
            LFUCacheEntry next;
            int freq;
            volatile long lastAccessed;

            LFUCacheEntry(CacheFileRegion chunk, long lastAccessed) {
                super(chunk);
                this.lastAccessed = lastAccessed;
            }

            void touch() {
                long now = threadPool.relativeTimeInMillis();
                if (now - lastAccessed >= minTimeDelta) {
                    maybePromote(now, this);
                }
            }
        }

        private final ConcurrentHashMap<RegionKey<KeyType>, LFUCacheEntry> keyMapping = new ConcurrentHashMap<>();
        private final LFUCacheEntry[] freqs;
        private final int maxFreq;
        private final long minTimeDelta;
        private final CacheDecayTask decayTask;

        @SuppressWarnings("unchecked")
        LFUCache(Settings settings) {
            this.maxFreq = SHARED_CACHE_MAX_FREQ_SETTING.get(settings);
            this.minTimeDelta = SHARED_CACHE_MIN_TIME_DELTA_SETTING.get(settings).millis();
            freqs = (LFUCacheEntry[]) Array.newInstance(LFUCacheEntry.class, maxFreq);
            decayTask = new CacheDecayTask(threadPool, threadPool.generic(), SHARED_CACHE_DECAY_INTERVAL_SETTING.get(settings));
            decayTask.rescheduleIfNecessary();
        }

        @Override
        public void close() {
            decayTask.close();
        }

        int getFreq(CacheFileRegion cacheFileRegion) {
            return keyMapping.get(cacheFileRegion.regionKey).freq;
        }

        @Override
        public LFUCacheEntry get(KeyType cacheKey, long fileLength, int region) {
            final RegionKey<KeyType> regionKey = new RegionKey<>(cacheKey, region);
            final long now = threadPool.relativeTimeInMillis();
            // try to just get from the map on the fast-path to save instantiating the capturing lambda needed on the slow path
            // if we did not find an entry
            var entry = keyMapping.get(regionKey);
            if (entry == null) {
                final int effectiveRegionSize = getRegionSize(fileLength, region);
                entry = keyMapping.computeIfAbsent(regionKey, key -> new LFUCacheEntry(new CacheFileRegion(key, effectiveRegionSize), now));
            }
            // io is volatile, double locking is fine, as long as we assign it last.
            if (entry.chunk.io == null) {
                synchronized (entry.chunk) {
                    if (entry.chunk.io == null) {
                        return initChunk(entry);
                    }
                }
            }
            assert assertChunkActiveOrEvicted(entry);

            // existing item, check if we need to promote item
            if (now - entry.lastAccessed >= minTimeDelta) {
                maybePromote(now, entry);
            }

            return entry;
        }

        @Override
        public int forceEvict(Predicate<KeyType> cacheKeyPredicate) {
            final List<LFUCacheEntry> matchingEntries = new ArrayList<>();
            keyMapping.forEach((key, value) -> {
                if (cacheKeyPredicate.test(key.file)) {
                    matchingEntries.add(value);
                }
            });
            var evictedCount = 0;
            if (matchingEntries.isEmpty() == false) {
                synchronized (SharedBlobCacheService.this) {
                    for (LFUCacheEntry entry : matchingEntries) {
                        boolean evicted = entry.chunk.forceEvict();
                        if (evicted && entry.chunk.io != null) {
                            unlink(entry);
                            keyMapping.remove(entry.chunk.regionKey, entry);
                            evictedCount++;
                        }
                    }
                }
            }
            return evictedCount;
        }

        private LFUCacheEntry initChunk(LFUCacheEntry entry) {
            assert Thread.holdsLock(entry.chunk);
            RegionKey<KeyType> regionKey = entry.chunk.regionKey;
            if (keyMapping.get(regionKey) != entry) {
                throwAlreadyClosed("no free region found (contender)");
            }
            // new item
            assert entry.freq == 0;
            assert entry.prev == null;
            assert entry.next == null;
            final SharedBytes.IO freeSlot = freeRegions.poll();
            if (freeSlot != null) {
                // no need to evict an item, just add
                assignToSlot(entry, freeSlot);
            } else {
                // need to evict something
                synchronized (SharedBlobCacheService.this) {
                    maybeEvict();
                }
                final SharedBytes.IO freeSlotRetry = freeRegions.poll();
                if (freeSlotRetry != null) {
                    assignToSlot(entry, freeSlotRetry);
                } else {
                    boolean removed = keyMapping.remove(regionKey, entry);
                    assert removed;
                    throwAlreadyClosed("no free region found");
                }
            }

            return entry;
        }

        private void assignToSlot(LFUCacheEntry entry, SharedBytes.IO freeSlot) {
            assert regionOwners.put(freeSlot, entry.chunk) == null;
            synchronized (SharedBlobCacheService.this) {
                if (entry.chunk.isEvicted()) {
                    assert regionOwners.remove(freeSlot) == entry.chunk;
                    freeRegions.add(freeSlot);
                    keyMapping.remove(entry.chunk.regionKey, entry);
                    throwAlreadyClosed("evicted during free region allocation");
                }
                pushEntryToBack(entry);
                // assign io only when chunk is ready for use. Under lock to avoid concurrent tryEvict.
                entry.chunk.io = freeSlot;
            }
        }

        private void pushEntryToBack(final LFUCacheEntry entry) {
            assert Thread.holdsLock(SharedBlobCacheService.this);
            assert invariant(entry, false);
            assert entry.prev == null;
            assert entry.next == null;
            final LFUCacheEntry currFront = freqs[entry.freq];
            if (currFront == null) {
                freqs[entry.freq] = entry;
                entry.prev = entry;
                entry.next = null;
            } else {
                assert currFront.freq == entry.freq;
                final LFUCacheEntry last = currFront.prev;
                currFront.prev = entry;
                last.next = entry;
                entry.prev = last;
                entry.next = null;
            }
            assert freqs[entry.freq].prev == entry;
            assert freqs[entry.freq].prev.next == null;
            assert entry.prev != null;
            assert entry.prev.next == null || entry.prev.next == entry;
            assert entry.next == null;
            assert invariant(entry, true);
        }

        private synchronized boolean invariant(final LFUCacheEntry e, boolean present) {
            boolean found = false;
            for (int i = 0; i < maxFreq; i++) {
                assert freqs[i] == null || freqs[i].prev != null;
                assert freqs[i] == null || freqs[i].prev != freqs[i] || freqs[i].next == null;
                assert freqs[i] == null || freqs[i].prev.next == null;
                for (LFUCacheEntry entry = freqs[i]; entry != null; entry = entry.next) {
                    assert entry.next == null || entry.next.prev == entry;
                    assert entry.prev != null;
                    assert entry.prev.next == null || entry.prev.next == entry;
                    assert entry.freq == i;
                    if (entry == e) {
                        found = true;
                    }
                }
                for (LFUCacheEntry entry = freqs[i]; entry != null && entry.prev != freqs[i]; entry = entry.prev) {
                    assert entry.next == null || entry.next.prev == entry;
                    assert entry.prev != null;
                    assert entry.prev.next == null || entry.prev.next == entry;
                    assert entry.freq == i;
                    if (entry == e) {
                        found = true;
                    }
                }
            }
            assert found == present;
            return true;
        }

        private boolean assertChunkActiveOrEvicted(LFUCacheEntry entry) {
            synchronized (SharedBlobCacheService.this) {
                // assert linked (or evicted)
                assert entry.prev != null || entry.chunk.isEvicted();

            }
            assert regionOwners.get(entry.chunk.io) == entry.chunk || entry.chunk.isEvicted();
            return true;
        }

        private void maybePromote(long now, LFUCacheEntry entry) {
            synchronized (SharedBlobCacheService.this) {
                if (now - entry.lastAccessed >= minTimeDelta && entry.freq + 1 < maxFreq && entry.chunk.isEvicted() == false) {
                    unlink(entry);
                    entry.freq++;
                    entry.lastAccessed = now;
                    pushEntryToBack(entry);
                }
            }
        }

        private void unlink(final LFUCacheEntry entry) {
            assert Thread.holdsLock(SharedBlobCacheService.this);
            assert invariant(entry, true);
            assert entry.prev != null;
            final LFUCacheEntry currFront = freqs[entry.freq];
            assert currFront != null;
            if (currFront == entry) {
                freqs[entry.freq] = entry.next;
                if (entry.next != null) {
                    assert entry.prev != entry;
                    entry.next.prev = entry.prev;
                }
            } else {
                if (entry.next != null) {
                    entry.next.prev = entry.prev;
                }
                entry.prev.next = entry.next;
                if (currFront.prev == entry) {
                    currFront.prev = entry.prev;
                }
            }
            entry.next = null;
            entry.prev = null;
            assert invariant(entry, false);
        }

        private void maybeEvict() {
            assert Thread.holdsLock(SharedBlobCacheService.this);
            for (int i = 0; i < maxFreq; i++) {
                for (LFUCacheEntry entry = freqs[i]; entry != null; entry = entry.next) {
                    boolean evicted = entry.chunk.tryEvict();
                    if (evicted && entry.chunk.io != null) {
                        unlink(entry);
                        keyMapping.remove(entry.chunk.regionKey, entry);
                        return;
                    }
                }
            }
        }

        private void computeDecay() {
            synchronized (SharedBlobCacheService.this) {
                long now = threadPool.relativeTimeInMillis();
                for (int i = 0; i < maxFreq; i++) {
                    for (LFUCacheEntry entry = freqs[i]; entry != null; entry = entry.next) {
                        if (entry.freq > 0 && now - entry.lastAccessed >= 2 * minTimeDelta) {
                            unlink(entry);
                            entry.freq--;
                            pushEntryToBack(entry);
                        }
                    }
                }
            }
        }

        class CacheDecayTask extends AbstractAsyncTask {

            CacheDecayTask(ThreadPool threadPool, Executor executor, TimeValue interval) {
                super(logger, Objects.requireNonNull(threadPool), executor, Objects.requireNonNull(interval), true);
            }

            @Override
            protected boolean mustReschedule() {
                return true;
            }

            @Override
            public void runInternal() {
                computeDecay();
            }

            @Override
            public String toString() {
                return "shared_cache_decay_task";
            }
        }
    }
}<|MERGE_RESOLUTION|>--- conflicted
+++ resolved
@@ -36,8 +36,6 @@
 import org.elasticsearch.env.NodeEnvironment;
 import org.elasticsearch.monitor.fs.FsProbe;
 import org.elasticsearch.node.NodeRoleSettings;
-import org.elasticsearch.telemetry.metric.LongCounter;
-import org.elasticsearch.telemetry.metric.Meter;
 import org.elasticsearch.threadpool.ThreadPool;
 
 import java.io.IOException;
@@ -301,12 +299,6 @@
 
     private final LongAdder evictCount = new LongAdder();
 
-<<<<<<< HEAD
-    private final LongCounter evictedCountNonZeroFrequency;
-
-    public SharedBlobCacheService(NodeEnvironment environment, Settings settings, ThreadPool threadPool, String ioExecutor, Meter meter) {
-        this(environment, settings, threadPool, ioExecutor, ioExecutor, meter);
-=======
     private final BlobCacheMetrics blobCacheMetrics;
 
     public SharedBlobCacheService(
@@ -317,7 +309,6 @@
         BlobCacheMetrics blobCacheMetrics
     ) {
         this(environment, settings, threadPool, ioExecutor, ioExecutor, blobCacheMetrics);
->>>>>>> 772474d5
     }
 
     public SharedBlobCacheService(
@@ -326,11 +317,7 @@
         ThreadPool threadPool,
         String ioExecutor,
         String bulkExecutor,
-<<<<<<< HEAD
-        Meter meter
-=======
         BlobCacheMetrics blobCacheMetrics
->>>>>>> 772474d5
     ) {
         this.threadPool = threadPool;
         this.ioExecutor = threadPool.executor(ioExecutor);
@@ -370,16 +357,8 @@
 
         this.rangeSize = SHARED_CACHE_RANGE_SIZE_SETTING.get(settings);
         this.recoveryRangeSize = SHARED_CACHE_RECOVERY_RANGE_SIZE_SETTING.get(settings);
-<<<<<<< HEAD
-        this.evictedCountNonZeroFrequency = meter.registerLongCounter(
-            "elasticsearch.blob_cache.count_of_evicted_used_regions",
-            "The number of times a cache entry was evicted where the frequency was not zero",
-            "entries"
-        );
-=======
 
         this.blobCacheMetrics = blobCacheMetrics;
->>>>>>> 772474d5
     }
 
     public static long calculateCacheSize(Settings settings, long totalFsSize) {
@@ -515,69 +494,6 @@
         return true;
     }
 
-<<<<<<< HEAD
-    private Entry<CacheFileRegion> initChunk(Entry<CacheFileRegion> entry) {
-        assert Thread.holdsLock(entry.chunk);
-        RegionKey<KeyType> regionKey = entry.chunk.regionKey;
-        if (keyMapping.get(regionKey) != entry) {
-            throwAlreadyClosed("no free region found (contender)");
-        }
-        // new item
-        assert entry.freq == 0;
-        assert entry.prev == null;
-        assert entry.next == null;
-        final SharedBytes.IO freeSlot = freeRegions.poll();
-        if (freeSlot != null) {
-            // no need to evict an item, just add
-            assignToSlot(entry, freeSlot);
-        } else {
-            // need to evict something
-            long nonZeroEvictedCount;
-            synchronized (this) {
-                nonZeroEvictedCount = maybeEvict();
-            }
-            evictedCountNonZeroFrequency.incrementBy(nonZeroEvictedCount);
-            final SharedBytes.IO freeSlotRetry = freeRegions.poll();
-            if (freeSlotRetry != null) {
-                assignToSlot(entry, freeSlotRetry);
-            } else {
-                boolean removed = keyMapping.remove(regionKey, entry);
-                assert removed;
-                throwAlreadyClosed("no free region found");
-            }
-        }
-
-        return entry;
-    }
-
-    private void maybePromote(long now, Entry<CacheFileRegion> entry) {
-        synchronized (this) {
-            if (now - entry.lastAccessed >= minTimeDelta && entry.freq + 1 < maxFreq && entry.chunk.isEvicted() == false) {
-                unlink(entry);
-                entry.freq++;
-                entry.lastAccessed = now;
-                pushEntryToBack(entry);
-            }
-        }
-    }
-
-    private void assignToSlot(Entry<CacheFileRegion> entry, SharedBytes.IO freeSlot) {
-        assert regionOwners.put(freeSlot, entry.chunk) == null;
-        synchronized (this) {
-            if (entry.chunk.isEvicted()) {
-                assert regionOwners.remove(freeSlot) == entry.chunk;
-                freeRegions.add(freeSlot);
-                keyMapping.remove(entry.chunk.regionKey, entry);
-                throwAlreadyClosed("evicted during free region allocation");
-            }
-            pushEntryToBack(entry);
-            // assign io only when chunk is ready for use. Under lock to avoid concurrent tryEvict.
-            entry.chunk.io = freeSlot;
-        }
-    }
-
-=======
->>>>>>> 772474d5
     private static void throwAlreadyClosed(String message) {
         throw new AlreadyClosedException(message);
     }
@@ -600,124 +516,6 @@
         );
     }
 
-<<<<<<< HEAD
-    private synchronized boolean invariant(final Entry<CacheFileRegion> e, boolean present) {
-        boolean found = false;
-        for (int i = 0; i < maxFreq; i++) {
-            assert freqs[i] == null || freqs[i].prev != null;
-            assert freqs[i] == null || freqs[i].prev != freqs[i] || freqs[i].next == null;
-            assert freqs[i] == null || freqs[i].prev.next == null;
-            for (Entry<CacheFileRegion> entry = freqs[i]; entry != null; entry = entry.next) {
-                assert entry.next == null || entry.next.prev == entry;
-                assert entry.prev != null;
-                assert entry.prev.next == null || entry.prev.next == entry;
-                assert entry.freq == i;
-                if (entry == e) {
-                    found = true;
-                }
-            }
-            for (Entry<CacheFileRegion> entry = freqs[i]; entry != null && entry.prev != freqs[i]; entry = entry.prev) {
-                assert entry.next == null || entry.next.prev == entry;
-                assert entry.prev != null;
-                assert entry.prev.next == null || entry.prev.next == entry;
-                assert entry.freq == i;
-                if (entry == e) {
-                    found = true;
-                }
-            }
-        }
-        assert found == present;
-        return true;
-    }
-
-    private long maybeEvict() {
-        assert Thread.holdsLock(this);
-        long nonZeroEvictedCount = 0;
-        for (int i = 0; i < maxFreq; i++) {
-            for (Entry<CacheFileRegion> entry = freqs[i]; entry != null; entry = entry.next) {
-                boolean evicted = entry.chunk.tryEvict();
-                if (evicted && entry.freq > 0) {
-                    nonZeroEvictedCount++;
-                }
-                if (evicted && entry.chunk.io != null) {
-                    unlink(entry);
-                    keyMapping.remove(entry.chunk.regionKey, entry);
-                    return nonZeroEvictedCount;
-                }
-            }
-        }
-        return nonZeroEvictedCount;
-    }
-
-    private void pushEntryToBack(final Entry<CacheFileRegion> entry) {
-        assert Thread.holdsLock(this);
-        assert invariant(entry, false);
-        assert entry.prev == null;
-        assert entry.next == null;
-        final Entry<CacheFileRegion> currFront = freqs[entry.freq];
-        if (currFront == null) {
-            freqs[entry.freq] = entry;
-            entry.prev = entry;
-            entry.next = null;
-        } else {
-            assert currFront.freq == entry.freq;
-            final Entry<CacheFileRegion> last = currFront.prev;
-            currFront.prev = entry;
-            last.next = entry;
-            entry.prev = last;
-            entry.next = null;
-        }
-        assert freqs[entry.freq].prev == entry;
-        assert freqs[entry.freq].prev.next == null;
-        assert entry.prev != null;
-        assert entry.prev.next == null || entry.prev.next == entry;
-        assert entry.next == null;
-        assert invariant(entry, true);
-    }
-
-    private void unlink(final Entry<CacheFileRegion> entry) {
-        assert Thread.holdsLock(this);
-        assert invariant(entry, true);
-        assert entry.prev != null;
-        final Entry<CacheFileRegion> currFront = freqs[entry.freq];
-        assert currFront != null;
-        if (currFront == entry) {
-            freqs[entry.freq] = entry.next;
-            if (entry.next != null) {
-                assert entry.prev != entry;
-                entry.next.prev = entry.prev;
-            }
-        } else {
-            if (entry.next != null) {
-                entry.next.prev = entry.prev;
-            }
-            entry.prev.next = entry.next;
-            if (currFront.prev == entry) {
-                currFront.prev = entry.prev;
-            }
-        }
-        entry.next = null;
-        entry.prev = null;
-        assert invariant(entry, false);
-    }
-
-    private void computeDecay() {
-        synchronized (this) {
-            long now = threadPool.relativeTimeInMillis();
-            for (int i = 0; i < maxFreq; i++) {
-                for (Entry<CacheFileRegion> entry = freqs[i]; entry != null; entry = entry.next) {
-                    if (entry.freq > 0 && now - entry.lastAccessed >= 2 * minTimeDelta) {
-                        unlink(entry);
-                        entry.freq--;
-                        pushEntryToBack(entry);
-                    }
-                }
-            }
-        }
-    }
-
-=======
->>>>>>> 772474d5
     public void removeFromCache(KeyType cacheKey) {
         forceEvict(cacheKey::equals);
     }
@@ -729,36 +527,8 @@
      * @return The number of entries evicted from the keyMapping.
      */
     public int forceEvict(Predicate<KeyType> cacheKeyPredicate) {
-<<<<<<< HEAD
-        final List<Entry<CacheFileRegion>> matchingEntries = new ArrayList<>();
-        keyMapping.forEach((key, value) -> {
-            if (cacheKeyPredicate.test(key.file)) {
-                matchingEntries.add(value);
-            }
-        });
-        var evictedCount = 0;
-        if (matchingEntries.isEmpty() == false) {
-            long nonZeroEvictedCount = 0;
-            synchronized (this) {
-                for (Entry<CacheFileRegion> entry : matchingEntries) {
-                    boolean evicted = entry.chunk.forceEvict();
-                    if (evicted && entry.freq > 0) {
-                        nonZeroEvictedCount++;
-                    }
-                    if (evicted && entry.chunk.io != null) {
-                        unlink(entry);
-                        keyMapping.remove(entry.chunk.regionKey, entry);
-                        evictedCount++;
-                    }
-                }
-            }
-            evictedCountNonZeroFrequency.incrementBy(nonZeroEvictedCount);
-        }
-        return evictedCount;
-=======
         return cache.forceEvict(cacheKeyPredicate);
 
->>>>>>> 772474d5
     }
 
     // used by tests

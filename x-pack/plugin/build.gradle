/*
 * Copyright Elasticsearch B.V. and/or licensed to Elasticsearch B.V. under one
 * or more contributor license agreements. Licensed under the Elastic License
 * 2.0; you may not use this file except in compliance with the Elastic License
 * 2.0.
 */

import org.elasticsearch.gradle.testclusters.StandaloneRestIntegTestTask
import org.elasticsearch.gradle.util.GradleUtils

apply plugin: 'elasticsearch.internal-yaml-rest-test'
apply plugin: 'elasticsearch.yaml-rest-compat-test'
apply plugin: 'elasticsearch.validate-rest-spec'
apply plugin: 'elasticsearch.internal-test-artifact'

base {
  archivesName = 'x-pack'
}

dependencies {
  testImplementation project(xpackModule('core'))
  testImplementation(testArtifact(project(xpackModule('core'))))
  testImplementation(testArtifact(project(":x-pack:plugin:security:qa:service-account"), "javaRestTest"))
  testImplementation project(':test:yaml-rest-runner')
}

// let the yamlRestTests see the classpath of test
GradleUtils.extendSourceSet(project, "test", "yamlRestTest", tasks.named("yamlRestTest"))
GradleUtils.extendSourceSet(project, "test", "yamlRestCompatTest")

restResources {
  restApi {
    include '*'
  }
}

artifacts {
  restXpackTests(new File(projectDir, "src/yamlRestTest/resources/rest-api-spec/test"))
}

def restTestBlacklist = []
// TODO: fix this rest test to not depend on a hardcoded port!
restTestBlacklist.addAll(['getting_started/10_monitor_cluster_health/*'])
if (buildParams.snapshotBuild == false) {
  // these tests attempt to install basic/internal licenses signed against the dev/public.key
  // Since there is no infrastructure in place (anytime soon) to generate licenses using the production
  // private key, these tests are blacklisted in non-snapshot test runs
  restTestBlacklist.addAll(['xpack/15_basic/*', 'license/20_put_license/*', 'license/30_enterprise_license/*'])

  // TODO: Remove the following when the following features are released. These tests include new privileges only available under feature flags
  //  which require snapshot builds:
  // * Data Stream Lifecycle. manage_data_stream_lifecycle privilege is only available with dlm_feature_flag_enabled set
  // We disable these tests for snapshot builds to maintain release build coverage.
  restTestBlacklist.add('privileges/11_builtin/Test get builtin privileges')
}

tasks.withType(StandaloneRestIntegTestTask).configureEach {
  usesDefaultDistribution("to be triaged")
}

tasks.named("yamlRestTest").configure {
  systemProperty 'tests.rest.blacklist', restTestBlacklist.join(',')
}

tasks.register('enforceApiSpecsConvention').configure {
  def mainApiSpecs = fileTree('src/test/resources/rest-api-spec/api')
  doLast {
    if (mainApiSpecs.files) {
      throw new GradleException("There are REST specs in src/test source set. These should be moved to the :rest-api-spec project.")
    }
  }
}

tasks.register('enforceYamlTestConvention').configure {
  def mainYamlFiles = fileTree('src/test/resources/rest-api-spec/test')
  doLast {
    if (mainYamlFiles.files) {
      throw new GradleException("There are YAML tests in src/test source set. These should be moved to src/yamlRestTest.")
    }
  }
}

tasks.named("precommit").configure {
  dependsOn 'enforceYamlTestConvention', 'enforceApiSpecsConvention'
}

tasks.named("yamlRestCompatTestTransform").configure({ task ->
  task.skipTest("esql/60_usage/Basic ESQL usage output (telemetry)", "The telemetry output changed. We dropped a column. That's safe.")
  task.skipTest("inference/inference_crud/Test get all", "Assertions on number of inference models break due to default configs")
  task.skipTest("esql/60_usage/Basic ESQL usage output (telemetry) snapshot version", "The number of functions is constantly increasing")
  task.skipTest("esql/60_usage/Basic ESQL usage output (telemetry) non-snapshot version", "The number of functions is constantly increasing")
  task.skipTest("esql/80_text/reverse text", "The output type changed from TEXT to KEYWORD.")
  task.skipTest("esql/80_text/values function", "The output type changed from TEXT to KEYWORD.")
  task.skipTest("privileges/11_builtin/Test get builtin privileges" ,"unnecessary to test compatibility")
  task.skipTest("esql/61_enrich_ip/Invalid IP strings", "We switched from exceptions to null+warnings for ENRICH runtime errors")
  task.skipTest("esql/180_match_operator/match with non text field", "Match operator can now be used on non-text fields")
  task.skipTest("esql/180_match_operator/match with functions", "Error message changed")
<<<<<<< HEAD
=======
  task.skipTest("esql/180_match_operator/match within eval", "Error message changed")
  task.skipTest("esql/40_unsupported_types/semantic_text declared in mapping", "The semantic text field format changed")
>>>>>>> c822a575
  task.skipTest("esql/190_lookup_join/Alias as lookup index", "LOOKUP JOIN does not support index aliases for now")
  task.skipTest("esql/190_lookup_join/alias-repeated-alias", "LOOKUP JOIN does not support index aliases for now")
  task.skipTest("esql/190_lookup_join/alias-repeated-index", "LOOKUP JOIN does not support index aliases for now")
  task.skipTest("esql/190_lookup_join/alias-pattern-multiple", "LOOKUP JOIN does not support index aliases for now")
  task.skipTest("esql/190_lookup_join/alias-pattern-single", "LOOKUP JOIN does not support index aliases for now")
  task.skipTest("esql/180_match_operator/match with disjunctions", "Disjunctions in full text functions work now")
  task.skipTest("esql/130_spatial/values unsupported for geo_point", "Spatial types are now supported in VALUES aggregation")
  task.skipTest("esql/130_spatial/values unsupported for geo_point status code", "Spatial types are now supported in VALUES aggregation")
  // Expected deprecation warning to compat yaml tests:
  task.addAllowedWarningRegex(
    ".*rollup functionality will be removed in Elasticsearch.*",
    // https://github.com/elastic/elasticsearch/issues/127911
    "Index \\[\\.profiling-.*\\] name begins with a dot.* and will not be allowed in a future Elasticsearch version."
  )
  task.skipTest("esql/40_tsdb/from doc with aggregate_metric_double", "TODO: support for subset of metric fields")
  task.skipTest("esql/40_tsdb/stats on aggregate_metric_double", "TODO: support for subset of metric fields")
  task.skipTest("esql/40_tsdb/from index pattern unsupported counter", "TODO: support for subset of metric fields")
  task.skipTest("esql/40_unsupported_types/unsupported", "TODO: support for subset of metric fields")
  task.skipTest("esql/40_unsupported_types/unsupported with sort", "TODO: support for subset of metric fields")
  task.skipTest("ml/3rd_party_deployment/Test clear deployment cache", "Deprecated route removed")
  task.skipTest("ml/3rd_party_deployment/Test start and stop deployment with cache", "Deprecated route removed")
  task.skipTest("ml/3rd_party_deployment/Test start and stop multiple deployments", "Deprecated route removed")
  task.skipTest("ml/3rd_party_deployment/Test update model alias on pytorch model to undeployed model", "Deprecated route removed")
  task.skipTest("ml/job_cat_apis/Test cat anomaly detector jobs", "Flush API is deprecated")
  task.skipTest("ml/jobs_get_stats/Test get job stats after uploading data prompting the creation of some stats", "Flush API is deprecated")
  task.skipTest("ml/jobs_get_stats/Test get job stats for closed job", "Flush API is deprecated")
  task.skipTest("ml/inference_crud/Test deprecation of include model definition param", "Query parameter removed")
  task.skipTest("ml/post_data/Test flush and close job WITHOUT sending any data", "Flush API is deprecated")
  task.skipTest("ml/post_data/Test flush with skip_time", "Flush API is deprecated")
  task.skipTest("ml/post_data/Test POST data job api, flush, close and verify DataCounts doc", "Flush API is deprecated")
  task.replaceValueInMatch("Size", 49, "Test flamegraph from profiling-events")
  task.replaceValueInMatch("Size", 49, "Test flamegraph from test-events")
  task.skipTest("esql/90_non_indexed/fetch", "Temporary until backported")
  task.skipTest("esql/63_enrich_int_range/Invalid age as double", "TODO: require disable allow_partial_results")
})

tasks.named('yamlRestCompatTest').configure {
  systemProperty 'es.queryable_built_in_roles_enabled', 'false'
}<|MERGE_RESOLUTION|>--- conflicted
+++ resolved
@@ -95,11 +95,8 @@
   task.skipTest("esql/61_enrich_ip/Invalid IP strings", "We switched from exceptions to null+warnings for ENRICH runtime errors")
   task.skipTest("esql/180_match_operator/match with non text field", "Match operator can now be used on non-text fields")
   task.skipTest("esql/180_match_operator/match with functions", "Error message changed")
-<<<<<<< HEAD
-=======
   task.skipTest("esql/180_match_operator/match within eval", "Error message changed")
   task.skipTest("esql/40_unsupported_types/semantic_text declared in mapping", "The semantic text field format changed")
->>>>>>> c822a575
   task.skipTest("esql/190_lookup_join/Alias as lookup index", "LOOKUP JOIN does not support index aliases for now")
   task.skipTest("esql/190_lookup_join/alias-repeated-alias", "LOOKUP JOIN does not support index aliases for now")
   task.skipTest("esql/190_lookup_join/alias-repeated-index", "LOOKUP JOIN does not support index aliases for now")

--- conflicted
+++ resolved
@@ -111,13 +111,10 @@
   task.skipTest("esql/40_tsdb/from index pattern unsupported counter", "TODO: support for subset of metric fields")
   task.skipTest("esql/40_unsupported_types/unsupported", "TODO: support for subset of metric fields")
   task.skipTest("esql/40_unsupported_types/unsupported with sort", "TODO: support for subset of metric fields")
-<<<<<<< HEAD
   task.skipTest("service_accounts/10_basic/Test get service accounts", "Enterprise Search service account removed, invalidating the current tests")
   task.skipTest("service_accounts/10_basic/Test service account tokens", "Enterprise Search service account removed, invalidating the current tests")
-=======
   task.replaceValueInMatch("Size", 49, "Test flamegraph from profiling-events")
   task.replaceValueInMatch("Size", 49, "Test flamegraph from test-events")
->>>>>>> e68587ac
 })
 
 tasks.named('yamlRestCompatTest').configure {

/*
 * Copyright Elasticsearch B.V. and/or licensed to Elasticsearch B.V. under one
 * or more contributor license agreements. Licensed under the Elastic License
 * 2.0; you may not use this file except in compliance with the Elastic License
 * 2.0.
 */

import org.elasticsearch.gradle.testclusters.StandaloneRestIntegTestTask
import org.elasticsearch.gradle.util.GradleUtils

apply plugin: 'elasticsearch.internal-yaml-rest-test'
apply plugin: 'elasticsearch.yaml-rest-compat-test'
apply plugin: 'elasticsearch.validate-rest-spec'
apply plugin: 'elasticsearch.internal-test-artifact'

base {
  archivesName = 'x-pack'
}

dependencies {
  testImplementation project(xpackModule('core'))
  testImplementation(testArtifact(project(xpackModule('core'))))
  testImplementation(testArtifact(project(":x-pack:plugin:security:qa:service-account"), "javaRestTest"))
  testImplementation project(':test:yaml-rest-runner')
}

// let the yamlRestTests see the classpath of test
GradleUtils.extendSourceSet(project, "test", "yamlRestTest", tasks.named("yamlRestTest"))
GradleUtils.extendSourceSet(project, "test", "yamlRestCompatTest")

restResources {
  restApi {
    include '*'
  }
}

artifacts {
  restXpackTests(new File(projectDir, "src/yamlRestTest/resources/rest-api-spec/test"))
}

def restTestBlacklist = []
// TODO: fix this rest test to not depend on a hardcoded port!
restTestBlacklist.addAll(['getting_started/10_monitor_cluster_health/*'])
if (buildParams.isSnapshotBuild() == false) {
  // these tests attempt to install basic/internal licenses signed against the dev/public.key
  // Since there is no infrastructure in place (anytime soon) to generate licenses using the production
  // private key, these tests are blacklisted in non-snapshot test runs
  restTestBlacklist.addAll(['xpack/15_basic/*', 'license/20_put_license/*', 'license/30_enterprise_license/*'])

  // TODO: Remove the following when the following features are released. These tests include new privileges only available under feature flags
  //  which require snapshot builds:
  // * Data Stream Lifecycle. manage_data_stream_lifecycle privilege is only available with dlm_feature_flag_enabled set
  // We disable these tests for snapshot builds to maintain release build coverage.
  restTestBlacklist.add('privileges/11_builtin/Test get builtin privileges')
}

tasks.withType(StandaloneRestIntegTestTask).configureEach {
  usesDefaultDistribution()
}

tasks.named("yamlRestTest").configure {
  systemProperty 'tests.rest.blacklist', restTestBlacklist.join(',')
}

tasks.register('enforceApiSpecsConvention').configure {
  def mainApiSpecs = fileTree('src/test/resources/rest-api-spec/api')
  doLast {
    if (mainApiSpecs.files) {
      throw new GradleException("There are REST specs in src/test source set. These should be moved to the :rest-api-spec project.")
    }
  }
}

tasks.register('enforceYamlTestConvention').configure {
  def mainYamlFiles = fileTree('src/test/resources/rest-api-spec/test')
  doLast {
    if (mainYamlFiles.files) {
      throw new GradleException("There are YAML tests in src/test source set. These should be moved to src/yamlRestTest.")
    }
  }
}

tasks.named("precommit").configure {
  dependsOn 'enforceYamlTestConvention', 'enforceApiSpecsConvention'
}

<<<<<<< HEAD
tasks.named("yamlRestCompatTestTransform").configure(
  { task ->
    task.skipTest("esql/60_usage/Basic ESQL usage output (telemetry)", "The telemetry output changed. We dropped a column. That's safe.")
    task.skipTest("inference/inference_crud/Test get all", "Assertions on number of inference models break due to default configs")
    task.skipTest("esql/60_usage/Basic ESQL usage output (telemetry) snapshot version", "The number of functions is constantly increasing")
    task.skipTest("esql/60_usage/Basic ESQL usage output (telemetry) non-snapshot version", "The number of functions is constantly increasing")
    task.skipTest("esql/80_text/reverse text", "The output type changed from TEXT to KEYWORD.")
    task.skipTest("esql/80_text/values function", "The output type changed from TEXT to KEYWORD.")
    task.skipTest("privileges/11_builtin/Test get builtin privileges", "unnecessary to test compatibility")
    task.skipTest("esql/61_enrich_ip/Invalid IP strings", "We switched from exceptions to null+warnings for ENRICH runtime errors")
    task.skipTest("esql/180_match_operator/match with non text field", "Match operator can now be used on non-text fields")
    task.skipTest("esql/180_match_operator/match with functions", "Error message changed")
    task.skipTest("esql/40_unsupported_types/semantic_text declared in mapping", "The semantic text field format changed")
    task.skipTest("esql/190_lookup_join/Alias as lookup index", "LOOKUP JOIN does not support index aliases for now")
    task.skipTest("esql/190_lookup_join/alias-repeated-alias", "LOOKUP JOIN does not support index aliases for now")
    task.skipTest("esql/190_lookup_join/alias-repeated-index", "LOOKUP JOIN does not support index aliases for now")
    task.skipTest("esql/190_lookup_join/alias-pattern-multiple", "LOOKUP JOIN does not support index aliases for now")
    task.skipTest("esql/190_lookup_join/alias-pattern-single", "LOOKUP JOIN does not support index aliases for now")
    task.skipTest("esql/180_match_operator/match with disjunctions", "Disjunctions in full text functions work now")
    // Expected deprecation warning to compat yaml tests:
    task.addAllowedWarningRegex(".*rollup functionality will be removed in Elasticsearch.*")
    task.skipTest("esql/40_tsdb/from doc with aggregate_metric_double", "TODO: support for subset of metric fields")
    task.skipTest("esql/40_tsdb/stats on aggregate_metric_double", "TODO: support for subset of metric fields")
    task.skipTest("esql/40_tsdb/from index pattern unsupported counter", "TODO: support for subset of metric fields")
    task.skipTest("esql/40_unsupported_types/unsupported", "TODO: support for subset of metric fields")
    task.skipTest("esql/40_unsupported_types/unsupported with sort", "TODO: support for subset of metric fields")
  }
)
=======
tasks.named("yamlRestCompatTestTransform").configure({ task ->
  task.skipTest("esql/60_usage/Basic ESQL usage output (telemetry)", "The telemetry output changed. We dropped a column. That's safe.")
  task.skipTest("inference/inference_crud/Test get all", "Assertions on number of inference models break due to default configs")
  task.skipTest("esql/60_usage/Basic ESQL usage output (telemetry) snapshot version", "The number of functions is constantly increasing")
  task.skipTest("esql/60_usage/Basic ESQL usage output (telemetry) non-snapshot version", "The number of functions is constantly increasing")
  task.skipTest("esql/80_text/reverse text", "The output type changed from TEXT to KEYWORD.")
  task.skipTest("esql/80_text/values function", "The output type changed from TEXT to KEYWORD.")
  task.skipTest("privileges/11_builtin/Test get builtin privileges" ,"unnecessary to test compatibility")
  task.skipTest("esql/61_enrich_ip/Invalid IP strings", "We switched from exceptions to null+warnings for ENRICH runtime errors")
  task.skipTest("esql/180_match_operator/match with non text field", "Match operator can now be used on non-text fields")
  task.skipTest("esql/180_match_operator/match with functions", "Error message changed")
  task.skipTest("esql/40_unsupported_types/semantic_text declared in mapping", "The semantic text field format changed")
  task.skipTest("esql/190_lookup_join/Alias as lookup index", "LOOKUP JOIN does not support index aliases for now")
  task.skipTest("esql/190_lookup_join/alias-repeated-alias", "LOOKUP JOIN does not support index aliases for now")
  task.skipTest("esql/190_lookup_join/alias-repeated-index", "LOOKUP JOIN does not support index aliases for now")
  task.skipTest("esql/190_lookup_join/alias-pattern-multiple", "LOOKUP JOIN does not support index aliases for now")
  task.skipTest("esql/190_lookup_join/alias-pattern-single", "LOOKUP JOIN does not support index aliases for now")
  task.skipTest("esql/180_match_operator/match with disjunctions", "Disjunctions in full text functions work now")
  task.skipTest("esql/130_spatial/values unsupported for geo_point", "Spatial types are now supported in VALUES aggregation")
  task.skipTest("esql/130_spatial/values unsupported for geo_point status code", "Spatial types are now supported in VALUES aggregation")
  // Expected deprecation warning to compat yaml tests:
  task.addAllowedWarningRegex(".*rollup functionality will be removed in Elasticsearch.*")
  task.skipTest("esql/40_tsdb/from doc with aggregate_metric_double", "TODO: support for subset of metric fields")
  task.skipTest("esql/40_tsdb/stats on aggregate_metric_double", "TODO: support for subset of metric fields")
  task.skipTest("esql/40_tsdb/from index pattern unsupported counter", "TODO: support for subset of metric fields")
  task.skipTest("esql/40_unsupported_types/unsupported", "TODO: support for subset of metric fields")
  task.skipTest("esql/40_unsupported_types/unsupported with sort", "TODO: support for subset of metric fields")
})
>>>>>>> 4f6a0e68

tasks.named('yamlRestCompatTest').configure {
  systemProperty 'es.queryable_built_in_roles_enabled', 'false'
}<|MERGE_RESOLUTION|>--- conflicted
+++ resolved
@@ -84,36 +84,6 @@
   dependsOn 'enforceYamlTestConvention', 'enforceApiSpecsConvention'
 }
 
-<<<<<<< HEAD
-tasks.named("yamlRestCompatTestTransform").configure(
-  { task ->
-    task.skipTest("esql/60_usage/Basic ESQL usage output (telemetry)", "The telemetry output changed. We dropped a column. That's safe.")
-    task.skipTest("inference/inference_crud/Test get all", "Assertions on number of inference models break due to default configs")
-    task.skipTest("esql/60_usage/Basic ESQL usage output (telemetry) snapshot version", "The number of functions is constantly increasing")
-    task.skipTest("esql/60_usage/Basic ESQL usage output (telemetry) non-snapshot version", "The number of functions is constantly increasing")
-    task.skipTest("esql/80_text/reverse text", "The output type changed from TEXT to KEYWORD.")
-    task.skipTest("esql/80_text/values function", "The output type changed from TEXT to KEYWORD.")
-    task.skipTest("privileges/11_builtin/Test get builtin privileges", "unnecessary to test compatibility")
-    task.skipTest("esql/61_enrich_ip/Invalid IP strings", "We switched from exceptions to null+warnings for ENRICH runtime errors")
-    task.skipTest("esql/180_match_operator/match with non text field", "Match operator can now be used on non-text fields")
-    task.skipTest("esql/180_match_operator/match with functions", "Error message changed")
-    task.skipTest("esql/40_unsupported_types/semantic_text declared in mapping", "The semantic text field format changed")
-    task.skipTest("esql/190_lookup_join/Alias as lookup index", "LOOKUP JOIN does not support index aliases for now")
-    task.skipTest("esql/190_lookup_join/alias-repeated-alias", "LOOKUP JOIN does not support index aliases for now")
-    task.skipTest("esql/190_lookup_join/alias-repeated-index", "LOOKUP JOIN does not support index aliases for now")
-    task.skipTest("esql/190_lookup_join/alias-pattern-multiple", "LOOKUP JOIN does not support index aliases for now")
-    task.skipTest("esql/190_lookup_join/alias-pattern-single", "LOOKUP JOIN does not support index aliases for now")
-    task.skipTest("esql/180_match_operator/match with disjunctions", "Disjunctions in full text functions work now")
-    // Expected deprecation warning to compat yaml tests:
-    task.addAllowedWarningRegex(".*rollup functionality will be removed in Elasticsearch.*")
-    task.skipTest("esql/40_tsdb/from doc with aggregate_metric_double", "TODO: support for subset of metric fields")
-    task.skipTest("esql/40_tsdb/stats on aggregate_metric_double", "TODO: support for subset of metric fields")
-    task.skipTest("esql/40_tsdb/from index pattern unsupported counter", "TODO: support for subset of metric fields")
-    task.skipTest("esql/40_unsupported_types/unsupported", "TODO: support for subset of metric fields")
-    task.skipTest("esql/40_unsupported_types/unsupported with sort", "TODO: support for subset of metric fields")
-  }
-)
-=======
 tasks.named("yamlRestCompatTestTransform").configure({ task ->
   task.skipTest("esql/60_usage/Basic ESQL usage output (telemetry)", "The telemetry output changed. We dropped a column. That's safe.")
   task.skipTest("inference/inference_crud/Test get all", "Assertions on number of inference models break due to default configs")
@@ -142,7 +112,6 @@
   task.skipTest("esql/40_unsupported_types/unsupported", "TODO: support for subset of metric fields")
   task.skipTest("esql/40_unsupported_types/unsupported with sort", "TODO: support for subset of metric fields")
 })
->>>>>>> 4f6a0e68
 
 tasks.named('yamlRestCompatTest').configure {
   systemProperty 'es.queryable_built_in_roles_enabled', 'false'

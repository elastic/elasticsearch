/*
 * Copyright Elasticsearch B.V. and/or licensed to Elasticsearch B.V. under one
 * or more contributor license agreements. Licensed under the Elastic License
 * 2.0; you may not use this file except in compliance with the Elastic License
 * 2.0.
 */

import org.elasticsearch.gradle.testclusters.StandaloneRestIntegTestTask
import org.elasticsearch.gradle.util.GradleUtils

apply plugin: 'elasticsearch.internal-yaml-rest-test'
apply plugin: 'elasticsearch.yaml-rest-compat-test'
apply plugin: 'elasticsearch.validate-rest-spec'
apply plugin: 'elasticsearch.internal-test-artifact'

base {
  archivesName = 'x-pack'
}

dependencies {
  testImplementation project(xpackModule('core'))
  testImplementation(testArtifact(project(xpackModule('core'))))
  testImplementation(testArtifact(project(":x-pack:plugin:security:qa:service-account"), "javaRestTest"))
  testImplementation project(':test:yaml-rest-runner')
}

// let the yamlRestTests see the classpath of test
GradleUtils.extendSourceSet(project, "test", "yamlRestTest", tasks.named("yamlRestTest"))
GradleUtils.extendSourceSet(project, "test", "yamlRestCompatTest")

restResources {
  restApi {
    include '*'
  }
}

artifacts {
  restXpackTests(new File(projectDir, "src/yamlRestTest/resources/rest-api-spec/test"))
}

def restTestBlacklist = []
// TODO: fix this rest test to not depend on a hardcoded port!
restTestBlacklist.addAll(['getting_started/10_monitor_cluster_health/*'])
if (buildParams.snapshotBuild == false) {
  // these tests attempt to install basic/internal licenses signed against the dev/public.key
  // Since there is no infrastructure in place (anytime soon) to generate licenses using the production
  // private key, these tests are blacklisted in non-snapshot test runs
  restTestBlacklist.addAll(['xpack/15_basic/*', 'license/20_put_license/*', 'license/30_enterprise_license/*'])

  // TODO: Remove the following when the following features are released. These tests include new privileges only available under feature flags
  //  which require snapshot builds:
  // * Data Stream Lifecycle. manage_data_stream_lifecycle privilege is only available with dlm_feature_flag_enabled set
  // We disable these tests for snapshot builds to maintain release build coverage.
  restTestBlacklist.add('privileges/11_builtin/Test get builtin privileges')
}

tasks.withType(StandaloneRestIntegTestTask).configureEach {
  usesDefaultDistribution("to be triaged")
}

tasks.named("yamlRestTest").configure {
  systemProperty 'tests.rest.blacklist', restTestBlacklist.join(',')
}

tasks.register('enforceApiSpecsConvention').configure {
  def mainApiSpecs = fileTree('src/test/resources/rest-api-spec/api')
  doLast {
    if (mainApiSpecs.files) {
      throw new GradleException("There are REST specs in src/test source set. These should be moved to the :rest-api-spec project.")
    }
  }
}

tasks.register('enforceYamlTestConvention').configure {
  def mainYamlFiles = fileTree('src/test/resources/rest-api-spec/test')
  doLast {
    if (mainYamlFiles.files) {
      throw new GradleException("There are YAML tests in src/test source set. These should be moved to src/yamlRestTest.")
    }
  }
}

tasks.named("precommit").configure {
  dependsOn 'enforceYamlTestConvention', 'enforceApiSpecsConvention'
}

tasks.named("yamlRestCompatTestTransform").configure({ task ->
  task.skipTest("esql/60_usage/Basic ESQL usage output (telemetry)", "The telemetry output changed. We dropped a column. That's safe.")
  task.skipTest("inference/inference_crud/Test get all", "Assertions on number of inference models break due to default configs")
  task.skipTest("esql/60_usage/Basic ESQL usage output (telemetry) snapshot version", "The number of functions is constantly increasing")
  task.skipTest("esql/60_usage/Basic ESQL usage output (telemetry) non-snapshot version", "The number of functions is constantly increasing")
  task.skipTest("esql/80_text/reverse text", "The output type changed from TEXT to KEYWORD.")
  task.skipTest("esql/80_text/values function", "The output type changed from TEXT to KEYWORD.")
  task.skipTest("privileges/11_builtin/Test get builtin privileges" ,"unnecessary to test compatibility")
  task.skipTest("esql/61_enrich_ip/Invalid IP strings", "We switched from exceptions to null+warnings for ENRICH runtime errors")
  task.skipTest("esql/180_match_operator/match with non text field", "Match operator can now be used on non-text fields")
  task.skipTest("esql/180_match_operator/match with functions", "Error message changed")
  task.skipTest("esql/40_unsupported_types/semantic_text declared in mapping", "The semantic text field format changed")
  task.skipTest("esql/190_lookup_join/Alias as lookup index", "LOOKUP JOIN does not support index aliases for now")
  task.skipTest("esql/190_lookup_join/alias-repeated-alias", "LOOKUP JOIN does not support index aliases for now")
  task.skipTest("esql/190_lookup_join/alias-repeated-index", "LOOKUP JOIN does not support index aliases for now")
  task.skipTest("esql/190_lookup_join/alias-pattern-multiple", "LOOKUP JOIN does not support index aliases for now")
  task.skipTest("esql/190_lookup_join/alias-pattern-single", "LOOKUP JOIN does not support index aliases for now")
  task.skipTest("esql/180_match_operator/match with disjunctions", "Disjunctions in full text functions work now")
  task.skipTest("esql/130_spatial/values unsupported for geo_point", "Spatial types are now supported in VALUES aggregation")
  task.skipTest("esql/130_spatial/values unsupported for geo_point status code", "Spatial types are now supported in VALUES aggregation")
  // Expected deprecation warning to compat yaml tests:
  task.addAllowedWarningRegex(".*rollup functionality will be removed in Elasticsearch.*")
  task.skipTest("esql/40_tsdb/from doc with aggregate_metric_double", "TODO: support for subset of metric fields")
  task.skipTest("esql/40_tsdb/stats on aggregate_metric_double", "TODO: support for subset of metric fields")
  task.skipTest("esql/40_tsdb/from index pattern unsupported counter", "TODO: support for subset of metric fields")
  task.skipTest("esql/40_unsupported_types/unsupported", "TODO: support for subset of metric fields")
  task.skipTest("esql/40_unsupported_types/unsupported with sort", "TODO: support for subset of metric fields")
<<<<<<< HEAD
  task.skipTest("service_accounts/10_basic/Test get service accounts", "Enterprise Search service account removed, invalidating the current tests")
  task.skipTest("service_accounts/10_basic/Test service account tokens", "Enterprise Search service account removed, invalidating the current tests")
=======
  task.skipTest("ml/3rd_party_deployment/Test clear deployment cache", "Deprecated route removed")
  task.skipTest("ml/3rd_party_deployment/Test start and stop deployment with cache", "Deprecated route removed")
  task.skipTest("ml/3rd_party_deployment/Test start and stop multiple deployments", "Deprecated route removed")
  task.skipTest("ml/3rd_party_deployment/Test update model alias on pytorch model to undeployed model", "Deprecated route removed")
  task.skipTest("ml/job_cat_apis/Test cat anomaly detector jobs", "Flush API is deprecated")
  task.skipTest("ml/jobs_get_stats/Test get job stats after uploading data prompting the creation of some stats", "Flush API is deprecated")
  task.skipTest("ml/jobs_get_stats/Test get job stats for closed job", "Flush API is deprecated")
  task.skipTest("ml/inference_crud/Test deprecation of include model definition param", "Query parameter removed")
  task.skipTest("ml/post_data/Test flush and close job WITHOUT sending any data", "Flush API is deprecated")
  task.skipTest("ml/post_data/Test flush with skip_time", "Flush API is deprecated")
  task.skipTest("ml/post_data/Test POST data job api, flush, close and verify DataCounts doc", "Flush API is deprecated")
>>>>>>> bc0f0ae8
  task.replaceValueInMatch("Size", 49, "Test flamegraph from profiling-events")
  task.replaceValueInMatch("Size", 49, "Test flamegraph from test-events")
  task.skipTest("esql/90_non_indexed/fetch", "Temporary until backported")
  task.skipTest("esql/63_enrich_int_range/Invalid age as double", "TODO: require disable allow_partial_results")
})

tasks.named('yamlRestCompatTest').configure {
  systemProperty 'es.queryable_built_in_roles_enabled', 'false'
}<|MERGE_RESOLUTION|>--- conflicted
+++ resolved
@@ -111,10 +111,8 @@
   task.skipTest("esql/40_tsdb/from index pattern unsupported counter", "TODO: support for subset of metric fields")
   task.skipTest("esql/40_unsupported_types/unsupported", "TODO: support for subset of metric fields")
   task.skipTest("esql/40_unsupported_types/unsupported with sort", "TODO: support for subset of metric fields")
-<<<<<<< HEAD
   task.skipTest("service_accounts/10_basic/Test get service accounts", "Enterprise Search service account removed, invalidating the current tests")
   task.skipTest("service_accounts/10_basic/Test service account tokens", "Enterprise Search service account removed, invalidating the current tests")
-=======
   task.skipTest("ml/3rd_party_deployment/Test clear deployment cache", "Deprecated route removed")
   task.skipTest("ml/3rd_party_deployment/Test start and stop deployment with cache", "Deprecated route removed")
   task.skipTest("ml/3rd_party_deployment/Test start and stop multiple deployments", "Deprecated route removed")
@@ -126,7 +124,6 @@
   task.skipTest("ml/post_data/Test flush and close job WITHOUT sending any data", "Flush API is deprecated")
   task.skipTest("ml/post_data/Test flush with skip_time", "Flush API is deprecated")
   task.skipTest("ml/post_data/Test POST data job api, flush, close and verify DataCounts doc", "Flush API is deprecated")
->>>>>>> bc0f0ae8
   task.replaceValueInMatch("Size", 49, "Test flamegraph from profiling-events")
   task.replaceValueInMatch("Size", 49, "Test flamegraph from test-events")
   task.skipTest("esql/90_non_indexed/fetch", "Temporary until backported")

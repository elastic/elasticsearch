/*
 * Copyright Elasticsearch B.V. and/or licensed to Elasticsearch B.V. under one
 * or more contributor license agreements. Licensed under the Elastic License
 * 2.0; you may not use this file except in compliance with the Elastic License
 * 2.0.
 */

import org.elasticsearch.gradle.testclusters.StandaloneRestIntegTestTask
import org.elasticsearch.gradle.util.GradleUtils

apply plugin: 'elasticsearch.internal-yaml-rest-test'
apply plugin: 'elasticsearch.yaml-rest-compat-test'
apply plugin: 'elasticsearch.validate-rest-spec'
apply plugin: 'elasticsearch.internal-test-artifact'

base {
  archivesName = 'x-pack'
}

dependencies {
  testImplementation project(xpackModule('core'))
  testImplementation(testArtifact(project(xpackModule('core'))))
  testImplementation(testArtifact(project(":x-pack:plugin:security:qa:service-account"), "javaRestTest"))
  testImplementation project(':test:yaml-rest-runner')
}

// let the yamlRestTests see the classpath of test
GradleUtils.extendSourceSet(project, "test", "yamlRestTest", tasks.named("yamlRestTest"))
GradleUtils.extendSourceSet(project, "test", "yamlRestCompatTest")

restResources {
  restApi {
    include '*'
  }
}

artifacts {
  restXpackTests(new File(projectDir, "src/yamlRestTest/resources/rest-api-spec/test"))
}

def restTestBlacklist = []
// TODO: fix this rest test to not depend on a hardcoded port!
restTestBlacklist.addAll(['getting_started/10_monitor_cluster_health/*'])
if (buildParams.isSnapshotBuild() == false) {
  // these tests attempt to install basic/internal licenses signed against the dev/public.key
  // Since there is no infrastructure in place (anytime soon) to generate licenses using the production
  // private key, these tests are blacklisted in non-snapshot test runs
  restTestBlacklist.addAll(['xpack/15_basic/*', 'license/20_put_license/*', 'license/30_enterprise_license/*'])

  // TODO: Remove the following when the following features are released. These tests include new privileges only available under feature flags
  //  which require snapshot builds:
  // * Data Stream Lifecycle. manage_data_stream_lifecycle privilege is only available with dlm_feature_flag_enabled set
  // We disable these tests for snapshot builds to maintain release build coverage.
  restTestBlacklist.add('privileges/11_builtin/Test get builtin privileges')
}

tasks.withType(StandaloneRestIntegTestTask).configureEach {
  usesDefaultDistribution()
}

tasks.named("yamlRestTest").configure {
  systemProperty 'tests.rest.blacklist', restTestBlacklist.join(',')
}

tasks.register('enforceApiSpecsConvention').configure {
  def mainApiSpecs = fileTree('src/test/resources/rest-api-spec/api')
  doLast {
    if (mainApiSpecs.files) {
      throw new GradleException("There are REST specs in src/test source set. These should be moved to the :rest-api-spec project.")
    }
  }
}

tasks.register('enforceYamlTestConvention').configure {
  def mainYamlFiles = fileTree('src/test/resources/rest-api-spec/test')
  doLast {
    if (mainYamlFiles.files) {
      throw new GradleException("There are YAML tests in src/test source set. These should be moved to src/yamlRestTest.")
    }
  }
}

tasks.named("precommit").configure {
  dependsOn 'enforceYamlTestConvention', 'enforceApiSpecsConvention'
}

tasks.named("yamlRestCompatTestTransform").configure({ task ->
  task.skipTest("esql/60_usage/Basic ESQL usage output (telemetry)", "The telemetry output changed. We dropped a column. That's safe.")
  task.skipTest("inference/inference_crud/Test get all", "Assertions on number of inference models break due to default configs")
  task.skipTest("esql/60_usage/Basic ESQL usage output (telemetry) snapshot version", "The number of functions is constantly increasing")
  task.skipTest("esql/60_usage/Basic ESQL usage output (telemetry) non-snapshot version", "The number of functions is constantly increasing")
  task.skipTest("esql/80_text/reverse text", "The output type changed from TEXT to KEYWORD.")
  task.skipTest("esql/80_text/values function", "The output type changed from TEXT to KEYWORD.")
  task.skipTest("privileges/11_builtin/Test get builtin privileges" ,"unnecessary to test compatibility")
  task.skipTest("esql/61_enrich_ip/Invalid IP strings", "We switched from exceptions to null+warnings for ENRICH runtime errors")
  task.skipTest("esql/180_match_operator/match with non text field", "Match operator can now be used on non-text fields")
  task.skipTest("esql/180_match_operator/match with functions", "Error message changed")
  task.skipTest("esql/40_unsupported_types/semantic_text declared in mapping", "The semantic text field format changed")
  task.skipTest("esql/190_lookup_join/Alias as lookup index", "LOOKUP JOIN does not support index aliases for now")
  task.skipTest("esql/190_lookup_join/alias-repeated-alias", "LOOKUP JOIN does not support index aliases for now")
  task.skipTest("esql/190_lookup_join/alias-repeated-index", "LOOKUP JOIN does not support index aliases for now")
  task.skipTest("esql/190_lookup_join/alias-pattern-multiple", "LOOKUP JOIN does not support index aliases for now")
  task.skipTest("esql/190_lookup_join/alias-pattern-single", "LOOKUP JOIN does not support index aliases for now")
<<<<<<< HEAD
  task.skipTest("esql/40_tsdb/from doc with aggregate_metric_double", "TODO: support for subset of metric fields")
  task.skipTest("esql/40_tsdb/stats on aggregate_metric_double", "TODO: support for subset of metric fields")
  task.skipTest("esql/40_tsdb/from index pattern unsupported counter", "TODO: support for subset of metric fields")
  task.skipTest("esql/40_unsupported_types/unsupported", "TODO: support for subset of metric fields")
  task.skipTest("esql/40_unsupported_types/unsupported with sort", "TODO: support for subset of metric fields")
=======
  task.skipTest("esql/180_match_operator/match with disjunctions", "Disjunctions in full text functions work now")
>>>>>>> e48a2051
})

tasks.named('yamlRestCompatTest').configure {
  systemProperty 'es.queryable_built_in_roles_enabled', 'false'
}<|MERGE_RESOLUTION|>--- conflicted
+++ resolved
@@ -101,15 +101,12 @@
   task.skipTest("esql/190_lookup_join/alias-repeated-index", "LOOKUP JOIN does not support index aliases for now")
   task.skipTest("esql/190_lookup_join/alias-pattern-multiple", "LOOKUP JOIN does not support index aliases for now")
   task.skipTest("esql/190_lookup_join/alias-pattern-single", "LOOKUP JOIN does not support index aliases for now")
-<<<<<<< HEAD
+  task.skipTest("esql/180_match_operator/match with disjunctions", "Disjunctions in full text functions work now")
   task.skipTest("esql/40_tsdb/from doc with aggregate_metric_double", "TODO: support for subset of metric fields")
   task.skipTest("esql/40_tsdb/stats on aggregate_metric_double", "TODO: support for subset of metric fields")
   task.skipTest("esql/40_tsdb/from index pattern unsupported counter", "TODO: support for subset of metric fields")
   task.skipTest("esql/40_unsupported_types/unsupported", "TODO: support for subset of metric fields")
   task.skipTest("esql/40_unsupported_types/unsupported with sort", "TODO: support for subset of metric fields")
-=======
-  task.skipTest("esql/180_match_operator/match with disjunctions", "Disjunctions in full text functions work now")
->>>>>>> e48a2051
 })
 
 tasks.named('yamlRestCompatTest').configure {

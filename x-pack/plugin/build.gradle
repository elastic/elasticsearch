/*
 * Copyright Elasticsearch B.V. and/or licensed to Elasticsearch B.V. under one
 * or more contributor license agreements. Licensed under the Elastic License
 * 2.0; you may not use this file except in compliance with the Elastic License
 * 2.0.
 */

import org.elasticsearch.gradle.testclusters.StandaloneRestIntegTestTask
import org.elasticsearch.gradle.util.GradleUtils

apply plugin: 'elasticsearch.internal-yaml-rest-test'
apply plugin: 'elasticsearch.yaml-rest-compat-test'
apply plugin: 'elasticsearch.validate-rest-spec'
apply plugin: 'elasticsearch.internal-test-artifact'

base {
  archivesName = 'x-pack'
}

dependencies {
  testImplementation project(xpackModule('core'))
  testImplementation(testArtifact(project(xpackModule('core'))))
  testImplementation(testArtifact(project(":x-pack:plugin:security:qa:service-account"), "javaRestTest"))
  testImplementation project(':test:yaml-rest-runner')
}

// let the yamlRestTests see the classpath of test
GradleUtils.extendSourceSet(project, "test", "yamlRestTest", tasks.named("yamlRestTest"))
GradleUtils.extendSourceSet(project, "test", "yamlRestCompatTest")

restResources {
  restApi {
    include '*'
  }
}

artifacts {
  restXpackTests(new File(projectDir, "src/yamlRestTest/resources/rest-api-spec/test"))
}

def restTestBlacklist = []
// TODO: fix this rest test to not depend on a hardcoded port!
restTestBlacklist.addAll(['getting_started/10_monitor_cluster_health/*'])
if (buildParams.isSnapshotBuild() == false) {
  // these tests attempt to install basic/internal licenses signed against the dev/public.key
  // Since there is no infrastructure in place (anytime soon) to generate licenses using the production
  // private key, these tests are blacklisted in non-snapshot test runs
  restTestBlacklist.addAll(['xpack/15_basic/*', 'license/20_put_license/*', 'license/30_enterprise_license/*'])

  // TODO: Remove the following when the following features are released. These tests include new privileges only available under feature flags
  //  which require snapshot builds:
  // * Data Stream Lifecycle. manage_data_stream_lifecycle privilege is only available with dlm_feature_flag_enabled set
  // We disable these tests for snapshot builds to maintain release build coverage.
  restTestBlacklist.add('privileges/11_builtin/Test get builtin privileges')
}

tasks.withType(StandaloneRestIntegTestTask).configureEach {
  usesDefaultDistribution()
}

tasks.named("yamlRestTest").configure {
  systemProperty 'tests.rest.blacklist', restTestBlacklist.join(',')
}

tasks.register('enforceApiSpecsConvention').configure {
  def mainApiSpecs = fileTree('src/test/resources/rest-api-spec/api')
  doLast {
    if (mainApiSpecs.files) {
      throw new GradleException("There are REST specs in src/test source set. These should be moved to the :rest-api-spec project.")
    }
  }
}

tasks.register('enforceYamlTestConvention').configure {
  def mainYamlFiles = fileTree('src/test/resources/rest-api-spec/test')
  doLast {
    if (mainYamlFiles.files) {
      throw new GradleException("There are YAML tests in src/test source set. These should be moved to src/yamlRestTest.")
    }
  }
}

tasks.named("precommit").configure {
  dependsOn 'enforceYamlTestConvention', 'enforceApiSpecsConvention'
}

tasks.named("yamlRestCompatTestTransform").configure({ task ->
  task.skipTest("esql/60_usage/Basic ESQL usage output (telemetry)", "The telemetry output changed. We dropped a column. That's safe.")
  task.skipTest("inference/inference_crud/Test get all", "Assertions on number of inference models break due to default configs")
  task.skipTest("esql/60_usage/Basic ESQL usage output (telemetry) snapshot version", "The number of functions is constantly increasing")
  task.skipTest("esql/60_usage/Basic ESQL usage output (telemetry) non-snapshot version", "The number of functions is constantly increasing")
  task.skipTest("esql/80_text/reverse text", "The output type changed from TEXT to KEYWORD.")
  task.skipTest("esql/80_text/values function", "The output type changed from TEXT to KEYWORD.")
  task.skipTest("privileges/11_builtin/Test get builtin privileges" ,"unnecessary to test compatibility")
  task.skipTest("esql/61_enrich_ip/Invalid IP strings", "We switched from exceptions to null+warnings for ENRICH runtime errors")
  task.skipTest("esql/180_match_operator/match with non text field", "Match operator can now be used on non-text fields")
  task.skipTest("esql/180_match_operator/match with functions", "Error message changed")
  task.skipTest("esql/40_unsupported_types/semantic_text declared in mapping", "The semantic text field format changed")
  task.skipTest("esql/190_lookup_join/Alias as lookup index", "LOOKUP JOIN does not support index aliases for now")
  task.skipTest("esql/190_lookup_join/alias-repeated-alias", "LOOKUP JOIN does not support index aliases for now")
  task.skipTest("esql/190_lookup_join/alias-repeated-index", "LOOKUP JOIN does not support index aliases for now")
  task.skipTest("esql/190_lookup_join/alias-pattern-multiple", "LOOKUP JOIN does not support index aliases for now")
  task.skipTest("esql/190_lookup_join/alias-pattern-single", "LOOKUP JOIN does not support index aliases for now")
<<<<<<< HEAD
  // Expected deprecation warning to compat yaml tests:
  task.addAllowedWarningRegex(".*rollup functionality will be removed in Elasticsearch.*")
=======
  task.skipTest("esql/180_match_operator/match with disjunctions", "Disjunctions in full text functions work now")
>>>>>>> e7e11558
})

tasks.named('yamlRestCompatTest').configure {
  systemProperty 'es.queryable_built_in_roles_enabled', 'false'
}<|MERGE_RESOLUTION|>--- conflicted
+++ resolved
@@ -101,12 +101,9 @@
   task.skipTest("esql/190_lookup_join/alias-repeated-index", "LOOKUP JOIN does not support index aliases for now")
   task.skipTest("esql/190_lookup_join/alias-pattern-multiple", "LOOKUP JOIN does not support index aliases for now")
   task.skipTest("esql/190_lookup_join/alias-pattern-single", "LOOKUP JOIN does not support index aliases for now")
-<<<<<<< HEAD
+  task.skipTest("esql/180_match_operator/match with disjunctions", "Disjunctions in full text functions work now")
   // Expected deprecation warning to compat yaml tests:
   task.addAllowedWarningRegex(".*rollup functionality will be removed in Elasticsearch.*")
-=======
-  task.skipTest("esql/180_match_operator/match with disjunctions", "Disjunctions in full text functions work now")
->>>>>>> e7e11558
 })
 
 tasks.named('yamlRestCompatTest').configure {

import org.elasticsearch.gradle.Version
import org.elasticsearch.gradle.VersionProperties
import org.elasticsearch.gradle.internal.info.BuildParams
import org.elasticsearch.gradle.testclusters.StandaloneRestIntegTestTask
import org.elasticsearch.gradle.util.GradleUtils

apply plugin: 'elasticsearch.internal-yaml-rest-test'
apply plugin: 'elasticsearch.yaml-rest-compat-test'
apply plugin: 'elasticsearch.validate-rest-spec'
apply plugin: 'elasticsearch.internal-test-artifact'

base {
  archivesName = 'x-pack'
}

dependencies {
  testImplementation project(xpackModule('core'))
  testImplementation(testArtifact(project(xpackModule('core'))))
  testImplementation(testArtifact(project(":x-pack:plugin:security:qa:service-account"), "javaRestTest"))
  testImplementation project(':test:yaml-rest-runner')
}

// let the yamlRestTests see the classpath of test
GradleUtils.extendSourceSet(project, "test", "yamlRestTest", tasks.named("yamlRestTest"))
GradleUtils.extendSourceSet(project, "test", "yamlRestCompatTest")

restResources {
  restApi {
    include '*'
  }
}

artifacts {
  restXpackTests(new File(projectDir, "src/yamlRestTest/resources/rest-api-spec/test"))
}

def restTestBlacklist = []
// TODO: fix this rest test to not depend on a hardcoded port!
restTestBlacklist.addAll(['getting_started/10_monitor_cluster_health/*'])
if (BuildParams.isSnapshotBuild() == false) {
  // these tests attempt to install basic/internal licenses signed against the dev/public.key
  // Since there is no infrastructure in place (anytime soon) to generate licenses using the production
  // private key, these tests are blacklisted in non-snapshot test runs
  restTestBlacklist.addAll(['xpack/15_basic/*', 'license/20_put_license/*', 'license/30_enterprise_license/*'])

  // TODO: Remove the following when the following features are released. These tests include new privileges only available under feature flags
  //  which require snapshot builds:
  // * Data Stream Lifecycle. manage_data_stream_lifecycle privilege is only available with dlm_feature_flag_enabled set
  // We disable these tests for snapshot builds to maintain release build coverage.
  restTestBlacklist.add('privileges/11_builtin/Test get builtin privileges')
}

tasks.withType(StandaloneRestIntegTestTask).configureEach {
  usesDefaultDistribution()
}

tasks.named("yamlRestTest").configure {
  systemProperty 'tests.rest.blacklist', restTestBlacklist.join(',')
}

tasks.register('enforceApiSpecsConvention').configure {
  def mainApiSpecs = fileTree('src/test/resources/rest-api-spec/api')
  doLast {
    if (mainApiSpecs.files) {
      throw new GradleException("There are REST specs in src/test source set. These should be moved to the :rest-api-spec project.")
    }
  }
}

tasks.register('enforceYamlTestConvention').configure {
  def mainYamlFiles = fileTree('src/test/resources/rest-api-spec/test')
  doLast {
    if (mainYamlFiles.files) {
      throw new GradleException("There are YAML tests in src/test source set. These should be moved to src/yamlRestTest.")
    }
  }
}

tasks.named("precommit").configure {
  dependsOn 'enforceYamlTestConvention', 'enforceApiSpecsConvention'
}

tasks.named("yamlRestCompatTestTransform").configure({ task ->
  task.skipTest("security/10_forbidden/Test bulk response with invalid credentials", "warning does not exist for compatibility")
  task.skipTest("inference/inference_crud/Test get all", "Assertions on number of inference models break due to default configs")
  task.skipTest("esql/60_usage/Basic ESQL usage output (telemetry)", "The telemetry output changed. We dropped a column. That's safe.")
<<<<<<< HEAD
  task.replaceValueInLength("cluster", 62, "Test get builtin privileges") // new builtin privileges have been added
=======
  task.skipTest("esql/80_text/reverse text", "The output type changed from TEXT to KEYWORD.")
  task.skipTest("esql/80_text/values function", "The output type changed from TEXT to KEYWORD.")
>>>>>>> 9992edc5
})
<|MERGE_RESOLUTION|>--- conflicted
+++ resolved
@@ -84,10 +84,7 @@
   task.skipTest("security/10_forbidden/Test bulk response with invalid credentials", "warning does not exist for compatibility")
   task.skipTest("inference/inference_crud/Test get all", "Assertions on number of inference models break due to default configs")
   task.skipTest("esql/60_usage/Basic ESQL usage output (telemetry)", "The telemetry output changed. We dropped a column. That's safe.")
-<<<<<<< HEAD
-  task.replaceValueInLength("cluster", 62, "Test get builtin privileges") // new builtin privileges have been added
-=======
   task.skipTest("esql/80_text/reverse text", "The output type changed from TEXT to KEYWORD.")
   task.skipTest("esql/80_text/values function", "The output type changed from TEXT to KEYWORD.")
->>>>>>> 9992edc5
+  task.replaceValueInLength("cluster", 62, "Test get builtin privileges") // new builtin privileges have been added
 })

--- conflicted
+++ resolved
@@ -102,16 +102,13 @@
   task.skipTest("esql/190_lookup_join/alias-pattern-multiple", "LOOKUP JOIN does not support index aliases for now")
   task.skipTest("esql/190_lookup_join/alias-pattern-single", "LOOKUP JOIN does not support index aliases for now")
   task.skipTest("esql/180_match_operator/match with disjunctions", "Disjunctions in full text functions work now")
-<<<<<<< HEAD
+  // Expected deprecation warning to compat yaml tests:
+  task.addAllowedWarningRegex(".*rollup functionality will be removed in Elasticsearch.*")
   task.skipTest("esql/40_tsdb/from doc with aggregate_metric_double", "TODO: support for subset of metric fields")
   task.skipTest("esql/40_tsdb/stats on aggregate_metric_double", "TODO: support for subset of metric fields")
   task.skipTest("esql/40_tsdb/from index pattern unsupported counter", "TODO: support for subset of metric fields")
   task.skipTest("esql/40_unsupported_types/unsupported", "TODO: support for subset of metric fields")
   task.skipTest("esql/40_unsupported_types/unsupported with sort", "TODO: support for subset of metric fields")
-=======
-  // Expected deprecation warning to compat yaml tests:
-  task.addAllowedWarningRegex(".*rollup functionality will be removed in Elasticsearch.*")
->>>>>>> cfe25077
 })
 
 tasks.named('yamlRestCompatTest').configure {

--- conflicted
+++ resolved
@@ -88,9 +88,6 @@
   task.skipTest("esql/60_usage/Basic ESQL usage output (telemetry) non-snapshot version", "The number of functions is constantly increasing")
   task.skipTest("esql/80_text/reverse text", "The output type changed from TEXT to KEYWORD.")
   task.skipTest("esql/80_text/values function", "The output type changed from TEXT to KEYWORD.")
-<<<<<<< HEAD
+  task.skipTest("privileges/11_builtin/Test get builtin privileges" ,"unnecessary to test compatibility")
   task.skipTest("enrich/10_basic/Test using the deprecated elasticsearch_version field results in a warning", "The deprecation message was changed")
-=======
-  task.skipTest("privileges/11_builtin/Test get builtin privileges" ,"unnecessary to test compatibility")
->>>>>>> af99654d
 })

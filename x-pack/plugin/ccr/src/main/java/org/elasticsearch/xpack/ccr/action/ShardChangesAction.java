--- conflicted
+++ resolved
@@ -392,28 +392,6 @@
             }
         }
 
-<<<<<<< HEAD
-        @Override
-        protected void doExecute(Task task, Request request, ActionListener<Response> listener) {
-            ActionListener<Response> wrappedListener = ActionListener.wrap(listener::onResponse, e -> {
-                Throwable cause = ExceptionsHelper.unwrapCause(e);
-                if (cause instanceof MissingHistoryOperationsException) {
-                    String message = "Operations are no longer available for replicating. Maybe increase the retention setting [" +
-                        IndexSettings.INDEX_SOFT_DELETES_RETENTION_OPERATIONS_SETTING.getKey() + "]?";
-                    // Make it easy to detect this error in ShardFollowNodeTask:
-                    // (adding a metadata header instead of introducing a new exception that extends ElasticsearchException)
-                    ElasticsearchException wrapper = new ElasticsearchException(message, e);
-                    wrapper.addMetadata(Ccr.REQUESTED_OPS_MISSING_METADATA_KEY);
-                    listener.onFailure(wrapper);
-                } else {
-                    listener.onFailure(e);
-                }
-            });
-            super.doExecute(task, request, wrappedListener);
-        }
-
-=======
->>>>>>> 5abd927d
         private void globalCheckpointAdvanced(
                 final ShardId shardId,
                 final long globalCheckpoint,

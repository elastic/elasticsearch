--- conflicted
+++ resolved
@@ -383,8 +383,7 @@
         return Math.min(backOffDelay, maxRetryDelayInMillis);
     }
 
-<<<<<<< HEAD
-    private static boolean shouldRetry(Exception e) {
+    static boolean shouldRetry(Exception e) {
         if (NetworkExceptionHelper.isConnectException(e)) {
             return true;
         } else if (NetworkExceptionHelper.isCloseConnectionException(e)) {
@@ -400,12 +399,6 @@
             actual instanceof ElasticsearchSecurityException || // If user does not have sufficient privileges
             actual instanceof ClusterBlockException || // If leader index is closed or no elected master
             actual instanceof IndexClosedException; // If follow index is closed
-=======
-    static boolean shouldRetry(Exception e) {
-        return NetworkExceptionHelper.isConnectException(e) ||
-            NetworkExceptionHelper.isCloseConnectionException(e) ||
-            TransportActions.isShardNotAvailableException(e);
->>>>>>> 506c1c2d
     }
 
     // These methods are protected for testing purposes:

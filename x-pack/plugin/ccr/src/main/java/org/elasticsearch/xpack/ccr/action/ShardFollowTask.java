--- conflicted
+++ resolved
@@ -122,11 +122,7 @@
     }
 
     public ShardFollowTask(StreamInput in) throws IOException {
-<<<<<<< HEAD
-        this.remoteCluster = in.readOptionalString();
-=======
-        this.leaderCluster = in.readString();
->>>>>>> 18e004c3
+        this.remoteCluster = in.readString();
         this.followShardId = ShardId.readShardId(in);
         this.leaderShardId = ShardId.readShardId(in);
         this.maxBatchOperationCount = in.readVInt();
@@ -194,11 +190,7 @@
 
     @Override
     public void writeTo(StreamOutput out) throws IOException {
-<<<<<<< HEAD
-        out.writeOptionalString(remoteCluster);
-=======
-        out.writeString(leaderCluster);
->>>>>>> 18e004c3
+        out.writeString(remoteCluster);
         followShardId.writeTo(out);
         leaderShardId.writeTo(out);
         out.writeVLong(maxBatchOperationCount);
@@ -218,11 +210,7 @@
     @Override
     public XContentBuilder toXContent(XContentBuilder builder, Params params) throws IOException {
         builder.startObject();
-<<<<<<< HEAD
-        builder.field(REMOTE_CLUSTER_FIELD.getPreferredName(), remoteCluster);
-=======
-        builder.field(LEADER_CLUSTER_FIELD.getPreferredName(), leaderCluster);
->>>>>>> 18e004c3
+        builder.field(REMOTE_CLUSTER_FIELD.getPreferredName(), leaderCluster);
         builder.field(FOLLOW_SHARD_INDEX_FIELD.getPreferredName(), followShardId.getIndex().getName());
         builder.field(FOLLOW_SHARD_INDEX_UUID_FIELD.getPreferredName(), followShardId.getIndex().getUUID());
         builder.field(FOLLOW_SHARD_SHARDID_FIELD.getPreferredName(), followShardId.id());

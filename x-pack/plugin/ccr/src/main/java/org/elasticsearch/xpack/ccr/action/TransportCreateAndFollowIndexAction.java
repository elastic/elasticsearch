/*
 * Copyright Elasticsearch B.V. and/or licensed to Elasticsearch B.V. under one
 * or more contributor license agreements. Licensed under the Elastic License;
 * you may not use this file except in compliance with the Elastic License.
 */

package org.elasticsearch.xpack.ccr.action;

import com.carrotsearch.hppc.cursors.ObjectObjectCursor;
import org.elasticsearch.ResourceAlreadyExistsException;
import org.elasticsearch.action.ActionListener;
import org.elasticsearch.action.support.ActionFilters;
import org.elasticsearch.action.support.ActiveShardCount;
import org.elasticsearch.action.support.ActiveShardsObserver;
import org.elasticsearch.action.support.master.TransportMasterNodeAction;
import org.elasticsearch.client.Client;
import org.elasticsearch.cluster.AckedClusterStateUpdateTask;
import org.elasticsearch.cluster.ClusterState;
import org.elasticsearch.cluster.block.ClusterBlockException;
import org.elasticsearch.cluster.block.ClusterBlockLevel;
import org.elasticsearch.cluster.metadata.IndexMetaData;
import org.elasticsearch.cluster.metadata.IndexNameExpressionResolver;
import org.elasticsearch.cluster.metadata.MappingMetaData;
import org.elasticsearch.cluster.metadata.MetaData;
import org.elasticsearch.cluster.routing.RoutingTable;
import org.elasticsearch.cluster.routing.allocation.AllocationService;
import org.elasticsearch.cluster.service.ClusterService;
import org.elasticsearch.common.UUIDs;
import org.elasticsearch.common.inject.Inject;
import org.elasticsearch.common.settings.Settings;
import org.elasticsearch.index.IndexNotFoundException;
import org.elasticsearch.license.LicenseUtils;
import org.elasticsearch.threadpool.ThreadPool;
import org.elasticsearch.transport.RemoteClusterAware;
import org.elasticsearch.transport.RemoteClusterService;
import org.elasticsearch.transport.TransportService;
import org.elasticsearch.xpack.ccr.Ccr;
import org.elasticsearch.xpack.ccr.CcrLicenseChecker;
import org.elasticsearch.xpack.ccr.CcrSettings;
import org.elasticsearch.xpack.core.ccr.action.CreateAndFollowIndexAction;
import org.elasticsearch.xpack.core.ccr.action.FollowIndexAction;

import java.util.HashMap;
import java.util.List;
import java.util.Map;
import java.util.Objects;
import java.util.function.Consumer;

public final class TransportCreateAndFollowIndexAction
        extends TransportMasterNodeAction<CreateAndFollowIndexAction.Request, CreateAndFollowIndexAction.Response> {

    private final Client client;
    private final AllocationService allocationService;
    private final RemoteClusterService remoteClusterService;
    private final ActiveShardsObserver activeShardsObserver;
    private final CcrLicenseChecker ccrLicenseChecker;

    @Inject
    public TransportCreateAndFollowIndexAction(
            final Settings settings,
            final ThreadPool threadPool,
            final TransportService transportService,
            final ClusterService clusterService,
            final ActionFilters actionFilters,
            final IndexNameExpressionResolver indexNameExpressionResolver,
            final Client client,
            final AllocationService allocationService,
            final CcrLicenseChecker ccrLicenseChecker) {
        super(
                settings,
                CreateAndFollowIndexAction.NAME,
                transportService,
                clusterService,
                threadPool,
                actionFilters,
                indexNameExpressionResolver,
                CreateAndFollowIndexAction.Request::new);
        this.client = client;
        this.allocationService = allocationService;
        this.remoteClusterService = transportService.getRemoteClusterService();
        this.activeShardsObserver = new ActiveShardsObserver(settings, clusterService, threadPool);
        this.ccrLicenseChecker = Objects.requireNonNull(ccrLicenseChecker);
    }

    @Override
    protected String executor() {
        return ThreadPool.Names.SAME;
    }

    @Override
    protected CreateAndFollowIndexAction.Response newResponse() {
        return new CreateAndFollowIndexAction.Response();
    }

    @Override
    protected void masterOperation(
            final CreateAndFollowIndexAction.Request request,
            final ClusterState state,
            final ActionListener<CreateAndFollowIndexAction.Response> listener) throws Exception {
        if (ccrLicenseChecker.isCcrAllowed() == false) {
            listener.onFailure(LicenseUtils.newComplianceException("ccr"));
            return;
        }
        final String[] indices = new String[]{request.getFollowRequest().getLeaderIndex()};
        final Map<String, List<String>> remoteClusterIndices = remoteClusterService.groupClusterIndices(indices, s -> false);
        if (remoteClusterIndices.containsKey(RemoteClusterAware.LOCAL_CLUSTER_GROUP_KEY)) {
            createFollowerIndexAndFollowLocalIndex(request, state, listener);
        } else {
            assert remoteClusterIndices.size() == 1;
            final Map.Entry<String, List<String>> entry = remoteClusterIndices.entrySet().iterator().next();
            assert entry.getValue().size() == 1;
            final String clusterAlias = entry.getKey();
            final String leaderIndex = entry.getValue().get(0);
            createFollowerIndexAndFollowRemoteIndex(request, clusterAlias, leaderIndex, listener);
        }
    }

    private void createFollowerIndexAndFollowLocalIndex(
            final CreateAndFollowIndexAction.Request request,
            final ClusterState state,
            final ActionListener<CreateAndFollowIndexAction.Response> listener) {
        // following an index in local cluster, so use local cluster state to fetch leader index metadata
        final String leaderIndex = request.getFollowRequest().getLeaderIndex();
        final IndexMetaData leaderIndexMetadata = state.getMetaData().index(leaderIndex);
<<<<<<< HEAD
        Consumer<String[]> historyUUIDhandler = historyUUIDs -> {
=======
        if (leaderIndexMetadata == null) {
            listener.onFailure(new IndexNotFoundException(leaderIndex));
            return;
        }

        Consumer<String[]> handler = historyUUIDs -> {
>>>>>>> d9947c63
            createFollowerIndex(leaderIndexMetadata, historyUUIDs, request, listener);
        };
        ccrLicenseChecker.hasPrivilegesToFollowIndex(client, new String[] {leaderIndex}, e -> {
            if (e == null) {
                ccrLicenseChecker.fetchLeaderHistoryUUIDs(client, leaderIndexMetadata, listener::onFailure, historyUUIDhandler);
            } else {
                listener.onFailure(e);
            }
        });
    }

    private void createFollowerIndexAndFollowRemoteIndex(
            final CreateAndFollowIndexAction.Request request,
            final String clusterAlias,
            final String leaderIndex,
            final ActionListener<CreateAndFollowIndexAction.Response> listener) {
        ccrLicenseChecker.checkRemoteClusterLicenseAndFetchLeaderIndexMetadataAndHistoryUUIDs(
                client,
                clusterAlias,
                leaderIndex,
                listener::onFailure,
                (historyUUID, leaderIndexMetaData) -> createFollowerIndex(leaderIndexMetaData, historyUUID, request, listener));
    }

    private void createFollowerIndex(
            final IndexMetaData leaderIndexMetaData,
            final String[] historyUUIDs,
            final CreateAndFollowIndexAction.Request request,
            final ActionListener<CreateAndFollowIndexAction.Response> listener) {
        if (leaderIndexMetaData == null) {
            listener.onFailure(new IllegalArgumentException("leader index [" + request.getFollowRequest().getLeaderIndex() +
                    "] does not exist"));
            return;
        }

        ActionListener<Boolean> handler = ActionListener.wrap(
                result -> {
                    if (result) {
                        initiateFollowing(request, listener);
                    } else {
                        listener.onResponse(new CreateAndFollowIndexAction.Response(true, false, false));
                    }
                },
                listener::onFailure);
        // Can't use create index api here, because then index templates can alter the mappings / settings.
        // And index templates could introduce settings / mappings that are incompatible with the leader index.
        clusterService.submitStateUpdateTask("follow_index_action", new AckedClusterStateUpdateTask<Boolean>(request, handler) {

            @Override
            protected Boolean newResponse(final boolean acknowledged) {
                return acknowledged;
            }

            @Override
            public ClusterState execute(final ClusterState currentState) throws Exception {
                String followIndex = request.getFollowRequest().getFollowerIndex();
                IndexMetaData currentIndex = currentState.metaData().index(followIndex);
                if (currentIndex != null) {
                    throw new ResourceAlreadyExistsException(currentIndex.getIndex());
                }

                MetaData.Builder mdBuilder = MetaData.builder(currentState.metaData());
                IndexMetaData.Builder imdBuilder = IndexMetaData.builder(followIndex);

                // Adding the leader index uuid for each shard as custom metadata:
                Map<String, String> metadata = new HashMap<>();
                metadata.put(Ccr.CCR_CUSTOM_METADATA_LEADER_INDEX_SHARD_HISTORY_UUIDS, String.join(",", historyUUIDs));
                metadata.put(Ccr.CCR_CUSTOM_METADATA_LEADER_INDEX_UUID_KEY, leaderIndexMetaData.getIndexUUID());
                imdBuilder.putCustom(Ccr.CCR_CUSTOM_METADATA_KEY, metadata);

                // Copy all settings, but overwrite a few settings.
                Settings.Builder settingsBuilder = Settings.builder();
                settingsBuilder.put(leaderIndexMetaData.getSettings());
                // Overwriting UUID here, because otherwise we can't follow indices in the same cluster
                settingsBuilder.put(IndexMetaData.SETTING_INDEX_UUID, UUIDs.randomBase64UUID());
                settingsBuilder.put(IndexMetaData.SETTING_INDEX_PROVIDED_NAME, followIndex);
                settingsBuilder.put(CcrSettings.CCR_FOLLOWING_INDEX_SETTING.getKey(), true);
                imdBuilder.settings(settingsBuilder);

                // Copy mappings from leader IMD to follow IMD
                for (ObjectObjectCursor<String, MappingMetaData> cursor : leaderIndexMetaData.getMappings()) {
                    imdBuilder.putMapping(cursor.value);
                }
                imdBuilder.setRoutingNumShards(leaderIndexMetaData.getRoutingNumShards());
                IndexMetaData followIMD = imdBuilder.build();
                mdBuilder.put(followIMD, false);

                ClusterState.Builder builder = ClusterState.builder(currentState);
                builder.metaData(mdBuilder.build());
                ClusterState updatedState = builder.build();

                RoutingTable.Builder routingTableBuilder = RoutingTable.builder(updatedState.routingTable())
                        .addAsNew(updatedState.metaData().index(request.getFollowRequest().getFollowerIndex()));
                updatedState = allocationService.reroute(
                        ClusterState.builder(updatedState).routingTable(routingTableBuilder.build()).build(),
                        "follow index [" + request.getFollowRequest().getFollowerIndex() + "] created");

                logger.info("[{}] creating index, cause [ccr_create_and_follow], shards [{}]/[{}]",
                        followIndex, followIMD.getNumberOfShards(), followIMD.getNumberOfReplicas());

                return updatedState;
            }
        });
    }

    private void initiateFollowing(
            final CreateAndFollowIndexAction.Request request,
            final ActionListener<CreateAndFollowIndexAction.Response> listener) {
        activeShardsObserver.waitForActiveShards(new String[]{request.getFollowRequest().getFollowerIndex()},
                ActiveShardCount.DEFAULT, request.timeout(), result -> {
                    if (result) {
                        client.execute(FollowIndexAction.INSTANCE, request.getFollowRequest(), ActionListener.wrap(
                                r -> listener.onResponse(new CreateAndFollowIndexAction.Response(true, true, r.isAcknowledged())),
                                listener::onFailure
                        ));
                    } else {
                        listener.onResponse(new CreateAndFollowIndexAction.Response(true, false, false));
                    }
                }, listener::onFailure);
    }

    @Override
    protected ClusterBlockException checkBlock(final CreateAndFollowIndexAction.Request request, final ClusterState state) {
        return state.blocks().indexBlockedException(ClusterBlockLevel.METADATA_WRITE, request.getFollowRequest().getFollowerIndex());
    }

}<|MERGE_RESOLUTION|>--- conflicted
+++ resolved
@@ -122,16 +122,12 @@
         // following an index in local cluster, so use local cluster state to fetch leader index metadata
         final String leaderIndex = request.getFollowRequest().getLeaderIndex();
         final IndexMetaData leaderIndexMetadata = state.getMetaData().index(leaderIndex);
-<<<<<<< HEAD
-        Consumer<String[]> historyUUIDhandler = historyUUIDs -> {
-=======
         if (leaderIndexMetadata == null) {
             listener.onFailure(new IndexNotFoundException(leaderIndex));
             return;
         }
 
-        Consumer<String[]> handler = historyUUIDs -> {
->>>>>>> d9947c63
+        Consumer<String[]> historyUUIDhandler = historyUUIDs -> {
             createFollowerIndex(leaderIndexMetadata, historyUUIDs, request, listener);
         };
         ccrLicenseChecker.hasPrivilegesToFollowIndex(client, new String[] {leaderIndex}, e -> {

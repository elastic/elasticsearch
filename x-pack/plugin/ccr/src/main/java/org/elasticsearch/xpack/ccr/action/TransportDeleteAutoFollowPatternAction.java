/*
 * Copyright Elasticsearch B.V. and/or licensed to Elasticsearch B.V. under one
 * or more contributor license agreements. Licensed under the Elastic License
 * 2.0; you may not use this file except in compliance with the Elastic License
 * 2.0.
 */
package org.elasticsearch.xpack.ccr.action;

import org.elasticsearch.ResourceNotFoundException;
import org.elasticsearch.action.ActionListener;
import org.elasticsearch.action.support.ActionFilters;
import org.elasticsearch.action.support.master.AcknowledgedResponse;
import org.elasticsearch.action.support.master.AcknowledgedTransportMasterNodeAction;
import org.elasticsearch.cluster.AckedClusterStateUpdateTask;
import org.elasticsearch.cluster.ClusterState;
import org.elasticsearch.cluster.ClusterStateUpdateTask;
import org.elasticsearch.cluster.ProjectState;
import org.elasticsearch.cluster.block.ClusterBlockException;
import org.elasticsearch.cluster.block.ClusterBlockLevel;
<<<<<<< HEAD
import org.elasticsearch.cluster.metadata.IndexNameExpressionResolver;
import org.elasticsearch.cluster.project.ProjectResolver;
=======
>>>>>>> 6315b8a8
import org.elasticsearch.cluster.service.ClusterService;
import org.elasticsearch.common.util.Maps;
import org.elasticsearch.common.util.concurrent.EsExecutors;
import org.elasticsearch.core.SuppressForbidden;
import org.elasticsearch.injection.guice.Inject;
import org.elasticsearch.tasks.Task;
import org.elasticsearch.threadpool.ThreadPool;
import org.elasticsearch.transport.TransportService;
import org.elasticsearch.xpack.core.ccr.AutoFollowMetadata;
import org.elasticsearch.xpack.core.ccr.action.DeleteAutoFollowPatternAction;

public class TransportDeleteAutoFollowPatternAction extends AcknowledgedTransportMasterNodeAction<DeleteAutoFollowPatternAction.Request> {

    private final ProjectResolver projectResolver;

    @Inject
    public TransportDeleteAutoFollowPatternAction(
        TransportService transportService,
        ClusterService clusterService,
        ThreadPool threadPool,
<<<<<<< HEAD
        ActionFilters actionFilters,
        ProjectResolver projectResolver,
        IndexNameExpressionResolver indexNameExpressionResolver
=======
        ActionFilters actionFilters
>>>>>>> 6315b8a8
    ) {
        super(
            DeleteAutoFollowPatternAction.NAME,
            transportService,
            clusterService,
            threadPool,
            actionFilters,
            DeleteAutoFollowPatternAction.Request::new,
            EsExecutors.DIRECT_EXECUTOR_SERVICE
        );
        this.projectResolver = projectResolver;
    }

    @Override
    protected void masterOperation(
        Task task,
        DeleteAutoFollowPatternAction.Request request,
        ClusterState state,
        ActionListener<AcknowledgedResponse> listener
    ) {
        submitUnbatchedTask("delete-auto-follow-pattern-" + request.getName(), new AckedClusterStateUpdateTask(request, listener) {
            @Override
            public ClusterState execute(ClusterState currentState) {
                return innerDelete(request, projectResolver.getProjectState(currentState));
            }
        });
    }

    @SuppressForbidden(reason = "legacy usage of unbatched task") // TODO add support for batching here
    private void submitUnbatchedTask(@SuppressWarnings("SameParameterValue") String source, ClusterStateUpdateTask task) {
        clusterService.submitUnbatchedStateUpdateTask(source, task);
    }

    static ClusterState innerDelete(DeleteAutoFollowPatternAction.Request request, ProjectState projectState) {
        AutoFollowMetadata currentAutoFollowMetadata = projectState.metadata().custom(AutoFollowMetadata.TYPE);
        if (currentAutoFollowMetadata == null || currentAutoFollowMetadata.getPatterns().get(request.getName()) == null) {
            throw new ResourceNotFoundException("auto-follow pattern [{}] is missing", request.getName());
        }

        AutoFollowMetadata newAutoFollowMetadata = removePattern(currentAutoFollowMetadata, request.getName());

        return projectState.updatedState(metadata -> metadata.putCustom(AutoFollowMetadata.TYPE, newAutoFollowMetadata));
    }

    private static AutoFollowMetadata removePattern(AutoFollowMetadata metadata, String name) {
        return new AutoFollowMetadata(
            Maps.copyMapWithRemovedEntry(metadata.getPatterns(), name),
            Maps.copyMapWithRemovedEntry(metadata.getFollowedLeaderIndexUUIDs(), name),
            Maps.copyMapWithRemovedEntry(metadata.getHeaders(), name)
        );
    }

    @Override
    protected ClusterBlockException checkBlock(DeleteAutoFollowPatternAction.Request request, ClusterState state) {
        return state.blocks().globalBlockedException(ClusterBlockLevel.METADATA_WRITE);
    }
}<|MERGE_RESOLUTION|>--- conflicted
+++ resolved
@@ -17,11 +17,7 @@
 import org.elasticsearch.cluster.ProjectState;
 import org.elasticsearch.cluster.block.ClusterBlockException;
 import org.elasticsearch.cluster.block.ClusterBlockLevel;
-<<<<<<< HEAD
-import org.elasticsearch.cluster.metadata.IndexNameExpressionResolver;
 import org.elasticsearch.cluster.project.ProjectResolver;
-=======
->>>>>>> 6315b8a8
 import org.elasticsearch.cluster.service.ClusterService;
 import org.elasticsearch.common.util.Maps;
 import org.elasticsearch.common.util.concurrent.EsExecutors;
@@ -42,13 +38,8 @@
         TransportService transportService,
         ClusterService clusterService,
         ThreadPool threadPool,
-<<<<<<< HEAD
         ActionFilters actionFilters,
-        ProjectResolver projectResolver,
-        IndexNameExpressionResolver indexNameExpressionResolver
-=======
-        ActionFilters actionFilters
->>>>>>> 6315b8a8
+        ProjectResolver projectResolver
     ) {
         super(
             DeleteAutoFollowPatternAction.NAME,

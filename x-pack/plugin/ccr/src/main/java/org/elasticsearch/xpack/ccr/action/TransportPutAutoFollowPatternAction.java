--- conflicted
+++ resolved
@@ -163,12 +163,7 @@
             request.getMaxConcurrentWriteBatches(),
             request.getMaxWriteBufferSize(),
             request.getMaxRetryDelay(),
-<<<<<<< HEAD
-            request.getIdleShardRetryDelay());
-=======
-            request.getPollTimeout(),
-            filteredHeaders);
->>>>>>> d9947c63
+            request.getPollTimeout());
         patterns.put(request.getLeaderClusterAlias(), autoFollowPattern);
         ClusterState.Builder newState = ClusterState.builder(localState);
         newState.metaData(MetaData.builder(localState.getMetaData())

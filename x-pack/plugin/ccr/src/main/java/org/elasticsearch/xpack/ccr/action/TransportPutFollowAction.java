/*
 * Copyright Elasticsearch B.V. and/or licensed to Elasticsearch B.V. under one
 * or more contributor license agreements. Licensed under the Elastic License;
 * you may not use this file except in compliance with the Elastic License.
 */

package org.elasticsearch.xpack.ccr.action;

import org.apache.logging.log4j.LogManager;
import org.apache.logging.log4j.Logger;
import org.apache.logging.log4j.message.ParameterizedMessage;
import org.elasticsearch.Version;
import org.elasticsearch.action.ActionListener;
import org.elasticsearch.action.admin.cluster.snapshots.restore.RestoreClusterStateListener;
import org.elasticsearch.action.admin.cluster.snapshots.restore.RestoreSnapshotRequest;
import org.elasticsearch.action.admin.cluster.snapshots.restore.RestoreSnapshotResponse;
import org.elasticsearch.action.support.ActionFilters;
import org.elasticsearch.action.support.ActiveShardCount;
import org.elasticsearch.action.support.ActiveShardsObserver;
import org.elasticsearch.action.support.master.TransportMasterNodeAction;
import org.elasticsearch.client.Client;
import org.elasticsearch.cluster.ClusterState;
import org.elasticsearch.cluster.block.ClusterBlockException;
import org.elasticsearch.cluster.block.ClusterBlockLevel;
import org.elasticsearch.cluster.metadata.IndexMetaData;
import org.elasticsearch.cluster.metadata.IndexNameExpressionResolver;
import org.elasticsearch.cluster.service.ClusterService;
import org.elasticsearch.common.inject.Inject;
import org.elasticsearch.common.io.stream.StreamInput;
import org.elasticsearch.common.settings.Settings;
import org.elasticsearch.common.util.concurrent.AbstractRunnable;
import org.elasticsearch.index.IndexSettings;
import org.elasticsearch.license.LicenseUtils;
import org.elasticsearch.snapshots.RestoreInfo;
import org.elasticsearch.snapshots.RestoreService;
import org.elasticsearch.threadpool.ThreadPool;
import org.elasticsearch.transport.TransportService;
import org.elasticsearch.xpack.ccr.CcrLicenseChecker;
import org.elasticsearch.xpack.ccr.CcrSettings;
import org.elasticsearch.xpack.ccr.repository.CcrRepository;
import org.elasticsearch.xpack.core.ccr.action.FollowParameters;
import org.elasticsearch.xpack.core.ccr.action.PutFollowAction;
import org.elasticsearch.xpack.core.ccr.action.ResumeFollowAction;

import java.io.IOException;
import java.util.Objects;

public final class TransportPutFollowAction
    extends TransportMasterNodeAction<PutFollowAction.Request, PutFollowAction.Response> {

    private static final Logger logger = LogManager.getLogger(TransportPutFollowAction.class);

    private final Client client;
    private final RestoreService restoreService;
    private final CcrLicenseChecker ccrLicenseChecker;
    private final ActiveShardsObserver activeShardsObserver;

    @Inject
    public TransportPutFollowAction(
            final ThreadPool threadPool,
            final TransportService transportService,
            final ClusterService clusterService,
            final ActionFilters actionFilters,
            final IndexNameExpressionResolver indexNameExpressionResolver,
            final Client client,
            final RestoreService restoreService,
            final CcrLicenseChecker ccrLicenseChecker) {
        super(
                PutFollowAction.NAME,
                transportService,
                clusterService,
                threadPool,
                actionFilters,
                PutFollowAction.Request::new,
                indexNameExpressionResolver);
        this.client = client;
        this.restoreService = restoreService;
        this.ccrLicenseChecker = Objects.requireNonNull(ccrLicenseChecker);
        this.activeShardsObserver = new ActiveShardsObserver(clusterService, threadPool);
    }

    @Override
    protected String executor() {
        return ThreadPool.Names.SAME;
    }

    @Override
    protected PutFollowAction.Response newResponse() {
        throw new UnsupportedOperationException("usage of Streamable is to be replaced by Writeable");
    }

    @Override
    protected PutFollowAction.Response read(StreamInput in) throws IOException {
        return new PutFollowAction.Response(in);
    }

    @Override
    protected void masterOperation(
            final PutFollowAction.Request request,
            final ClusterState state,
            final ActionListener<PutFollowAction.Response> listener) {
        if (ccrLicenseChecker.isCcrAllowed() == false) {
            listener.onFailure(LicenseUtils.newComplianceException("ccr"));
            return;
        }
        String remoteCluster = request.getRemoteCluster();
        // Validates whether the leader cluster has been configured properly:
        client.getRemoteClusterClient(remoteCluster);

        String leaderIndex = request.getLeaderIndex();
        ccrLicenseChecker.checkRemoteClusterLicenseAndFetchLeaderIndexMetadataAndHistoryUUIDs(
            client,
            remoteCluster,
            leaderIndex,
            listener::onFailure,
            (historyUUID, leaderIndexMetaData) -> createFollowerIndex(leaderIndexMetaData, request, listener));
    }

    private void createFollowerIndex(
            final IndexMetaData leaderIndexMetaData,
            final PutFollowAction.Request request,
            final ActionListener<PutFollowAction.Response> listener) {
        if (leaderIndexMetaData == null) {
            listener.onFailure(new IllegalArgumentException("leader index [" + request.getLeaderIndex() + "] does not exist"));
            return;
        }
        // soft deletes are enabled by default on indices created on 7.0.0 or later
        if (leaderIndexMetaData.getSettings().getAsBoolean(IndexSettings.INDEX_SOFT_DELETES_SETTING.getKey(),
            IndexMetaData.SETTING_INDEX_VERSION_CREATED.get(leaderIndexMetaData.getSettings()).onOrAfter(Version.V_7_0_0)) == false) {
            listener.onFailure(new IllegalArgumentException("leader index [" + request.getLeaderIndex() +
                "] does not have soft deletes enabled"));
            return;
        }

        final Settings.Builder settingsBuilder = Settings.builder()
            .put(IndexMetaData.SETTING_INDEX_PROVIDED_NAME, request.getFollowerIndex())
            .put(CcrSettings.CCR_FOLLOWING_INDEX_SETTING.getKey(), true);
        final String leaderClusterRepoName = CcrRepository.NAME_PREFIX + request.getRemoteCluster();
        final RestoreSnapshotRequest restoreRequest = new RestoreSnapshotRequest(leaderClusterRepoName, CcrRepository.LATEST)
            .indices(request.getLeaderIndex()).indicesOptions(request.indicesOptions()).renamePattern("^(.*)$")
            .renameReplacement(request.getFollowerIndex()).masterNodeTimeout(request.masterNodeTimeout())
            .indexSettings(settingsBuilder);

        final Client clientWithHeaders = CcrLicenseChecker.wrapClient(this.client, threadPool.getThreadContext().getHeaders());
        threadPool.executor(ThreadPool.Names.SNAPSHOT).execute(new AbstractRunnable() {

            @Override
            public void onFailure(Exception e) {
                listener.onFailure(e);
            }

            @Override
            protected void doRun() throws Exception {
                restoreService.restoreSnapshot(restoreRequest, new ActionListener<RestoreService.RestoreCompletionResponse>() {

                    @Override
                    public void onResponse(RestoreService.RestoreCompletionResponse response) {
                        afterRestoreStarted(clientWithHeaders, request, listener, response);
                    }

                    @Override
                    public void onFailure(Exception e) {
                        listener.onFailure(e);
                    }
                });
            }
        });
    }

    private void afterRestoreStarted(Client clientWithHeaders, PutFollowAction.Request request,
                                     ActionListener<PutFollowAction.Response> originalListener,
                                     RestoreService.RestoreCompletionResponse response) {
        final ActionListener<PutFollowAction.Response> listener;
        if (ActiveShardCount.NONE.equals(request.waitForActiveShards())) {
            originalListener.onResponse(new PutFollowAction.Response(true, false, false));
            listener = new ActionListener<PutFollowAction.Response>() {

                @Override
                public void onResponse(PutFollowAction.Response response) {
                    logger.debug("put follow {} completed with {}", request, response);
                }

                @Override
                public void onFailure(Exception e) {
                    logger.debug(() -> new ParameterizedMessage("put follow {} failed during the restore process", request), e);
                }
            };
        } else {
            listener = originalListener;
        }

        RestoreClusterStateListener.createAndRegisterListener(clusterService, response, new ActionListener<RestoreSnapshotResponse>() {
            @Override
            public void onResponse(RestoreSnapshotResponse restoreSnapshotResponse) {
                RestoreInfo restoreInfo = restoreSnapshotResponse.getRestoreInfo();

                if (restoreInfo == null) {
                    // If restoreInfo is null then it is possible there was a master failure during the
                    // restore.
                    listener.onResponse(new PutFollowAction.Response(true, false, false));
                } else if (restoreInfo.failedShards() == 0) {
                    initiateFollowing(clientWithHeaders, request, listener);
                } else {
                    assert restoreInfo.failedShards() > 0 : "Should have failed shards";
                    listener.onResponse(new PutFollowAction.Response(true, false, false));
                }
            }

            @Override
            public void onFailure(Exception e) {
                listener.onFailure(e);
            }
        });
    }

    private void initiateFollowing(
        final Client client,
        final PutFollowAction.Request request,
        final ActionListener<PutFollowAction.Response> listener) {
        assert request.waitForActiveShards() != ActiveShardCount.DEFAULT : "PutFollowAction does not support DEFAULT.";
<<<<<<< HEAD
        client.execute(ResumeFollowAction.INSTANCE, request.getFollowRequest(), ActionListener.wrap(
            r -> activeShardsObserver.waitForActiveShards(new String[]{request.getFollowRequest().getFollowerIndex()},
                request.waitForActiveShards(), request.timeout(), result ->
                    listener.onResponse(new PutFollowAction.Response(true, result, r.isAcknowledged())),
                listener::onFailure),
            listener::onFailure
        ));
=======
        activeShardsObserver.waitForActiveShards(new String[]{request.getFollowerIndex()},
            request.waitForActiveShards(), request.timeout(), result -> {
                if (result) {
                    FollowParameters parameters = request.getParameters();
                    ResumeFollowAction.Request resumeFollowRequest = new ResumeFollowAction.Request();
                        resumeFollowRequest.setFollowerIndex(request.getFollowerIndex());
                        resumeFollowRequest.setParameters(new FollowParameters(parameters));
                        client.execute(ResumeFollowAction.INSTANCE, resumeFollowRequest, ActionListener.wrap(
                        r -> listener.onResponse(new PutFollowAction.Response(true, true, r.isAcknowledged())),
                        listener::onFailure
                    ));
                } else {
                    listener.onResponse(new PutFollowAction.Response(true, false, false));
                }
            }, listener::onFailure);
>>>>>>> 887fa2c9
    }

    @Override
    protected ClusterBlockException checkBlock(final PutFollowAction.Request request, final ClusterState state) {
        return state.blocks().indexBlockedException(ClusterBlockLevel.METADATA_WRITE, request.getFollowerIndex());
    }
}<|MERGE_RESOLUTION|>--- conflicted
+++ resolved
@@ -218,31 +218,13 @@
         final PutFollowAction.Request request,
         final ActionListener<PutFollowAction.Response> listener) {
         assert request.waitForActiveShards() != ActiveShardCount.DEFAULT : "PutFollowAction does not support DEFAULT.";
-<<<<<<< HEAD
-        client.execute(ResumeFollowAction.INSTANCE, request.getFollowRequest(), ActionListener.wrap(
-            r -> activeShardsObserver.waitForActiveShards(new String[]{request.getFollowRequest().getFollowerIndex()},
+        client.execute(ResumeFollowAction.INSTANCE, request, ActionListener.wrap(
+            r -> activeShardsObserver.waitForActiveShards(new String[]{request.getFollowerIndex()},
                 request.waitForActiveShards(), request.timeout(), result ->
                     listener.onResponse(new PutFollowAction.Response(true, result, r.isAcknowledged())),
                 listener::onFailure),
             listener::onFailure
         ));
-=======
-        activeShardsObserver.waitForActiveShards(new String[]{request.getFollowerIndex()},
-            request.waitForActiveShards(), request.timeout(), result -> {
-                if (result) {
-                    FollowParameters parameters = request.getParameters();
-                    ResumeFollowAction.Request resumeFollowRequest = new ResumeFollowAction.Request();
-                        resumeFollowRequest.setFollowerIndex(request.getFollowerIndex());
-                        resumeFollowRequest.setParameters(new FollowParameters(parameters));
-                        client.execute(ResumeFollowAction.INSTANCE, resumeFollowRequest, ActionListener.wrap(
-                        r -> listener.onResponse(new PutFollowAction.Response(true, true, r.isAcknowledged())),
-                        listener::onFailure
-                    ));
-                } else {
-                    listener.onResponse(new PutFollowAction.Response(true, false, false));
-                }
-            }, listener::onFailure);
->>>>>>> 887fa2c9
     }
 
     @Override

/*
 * Copyright Elasticsearch B.V. and/or licensed to Elasticsearch B.V. under one
 * or more contributor license agreements. Licensed under the Elastic License;
 * you may not use this file except in compliance with the Elastic License.
 */

package org.elasticsearch.xpack.ccr.action;

import org.elasticsearch.action.ActionListener;
import org.elasticsearch.action.support.ActionFilters;
import org.elasticsearch.action.support.master.AcknowledgedResponse;
import org.elasticsearch.action.support.master.TransportMasterNodeAction;
import org.elasticsearch.client.Client;
import org.elasticsearch.cluster.ClusterState;
import org.elasticsearch.cluster.block.ClusterBlockException;
import org.elasticsearch.cluster.block.ClusterBlockLevel;
import org.elasticsearch.cluster.metadata.IndexMetaData;
import org.elasticsearch.cluster.metadata.IndexNameExpressionResolver;
import org.elasticsearch.cluster.routing.allocation.decider.EnableAllocationDecider;
import org.elasticsearch.cluster.routing.allocation.decider.ShardsLimitAllocationDecider;
import org.elasticsearch.cluster.service.ClusterService;
import org.elasticsearch.common.inject.Inject;
import org.elasticsearch.common.settings.Setting;
import org.elasticsearch.common.settings.Settings;
import org.elasticsearch.common.unit.ByteSizeUnit;
import org.elasticsearch.common.unit.ByteSizeValue;
import org.elasticsearch.common.unit.TimeValue;
import org.elasticsearch.index.IndexNotFoundException;
import org.elasticsearch.index.IndexSettings;
import org.elasticsearch.index.IndexingSlowLog;
import org.elasticsearch.index.SearchSlowLog;
import org.elasticsearch.index.cache.bitset.BitsetFilterCache;
import org.elasticsearch.index.mapper.MapperService;
import org.elasticsearch.index.shard.ShardId;
import org.elasticsearch.indices.IndicesRequestCache;
import org.elasticsearch.indices.IndicesService;
import org.elasticsearch.license.LicenseUtils;
import org.elasticsearch.persistent.PersistentTasksService;
import org.elasticsearch.threadpool.ThreadPool;
import org.elasticsearch.transport.TransportService;
import org.elasticsearch.xpack.ccr.Ccr;
import org.elasticsearch.xpack.ccr.CcrLicenseChecker;
import org.elasticsearch.xpack.ccr.CcrSettings;
import org.elasticsearch.xpack.core.ccr.action.ResumeFollowAction;

import java.io.IOException;
import java.util.Collections;
import java.util.HashSet;
import java.util.Iterator;
import java.util.Map;
import java.util.Objects;
import java.util.Set;
import java.util.stream.Collectors;

public class TransportResumeFollowAction extends TransportMasterNodeAction<ResumeFollowAction.Request, AcknowledgedResponse> {

    static final ByteSizeValue DEFAULT_MAX_READ_REQUEST_SIZE = new ByteSizeValue(32, ByteSizeUnit.MB);
    static final ByteSizeValue DEFAULT_MAX_WRITE_REQUEST_SIZE = new ByteSizeValue(Long.MAX_VALUE, ByteSizeUnit.BYTES);
    private static final TimeValue DEFAULT_MAX_RETRY_DELAY = new TimeValue(500);
    private static final int DEFAULT_MAX_OUTSTANDING_WRITE_REQUESTS = 9;
    private static final int DEFAULT_MAX_WRITE_BUFFER_COUNT = Integer.MAX_VALUE;
    private static final ByteSizeValue DEFAULT_MAX_WRITE_BUFFER_SIZE = new ByteSizeValue(512, ByteSizeUnit.MB);
    private static final int DEFAULT_MAX_READ_REQUEST_OPERATION_COUNT = 5120;
    private static final int DEFAULT_MAX_WRITE_REQUEST_OPERATION_COUNT = 5120;
    private static final int DEFAULT_MAX_OUTSTANDING_READ_REQUESTS = 12;
    static final TimeValue DEFAULT_READ_POLL_TIMEOUT = TimeValue.timeValueMinutes(1);

    private final Client client;
    private final ThreadPool threadPool;
    private final PersistentTasksService persistentTasksService;
    private final IndicesService indicesService;
    private final CcrLicenseChecker ccrLicenseChecker;

    @Inject
    public TransportResumeFollowAction(
            final ThreadPool threadPool,
            final TransportService transportService,
            final ActionFilters actionFilters,
            final Client client,
            final ClusterService clusterService,
            final IndexNameExpressionResolver indexNameExpressionResolver,
            final PersistentTasksService persistentTasksService,
            final IndicesService indicesService,
            final CcrLicenseChecker ccrLicenseChecker) {
<<<<<<< HEAD
        super(settings, ResumeFollowAction.NAME, true, transportService, clusterService, threadPool, actionFilters,
            ResumeFollowAction.Request::new, indexNameExpressionResolver);
=======
        super(ResumeFollowAction.NAME, transportService, actionFilters, in -> new ResumeFollowAction.Request(in));
>>>>>>> a937d7f5
        this.client = client;
        this.threadPool = threadPool;
        this.persistentTasksService = persistentTasksService;
        this.indicesService = indicesService;
        this.ccrLicenseChecker = Objects.requireNonNull(ccrLicenseChecker);
    }

    @Override
    protected String executor() {
        return ThreadPool.Names.SAME;
    }

    @Override
    protected AcknowledgedResponse newResponse() {
        return new AcknowledgedResponse();
    }

    @Override
    protected ClusterBlockException checkBlock(ResumeFollowAction.Request request, ClusterState state) {
        return state.blocks().globalBlockedException(ClusterBlockLevel.METADATA_WRITE);
    }

    @Override
    protected void masterOperation(final ResumeFollowAction.Request request,
                                   ClusterState state,
                                   final ActionListener<AcknowledgedResponse> listener) throws Exception {
        if (ccrLicenseChecker.isCcrAllowed() == false) {
            listener.onFailure(LicenseUtils.newComplianceException("ccr"));
            return;
        }

        final IndexMetaData followerIndexMetadata = state.getMetaData().index(request.getFollowerIndex());
        if (followerIndexMetadata == null) {
            listener.onFailure(new IndexNotFoundException(request.getFollowerIndex()));
            return;
        }

        final Map<String, String> ccrMetadata = followerIndexMetadata.getCustomData(Ccr.CCR_CUSTOM_METADATA_KEY);
        if (ccrMetadata == null) {
            throw new IllegalArgumentException("follow index ["+ request.getFollowerIndex() + "] does not have ccr metadata");
        }
        final String leaderCluster = ccrMetadata.get(Ccr.CCR_CUSTOM_METADATA_REMOTE_CLUSTER_NAME_KEY);
        // Validates whether the leader cluster has been configured properly:
        client.getRemoteClusterClient(leaderCluster);
        final String leaderIndex = ccrMetadata.get(Ccr.CCR_CUSTOM_METADATA_LEADER_INDEX_NAME_KEY);
        ccrLicenseChecker.checkRemoteClusterLicenseAndFetchLeaderIndexMetadataAndHistoryUUIDs(
            client,
            leaderCluster,
            leaderIndex,
            listener::onFailure,
            (leaderHistoryUUID, leaderIndexMetadata) -> {
                try {
                    start(request, leaderCluster, leaderIndexMetadata, followerIndexMetadata, leaderHistoryUUID, listener);
                } catch (final IOException e) {
                    listener.onFailure(e);
                }
            });
    }

    /**
     * Performs validation on the provided leader and follow {@link IndexMetaData} instances and then
     * creates a persistent task for each leader primary shard. This persistent tasks track changes in the leader
     * shard and replicate these changes to a follower shard.
     *
     * Currently the following validation is performed:
     * <ul>
     *     <li>The leader index and follow index need to have the same number of primary shards</li>
     * </ul>
     */
    void start(
            ResumeFollowAction.Request request,
            String clusterNameAlias,
            IndexMetaData leaderIndexMetadata,
            IndexMetaData followIndexMetadata,
            String[] leaderIndexHistoryUUIDs,
            ActionListener<AcknowledgedResponse> listener) throws IOException {

        MapperService mapperService = followIndexMetadata != null ? indicesService.createIndexMapperService(followIndexMetadata) : null;
        validate(request, leaderIndexMetadata, followIndexMetadata, leaderIndexHistoryUUIDs, mapperService);
        final int numShards = followIndexMetadata.getNumberOfShards();
        final ResponseHandler handler = new ResponseHandler(numShards, listener);
        Map<String, String> filteredHeaders = threadPool.getThreadContext().getHeaders().entrySet().stream()
                .filter(e -> ShardFollowTask.HEADER_FILTERS.contains(e.getKey()))
                .collect(Collectors.toMap(Map.Entry::getKey, Map.Entry::getValue));

        for (int shardId = 0; shardId < numShards; shardId++) {
            String taskId = followIndexMetadata.getIndexUUID() + "-" + shardId;

            final ShardFollowTask shardFollowTask = createShardFollowTask(shardId, clusterNameAlias, request,
                leaderIndexMetadata, followIndexMetadata, filteredHeaders);
            persistentTasksService.sendStartRequest(taskId, ShardFollowTask.NAME, shardFollowTask, handler.getActionListener(shardId));
        }
    }

    static void validate(
            final ResumeFollowAction.Request request,
            final IndexMetaData leaderIndex,
            final IndexMetaData followIndex,
            final String[] leaderIndexHistoryUUID,
            final MapperService followerMapperService) {
        Map<String, String> ccrIndexMetadata = followIndex.getCustomData(Ccr.CCR_CUSTOM_METADATA_KEY);
        if (ccrIndexMetadata == null) {
            throw new IllegalArgumentException("follow index ["+ followIndex.getIndex().getName() + "] does not have ccr metadata");
        }
        String leaderIndexUUID = leaderIndex.getIndex().getUUID();
        String recordedLeaderIndexUUID = ccrIndexMetadata.get(Ccr.CCR_CUSTOM_METADATA_LEADER_INDEX_UUID_KEY);
        if (leaderIndexUUID.equals(recordedLeaderIndexUUID) == false) {
            throw new IllegalArgumentException("follow index [" + request.getFollowerIndex() + "] should reference [" + leaderIndexUUID +
                    "] as leader index but instead reference [" + recordedLeaderIndexUUID + "] as leader index");
        }

        String[] recordedHistoryUUIDs = extractLeaderShardHistoryUUIDs(ccrIndexMetadata);
        assert recordedHistoryUUIDs.length == leaderIndexHistoryUUID.length;
        for (int i = 0; i < leaderIndexHistoryUUID.length; i++) {
            String recordedLeaderIndexHistoryUUID = recordedHistoryUUIDs[i];
            String actualLeaderIndexHistoryUUID = leaderIndexHistoryUUID[i];
            if (recordedLeaderIndexHistoryUUID.equals(actualLeaderIndexHistoryUUID) == false) {
                throw new IllegalArgumentException("leader shard [" + request.getFollowerIndex() + "][" + i + "] should reference [" +
                    recordedLeaderIndexHistoryUUID + "] as history uuid but instead reference [" + actualLeaderIndexHistoryUUID +
                    "] as history uuid");
            }
        }

        if (leaderIndex.getSettings().getAsBoolean(IndexSettings.INDEX_SOFT_DELETES_SETTING.getKey(), false) == false) {
            throw new IllegalArgumentException("leader index [" + leaderIndex.getIndex().getName() +
                "] does not have soft deletes enabled");
        }
        if (followIndex.getSettings().getAsBoolean(IndexSettings.INDEX_SOFT_DELETES_SETTING.getKey(), false) == false) {
            throw new IllegalArgumentException("follower index [" + request.getFollowerIndex() + "] does not have soft deletes enabled");
        }
        if (leaderIndex.getNumberOfShards() != followIndex.getNumberOfShards()) {
            throw new IllegalArgumentException("leader index primary shards [" + leaderIndex.getNumberOfShards() +
                    "] does not match with the number of shards of the follow index [" + followIndex.getNumberOfShards() + "]");
        }
        if (leaderIndex.getRoutingNumShards() != followIndex.getRoutingNumShards()) {
            throw new IllegalArgumentException("leader index number_of_routing_shards [" + leaderIndex.getRoutingNumShards() +
                    "] does not match with the number_of_routing_shards of the follow index [" + followIndex.getRoutingNumShards() + "]");
        }
        if (leaderIndex.getState() != IndexMetaData.State.OPEN || followIndex.getState() != IndexMetaData.State.OPEN) {
            throw new IllegalArgumentException("leader and follow index must be open");
        }
        if (CcrSettings.CCR_FOLLOWING_INDEX_SETTING.get(followIndex.getSettings()) == false) {
            throw new IllegalArgumentException("the following index [" + request.getFollowerIndex() + "] is not ready " +
                    "to follow; the setting [" + CcrSettings.CCR_FOLLOWING_INDEX_SETTING.getKey() + "] must be enabled.");
        }
        // Make a copy, remove settings that are allowed to be different and then compare if the settings are equal.
        Settings leaderSettings = filter(leaderIndex.getSettings());
        Settings followerSettings = filter(followIndex.getSettings());
        if (leaderSettings.equals(followerSettings) == false) {
            throw new IllegalArgumentException("the leader and follower index settings must be identical");
        }

        // Validates if the current follower mapping is mergable with the leader mapping.
        // This also validates for example whether specific mapper plugins have been installed
        followerMapperService.merge(leaderIndex, MapperService.MergeReason.MAPPING_RECOVERY);
    }

    private static ShardFollowTask createShardFollowTask(
        int shardId,
        String clusterAliasName,
        ResumeFollowAction.Request request,
        IndexMetaData leaderIndexMetadata,
        IndexMetaData followIndexMetadata,
        Map<String, String> filteredHeaders
    ) {
        int maxReadRequestOperationCount;
        if (request.getMaxReadRequestOperationCount() != null) {
            maxReadRequestOperationCount = request.getMaxReadRequestOperationCount();
        } else {
            maxReadRequestOperationCount = DEFAULT_MAX_READ_REQUEST_OPERATION_COUNT;
        }

        ByteSizeValue maxReadRequestSize;
        if (request.getMaxReadRequestSize() != null) {
            maxReadRequestSize = request.getMaxReadRequestSize();
        } else {
            maxReadRequestSize = DEFAULT_MAX_READ_REQUEST_SIZE;
        }

        int maxOutstandingReadRequests;
        if (request.getMaxOutstandingReadRequests() != null){
            maxOutstandingReadRequests = request.getMaxOutstandingReadRequests();
        } else {
            maxOutstandingReadRequests = DEFAULT_MAX_OUTSTANDING_READ_REQUESTS;
        }

        final int maxWriteRequestOperationCount;
        if (request.getMaxWriteRequestOperationCount() != null) {
            maxWriteRequestOperationCount = request.getMaxWriteRequestOperationCount();
        } else {
            maxWriteRequestOperationCount = DEFAULT_MAX_WRITE_REQUEST_OPERATION_COUNT;
        }

        final ByteSizeValue maxWriteRequestSize;
        if (request.getMaxWriteRequestSize() != null) {
            maxWriteRequestSize = request.getMaxWriteRequestSize();
        } else {
            maxWriteRequestSize = DEFAULT_MAX_WRITE_REQUEST_SIZE;
        }

        int maxOutstandingWriteRequests;
        if (request.getMaxOutstandingWriteRequests() != null) {
            maxOutstandingWriteRequests = request.getMaxOutstandingWriteRequests();
        } else {
            maxOutstandingWriteRequests = DEFAULT_MAX_OUTSTANDING_WRITE_REQUESTS;
        }

        int maxWriteBufferCount;
        if (request.getMaxWriteBufferCount() != null) {
            maxWriteBufferCount = request.getMaxWriteBufferCount();
        } else {
            maxWriteBufferCount = DEFAULT_MAX_WRITE_BUFFER_COUNT;
        }

        ByteSizeValue maxWriteBufferSize;
        if (request.getMaxWriteBufferSize() != null) {
            maxWriteBufferSize = request.getMaxWriteBufferSize();
        } else {
            maxWriteBufferSize = DEFAULT_MAX_WRITE_BUFFER_SIZE;
        }

        TimeValue maxRetryDelay = request.getMaxRetryDelay() == null ? DEFAULT_MAX_RETRY_DELAY : request.getMaxRetryDelay();
        TimeValue readPollTimeout = request.getReadPollTimeout() == null ? DEFAULT_READ_POLL_TIMEOUT : request.getReadPollTimeout();

        return new ShardFollowTask(
            clusterAliasName,
            new ShardId(followIndexMetadata.getIndex(), shardId),
            new ShardId(leaderIndexMetadata.getIndex(), shardId),
            maxReadRequestOperationCount,
            maxReadRequestSize,
            maxOutstandingReadRequests,
            maxWriteRequestOperationCount,
            maxWriteRequestSize,
            maxOutstandingWriteRequests,
            maxWriteBufferCount,
            maxWriteBufferSize,
            maxRetryDelay,
            readPollTimeout,
            filteredHeaders
        );
    }

    static String[] extractLeaderShardHistoryUUIDs(Map<String, String> ccrIndexMetaData) {
        String historyUUIDs = ccrIndexMetaData.get(Ccr.CCR_CUSTOM_METADATA_LEADER_INDEX_SHARD_HISTORY_UUIDS);
        if (historyUUIDs == null) {
            throw new IllegalArgumentException("leader index shard UUIDs are missing");
        }

        return historyUUIDs.split(",");
    }

    private static final Set<Setting<?>> WHITE_LISTED_SETTINGS;

    static {
        final Set<Setting<?>> whiteListedSettings = new HashSet<>();
        whiteListedSettings.add(IndexMetaData.INDEX_NUMBER_OF_REPLICAS_SETTING);
        whiteListedSettings.add(IndexMetaData.INDEX_AUTO_EXPAND_REPLICAS_SETTING);

        whiteListedSettings.add(IndexMetaData.INDEX_ROUTING_EXCLUDE_GROUP_SETTING);
        whiteListedSettings.add(IndexMetaData.INDEX_ROUTING_INCLUDE_GROUP_SETTING);
        whiteListedSettings.add(IndexMetaData.INDEX_ROUTING_REQUIRE_GROUP_SETTING);
        whiteListedSettings.add(EnableAllocationDecider.INDEX_ROUTING_REBALANCE_ENABLE_SETTING);
        whiteListedSettings.add(EnableAllocationDecider.INDEX_ROUTING_ALLOCATION_ENABLE_SETTING);
        whiteListedSettings.add(ShardsLimitAllocationDecider.INDEX_TOTAL_SHARDS_PER_NODE_SETTING);

        whiteListedSettings.add(IndicesRequestCache.INDEX_CACHE_REQUEST_ENABLED_SETTING);
        whiteListedSettings.add(IndexSettings.MAX_RESULT_WINDOW_SETTING);
        whiteListedSettings.add(IndexSettings.INDEX_WARMER_ENABLED_SETTING);
        whiteListedSettings.add(IndexSettings.INDEX_REFRESH_INTERVAL_SETTING);
        whiteListedSettings.add(IndexSettings.MAX_RESCORE_WINDOW_SETTING);
        whiteListedSettings.add(IndexSettings.MAX_INNER_RESULT_WINDOW_SETTING);
        whiteListedSettings.add(IndexSettings.DEFAULT_FIELD_SETTING);
        whiteListedSettings.add(IndexSettings.QUERY_STRING_LENIENT_SETTING);
        whiteListedSettings.add(IndexSettings.QUERY_STRING_ANALYZE_WILDCARD);
        whiteListedSettings.add(IndexSettings.QUERY_STRING_ALLOW_LEADING_WILDCARD);
        whiteListedSettings.add(IndexSettings.ALLOW_UNMAPPED);
        whiteListedSettings.add(IndexSettings.INDEX_SEARCH_IDLE_AFTER);
        whiteListedSettings.add(BitsetFilterCache.INDEX_LOAD_RANDOM_ACCESS_FILTERS_EAGERLY_SETTING);

        whiteListedSettings.add(SearchSlowLog.INDEX_SEARCH_SLOWLOG_THRESHOLD_FETCH_DEBUG_SETTING);
        whiteListedSettings.add(SearchSlowLog.INDEX_SEARCH_SLOWLOG_THRESHOLD_FETCH_WARN_SETTING);
        whiteListedSettings.add(SearchSlowLog.INDEX_SEARCH_SLOWLOG_THRESHOLD_FETCH_INFO_SETTING);
        whiteListedSettings.add(SearchSlowLog.INDEX_SEARCH_SLOWLOG_THRESHOLD_FETCH_TRACE_SETTING);
        whiteListedSettings.add(SearchSlowLog.INDEX_SEARCH_SLOWLOG_THRESHOLD_QUERY_WARN_SETTING);
        whiteListedSettings.add(SearchSlowLog.INDEX_SEARCH_SLOWLOG_THRESHOLD_QUERY_DEBUG_SETTING);
        whiteListedSettings.add(SearchSlowLog.INDEX_SEARCH_SLOWLOG_THRESHOLD_QUERY_INFO_SETTING);
        whiteListedSettings.add(SearchSlowLog.INDEX_SEARCH_SLOWLOG_THRESHOLD_QUERY_TRACE_SETTING);
        whiteListedSettings.add(SearchSlowLog.INDEX_SEARCH_SLOWLOG_LEVEL);
        whiteListedSettings.add(IndexingSlowLog.INDEX_INDEXING_SLOWLOG_THRESHOLD_INDEX_WARN_SETTING);
        whiteListedSettings.add(IndexingSlowLog.INDEX_INDEXING_SLOWLOG_THRESHOLD_INDEX_DEBUG_SETTING);
        whiteListedSettings.add(IndexingSlowLog.INDEX_INDEXING_SLOWLOG_THRESHOLD_INDEX_INFO_SETTING);
        whiteListedSettings.add(IndexingSlowLog.INDEX_INDEXING_SLOWLOG_THRESHOLD_INDEX_TRACE_SETTING);
        whiteListedSettings.add(IndexingSlowLog.INDEX_INDEXING_SLOWLOG_LEVEL_SETTING);
        whiteListedSettings.add(IndexingSlowLog.INDEX_INDEXING_SLOWLOG_REFORMAT_SETTING);
        whiteListedSettings.add(IndexingSlowLog.INDEX_INDEXING_SLOWLOG_MAX_SOURCE_CHARS_TO_LOG_SETTING);

        whiteListedSettings.add(IndexSettings.INDEX_SOFT_DELETES_RETENTION_OPERATIONS_SETTING);

        WHITE_LISTED_SETTINGS = Collections.unmodifiableSet(whiteListedSettings);
    }

    private static Settings filter(Settings originalSettings) {
        Settings.Builder settings = Settings.builder().put(originalSettings);
        // Remove settings that are always going to be different between leader and follow index:
        settings.remove(CcrSettings.CCR_FOLLOWING_INDEX_SETTING.getKey());
        settings.remove(IndexMetaData.SETTING_INDEX_UUID);
        settings.remove(IndexMetaData.SETTING_INDEX_PROVIDED_NAME);
        settings.remove(IndexMetaData.SETTING_CREATION_DATE);

        Iterator<String> iterator = settings.keys().iterator();
        while (iterator.hasNext()) {
            String key = iterator.next();
            for (Setting<?> whitelistedSetting : WHITE_LISTED_SETTINGS) {
                if (whitelistedSetting.match(key)) {
                    iterator.remove();
                    break;
                }
            }
        }
        return settings.build();
    }

}<|MERGE_RESOLUTION|>--- conflicted
+++ resolved
@@ -82,12 +82,8 @@
             final PersistentTasksService persistentTasksService,
             final IndicesService indicesService,
             final CcrLicenseChecker ccrLicenseChecker) {
-<<<<<<< HEAD
-        super(settings, ResumeFollowAction.NAME, true, transportService, clusterService, threadPool, actionFilters,
+        super(ResumeFollowAction.NAME, true, transportService, clusterService, threadPool, actionFilters,
             ResumeFollowAction.Request::new, indexNameExpressionResolver);
-=======
-        super(ResumeFollowAction.NAME, transportService, actionFilters, in -> new ResumeFollowAction.Request(in));
->>>>>>> a937d7f5
         this.client = client;
         this.threadPool = threadPool;
         this.persistentTasksService = persistentTasksService;

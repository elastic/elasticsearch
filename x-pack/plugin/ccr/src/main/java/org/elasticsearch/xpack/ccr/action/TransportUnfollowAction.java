/*
 * Copyright Elasticsearch B.V. and/or licensed to Elasticsearch B.V. under one
 * or more contributor license agreements. Licensed under the Elastic License;
 * you may not use this file except in compliance with the Elastic License.
 */

package org.elasticsearch.xpack.ccr.action;

import org.apache.logging.log4j.LogManager;
import org.apache.logging.log4j.Logger;
import org.apache.logging.log4j.message.ParameterizedMessage;
import org.elasticsearch.ElasticsearchException;
import org.elasticsearch.ElasticsearchSecurityException;
import org.elasticsearch.ExceptionsHelper;
import org.elasticsearch.action.ActionListener;
import org.elasticsearch.action.ActionResponse;
import org.elasticsearch.action.support.ActionFilters;
import org.elasticsearch.action.support.GroupedActionListener;
import org.elasticsearch.action.support.master.AcknowledgedResponse;
import org.elasticsearch.action.support.master.AcknowledgedTransportMasterNodeAction;
import org.elasticsearch.client.Client;
import org.elasticsearch.cluster.ClusterState;
import org.elasticsearch.cluster.ClusterStateUpdateTask;
import org.elasticsearch.cluster.block.ClusterBlockException;
import org.elasticsearch.cluster.block.ClusterBlockLevel;
import org.elasticsearch.cluster.metadata.IndexMetadata;
import org.elasticsearch.cluster.metadata.IndexNameExpressionResolver;
import org.elasticsearch.cluster.metadata.Metadata;
import org.elasticsearch.cluster.service.ClusterService;
import org.elasticsearch.common.inject.Inject;
import org.elasticsearch.common.settings.Settings;
import org.elasticsearch.common.util.concurrent.ThreadContext;
import org.elasticsearch.index.Index;
import org.elasticsearch.index.IndexNotFoundException;
import org.elasticsearch.index.seqno.RetentionLeaseNotFoundException;
import org.elasticsearch.index.shard.ShardId;
import org.elasticsearch.persistent.PersistentTasksCustomMetadata;
import org.elasticsearch.tasks.Task;
import org.elasticsearch.threadpool.ThreadPool;
import org.elasticsearch.transport.TransportService;
import org.elasticsearch.xpack.ccr.Ccr;
import org.elasticsearch.xpack.ccr.CcrRetentionLeases;
import org.elasticsearch.xpack.ccr.CcrSettings;
import org.elasticsearch.xpack.core.ccr.action.UnfollowAction;

import java.util.Collection;
import java.util.Map;
import java.util.Objects;

public class TransportUnfollowAction extends AcknowledgedTransportMasterNodeAction<UnfollowAction.Request> {

    private static final Logger logger = LogManager.getLogger(TransportUnfollowAction.class);

    private final Client client;

    @Inject
    public TransportUnfollowAction(
            final TransportService transportService,
            final ClusterService clusterService,
            final ThreadPool threadPool,
            final ActionFilters actionFilters,
            final IndexNameExpressionResolver indexNameExpressionResolver,
            final Client client) {
        super(
                UnfollowAction.NAME,
                transportService,
                clusterService,
                threadPool,
                actionFilters,
                UnfollowAction.Request::new,
                indexNameExpressionResolver,
                ThreadPool.Names.SAME);
        this.client = Objects.requireNonNull(client);
    }

    @Override
    protected void masterOperation(
        Task task, final UnfollowAction.Request request,
        final ClusterState state,
        final ActionListener<AcknowledgedResponse> listener) {
        clusterService.submitStateUpdateTask("unfollow_action", new ClusterStateUpdateTask() {

            @Override
            public ClusterState execute(final ClusterState current) {
                String followerIndex = request.getFollowerIndex();
                return unfollow(followerIndex, current);
            }

            @Override
            public void onFailure(final String source, final Exception e) {
                listener.onFailure(e);
            }

            @Override
            public void clusterStateProcessed(final String source, final ClusterState oldState, final ClusterState newState) {
                final IndexMetadata indexMetadata = oldState.metadata().index(request.getFollowerIndex());
                final Map<String, String> ccrCustomMetadata = indexMetadata.getCustomData(Ccr.CCR_CUSTOM_METADATA_KEY);
                final String remoteClusterName = ccrCustomMetadata.get(Ccr.CCR_CUSTOM_METADATA_REMOTE_CLUSTER_NAME_KEY);
                final Client remoteClient = client.getRemoteClusterClient(remoteClusterName);
                final String leaderIndexName = ccrCustomMetadata.get(Ccr.CCR_CUSTOM_METADATA_LEADER_INDEX_NAME_KEY);
                final String leaderIndexUuid = ccrCustomMetadata.get(Ccr.CCR_CUSTOM_METADATA_LEADER_INDEX_UUID_KEY);
                final Index leaderIndex = new Index(leaderIndexName, leaderIndexUuid);
                final String retentionLeaseId = CcrRetentionLeases.retentionLeaseId(
                        oldState.getClusterName().value(),
                        indexMetadata.getIndex(),
                        remoteClusterName,
                        leaderIndex);
                final int numberOfShards = IndexMetadata.INDEX_NUMBER_OF_SHARDS_SETTING.get(indexMetadata.getSettings());

<<<<<<< HEAD
                final GroupedActionListener<RetentionLeaseActions.Response> groupListener = new GroupedActionListener<>(
=======
                final GroupedActionListener<ActionResponse.Empty> groupListener = new GroupedActionListener<>(
>>>>>>> 1e045da3
                        new ActionListener<>() {

                            @Override
                            public void onResponse(final Collection<ActionResponse.Empty> responses) {
                                logger.trace(
                                        "[{}] removed retention lease [{}] on all leader primary shards",
                                        indexMetadata.getIndex(),
                                        retentionLeaseId);
                                listener.onResponse(AcknowledgedResponse.TRUE);
                            }

                            @Override
                            public void onFailure(final Exception e) {
                                logger.warn(new ParameterizedMessage(
                                        "[{}] failure while removing retention lease [{}] on leader primary shards",
                                        indexMetadata.getIndex(),
                                        retentionLeaseId),
                                        e);
                                final ElasticsearchException wrapper = new ElasticsearchException(e);
                                wrapper.addMetadata("es.failed_to_remove_retention_leases", retentionLeaseId);
                                listener.onFailure(wrapper);
                            }

                        },
                        numberOfShards
                );
                for (int i = 0; i < numberOfShards; i++) {
                    final ShardId followerShardId = new ShardId(indexMetadata.getIndex(), i);
                    final ShardId leaderShardId = new ShardId(leaderIndex, i);
                    removeRetentionLeaseForShard(
                            followerShardId,
                            leaderShardId,
                            retentionLeaseId,
                            remoteClient,
                            ActionListener.wrap(
                                    groupListener::onResponse,
                                    e -> handleException(
                                            followerShardId,
                                            retentionLeaseId,
                                            leaderShardId,
                                            groupListener,
                                            e)));
                }
            }

            private void removeRetentionLeaseForShard(
                    final ShardId followerShardId,
                    final ShardId leaderShardId,
                    final String retentionLeaseId,
                    final Client remoteClient,
                    final ActionListener<ActionResponse.Empty> listener) {
                logger.trace("{} removing retention lease [{}] while unfollowing leader index", followerShardId, retentionLeaseId);
                final ThreadContext threadContext = threadPool.getThreadContext();
                try (ThreadContext.StoredContext ignore = threadPool.getThreadContext().stashContext()) {
                    // we have to execute under the system context so that if security is enabled the removal is authorized
                    threadContext.markAsSystemContext();
                    CcrRetentionLeases.asyncRemoveRetentionLease(leaderShardId, retentionLeaseId, remoteClient, listener);
                }
            }

            private void handleException(
                    final ShardId followerShardId,
                    final String retentionLeaseId,
                    final ShardId leaderShardId,
                    final ActionListener<ActionResponse.Empty> listener,
                    final Exception e) {
                final Throwable cause = ExceptionsHelper.unwrapCause(e);
                assert cause instanceof ElasticsearchSecurityException == false : e;
                if (cause instanceof RetentionLeaseNotFoundException) {
                    // treat as success
                    logger.trace(new ParameterizedMessage(
                            "{} retention lease [{}] not found on {} while unfollowing",
                            followerShardId,
                            retentionLeaseId,
                            leaderShardId),
                            e);
                    listener.onResponse(ActionResponse.Empty.INSTANCE);
                } else {
                    logger.warn(new ParameterizedMessage(
                            "{} failed to remove retention lease [{}] on {} while unfollowing",
                            followerShardId,
                            retentionLeaseId,
                            leaderShardId),
                            e);
                    listener.onFailure(e);
                }
            }

        });
    }

    @Override
    protected ClusterBlockException checkBlock(UnfollowAction.Request request, ClusterState state) {
        return state.blocks().globalBlockedException(ClusterBlockLevel.METADATA_WRITE);
    }

    static ClusterState unfollow(String followerIndex, ClusterState current) {
        IndexMetadata followerIMD = current.metadata().index(followerIndex);
        if (followerIMD == null) {
            throw new IndexNotFoundException(followerIndex);
        }

        if (followerIMD.getCustomData(Ccr.CCR_CUSTOM_METADATA_KEY) == null) {
            throw new IllegalArgumentException("index [" + followerIndex + "] is not a follower index");
        }

        if (followerIMD.getState() != IndexMetadata.State.CLOSE) {
            throw new IllegalArgumentException("cannot convert the follower index [" + followerIndex +
                "] to a non-follower, because it has not been closed");
        }

        PersistentTasksCustomMetadata persistentTasks = current.metadata().custom(PersistentTasksCustomMetadata.TYPE);
        if (persistentTasks != null) {
            for (PersistentTasksCustomMetadata.PersistentTask<?> persistentTask : persistentTasks.tasks()) {
                if (persistentTask.getTaskName().equals(ShardFollowTask.NAME)) {
                    ShardFollowTask shardFollowTask = (ShardFollowTask) persistentTask.getParams();
                    if (shardFollowTask.getFollowShardId().getIndexName().equals(followerIndex)) {
                        throw new IllegalArgumentException("cannot convert the follower index [" + followerIndex +
                            "] to a non-follower, because it has not been paused");
                    }
                }
            }
        }

        // Remove index.xpack.ccr.following_index setting
        Settings.Builder builder = Settings.builder();
        builder.put(followerIMD.getSettings());
        builder.remove(CcrSettings.CCR_FOLLOWING_INDEX_SETTING.getKey());

        final IndexMetadata.Builder newIndexMetadata = IndexMetadata.builder(followerIMD);
        newIndexMetadata.settings(builder);
        newIndexMetadata.settingsVersion(followerIMD.getSettingsVersion() + 1);
        // Remove ccr custom metadata
        newIndexMetadata.removeCustom(Ccr.CCR_CUSTOM_METADATA_KEY);

        Metadata newMetadata = Metadata.builder(current.metadata())
            .put(newIndexMetadata)
            .build();
        return ClusterState.builder(current)
            .metadata(newMetadata)
            .build();
    }
}<|MERGE_RESOLUTION|>--- conflicted
+++ resolved
@@ -107,11 +107,7 @@
                         leaderIndex);
                 final int numberOfShards = IndexMetadata.INDEX_NUMBER_OF_SHARDS_SETTING.get(indexMetadata.getSettings());
 
-<<<<<<< HEAD
-                final GroupedActionListener<RetentionLeaseActions.Response> groupListener = new GroupedActionListener<>(
-=======
                 final GroupedActionListener<ActionResponse.Empty> groupListener = new GroupedActionListener<>(
->>>>>>> 1e045da3
                         new ActionListener<>() {
 
                             @Override

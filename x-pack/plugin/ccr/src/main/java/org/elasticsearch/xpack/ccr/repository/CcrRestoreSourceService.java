--- conflicted
+++ resolved
@@ -53,7 +53,6 @@
     private final ThreadPool threadPool;
     private final TimeValue sessionIdleTimeout;
 
-<<<<<<< HEAD
     public CcrRestoreSourceService(Settings settings, ThreadPool threadPool) {
         this(settings, threadPool, RecoverySettings.INDICES_RECOVERY_ACTIVITY_TIMEOUT_SETTING.get(settings));
     }
@@ -64,8 +63,6 @@
         this.sessionIdleTimeout = sessionIdleTimeout;
     }
 
-=======
->>>>>>> 18a3e48a
     @Override
     public synchronized void afterIndexShardClosed(ShardId shardId, @Nullable IndexShard indexShard, Settings indexSettings) {
         if (indexShard != null) {
@@ -159,7 +156,6 @@
                     return;
                 }
             }
-            closeSessionListeners.forEach(c -> c.accept(sessionUUID));
             HashSet<String> sessions = sessionsForShard.get(restore.indexShard);
             assert sessions != null : "No session UUIDs for shard even though one [" + sessionUUID + "] is active in ongoing restores";
             if (sessions != null) {
@@ -170,6 +166,7 @@
                 }
             }
         }
+        closeSessionListeners.forEach(c -> c.accept(sessionUUID));
         restore.decRef();
 
     }

--- conflicted
+++ resolved
@@ -365,11 +365,7 @@
         final long firstBatchNumDocs = randomIntBetween(2, 64);
         for (long i = 0; i < firstBatchNumDocs; i++) {
             final String source = String.format(Locale.ROOT, "{\"f\":%d}", i);
-<<<<<<< HEAD
             leaderClient().prepareIndex("index1").setId(Long.toString(i)).setSource(source, XContentType.JSON).get();
-=======
-            leaderClient().prepareIndex("index1", "_doc", Long.toString(i)).setSource(source, XContentType.JSON).get();
->>>>>>> 0ed05a9d
         }
 
         assertBusy(() -> assertThat(followerClient().prepareSearch("index2").get()
@@ -382,11 +378,7 @@
         final int secondBatchNumDocs = randomIntBetween(2, 64);
         for (long i = firstBatchNumDocs; i < firstBatchNumDocs + secondBatchNumDocs; i++) {
             final String source = String.format(Locale.ROOT, "{\"k\":%d}", i);
-<<<<<<< HEAD
             leaderClient().prepareIndex("index1").setId(Long.toString(i)).setSource(source, XContentType.JSON).get();
-=======
-            leaderClient().prepareIndex("index1", "_doc", Long.toString(i)).setSource(source, XContentType.JSON).get();
->>>>>>> 0ed05a9d
         }
 
         assertBusy(() -> assertThat(followerClient().prepareSearch("index2").get().getHits().getTotalHits().value,

--- conflicted
+++ resolved
@@ -144,13 +144,8 @@
 
     public void testFollowIndex() throws Exception {
         final int numberOfPrimaryShards = randomIntBetween(1, 3);
-<<<<<<< HEAD
-        final String leaderIndexSettings = getIndexSettings(numberOfPrimaryShards, Collections.emptyMap());
-=======
-
         final String leaderIndexSettings = getIndexSettings(numberOfPrimaryShards,
             Collections.singletonMap(IndexSettings.INDEX_SOFT_DELETES_SETTING.getKey(), "true"));
->>>>>>> 596ec184
         assertAcked(client().admin().indices().prepareCreate("index1").setSource(leaderIndexSettings, XContentType.JSON));
         ensureGreen("index1");
 

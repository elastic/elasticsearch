/*
 * Copyright Elasticsearch B.V. and/or licensed to Elasticsearch B.V. under one
 * or more contributor license agreements. Licensed under the Elastic License;
 * you may not use this file except in compliance with the Elastic License.
 */

package org.elasticsearch.xpack.ccr;

import org.apache.lucene.store.AlreadyClosedException;
import org.elasticsearch.ElasticsearchException;
import org.elasticsearch.action.admin.cluster.node.tasks.list.ListTasksAction;
import org.elasticsearch.action.admin.cluster.node.tasks.list.ListTasksRequest;
import org.elasticsearch.action.admin.cluster.node.tasks.list.ListTasksResponse;
import org.elasticsearch.action.admin.indices.close.CloseIndexRequest;
import org.elasticsearch.action.admin.indices.delete.DeleteIndexRequest;
import org.elasticsearch.action.admin.indices.open.OpenIndexRequest;
import org.elasticsearch.action.admin.indices.settings.put.UpdateSettingsRequest;
import org.elasticsearch.action.admin.indices.stats.ShardStats;
import org.elasticsearch.action.bulk.BulkProcessor;
import org.elasticsearch.action.bulk.BulkRequest;
import org.elasticsearch.action.bulk.BulkResponse;
import org.elasticsearch.action.get.GetResponse;
import org.elasticsearch.action.index.IndexRequest;
import org.elasticsearch.action.search.SearchRequest;
import org.elasticsearch.action.search.SearchResponse;
import org.elasticsearch.analysis.common.CommonAnalysisPlugin;
import org.elasticsearch.cluster.ClusterState;
import org.elasticsearch.cluster.metadata.IndexMetaData;
import org.elasticsearch.cluster.metadata.MappingMetaData;
import org.elasticsearch.common.CheckedRunnable;
import org.elasticsearch.common.bytes.BytesReference;
import org.elasticsearch.common.settings.Settings;
import org.elasticsearch.common.unit.TimeValue;
import org.elasticsearch.common.xcontent.XContentBuilder;
import org.elasticsearch.common.xcontent.XContentType;
import org.elasticsearch.common.xcontent.support.XContentMapValues;
import org.elasticsearch.index.Index;
import org.elasticsearch.index.IndexNotFoundException;
import org.elasticsearch.index.IndexSettings;
import org.elasticsearch.index.engine.Engine;
import org.elasticsearch.index.seqno.SequenceNumbers;
import org.elasticsearch.index.shard.IndexShard;
import org.elasticsearch.index.shard.ShardId;
import org.elasticsearch.index.translog.Translog;
import org.elasticsearch.indices.IndicesService;
import org.elasticsearch.persistent.PersistentTasksCustomMetaData;
import org.elasticsearch.plugins.Plugin;
import org.elasticsearch.search.builder.SearchSourceBuilder;
import org.elasticsearch.tasks.TaskInfo;
import org.elasticsearch.test.ESIntegTestCase;
import org.elasticsearch.test.MockHttpTransport;
import org.elasticsearch.test.discovery.TestZenDiscovery;
import org.elasticsearch.xpack.ccr.action.ShardChangesAction;
import org.elasticsearch.xpack.ccr.action.ShardFollowTask;
import org.elasticsearch.xpack.core.XPackSettings;
import org.elasticsearch.xpack.core.ccr.ShardFollowNodeTaskStatus;
<<<<<<< HEAD
import org.elasticsearch.xpack.core.ccr.action.CcrStatsAction;
import org.elasticsearch.xpack.core.ccr.action.CcrStatsAction.StatsRequest;
import org.elasticsearch.xpack.core.ccr.action.CcrStatsAction.StatsResponses;
import org.elasticsearch.xpack.core.ccr.action.CreateAndFollowIndexAction;
import org.elasticsearch.xpack.core.ccr.action.FollowIndexAction;
import org.elasticsearch.xpack.core.ccr.action.UnfollowIndexAction;
=======
import org.elasticsearch.xpack.core.ccr.action.PutFollowAction;
import org.elasticsearch.xpack.core.ccr.action.ResumeFollowAction;
import org.elasticsearch.xpack.core.ccr.action.PauseFollowAction;
>>>>>>> 9129948f

import java.io.IOException;
import java.util.Arrays;
import java.util.Collection;
import java.util.Collections;
import java.util.HashMap;
import java.util.List;
import java.util.Locale;
import java.util.Map;
import java.util.Objects;
import java.util.Set;
import java.util.concurrent.TimeUnit;
import java.util.concurrent.atomic.AtomicBoolean;

import static java.util.Collections.singletonMap;
import static org.elasticsearch.common.xcontent.XContentFactory.jsonBuilder;
import static org.elasticsearch.test.hamcrest.ElasticsearchAssertions.assertAcked;
import static org.hamcrest.Matchers.containsString;
import static org.hamcrest.Matchers.empty;
import static org.hamcrest.Matchers.equalTo;
import static org.hamcrest.Matchers.greaterThanOrEqualTo;
import static org.hamcrest.Matchers.hasSize;
import static org.hamcrest.Matchers.is;
import static org.hamcrest.Matchers.notNullValue;
import static org.hamcrest.Matchers.nullValue;

@ESIntegTestCase.ClusterScope(scope = ESIntegTestCase.Scope.TEST, transportClientRatio = 0)
public class ShardChangesIT extends ESIntegTestCase {

    @Override
    protected Settings nodeSettings(int nodeOrdinal)  {
        Settings.Builder newSettings = Settings.builder();
        newSettings.put(super.nodeSettings(nodeOrdinal));
        newSettings.put(XPackSettings.SECURITY_ENABLED.getKey(), false);
        newSettings.put(XPackSettings.MONITORING_ENABLED.getKey(), false);
        newSettings.put(XPackSettings.WATCHER_ENABLED.getKey(), false);
        newSettings.put(XPackSettings.MACHINE_LEARNING_ENABLED.getKey(), false);
        newSettings.put(XPackSettings.LOGSTASH_ENABLED.getKey(), false);
        return newSettings.build();
    }

    @Override
    protected Collection<Class<? extends Plugin>> getMockPlugins() {
        return Arrays.asList(TestSeedPlugin.class, TestZenDiscovery.TestPlugin.class, MockHttpTransport.TestPlugin.class);
    }

    @Override
    protected Collection<Class<? extends Plugin>> nodePlugins() {
        return Arrays.asList(LocalStateCcr.class, CommonAnalysisPlugin.class);
    }

    @Override
    protected boolean ignoreExternalCluster() {
        return true;
    }

    @Override
    protected Collection<Class<? extends Plugin>> transportClientPlugins() {
        return nodePlugins();
    }

    // this emulates what the CCR persistent task will do for pulling
    public void testGetOperationsBasedOnGlobalSequenceId() throws Exception {
        client().admin().indices().prepareCreate("index")
            .setSettings(Settings.builder().put("index.number_of_shards", 1))
            .get();

        client().prepareIndex("index", "doc", "1").setSource("{}", XContentType.JSON).get();
        client().prepareIndex("index", "doc", "2").setSource("{}", XContentType.JSON).get();
        client().prepareIndex("index", "doc", "3").setSource("{}", XContentType.JSON).get();

        ShardStats shardStats = client().admin().indices().prepareStats("index").get().getIndex("index").getShards()[0];
        long globalCheckPoint = shardStats.getSeqNoStats().getGlobalCheckpoint();
        assertThat(globalCheckPoint, equalTo(2L));

        String historyUUID = shardStats.getCommitStats().getUserData().get(Engine.HISTORY_UUID_KEY);
        ShardChangesAction.Request request =  new ShardChangesAction.Request(shardStats.getShardRouting().shardId(), historyUUID);
        request.setFromSeqNo(0L);
        request.setMaxOperationCount(3);
        ShardChangesAction.Response response = client().execute(ShardChangesAction.INSTANCE, request).get();
        assertThat(response.getOperations().length, equalTo(3));
        Translog.Index operation = (Translog.Index) response.getOperations()[0];
        assertThat(operation.seqNo(), equalTo(0L));
        assertThat(operation.id(), equalTo("1"));

        operation = (Translog.Index) response.getOperations()[1];
        assertThat(operation.seqNo(), equalTo(1L));
        assertThat(operation.id(), equalTo("2"));

        operation = (Translog.Index) response.getOperations()[2];
        assertThat(operation.seqNo(), equalTo(2L));
        assertThat(operation.id(), equalTo("3"));

        client().prepareIndex("index", "doc", "3").setSource("{}", XContentType.JSON).get();
        client().prepareIndex("index", "doc", "4").setSource("{}", XContentType.JSON).get();
        client().prepareIndex("index", "doc", "5").setSource("{}", XContentType.JSON).get();

        shardStats = client().admin().indices().prepareStats("index").get().getIndex("index").getShards()[0];
        globalCheckPoint = shardStats.getSeqNoStats().getGlobalCheckpoint();
        assertThat(globalCheckPoint, equalTo(5L));

        request = new ShardChangesAction.Request(shardStats.getShardRouting().shardId(), historyUUID);
        request.setFromSeqNo(3L);
        request.setMaxOperationCount(3);
        response = client().execute(ShardChangesAction.INSTANCE, request).get();
        assertThat(response.getOperations().length, equalTo(3));
        operation = (Translog.Index) response.getOperations()[0];
        assertThat(operation.seqNo(), equalTo(3L));
        assertThat(operation.id(), equalTo("3"));

        operation = (Translog.Index) response.getOperations()[1];
        assertThat(operation.seqNo(), equalTo(4L));
        assertThat(operation.id(), equalTo("4"));

        operation = (Translog.Index) response.getOperations()[2];
        assertThat(operation.seqNo(), equalTo(5L));
        assertThat(operation.id(), equalTo("5"));
    }

    public void testFollowIndex() throws Exception {
        final int numberOfPrimaryShards = randomIntBetween(1, 3);
        final String leaderIndexSettings = getIndexSettings(numberOfPrimaryShards, between(0, 1),
            singletonMap(IndexSettings.INDEX_SOFT_DELETES_SETTING.getKey(), "true"));
        assertAcked(client().admin().indices().prepareCreate("index1").setSource(leaderIndexSettings, XContentType.JSON));
        ensureYellow("index1");

        final ResumeFollowAction.Request followRequest = createFollowRequest("index1", "index2");
        final PutFollowAction.Request createAndFollowRequest = new PutFollowAction.Request(followRequest);
        client().execute(PutFollowAction.INSTANCE, createAndFollowRequest).get();

        final int firstBatchNumDocs = randomIntBetween(2, 64);
        logger.info("Indexing [{}] docs as first batch", firstBatchNumDocs);
        for (int i = 0; i < firstBatchNumDocs; i++) {
            final String source = String.format(Locale.ROOT, "{\"f\":%d}", i);
            client().prepareIndex("index1", "doc", Integer.toString(i)).setSource(source, XContentType.JSON).get();
        }

        final Map<ShardId, Long> firstBatchNumDocsPerShard = new HashMap<>();
        final ShardStats[] firstBatchShardStats = client().admin().indices().prepareStats("index1").get().getIndex("index1").getShards();
        for (final ShardStats shardStats : firstBatchShardStats) {
            if (shardStats.getShardRouting().primary()) {
                long value = shardStats.getStats().getIndexing().getTotal().getIndexCount() - 1;
                firstBatchNumDocsPerShard.put(shardStats.getShardRouting().shardId(), value);
            }
        }

        assertBusy(assertTask(numberOfPrimaryShards, firstBatchNumDocsPerShard));

        for (int i = 0; i < firstBatchNumDocs; i++) {
            assertBusy(assertExpectedDocumentRunnable(i));
        }

        unfollowIndex("index2");
        client().execute(ResumeFollowAction.INSTANCE, followRequest).get();
        final int secondBatchNumDocs = randomIntBetween(2, 64);
        logger.info("Indexing [{}] docs as second batch", secondBatchNumDocs);
        for (int i = firstBatchNumDocs; i < firstBatchNumDocs + secondBatchNumDocs; i++) {
            final String source = String.format(Locale.ROOT, "{\"f\":%d}", i);
            client().prepareIndex("index1", "doc", Integer.toString(i)).setSource(source, XContentType.JSON).get();
        }

        final Map<ShardId, Long> secondBatchNumDocsPerShard = new HashMap<>();
        final ShardStats[] secondBatchShardStats = client().admin().indices().prepareStats("index1").get().getIndex("index1").getShards();
        for (final ShardStats shardStats : secondBatchShardStats) {
            if (shardStats.getShardRouting().primary()) {
                final long value = shardStats.getStats().getIndexing().getTotal().getIndexCount() - 1;
                secondBatchNumDocsPerShard.put(shardStats.getShardRouting().shardId(), value);
            }
        }

        assertBusy(assertTask(numberOfPrimaryShards, secondBatchNumDocsPerShard));

        for (int i = firstBatchNumDocs; i < firstBatchNumDocs + secondBatchNumDocs; i++) {
            assertBusy(assertExpectedDocumentRunnable(i));
        }
        unfollowIndex("index2");
        assertMaxSeqNoOfUpdatesIsTransferred(resolveIndex("index1"), resolveIndex("index2"), numberOfPrimaryShards);
    }

    public void testSyncMappings() throws Exception {
        final String leaderIndexSettings = getIndexSettings(2, between(0, 1),
            singletonMap(IndexSettings.INDEX_SOFT_DELETES_SETTING.getKey(), "true"));
        assertAcked(client().admin().indices().prepareCreate("index1").setSource(leaderIndexSettings, XContentType.JSON));
        ensureYellow("index1");

        final ResumeFollowAction.Request followRequest = createFollowRequest("index1", "index2");
        final PutFollowAction.Request createAndFollowRequest = new PutFollowAction.Request(followRequest);
        client().execute(PutFollowAction.INSTANCE, createAndFollowRequest).get();

        final long firstBatchNumDocs = randomIntBetween(2, 64);
        for (long i = 0; i < firstBatchNumDocs; i++) {
            final String source = String.format(Locale.ROOT, "{\"f\":%d}", i);
            client().prepareIndex("index1", "doc", Long.toString(i)).setSource(source, XContentType.JSON).get();
        }

        assertBusy(() -> assertThat(client().prepareSearch("index2").get().getHits().totalHits, equalTo(firstBatchNumDocs)));
        MappingMetaData mappingMetaData = client().admin().indices().prepareGetMappings("index2").get().getMappings()
            .get("index2").get("doc");
        assertThat(XContentMapValues.extractValue("properties.f.type", mappingMetaData.sourceAsMap()), equalTo("integer"));
        assertThat(XContentMapValues.extractValue("properties.k", mappingMetaData.sourceAsMap()), nullValue());

        final int secondBatchNumDocs = randomIntBetween(2, 64);
        for (long i = firstBatchNumDocs; i < firstBatchNumDocs + secondBatchNumDocs; i++) {
            final String source = String.format(Locale.ROOT, "{\"k\":%d}", i);
            client().prepareIndex("index1", "doc", Long.toString(i)).setSource(source, XContentType.JSON).get();
        }

        assertBusy(() -> assertThat(client().prepareSearch("index2").get().getHits().totalHits,
            equalTo(firstBatchNumDocs + secondBatchNumDocs)));
        mappingMetaData = client().admin().indices().prepareGetMappings("index2").get().getMappings()
            .get("index2").get("doc");
        assertThat(XContentMapValues.extractValue("properties.f.type", mappingMetaData.sourceAsMap()), equalTo("integer"));
        assertThat(XContentMapValues.extractValue("properties.k.type", mappingMetaData.sourceAsMap()), equalTo("long"));
        unfollowIndex("index2");
        assertMaxSeqNoOfUpdatesIsTransferred(resolveIndex("index1"), resolveIndex("index2"), 2);
    }

    public void testNoMappingDefined() throws Exception {
        assertAcked(client().admin().indices().prepareCreate("index1")
            .setSettings(Settings.builder()
                .put(IndexSettings.INDEX_SOFT_DELETES_SETTING.getKey(), true)
                .put(IndexMetaData.SETTING_NUMBER_OF_SHARDS, 1)
                .put(IndexMetaData.SETTING_NUMBER_OF_REPLICAS, 0)
                .build()));
        ensureGreen("index1");

        final ResumeFollowAction.Request followRequest = createFollowRequest("index1", "index2");
        final PutFollowAction.Request createAndFollowRequest = new PutFollowAction.Request(followRequest);
        client().execute(PutFollowAction.INSTANCE, createAndFollowRequest).get();

        client().prepareIndex("index1", "doc", "1").setSource("{\"f\":1}", XContentType.JSON).get();
        assertBusy(() -> assertThat(client().prepareSearch("index2").get().getHits().totalHits, equalTo(1L)));
        unfollowIndex("index2");

        MappingMetaData mappingMetaData = client().admin().indices().prepareGetMappings("index2").get().getMappings()
            .get("index2").get("doc");
        assertThat(XContentMapValues.extractValue("properties.f.type", mappingMetaData.sourceAsMap()), equalTo("long"));
        assertThat(XContentMapValues.extractValue("properties.k", mappingMetaData.sourceAsMap()), nullValue());
    }

    public void testFollowIndex_backlog() throws Exception {
        int numberOfShards = between(1, 5);
        String leaderIndexSettings = getIndexSettings(numberOfShards, between(0, 1),
            singletonMap(IndexSettings.INDEX_SOFT_DELETES_SETTING.getKey(), "true"));
        assertAcked(client().admin().indices().prepareCreate("index1").setSource(leaderIndexSettings, XContentType.JSON));
        BulkProcessor.Listener listener = new BulkProcessor.Listener() {
            @Override
            public void beforeBulk(long executionId, BulkRequest request) {}

            @Override
            public void afterBulk(long executionId, BulkRequest request, BulkResponse response) {}

            @Override
            public void afterBulk(long executionId, BulkRequest request, Throwable failure) {}
        };
        BulkProcessor bulkProcessor = BulkProcessor.builder(client(), listener)
            .setBulkActions(100)
            .setConcurrentRequests(4)
            .build();
        AtomicBoolean run = new AtomicBoolean(true);
        Thread thread = new Thread(() -> {
            int counter = 0;
            while (run.get()) {
                final String source = String.format(Locale.ROOT, "{\"f\":%d}", counter++);
                IndexRequest indexRequest = new IndexRequest("index1", "doc")
                    .source(source, XContentType.JSON)
                    .timeout(TimeValue.timeValueSeconds(1));
                bulkProcessor.add(indexRequest);
            }
        });
        thread.start();

        // Waiting for some document being index before following the index:
        int maxReadSize = randomIntBetween(128, 2048);
        long numDocsIndexed = Math.min(3000 * 2, randomLongBetween(maxReadSize, maxReadSize * 10));
        atLeastDocsIndexed("index1", numDocsIndexed / 3);

        ResumeFollowAction.Request followRequest = createFollowRequest("index1", "index2");
        followRequest.setMaxBatchOperationCount(maxReadSize);
        followRequest.setMaxConcurrentReadBatches(randomIntBetween(2, 10));
        followRequest.setMaxConcurrentWriteBatches(randomIntBetween(2, 10));
        followRequest.setMaxWriteBufferSize(randomIntBetween(1024, 10240));
        PutFollowAction.Request createAndFollowRequest = new PutFollowAction.Request(followRequest);
        client().execute(PutFollowAction.INSTANCE, createAndFollowRequest).get();

        atLeastDocsIndexed("index1", numDocsIndexed);
        run.set(false);
        thread.join();
        assertThat(bulkProcessor.awaitClose(1L, TimeUnit.MINUTES), is(true));

        assertSameDocCount("index1", "index2");
        unfollowIndex("index2");
        assertMaxSeqNoOfUpdatesIsTransferred(resolveIndex("index1"), resolveIndex("index2"), numberOfShards);
    }

    @AwaitsFix(bugUrl = "https://github.com/elastic/elasticsearch/issues/33337")
    public void testFollowIndexAndCloseNode() throws Exception {
        internalCluster().ensureAtLeastNumDataNodes(3);
        String leaderIndexSettings = getIndexSettings(3, 1, singletonMap(IndexSettings.INDEX_SOFT_DELETES_SETTING.getKey(), "true"));
        assertAcked(client().admin().indices().prepareCreate("index1").setSource(leaderIndexSettings, XContentType.JSON));
        ensureGreen("index1");

        AtomicBoolean run = new AtomicBoolean(true);
        Thread thread = new Thread(() -> {
            int counter = 0;
            while (run.get()) {
                final String source = String.format(Locale.ROOT, "{\"f\":%d}", counter++);
                try {
                    client().prepareIndex("index1", "doc")
                        .setSource(source, XContentType.JSON)
                        .setTimeout(TimeValue.timeValueSeconds(1))
                        .get();
                } catch (Exception e) {
                    logger.error("Error while indexing into leader index", e);
                }
            }
        });
        thread.start();

        ResumeFollowAction.Request followRequest = createFollowRequest("index1", "index2");
        followRequest.setMaxBatchOperationCount(randomIntBetween(32, 2048));
        followRequest.setMaxConcurrentReadBatches(randomIntBetween(2, 10));
        followRequest.setMaxConcurrentWriteBatches(randomIntBetween(2, 10));
        client().execute(PutFollowAction.INSTANCE, new PutFollowAction.Request(followRequest)).get();

        long maxNumDocsReplicated = Math.min(1000, randomLongBetween(followRequest.getMaxBatchOperationCount(),
            followRequest.getMaxBatchOperationCount() * 10));
        long minNumDocsReplicated = maxNumDocsReplicated / 3L;
        logger.info("waiting for at least [{}] documents to be indexed and then stop a random data node", minNumDocsReplicated);
        atLeastDocsIndexed("index2", minNumDocsReplicated);
        internalCluster().stopRandomNonMasterNode();
        logger.info("waiting for at least [{}] documents to be indexed", maxNumDocsReplicated);
        atLeastDocsIndexed("index2", maxNumDocsReplicated);
        run.set(false);
        thread.join();

        assertSameDocCount("index1", "index2");
        unfollowIndex("index2");
        assertMaxSeqNoOfUpdatesIsTransferred(resolveIndex("index1"), resolveIndex("index2"), 3);
    }

    public void testFollowIndexWithNestedField() throws Exception {
        final String leaderIndexSettings =
            getIndexSettingsWithNestedMapping(1, between(0, 1), singletonMap(IndexSettings.INDEX_SOFT_DELETES_SETTING.getKey(), "true"));
        assertAcked(client().admin().indices().prepareCreate("index1").setSource(leaderIndexSettings, XContentType.JSON));
        internalCluster().ensureAtLeastNumDataNodes(2);
        ensureGreen("index1");

        final ResumeFollowAction.Request followRequest = createFollowRequest("index1", "index2");
        client().execute(PutFollowAction.INSTANCE, new PutFollowAction.Request(followRequest)).get();

        final int numDocs = randomIntBetween(2, 64);
        for (int i = 0; i < numDocs; i++) {
            try (XContentBuilder builder = jsonBuilder()) {
                builder.startObject();
                builder.field("field", "value");
                builder.startArray("objects");
                {
                    builder.startObject();
                    builder.field("field", i);
                    builder.endObject();
                }
                builder.endArray();
                builder.endObject();
                client().prepareIndex("index1", "doc", Integer.toString(i)).setSource(builder).get();
            }
        }

        for (int i = 0; i < numDocs; i++) {
            int value = i;
            assertBusy(() -> {
                final GetResponse getResponse = client().prepareGet("index2", "doc", Integer.toString(value)).get();
                assertTrue(getResponse.isExists());
                assertTrue((getResponse.getSource().containsKey("field")));
                assertThat(XContentMapValues.extractValue("objects.field", getResponse.getSource()),
                    equalTo(Collections.singletonList(value)));
            });
        }
        unfollowIndex("index2");
        assertMaxSeqNoOfUpdatesIsTransferred(resolveIndex("index1"), resolveIndex("index2"), 1);
    }

    public void testUnfollowNonExistingIndex() {
        PauseFollowAction.Request unfollowRequest = new PauseFollowAction.Request();
        unfollowRequest.setFollowIndex("non-existing-index");
        expectThrows(IllegalArgumentException.class, () -> client().execute(PauseFollowAction.INSTANCE, unfollowRequest).actionGet());
    }

    public void testFollowNonExistentIndex() throws Exception {
        assertAcked(client().admin().indices().prepareCreate("test-leader").get());
        assertAcked(client().admin().indices().prepareCreate("test-follower").get());
        // Leader index does not exist.
        ResumeFollowAction.Request followRequest1 = createFollowRequest("non-existent-leader", "test-follower");
        expectThrows(IndexNotFoundException.class, () -> client().execute(ResumeFollowAction.INSTANCE, followRequest1).actionGet());
        expectThrows(IndexNotFoundException.class,
            () -> client().execute(PutFollowAction.INSTANCE, new PutFollowAction.Request(followRequest1))
                .actionGet());
        // Follower index does not exist.
        ResumeFollowAction.Request followRequest2 = createFollowRequest("non-test-leader", "non-existent-follower");
        expectThrows(IndexNotFoundException.class, () -> client().execute(ResumeFollowAction.INSTANCE, followRequest2).actionGet());
        expectThrows(IndexNotFoundException.class,
            () -> client().execute(PutFollowAction.INSTANCE, new PutFollowAction.Request(followRequest2))
                .actionGet());
        // Both indices do not exist.
        ResumeFollowAction.Request followRequest3 = createFollowRequest("non-existent-leader", "non-existent-follower");
        expectThrows(IndexNotFoundException.class, () -> client().execute(ResumeFollowAction.INSTANCE, followRequest3).actionGet());
        expectThrows(IndexNotFoundException.class,
            () -> client().execute(PutFollowAction.INSTANCE, new PutFollowAction.Request(followRequest3))
                .actionGet());
    }

    public void testFollowIndexMaxOperationSizeInBytes() throws Exception {
        final String leaderIndexSettings = getIndexSettings(1, between(0, 1),
            singletonMap(IndexSettings.INDEX_SOFT_DELETES_SETTING.getKey(), "true"));
        assertAcked(client().admin().indices().prepareCreate("index1").setSource(leaderIndexSettings, XContentType.JSON));
        ensureYellow("index1");

        final int numDocs = 1024;
        logger.info("Indexing [{}] docs", numDocs);
        for (int i = 0; i < numDocs; i++) {
            final String source = String.format(Locale.ROOT, "{\"f\":%d}", i);
            client().prepareIndex("index1", "doc", Integer.toString(i)).setSource(source, XContentType.JSON).get();
        }

        ResumeFollowAction.Request followRequest = createFollowRequest("index1", "index2");
        followRequest.setMaxOperationSizeInBytes(1L);
        final PutFollowAction.Request createAndFollowRequest = new PutFollowAction.Request(followRequest);
        client().execute(PutFollowAction.INSTANCE, createAndFollowRequest).get();

        final Map<ShardId, Long> firstBatchNumDocsPerShard = new HashMap<>();
        final ShardStats[] firstBatchShardStats = client().admin().indices().prepareStats("index1").get().getIndex("index1").getShards();
        for (final ShardStats shardStats : firstBatchShardStats) {
            if (shardStats.getShardRouting().primary()) {
                long value = shardStats.getStats().getIndexing().getTotal().getIndexCount() - 1;
                firstBatchNumDocsPerShard.put(shardStats.getShardRouting().shardId(), value);
            }
        }

        assertBusy(assertTask(1, firstBatchNumDocsPerShard));
        for (int i = 0; i < numDocs; i++) {
            assertBusy(assertExpectedDocumentRunnable(i));
        }
        unfollowIndex("index2");
        assertMaxSeqNoOfUpdatesIsTransferred(resolveIndex("index1"), resolveIndex("index2"), 1);
    }

    public void testDontFollowTheWrongIndex() throws Exception {
        String leaderIndexSettings = getIndexSettings(1, 0,
            Collections.singletonMap(IndexSettings.INDEX_SOFT_DELETES_SETTING.getKey(), "true"));
        assertAcked(client().admin().indices().prepareCreate("index1").setSource(leaderIndexSettings, XContentType.JSON));
        ensureGreen("index1");
        assertAcked(client().admin().indices().prepareCreate("index3").setSource(leaderIndexSettings, XContentType.JSON));
        ensureGreen("index3");

        ResumeFollowAction.Request followRequest = createFollowRequest("index1", "index2");
        PutFollowAction.Request createAndFollowRequest = new PutFollowAction.Request(followRequest);
        client().execute(PutFollowAction.INSTANCE, createAndFollowRequest).get();

        followRequest = createFollowRequest("index3", "index4");
        createAndFollowRequest = new PutFollowAction.Request(followRequest);
        client().execute(PutFollowAction.INSTANCE, createAndFollowRequest).get();
        unfollowIndex("index2", "index4");

        ResumeFollowAction.Request wrongRequest1 = createFollowRequest("index1", "index4");
        Exception e = expectThrows(IllegalArgumentException.class,
            () -> client().execute(ResumeFollowAction.INSTANCE, wrongRequest1).actionGet());
        assertThat(e.getMessage(), containsString("follow index [index4] should reference"));

        ResumeFollowAction.Request wrongRequest2 = createFollowRequest("index3", "index2");
        e = expectThrows(IllegalArgumentException.class, () -> client().execute(ResumeFollowAction.INSTANCE, wrongRequest2).actionGet());
        assertThat(e.getMessage(), containsString("follow index [index2] should reference"));
    }

    public void testAttemptToChangeCcrFollowingIndexSetting() throws Exception {
        String leaderIndexSettings = getIndexSettings(1, 0, singletonMap(IndexSettings.INDEX_SOFT_DELETES_SETTING.getKey(), "true"));
        assertAcked(client().admin().indices().prepareCreate("index1").setSource(leaderIndexSettings, XContentType.JSON).get());
        ensureYellow("index1");
        ResumeFollowAction.Request followRequest = createFollowRequest("index1", "index2");
        PutFollowAction.Request createAndFollowRequest = new PutFollowAction.Request(followRequest);
        client().execute(PutFollowAction.INSTANCE, createAndFollowRequest).get();
        unfollowIndex("index2");
        client().admin().indices().close(new CloseIndexRequest("index2")).actionGet();

        UpdateSettingsRequest updateSettingsRequest = new UpdateSettingsRequest("index2");
        updateSettingsRequest.settings(Settings.builder().put(CcrSettings.CCR_FOLLOWING_INDEX_SETTING.getKey(), false).build());
        Exception e = expectThrows(IllegalArgumentException.class,
            () -> client().admin().indices().updateSettings(updateSettingsRequest).actionGet());
        assertThat(e.getMessage(), equalTo("can not update internal setting [index.xpack.ccr.following_index]; " +
            "this setting is managed via a dedicated API"));
    }

    public void testCloseLeaderIndex() throws Exception {
        assertAcked(client().admin().indices().prepareCreate("index1")
            .setSettings(Settings.builder()
                .put(IndexSettings.INDEX_SOFT_DELETES_SETTING.getKey(), true)
                .put(IndexMetaData.SETTING_NUMBER_OF_SHARDS, 1)
                .put(IndexMetaData.SETTING_NUMBER_OF_REPLICAS, 0)
                .build()));

        final FollowIndexAction.Request followRequest = createFollowRequest("index1", "index2");
        final CreateAndFollowIndexAction.Request createAndFollowRequest = new CreateAndFollowIndexAction.Request(followRequest);
        client().execute(CreateAndFollowIndexAction.INSTANCE, createAndFollowRequest).get();

        client().prepareIndex("index1", "doc", "1").setSource("{}", XContentType.JSON).get();
        assertBusy(() -> assertThat(client().prepareSearch("index2").get().getHits().totalHits, equalTo(1L)));

        client().admin().indices().close(new CloseIndexRequest("index1")).actionGet();
        assertBusy(() -> {
            StatsResponses response = client().execute(CcrStatsAction.INSTANCE, new StatsRequest()).actionGet();
            assertThat(response.getNodeFailures(), empty());
            assertThat(response.getTaskFailures(), empty());
            assertThat(response.getStatsResponses(), hasSize(1));
            assertThat(response.getStatsResponses().get(0).status().numberOfFailedFetches(), greaterThanOrEqualTo(1L));
            assertThat(response.getStatsResponses().get(0).status().fetchExceptions().size(), equalTo(1));
            ElasticsearchException exception = response.getStatsResponses().get(0).status()
                .fetchExceptions().entrySet().iterator().next().getValue().v2();
            assertThat(exception.getMessage(), equalTo("blocked by: [FORBIDDEN/4/index closed];"));
        });

        client().admin().indices().open(new OpenIndexRequest("index1")).actionGet();
        client().prepareIndex("index1", "doc", "2").setSource("{}", XContentType.JSON).get();
        assertBusy(() -> assertThat(client().prepareSearch("index2").get().getHits().totalHits, equalTo(2L)));

        unfollowIndex("index2");
    }

    public void testCloseFollowIndex() throws Exception {
        assertAcked(client().admin().indices().prepareCreate("index1")
            .setSettings(Settings.builder()
                .put(IndexSettings.INDEX_SOFT_DELETES_SETTING.getKey(), true)
                .put(IndexMetaData.SETTING_NUMBER_OF_SHARDS, 1)
                .put(IndexMetaData.SETTING_NUMBER_OF_REPLICAS, 0)
                .build()));

        final FollowIndexAction.Request followRequest = createFollowRequest("index1", "index2");
        final CreateAndFollowIndexAction.Request createAndFollowRequest = new CreateAndFollowIndexAction.Request(followRequest);
        client().execute(CreateAndFollowIndexAction.INSTANCE, createAndFollowRequest).get();

        client().prepareIndex("index1", "doc", "1").setSource("{}", XContentType.JSON).get();
        assertBusy(() -> assertThat(client().prepareSearch("index2").get().getHits().totalHits, equalTo(1L)));

        client().admin().indices().close(new CloseIndexRequest("index2")).actionGet();
        client().prepareIndex("index1", "doc", "2").setSource("{}", XContentType.JSON).get();
        assertBusy(() -> {
            StatsResponses response = client().execute(CcrStatsAction.INSTANCE, new StatsRequest()).actionGet();
            assertThat(response.getNodeFailures(), empty());
            assertThat(response.getTaskFailures(), empty());
            assertThat(response.getStatsResponses(), hasSize(1));
            assertThat(response.getStatsResponses().get(0).status().numberOfFailedBulkOperations(), greaterThanOrEqualTo(1L));
        });
        client().admin().indices().open(new OpenIndexRequest("index2")).actionGet();
        assertBusy(() -> assertThat(client().prepareSearch("index2").get().getHits().totalHits, equalTo(2L)));

        unfollowIndex("index2");
    }

    public void testDeleteLeaderIndex() throws Exception {
        assertAcked(client().admin().indices().prepareCreate("index1")
            .setSettings(Settings.builder()
                .put(IndexSettings.INDEX_SOFT_DELETES_SETTING.getKey(), true)
                .put(IndexMetaData.SETTING_NUMBER_OF_SHARDS, 1)
                .put(IndexMetaData.SETTING_NUMBER_OF_REPLICAS, 0)
                .build()));

        final FollowIndexAction.Request followRequest = createFollowRequest("index1", "index2");
        final CreateAndFollowIndexAction.Request createAndFollowRequest = new CreateAndFollowIndexAction.Request(followRequest);
        client().execute(CreateAndFollowIndexAction.INSTANCE, createAndFollowRequest).get();

        client().prepareIndex("index1", "doc", "1").setSource("{}", XContentType.JSON).get();
        assertBusy(() -> assertThat(client().prepareSearch("index2").get().getHits().totalHits, equalTo(1L)));

        client().admin().indices().delete(new DeleteIndexRequest("index1")).actionGet();
        ensureNoCcrTasks();
    }

    public void testDeleteFollowerIndex() throws Exception {
        assertAcked(client().admin().indices().prepareCreate("index1")
            .setSettings(Settings.builder()
                .put(IndexSettings.INDEX_SOFT_DELETES_SETTING.getKey(), true)
                .put(IndexMetaData.SETTING_NUMBER_OF_SHARDS, 1)
                .put(IndexMetaData.SETTING_NUMBER_OF_REPLICAS, 0)
                .build()));

        final FollowIndexAction.Request followRequest = createFollowRequest("index1", "index2");
        final CreateAndFollowIndexAction.Request createAndFollowRequest = new CreateAndFollowIndexAction.Request(followRequest);
        client().execute(CreateAndFollowIndexAction.INSTANCE, createAndFollowRequest).get();

        client().prepareIndex("index1", "doc", "1").setSource("{}", XContentType.JSON).get();
        assertBusy(() -> assertThat(client().prepareSearch("index2").get().getHits().totalHits, equalTo(1L)));

        client().admin().indices().delete(new DeleteIndexRequest("index2")).actionGet();
        client().prepareIndex("index1", "doc", "2").setSource("{}", XContentType.JSON).get();
        ensureNoCcrTasks();
    }

    private CheckedRunnable<Exception> assertTask(final int numberOfPrimaryShards, final Map<ShardId, Long> numDocsPerShard) {
        return () -> {
            final ClusterState clusterState = client().admin().cluster().prepareState().get().getState();
            final PersistentTasksCustomMetaData taskMetadata = clusterState.getMetaData().custom(PersistentTasksCustomMetaData.TYPE);

            ListTasksRequest listTasksRequest = new ListTasksRequest();
            listTasksRequest.setDetailed(true);
            listTasksRequest.setActions(ShardFollowTask.NAME + "[c]");
            ListTasksResponse listTasksResponse = client().admin().cluster().listTasks(listTasksRequest).actionGet();
            assertThat(listTasksResponse.getNodeFailures().size(), equalTo(0));
            assertThat(listTasksResponse.getTaskFailures().size(), equalTo(0));

            List<TaskInfo> taskInfos = listTasksResponse.getTasks();
            assertThat(taskInfos.size(), equalTo(numberOfPrimaryShards));
            Collection<PersistentTasksCustomMetaData.PersistentTask<?>> shardFollowTasks =
                taskMetadata.findTasks(ShardFollowTask.NAME, Objects::nonNull);
            for (PersistentTasksCustomMetaData.PersistentTask<?> shardFollowTask : shardFollowTasks) {
                final ShardFollowTask shardFollowTaskParams = (ShardFollowTask) shardFollowTask.getParams();
                TaskInfo taskInfo = null;
                String expectedId = "id=" + shardFollowTask.getId();
                for (TaskInfo info : taskInfos) {
                    if (expectedId.equals(info.getDescription())) {
                        taskInfo = info;
                        break;
                    }
                }
                assertThat(taskInfo, notNullValue());
                ShardFollowNodeTaskStatus status = (ShardFollowNodeTaskStatus) taskInfo.getStatus();
                assertThat(status, notNullValue());
                assertThat("incorrect global checkpoint " + shardFollowTaskParams,
                    status.followerGlobalCheckpoint(),
                    equalTo(numDocsPerShard.get(shardFollowTaskParams.getLeaderShardId())));
            }
        };
    }

    private void unfollowIndex(String... indices) throws Exception {
        for (String index : indices) {
            final PauseFollowAction.Request unfollowRequest = new PauseFollowAction.Request();
            unfollowRequest.setFollowIndex(index);
            client().execute(PauseFollowAction.INSTANCE, unfollowRequest).get();
        }
        ensureNoCcrTasks();
    }

    private void ensureNoCcrTasks() throws Exception {
        assertBusy(() -> {
            final ClusterState clusterState = client().admin().cluster().prepareState().get().getState();
            final PersistentTasksCustomMetaData tasks = clusterState.getMetaData().custom(PersistentTasksCustomMetaData.TYPE);
            assertThat(tasks.tasks(), empty());

            ListTasksRequest listTasksRequest = new ListTasksRequest();
            listTasksRequest.setDetailed(true);
            ListTasksResponse listTasksResponse = client().admin().cluster().listTasks(listTasksRequest).get();
            int numNodeTasks = 0;
            for (TaskInfo taskInfo : listTasksResponse.getTasks()) {
                if (taskInfo.getAction().startsWith(ListTasksAction.NAME) == false) {
                    numNodeTasks++;
                }
            }
            assertThat(numNodeTasks, equalTo(0));
        }, 30, TimeUnit.SECONDS);
    }

    private CheckedRunnable<Exception> assertExpectedDocumentRunnable(final int value) {
        return () -> {
            final GetResponse getResponse = client().prepareGet("index2", "doc", Integer.toString(value)).get();
            assertTrue("Doc with id [" + value + "] is missing", getResponse.isExists());
            assertTrue((getResponse.getSource().containsKey("f")));
            assertThat(getResponse.getSource().get("f"), equalTo(value));
        };
    }

    private String getIndexSettings(final int numberOfShards, final int numberOfReplicas,
                                    final Map<String, String> additionalIndexSettings) throws IOException {
        final String settings;
        try (XContentBuilder builder = jsonBuilder()) {
            builder.startObject();
            {
                builder.startObject("settings");
                {
                    builder.field("index.number_of_shards", numberOfShards);
                    builder.field("index.number_of_replicas", numberOfReplicas);
                    for (final Map.Entry<String, String> additionalSetting : additionalIndexSettings.entrySet()) {
                        builder.field(additionalSetting.getKey(), additionalSetting.getValue());
                    }
                }
                builder.endObject();
                builder.startObject("mappings");
                {
                    builder.startObject("doc");
                    {
                        builder.startObject("properties");
                        {
                            builder.startObject("f");
                            {
                                builder.field("type", "integer");
                            }
                            builder.endObject();
                        }
                        builder.endObject();
                    }
                    builder.endObject();
                }
                builder.endObject();
            }
            builder.endObject();
            settings = BytesReference.bytes(builder).utf8ToString();
        }
        return settings;
    }

    private String getIndexSettingsWithNestedMapping(final int numberOfShards, final int numberOfReplicas,
                                                     final Map<String, String> additionalIndexSettings) throws IOException {
        final String settings;
        try (XContentBuilder builder = jsonBuilder()) {
            builder.startObject();
            {
                builder.startObject("settings");
                {
                    builder.field("index.number_of_shards", numberOfShards);
                    builder.field("index.number_of_replicas", numberOfReplicas);
                    for (final Map.Entry<String, String> additionalSetting : additionalIndexSettings.entrySet()) {
                        builder.field(additionalSetting.getKey(), additionalSetting.getValue());
                    }
                }
                builder.endObject();
                builder.startObject("mappings");
                {
                    builder.startObject("doc");
                    {
                        builder.startObject("properties");
                        {
                            builder.startObject("objects");
                            {
                                builder.field("type", "nested");
                                builder.startObject("properties");
                                {
                                    builder.startObject("field");
                                    {
                                        builder.field("type", "long");
                                    }
                                    builder.endObject();
                                }
                                builder.endObject();
                            }
                            builder.endObject();
                            builder.startObject("field");
                            {
                                builder.field("type", "keyword");
                            }
                            builder.endObject();
                        }
                        builder.endObject();
                    }
                    builder.endObject();
                }
                builder.endObject();
            }
            builder.endObject();
            settings = BytesReference.bytes(builder).utf8ToString();
        }
        return settings;
    }

    private void atLeastDocsIndexed(String index, long numDocsReplicated) throws InterruptedException {
        logger.info("waiting for at least [{}] documents to be indexed into index [{}]", numDocsReplicated, index);
        awaitBusy(() -> {
            refresh(index);
            SearchRequest request = new SearchRequest(index);
            request.source(new SearchSourceBuilder().size(0));
            SearchResponse response = client().search(request).actionGet();
            return response.getHits().getTotalHits() >= numDocsReplicated;
        }, 60, TimeUnit.SECONDS);
    }

    private void assertSameDocCount(String index1, String index2) throws Exception {
        refresh(index1);
        SearchRequest request1 = new SearchRequest(index1);
        request1.source(new SearchSourceBuilder().size(0));
        SearchResponse response1 = client().search(request1).actionGet();
        assertBusy(() -> {
            refresh(index2);
            SearchRequest request2 = new SearchRequest(index2);
            request2.source(new SearchSourceBuilder().size(0));
            SearchResponse response2 = client().search(request2).actionGet();
            assertThat(response2.getHits().getTotalHits(), equalTo(response1.getHits().getTotalHits()));
        }, 60, TimeUnit.SECONDS);
    }

    private void assertMaxSeqNoOfUpdatesIsTransferred(Index leaderIndex, Index followerIndex, int numberOfShards) throws Exception {
        assertBusy(() -> {
            long[] msuOnLeader = new long[numberOfShards];
            for (int i = 0; i < msuOnLeader.length; i++) {
                msuOnLeader[i] = SequenceNumbers.UNASSIGNED_SEQ_NO;
            }
            Set<String> leaderNodes = internalCluster().nodesInclude(leaderIndex.getName());
            for (String leaderNode : leaderNodes) {
                IndicesService indicesService = internalCluster().getInstance(IndicesService.class, leaderNode);
                for (int i = 0; i < numberOfShards; i++) {
                    IndexShard shard = indicesService.getShardOrNull(new ShardId(leaderIndex, i));
                    if (shard != null) {
                        try {
                            msuOnLeader[i] = SequenceNumbers.max(msuOnLeader[i], shard.getMaxSeqNoOfUpdatesOrDeletes());
                        } catch (AlreadyClosedException ignored) {
                            return;
                        }
                    }
                }
            }

            Set<String> followerNodes = internalCluster().nodesInclude(followerIndex.getName());
            for (String followerNode : followerNodes) {
                IndicesService indicesService = internalCluster().getInstance(IndicesService.class, followerNode);
                for (int i = 0; i < numberOfShards; i++) {
                    IndexShard shard = indicesService.getShardOrNull(new ShardId(leaderIndex, i));
                    if (shard != null) {
                        try {
                            assertThat(shard.getMaxSeqNoOfUpdatesOrDeletes(), equalTo(msuOnLeader[i]));
                        } catch (AlreadyClosedException ignored) {

                        }
                    }
                }
            }
        });
    }

    public static ResumeFollowAction.Request createFollowRequest(String leaderIndex, String followerIndex) {
        ResumeFollowAction.Request request = new ResumeFollowAction.Request();
        request.setLeaderIndex(leaderIndex);
        request.setFollowerIndex(followerIndex);
        request.setMaxRetryDelay(TimeValue.timeValueMillis(10));
        request.setPollTimeout(TimeValue.timeValueMillis(10));
        return request;
    }
}<|MERGE_RESOLUTION|>--- conflicted
+++ resolved
@@ -54,18 +54,12 @@
 import org.elasticsearch.xpack.ccr.action.ShardFollowTask;
 import org.elasticsearch.xpack.core.XPackSettings;
 import org.elasticsearch.xpack.core.ccr.ShardFollowNodeTaskStatus;
-<<<<<<< HEAD
 import org.elasticsearch.xpack.core.ccr.action.CcrStatsAction;
 import org.elasticsearch.xpack.core.ccr.action.CcrStatsAction.StatsRequest;
 import org.elasticsearch.xpack.core.ccr.action.CcrStatsAction.StatsResponses;
-import org.elasticsearch.xpack.core.ccr.action.CreateAndFollowIndexAction;
-import org.elasticsearch.xpack.core.ccr.action.FollowIndexAction;
-import org.elasticsearch.xpack.core.ccr.action.UnfollowIndexAction;
-=======
 import org.elasticsearch.xpack.core.ccr.action.PutFollowAction;
 import org.elasticsearch.xpack.core.ccr.action.ResumeFollowAction;
 import org.elasticsearch.xpack.core.ccr.action.PauseFollowAction;
->>>>>>> 9129948f
 
 import java.io.IOException;
 import java.util.Arrays;
@@ -565,9 +559,9 @@
                 .put(IndexMetaData.SETTING_NUMBER_OF_REPLICAS, 0)
                 .build()));
 
-        final FollowIndexAction.Request followRequest = createFollowRequest("index1", "index2");
-        final CreateAndFollowIndexAction.Request createAndFollowRequest = new CreateAndFollowIndexAction.Request(followRequest);
-        client().execute(CreateAndFollowIndexAction.INSTANCE, createAndFollowRequest).get();
+        final ResumeFollowAction.Request followRequest = createFollowRequest("index1", "index2");
+        final PutFollowAction.Request createAndFollowRequest = new PutFollowAction.Request(followRequest);
+        client().execute(PutFollowAction.INSTANCE, createAndFollowRequest).get();
 
         client().prepareIndex("index1", "doc", "1").setSource("{}", XContentType.JSON).get();
         assertBusy(() -> assertThat(client().prepareSearch("index2").get().getHits().totalHits, equalTo(1L)));
@@ -600,9 +594,9 @@
                 .put(IndexMetaData.SETTING_NUMBER_OF_REPLICAS, 0)
                 .build()));
 
-        final FollowIndexAction.Request followRequest = createFollowRequest("index1", "index2");
-        final CreateAndFollowIndexAction.Request createAndFollowRequest = new CreateAndFollowIndexAction.Request(followRequest);
-        client().execute(CreateAndFollowIndexAction.INSTANCE, createAndFollowRequest).get();
+        final ResumeFollowAction.Request followRequest = createFollowRequest("index1", "index2");
+        final PutFollowAction.Request createAndFollowRequest = new PutFollowAction.Request(followRequest);
+        client().execute(PutFollowAction.INSTANCE, createAndFollowRequest).get();
 
         client().prepareIndex("index1", "doc", "1").setSource("{}", XContentType.JSON).get();
         assertBusy(() -> assertThat(client().prepareSearch("index2").get().getHits().totalHits, equalTo(1L)));
@@ -630,9 +624,9 @@
                 .put(IndexMetaData.SETTING_NUMBER_OF_REPLICAS, 0)
                 .build()));
 
-        final FollowIndexAction.Request followRequest = createFollowRequest("index1", "index2");
-        final CreateAndFollowIndexAction.Request createAndFollowRequest = new CreateAndFollowIndexAction.Request(followRequest);
-        client().execute(CreateAndFollowIndexAction.INSTANCE, createAndFollowRequest).get();
+        final ResumeFollowAction.Request followRequest = createFollowRequest("index1", "index2");
+        final PutFollowAction.Request createAndFollowRequest = new PutFollowAction.Request(followRequest);
+        client().execute(PutFollowAction.INSTANCE, createAndFollowRequest).get();
 
         client().prepareIndex("index1", "doc", "1").setSource("{}", XContentType.JSON).get();
         assertBusy(() -> assertThat(client().prepareSearch("index2").get().getHits().totalHits, equalTo(1L)));
@@ -649,9 +643,9 @@
                 .put(IndexMetaData.SETTING_NUMBER_OF_REPLICAS, 0)
                 .build()));
 
-        final FollowIndexAction.Request followRequest = createFollowRequest("index1", "index2");
-        final CreateAndFollowIndexAction.Request createAndFollowRequest = new CreateAndFollowIndexAction.Request(followRequest);
-        client().execute(CreateAndFollowIndexAction.INSTANCE, createAndFollowRequest).get();
+        final ResumeFollowAction.Request followRequest = createFollowRequest("index1", "index2");
+        final PutFollowAction.Request createAndFollowRequest = new PutFollowAction.Request(followRequest);
+        client().execute(PutFollowAction.INSTANCE, createAndFollowRequest).get();
 
         client().prepareIndex("index1", "doc", "1").setSource("{}", XContentType.JSON).get();
         assertBusy(() -> assertThat(client().prepareSearch("index2").get().getHits().totalHits, equalTo(1L)));

/*
 * Copyright Elasticsearch B.V. and/or licensed to Elasticsearch B.V. under one
 * or more contributor license agreements. Licensed under the Elastic License;
 * you may not use this file except in compliance with the Elastic License.
 */
package org.elasticsearch.xpack.ccr.action;

import org.elasticsearch.Version;
import org.elasticsearch.cluster.metadata.IndexMetaData;
import org.elasticsearch.cluster.routing.ShardRouting;
import org.elasticsearch.cluster.routing.ShardRoutingState;
import org.elasticsearch.cluster.routing.TestShardRouting;
import org.elasticsearch.common.UUIDs;
import org.elasticsearch.common.settings.Settings;
import org.elasticsearch.common.xcontent.XContentType;
import org.elasticsearch.index.IndexService;
import org.elasticsearch.index.shard.IndexShard;
import org.elasticsearch.index.shard.IndexShardNotStartedException;
import org.elasticsearch.index.translog.Translog;
import org.elasticsearch.test.ESSingleNodeTestCase;
import org.mockito.Mockito;

import java.util.Arrays;
import java.util.List;
import java.util.stream.Collectors;
import java.util.stream.LongStream;

import static org.hamcrest.Matchers.containsString;
import static org.hamcrest.Matchers.equalTo;

public class ShardChangesActionTests extends ESSingleNodeTestCase {

    public void testGetOperationsBetween() throws Exception {
        final Settings settings = Settings.builder()
                .put("index.number_of_shards", 1)
                .put("index.number_of_replicas", 0)
                .build();
        final IndexService indexService = createIndex("index", settings);
        IndexMetaData indexMetaData = indexService.getMetaData();

        final int numWrites = randomIntBetween(2, 8192);
        for (int i = 0; i < numWrites; i++) {
            client().prepareIndex("index", "doc", Integer.toString(i)).setSource("{}", XContentType.JSON).get();
        }

        // A number of times, get operations within a range that exists:
        int iters = randomIntBetween(8, 32);
        IndexShard indexShard = indexService.getShard(0);
        for (int iter = 0; iter < iters; iter++) {
            int min = randomIntBetween(0, numWrites - 1);
            int max = randomIntBetween(min, numWrites - 1);
<<<<<<< HEAD

            final Translog.Operation[] operations = ShardChangesAction.getOperationsBetween(indexShard, min, max, Long.MAX_VALUE);
            /*
             * We are not guaranteed that operations are returned to us in order they are in the translog (if our read crosses multiple
             * generations) so the best we can assert is that we see the expected operations.
             */
            final Set<Long> seenSeqNos = Arrays.stream(operations).map(Translog.Operation::seqNo).collect(Collectors.toSet());
            final Set<Long> expectedSeqNos = LongStream.range(min, max + 1).boxed().collect(Collectors.toSet());
=======
            final ShardChangesAction.Response r = ShardChangesAction.getOperationsBetween(indexShard, min, max, Long.MAX_VALUE);
            final List<Long> seenSeqNos = Arrays.stream(r.getOperations()).map(Translog.Operation::seqNo).collect(Collectors.toList());
            final List<Long> expectedSeqNos = LongStream.range(min, max + 1).boxed().collect(Collectors.toList());
>>>>>>> a5be4149
            assertThat(seenSeqNos, equalTo(expectedSeqNos));
        }

        // get operations for a range no operations exists:
        Exception e = expectThrows(IllegalStateException.class,
                () -> ShardChangesAction.getOperationsBetween(indexShard, numWrites, numWrites + 1, Long.MAX_VALUE));
        assertThat(e.getMessage(), containsString("Not all operations between min_seqno [" + numWrites + "] and max_seqno [" +
                (numWrites + 1) +"] found"));

        // get operations for a range some operations do not exist:
        e = expectThrows(IllegalStateException.class,
                () -> ShardChangesAction.getOperationsBetween(indexShard, numWrites  - 10, numWrites + 10, Long.MAX_VALUE));
        assertThat(e.getMessage(), containsString("Not all operations between min_seqno [" + (numWrites - 10) + "] and max_seqno [" +
                (numWrites + 10) +"] found"));
    }

    public void testGetOperationsBetweenWhenShardNotStarted() throws Exception {
        IndexMetaData indexMetaData = IndexMetaData.builder("index")
                .settings(Settings.builder()
                        .put(IndexMetaData.SETTING_VERSION_CREATED, Version.CURRENT)
                        .put(IndexMetaData.SETTING_NUMBER_OF_REPLICAS, 0)
                        .put(IndexMetaData.SETTING_NUMBER_OF_SHARDS, 1)
                        .put(IndexMetaData.SETTING_INDEX_UUID, UUIDs.randomBase64UUID())
                        .build())
                .build();
        IndexShard indexShard = Mockito.mock(IndexShard.class);

        ShardRouting shardRouting = TestShardRouting.newShardRouting("index", 0, "_node_id", true, ShardRoutingState.INITIALIZING);
        Mockito.when(indexShard.routingEntry()).thenReturn(shardRouting);
        expectThrows(IndexShardNotStartedException.class, () -> ShardChangesAction.getOperationsBetween(indexShard, 0, 1, Long.MAX_VALUE));
    }

    public void testGetOperationsBetweenExceedByteLimit() throws Exception {
        final Settings settings = Settings.builder()
                .put("index.number_of_shards", 1)
                .put("index.number_of_replicas", 0)
                .build();
        final IndexService indexService = createIndex("index", settings);

        final long numWrites = 32;
        for (int i = 0; i < numWrites; i++) {
            client().prepareIndex("index", "doc", Integer.toString(i)).setSource("{}", XContentType.JSON).get();
        }

        final IndexShard indexShard = indexService.getShard(0);
        final Translog.Operation[] operations = ShardChangesAction.getOperationsBetween(indexShard, 0, numWrites - 1, 256);
        assertThat(operations.length, equalTo(12));
        assertThat(operations[0].seqNo(), equalTo(0L));
        assertThat(operations[1].seqNo(), equalTo(1L));
        assertThat(operations[2].seqNo(), equalTo(2L));
        assertThat(operations[3].seqNo(), equalTo(3L));
        assertThat(operations[4].seqNo(), equalTo(4L));
        assertThat(operations[5].seqNo(), equalTo(5L));
        assertThat(operations[6].seqNo(), equalTo(6L));
        assertThat(operations[7].seqNo(), equalTo(7L));
        assertThat(operations[8].seqNo(), equalTo(8L));
        assertThat(operations[9].seqNo(), equalTo(9L));
        assertThat(operations[10].seqNo(), equalTo(10L));
        assertThat(operations[11].seqNo(), equalTo(11L));
    }

}<|MERGE_RESOLUTION|>--- conflicted
+++ resolved
@@ -49,20 +49,9 @@
         for (int iter = 0; iter < iters; iter++) {
             int min = randomIntBetween(0, numWrites - 1);
             int max = randomIntBetween(min, numWrites - 1);
-<<<<<<< HEAD
-
             final Translog.Operation[] operations = ShardChangesAction.getOperationsBetween(indexShard, min, max, Long.MAX_VALUE);
-            /*
-             * We are not guaranteed that operations are returned to us in order they are in the translog (if our read crosses multiple
-             * generations) so the best we can assert is that we see the expected operations.
-             */
-            final Set<Long> seenSeqNos = Arrays.stream(operations).map(Translog.Operation::seqNo).collect(Collectors.toSet());
-            final Set<Long> expectedSeqNos = LongStream.range(min, max + 1).boxed().collect(Collectors.toSet());
-=======
-            final ShardChangesAction.Response r = ShardChangesAction.getOperationsBetween(indexShard, min, max, Long.MAX_VALUE);
-            final List<Long> seenSeqNos = Arrays.stream(r.getOperations()).map(Translog.Operation::seqNo).collect(Collectors.toList());
+            final List<Long> seenSeqNos = Arrays.stream(operations).map(Translog.Operation::seqNo).collect(Collectors.toList());
             final List<Long> expectedSeqNos = LongStream.range(min, max + 1).boxed().collect(Collectors.toList());
->>>>>>> a5be4149
             assertThat(seenSeqNos, equalTo(expectedSeqNos));
         }
 

--- conflicted
+++ resolved
@@ -224,62 +224,6 @@
         assertThat(status.leaderGlobalCheckpoint(), equalTo(63L));
     }
 
-<<<<<<< HEAD
-=======
-    public void testReceiveRetryableErrorRetriedTooManyTimes() {
-        ShardFollowNodeTask task = createShardFollowTask(64, 1, 1, Integer.MAX_VALUE, Long.MAX_VALUE);
-        startTask(task, 63, -1);
-
-        int max = randomIntBetween(11, 32);
-        for (int i = 0; i < max; i++) {
-            readFailures.add(new ShardNotFoundException(new ShardId("leader_index", "", 0)));
-        }
-        final AtomicLong retryCounter = new AtomicLong();
-        // before each retry, we assert the fetch failures; after the last retry, the fetch failure should persist
-        beforeSendShardChangesRequest = status -> {
-            assertThat(status.numberOfFailedFetches(), equalTo(retryCounter.get()));
-            if (retryCounter.get() > 0) {
-                assertThat(status.fetchExceptions().entrySet(), hasSize(1));
-                final Map.Entry<Long, ElasticsearchException> entry = status.fetchExceptions().entrySet().iterator().next();
-                assertThat(entry.getKey(), equalTo(0L));
-                assertThat(entry.getValue(), instanceOf(ElasticsearchException.class));
-                assertNotNull(entry.getValue().getCause());
-                assertThat(entry.getValue().getCause(), instanceOf(ShardNotFoundException.class));
-                final ShardNotFoundException cause = (ShardNotFoundException) entry.getValue().getCause();
-                assertThat(cause.getShardId().getIndexName(), equalTo("leader_index"));
-                assertThat(cause.getShardId().getId(), equalTo(0));
-            }
-            retryCounter.incrementAndGet();
-        };
-        task.coordinateReads();
-
-        assertThat(shardChangesRequests.size(), equalTo(11));
-        for (long[] shardChangesRequest : shardChangesRequests) {
-            assertThat(shardChangesRequest[0], equalTo(0L));
-            assertThat(shardChangesRequest[1], equalTo(64L));
-        }
-
-        assertTrue("task is stopped", task.isStopped());
-        assertThat(fatalError, notNullValue());
-        assertThat(fatalError.getMessage(), containsString("retrying failed ["));
-        ShardFollowNodeTaskStatus status = task.getStatus();
-        assertThat(status.numberOfConcurrentReads(), equalTo(1));
-        assertThat(status.numberOfConcurrentWrites(), equalTo(0));
-        assertThat(status.numberOfFailedFetches(), equalTo(11L));
-        assertThat(status.fetchExceptions().entrySet(), hasSize(1));
-        final Map.Entry<Long, ElasticsearchException> entry = status.fetchExceptions().entrySet().iterator().next();
-        assertThat(entry.getKey(), equalTo(0L));
-        assertThat(entry.getValue(), instanceOf(ElasticsearchException.class));
-        assertNotNull(entry.getValue().getCause());
-        assertThat(entry.getValue().getCause(), instanceOf(ShardNotFoundException.class));
-        final ShardNotFoundException cause = (ShardNotFoundException) entry.getValue().getCause();
-        assertThat(cause.getShardId().getIndexName(), equalTo("leader_index"));
-        assertThat(cause.getShardId().getId(), equalTo(0));
-        assertThat(status.lastRequestedSeqNo(), equalTo(63L));
-        assertThat(status.leaderGlobalCheckpoint(), equalTo(63L));
-    }
-
->>>>>>> 94cdf0ce
     public void testReceiveNonRetryableError() {
         ShardFollowNodeTask task = createShardFollowTask(64, 1, 1, Integer.MAX_VALUE, Long.MAX_VALUE);
         startTask(task, 63, -1);
@@ -480,34 +424,6 @@
 
     }
 
-<<<<<<< HEAD
-=======
-    public void testMappingUpdateRetryableErrorRetriedTooManyTimes() {
-        ShardFollowNodeTask task = createShardFollowTask(64, 1, 1, Integer.MAX_VALUE, Long.MAX_VALUE);
-        startTask(task, 63, -1);
-
-        int max = randomIntBetween(11, 20);
-        for (int i = 0; i < max; i++) {
-            mappingUpdateFailures.add(new ConnectException());
-        }
-        mappingVersions.add(1L);
-        task.coordinateReads();
-        ShardChangesAction.Response response = generateShardChangesResponse(0, 64, 1L, 64L);
-        task.handleReadResponse(0L, 64L, response);
-
-        assertThat(mappingUpdateFailures.size(), equalTo(max - 11));
-        assertThat(mappingVersions.size(), equalTo(1));
-        assertThat(bulkShardOperationRequests.size(), equalTo(0));
-        assertThat(task.isStopped(), equalTo(true));
-        ShardFollowNodeTaskStatus status = task.getStatus();
-        assertThat(status.mappingVersion(), equalTo(0L));
-        assertThat(status.numberOfConcurrentReads(), equalTo(1));
-        assertThat(status.numberOfConcurrentWrites(), equalTo(0));
-        assertThat(status.lastRequestedSeqNo(), equalTo(63L));
-        assertThat(status.leaderGlobalCheckpoint(), equalTo(63L));
-    }
-
->>>>>>> 94cdf0ce
     public void testMappingUpdateNonRetryableError() {
         ShardFollowNodeTask task = createShardFollowTask(64, 1, 1, Integer.MAX_VALUE, Long.MAX_VALUE);
         startTask(task, 63, -1);
@@ -623,37 +539,6 @@
         assertThat(status.followerGlobalCheckpoint(), equalTo(-1L));
     }
 
-<<<<<<< HEAD
-=======
-    public void testRetryableErrorRetriedTooManyTimes() {
-        ShardFollowNodeTask task = createShardFollowTask(64, 1, 1, Integer.MAX_VALUE, Long.MAX_VALUE);
-        startTask(task, 63, -1);
-
-        task.coordinateReads();
-        assertThat(shardChangesRequests.size(), equalTo(1));
-        assertThat(shardChangesRequests.get(0)[0], equalTo(0L));
-        assertThat(shardChangesRequests.get(0)[1], equalTo(64L));
-
-        int max = randomIntBetween(11, 32);
-        for (int i = 0; i < max; i++) {
-            writeFailures.add(new ShardNotFoundException(new ShardId("leader_index", "", 0)));
-        }
-        ShardChangesAction.Response response = generateShardChangesResponse(0, 63, 0L, 643);
-        // Also invokes coordinatesWrites()
-        task.innerHandleReadResponse(0L, 63L, response);
-
-        // Number of requests is equal to initial request + retried attempts:
-        assertThat(bulkShardOperationRequests.size(), equalTo(11));
-        for (List<Translog.Operation> operations : bulkShardOperationRequests) {
-            assertThat(operations, equalTo(Arrays.asList(response.getOperations())));
-        }
-        assertThat(task.isStopped(), equalTo(true));
-        ShardFollowNodeTaskStatus status = task.getStatus();
-        assertThat(status.numberOfConcurrentWrites(), equalTo(1));
-        assertThat(status.followerGlobalCheckpoint(), equalTo(-1L));
-    }
-
->>>>>>> 94cdf0ce
     public void testNonRetryableError() {
         ShardFollowNodeTask task = createShardFollowTask(64, 1, 1, Integer.MAX_VALUE, Long.MAX_VALUE);
         startTask(task, 63, -1);

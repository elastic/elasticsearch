/*
 * Copyright Elasticsearch B.V. and/or licensed to Elasticsearch B.V. under one
 * or more contributor license agreements. Licensed under the Elastic License;
 * you may not use this file except in compliance with the Elastic License.
 */
package org.elasticsearch.xpack.ccr.action;

import com.carrotsearch.hppc.LongHashSet;
import com.carrotsearch.hppc.LongSet;
import org.apache.lucene.store.IOContext;
import org.elasticsearch.ElasticsearchException;
import org.elasticsearch.Version;
import org.elasticsearch.action.ActionListener;
import org.elasticsearch.action.DocWriteResponse;
import org.elasticsearch.action.admin.indices.flush.FlushRequest;
import org.elasticsearch.action.bulk.BulkItemResponse;
import org.elasticsearch.action.delete.DeleteRequest;
import org.elasticsearch.action.support.PlainActionFuture;
import org.elasticsearch.action.support.replication.ReplicationResponse;
import org.elasticsearch.action.support.replication.TransportWriteAction;
import org.elasticsearch.cluster.metadata.IndexMetaData;
import org.elasticsearch.cluster.node.DiscoveryNode;
import org.elasticsearch.cluster.routing.RecoverySource;
import org.elasticsearch.cluster.routing.ShardRouting;
import org.elasticsearch.cluster.routing.ShardRoutingHelper;
import org.elasticsearch.common.Randomness;
import org.elasticsearch.common.UUIDs;
import org.elasticsearch.common.collect.Tuple;
import org.elasticsearch.common.lease.Releasable;
import org.elasticsearch.common.lucene.Lucene;
import org.elasticsearch.common.settings.Settings;
import org.elasticsearch.common.unit.ByteSizeUnit;
import org.elasticsearch.common.unit.ByteSizeValue;
import org.elasticsearch.common.unit.TimeValue;
import org.elasticsearch.index.IndexSettings;
import org.elasticsearch.index.engine.Engine;
import org.elasticsearch.index.engine.EngineFactory;
import org.elasticsearch.index.engine.EngineTestCase;
import org.elasticsearch.index.replication.ESIndexLevelReplicationTestCase;
import org.elasticsearch.index.seqno.SeqNoStats;
import org.elasticsearch.index.seqno.SequenceNumbers;
import org.elasticsearch.index.shard.IndexShard;
import org.elasticsearch.index.shard.IndexShardTestCase;
import org.elasticsearch.index.shard.RestoreOnlyRepository;
import org.elasticsearch.index.shard.ShardId;
import org.elasticsearch.index.store.Store;
import org.elasticsearch.index.store.StoreFileMetaData;
import org.elasticsearch.index.translog.Translog;
import org.elasticsearch.indices.recovery.RecoveryState;
import org.elasticsearch.indices.recovery.RecoveryTarget;
import org.elasticsearch.repositories.IndexId;
import org.elasticsearch.snapshots.Snapshot;
import org.elasticsearch.snapshots.SnapshotId;
import org.elasticsearch.threadpool.Scheduler;
import org.elasticsearch.threadpool.ThreadPool;
import org.elasticsearch.xpack.ccr.CcrRetentionLeases;
import org.elasticsearch.xpack.ccr.CcrSettings;
import org.elasticsearch.xpack.ccr.action.bulk.BulkShardOperationsRequest;
import org.elasticsearch.xpack.ccr.action.bulk.BulkShardOperationsResponse;
import org.elasticsearch.xpack.ccr.action.bulk.TransportBulkShardOperationsAction;
import org.elasticsearch.xpack.ccr.index.engine.FollowingEngine;
import org.elasticsearch.xpack.ccr.index.engine.FollowingEngineFactory;

import java.io.IOException;
import java.nio.charset.StandardCharsets;
import java.util.ArrayList;
import java.util.Arrays;
import java.util.Collections;
import java.util.HashMap;
import java.util.List;
import java.util.Map;
import java.util.Set;
import java.util.concurrent.Future;
import java.util.concurrent.atomic.AtomicBoolean;
import java.util.function.BiConsumer;
import java.util.function.Consumer;
import java.util.function.LongConsumer;
import java.util.function.LongSupplier;
import java.util.stream.Collectors;

import static java.util.Collections.emptyMap;
import static java.util.Collections.emptySet;
import static org.hamcrest.Matchers.equalTo;
import static org.hamcrest.Matchers.is;
import static org.hamcrest.Matchers.nullValue;

public class ShardFollowTaskReplicationTests extends ESIndexLevelReplicationTestCase {

    public void testSimpleCcrReplication() throws Exception {
        try (ReplicationGroup leaderGroup = createLeaderGroup(randomInt(2))) {
            leaderGroup.startAll();
            try (ReplicationGroup followerGroup = createFollowGroup(leaderGroup, randomInt(2))) {
                int docCount = leaderGroup.appendDocs(randomInt(64));
                leaderGroup.assertAllEqual(docCount);
                followerGroup.startAll();
                ShardFollowNodeTask shardFollowTask = createShardFollowTask(leaderGroup, followerGroup);
                final SeqNoStats leaderSeqNoStats = leaderGroup.getPrimary().seqNoStats();
                final SeqNoStats followerSeqNoStats = followerGroup.getPrimary().seqNoStats();
                shardFollowTask.start(
                    followerGroup.getPrimary().getHistoryUUID(),
                    leaderSeqNoStats.getGlobalCheckpoint(),
                    leaderSeqNoStats.getMaxSeqNo(),
                    followerSeqNoStats.getGlobalCheckpoint(),
                    followerSeqNoStats.getMaxSeqNo());
                docCount += leaderGroup.appendDocs(randomInt(128));
                leaderGroup.syncGlobalCheckpoint();
                leaderGroup.assertAllEqual(docCount);
                Set<String> indexedDocIds = getShardDocUIDs(leaderGroup.getPrimary());
                assertBusy(() -> {
                    assertThat(followerGroup.getPrimary().getGlobalCheckpoint(), equalTo(leaderGroup.getPrimary().getGlobalCheckpoint()));
                    followerGroup.assertAllEqual(indexedDocIds.size());
                });
                for (IndexShard shard : followerGroup) {
                    assertThat(((FollowingEngine) (getEngine(shard))).getNumberOfOptimizedIndexing(), equalTo((long) docCount));
                }
                // Deletes should be replicated to the follower
                List<String> deleteDocIds = randomSubsetOf(indexedDocIds);
                for (String deleteId : deleteDocIds) {
                    BulkItemResponse resp = leaderGroup.delete(new DeleteRequest(index.getName(), "type", deleteId));
                    assertThat(resp.getResponse().getResult(), equalTo(DocWriteResponse.Result.DELETED));
                }
                leaderGroup.syncGlobalCheckpoint();
                assertBusy(() -> {
                    assertThat(followerGroup.getPrimary().getGlobalCheckpoint(), equalTo(leaderGroup.getPrimary().getGlobalCheckpoint()));
                    followerGroup.assertAllEqual(indexedDocIds.size() - deleteDocIds.size());
                });
                shardFollowTask.markAsCompleted();
                assertConsistentHistoryBetweenLeaderAndFollower(leaderGroup, followerGroup, true);
            }
        }
    }

    public void testAddRemoveShardOnLeader() throws Exception {
        try (ReplicationGroup leaderGroup = createLeaderGroup(1 + randomInt(1))) {
            leaderGroup.startAll();
            try (ReplicationGroup followerGroup = createFollowGroup(leaderGroup, randomInt(2))) {
                followerGroup.startAll();
                ShardFollowNodeTask shardFollowTask = createShardFollowTask(leaderGroup, followerGroup);
                final SeqNoStats leaderSeqNoStats = leaderGroup.getPrimary().seqNoStats();
                final SeqNoStats followerSeqNoStats = followerGroup.getPrimary().seqNoStats();
                shardFollowTask.start(
                    followerGroup.getPrimary().getHistoryUUID(),
                    leaderSeqNoStats.getGlobalCheckpoint(),
                    leaderSeqNoStats.getMaxSeqNo(),
                    followerSeqNoStats.getGlobalCheckpoint(),
                    followerSeqNoStats.getMaxSeqNo());
                int batches = between(0, 10);
                int docCount = 0;
                boolean hasPromotion = false;
                for (int i = 0; i < batches; i++) {
                    docCount += leaderGroup.indexDocs(between(1, 5));
                    if (leaderGroup.getReplicas().isEmpty() == false && randomInt(100) < 5) {
                        IndexShard closingReplica = randomFrom(leaderGroup.getReplicas());
                        leaderGroup.removeReplica(closingReplica);
                        closingReplica.close("test", false);
                        closingReplica.store().close();
                    } else if (leaderGroup.getReplicas().isEmpty() == false && rarely()) {
                        IndexShard newPrimary = randomFrom(leaderGroup.getReplicas());
                        leaderGroup.promoteReplicaToPrimary(newPrimary).get();
                        hasPromotion = true;
                    } else if (randomInt(100) < 5) {
                        leaderGroup.addReplica();
                        leaderGroup.startReplicas(1);
                    }
                    leaderGroup.syncGlobalCheckpoint();
                }
                leaderGroup.assertAllEqual(docCount);
                assertThat(shardFollowTask.getFailure(), nullValue());
                int expectedDoc = docCount;
                assertBusy(() -> followerGroup.assertAllEqual(expectedDoc));
                shardFollowTask.markAsCompleted();
                assertConsistentHistoryBetweenLeaderAndFollower(leaderGroup, followerGroup, hasPromotion == false);
            }
        }
    }

    public void testChangeLeaderHistoryUUID() throws Exception {
        try (ReplicationGroup leaderGroup = createLeaderGroup(0)) {
            try (ReplicationGroup followerGroup = createFollowGroup(leaderGroup, 0)) {
                leaderGroup.startAll();
                int docCount = leaderGroup.appendDocs(randomInt(64));
                leaderGroup.assertAllEqual(docCount);
                followerGroup.startAll();
                ShardFollowNodeTask shardFollowTask = createShardFollowTask(leaderGroup, followerGroup);
                final SeqNoStats leaderSeqNoStats = leaderGroup.getPrimary().seqNoStats();
                final SeqNoStats followerSeqNoStats = followerGroup.getPrimary().seqNoStats();
                shardFollowTask.start(
                    followerGroup.getPrimary().getHistoryUUID(),
                    leaderSeqNoStats.getGlobalCheckpoint(),
                    leaderSeqNoStats.getMaxSeqNo(),
                    followerSeqNoStats.getGlobalCheckpoint(),
                    followerSeqNoStats.getMaxSeqNo());
                leaderGroup.syncGlobalCheckpoint();
                leaderGroup.assertAllEqual(docCount);
                Set<String> indexedDocIds = getShardDocUIDs(leaderGroup.getPrimary());
                assertBusy(() -> {
                    assertThat(followerGroup.getPrimary().getGlobalCheckpoint(), equalTo(leaderGroup.getPrimary().getGlobalCheckpoint()));
                    followerGroup.assertAllEqual(indexedDocIds.size());
                });

                String oldHistoryUUID = leaderGroup.getPrimary().getHistoryUUID();
                leaderGroup.reinitPrimaryShard();
                leaderGroup.getPrimary().store().bootstrapNewHistory();
                recoverShardFromStore(leaderGroup.getPrimary());
                String newHistoryUUID = leaderGroup.getPrimary().getHistoryUUID();

                // force the global checkpoint on the leader to advance
                leaderGroup.appendDocs(64);

                assertBusy(() -> {
                    assertThat(shardFollowTask.isStopped(), is(true));
                    ElasticsearchException failure = shardFollowTask.getStatus().getFatalException();
                    assertThat(failure.getRootCause().getMessage(), equalTo("unexpected history uuid, expected [" + oldHistoryUUID +
                        "], actual [" + newHistoryUUID + "]"));
                });
            }
        }
    }

    public void testChangeFollowerHistoryUUID() throws Exception {
        try (ReplicationGroup leaderGroup = createLeaderGroup(0)) {
            leaderGroup.startAll();
            try(ReplicationGroup followerGroup = createFollowGroup(leaderGroup, 0)) {
                int docCount = leaderGroup.appendDocs(randomInt(64));
                leaderGroup.assertAllEqual(docCount);
                followerGroup.startAll();
                ShardFollowNodeTask shardFollowTask = createShardFollowTask(leaderGroup, followerGroup);
                final SeqNoStats leaderSeqNoStats = leaderGroup.getPrimary().seqNoStats();
                final SeqNoStats followerSeqNoStats = followerGroup.getPrimary().seqNoStats();
                shardFollowTask.start(
                    followerGroup.getPrimary().getHistoryUUID(),
                    leaderSeqNoStats.getGlobalCheckpoint(),
                    leaderSeqNoStats.getMaxSeqNo(),
                    followerSeqNoStats.getGlobalCheckpoint(),
                    followerSeqNoStats.getMaxSeqNo());
                leaderGroup.syncGlobalCheckpoint();
                leaderGroup.assertAllEqual(docCount);
                Set<String> indexedDocIds = getShardDocUIDs(leaderGroup.getPrimary());
                assertBusy(() -> {
                    assertThat(followerGroup.getPrimary().getGlobalCheckpoint(), equalTo(leaderGroup.getPrimary().getGlobalCheckpoint()));
                    followerGroup.assertAllEqual(indexedDocIds.size());
                });

                String oldHistoryUUID = followerGroup.getPrimary().getHistoryUUID();
                followerGroup.reinitPrimaryShard();
                followerGroup.getPrimary().store().bootstrapNewHistory();
                recoverShardFromStore(followerGroup.getPrimary());
                String newHistoryUUID = followerGroup.getPrimary().getHistoryUUID();

                // force the global checkpoint on the leader to advance
                leaderGroup.appendDocs(64);

                assertBusy(() -> {
                    assertThat(shardFollowTask.isStopped(), is(true));
                    ElasticsearchException failure = shardFollowTask.getStatus().getFatalException();
                    assertThat(failure.getRootCause().getMessage(), equalTo("unexpected history uuid, expected [" + oldHistoryUUID +
                        "], actual [" + newHistoryUUID + "], shard is likely restored from snapshot or force allocated"));
                });
            }
        }
    }

    public void testRetryBulkShardOperations() throws Exception {
        try (ReplicationGroup leaderGroup = createLeaderGroup(between(0, 1))) {
            leaderGroup.startAll();
            try(ReplicationGroup followerGroup = createFollowGroup(leaderGroup, between(1, 3))) {
                followerGroup.startAll();
                leaderGroup.appendDocs(between(10, 100));
                leaderGroup.refresh("test");
                for (int numNoOps = between(1, 10), i = 0; i < numNoOps; i++) {
                    long seqNo = leaderGroup.getPrimary().seqNoStats().getMaxSeqNo() + 1;
                    Engine.NoOp noOp = new Engine.NoOp(seqNo, leaderGroup.getPrimary().getOperationPrimaryTerm(),
                        Engine.Operation.Origin.REPLICA, threadPool.relativeTimeInMillis(), "test-" + i);
                    for (IndexShard shard : leaderGroup) {
                        getEngine(shard).noOp(noOp);
                    }
                }
                for (String deleteId : randomSubsetOf(IndexShardTestCase.getShardDocUIDs(leaderGroup.getPrimary()))) {
                    BulkItemResponse resp = leaderGroup.delete(new DeleteRequest("test", "type", deleteId));
                    assertThat(resp.getFailure(), nullValue());
                }
                leaderGroup.syncGlobalCheckpoint();
                IndexShard leadingPrimary = leaderGroup.getPrimary();
                // Simulates some bulk requests are completed on the primary and replicated to some (but all) replicas of the follower
                // but the primary of the follower crashed before these requests completed.
                for (int numBulks = between(1, 5), i = 0; i < numBulks; i++) {
                    long fromSeqNo = randomLongBetween(0, leadingPrimary.getGlobalCheckpoint());
                    long toSeqNo = randomLongBetween(fromSeqNo, leadingPrimary.getGlobalCheckpoint());
                    int numOps = Math.toIntExact(toSeqNo + 1 - fromSeqNo);
                    Translog.Operation[] ops = ShardChangesAction.getOperations(leadingPrimary, leadingPrimary.getGlobalCheckpoint(),
                        fromSeqNo, numOps, leadingPrimary.getHistoryUUID(), new ByteSizeValue(Long.MAX_VALUE, ByteSizeUnit.BYTES));

                    IndexShard followingPrimary = followerGroup.getPrimary();
                    TransportWriteAction.WritePrimaryResult<BulkShardOperationsRequest, BulkShardOperationsResponse> primaryResult =
                        TransportBulkShardOperationsAction.shardOperationOnPrimary(followingPrimary.shardId(),
                            followingPrimary.getHistoryUUID(), Arrays.asList(ops), leadingPrimary.getMaxSeqNoOfUpdatesOrDeletes(),
                            followingPrimary, logger);
                    for (IndexShard replica : randomSubsetOf(followerGroup.getReplicas())) {
                        final PlainActionFuture<Releasable> permitFuture = new PlainActionFuture<>();
                        replica.acquireReplicaOperationPermit(followingPrimary.getOperationPrimaryTerm(),
                            followingPrimary.getGlobalCheckpoint(), followingPrimary.getMaxSeqNoOfUpdatesOrDeletes(),
                            permitFuture, ThreadPool.Names.SAME, primaryResult);
                        try (Releasable ignored = permitFuture.get()) {
                            TransportBulkShardOperationsAction.shardOperationOnReplica(primaryResult.replicaRequest(), replica, logger);
                        }
                    }
                }
                // A follow-task retries these requests while the primary-replica resync is happening on the follower.
                followerGroup.promoteReplicaToPrimary(randomFrom(followerGroup.getReplicas()));
                ShardFollowNodeTask shardFollowTask = createShardFollowTask(leaderGroup, followerGroup);
                SeqNoStats followerSeqNoStats = followerGroup.getPrimary().seqNoStats();
                shardFollowTask.start(followerGroup.getPrimary().getHistoryUUID(),
                    leadingPrimary.getGlobalCheckpoint(),
                    leadingPrimary.getMaxSeqNoOfUpdatesOrDeletes(),
                    followerSeqNoStats.getGlobalCheckpoint(),
                    followerSeqNoStats.getMaxSeqNo());
                try {
                    assertBusy(() -> {
                        assertThat(followerGroup.getPrimary().getGlobalCheckpoint(), equalTo(leadingPrimary.getGlobalCheckpoint()));
                        assertConsistentHistoryBetweenLeaderAndFollower(leaderGroup, followerGroup, true);
                    });
                } finally {
                    shardFollowTask.markAsCompleted();
                }
            }
        }
    }

    public void testAddNewFollowingReplica() throws Exception {
        final byte[] source = "{}".getBytes(StandardCharsets.UTF_8);
        final int numDocs = between(1, 100);
        final List<Translog.Operation> operations = new ArrayList<>(numDocs);
        for (int i = 0; i < numDocs; i++) {
            operations.add(new Translog.Index("type", Integer.toString(i), i, primaryTerm, 0, source, null, -1));
        }
        Future<Void> recoveryFuture = null;
        Settings settings = Settings.builder().put(CcrSettings.CCR_FOLLOWING_INDEX_SETTING.getKey(), true)
            .put(IndexSettings.INDEX_SOFT_DELETES_SETTING.getKey(), true)
            .put(IndexSettings.INDEX_TRANSLOG_FLUSH_THRESHOLD_SIZE_SETTING.getKey(), new ByteSizeValue(between(1, 1000), ByteSizeUnit.KB))
            .build();
        IndexMetaData indexMetaData = buildIndexMetaData(between(0, 1), settings, indexMapping);
        try (ReplicationGroup group = new ReplicationGroup(indexMetaData) {
            @Override
            protected EngineFactory getEngineFactory(ShardRouting routing) {
                return new FollowingEngineFactory();
            }
        }) {
            group.startAll();
            while (operations.isEmpty() == false) {
                List<Translog.Operation> bulkOps = randomSubsetOf(between(1, operations.size()), operations);
                operations.removeAll(bulkOps);
                BulkShardOperationsRequest bulkRequest = new BulkShardOperationsRequest(group.getPrimary().shardId(),
                    group.getPrimary().getHistoryUUID(), bulkOps, -1);
                new CcrAction(bulkRequest, new PlainActionFuture<>(), group).execute();
                if (randomInt(100) < 10) {
                    group.getPrimary().flush(new FlushRequest());
                }
                if (recoveryFuture == null && (randomInt(100) < 10 || operations.isEmpty())) {
                    group.getPrimary().sync();
                    IndexShard newReplica = group.addReplica();
                    // We need to recover the replica async to release the main thread for the following task to fill missing
                    // operations between the local checkpoint and max_seq_no which the recovering replica is waiting for.
                    recoveryFuture = group.asyncRecoverReplica(newReplica,
                        (shard, sourceNode) -> new RecoveryTarget(shard, sourceNode, recoveryListener, l -> {}) {});
                }
            }
            if (recoveryFuture != null) {
                recoveryFuture.get();
            }
            group.assertAllEqual(numDocs);
        }
    }

    public void testSimpleRemoteRecovery() throws Exception {
        try (ReplicationGroup leader = createLeaderGroup(between(0, 1))) {
            leader.startAll();
            leader.appendDocs(between(0, 100));
            leader.flush();
            leader.syncGlobalCheckpoint();
            try (ReplicationGroup follower = createFollowGroup(leader, 0)) {
                follower.startAll();
                ShardFollowNodeTask followTask = createShardFollowTask(leader, follower);
                followTask.start(
                    follower.getPrimary().getHistoryUUID(),
                    leader.getPrimary().getGlobalCheckpoint(),
                    leader.getPrimary().seqNoStats().getMaxSeqNo(),
                    follower.getPrimary().getGlobalCheckpoint(),
                    follower.getPrimary().seqNoStats().getMaxSeqNo()
                );
                leader.appendDocs(between(0, 100));
                if (randomBoolean()) {
                    follower.recoverReplica(follower.addReplica());
                }
                assertBusy(() -> assertConsistentHistoryBetweenLeaderAndFollower(leader, follower, false));
                followTask.markAsCompleted();
            }
        }
    }

<<<<<<< HEAD
    public void testRemoteRecoveryWithGapsInIndexCommit() throws Exception {
        try (ReplicationGroup leader = createLeaderGroup(0)) {
            leader.startAll();
            int numOps = between(0, 50);
            List<Translog.Operation> ops = new ArrayList<>();
            for (int i = 0; i < numOps; i++) {
                final String id = Integer.toString(between(1, numOps));
                if (randomBoolean()) {
                    ops.add(new Translog.Index("_doc", id, i, 1L, 1L, "{}".getBytes(StandardCharsets.UTF_8), null, -1));
                } else {
                    ops.add(new Translog.Delete("_doc", id, EngineTestCase.newUid(id), i, 1L, 1L));
                }
            }
            Randomness.shuffle(ops);
            for (Translog.Operation op : ops) {
                leader.getPrimary().advanceMaxSeqNoOfUpdatesOrDeletes(op.seqNo());
                leader.getPrimary().applyTranslogOperation(op, Engine.Operation.Origin.LOCAL_RESET);
                if (randomInt(100) < 10) {
                    leader.getPrimary().flush(new FlushRequest());
                }
            }
            leader.getPrimary().updateLocalCheckpointForShard(leader.getPrimary().routingEntry().allocationId().getId(), numOps - 1);
            leader.syncGlobalCheckpoint();
            try (ReplicationGroup follower = createFollowGroup(leader, 0)) {
                follower.startAll();
                if (randomBoolean()) {
                    follower.recoverReplica(follower.addReplica());
                }
                ShardFollowNodeTask followTask = createShardFollowTask(leader, follower);
                followTask.start(
                    follower.getPrimary().getHistoryUUID(),
                    leader.getPrimary().getGlobalCheckpoint(),
                    leader.getPrimary().seqNoStats().getMaxSeqNo(),
                    follower.getPrimary().getGlobalCheckpoint(),
                    follower.getPrimary().seqNoStats().getMaxSeqNo()
                );
                if (randomBoolean()) {
                    leader.appendDocs(between(1, 20));
                }
                if (randomBoolean()) {
                    follower.recoverReplica(follower.addReplica());
                }
                if (randomBoolean()) {
                    leader.appendDocs(between(1, 20));
                }
                assertBusy(() -> {
                    for (IndexShard shard : follower) {
                        assertThat(getShardDocUIDs(shard), equalTo(getShardDocUIDs(leader.getPrimary())));
                    }
                });
                followTask.markAsCompleted();
            }
            leader.flush(); // leader does not have translog - need to flush to pass safeCommit assertion
=======
    public void testRetentionLeaseManagement() throws Exception {
        try (ReplicationGroup leader = createLeaderGroup(0)) {
            leader.startAll();
            try (ReplicationGroup follower = createFollowGroup(leader, 0)) {
                follower.startAll();
                final ShardFollowNodeTask task = createShardFollowTask(leader, follower);
                task.start(
                        follower.getPrimary().getHistoryUUID(),
                        leader.getPrimary().getGlobalCheckpoint(),
                        leader.getPrimary().seqNoStats().getMaxSeqNo(),
                        follower.getPrimary().getGlobalCheckpoint(),
                        follower.getPrimary().seqNoStats().getMaxSeqNo());
                final Scheduler.Cancellable renewable = task.getRenewable();
                assertNotNull(renewable);
                assertFalse(renewable.isCancelled());
                task.onCancelled();
                assertTrue(renewable.isCancelled());
                assertNull(task.getRenewable());
            }
>>>>>>> 6e3e3b15
        }
    }

    private ReplicationGroup createLeaderGroup(int replicas) throws IOException {
        Settings settings = Settings.builder()
            .put(IndexSettings.INDEX_SOFT_DELETES_SETTING.getKey(), true)
            .put(IndexSettings.INDEX_SOFT_DELETES_RETENTION_OPERATIONS_SETTING.getKey(), 10000)
            .build();
        return createGroup(replicas, settings);
    }

    private ReplicationGroup createFollowGroup(ReplicationGroup leaderGroup, int replicas) throws IOException {
        final Settings settings = Settings.builder().put(CcrSettings.CCR_FOLLOWING_INDEX_SETTING.getKey(), true)
                .put(IndexSettings.INDEX_SOFT_DELETES_SETTING.getKey(), true)
                .put(
                        IndexSettings.INDEX_TRANSLOG_FLUSH_THRESHOLD_SIZE_SETTING.getKey(),
                        new ByteSizeValue(between(1, 1000), ByteSizeUnit.KB))
                .build();
        IndexMetaData indexMetaData = buildIndexMetaData(replicas, settings, indexMapping);
        return new ReplicationGroup(indexMetaData) {
            @Override
            protected EngineFactory getEngineFactory(ShardRouting routing) {
                return new FollowingEngineFactory();
            }
            @Override
            protected synchronized void recoverPrimary(IndexShard primary) {
                DiscoveryNode localNode = new DiscoveryNode("foo", buildNewFakeTransportAddress(), emptyMap(), emptySet(), Version.CURRENT);
                Snapshot snapshot = new Snapshot("foo", new SnapshotId("bar", UUIDs.randomBase64UUID()));
                ShardRouting routing = ShardRoutingHelper.newWithRestoreSource(primary.routingEntry(),
                    new RecoverySource.SnapshotRecoverySource(UUIDs.randomBase64UUID(), snapshot, Version.CURRENT, "test"));
                primary.markAsRecovering("remote recovery from leader", new RecoveryState(routing, localNode, null));
                primary.restoreFromRepository(new RestoreOnlyRepository(index.getName()) {
                    @Override
                    public Translog.Snapshot restoreShard(IndexShard shard, SnapshotId snapshotId, Version version,
                                             IndexId indexId, ShardId snapshotShardId, RecoveryState recoveryState) {
                        try {
                            IndexShard leader = leaderGroup.getPrimary();
                            Lucene.cleanLuceneIndex(primary.store().directory());
                            try (Engine.IndexCommitRef sourceCommit = leader.acquireSafeIndexCommit()) {
                                Store.MetadataSnapshot sourceSnapshot = leader.store().getMetadata(sourceCommit.getIndexCommit());
                                for (StoreFileMetaData md : sourceSnapshot) {
                                    primary.store().directory().copyFrom(
                                        leader.store().directory(), md.name(), md.name(), IOContext.DEFAULT);
                                }
                                SequenceNumbers.CommitInfo commitInfo = SequenceNumbers.loadSeqNoInfoFromLuceneCommit(
                                    sourceSnapshot.getCommitUserData().entrySet());
                                if (commitInfo.localCheckpoint == commitInfo.maxSeqNo) {
                                    return Translog.Snapshot.EMPTY;
                                }
                                return leader.newChangesSnapshot("test", commitInfo.localCheckpoint + 1, commitInfo.maxSeqNo, true);
                            }
                        } catch (Exception ex) {
                            throw new AssertionError(ex);
                        }
                    }
                });
            }
        };
    }

    private ShardFollowNodeTask createShardFollowTask(ReplicationGroup leaderGroup, ReplicationGroup followerGroup) {
        ShardFollowTask params = new ShardFollowTask(
            null,
            new ShardId("follow_index", "", 0),
            new ShardId("leader_index", "", 0),
            between(1, 64),
            between(1, 64),
            between(1, 8),
            between(1, 4),
            new ByteSizeValue(Long.MAX_VALUE, ByteSizeUnit.BYTES),
            new ByteSizeValue(Long.MAX_VALUE, ByteSizeUnit.BYTES),
            10240,
            new ByteSizeValue(512, ByteSizeUnit.MB),
            TimeValue.timeValueMillis(10),
            TimeValue.timeValueMillis(10),
            Collections.emptyMap()
        );
        final String recordedLeaderIndexHistoryUUID = leaderGroup.getPrimary().getHistoryUUID();

        BiConsumer<TimeValue, Runnable> scheduler = (delay, task) -> threadPool.schedule(task, delay, ThreadPool.Names.GENERIC);
        AtomicBoolean stopped = new AtomicBoolean(false);
        LongSet fetchOperations = new LongHashSet();
        return new ShardFollowNodeTask(
                1L, "type", ShardFollowTask.NAME, "description", null, Collections.emptyMap(), params, scheduler, System::nanoTime) {
            @Override
            protected synchronized void onOperationsFetched(Translog.Operation[] operations) {
                super.onOperationsFetched(operations);
                for (Translog.Operation operation : operations) {
                    if (fetchOperations.add(operation.seqNo()) == false) {
                        throw new AssertionError("Operation [" + operation + " ] was fetched already");
                    }
                }
            }

            @Override
            protected void innerUpdateMapping(long minRequiredMappingVersion, LongConsumer handler, Consumer<Exception> errorHandler) {
                // noop, as mapping updates are not tested
                handler.accept(1L);
            }

            @Override
            protected void innerUpdateSettings(LongConsumer handler, Consumer<Exception> errorHandler) {
                // no-op as settings updates are not tested here
                handler.accept(1L);
            }

            @Override
            protected void innerSendBulkShardOperationsRequest(
                final String followerHistoryUUID,
                final List<Translog.Operation> operations,
                final long maxSeqNoOfUpdates,
                final Consumer<BulkShardOperationsResponse> handler,
                final Consumer<Exception> errorHandler) {
                Runnable task = () -> {
                    BulkShardOperationsRequest request = new BulkShardOperationsRequest(params.getFollowShardId(),
                        followerHistoryUUID, operations, maxSeqNoOfUpdates);
                    ActionListener<BulkShardOperationsResponse> listener = ActionListener.wrap(handler::accept, errorHandler);
                    new CcrAction(request, listener, followerGroup).execute();
                };
                threadPool.executor(ThreadPool.Names.GENERIC).execute(task);
            }

            @Override
            protected void innerSendShardChangesRequest(long from, int maxOperationCount, Consumer<ShardChangesAction.Response> handler,
                                                        Consumer<Exception> errorHandler) {
                Runnable task = () -> {
                    List<IndexShard> indexShards = new ArrayList<>(leaderGroup.getReplicas());
                    indexShards.add(leaderGroup.getPrimary());
                    Collections.shuffle(indexShards, random());

                    Exception exception = null;
                    for (IndexShard indexShard : indexShards) {
                        try {
                            final SeqNoStats seqNoStats = indexShard.seqNoStats();
                            final long maxSeqNoOfUpdatesOrDeletes = indexShard.getMaxSeqNoOfUpdatesOrDeletes();
                            if (from > seqNoStats.getGlobalCheckpoint()) {
                                handler.accept(ShardChangesAction.getResponse(1L, 1L, seqNoStats,
                                    maxSeqNoOfUpdatesOrDeletes, ShardChangesAction.EMPTY_OPERATIONS_ARRAY, 1L));
                                return;
                            }
                            Translog.Operation[] ops = ShardChangesAction.getOperations(indexShard, seqNoStats.getGlobalCheckpoint(), from,
                                maxOperationCount, recordedLeaderIndexHistoryUUID, params.getMaxReadRequestSize());
                            // hard code mapping version; this is ok, as mapping updates are not tested here
                            final ShardChangesAction.Response response = new ShardChangesAction.Response(
                                1L,
                                1L,
                                seqNoStats.getGlobalCheckpoint(),
                                seqNoStats.getMaxSeqNo(),
                                maxSeqNoOfUpdatesOrDeletes,
                                ops,
                                1L
                            );
                            handler.accept(response);
                            return;
                        } catch (Exception e) {
                            exception = e;
                        }
                    }
                    assert exception != null;
                    errorHandler.accept(exception);
                };
                threadPool.executor(ThreadPool.Names.GENERIC).execute(task);
            }

            @Override
            protected Scheduler.Cancellable scheduleBackgroundRetentionLeaseRenewal(final LongSupplier followerGlobalCheckpoint) {
                final String retentionLeaseId = CcrRetentionLeases.retentionLeaseId(
                        "follower",
                        followerGroup.getPrimary().routingEntry().index(),
                        "remote",
                        leaderGroup.getPrimary().routingEntry().index());
                final PlainActionFuture<ReplicationResponse> response = new PlainActionFuture<>();
                leaderGroup.addRetentionLease(
                        retentionLeaseId,
                        followerGlobalCheckpoint.getAsLong(),
                        "ccr",
                        ActionListener.wrap(response::onResponse, e -> fail(e.toString())));
                response.actionGet();
                return threadPool.scheduleWithFixedDelay(
                        () -> leaderGroup.renewRetentionLease(retentionLeaseId, followerGlobalCheckpoint.getAsLong(), "ccr"),
                        CcrRetentionLeases.RETENTION_LEASE_RENEW_INTERVAL_SETTING.get(
                                followerGroup.getPrimary().indexSettings().getSettings()),
                        ThreadPool.Names.GENERIC);
            }

            @Override
            protected boolean isStopped() {
                return super.isStopped() || stopped.get();
            }

            @Override
            public void markAsCompleted() {
                stopped.set(true);
            }

        };
    }

    private void assertConsistentHistoryBetweenLeaderAndFollower(ReplicationGroup leader, ReplicationGroup follower,
                                                                 boolean assertMaxSeqNoOfUpdatesOrDeletes) throws Exception {
        final List<Tuple<String, Long>> docAndSeqNosOnLeader = getDocIdAndSeqNos(leader.getPrimary()).stream()
            .map(d -> Tuple.tuple(d.getId(), d.getSeqNo())).collect(Collectors.toList());
        final Map<Long, Translog.Operation> operationsOnLeader = new HashMap<>();
        try (Translog.Snapshot snapshot = leader.getPrimary().newChangesSnapshot("test", 0, Long.MAX_VALUE, false)) {
            Translog.Operation op;
            while ((op = snapshot.next()) != null) {
                operationsOnLeader.put(op.seqNo(), op);
            }
        }
        for (IndexShard followingShard : follower) {
            if (assertMaxSeqNoOfUpdatesOrDeletes) {
                assertThat(followingShard.getMaxSeqNoOfUpdatesOrDeletes(), equalTo(leader.getPrimary().getMaxSeqNoOfUpdatesOrDeletes()));
            }
            List<Tuple<String, Long>> docAndSeqNosOnFollower = getDocIdAndSeqNos(followingShard).stream()
                .map(d -> Tuple.tuple(d.getId(), d.getSeqNo())).collect(Collectors.toList());
            assertThat(docAndSeqNosOnFollower, equalTo(docAndSeqNosOnLeader));
            try (Translog.Snapshot snapshot = followingShard.newChangesSnapshot("test", 0, Long.MAX_VALUE, false)) {
                Translog.Operation op;
                while ((op = snapshot.next()) != null) {
                    Translog.Operation leaderOp = operationsOnLeader.get(op.seqNo());
                    assertThat(TransportBulkShardOperationsAction.rewriteOperationWithPrimaryTerm(op, leaderOp.primaryTerm()),
                        equalTo(leaderOp));
                }
            }
        }
    }

    class CcrAction extends ReplicationAction<BulkShardOperationsRequest, BulkShardOperationsRequest, BulkShardOperationsResponse> {

        CcrAction(BulkShardOperationsRequest request, ActionListener<BulkShardOperationsResponse> listener, ReplicationGroup group) {
            super(request, listener, group, "ccr");
        }

        @Override
        protected PrimaryResult performOnPrimary(IndexShard primary, BulkShardOperationsRequest request) throws Exception {
            final PlainActionFuture<Releasable> permitFuture = new PlainActionFuture<>();
            primary.acquirePrimaryOperationPermit(permitFuture, ThreadPool.Names.SAME, request);
            final TransportWriteAction.WritePrimaryResult<BulkShardOperationsRequest, BulkShardOperationsResponse> ccrResult;
            try (Releasable ignored = permitFuture.get()) {
                ccrResult = TransportBulkShardOperationsAction.shardOperationOnPrimary(primary.shardId(), request.getHistoryUUID(),
                    request.getOperations(), request.getMaxSeqNoOfUpdatesOrDeletes(), primary, logger);
            }
            return new PrimaryResult(ccrResult.replicaRequest(), ccrResult.finalResponseIfSuccessful) {
                @Override
                public void respond(ActionListener<BulkShardOperationsResponse> listener) {
                    ccrResult.respond(listener);
                }
            };
        }

        @Override
        protected void performOnReplica(BulkShardOperationsRequest request, IndexShard replica) throws Exception {
            TransportBulkShardOperationsAction.shardOperationOnReplica(request, replica, logger);
        }
    }

}<|MERGE_RESOLUTION|>--- conflicted
+++ resolved
@@ -397,61 +397,6 @@
         }
     }
 
-<<<<<<< HEAD
-    public void testRemoteRecoveryWithGapsInIndexCommit() throws Exception {
-        try (ReplicationGroup leader = createLeaderGroup(0)) {
-            leader.startAll();
-            int numOps = between(0, 50);
-            List<Translog.Operation> ops = new ArrayList<>();
-            for (int i = 0; i < numOps; i++) {
-                final String id = Integer.toString(between(1, numOps));
-                if (randomBoolean()) {
-                    ops.add(new Translog.Index("_doc", id, i, 1L, 1L, "{}".getBytes(StandardCharsets.UTF_8), null, -1));
-                } else {
-                    ops.add(new Translog.Delete("_doc", id, EngineTestCase.newUid(id), i, 1L, 1L));
-                }
-            }
-            Randomness.shuffle(ops);
-            for (Translog.Operation op : ops) {
-                leader.getPrimary().advanceMaxSeqNoOfUpdatesOrDeletes(op.seqNo());
-                leader.getPrimary().applyTranslogOperation(op, Engine.Operation.Origin.LOCAL_RESET);
-                if (randomInt(100) < 10) {
-                    leader.getPrimary().flush(new FlushRequest());
-                }
-            }
-            leader.getPrimary().updateLocalCheckpointForShard(leader.getPrimary().routingEntry().allocationId().getId(), numOps - 1);
-            leader.syncGlobalCheckpoint();
-            try (ReplicationGroup follower = createFollowGroup(leader, 0)) {
-                follower.startAll();
-                if (randomBoolean()) {
-                    follower.recoverReplica(follower.addReplica());
-                }
-                ShardFollowNodeTask followTask = createShardFollowTask(leader, follower);
-                followTask.start(
-                    follower.getPrimary().getHistoryUUID(),
-                    leader.getPrimary().getGlobalCheckpoint(),
-                    leader.getPrimary().seqNoStats().getMaxSeqNo(),
-                    follower.getPrimary().getGlobalCheckpoint(),
-                    follower.getPrimary().seqNoStats().getMaxSeqNo()
-                );
-                if (randomBoolean()) {
-                    leader.appendDocs(between(1, 20));
-                }
-                if (randomBoolean()) {
-                    follower.recoverReplica(follower.addReplica());
-                }
-                if (randomBoolean()) {
-                    leader.appendDocs(between(1, 20));
-                }
-                assertBusy(() -> {
-                    for (IndexShard shard : follower) {
-                        assertThat(getShardDocUIDs(shard), equalTo(getShardDocUIDs(leader.getPrimary())));
-                    }
-                });
-                followTask.markAsCompleted();
-            }
-            leader.flush(); // leader does not have translog - need to flush to pass safeCommit assertion
-=======
     public void testRetentionLeaseManagement() throws Exception {
         try (ReplicationGroup leader = createLeaderGroup(0)) {
             leader.startAll();
@@ -471,7 +416,62 @@
                 assertTrue(renewable.isCancelled());
                 assertNull(task.getRenewable());
             }
->>>>>>> 6e3e3b15
+        }
+    }
+
+    public void testRemoteRecoveryWithGapsInIndexCommit() throws Exception {
+        try (ReplicationGroup leader = createLeaderGroup(0)) {
+            leader.startAll();
+            int numOps = between(0, 50);
+            List<Translog.Operation> ops = new ArrayList<>();
+            for (int i = 0; i < numOps; i++) {
+                final String id = Integer.toString(between(1, numOps));
+                if (randomBoolean()) {
+                    ops.add(new Translog.Index("_doc", id, i, 1L, 1L, "{}".getBytes(StandardCharsets.UTF_8), null, -1));
+                } else {
+                    ops.add(new Translog.Delete("_doc", id, EngineTestCase.newUid(id), i, 1L, 1L));
+                }
+            }
+            Randomness.shuffle(ops);
+            for (Translog.Operation op : ops) {
+                leader.getPrimary().advanceMaxSeqNoOfUpdatesOrDeletes(op.seqNo());
+                leader.getPrimary().applyTranslogOperation(op, Engine.Operation.Origin.LOCAL_RESET);
+                if (randomInt(100) < 10) {
+                    leader.getPrimary().flush(new FlushRequest());
+                }
+            }
+            leader.getPrimary().updateLocalCheckpointForShard(leader.getPrimary().routingEntry().allocationId().getId(), numOps - 1);
+            leader.syncGlobalCheckpoint();
+            try (ReplicationGroup follower = createFollowGroup(leader, 0)) {
+                follower.startAll();
+                if (randomBoolean()) {
+                    follower.recoverReplica(follower.addReplica());
+                }
+                ShardFollowNodeTask followTask = createShardFollowTask(leader, follower);
+                followTask.start(
+                    follower.getPrimary().getHistoryUUID(),
+                    leader.getPrimary().getGlobalCheckpoint(),
+                    leader.getPrimary().seqNoStats().getMaxSeqNo(),
+                    follower.getPrimary().getGlobalCheckpoint(),
+                    follower.getPrimary().seqNoStats().getMaxSeqNo()
+                );
+                if (randomBoolean()) {
+                    leader.appendDocs(between(1, 20));
+                }
+                if (randomBoolean()) {
+                    follower.recoverReplica(follower.addReplica());
+                }
+                if (randomBoolean()) {
+                    leader.appendDocs(between(1, 20));
+                }
+                assertBusy(() -> {
+                    for (IndexShard shard : follower) {
+                        assertThat(getShardDocUIDs(shard), equalTo(getShardDocUIDs(leader.getPrimary())));
+                    }
+                });
+                followTask.markAsCompleted();
+            }
+            leader.flush(); // leader does not have translog - need to flush to pass safeCommit assertion
         }
     }
 

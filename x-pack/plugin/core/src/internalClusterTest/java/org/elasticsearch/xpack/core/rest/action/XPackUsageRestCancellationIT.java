/*
 * Copyright Elasticsearch B.V. and/or licensed to Elasticsearch B.V. under one
 * or more contributor license agreements. Licensed under the Elastic License
 * 2.0; you may not use this file except in compliance with the Elastic License
 * 2.0.
 */

package org.elasticsearch.xpack.core.rest.action;

import org.apache.http.client.methods.HttpGet;
import org.elasticsearch.Version;
import org.elasticsearch.action.ActionListener;
import org.elasticsearch.action.ActionRequest;
import org.elasticsearch.action.ActionResponse;
import org.elasticsearch.action.support.ActionFilters;
import org.elasticsearch.action.support.PlainActionFuture;
import org.elasticsearch.action.support.TransportAction;
import org.elasticsearch.client.Cancellable;
import org.elasticsearch.client.Request;
import org.elasticsearch.client.Response;
import org.elasticsearch.client.node.NodeClient;
import org.elasticsearch.cluster.ClusterState;
import org.elasticsearch.cluster.metadata.IndexNameExpressionResolver;
import org.elasticsearch.cluster.service.ClusterService;
import org.elasticsearch.common.inject.Inject;
import org.elasticsearch.common.network.NetworkModule;
import org.elasticsearch.common.settings.Settings;
import org.elasticsearch.license.XPackLicenseState;
import org.elasticsearch.plugins.Plugin;
import org.elasticsearch.protocol.xpack.XPackUsageRequest;
import org.elasticsearch.tasks.Task;
import org.elasticsearch.test.ESIntegTestCase;
import org.elasticsearch.threadpool.ThreadPool;
import org.elasticsearch.transport.TransportService;
import org.elasticsearch.transport.nio.NioTransportPlugin;
import org.elasticsearch.xpack.core.LocalStateCompositeXPackPlugin;
import org.elasticsearch.xpack.core.XPackFeatureSet;
import org.elasticsearch.xpack.core.action.TransportXPackUsageAction;
import org.elasticsearch.xpack.core.action.XPackUsageAction;
import org.elasticsearch.xpack.core.action.XPackUsageFeatureAction;
import org.elasticsearch.xpack.core.action.XPackUsageFeatureResponse;
import org.elasticsearch.xpack.core.action.XPackUsageFeatureTransportAction;
import org.elasticsearch.xpack.core.action.XPackUsageResponse;

import java.nio.file.Path;
import java.util.ArrayList;
import java.util.Arrays;
import java.util.Collection;
import java.util.List;
import java.util.concurrent.CancellationException;
import java.util.concurrent.CountDownLatch;

import static org.elasticsearch.action.support.ActionTestUtils.wrapAsRestResponseListener;
import static org.elasticsearch.test.TaskAssertions.assertAllCancellableTasksAreCancelled;
import static org.elasticsearch.test.TaskAssertions.assertAllTasksHaveFinished;
import static org.hamcrest.core.IsEqual.equalTo;

@ESIntegTestCase.ClusterScope(scope = ESIntegTestCase.Scope.TEST, numDataNodes = 0, numClientNodes = 0)
public class XPackUsageRestCancellationIT extends ESIntegTestCase {
    private static final CountDownLatch blockActionLatch = new CountDownLatch(1);
    private static final CountDownLatch blockingXPackUsageActionExecuting = new CountDownLatch(1);

    @Override
    protected Collection<Class<? extends Plugin>> nodePlugins() {
        return Arrays.asList(getTestTransportPlugin(), BlockingUsageActionXPackPlugin.class, NioTransportPlugin.class);
    }

    @Override
    protected Settings nodeSettings(int ordinal, Settings otherSettings) {
        return Settings.builder()
            .put(super.nodeSettings(ordinal, otherSettings))
            .put(NetworkModule.HTTP_DEFAULT_TYPE_SETTING.getKey(), NioTransportPlugin.NIO_HTTP_TRANSPORT_NAME)
            .build();
    }

    @Override
    protected boolean addMockHttpTransport() {
        return false; // enable http
    }

    public void testCancellation() throws Exception {
        internalCluster().startMasterOnlyNode();
        ensureStableCluster(1);
        final String actionName = XPackUsageAction.NAME;

        final Request request = new Request(HttpGet.METHOD_NAME, "/_xpack/usage");
        final PlainActionFuture<Response> future = new PlainActionFuture<>();
        final Cancellable cancellable = getRestClient().performRequestAsync(request, wrapAsRestResponseListener(future));

        assertThat(future.isDone(), equalTo(false));

        blockingXPackUsageActionExecuting.await();
        cancellable.cancel();
        assertAllCancellableTasksAreCancelled(actionName);

        blockActionLatch.countDown();
        expectThrows(CancellationException.class, future::actionGet);

        assertAllTasksHaveFinished(actionName);
    }

    public static class BlockingUsageActionXPackPlugin extends LocalStateCompositeXPackPlugin {
        public static final XPackUsageFeatureAction BLOCKING_XPACK_USAGE = new XPackUsageFeatureAction("blocking_xpack_usage");
        public static final XPackUsageFeatureAction NON_BLOCKING_XPACK_USAGE = new XPackUsageFeatureAction("regular_xpack_usage");

        public BlockingUsageActionXPackPlugin(Settings settings, Path configPath) {
            super(settings, configPath);
        }

        @Override
        protected Class<? extends TransportAction<XPackUsageRequest, XPackUsageResponse>> getUsageAction() {
            return ClusterBlockAwareTransportXPackUsageAction.class;
        }

        @Override
        public List<ActionHandler<? extends ActionRequest, ? extends ActionResponse>> getActions() {
            final ArrayList<ActionHandler<? extends ActionRequest, ? extends ActionResponse>> actions = new ArrayList<>(super.getActions());
            actions.add(new ActionHandler<>(BLOCKING_XPACK_USAGE, BlockingXPackUsageAction.class));
            actions.add(new ActionHandler<>(NON_BLOCKING_XPACK_USAGE, NonBlockingXPackUsageAction.class));
            return actions;
        }
    }

    public static class ClusterBlockAwareTransportXPackUsageAction extends TransportXPackUsageAction {
        @Inject
        public ClusterBlockAwareTransportXPackUsageAction(
            ThreadPool threadPool,
            TransportService transportService,
            ClusterService clusterService,
            ActionFilters actionFilters,
            IndexNameExpressionResolver indexNameExpressionResolver,
            NodeClient client
        ) {
            super(threadPool, transportService, clusterService, actionFilters, indexNameExpressionResolver, client);
        }

        @Override
        protected List<XPackUsageFeatureAction> usageActions() {
            return List.of(BlockingUsageActionXPackPlugin.BLOCKING_XPACK_USAGE, BlockingUsageActionXPackPlugin.NON_BLOCKING_XPACK_USAGE);
        }
    }

    public static class BlockingXPackUsageAction extends XPackUsageFeatureTransportAction {
        @Inject
        public BlockingXPackUsageAction(
            TransportService transportService,
            ClusterService clusterService,
            ThreadPool threadPool,
            ActionFilters actionFilters,
            IndexNameExpressionResolver indexNameExpressionResolver,
            Settings settings,
            XPackLicenseState licenseState
        ) {
            super(
                BlockingUsageActionXPackPlugin.BLOCKING_XPACK_USAGE.name(),
                transportService,
                clusterService,
                threadPool,
                actionFilters,
                indexNameExpressionResolver
            );
        }

        @Override
        protected void masterOperation(
            Task task,
            XPackUsageRequest request,
            ClusterState state,
            ActionListener<XPackUsageFeatureResponse> listener
        ) throws Exception {
<<<<<<< HEAD
=======
            blockingXPackUsageActionExecuting.countDown();
>>>>>>> d90fa4eb
            blockActionLatch.await();
            listener.onResponse(new XPackUsageFeatureResponse(new XPackFeatureSet.Usage("test", false, false) {
                @Override
                public Version getMinimalSupportedVersion() {
                    return Version.CURRENT;
                }
            }));
        }
    }

    public static class NonBlockingXPackUsageAction extends XPackUsageFeatureTransportAction {
        @Inject
        public NonBlockingXPackUsageAction(
            TransportService transportService,
            ClusterService clusterService,
            ThreadPool threadPool,
            ActionFilters actionFilters,
            IndexNameExpressionResolver indexNameExpressionResolver,
            Settings settings,
            XPackLicenseState licenseState
        ) {
            super(
                BlockingUsageActionXPackPlugin.NON_BLOCKING_XPACK_USAGE.name(),
                transportService,
                clusterService,
                threadPool,
                actionFilters,
                indexNameExpressionResolver
            );
        }

        @Override
        protected void masterOperation(
            Task task,
            XPackUsageRequest request,
            ClusterState state,
            ActionListener<XPackUsageFeatureResponse> listener
        ) {
            assert false : "Unexpected execution";
        }
    }
}<|MERGE_RESOLUTION|>--- conflicted
+++ resolved
@@ -168,10 +168,7 @@
             ClusterState state,
             ActionListener<XPackUsageFeatureResponse> listener
         ) throws Exception {
-<<<<<<< HEAD
-=======
             blockingXPackUsageActionExecuting.countDown();
->>>>>>> d90fa4eb
             blockActionLatch.await();
             listener.onResponse(new XPackUsageFeatureResponse(new XPackFeatureSet.Usage("test", false, false) {
                 @Override

/*
 * Copyright Elasticsearch B.V. and/or licensed to Elasticsearch B.V. under one
 * or more contributor license agreements. Licensed under the Elastic License
 * 2.0; you may not use this file except in compliance with the Elastic License
 * 2.0.
 */
package org.elasticsearch.license;

import org.apache.logging.log4j.LogManager;
import org.apache.logging.log4j.Logger;
import org.elasticsearch.ElasticsearchException;
import org.elasticsearch.Version;
import org.elasticsearch.action.ActionListener;
import org.elasticsearch.cluster.AckedClusterStateUpdateTask;
import org.elasticsearch.cluster.ClusterChangedEvent;
import org.elasticsearch.cluster.ClusterState;
import org.elasticsearch.cluster.ClusterStateListener;
import org.elasticsearch.cluster.metadata.Metadata;
import org.elasticsearch.cluster.service.ClusterService;
import org.elasticsearch.common.component.AbstractLifecycleComponent;
import org.elasticsearch.common.component.Lifecycle;
import org.elasticsearch.common.logging.LoggerMessageFormat;
import org.elasticsearch.common.settings.Setting;
import org.elasticsearch.common.settings.Settings;
import org.elasticsearch.common.time.DateFormatter;
import org.elasticsearch.core.Nullable;
import org.elasticsearch.core.TimeValue;
import org.elasticsearch.env.Environment;
import org.elasticsearch.gateway.GatewayService;
import org.elasticsearch.protocol.xpack.XPackInfoResponse;
import org.elasticsearch.protocol.xpack.license.LicensesStatus;
import org.elasticsearch.protocol.xpack.license.PutLicenseResponse;
import org.elasticsearch.threadpool.ThreadPool;
import org.elasticsearch.watcher.ResourceWatcherService;
import org.elasticsearch.xpack.core.XPackPlugin;
import org.elasticsearch.xpack.core.XPackSettings;
import org.elasticsearch.xpack.core.scheduler.SchedulerEngine;

import java.time.Clock;
import java.util.ArrayList;
import java.util.Collections;
import java.util.HashMap;
import java.util.List;
import java.util.Locale;
import java.util.Map;
import java.util.Set;
import java.util.concurrent.TimeUnit;
import java.util.concurrent.atomic.AtomicReference;
import java.util.stream.Collectors;
import java.util.stream.Stream;

/**
 * Service responsible for managing {@link LicensesMetadata}.
 * <p>
 * On the master node, the service handles updating the cluster state when a new license is registered.
 * It also listens on all nodes for cluster state updates, and updates {@link XPackLicenseState} when
 * the license changes are detected in the cluster state.
 */
public class LicenseService extends AbstractLifecycleComponent implements ClusterStateListener, SchedulerEngine.Listener {
    private static final Logger logger = LogManager.getLogger(LicenseService.class);

    public static final Setting<License.LicenseType> SELF_GENERATED_LICENSE_TYPE = new Setting<>(
        "xpack.license.self_generated.type",
        (s) -> License.LicenseType.BASIC.getTypeName(),
        (s) -> {
            final License.LicenseType type = License.LicenseType.parse(s);
            return SelfGeneratedLicense.validateSelfGeneratedType(type);
        },
        Setting.Property.NodeScope
    );

    static final List<License.LicenseType> ALLOWABLE_UPLOAD_TYPES = getAllowableUploadTypes();

    public static final Setting<List<License.LicenseType>> ALLOWED_LICENSE_TYPES_SETTING = Setting.listSetting(
        "xpack.license.upload.types",
        ALLOWABLE_UPLOAD_TYPES.stream().map(License.LicenseType::getTypeName).collect(Collectors.toUnmodifiableList()),
        License.LicenseType::parse,
        LicenseService::validateUploadTypesSetting,
        Setting.Property.NodeScope
    );

    // pkg private for tests
    static final TimeValue NON_BASIC_SELF_GENERATED_LICENSE_DURATION = TimeValue.timeValueHours(30 * 24);

    static final Set<License.LicenseType> VALID_TRIAL_TYPES = Set.of(
        License.LicenseType.GOLD,
        License.LicenseType.PLATINUM,
        License.LicenseType.ENTERPRISE,
        License.LicenseType.TRIAL
    );

    /**
     * Period before the license expires when warning starts being added to the response header
     */
    static final TimeValue LICENSE_EXPIRATION_WARNING_PERIOD = days(7);

    public static final long BASIC_SELF_GENERATED_LICENSE_EXPIRATION_MILLIS =
        XPackInfoResponse.BASIC_SELF_GENERATED_LICENSE_EXPIRATION_MILLIS;

    private final Settings settings;

    private final ClusterService clusterService;

    /**
     * The xpack feature state to update when license changes are made.
     */
    private final XPackLicenseState licenseState;

    /**
     * Currently active license
     */
    private final AtomicReference<License> currentLicenseHolder = new AtomicReference<>();
<<<<<<< HEAD
    private SchedulerEngine scheduler;
=======
    private final SchedulerEngine scheduler;
>>>>>>> c1efe471
    private final Clock clock;

    /**
     * File watcher for operation mode changes
     */
    private final OperationModeFileWatcher operationModeFileWatcher;

    /**
     * Callbacks to notify relative to license expiry
     */
    private final List<ExpirationCallback> expirationCallbacks = new ArrayList<>();

    /**
     * Which license types are permitted to be uploaded to the cluster
     * @see #ALLOWED_LICENSE_TYPES_SETTING
     */
    private final List<License.LicenseType> allowedLicenseTypes;

    /**
     * Max number of nodes licensed by generated trial license
     */
    static final int SELF_GENERATED_LICENSE_MAX_NODES = 1000;
    static final int SELF_GENERATED_LICENSE_MAX_RESOURCE_UNITS = SELF_GENERATED_LICENSE_MAX_NODES;

    public static final String LICENSE_JOB = "licenseJob";

    public static final DateFormatter DATE_FORMATTER = DateFormatter.forPattern("EEEE, MMMM dd, yyyy");

    private static final String ACKNOWLEDGEMENT_HEADER = "This license update requires acknowledgement. To acknowledge the license, "
        + "please read the following messages and update the license again, this time with the \"acknowledge=true\" parameter:";

    public LicenseService(
        Settings settings,
        ThreadPool threadPool,
        ClusterService clusterService,
        Clock clock,
        Environment env,
        ResourceWatcherService resourceWatcherService,
        XPackLicenseState licenseState
    ) {
        this.settings = settings;
        this.clusterService = clusterService;
        this.clock = clock;
        this.scheduler = new SchedulerEngine(settings, clock);
        this.licenseState = licenseState;
        this.allowedLicenseTypes = ALLOWED_LICENSE_TYPES_SETTING.get(settings);
        this.operationModeFileWatcher = new OperationModeFileWatcher(
            resourceWatcherService,
            XPackPlugin.resolveConfigFile(env, "license_mode"),
            logger,
            () -> updateLicenseState(getLicensesMetadata())
        );
        this.scheduler.register(this);
        populateExpirationCallbacks();

        threadPool.scheduleWithFixedDelay(licenseState::cleanupUsageTracking, TimeValue.timeValueHours(1), ThreadPool.Names.GENERIC);
    }

    private void logExpirationWarning(long expirationMillis, boolean expired) {
        logger.warn("{}", buildExpirationMessage(expirationMillis, expired));
    }

    static CharSequence buildExpirationMessage(long expirationMillis, boolean expired) {
        String expiredMsg = expired ? "expired" : "will expire";
        String general = LoggerMessageFormat.format(
            null,
            "License [{}] on [{}].\n"
                + "# If you have a new license, please update it. Otherwise, please reach out to\n"
                + "# your support contact.\n"
                + "# ",
            expiredMsg,
            DATE_FORMATTER.formatMillis(expirationMillis)
        );
        if (expired) {
            general = general.toUpperCase(Locale.ROOT);
        }
        StringBuilder builder = new StringBuilder(general);
        builder.append(System.lineSeparator());
        if (expired) {
            builder.append("# COMMERCIAL PLUGINS OPERATING WITH REDUCED FUNCTIONALITY");
        } else {
            builder.append("# Commercial plugins operate with reduced functionality on license expiration:");
        }
        XPackLicenseState.EXPIRATION_MESSAGES.forEach((feature, messages) -> {
            if (messages.length > 0) {
                builder.append(System.lineSeparator());
                builder.append("# - ");
                builder.append(feature);
                for (String message : messages) {
                    builder.append(System.lineSeparator());
                    builder.append("#  - ");
                    builder.append(message);
                }
            }
        });
        return builder;
    }

    private void populateExpirationCallbacks() {
        expirationCallbacks.add(new ExpirationCallback.Pre(days(0), days(25), days(1)) {
            @Override
            public void on(License license) {
                logExpirationWarning(license.expiryDate(), false);
            }
        });
        expirationCallbacks.add(new ExpirationCallback.Post(days(0), null, TimeValue.timeValueMinutes(10)) {
            @Override
            public void on(License license) {
                logExpirationWarning(license.expiryDate(), true);
            }
        });
    }

    /**
     * Registers new license in the cluster
     * Master only operation. Installs a new license on the master provided it is VALID
     */
    public void registerLicense(final PutLicenseRequest request, final ActionListener<PutLicenseResponse> listener) {
        final License newLicense = request.license();
        final long now = clock.millis();
        if (LicenseVerifier.verifyLicense(newLicense) == false || newLicense.issueDate() > now || newLicense.startDate() > now) {
            listener.onResponse(new PutLicenseResponse(true, LicensesStatus.INVALID));
            return;
        }
        final License.LicenseType licenseType;
        try {
            licenseType = License.LicenseType.resolve(newLicense);
        } catch (Exception e) {
            listener.onFailure(e);
            return;
        }
        if (licenseType == License.LicenseType.BASIC) {
            listener.onFailure(new IllegalArgumentException("Registering basic licenses is not allowed."));
        } else if (isAllowedLicenseType(licenseType) == false) {
            listener.onFailure(
                new IllegalArgumentException("Registering [" + licenseType.getTypeName() + "] licenses is not allowed on this cluster")
            );
        } else if (newLicense.expiryDate() < now) {
            listener.onResponse(new PutLicenseResponse(true, LicensesStatus.EXPIRED));
        } else {
            if (request.acknowledged() == false) {
                // TODO: ack messages should be generated on the master, since another node's cluster state may be behind...
                final License currentLicense = getLicense();
                if (currentLicense != null) {
                    Map<String, String[]> acknowledgeMessages = getAckMessages(newLicense, currentLicense);
                    if (acknowledgeMessages.isEmpty() == false) {
                        // needs acknowledgement
                        listener.onResponse(
                            new PutLicenseResponse(false, LicensesStatus.VALID, ACKNOWLEDGEMENT_HEADER, acknowledgeMessages)
                        );
                        return;
                    }
                }
            }

            // This check would be incorrect if "basic" licenses were allowed here
            // because the defaults there mean that security can be "off", even if the setting is "on"
            // BUT basic licenses are explicitly excluded earlier in this method, so we don't need to worry
            if (XPackSettings.SECURITY_ENABLED.get(settings)) {
                if (XPackSettings.FIPS_MODE_ENABLED.get(settings)
                    && false == XPackLicenseState.isFipsAllowedForOperationMode(newLicense.operationMode())) {
                    throw new IllegalStateException(
                        "Cannot install a [" + newLicense.operationMode() + "] license unless FIPS mode is disabled"
                    );
                }
            }

            clusterService.submitStateUpdateTask(
                "register license [" + newLicense.uid() + "]",
                new AckedClusterStateUpdateTask(request, listener) {
                    @Override
                    protected PutLicenseResponse newResponse(boolean acknowledged) {
                        return new PutLicenseResponse(acknowledged, LicensesStatus.VALID);
                    }

                    @Override
                    public ClusterState execute(ClusterState currentState) throws Exception {
                        XPackPlugin.checkReadyForXPackCustomMetadata(currentState);
                        final Version oldestNodeVersion = currentState.nodes().getSmallestNonClientNodeVersion();
                        if (licenseIsCompatible(newLicense, oldestNodeVersion) == false) {
                            throw new IllegalStateException(
                                "The provided license is not compatible with node version [" + oldestNodeVersion + "]"
                            );
                        }
                        Metadata currentMetadata = currentState.metadata();
                        LicensesMetadata licensesMetadata = currentMetadata.custom(LicensesMetadata.TYPE);
                        Version trialVersion = null;
                        if (licensesMetadata != null) {
                            trialVersion = licensesMetadata.getMostRecentTrialVersion();
                        }
                        Metadata.Builder mdBuilder = Metadata.builder(currentMetadata);
                        mdBuilder.putCustom(LicensesMetadata.TYPE, new LicensesMetadata(newLicense, trialVersion));
                        return ClusterState.builder(currentState).metadata(mdBuilder).build();
                    }
                }
            );
        }
    }

    private static boolean licenseIsCompatible(License license, Version version) {
        final int maxVersion = LicenseUtils.getMaxLicenseVersion(version);
        return license.version() <= maxVersion;
    }

    private boolean isAllowedLicenseType(License.LicenseType type) {
        logger.debug("Checking license [{}] against allowed license types: {}", type, allowedLicenseTypes);
        return allowedLicenseTypes.contains(type);
    }

    public static Map<String, String[]> getAckMessages(License newLicense, License currentLicense) {
        Map<String, String[]> acknowledgeMessages = new HashMap<>();
        if (License.isAutoGeneratedLicense(currentLicense.signature()) == false // current license is not auto-generated
            && currentLicense.issueDate() > newLicense.issueDate()) { // and has a later issue date
            acknowledgeMessages.put(
                "license",
                new String[] {
                    "The new license is older than the currently installed license. "
                        + "Are you sure you want to override the current license?" }
            );
        }
        XPackLicenseState.ACKNOWLEDGMENT_MESSAGES.forEach((feature, ackMessages) -> {
            String[] messages = ackMessages.apply(currentLicense.operationMode(), newLicense.operationMode());
            if (messages.length > 0) {
                acknowledgeMessages.put(feature, messages);
            }
        });
        return acknowledgeMessages;
    }

    private static TimeValue days(int days) {
        return TimeValue.timeValueHours(days * 24);
    }

    @Override
    public void triggered(SchedulerEngine.Event event) {
        final LicensesMetadata licensesMetadata = getLicensesMetadata();
        if (licensesMetadata != null) {
            final License license = licensesMetadata.getLicense();
            if (event.getJobName().equals(LICENSE_JOB)) {
                updateLicenseState(license);
            } else if (event.getJobName().startsWith(ExpirationCallback.EXPIRATION_JOB_PREFIX)) {
                expirationCallbacks.stream()
                    .filter(expirationCallback -> expirationCallback.getId().equals(event.getJobName()))
                    .forEach(expirationCallback -> expirationCallback.on(license));
            }
        }
    }

    /**
     * Remove license from the cluster state metadata
     */
    public void removeLicense(final ActionListener<PostStartBasicResponse> listener) {
        final PostStartBasicRequest startBasicRequest = new PostStartBasicRequest().acknowledge(true);
        clusterService.submitStateUpdateTask(
            "delete license",
            new StartBasicClusterTask(logger, clusterService.getClusterName().value(), clock, startBasicRequest, listener)
        );
    }

    public License getLicense() {
        final License license = getLicense(clusterService.state().metadata());
        return license == LicensesMetadata.LICENSE_TOMBSTONE ? null : license;
    }

    private LicensesMetadata getLicensesMetadata() {
        return this.clusterService.state().metadata().custom(LicensesMetadata.TYPE);
    }

    void startTrialLicense(PostStartTrialRequest request, final ActionListener<PostStartTrialResponse> listener) {
        License.LicenseType requestedType = License.LicenseType.parse(request.getType());
        if (VALID_TRIAL_TYPES.contains(requestedType) == false) {
            throw new IllegalArgumentException(
                "Cannot start trial of type ["
                    + requestedType.getTypeName()
                    + "]. Valid trial types are ["
                    + VALID_TRIAL_TYPES.stream().map(License.LicenseType::getTypeName).sorted().collect(Collectors.joining(","))
                    + "]"
            );
        }
        StartTrialClusterTask task = new StartTrialClusterTask(logger, clusterService.getClusterName().value(), clock, request, listener);
        clusterService.submitStateUpdateTask("started trial license", task);
    }

    void startBasicLicense(PostStartBasicRequest request, final ActionListener<PostStartBasicResponse> listener) {
        StartBasicClusterTask task = new StartBasicClusterTask(logger, clusterService.getClusterName().value(), clock, request, listener);
        clusterService.submitStateUpdateTask("start basic license", task);
    }

    /**
     * Master-only operation to generate a one-time global self generated license.
     * The self generated license is only generated and stored if the current cluster state metadata
     * has no existing license. If the cluster currently has a basic license that has an expiration date,
     * a new basic license with no expiration date is generated.
     */
    private void registerOrUpdateSelfGeneratedLicense() {
        clusterService.submitStateUpdateTask(
            "maybe generate license for cluster",
            new StartupSelfGeneratedLicenseTask(settings, clock, clusterService)
        );
    }

    @Override
    protected void doStart() throws ElasticsearchException {
        clusterService.addListener(this);
        scheduler.start(Collections.emptyList());
        logger.debug("initializing license state");
        if (clusterService.lifecycleState() == Lifecycle.State.STARTED) {
            final ClusterState clusterState = clusterService.state();
            if (clusterState.blocks().hasGlobalBlock(GatewayService.STATE_NOT_RECOVERED_BLOCK) == false
                && clusterState.nodes().getMasterNode() != null
                && XPackPlugin.isReadyForXPackCustomMetadata(clusterState)) {
                final LicensesMetadata currentMetadata = clusterState.metadata().custom(LicensesMetadata.TYPE);
                boolean noLicense = currentMetadata == null || currentMetadata.getLicense() == null;
                if (clusterState.getNodes().isLocalNodeElectedMaster()
                    && (noLicense || LicenseUtils.licenseNeedsExtended(currentMetadata.getLicense()))) {
                    // triggers a cluster changed event eventually notifying the current licensee
                    registerOrUpdateSelfGeneratedLicense();
                }
            }
        }
    }

    @Override
    protected void doStop() throws ElasticsearchException {
        clusterService.removeListener(this);
        scheduler.stop();
        // clear current license
        currentLicenseHolder.set(null);
    }

    @Override
    protected void doClose() throws ElasticsearchException {}

    /**
     * When there is no global block on {@link org.elasticsearch.gateway.GatewayService#STATE_NOT_RECOVERED_BLOCK}
     * notify licensees and issue auto-generated license if no license has been installed/issued yet.
     */
    @Override
    public void clusterChanged(ClusterChangedEvent event) {
        final ClusterState previousClusterState = event.previousState();
        final ClusterState currentClusterState = event.state();
        if (currentClusterState.blocks().hasGlobalBlock(GatewayService.STATE_NOT_RECOVERED_BLOCK) == false) {
            if (XPackPlugin.isReadyForXPackCustomMetadata(currentClusterState) == false) {
                logger.debug(
                    "cannot add license to cluster as the following nodes might not understand the license metadata: {}",
                    () -> XPackPlugin.nodesNotReadyForXPackCustomMetadata(currentClusterState)
                );
                return;
            }

            final LicensesMetadata prevLicensesMetadata = previousClusterState.getMetadata().custom(LicensesMetadata.TYPE);
            final LicensesMetadata currentLicensesMetadata = currentClusterState.getMetadata().custom(LicensesMetadata.TYPE);
            if (logger.isDebugEnabled()) {
                logger.debug("previous [{}]", prevLicensesMetadata);
                logger.debug("current [{}]", currentLicensesMetadata);
            }
            // notify all interested plugins
            if (previousClusterState.blocks().hasGlobalBlock(GatewayService.STATE_NOT_RECOVERED_BLOCK) || prevLicensesMetadata == null) {
                if (currentLicensesMetadata != null) {
                    onUpdate(currentLicensesMetadata);
                }
            } else if (prevLicensesMetadata.equals(currentLicensesMetadata) == false) {
                onUpdate(currentLicensesMetadata);
            }

            License currentLicense = null;
            boolean noLicenseInPrevMetadata = prevLicensesMetadata == null || prevLicensesMetadata.getLicense() == null;
            if (noLicenseInPrevMetadata == false) {
                currentLicense = prevLicensesMetadata.getLicense();
            }
            boolean noLicenseInCurrentMetadata = (currentLicensesMetadata == null || currentLicensesMetadata.getLicense() == null);
            if (noLicenseInCurrentMetadata == false) {
                currentLicense = currentLicensesMetadata.getLicense();
            }

            boolean noLicense = noLicenseInPrevMetadata && noLicenseInCurrentMetadata;
            // auto-generate license if no licenses ever existed or if the current license is basic and
            // needs extended or if the license signature needs to be updated. this will trigger a subsequent cluster changed event
            if (currentClusterState.getNodes().isLocalNodeElectedMaster()
                && (noLicense
                    || LicenseUtils.licenseNeedsExtended(currentLicense)
                    || LicenseUtils.signatureNeedsUpdate(currentLicense, currentClusterState.nodes()))) {
                registerOrUpdateSelfGeneratedLicense();
            }
        } else if (logger.isDebugEnabled()) {
            logger.debug("skipped license notifications reason: [{}]", GatewayService.STATE_NOT_RECOVERED_BLOCK);
        }
    }

    private void updateLicenseState(LicensesMetadata licensesMetadata) {
        if (licensesMetadata != null) {
            updateLicenseState(getLicense(licensesMetadata));
        }
    }

    protected static String getExpiryWarning(long licenseExpiryDate, long currentTime) {
        final long diff = licenseExpiryDate - currentTime;
        if (LICENSE_EXPIRATION_WARNING_PERIOD.getMillis() > diff) {
            final long days = TimeUnit.MILLISECONDS.toDays(diff);
            final String expiryMessage = (days == 0 && diff > 0)
                ? "expires today"
                : (diff > 0
                    ? String.format(Locale.ROOT, "will expire in [%d] days", days)
                    : String.format(Locale.ROOT, "expired on [%s]", LicenseService.DATE_FORMATTER.formatMillis(licenseExpiryDate)));
            return "Your license "
                + expiryMessage
                + ". "
                + "Contact your administrator or update your license for continued use of features";
        }
        return null;
    }

    protected void updateLicenseState(final License license) {
        long time = clock.millis();
        if (license == LicensesMetadata.LICENSE_TOMBSTONE) {
            // implies license has been explicitly deleted
            licenseState.update(License.OperationMode.MISSING, false, getExpiryWarning(license.expiryDate(), time));
            return;
        }
        if (license != null) {
            final boolean active;
            if (license.expiryDate() == BASIC_SELF_GENERATED_LICENSE_EXPIRATION_MILLIS) {
                active = true;
            } else {
                active = time >= license.issueDate() && time < license.expiryDate();
            }
            licenseState.update(license.operationMode(), active, getExpiryWarning(license.expiryDate(), time));

            if (active) {
                logger.debug("license [{}] - valid", license.uid());
            } else {
                logger.warn("license [{}] - expired", license.uid());
            }
        }
    }

    /**
     * Notifies registered licensees of license state change and/or new active license
     * based on the license in <code>currentLicensesMetadata</code>.
     * Additionally schedules license expiry notifications and event callbacks
     * relative to the current license's expiry
     */
    private void onUpdate(final LicensesMetadata currentLicensesMetadata) {
        final License license = getLicense(currentLicensesMetadata);
        // license can be null if the trial license is yet to be auto-generated
        // in this case, it is a no-op
        if (license != null) {
            final License previousLicense = currentLicenseHolder.get();
            if (license.equals(previousLicense) == false) {
                currentLicenseHolder.set(license);
                license.setOperationModeFileWatcher(operationModeFileWatcher);
                scheduler.add(new SchedulerEngine.Job(LICENSE_JOB, nextLicenseCheck(license)));
                for (ExpirationCallback expirationCallback : expirationCallbacks) {
                    scheduler.add(
                        new SchedulerEngine.Job(
                            expirationCallback.getId(),
                            (startTime, now) -> expirationCallback.nextScheduledTimeForExpiry(license.expiryDate(), startTime, now)
                        )
                    );
                }
                if (previousLicense != null) {
                    // remove operationModeFileWatcher to gc the old license object
                    previousLicense.removeOperationModeFileWatcher();
                }
                logger.info("license [{}] mode [{}] - valid", license.uid(), license.operationMode().name().toLowerCase(Locale.ROOT));
            }
            updateLicenseState(license);
        }
    }

    // pkg private for tests
    static SchedulerEngine.Schedule nextLicenseCheck(License license) {
        return (startTime, time) -> {
            if (time < license.issueDate()) {
                // when we encounter a license with a future issue date
                // which can happen with autogenerated license,
                // we want to schedule a notification on the license issue date
                // so the license is notified once it is valid
                // see https://github.com/elastic/x-plugins/issues/983
                return license.issueDate();
            } else if (time < license.expiryDate()) {
                // Re-check the license every day during the warning period up to the license expiration.
                // This will cause the warning message to be updated that is emitted on soon-expiring license use.
                long nextTime = license.expiryDate() - LICENSE_EXPIRATION_WARNING_PERIOD.getMillis();
                while (nextTime <= time) {
                    nextTime += TimeValue.timeValueDays(1).getMillis();
                }
                return nextTime;
            }
            return -1; // license is expired, no need to check again
        };
    }

    public static License getLicense(final Metadata metadata) {
        final LicensesMetadata licensesMetadata = metadata.custom(LicensesMetadata.TYPE);
        return getLicense(licensesMetadata);
    }

    static License getLicense(@Nullable final LicensesMetadata metadata) {
        if (metadata != null) {
            License license = metadata.getLicense();
            if (license == LicensesMetadata.LICENSE_TOMBSTONE) {
                return license;
            } else if (license != null) {
                if (license.verified()) {
                    return license;
                }
            }
        }
        return null;
    }

    private static List<License.LicenseType> getAllowableUploadTypes() {
        return Stream.of(License.LicenseType.values()).filter(t -> t != License.LicenseType.BASIC).collect(Collectors.toUnmodifiableList());
    }

    private static void validateUploadTypesSetting(List<License.LicenseType> value) {
        if (ALLOWABLE_UPLOAD_TYPES.containsAll(value) == false) {
            throw new IllegalArgumentException(
                "Invalid value ["
                    + value.stream().map(License.LicenseType::getTypeName).collect(Collectors.joining(","))
                    + "] for "
                    + ALLOWED_LICENSE_TYPES_SETTING.getKey()
                    + ", allowed values are ["
                    + ALLOWABLE_UPLOAD_TYPES.stream().map(License.LicenseType::getTypeName).collect(Collectors.joining(","))
                    + "]"
            );
        }
    }
}<|MERGE_RESOLUTION|>--- conflicted
+++ resolved
@@ -110,11 +110,7 @@
      * Currently active license
      */
     private final AtomicReference<License> currentLicenseHolder = new AtomicReference<>();
-<<<<<<< HEAD
-    private SchedulerEngine scheduler;
-=======
     private final SchedulerEngine scheduler;
->>>>>>> c1efe471
     private final Clock clock;
 
     /**

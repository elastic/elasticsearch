--- conflicted
+++ resolved
@@ -109,13 +109,8 @@
     /**
      * Currently active license
      */
-<<<<<<< HEAD
     private final AtomicReference<License> currentLicenseHolder = new AtomicReference<>();
-    private SchedulerEngine scheduler;
-=======
-    private final AtomicReference<License> currentLicense = new AtomicReference<>();
     private final SchedulerEngine scheduler;
->>>>>>> 60f9b633
     private final Clock clock;
 
     /**

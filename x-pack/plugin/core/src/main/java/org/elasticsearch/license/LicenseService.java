/*
 * Copyright Elasticsearch B.V. and/or licensed to Elasticsearch B.V. under one
 * or more contributor license agreements. Licensed under the Elastic License
 * 2.0; you may not use this file except in compliance with the Elastic License
 * 2.0.
 */
package org.elasticsearch.license;

import org.apache.logging.log4j.LogManager;
import org.apache.logging.log4j.Logger;
import org.elasticsearch.ElasticsearchException;
import org.elasticsearch.Version;
import org.elasticsearch.action.ActionListener;
import org.elasticsearch.cluster.AckedClusterStateUpdateTask;
import org.elasticsearch.cluster.ClusterChangedEvent;
import org.elasticsearch.cluster.ClusterState;
import org.elasticsearch.cluster.ClusterStateListener;
<<<<<<< HEAD
import org.elasticsearch.cluster.ClusterStateTaskConfig;
import org.elasticsearch.cluster.ClusterStateTaskExecutor;
=======
>>>>>>> b8962066
import org.elasticsearch.cluster.ClusterStateUpdateTask;
import org.elasticsearch.cluster.metadata.Metadata;
import org.elasticsearch.cluster.service.ClusterService;
import org.elasticsearch.common.Priority;
import org.elasticsearch.common.component.AbstractLifecycleComponent;
import org.elasticsearch.common.component.Lifecycle;
import org.elasticsearch.common.hash.MessageDigests;
import org.elasticsearch.common.logging.LoggerMessageFormat;
import org.elasticsearch.common.settings.Setting;
import org.elasticsearch.common.settings.Settings;
import org.elasticsearch.common.time.DateFormatter;
import org.elasticsearch.core.Nullable;
import org.elasticsearch.core.SuppressForbidden;
import org.elasticsearch.core.TimeValue;
import org.elasticsearch.env.Environment;
import org.elasticsearch.gateway.GatewayService;
import org.elasticsearch.protocol.xpack.XPackInfoResponse;
import org.elasticsearch.protocol.xpack.license.LicenseStatus;
import org.elasticsearch.protocol.xpack.license.LicensesStatus;
import org.elasticsearch.protocol.xpack.license.PutLicenseResponse;
import org.elasticsearch.threadpool.ThreadPool;
import org.elasticsearch.watcher.ResourceWatcherService;
import org.elasticsearch.xpack.core.XPackPlugin;
import org.elasticsearch.xpack.core.XPackSettings;
import org.elasticsearch.xpack.core.scheduler.SchedulerEngine;

import java.nio.charset.StandardCharsets;
import java.time.Clock;
import java.util.ArrayList;
import java.util.Collections;
import java.util.HashMap;
import java.util.List;
import java.util.Locale;
import java.util.Map;
import java.util.Set;
import java.util.concurrent.TimeUnit;
import java.util.concurrent.atomic.AtomicReference;
import java.util.stream.Collectors;
import java.util.stream.Stream;

/**
 * Service responsible for managing {@link LicensesMetadata}.
 * <p>
 * On the master node, the service handles updating the cluster state when a new license is registered.
 * It also listens on all nodes for cluster state updates, and updates {@link XPackLicenseState} when
 * the license changes are detected in the cluster state.
 */
public class LicenseService extends AbstractLifecycleComponent implements ClusterStateListener, SchedulerEngine.Listener {
    private static final Logger logger = LogManager.getLogger(LicenseService.class);

    public static final Setting<License.LicenseType> SELF_GENERATED_LICENSE_TYPE = new Setting<>(
        "xpack.license.self_generated.type",
        (s) -> License.LicenseType.BASIC.getTypeName(),
        (s) -> {
            final License.LicenseType type = License.LicenseType.parse(s);
            return SelfGeneratedLicense.validateSelfGeneratedType(type);
        },
        Setting.Property.NodeScope
    );

    public static final List<License.LicenseType> ALLOWABLE_UPLOAD_TYPES = getAllowableUploadTypes();

    public static final Setting<List<License.LicenseType>> ALLOWED_LICENSE_TYPES_SETTING = Setting.listSetting(
        "xpack.license.upload.types",
        ALLOWABLE_UPLOAD_TYPES.stream().map(License.LicenseType::getTypeName).toList(),
        License.LicenseType::parse,
        LicenseService::validateUploadTypesSetting,
        Setting.Property.NodeScope
    );

    // pkg private for tests
    static final TimeValue NON_BASIC_SELF_GENERATED_LICENSE_DURATION = TimeValue.timeValueHours(30 * 24);

    static final Set<License.LicenseType> VALID_TRIAL_TYPES = Set.of(
        License.LicenseType.GOLD,
        License.LicenseType.PLATINUM,
        License.LicenseType.ENTERPRISE,
        License.LicenseType.TRIAL
    );

    /**
     * Period before the license expires when warning starts being added to the response header
     */
    static final TimeValue LICENSE_EXPIRATION_WARNING_PERIOD = days(7);

    public static final long BASIC_SELF_GENERATED_LICENSE_EXPIRATION_MILLIS =
        XPackInfoResponse.BASIC_SELF_GENERATED_LICENSE_EXPIRATION_MILLIS;

    private final Settings settings;

    private final ClusterService clusterService;

    /**
     * The xpack feature state to update when license changes are made.
     */
    private final XPackLicenseState licenseState;

    /**
     * Currently active license
     */
    private final AtomicReference<License> currentLicenseHolder = new AtomicReference<>();
    private final SchedulerEngine scheduler;
    private final Clock clock;

    /**
     * File watcher for operation mode changes
     */
    private final OperationModeFileWatcher operationModeFileWatcher;

    /**
     * Callbacks to notify relative to license expiry
     */
    private final List<ExpirationCallback> expirationCallbacks = new ArrayList<>();

    /**
     * Which license types are permitted to be uploaded to the cluster
     * @see #ALLOWED_LICENSE_TYPES_SETTING
     */
    private final List<License.LicenseType> allowedLicenseTypes;

    private final StartTrialClusterTask.Executor startTrialExecutor = new StartTrialClusterTask.Executor();
    private final StartBasicClusterTask.Executor startBasicExecutor = new StartBasicClusterTask.Executor();

    /**
     * Max number of nodes licensed by generated trial license
     */
    static final int SELF_GENERATED_LICENSE_MAX_NODES = 1000;
    static final int SELF_GENERATED_LICENSE_MAX_RESOURCE_UNITS = SELF_GENERATED_LICENSE_MAX_NODES;

    public static final String LICENSE_JOB = "licenseJob";

    public static final DateFormatter DATE_FORMATTER = DateFormatter.forPattern("EEEE, MMMM dd, yyyy");

    private static final String ACKNOWLEDGEMENT_HEADER = "This license update requires acknowledgement. To acknowledge the license, "
        + "please read the following messages and update the license again, this time with the \"acknowledge=true\" parameter:";

    public LicenseService(
        Settings settings,
        ThreadPool threadPool,
        ClusterService clusterService,
        Clock clock,
        Environment env,
        ResourceWatcherService resourceWatcherService,
        XPackLicenseState licenseState
    ) {
        this.settings = settings;
        this.clusterService = clusterService;
        this.clock = clock;
        this.scheduler = new SchedulerEngine(settings, clock);
        this.licenseState = licenseState;
        this.allowedLicenseTypes = ALLOWED_LICENSE_TYPES_SETTING.get(settings);
        this.operationModeFileWatcher = new OperationModeFileWatcher(
            resourceWatcherService,
            XPackPlugin.resolveConfigFile(env, "license_mode"),
            logger,
            () -> updateLicenseState(getLicensesMetadata())
        );
        this.scheduler.register(this);
        populateExpirationCallbacks();

        threadPool.scheduleWithFixedDelay(licenseState::cleanupUsageTracking, TimeValue.timeValueHours(1), ThreadPool.Names.GENERIC);
    }

    private void logExpirationWarning(long expirationMillis, boolean expired) {
        logger.warn("{}", buildExpirationMessage(expirationMillis, expired));
    }

    static CharSequence buildExpirationMessage(long expirationMillis, boolean expired) {
        String expiredMsg = expired ? "expired" : "will expire";
        String general = LoggerMessageFormat.format(null, """
            License [{}] on [{}].
            # If you have a new license, please update it. Otherwise, please reach out to
            # your support contact.
            #\s""", expiredMsg, DATE_FORMATTER.formatMillis(expirationMillis));
        if (expired) {
            general = general.toUpperCase(Locale.ROOT);
        }
        StringBuilder builder = new StringBuilder(general);
        builder.append(System.lineSeparator());
        if (expired) {
            builder.append("# COMMERCIAL PLUGINS OPERATING WITH REDUCED FUNCTIONALITY");
        } else {
            builder.append("# Commercial plugins operate with reduced functionality on license expiration:");
        }
        XPackLicenseState.EXPIRATION_MESSAGES.forEach((feature, messages) -> {
            if (messages.length > 0) {
                builder.append(System.lineSeparator());
                builder.append("# - ");
                builder.append(feature);
                for (String message : messages) {
                    builder.append(System.lineSeparator());
                    builder.append("#  - ");
                    builder.append(message);
                }
            }
        });
        return builder;
    }

    private void populateExpirationCallbacks() {
        expirationCallbacks.add(new ExpirationCallback.Pre(days(0), days(25), days(1)) {
            @Override
            public void on(License license) {
                logExpirationWarning(getExpiryDate(license), false);
            }
        });
        expirationCallbacks.add(new ExpirationCallback.Post(days(0), null, TimeValue.timeValueMinutes(10)) {
            @Override
            public void on(License license) {
                logExpirationWarning(getExpiryDate(license), true);
            }
        });
    }

    /**
     * Gets the effective expiry date of the given license, including any overrides.
     */
    public static long getExpiryDate(License license) {
        String licenseUidHash = MessageDigests.toHexString(MessageDigests.sha256().digest(license.uid().getBytes(StandardCharsets.UTF_8)));
        return LicenseOverrides.overrideDateForLicense(licenseUidHash)
            .map(date -> date.toInstant().toEpochMilli())
            .orElse(license.expiryDate());
    }

    /**
     * Gets the current status of a license
     */
    public static LicenseStatus status(License license) {
        long now = System.currentTimeMillis();
        if (license.issueDate() > now) {
            return LicenseStatus.INVALID;
        } else if (LicenseService.getExpiryDate(license) < now) {
            return LicenseStatus.EXPIRED;
        }
        return LicenseStatus.ACTIVE;
    }

    /**
     * Registers new license in the cluster
     * Master only operation. Installs a new license on the master provided it is VALID
     */
    public void registerLicense(final PutLicenseRequest request, final ActionListener<PutLicenseResponse> listener) {
        final License newLicense = request.license();
        final long now = clock.millis();
        if (LicenseVerifier.verifyLicense(newLicense) == false || newLicense.issueDate() > now || newLicense.startDate() > now) {
            listener.onResponse(new PutLicenseResponse(true, LicensesStatus.INVALID));
            return;
        }
        final License.LicenseType licenseType;
        try {
            licenseType = License.LicenseType.resolve(newLicense);
        } catch (Exception e) {
            listener.onFailure(e);
            return;
        }
        if (licenseType == License.LicenseType.BASIC) {
            listener.onFailure(new IllegalArgumentException("Registering basic licenses is not allowed."));
        } else if (isAllowedLicenseType(licenseType) == false) {
            listener.onFailure(
                new IllegalArgumentException("Registering [" + licenseType.getTypeName() + "] licenses is not allowed on this cluster")
            );
        } else if (getExpiryDate(newLicense) < now) {
            listener.onResponse(new PutLicenseResponse(true, LicensesStatus.EXPIRED));
        } else {
            if (request.acknowledged() == false) {
                // TODO: ack messages should be generated on the master, since another node's cluster state may be behind...
                final License currentLicense = getLicense();
                if (currentLicense != null) {
                    Map<String, String[]> acknowledgeMessages = getAckMessages(newLicense, currentLicense);
                    if (acknowledgeMessages.isEmpty() == false) {
                        // needs acknowledgement
                        listener.onResponse(
                            new PutLicenseResponse(false, LicensesStatus.VALID, ACKNOWLEDGEMENT_HEADER, acknowledgeMessages)
                        );
                        return;
                    }
                }
            }

            // This check would be incorrect if "basic" licenses were allowed here
            // because the defaults there mean that security can be "off", even if the setting is "on"
            // BUT basic licenses are explicitly excluded earlier in this method, so we don't need to worry
            if (XPackSettings.SECURITY_ENABLED.get(settings)) {
                if (XPackSettings.FIPS_MODE_ENABLED.get(settings)
                    && false == XPackLicenseState.isFipsAllowedForOperationMode(newLicense.operationMode())) {
                    throw new IllegalStateException(
                        "Cannot install a [" + newLicense.operationMode() + "] license unless FIPS mode is disabled"
                    );
                }
            }

            submitUnbatchedTask("register license [" + newLicense.uid() + "]", new AckedClusterStateUpdateTask(request, listener) {
                @Override
                protected PutLicenseResponse newResponse(boolean acknowledged) {
                    return new PutLicenseResponse(acknowledged, LicensesStatus.VALID);
                }

                @Override
                public ClusterState execute(ClusterState currentState) throws Exception {
                    XPackPlugin.checkReadyForXPackCustomMetadata(currentState);
                    final Version oldestNodeVersion = currentState.nodes().getSmallestNonClientNodeVersion();
                    if (licenseIsCompatible(newLicense, oldestNodeVersion) == false) {
                        throw new IllegalStateException(
                            "The provided license is not compatible with node version [" + oldestNodeVersion + "]"
                        );
                    }
                    Metadata currentMetadata = currentState.metadata();
                    LicensesMetadata licensesMetadata = currentMetadata.custom(LicensesMetadata.TYPE);
                    Version trialVersion = null;
                    if (licensesMetadata != null) {
                        trialVersion = licensesMetadata.getMostRecentTrialVersion();
                    }
                    Metadata.Builder mdBuilder = Metadata.builder(currentMetadata);
                    mdBuilder.putCustom(LicensesMetadata.TYPE, new LicensesMetadata(newLicense, trialVersion));
                    return ClusterState.builder(currentState).metadata(mdBuilder).build();
                }
            });
        }
    }

    @SuppressForbidden(reason = "legacy usage of unbatched task") // TODO add support for batching here
    private void submitUnbatchedTask(@SuppressWarnings("SameParameterValue") String source, ClusterStateUpdateTask task) {
        clusterService.submitUnbatchedStateUpdateTask(source, task);
    }

    private static boolean licenseIsCompatible(License license, Version version) {
        final int maxVersion = LicenseUtils.getMaxLicenseVersion(version);
        return license.version() <= maxVersion;
    }

    private boolean isAllowedLicenseType(License.LicenseType type) {
        logger.debug("Checking license [{}] against allowed license types: {}", type, allowedLicenseTypes);
        return allowedLicenseTypes.contains(type);
    }

    public static Map<String, String[]> getAckMessages(License newLicense, License currentLicense) {
        Map<String, String[]> acknowledgeMessages = new HashMap<>();
        if (License.isAutoGeneratedLicense(currentLicense.signature()) == false // current license is not auto-generated
            && currentLicense.issueDate() > newLicense.issueDate()) { // and has a later issue date
            acknowledgeMessages.put(
                "license",
                new String[] {
                    "The new license is older than the currently installed license. "
                        + "Are you sure you want to override the current license?" }
            );
        }
        XPackLicenseState.ACKNOWLEDGMENT_MESSAGES.forEach((feature, ackMessages) -> {
            String[] messages = ackMessages.apply(currentLicense.operationMode(), newLicense.operationMode());
            if (messages.length > 0) {
                acknowledgeMessages.put(feature, messages);
            }
        });
        return acknowledgeMessages;
    }

    private static TimeValue days(int days) {
        return TimeValue.timeValueHours(days * 24);
    }

    @Override
    public void triggered(SchedulerEngine.Event event) {
        final LicensesMetadata licensesMetadata = getLicensesMetadata();
        if (licensesMetadata != null) {
            final License license = licensesMetadata.getLicense();
            if (event.getJobName().equals(LICENSE_JOB)) {
                updateLicenseState(license);
            } else if (event.getJobName().startsWith(ExpirationCallback.EXPIRATION_JOB_PREFIX)) {
                expirationCallbacks.stream()
                    .filter(expirationCallback -> expirationCallback.getId().equals(event.getJobName()))
                    .forEach(expirationCallback -> expirationCallback.on(license));
            }
        }
    }

    /**
     * Remove license from the cluster state metadata
     */
    public void removeLicense(final ActionListener<PostStartBasicResponse> listener) {
        final PostStartBasicRequest startBasicRequest = new PostStartBasicRequest().acknowledge(true);
        final StartBasicClusterTask task = new StartBasicClusterTask(
            logger,
            clusterService.getClusterName().value(),
            clock,
            startBasicRequest,
            "delete license",
            listener
        );
<<<<<<< HEAD
        clusterService.submitStateUpdateTask(
            task.getDescription(),
            task,
            ClusterStateTaskConfig.build(Priority.NORMAL), // TODO should pass in request.masterNodeTimeout() here
            startBasicExecutor
        );
=======
        submitUnbatchedTask(task.getDescription(), task);
>>>>>>> b8962066
    }

    public License getLicense() {
        final License license = getLicense(clusterService.state().metadata());
        return license == LicensesMetadata.LICENSE_TOMBSTONE ? null : license;
    }

    private LicensesMetadata getLicensesMetadata() {
        return this.clusterService.state().metadata().custom(LicensesMetadata.TYPE);
    }

    void startTrialLicense(PostStartTrialRequest request, final ActionListener<PostStartTrialResponse> listener) {
        License.LicenseType requestedType = License.LicenseType.parse(request.getType());
        if (VALID_TRIAL_TYPES.contains(requestedType) == false) {
            throw new IllegalArgumentException(
                "Cannot start trial of type ["
                    + requestedType.getTypeName()
                    + "]. Valid trial types are ["
                    + VALID_TRIAL_TYPES.stream().map(License.LicenseType::getTypeName).sorted().collect(Collectors.joining(","))
                    + "]"
            );
        }
<<<<<<< HEAD
        clusterService.submitStateUpdateTask(
            StartTrialClusterTask.TASK_SOURCE,
            new StartTrialClusterTask(logger, clusterService.getClusterName().value(), clock, request, listener),
            ClusterStateTaskConfig.build(Priority.NORMAL), // TODO should pass in request.masterNodeTimeout() here
            startTrialExecutor
        );
=======
        StartTrialClusterTask task = new StartTrialClusterTask(logger, clusterService.getClusterName().value(), clock, request, listener);
        submitUnbatchedTask(StartTrialClusterTask.TASK_SOURCE, task);
>>>>>>> b8962066
    }

    void startBasicLicense(PostStartBasicRequest request, final ActionListener<PostStartBasicResponse> listener) {
        StartBasicClusterTask task = new StartBasicClusterTask(
            logger,
            clusterService.getClusterName().value(),
            clock,
            request,
            "start basic license",
            listener
        );
<<<<<<< HEAD
        clusterService.submitStateUpdateTask(
            task.getDescription(),
            task,
            ClusterStateTaskConfig.build(Priority.NORMAL), // TODO should pass in request.masterNodeTimeout() here
            startBasicExecutor
        );
=======
        submitUnbatchedTask(task.getDescription(), task);
>>>>>>> b8962066
    }

    /**
     * Master-only operation to generate a one-time global self generated license.
     * The self generated license is only generated and stored if the current cluster state metadata
     * has no existing license. If the cluster currently has a basic license that has an expiration date,
     * a new basic license with no expiration date is generated.
     */
    private void registerOrUpdateSelfGeneratedLicense() {
        submitUnbatchedTask(
            StartupSelfGeneratedLicenseTask.TASK_SOURCE,
            new StartupSelfGeneratedLicenseTask(settings, clock, clusterService)
        );
    }

    @Override
    protected void doStart() throws ElasticsearchException {
        clusterService.addListener(this);
        scheduler.start(Collections.emptyList());
        logger.debug("initializing license state");
        if (clusterService.lifecycleState() == Lifecycle.State.STARTED) {
            final ClusterState clusterState = clusterService.state();
            if (clusterState.blocks().hasGlobalBlock(GatewayService.STATE_NOT_RECOVERED_BLOCK) == false
                && clusterState.nodes().getMasterNode() != null
                && XPackPlugin.isReadyForXPackCustomMetadata(clusterState)) {
                final LicensesMetadata currentMetadata = clusterState.metadata().custom(LicensesMetadata.TYPE);
                boolean noLicense = currentMetadata == null || currentMetadata.getLicense() == null;
                if (clusterState.getNodes().isLocalNodeElectedMaster()
                    && (noLicense || LicenseUtils.licenseNeedsExtended(currentMetadata.getLicense()))) {
                    // triggers a cluster changed event eventually notifying the current licensee
                    registerOrUpdateSelfGeneratedLicense();
                }
            }
        }
    }

    @Override
    protected void doStop() throws ElasticsearchException {
        clusterService.removeListener(this);
        scheduler.stop();
        // clear current license
        currentLicenseHolder.set(null);
    }

    @Override
    protected void doClose() throws ElasticsearchException {}

    /**
     * When there is no global block on {@link org.elasticsearch.gateway.GatewayService#STATE_NOT_RECOVERED_BLOCK}
     * notify licensees and issue auto-generated license if no license has been installed/issued yet.
     */
    @Override
    public void clusterChanged(ClusterChangedEvent event) {
        final ClusterState previousClusterState = event.previousState();
        final ClusterState currentClusterState = event.state();
        if (currentClusterState.blocks().hasGlobalBlock(GatewayService.STATE_NOT_RECOVERED_BLOCK) == false) {
            if (XPackPlugin.isReadyForXPackCustomMetadata(currentClusterState) == false) {
                logger.debug(
                    "cannot add license to cluster as the following nodes might not understand the license metadata: {}",
                    () -> XPackPlugin.nodesNotReadyForXPackCustomMetadata(currentClusterState)
                );
                return;
            }

            final LicensesMetadata prevLicensesMetadata = previousClusterState.getMetadata().custom(LicensesMetadata.TYPE);
            final LicensesMetadata currentLicensesMetadata = currentClusterState.getMetadata().custom(LicensesMetadata.TYPE);
            if (logger.isDebugEnabled()) {
                logger.debug("previous [{}]", prevLicensesMetadata);
                logger.debug("current [{}]", currentLicensesMetadata);
            }
            // notify all interested plugins
            if (previousClusterState.blocks().hasGlobalBlock(GatewayService.STATE_NOT_RECOVERED_BLOCK) || prevLicensesMetadata == null) {
                if (currentLicensesMetadata != null) {
                    onUpdate(currentLicensesMetadata);
                }
            } else if (prevLicensesMetadata.equals(currentLicensesMetadata) == false) {
                onUpdate(currentLicensesMetadata);
            }

            License currentLicense = null;
            boolean noLicenseInPrevMetadata = prevLicensesMetadata == null || prevLicensesMetadata.getLicense() == null;
            if (noLicenseInPrevMetadata == false) {
                currentLicense = prevLicensesMetadata.getLicense();
            }
            boolean noLicenseInCurrentMetadata = (currentLicensesMetadata == null || currentLicensesMetadata.getLicense() == null);
            if (noLicenseInCurrentMetadata == false) {
                currentLicense = currentLicensesMetadata.getLicense();
            }

            boolean noLicense = noLicenseInPrevMetadata && noLicenseInCurrentMetadata;
            // auto-generate license if no licenses ever existed or if the current license is basic and
            // needs extended or if the license signature needs to be updated. this will trigger a subsequent cluster changed event
            if (currentClusterState.getNodes().isLocalNodeElectedMaster()
                && (noLicense
                    || LicenseUtils.licenseNeedsExtended(currentLicense)
                    || LicenseUtils.signatureNeedsUpdate(currentLicense, currentClusterState.nodes()))) {
                registerOrUpdateSelfGeneratedLicense();
            }
        } else if (logger.isDebugEnabled()) {
            logger.debug("skipped license notifications reason: [{}]", GatewayService.STATE_NOT_RECOVERED_BLOCK);
        }
    }

    private void updateLicenseState(LicensesMetadata licensesMetadata) {
        if (licensesMetadata != null) {
            updateLicenseState(getLicense(licensesMetadata));
        }
    }

    protected static String getExpiryWarning(long licenseExpiryDate, long currentTime) {
        final long diff = licenseExpiryDate - currentTime;
        if (LICENSE_EXPIRATION_WARNING_PERIOD.getMillis() > diff) {
            final long days = TimeUnit.MILLISECONDS.toDays(diff);
            final String expiryMessage = (days == 0 && diff > 0)
                ? "expires today"
                : (diff > 0
                    ? String.format(Locale.ROOT, "will expire in [%d] days", days)
                    : String.format(Locale.ROOT, "expired on [%s]", LicenseService.DATE_FORMATTER.formatMillis(licenseExpiryDate)));
            return "Your license "
                + expiryMessage
                + ". "
                + "Contact your administrator or update your license for continued use of features";
        }
        return null;
    }

    protected void updateLicenseState(final License license) {
        long time = clock.millis();
        if (license == LicensesMetadata.LICENSE_TOMBSTONE) {
            // implies license has been explicitly deleted
            licenseState.update(License.OperationMode.MISSING, false, getExpiryWarning(getExpiryDate(license), time));
            return;
        }
        if (license != null) {
            final boolean active;
            if (getExpiryDate(license) == BASIC_SELF_GENERATED_LICENSE_EXPIRATION_MILLIS) {
                active = true;
            } else {
                active = time >= license.issueDate() && time < getExpiryDate(license);
            }
            licenseState.update(license.operationMode(), active, getExpiryWarning(getExpiryDate(license), time));

            if (active) {
                logger.debug("license [{}] - valid", license.uid());
            } else {
                logger.warn("license [{}] - expired", license.uid());
            }
        }
    }

    /**
     * Notifies registered licensees of license state change and/or new active license
     * based on the license in <code>currentLicensesMetadata</code>.
     * Additionally schedules license expiry notifications and event callbacks
     * relative to the current license's expiry
     */
    private void onUpdate(final LicensesMetadata currentLicensesMetadata) {
        final License license = getLicense(currentLicensesMetadata);
        // license can be null if the trial license is yet to be auto-generated
        // in this case, it is a no-op
        if (license != null) {
            final License previousLicense = currentLicenseHolder.get();
            if (license.equals(previousLicense) == false) {
                currentLicenseHolder.set(license);
                license.setOperationModeFileWatcher(operationModeFileWatcher);
                scheduler.add(new SchedulerEngine.Job(LICENSE_JOB, nextLicenseCheck(license)));
                for (ExpirationCallback expirationCallback : expirationCallbacks) {
                    scheduler.add(
                        new SchedulerEngine.Job(
                            expirationCallback.getId(),
                            (startTime, now) -> expirationCallback.nextScheduledTimeForExpiry(getExpiryDate(license), startTime, now)
                        )
                    );
                }
                if (previousLicense != null) {
                    // remove operationModeFileWatcher to gc the old license object
                    previousLicense.removeOperationModeFileWatcher();
                }
                logger.info("license [{}] mode [{}] - valid", license.uid(), license.operationMode().name().toLowerCase(Locale.ROOT));
            }
            updateLicenseState(license);
        }
    }

    // pkg private for tests
    static SchedulerEngine.Schedule nextLicenseCheck(License license) {
        return (startTime, time) -> {
            if (time < license.issueDate()) {
                // when we encounter a license with a future issue date
                // which can happen with autogenerated license,
                // we want to schedule a notification on the license issue date
                // so the license is notified once it is valid
                // see https://github.com/elastic/x-plugins/issues/983
                return license.issueDate();
            } else if (time < getExpiryDate(license)) {
                // Re-check the license every day during the warning period up to the license expiration.
                // This will cause the warning message to be updated that is emitted on soon-expiring license use.
                long nextTime = getExpiryDate(license) - LICENSE_EXPIRATION_WARNING_PERIOD.getMillis();
                while (nextTime <= time) {
                    nextTime += TimeValue.timeValueDays(1).getMillis();
                }
                return nextTime;
            }
            return -1; // license is expired, no need to check again
        };
    }

    public static License getLicense(final Metadata metadata) {
        final LicensesMetadata licensesMetadata = metadata.custom(LicensesMetadata.TYPE);
        return getLicense(licensesMetadata);
    }

    static License getLicense(@Nullable final LicensesMetadata metadata) {
        if (metadata != null) {
            License license = metadata.getLicense();
            if (license == LicensesMetadata.LICENSE_TOMBSTONE) {
                return license;
            } else if (license != null) {
                if (license.verified()) {
                    return license;
                }
            }
        }
        return null;
    }

    private static List<License.LicenseType> getAllowableUploadTypes() {
        return Stream.of(License.LicenseType.values()).filter(t -> t != License.LicenseType.BASIC).toList();
    }

    private static void validateUploadTypesSetting(List<License.LicenseType> value) {
        if (ALLOWABLE_UPLOAD_TYPES.containsAll(value) == false) {
            throw new IllegalArgumentException(
                "Invalid value ["
                    + value.stream().map(License.LicenseType::getTypeName).collect(Collectors.joining(","))
                    + "] for "
                    + ALLOWED_LICENSE_TYPES_SETTING.getKey()
                    + ", allowed values are ["
                    + ALLOWABLE_UPLOAD_TYPES.stream().map(License.LicenseType::getTypeName).collect(Collectors.joining(","))
                    + "]"
            );
        }
    }
}<|MERGE_RESOLUTION|>--- conflicted
+++ resolved
@@ -15,11 +15,8 @@
 import org.elasticsearch.cluster.ClusterChangedEvent;
 import org.elasticsearch.cluster.ClusterState;
 import org.elasticsearch.cluster.ClusterStateListener;
-<<<<<<< HEAD
 import org.elasticsearch.cluster.ClusterStateTaskConfig;
 import org.elasticsearch.cluster.ClusterStateTaskExecutor;
-=======
->>>>>>> b8962066
 import org.elasticsearch.cluster.ClusterStateUpdateTask;
 import org.elasticsearch.cluster.metadata.Metadata;
 import org.elasticsearch.cluster.service.ClusterService;
@@ -407,16 +404,12 @@
             "delete license",
             listener
         );
-<<<<<<< HEAD
         clusterService.submitStateUpdateTask(
             task.getDescription(),
             task,
             ClusterStateTaskConfig.build(Priority.NORMAL), // TODO should pass in request.masterNodeTimeout() here
             startBasicExecutor
         );
-=======
-        submitUnbatchedTask(task.getDescription(), task);
->>>>>>> b8962066
     }
 
     public License getLicense() {
@@ -439,17 +432,12 @@
                     + "]"
             );
         }
-<<<<<<< HEAD
         clusterService.submitStateUpdateTask(
             StartTrialClusterTask.TASK_SOURCE,
             new StartTrialClusterTask(logger, clusterService.getClusterName().value(), clock, request, listener),
             ClusterStateTaskConfig.build(Priority.NORMAL), // TODO should pass in request.masterNodeTimeout() here
             startTrialExecutor
         );
-=======
-        StartTrialClusterTask task = new StartTrialClusterTask(logger, clusterService.getClusterName().value(), clock, request, listener);
-        submitUnbatchedTask(StartTrialClusterTask.TASK_SOURCE, task);
->>>>>>> b8962066
     }
 
     void startBasicLicense(PostStartBasicRequest request, final ActionListener<PostStartBasicResponse> listener) {
@@ -461,16 +449,12 @@
             "start basic license",
             listener
         );
-<<<<<<< HEAD
         clusterService.submitStateUpdateTask(
             task.getDescription(),
             task,
             ClusterStateTaskConfig.build(Priority.NORMAL), // TODO should pass in request.masterNodeTimeout() here
             startBasicExecutor
         );
-=======
-        submitUnbatchedTask(task.getDescription(), task);
->>>>>>> b8962066
     }
 
     /**

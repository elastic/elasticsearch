/*
 * Copyright Elasticsearch B.V. and/or licensed to Elasticsearch B.V. under one
 * or more contributor license agreements. Licensed under the Elastic License;
 * you may not use this file except in compliance with the Elastic License.
 */

package org.elasticsearch.license;

<<<<<<< HEAD
=======
import org.apache.logging.log4j.LogManager;
import org.elasticsearch.common.logging.DeprecationLogger;
import org.elasticsearch.common.settings.Settings;
>>>>>>> a2338bb1
import org.elasticsearch.rest.RestController;
import org.elasticsearch.rest.RestRequest;
import org.elasticsearch.rest.action.RestToXContentListener;
import org.elasticsearch.xpack.core.XPackClient;
import org.elasticsearch.xpack.core.rest.XPackRestHandler;

import static org.elasticsearch.rest.RestRequest.Method.GET;

public class RestGetBasicStatus extends XPackRestHandler {

<<<<<<< HEAD
    RestGetBasicStatus(RestController controller) {
        controller.registerHandler(GET, URI_BASE + "/license/basic_status", this);
=======
    private static final DeprecationLogger deprecationLogger = new DeprecationLogger(LogManager.getLogger(RestGetBasicStatus.class));

    RestGetBasicStatus(Settings settings, RestController controller) {
        super(settings);
        // TODO: remove deprecated endpoint in 8.0.0
        controller.registerWithDeprecatedHandler(
                GET, "/_license/basic_status", this,
                GET, URI_BASE + "/license/basic_status", deprecationLogger);
>>>>>>> a2338bb1
    }

    @Override
    protected RestChannelConsumer doPrepareRequest(RestRequest request, XPackClient client) {
        return channel -> client.licensing().prepareGetStartBasic().execute(new RestToXContentListener<>(channel));
    }

    @Override
    public String getName() {
        return "get_basic_status";
    }

}<|MERGE_RESOLUTION|>--- conflicted
+++ resolved
@@ -6,12 +6,8 @@
 
 package org.elasticsearch.license;
 
-<<<<<<< HEAD
-=======
 import org.apache.logging.log4j.LogManager;
 import org.elasticsearch.common.logging.DeprecationLogger;
-import org.elasticsearch.common.settings.Settings;
->>>>>>> a2338bb1
 import org.elasticsearch.rest.RestController;
 import org.elasticsearch.rest.RestRequest;
 import org.elasticsearch.rest.action.RestToXContentListener;
@@ -22,19 +18,13 @@
 
 public class RestGetBasicStatus extends XPackRestHandler {
 
-<<<<<<< HEAD
-    RestGetBasicStatus(RestController controller) {
-        controller.registerHandler(GET, URI_BASE + "/license/basic_status", this);
-=======
     private static final DeprecationLogger deprecationLogger = new DeprecationLogger(LogManager.getLogger(RestGetBasicStatus.class));
 
-    RestGetBasicStatus(Settings settings, RestController controller) {
-        super(settings);
+    RestGetBasicStatus(RestController controller) {
         // TODO: remove deprecated endpoint in 8.0.0
         controller.registerWithDeprecatedHandler(
                 GET, "/_license/basic_status", this,
                 GET, URI_BASE + "/license/basic_status", deprecationLogger);
->>>>>>> a2338bb1
     }
 
     @Override

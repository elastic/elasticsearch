--- conflicted
+++ resolved
@@ -61,13 +61,7 @@
                         "]. Must be trial or basic.");
             }
             return updateWithLicense(currentState, type);
-<<<<<<< HEAD
-        } else if (LicenseUtils.licenseNeedsExtended(currentLicensesMetaData.getLicense())) {
-            return extendBasic(currentState, currentLicensesMetaData);
         } else if (LicenseUtils.signatureNeedsUpdate(currentLicensesMetaData.getLicense(), currentState.nodes())) {
-=======
-        } else if (LicenseUtils.signatureNeedsUpdate(currentLicensesMetaData.getLicense())) {
->>>>>>> ccb78c2f
             return updateLicenseSignature(currentState, currentLicensesMetaData);
         } else if (LicenseUtils.licenseNeedsExtended(currentLicensesMetaData.getLicense())) {
             return extendBasic(currentState, currentLicensesMetaData);

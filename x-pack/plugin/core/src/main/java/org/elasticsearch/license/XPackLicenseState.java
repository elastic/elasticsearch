/*
 * Copyright Elasticsearch B.V. and/or licensed to Elasticsearch B.V. under one
 * or more contributor license agreements. Licensed under the Elastic License
 * 2.0; you may not use this file except in compliance with the Elastic License
 * 2.0.
 */
package org.elasticsearch.license;

import org.elasticsearch.common.Strings;
import org.elasticsearch.common.logging.HeaderWarning;
import org.elasticsearch.common.logging.LoggerMessageFormat;
import org.elasticsearch.common.settings.Settings;
import org.elasticsearch.core.Nullable;
import org.elasticsearch.core.TimeValue;
import org.elasticsearch.license.License.OperationMode;
import org.elasticsearch.xpack.core.XPackField;
import org.elasticsearch.xpack.core.XPackSettings;

import java.util.Collections;
import java.util.LinkedHashMap;
import java.util.List;
import java.util.Locale;
import java.util.Map;
import java.util.Objects;
import java.util.concurrent.ConcurrentHashMap;
import java.util.concurrent.CopyOnWriteArrayList;
import java.util.function.BiFunction;
import java.util.function.Function;
import java.util.function.LongSupplier;
import java.util.function.Predicate;
import java.util.stream.Collectors;

/**
 * A holder for the current state of the license for all xpack features.
 */
public class XPackLicenseState {

    /**
     * A licensed feature.
     *
     * Each value defines the licensed state necessary for the feature to be allowed.
     */
    public enum Feature {
        SECURITY_AUDITING(OperationMode.GOLD, false),
<<<<<<< HEAD
        SECURITY_AUTHORIZATION_REALM(OperationMode.PLATINUM, true),
        SECURITY_AUTHORIZATION_ENGINE(OperationMode.PLATINUM, true),
=======
        SECURITY_TOKEN_SERVICE(OperationMode.STANDARD, false),
>>>>>>> 444d7caa

        OPERATOR_PRIVILEGES(OperationMode.ENTERPRISE, true);

        // NOTE: this is temporary. The Feature enum will go away in favor of LicensedFeature.
        // Embedding the feature instance here is a stopgap to allow smaller initial PR,
        // followed by PRs to convert the current consumers of the license state.
        final LicensedFeature.Momentary feature;

        Feature(OperationMode minimumOperationMode, boolean needsActive) {
            assert minimumOperationMode.compareTo(OperationMode.BASIC) > 0: minimumOperationMode.toString();
            String name = name().toLowerCase(Locale.ROOT);
            if (needsActive) {
                this.feature = LicensedFeature.momentary(name, name, minimumOperationMode);
            } else {
                this.feature = LicensedFeature.momentaryLenient(name, name, minimumOperationMode);
            }
        }
    }

    /** Messages for each feature which are printed when the license expires. */
    static final Map<String, String[]> EXPIRATION_MESSAGES;
    static {
        Map<String, String[]> messages = new LinkedHashMap<>();
        messages.put(XPackField.SECURITY, new String[] {
            "Cluster health, cluster stats and indices stats operations are blocked",
            "All data operations (read and write) continue to work"
        });
        messages.put(XPackField.WATCHER, new String[] {
            "PUT / GET watch APIs are disabled, DELETE watch API continues to work",
            "Watches execute and write to the history",
            "The actions of the watches don't execute"
        });
        messages.put(XPackField.MONITORING, new String[] {
            "The agent will stop collecting cluster and indices metrics"
        });
        messages.put(XPackField.GRAPH, new String[] {
            "Graph explore APIs are disabled"
        });
        messages.put(XPackField.MACHINE_LEARNING, new String[] {
            "Machine learning APIs are disabled"
        });
        messages.put(XPackField.LOGSTASH, new String[] {
            "Logstash will continue to poll centrally-managed pipelines"
        });
        messages.put(XPackField.BEATS, new String[] {
            "Beats will continue to poll centrally-managed configuration"
        });
        messages.put(XPackField.DEPRECATION, new String[] {
            "Deprecation APIs are disabled"
        });
        messages.put(XPackField.UPGRADE, new String[] {
            "Upgrade API is disabled"
        });
        messages.put(XPackField.SQL, new String[] {
            "SQL support is disabled"
        });
        messages.put(XPackField.ROLLUP, new String[] {
            "Creating and Starting rollup jobs will no longer be allowed.",
            "Stopping/Deleting existing jobs, RollupCaps API and RollupSearch continue to function."
        });
        messages.put(XPackField.TRANSFORM, new String[] {
            "Creating, starting, updating transforms will no longer be allowed.",
            "Stopping/Deleting existing transforms continue to function."
        });
        messages.put(XPackField.ANALYTICS, new String[] {
            "Aggregations provided by Analytics plugin are no longer usable."
        });
        messages.put(XPackField.CCR, new String[]{
            "Creating new follower indices will be blocked",
            "Configuring auto-follow patterns will be blocked",
            "Auto-follow patterns will no longer discover new leader indices",
            "The CCR monitoring endpoint will be blocked",
            "Existing follower indices will continue to replicate data"
        });
        EXPIRATION_MESSAGES = Collections.unmodifiableMap(messages);
    }

    /**
     * Messages for each feature which are printed when the license type changes.
     * The value is a function taking the old and new license type, and returns the messages for that feature.
     */
    static final Map<String, BiFunction<OperationMode, OperationMode, String[]>> ACKNOWLEDGMENT_MESSAGES;
    static {
        Map<String, BiFunction<OperationMode, OperationMode, String[]>> messages = new LinkedHashMap<>();
        messages.put(XPackField.SECURITY, XPackLicenseState::securityAcknowledgementMessages);
        messages.put(XPackField.WATCHER, XPackLicenseState::watcherAcknowledgementMessages);
        messages.put(XPackField.MONITORING, XPackLicenseState::monitoringAcknowledgementMessages);
        messages.put(XPackField.GRAPH, XPackLicenseState::graphAcknowledgementMessages);
        messages.put(XPackField.MACHINE_LEARNING, XPackLicenseState::machineLearningAcknowledgementMessages);
        messages.put(XPackField.LOGSTASH, XPackLicenseState::logstashAcknowledgementMessages);
        messages.put(XPackField.BEATS, XPackLicenseState::beatsAcknowledgementMessages);
        messages.put(XPackField.SQL, XPackLicenseState::sqlAcknowledgementMessages);
        messages.put(XPackField.CCR, XPackLicenseState::ccrAcknowledgementMessages);
        ACKNOWLEDGMENT_MESSAGES = Collections.unmodifiableMap(messages);
    }

    private static String[] securityAcknowledgementMessages(OperationMode currentMode, OperationMode newMode) {
        switch (newMode) {
            case BASIC:
                switch (currentMode) {
                    case STANDARD:
                        return Strings.EMPTY_ARRAY;
                    case TRIAL:
                    case GOLD:
                    case PLATINUM:
                    case ENTERPRISE:
                        return new String[] {
                            "Authentication will be limited to the native and file realms.",
                            "Security tokens and API keys will not be supported.",
                            "IP filtering and auditing will be disabled.",
                            "Field and document level access control will be disabled.",
                            "Custom realms will be ignored.",
                            "A custom authorization engine will be ignored."
                        };
                }
                break;
            case GOLD:
                switch (currentMode) {
                    case BASIC:
                    case STANDARD:
                        // ^^ though technically it was already disabled, it's not bad to remind them
                    case TRIAL:
                    case PLATINUM:
                    case ENTERPRISE:
                        return new String[] {
                            "Field and document level access control will be disabled.",
                            "Custom realms will be ignored.",
                            "A custom authorization engine will be ignored."
                        };
                }
                break;
            case STANDARD:
                switch (currentMode) {
                    case BASIC:
                        // ^^ though technically it doesn't change the feature set, it's not bad to remind them
                    case GOLD:
                    case PLATINUM:
                    case ENTERPRISE:
                    case TRIAL:
                        return new String[] {
                            "Authentication will be limited to the native realms.",
                            "IP filtering and auditing will be disabled.",
                            "Field and document level access control will be disabled.",
                            "Custom realms will be ignored.",
                            "A custom authorization engine will be ignored."
                        };
                }
        }
        return Strings.EMPTY_ARRAY;
    }

    private static String[] watcherAcknowledgementMessages(OperationMode currentMode, OperationMode newMode) {
        switch (newMode) {
            case BASIC:
                switch (currentMode) {
                    case TRIAL:
                    case STANDARD:
                    case GOLD:
                    case PLATINUM:
                    case ENTERPRISE:
                        return new String[] { "Watcher will be disabled" };
                }
                break;
        }
        return Strings.EMPTY_ARRAY;
    }

    private static String[] monitoringAcknowledgementMessages(OperationMode currentMode, OperationMode newMode) {
        switch (newMode) {
            case BASIC:
                switch (currentMode) {
                    case TRIAL:
                    case STANDARD:
                    case GOLD:
                    case PLATINUM:
                    case ENTERPRISE:
                        return new String[] {
                            LoggerMessageFormat.format(
                                "Multi-cluster support is disabled for clusters with [{}] license. If you are\n" +
                                    "running multiple clusters, users won't be able to access the clusters with\n" +
                                    "[{}] licenses from within a single X-Pack Kibana instance. You will have to deploy a\n" +
                                    "separate and dedicated X-pack Kibana instance for each [{}] cluster you wish to monitor.",
                                newMode, newMode, newMode)
                        };
                }
                break;
        }
        return Strings.EMPTY_ARRAY;
    }

    private static String[] graphAcknowledgementMessages(OperationMode currentMode, OperationMode newMode) {
        switch (newMode) {
            case BASIC:
            case STANDARD:
            case GOLD:
                switch (currentMode) {
                    case TRIAL:
                    case PLATINUM:
                    case ENTERPRISE:
                        return new String[] { "Graph will be disabled" };
                }
                break;
        }
        return Strings.EMPTY_ARRAY;
    }

    private static String[] machineLearningAcknowledgementMessages(OperationMode currentMode, OperationMode newMode) {
        switch (newMode) {
            case BASIC:
            case STANDARD:
            case GOLD:
                switch (currentMode) {
                    case TRIAL:
                    case PLATINUM:
                    case ENTERPRISE:
                        return new String[] { "Machine learning will be disabled" };
                }
                break;
        }
        return Strings.EMPTY_ARRAY;
    }

    private static String[] logstashAcknowledgementMessages(OperationMode currentMode, OperationMode newMode) {
        switch (newMode) {
            case BASIC:
                if (isBasic(currentMode) == false) {
                    return new String[] { "Logstash will no longer poll for centrally-managed pipelines" };
                }
                break;
        }
        return Strings.EMPTY_ARRAY;
    }

    private static String[] beatsAcknowledgementMessages(OperationMode currentMode, OperationMode newMode) {
        switch (newMode) {
            case BASIC:
                if (isBasic(currentMode) == false) {
                    return new String[] { "Beats will no longer be able to use centrally-managed configuration" };
                }
                break;
        }
        return Strings.EMPTY_ARRAY;
    }

    private static String[] sqlAcknowledgementMessages(OperationMode currentMode, OperationMode newMode) {
        switch (newMode) {
            case BASIC:
            case STANDARD:
            case GOLD:
                switch (currentMode) {
                    case TRIAL:
                    case PLATINUM:
                    case ENTERPRISE:
                        return new String[] {
                                "JDBC and ODBC support will be disabled, but you can continue to use SQL CLI and REST endpoint" };
                }
                break;
        }
        return Strings.EMPTY_ARRAY;
    }

    private static String[] ccrAcknowledgementMessages(final OperationMode current, final OperationMode next) {
        switch (current) {
            // the current license level permits CCR
            case TRIAL:
            case PLATINUM:
            case ENTERPRISE:
                switch (next) {
                    // the next license level does not permit CCR
                    case MISSING:
                    case BASIC:
                    case STANDARD:
                    case GOLD:
                        // so CCR will be disabled
                        return new String[]{
                            "Cross-Cluster Replication will be disabled"
                        };
                }
        }
        return Strings.EMPTY_ARRAY;
    }

    private static boolean isBasic(OperationMode mode) {
        return mode == OperationMode.BASIC;
    }

    /** A wrapper for the license mode, state, and expiration date, to allow atomically swapping. */
    private static class Status {

        /** The current "mode" of the license (ie license type). */
        final OperationMode mode;

        /** True if the license is active, or false if it is expired. */
        final boolean active;

        /** A warning to be emitted on license checks about the license expiring soon. */
        final String expiryWarning;

        Status(OperationMode mode, boolean active, String expiryWarning) {
            this.mode = mode;
            this.active = active;
            this.expiryWarning = expiryWarning;
        }
    }

    private final List<LicenseStateListener> listeners;

    /**
     * A Map of features for which usage is tracked by a feature identifier and a last-used-time.
     * A last used time of {@code -1} means that the feature is "on" and should report the current time as the last-used-time
     * (See: {@link #epochMillisProvider}, {@link #getLastUsed}).
     */
    private final Map<FeatureUsage, Long> usage;

    private final LongSupplier epochMillisProvider;

    // Since Status is the only field that can be updated, we do not need to synchronize access to
    // XPackLicenseState. However, if status is read multiple times in a method, it can change in between
    // reads. Methods should use `executeAgainstStatus` and `checkAgainstStatus` to ensure that the status
    // is only read once.
    private volatile Status status = new Status(OperationMode.TRIAL, true, null);

    public XPackLicenseState(LongSupplier epochMillisProvider) {
        this.listeners = new CopyOnWriteArrayList<>();
        this.usage = new ConcurrentHashMap<>();
        this.epochMillisProvider = epochMillisProvider;
    }

    private XPackLicenseState(
        List<LicenseStateListener> listeners,
        Status status,
        Map<FeatureUsage, Long> usage,
        LongSupplier epochMillisProvider
    ) {
        this.listeners = listeners;
        this.status = status;
        this.usage = usage;
        this.epochMillisProvider = epochMillisProvider;
    }

    /** Performs function against status, only reading the status once to avoid races */
    private <T> T executeAgainstStatus(Function<Status, T> statusFn) {
        return statusFn.apply(this.status);
    }

    /** Performs predicate against status, only reading the status once to avoid races */
    private boolean checkAgainstStatus(Predicate<Status> statusPredicate) {
        return statusPredicate.test(this.status);
    }

    /**
     * Updates the current state of the license, which will change what features are available.
     *
     * @param mode   The mode (type) of the current license.
     * @param active True if the current license exists and is within its allowed usage period; false if it is expired or missing.
     * @param expiryWarning Warning to emit on license checks about the license expiring soon.
     */
    protected void update(OperationMode mode, boolean active, String expiryWarning) {
        status = new Status(mode, active, expiryWarning);
        listeners.forEach(LicenseStateListener::licenseStateChanged);
    }

    /** Add a listener to be notified on license change */
    public void addListener(final LicenseStateListener listener) {
        listeners.add(Objects.requireNonNull(listener));
    }

    /** Remove a listener */
    public void removeListener(final LicenseStateListener listener) {
        listeners.remove(Objects.requireNonNull(listener));
    }

    /** Return the current license type. */
    public OperationMode getOperationMode() {
        return executeAgainstStatus(status -> status.mode);
    }

    // Package private for tests
    /** Return true if the license is currently within its time boundaries, false otherwise. */
    public boolean isActive() {
        return checkAgainstStatus(status -> status.active);
    }

    public String statusDescription() {
        return executeAgainstStatus(status -> (status.active ? "active" : "expired") + ' ' + status.mode.description() + " license");
    }

    @Deprecated
    public boolean checkFeature(Feature feature) {
        return feature.feature.check(this);
    }

    void featureUsed(LicensedFeature feature) {
        checkExpiry();
        usage.put(new FeatureUsage(feature, null), epochMillisProvider.getAsLong());
    }

    void enableUsageTracking(LicensedFeature feature, String contextName) {
        checkExpiry();
        Objects.requireNonNull(contextName, "Context name cannot be null");
        usage.put(new FeatureUsage(feature, contextName), -1L);
    }

    void disableUsageTracking(LicensedFeature feature, String contextName) {
        Objects.requireNonNull(contextName, "Context name cannot be null");
        usage.replace(new FeatureUsage(feature, contextName), -1L, epochMillisProvider.getAsLong());
    }

    void cleanupUsageTracking() {
        long cutoffTime = epochMillisProvider.getAsLong() - TimeValue.timeValueHours(24).getMillis();
        usage.entrySet().removeIf(e -> {
            long timeMillis = e.getValue();
            if (timeMillis == -1) {
                return false; // feature is still on, don't remove
            }
            return timeMillis < cutoffTime; // true if it has not been used in more than 24 hours
        });
    }

    /**
     * Checks whether the given feature is allowed by the current license.
     * <p>
     * This method should only be used when serializing whether a feature is allowed for telemetry.
     */
    @Deprecated
    public boolean isAllowed(Feature feature) {
        return isAllowed(feature.feature);
    }

    // Package protected: Only allowed to be called by LicensedFeature
    boolean isAllowed(LicensedFeature feature) {
        return isAllowedByLicense(feature.getMinimumOperationMode(), feature.isNeedsActive());
    }

    void checkExpiry() {
        String warning = status.expiryWarning;
        if (warning != null) {
            HeaderWarning.addWarning(warning);
        }
    }

    /**
     * Returns a mapping of gold+ features to the last time that feature was used.
     *
     * Note that if a feature has not been used, it will not appear in the map.
     */
    public Map<FeatureUsage, Long> getLastUsed() {
        long currentTimeMillis = epochMillisProvider.getAsLong();
        Function<Long, Long> timeConverter = v -> v == -1 ? currentTimeMillis : v;
        return usage.entrySet().stream().collect(Collectors.toMap(Map.Entry::getKey, e -> timeConverter.apply(e.getValue())));
    }

    public static boolean isMachineLearningAllowedForOperationMode(final OperationMode operationMode) {
        return isAllowedByOperationMode(operationMode, OperationMode.PLATINUM);
    }

    public static boolean isFipsAllowedForOperationMode(final OperationMode operationMode) {
        return isAllowedByOperationMode(operationMode, OperationMode.PLATINUM);
    }

    public static boolean isTransportTlsRequired(License license, Settings settings) {
        if (license == null) {
            return false;
        }
        switch (license.operationMode()) {
            case STANDARD:
            case GOLD:
            case PLATINUM:
            case ENTERPRISE:
            case BASIC:
                return XPackSettings.SECURITY_ENABLED.get(settings);
            case MISSING:
            case TRIAL:
                return false;
            default:
                throw new AssertionError("unknown operation mode [" + license.operationMode() + "]");
        }
    }

    public static boolean isCcrAllowedForOperationMode(final OperationMode operationMode) {
        return isAllowedByOperationMode(operationMode, OperationMode.PLATINUM);
    }

    public static boolean isAllowedByOperationMode(
        final OperationMode operationMode, final OperationMode minimumMode) {
        if (OperationMode.TRIAL == operationMode) {
            return true;
        }
        return operationMode.compareTo(minimumMode) >= 0;
    }

    /**
     * Creates a copy of this object based on the state at the time the method was called. The
     * returned object will not be modified by a license update/expiration so it can be used to
     * make multiple method calls on the license state safely. This object should not be long
     * lived but instead used within a method when a consistent view of the license state
     * is needed for multiple interactions with the license state.
     */
    public XPackLicenseState copyCurrentLicenseState() {
        return executeAgainstStatus(status ->
            new XPackLicenseState(listeners, status, usage, epochMillisProvider));
    }

    /**
     * Test whether a feature is allowed by the status of license.
     *
     * @param minimumMode  The minimum license to meet or exceed
     * @param needActive   Whether current license needs to be active
     *
     * @return true if feature is allowed, otherwise false
     */
    @Deprecated
    public boolean isAllowedByLicense(OperationMode minimumMode, boolean needActive) {
        return checkAgainstStatus(status -> {
            if (needActive && false == status.active) {
                return false;
            }
            return isAllowedByOperationMode(status.mode, minimumMode);
        });
    }

    /**
     * A convenient method to test whether a feature is by license status.
     * @see #isAllowedByLicense(OperationMode, boolean)
     *
     * @param minimumMode  The minimum license to meet or exceed
     */
    public boolean isAllowedByLicense(OperationMode minimumMode) {
        return isAllowedByLicense(minimumMode, true);
    }

    public static class FeatureUsage {
        private final LicensedFeature feature;

        @Nullable
        private final String context;

        private FeatureUsage(LicensedFeature feature, String context) {
            this.feature = Objects.requireNonNull(feature, "Feature cannot be null");
            this.context = context;
        }

        @Override
        public String toString() {
            return context == null ? feature.getName() : feature.getName() + ":" + context;
        }

        @Override
        public boolean equals(Object o) {
            if (this == o) return true;
            if (o == null || getClass() != o.getClass()) return false;
            FeatureUsage usage = (FeatureUsage) o;
            return Objects.equals(feature, usage.feature) && Objects.equals(context, usage.context);
        }

        @Override
        public int hashCode() {
            return Objects.hash(feature, context);
        }

        public LicensedFeature feature() {
            return feature;
        }

        public String contextName() {
            return context;
        }
    }
}<|MERGE_RESOLUTION|>--- conflicted
+++ resolved
@@ -42,12 +42,6 @@
      */
     public enum Feature {
         SECURITY_AUDITING(OperationMode.GOLD, false),
-<<<<<<< HEAD
-        SECURITY_AUTHORIZATION_REALM(OperationMode.PLATINUM, true),
-        SECURITY_AUTHORIZATION_ENGINE(OperationMode.PLATINUM, true),
-=======
-        SECURITY_TOKEN_SERVICE(OperationMode.STANDARD, false),
->>>>>>> 444d7caa
 
         OPERATOR_PRIVILEGES(OperationMode.ENTERPRISE, true);
 

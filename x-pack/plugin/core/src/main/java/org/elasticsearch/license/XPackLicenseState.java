--- conflicted
+++ resolved
@@ -490,102 +490,6 @@
         return isAllowedByOperationMode(operationMode, OperationMode.PLATINUM);
     }
 
-<<<<<<< HEAD
-    public boolean isRollupAllowed() {
-        return allowForAllLicenses();
-    }
-
-    public boolean isVotingOnlyAllowed() {
-        return allowForAllLicenses();
-    }
-
-    public boolean isLogstashAllowed() {
-        return isAllowedByLicense(OperationMode.STANDARD);
-    }
-
-    public boolean isBeatsAllowed() {
-        return isAllowedByLicense(OperationMode.STANDARD);
-    }
-
-    public boolean isDeprecationAllowed() {
-        return allowForAllLicenses();
-    }
-
-    public boolean isUpgradeAllowed() {
-        return allowForAllLicenses();
-    }
-
-    public boolean isIndexLifecycleAllowed() {
-        return allowForAllLicenses();
-    }
-
-    public boolean isEnrichAllowed() {
-        return allowForAllLicenses();
-    }
-
-    public boolean isEqlAllowed() {
-        return allowForAllLicenses();
-    }
-
-    public boolean isSqlAllowed() {
-        return allowForAllLicenses();
-    }
-
-    public boolean isJdbcAllowed() {
-        return isAllowedByLicense(OperationMode.PLATINUM);
-    }
-
-    public boolean isFlattenedAllowed() {
-        return allowForAllLicenses();
-    }
-
-    public boolean isVectorsAllowed() {
-        return allowForAllLicenses();
-    }
-
-    /**
-     * Determine if support for aggregate metric object fields should be enabled.
-     * <p>
-     * Aggregate metric fields are available for all license types except {@link OperationMode#MISSING}.
-     */
-    public synchronized boolean isAggregateMetricAllowed() {
-        return status.active;
-    }
-
-    /**
-     * Determine if Wildcard support should be enabled.
-     * <p>
-     *  Wildcard is available for all license types except {@link OperationMode#MISSING}
-     */
-    public synchronized boolean isWildcardAllowed() {
-        return status.active;
-    }
-
-    public boolean isOdbcAllowed() {
-        return isAllowedByLicense(OperationMode.PLATINUM);
-    }
-
-    public boolean isSpatialAllowed() {
-        return allowForAllLicenses();
-    }
-
-    public boolean isAnalyticsAllowed() {
-        return allowForAllLicenses();
-    }
-
-    public boolean isConstantKeywordAllowed() {
-        return allowForAllLicenses();
-    }
-
-    /**
-     * @return true if security is available to be used with the current license type
-     */
-    public boolean isSecurityAvailable() {
-        return checkAgainstStatus(status -> status.mode != OperationMode.MISSING);
-    }
-
-=======
->>>>>>> 1bc3f758
     /**
      * Returns whether security is enabled, taking into account the default enabled state
      * based on the current license level.

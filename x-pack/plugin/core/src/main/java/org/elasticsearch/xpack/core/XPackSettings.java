/*
 * Copyright Elasticsearch B.V. and/or licensed to Elasticsearch B.V. under one
 * or more contributor license agreements. Licensed under the Elastic License
 * 2.0; you may not use this file except in compliance with the Elastic License
 * 2.0.
 */

package org.elasticsearch.xpack.core;

import org.apache.logging.log4j.LogManager;
<<<<<<< HEAD
import org.elasticsearch.common.settings.SecureSetting;
import org.elasticsearch.common.settings.SecureString;
import org.elasticsearch.common.ssl.SslVerificationMode;
import org.elasticsearch.jdk.JavaVersion;
=======
>>>>>>> 4c149e81
import org.elasticsearch.common.settings.Setting;
import org.elasticsearch.common.settings.Setting.Property;
import org.elasticsearch.common.ssl.SslClientAuthenticationMode;
import org.elasticsearch.common.ssl.SslVerificationMode;
import org.elasticsearch.jdk.JavaVersion;
import org.elasticsearch.xpack.core.security.SecurityField;
import org.elasticsearch.xpack.core.security.authc.support.Hasher;
import org.elasticsearch.xpack.core.ssl.SSLConfigurationSettings;

import java.security.NoSuchAlgorithmException;
import java.util.ArrayList;
import java.util.Arrays;
import java.util.Collections;
import java.util.List;
import java.util.Locale;
import java.util.function.Function;
import javax.crypto.SecretKeyFactory;
import javax.net.ssl.SSLContext;

import static org.elasticsearch.xpack.core.security.SecurityField.USER_SETTING;

/**
 * A container for xpack setting constants.
 */
public class XPackSettings {
    private static final boolean IS_DARWIN_AARCH64;
    static {
        final String name = System.getProperty("os.name");
        final String arch = System.getProperty("os.arch");
        IS_DARWIN_AARCH64 = "aarch64".equals(arch) && name.startsWith("Mac OS X");
    }

    private XPackSettings() {
        throw new IllegalStateException("Utility class should not be instantiated");
    }

    /**
     * Setting for controlling whether or not CCR is enabled.
     */
    public static final Setting<Boolean> CCR_ENABLED_SETTING = Setting.boolSetting("xpack.ccr.enabled", true, Property.NodeScope);

    /** Setting for enabling or disabling security. Defaults to true. */
    public static final Setting<Boolean> SECURITY_ENABLED = Setting.boolSetting("xpack.security.enabled", true, Setting.Property.NodeScope);

    /** Setting for enabling or disabling watcher. Defaults to true. */
    public static final Setting<Boolean> WATCHER_ENABLED = Setting.boolSetting("xpack.watcher.enabled", true, Setting.Property.NodeScope);

    /** Setting for enabling or disabling graph. Defaults to true. */
    public static final Setting<Boolean> GRAPH_ENABLED = Setting.boolSetting("xpack.graph.enabled", true, Setting.Property.NodeScope);

    /** Setting for enabling or disabling machine learning. Defaults to true. */
    public static final Setting<Boolean> MACHINE_LEARNING_ENABLED = Setting.boolSetting(
        "xpack.ml.enabled",
        IS_DARWIN_AARCH64 == false,
        value -> {
            if (value && IS_DARWIN_AARCH64) {
                throw new IllegalArgumentException("[xpack.ml.enabled] can not be set to [true] on [Mac OS X/aarch64]");
            }
        },
        Setting.Property.NodeScope);

    /** Setting for enabling or disabling auditing. Defaults to false. */
    public static final Setting<Boolean> AUDIT_ENABLED = Setting.boolSetting("xpack.security.audit.enabled", false,
            Setting.Property.NodeScope);

    /** Setting for enabling or disabling document/field level security. Defaults to true. */
    public static final Setting<Boolean> DLS_FLS_ENABLED = Setting.boolSetting("xpack.security.dls_fls.enabled", true,
            Setting.Property.NodeScope);

    /** Setting for enabling or disabling TLS. Defaults to false. */
    public static final Setting<Boolean> TRANSPORT_SSL_ENABLED = Setting.boolSetting("xpack.security.transport.ssl.enabled", false,
            Property.NodeScope);

    /** Setting for enabling or disabling http ssl. Defaults to false. */
    public static final Setting<Boolean> HTTP_SSL_ENABLED = Setting.boolSetting("xpack.security.http.ssl.enabled", false,
            Setting.Property.NodeScope);

    /** Setting for enabling or disabling the reserved realm. Defaults to true */
    public static final Setting<Boolean> RESERVED_REALM_ENABLED_SETTING = Setting.boolSetting("xpack.security.authc.reserved_realm.enabled",
            true, Setting.Property.NodeScope);

    /** Setting for enabling or disabling the token service. Defaults to the value of https being enabled */
    public static final Setting<Boolean> TOKEN_SERVICE_ENABLED_SETTING =
        Setting.boolSetting("xpack.security.authc.token.enabled", XPackSettings.HTTP_SSL_ENABLED, Setting.Property.NodeScope);

    /** Setting for enabling or disabling the api key service. Defaults to the value of https being enabled */
    public static final Setting<Boolean> API_KEY_SERVICE_ENABLED_SETTING =
        Setting.boolSetting("xpack.security.authc.api_key.enabled", XPackSettings.HTTP_SSL_ENABLED, Setting.Property.NodeScope);

    /** Setting for enabling or disabling FIPS mode. Defaults to false */
    public static final Setting<Boolean> FIPS_MODE_ENABLED =
        Setting.boolSetting("xpack.security.fips_mode.enabled", false, Property.NodeScope);

    /** Setting for enabling enrollment process; set-up by the es start-up script */
    public static final Setting<Boolean> ENROLLMENT_ENABLED =
        Setting.boolSetting("xpack.security.enrollment.enabled", false, Property.NodeScope);

    /*
     * SSL settings. These are the settings that are specifically registered for SSL. Many are private as we do not explicitly use them
     * but instead parse based on a prefix (eg *.ssl.*)
     */
    private static final List<String> JDK11_CIPHERS = List.of(
        "TLS_AES_256_GCM_SHA384", "TLS_AES_128_GCM_SHA256", // TLSv1.3 cipher has PFS, AEAD, hardware support
        "TLS_ECDHE_ECDSA_WITH_AES_256_GCM_SHA384", "TLS_ECDHE_ECDSA_WITH_AES_128_GCM_SHA256", // PFS, AEAD, hardware support
        "TLS_ECDHE_RSA_WITH_AES_256_GCM_SHA384", "TLS_ECDHE_RSA_WITH_AES_128_GCM_SHA256", // PFS, AEAD, hardware support
        "TLS_ECDHE_ECDSA_WITH_AES_256_CBC_SHA384",  "TLS_ECDHE_ECDSA_WITH_AES_128_CBC_SHA256", // PFS, hardware support
        "TLS_ECDHE_RSA_WITH_AES_256_CBC_SHA384", "TLS_ECDHE_RSA_WITH_AES_128_CBC_SHA256", // PFS, hardware support
        "TLS_ECDHE_ECDSA_WITH_AES_256_CBC_SHA", "TLS_ECDHE_ECDSA_WITH_AES_128_CBC_SHA", // PFS, hardware support
        "TLS_ECDHE_RSA_WITH_AES_256_CBC_SHA", "TLS_ECDHE_RSA_WITH_AES_128_CBC_SHA", // PFS, hardware support
        "TLS_RSA_WITH_AES_256_GCM_SHA384", "TLS_RSA_WITH_AES_128_GCM_SHA256", // AEAD, hardware support
        "TLS_RSA_WITH_AES_256_CBC_SHA256", "TLS_RSA_WITH_AES_128_CBC_SHA256", // hardware support
        "TLS_RSA_WITH_AES_256_CBC_SHA", "TLS_RSA_WITH_AES_128_CBC_SHA"); // hardware support

    private static final List<String> JDK12_CIPHERS = List.of(
        "TLS_AES_256_GCM_SHA384", "TLS_AES_128_GCM_SHA256", // TLSv1.3 cipher has PFS, AEAD, hardware support
        "TLS_CHACHA20_POLY1305_SHA256", // TLSv1.3 cipher has PFS, AEAD
        "TLS_ECDHE_ECDSA_WITH_AES_256_GCM_SHA384", "TLS_ECDHE_ECDSA_WITH_AES_128_GCM_SHA256", // PFS, AEAD, hardware support
        "TLS_ECDHE_RSA_WITH_AES_256_GCM_SHA384", "TLS_ECDHE_RSA_WITH_AES_128_GCM_SHA256", // PFS, AEAD, hardware support
        "TLS_ECDHE_ECDSA_WITH_CHACHA20_POLY1305_SHA256", "TLS_ECDHE_RSA_WITH_CHACHA20_POLY1305_SHA256", // PFS, AEAD
        "TLS_ECDHE_ECDSA_WITH_AES_256_CBC_SHA384",  "TLS_ECDHE_ECDSA_WITH_AES_128_CBC_SHA256", // PFS, hardware support
        "TLS_ECDHE_RSA_WITH_AES_256_CBC_SHA384", "TLS_ECDHE_RSA_WITH_AES_128_CBC_SHA256", // PFS, hardware support
        "TLS_ECDHE_ECDSA_WITH_AES_256_CBC_SHA", "TLS_ECDHE_ECDSA_WITH_AES_128_CBC_SHA", // PFS, hardware support
        "TLS_ECDHE_RSA_WITH_AES_256_CBC_SHA", "TLS_ECDHE_RSA_WITH_AES_128_CBC_SHA", // PFS, hardware support
        "TLS_RSA_WITH_AES_256_GCM_SHA384", "TLS_RSA_WITH_AES_128_GCM_SHA256", // AEAD, hardware support
        "TLS_RSA_WITH_AES_256_CBC_SHA256", "TLS_RSA_WITH_AES_128_CBC_SHA256", // hardware support
        "TLS_RSA_WITH_AES_256_CBC_SHA", "TLS_RSA_WITH_AES_128_CBC_SHA"); // hardware support

    public static final List<String> DEFAULT_CIPHERS =
        JavaVersion.current().compareTo(JavaVersion.parse("12")) > -1 ? JDK12_CIPHERS : JDK11_CIPHERS;

    /*
     * Do not allow insecure hashing algorithms to be used for password hashing
     */
    public static final Setting<String> PASSWORD_HASHING_ALGORITHM = new Setting<>(
        new Setting.SimpleKey("xpack.security.authc.password_hashing.algorithm"),
        (s) -> {
            if (XPackSettings.FIPS_MODE_ENABLED.get(s)) {
                return Hasher.PBKDF2_STRETCH.name();
            } else {
                return Hasher.BCRYPT.name();
            }
        },
        Function.identity(),
        v -> {
            if (Hasher.getAvailableAlgoStoredHash().contains(v.toLowerCase(Locale.ROOT)) == false) {
                throw new IllegalArgumentException("Invalid algorithm: " + v + ". Valid values for password hashing are " +
                    Hasher.getAvailableAlgoStoredHash().toString());
            } else if (v.regionMatches(true, 0, "pbkdf2", 0, "pbkdf2".length())) {
                try {
                    SecretKeyFactory.getInstance("PBKDF2withHMACSHA512");
                } catch (NoSuchAlgorithmException e) {
                    throw new IllegalArgumentException(
                        "Support for PBKDF2WithHMACSHA512 must be available in order to use any of the " +
                            "PBKDF2 algorithms for the [xpack.security.authc.password_hashing.algorithm] setting.", e);
                }
            }
        }, Property.NodeScope);

    // TODO: This setting of hashing algorithm can share code with the one for password when pbkdf2_stretch is the default for both
    public static final Setting<String> SERVICE_TOKEN_HASHING_ALGORITHM = new Setting<>(
        new Setting.SimpleKey("xpack.security.authc.service_token_hashing.algorithm"),
        (s) -> "PBKDF2_STRETCH",
        Function.identity(),
        v -> {
            if (Hasher.getAvailableAlgoStoredHash().contains(v.toLowerCase(Locale.ROOT)) == false) {
                throw new IllegalArgumentException("Invalid algorithm: " + v + ". Valid values for password hashing are " +
                    Hasher.getAvailableAlgoStoredHash().toString());
            } else if (v.regionMatches(true, 0, "pbkdf2", 0, "pbkdf2".length())) {
                try {
                    SecretKeyFactory.getInstance("PBKDF2withHMACSHA512");
                } catch (NoSuchAlgorithmException e) {
                    throw new IllegalArgumentException(
                        "Support for PBKDF2WithHMACSHA512 must be available in order to use any of the " +
                            "PBKDF2 algorithms for the [xpack.security.authc.service_token_hashing.algorithm] setting.", e);
                }
            }
        }, Property.NodeScope);

    public static final List<String> DEFAULT_SUPPORTED_PROTOCOLS;

    static {
        boolean supportsTLSv13 = false;
        try {
            SSLContext.getInstance("TLSv1.3");
            supportsTLSv13 = true;
        } catch (NoSuchAlgorithmException e) {
            // BCJSSE in FIPS mode doesn't support TLSv1.3 yet.
            LogManager.getLogger(XPackSettings.class).debug("TLSv1.3 is not supported", e);
        }
        DEFAULT_SUPPORTED_PROTOCOLS = supportsTLSv13 ?
            Arrays.asList("TLSv1.3", "TLSv1.2", "TLSv1.1") : Arrays.asList("TLSv1.2", "TLSv1.1");
    }

    public static final SslClientAuthenticationMode CLIENT_AUTH_DEFAULT = SslClientAuthenticationMode.REQUIRED;
    public static final SslClientAuthenticationMode HTTP_CLIENT_AUTH_DEFAULT = SslClientAuthenticationMode.NONE;
    public static final SslVerificationMode VERIFICATION_MODE_DEFAULT = SslVerificationMode.FULL;

    // http specific settings
    public static final String HTTP_SSL_PREFIX = SecurityField.setting("http.ssl.");
    private static final SSLConfigurationSettings HTTP_SSL = SSLConfigurationSettings.withPrefix(HTTP_SSL_PREFIX, true);

    // transport specific settings
    public static final String TRANSPORT_SSL_PREFIX = SecurityField.setting("transport.ssl.");
    private static final SSLConfigurationSettings TRANSPORT_SSL = SSLConfigurationSettings.withPrefix(TRANSPORT_SSL_PREFIX, true);

    public static final Setting<SecureString> ELASTIC_PASSWORD_HASH = SecureSetting.secureString("autoconfiguration.password_hash", null);

    /** Returns all settings created in {@link XPackSettings}. */
    public static List<Setting<?>> getAllSettings() {
        ArrayList<Setting<?>> settings = new ArrayList<>();
        settings.addAll(HTTP_SSL.getEnabledSettings());
        settings.addAll(TRANSPORT_SSL.getEnabledSettings());
        settings.add(SECURITY_ENABLED);
        settings.add(GRAPH_ENABLED);
        settings.add(MACHINE_LEARNING_ENABLED);
        settings.add(AUDIT_ENABLED);
        settings.add(WATCHER_ENABLED);
        settings.add(DLS_FLS_ENABLED);
        settings.add(TRANSPORT_SSL_ENABLED);
        settings.add(HTTP_SSL_ENABLED);
        settings.add(RESERVED_REALM_ENABLED_SETTING);
        settings.add(TOKEN_SERVICE_ENABLED_SETTING);
        settings.add(API_KEY_SERVICE_ENABLED_SETTING);
        settings.add(USER_SETTING);
        settings.add(PASSWORD_HASHING_ALGORITHM);
        settings.add(ENROLLMENT_ENABLED);
        settings.add(ELASTIC_PASSWORD_HASH);
        return Collections.unmodifiableList(settings);
    }

}<|MERGE_RESOLUTION|>--- conflicted
+++ resolved
@@ -8,13 +8,6 @@
 package org.elasticsearch.xpack.core;
 
 import org.apache.logging.log4j.LogManager;
-<<<<<<< HEAD
-import org.elasticsearch.common.settings.SecureSetting;
-import org.elasticsearch.common.settings.SecureString;
-import org.elasticsearch.common.ssl.SslVerificationMode;
-import org.elasticsearch.jdk.JavaVersion;
-=======
->>>>>>> 4c149e81
 import org.elasticsearch.common.settings.Setting;
 import org.elasticsearch.common.settings.Setting.Property;
 import org.elasticsearch.common.ssl.SslClientAuthenticationMode;
@@ -219,8 +212,6 @@
     // transport specific settings
     public static final String TRANSPORT_SSL_PREFIX = SecurityField.setting("transport.ssl.");
     private static final SSLConfigurationSettings TRANSPORT_SSL = SSLConfigurationSettings.withPrefix(TRANSPORT_SSL_PREFIX, true);
-
-    public static final Setting<SecureString> ELASTIC_PASSWORD_HASH = SecureSetting.secureString("autoconfiguration.password_hash", null);
 
     /** Returns all settings created in {@link XPackSettings}. */
     public static List<Setting<?>> getAllSettings() {
@@ -241,7 +232,6 @@
         settings.add(USER_SETTING);
         settings.add(PASSWORD_HASHING_ALGORITHM);
         settings.add(ENROLLMENT_ENABLED);
-        settings.add(ELASTIC_PASSWORD_HASH);
         return Collections.unmodifiableList(settings);
     }
 

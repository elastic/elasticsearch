--- conflicted
+++ resolved
@@ -178,12 +178,7 @@
         public static final ParseField MAX_CONCURRENT_WRITE_BATCHES = new ParseField("max_concurrent_write_batches");
         public static final ParseField MAX_WRITE_BUFFER_SIZE = new ParseField("max_write_buffer_size");
         public static final ParseField MAX_RETRY_DELAY = new ParseField("max_retry_delay");
-<<<<<<< HEAD
-        public static final ParseField IDLE_SHARD_RETRY_DELAY = new ParseField("idle_shard_retry_delay");
-=======
         public static final ParseField POLL_TIMEOUT = new ParseField("poll_timeout");
-        private static final ParseField HEADERS = new ParseField("headers");
->>>>>>> d9947c63
 
         @SuppressWarnings("unchecked")
         private static final ConstructingObjectParser<AutoFollowPattern, Void> PARSER =
@@ -203,14 +198,8 @@
                 (p, c) -> TimeValue.parseTimeValue(p.text(), MAX_RETRY_DELAY.getPreferredName()),
                 MAX_RETRY_DELAY, ObjectParser.ValueType.STRING);
             PARSER.declareField(ConstructingObjectParser.optionalConstructorArg(),
-<<<<<<< HEAD
-                (p, c) -> TimeValue.parseTimeValue(p.text(), IDLE_SHARD_RETRY_DELAY.getPreferredName()),
-                IDLE_SHARD_RETRY_DELAY, ObjectParser.ValueType.STRING);
-=======
                 (p, c) -> TimeValue.parseTimeValue(p.text(), POLL_TIMEOUT.getPreferredName()),
                 POLL_TIMEOUT, ObjectParser.ValueType.STRING);
-            PARSER.declareObject(ConstructingObjectParser.constructorArg(), (p, c) -> p.mapStrings(), HEADERS);
->>>>>>> d9947c63
         }
 
         private final List<String> leaderIndexPatterns;
@@ -221,12 +210,7 @@
         private final Integer maxConcurrentWriteBatches;
         private final Integer maxWriteBufferSize;
         private final TimeValue maxRetryDelay;
-<<<<<<< HEAD
-        private final TimeValue idleShardRetryDelay;
-=======
         private final TimeValue pollTimeout;
-        private final Map<String, String> headers;
->>>>>>> d9947c63
 
         public AutoFollowPattern(List<String> leaderIndexPatterns,
                                  String followIndexPattern,
@@ -236,12 +220,7 @@
                                  Integer maxConcurrentWriteBatches,
                                  Integer maxWriteBufferSize,
                                  TimeValue maxRetryDelay,
-<<<<<<< HEAD
-                                 TimeValue idleShardRetryDelay) {
-=======
-                                 TimeValue pollTimeout,
-                                 Map<String, String> headers) {
->>>>>>> d9947c63
+                                 TimeValue pollTimeout) {
             this.leaderIndexPatterns = leaderIndexPatterns;
             this.followIndexPattern = followIndexPattern;
             this.maxBatchOperationCount = maxBatchOperationCount;
@@ -250,12 +229,7 @@
             this.maxConcurrentWriteBatches = maxConcurrentWriteBatches;
             this.maxWriteBufferSize = maxWriteBufferSize;
             this.maxRetryDelay = maxRetryDelay;
-<<<<<<< HEAD
-            this.idleShardRetryDelay = idleShardRetryDelay;
-=======
             this.pollTimeout = pollTimeout;
-            this.headers = headers != null ? Collections.unmodifiableMap(headers) : Collections.emptyMap();
->>>>>>> d9947c63
         }
 
         public AutoFollowPattern(StreamInput in) throws IOException {
@@ -267,12 +241,7 @@
             maxConcurrentWriteBatches = in.readOptionalVInt();
             maxWriteBufferSize = in.readOptionalVInt();
             maxRetryDelay = in.readOptionalTimeValue();
-<<<<<<< HEAD
-            idleShardRetryDelay = in.readOptionalTimeValue();
-=======
             pollTimeout = in.readOptionalTimeValue();
-            this.headers = Collections.unmodifiableMap(in.readMap(StreamInput::readString, StreamInput::readString));
->>>>>>> d9947c63
         }
 
         public boolean match(String indexName) {
@@ -329,12 +298,7 @@
             out.writeOptionalVInt(maxConcurrentWriteBatches);
             out.writeOptionalVInt(maxWriteBufferSize);
             out.writeOptionalTimeValue(maxRetryDelay);
-<<<<<<< HEAD
-            out.writeOptionalTimeValue(idleShardRetryDelay);
-=======
             out.writeOptionalTimeValue(pollTimeout);
-            out.writeMap(headers, StreamOutput::writeString, StreamOutput::writeString);
->>>>>>> d9947c63
         }
 
         @Override
@@ -385,12 +349,7 @@
                 Objects.equals(maxConcurrentWriteBatches, that.maxConcurrentWriteBatches) &&
                 Objects.equals(maxWriteBufferSize, that.maxWriteBufferSize) &&
                 Objects.equals(maxRetryDelay, that.maxRetryDelay) &&
-<<<<<<< HEAD
-                Objects.equals(idleShardRetryDelay, that.idleShardRetryDelay);
-=======
-                Objects.equals(pollTimeout, that.pollTimeout) &&
-                Objects.equals(headers, that.headers);
->>>>>>> d9947c63
+                Objects.equals(pollTimeout, that.pollTimeout);
         }
 
         @Override
@@ -404,12 +363,7 @@
                 maxConcurrentWriteBatches,
                 maxWriteBufferSize,
                 maxRetryDelay,
-<<<<<<< HEAD
-                idleShardRetryDelay
-=======
-                pollTimeout,
-                headers
->>>>>>> d9947c63
+                pollTimeout
             );
         }
     }

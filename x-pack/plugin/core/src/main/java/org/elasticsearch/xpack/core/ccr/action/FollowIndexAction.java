--- conflicted
+++ resolved
@@ -35,14 +35,9 @@
     public static final int DEFAULT_MAX_CONCURRENT_READ_BATCHES = 1;
     public static final int DEFAULT_MAX_CONCURRENT_WRITE_BATCHES = 1;
     public static final long DEFAULT_MAX_BATCH_SIZE_IN_BYTES = Long.MAX_VALUE;
-<<<<<<< HEAD
-    public static final TimeValue DEFAULT_RETRY_TIMEOUT = new TimeValue(500);
+    static final TimeValue DEFAULT_MAX_RETRY_DELAY = new TimeValue(500);
+    static final TimeValue MAX_RETRY_DELAY = TimeValue.timeValueMinutes(5);
     public static final TimeValue DEFAULT_POLL_TIMEOUT = TimeValue.timeValueMinutes(1);
-=======
-    static final TimeValue DEFAULT_MAX_RETRY_DELAY = new TimeValue(500);
-    static final TimeValue DEFAULT_IDLE_SHARD_RETRY_DELAY = TimeValue.timeValueSeconds(10);
-    static final TimeValue MAX_RETRY_DELAY = TimeValue.timeValueMinutes(5);
->>>>>>> 60ab4f97
 
     private FollowIndexAction() {
         super(NAME);
@@ -62,13 +57,8 @@
         private static final ParseField MAX_BATCH_SIZE_IN_BYTES = new ParseField("max_batch_size_in_bytes");
         private static final ParseField MAX_CONCURRENT_WRITE_BATCHES = new ParseField("max_concurrent_write_batches");
         private static final ParseField MAX_WRITE_BUFFER_SIZE = new ParseField("max_write_buffer_size");
-<<<<<<< HEAD
-        private static final ParseField MAX_RETRY_DELAY = new ParseField("max_retry_delay");
+        private static final ParseField MAX_RETRY_DELAY_FIELD = new ParseField("max_retry_delay");
         private static final ParseField POLL_TIMEOUT = new ParseField("poll_timeout");
-=======
-        private static final ParseField MAX_RETRY_DELAY_FIELD = new ParseField("max_retry_delay");
-        private static final ParseField IDLE_SHARD_RETRY_DELAY = new ParseField("idle_shard_retry_delay");
->>>>>>> 60ab4f97
         private static final ConstructingObjectParser<Request, String> PARSER = new ConstructingObjectParser<>(NAME, true,
             (args, followerIndex) -> {
                 if (args[1] != null) {
@@ -215,13 +205,8 @@
                 throw new IllegalArgumentException(MAX_WRITE_BUFFER_SIZE.getPreferredName() + " must be larger than 0");
             }
 
-<<<<<<< HEAD
-            final TimeValue actualRetryTimeout = maxRetryDelay == null ? DEFAULT_RETRY_TIMEOUT : maxRetryDelay;
+            final TimeValue actualRetryTimeout = maxRetryDelay == null ? DEFAULT_MAX_RETRY_DELAY : maxRetryDelay;
             final TimeValue actualPollTimeout = pollTimeout == null ? DEFAULT_POLL_TIMEOUT : pollTimeout;
-=======
-            final TimeValue actualRetryTimeout = maxRetryDelay == null ? DEFAULT_MAX_RETRY_DELAY : maxRetryDelay;
-            final TimeValue actualIdleShardRetryDelay = idleShardRetryDelay == null ? DEFAULT_IDLE_SHARD_RETRY_DELAY : idleShardRetryDelay;
->>>>>>> 60ab4f97
 
             this.leaderIndex = leaderIndex;
             this.followerIndex = followerIndex;
@@ -295,13 +280,8 @@
                 builder.field(MAX_WRITE_BUFFER_SIZE.getPreferredName(), maxWriteBufferSize);
                 builder.field(MAX_CONCURRENT_READ_BATCHES.getPreferredName(), maxConcurrentReadBatches);
                 builder.field(MAX_CONCURRENT_WRITE_BATCHES.getPreferredName(), maxConcurrentWriteBatches);
-<<<<<<< HEAD
-                builder.field(MAX_RETRY_DELAY.getPreferredName(), maxRetryDelay.getStringRep());
+                builder.field(MAX_RETRY_DELAY_FIELD.getPreferredName(), maxRetryDelay.getStringRep());
                 builder.field(POLL_TIMEOUT.getPreferredName(), pollTimeout.getStringRep());
-=======
-                builder.field(MAX_RETRY_DELAY_FIELD.getPreferredName(), maxRetryDelay.getStringRep());
-                builder.field(IDLE_SHARD_RETRY_DELAY.getPreferredName(), idleShardRetryDelay.getStringRep());
->>>>>>> 60ab4f97
             }
             builder.endObject();
             return builder;

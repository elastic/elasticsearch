/*
 * Copyright Elasticsearch B.V. and/or licensed to Elasticsearch B.V. under one
 * or more contributor license agreements. Licensed under the Elastic License
 * 2.0; you may not use this file except in compliance with the Elastic License
 * 2.0.
 */

package org.elasticsearch.xpack.core.common.chunks;

import org.apache.lucene.analysis.standard.StandardAnalyzer;
import org.apache.lucene.document.Document;
import org.apache.lucene.document.Field;
import org.apache.lucene.document.TextField;
import org.apache.lucene.index.DirectoryReader;
import org.apache.lucene.index.IndexWriter;
import org.apache.lucene.index.IndexWriterConfig;
import org.apache.lucene.search.BooleanClause;
import org.apache.lucene.search.IndexSearcher;
import org.apache.lucene.search.Query;
import org.apache.lucene.search.ScoreDoc;
import org.apache.lucene.search.TopDocs;
import org.apache.lucene.store.ByteBuffersDirectory;
import org.apache.lucene.store.Directory;
import org.apache.lucene.util.QueryBuilder;
import org.elasticsearch.ElasticsearchException;

import java.io.IOException;
import java.util.ArrayList;
import java.util.List;

/**
 * Scores pre-determined chunks using an in-memory Lucene index and BM25 scoring.
 */
public class MemoryIndexChunkScorer {

    private static final String CONTENT_FIELD = "content";

    private final StandardAnalyzer analyzer;

    public MemoryIndexChunkScorer() {
        // TODO: Allow analyzer to be customizable and/or read from the field mapping
        this.analyzer = new StandardAnalyzer();
    }

    /**
     * Creates an in-memory index of chunks, or chunks, returns ordered, scored list.
     *
     * @param chunks the list of text chunks to score
     * @param inferenceText the query text to compare against
     * @param maxResults maximum number of results to return
     * @param backfillResults If true, backfills no matches with the first chunks in the list with scores of 0.
     * @return list of scored chunks ordered by relevance
     * @throws ElasticsearchException on failure scoring chunks
     */
    public List<ScoredChunk> scoreChunks(List<String> chunks, String inferenceText, int maxResults, boolean backfillResults) {
        if (chunks == null || chunks.isEmpty() || inferenceText == null || inferenceText.trim().isEmpty()) {
            return new ArrayList<>();
        }

        try (Directory directory = new ByteBuffersDirectory()) {
            IndexWriterConfig config = new IndexWriterConfig(analyzer);
            try (IndexWriter writer = new IndexWriter(directory, config)) {
                for (String chunk : chunks) {
                    Document doc = new Document();
                    doc.add(new TextField(CONTENT_FIELD, chunk, Field.Store.YES));
                    writer.addDocument(doc);
                }
                writer.commit();
            }

            try (DirectoryReader reader = DirectoryReader.open(directory)) {
                IndexSearcher searcher = new IndexSearcher(reader);

                org.apache.lucene.util.QueryBuilder qb = new QueryBuilder(analyzer);
                Query query = qb.createBooleanQuery(CONTENT_FIELD, inferenceText, BooleanClause.Occur.SHOULD);
                int numResults = Math.min(maxResults, chunks.size());
                TopDocs topDocs = searcher.search(query, numResults);

                List<ScoredChunk> scoredChunks = new ArrayList<>();
                for (ScoreDoc scoreDoc : topDocs.scoreDocs) {
                    Document doc = reader.storedFields().document(scoreDoc.doc);
                    String content = doc.get(CONTENT_FIELD);
                    scoredChunks.add(new ScoredChunk(content, scoreDoc.score));
                }

                return backfillResults && scoredChunks.isEmpty()
                    ? chunks.subList(0, Math.min(maxResults, chunks.size())).stream().map(c -> new ScoredChunk(c, 0.0f)).toList()
                    : scoredChunks;
            }
        } catch (IOException e) {
            throw new ElasticsearchException("Failed to score chunks", e);
        }
    }
<<<<<<< HEAD
=======

    /**
     * Represents a chunk with its relevance score.
     */
    public record ScoredChunk(String content, float score) {}

    @Override
    public String toString() {
        return getClass().getSimpleName();
    }
>>>>>>> 97ee7fcf
}<|MERGE_RESOLUTION|>--- conflicted
+++ resolved
@@ -29,7 +29,7 @@
 import java.util.List;
 
 /**
- * Scores pre-determined chunks using an in-memory Lucene index and BM25 scoring.
+ * Utility class for scoring pre-determined chunks using an in-memory Lucene index.
  */
 public class MemoryIndexChunkScorer {
 
@@ -91,8 +91,6 @@
             throw new ElasticsearchException("Failed to score chunks", e);
         }
     }
-<<<<<<< HEAD
-=======
 
     /**
      * Represents a chunk with its relevance score.
@@ -103,5 +101,4 @@
     public String toString() {
         return getClass().getSimpleName();
     }
->>>>>>> 97ee7fcf
 }
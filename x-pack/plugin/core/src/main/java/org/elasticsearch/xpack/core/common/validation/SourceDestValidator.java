--- conflicted
+++ resolved
@@ -227,13 +227,8 @@
         }
 
         // convenience method to make testing easier
-<<<<<<< HEAD
-        public Version getRemoteClusterVersion(String cluster) {
-            return remoteClusterService.getConnection(cluster).getNode().getVersion();
-=======
         public TransportVersion getRemoteClusterVersion(String cluster) {
             return remoteClusterService.getConnection(cluster).getTransportVersion();
->>>>>>> e3f1c157
         }
 
         private void resolveLocalAndRemoteSource() {

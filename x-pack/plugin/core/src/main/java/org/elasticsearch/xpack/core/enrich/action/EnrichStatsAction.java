/*
 * Copyright Elasticsearch B.V. and/or licensed to Elasticsearch B.V. under one
 * or more contributor license agreements. Licensed under the Elastic License
 * 2.0; you may not use this file except in compliance with the Elastic License
 * 2.0.
 */
package org.elasticsearch.xpack.core.enrich.action;

import org.elasticsearch.TransportVersions;
import org.elasticsearch.action.ActionRequestValidationException;
import org.elasticsearch.action.ActionResponse;
import org.elasticsearch.action.ActionType;
import org.elasticsearch.action.support.local.LocalClusterStateRequest;
import org.elasticsearch.common.io.stream.StreamInput;
import org.elasticsearch.common.io.stream.StreamOutput;
import org.elasticsearch.common.io.stream.Writeable;
import org.elasticsearch.common.unit.ByteSizeValue;
import org.elasticsearch.core.TimeValue;
import org.elasticsearch.core.UpdateForV10;
import org.elasticsearch.tasks.CancellableTask;
import org.elasticsearch.tasks.Task;
import org.elasticsearch.tasks.TaskId;
import org.elasticsearch.tasks.TaskInfo;
import org.elasticsearch.xcontent.ToXContentFragment;
import org.elasticsearch.xcontent.ToXContentObject;
import org.elasticsearch.xcontent.XContentBuilder;

import java.io.IOException;
import java.util.List;
import java.util.Map;
import java.util.Objects;

public class EnrichStatsAction extends ActionType<EnrichStatsAction.Response> {

    public static final EnrichStatsAction INSTANCE = new EnrichStatsAction();
    public static final String NAME = "cluster:monitor/xpack/enrich/stats";

    private EnrichStatsAction() {
        super(NAME);
    }

    public static class Request extends LocalClusterStateRequest {

        public Request(TimeValue masterNodeTimeout) {
            super(masterNodeTimeout);
        }

        /**
         * NB prior to 9.0 this was a TransportMasterNodeAction so for BwC we must remain able to read these requests until
         * we no longer need to support calling this action remotely.
         */
        @UpdateForV10(owner = UpdateForV10.Owner.DATA_MANAGEMENT)
        public Request(StreamInput in) throws IOException {
            // This request extended MasterNodeRequest instead of MasterNodeReadRequest, meaning that it didn't serialize the `local` field.
            super(in, false);
        }

        @Override
        public ActionRequestValidationException validate() {
            return null;
        }

        @Override
        public Task createTask(long id, String type, String action, TaskId parentTaskId, Map<String, String> headers) {
            return new CancellableTask(id, type, action, "", parentTaskId, headers);
        }
    }

    public static class Response extends ActionResponse implements ToXContentObject {

        private final List<ExecutingPolicy> executingPolicies;
        private final List<CoordinatorStats> coordinatorStats;
        private final List<CacheStats> cacheStats;

        public Response(List<ExecutingPolicy> executingPolicies, List<CoordinatorStats> coordinatorStats, List<CacheStats> cacheStats) {
            this.executingPolicies = executingPolicies;
            this.coordinatorStats = coordinatorStats;
            this.cacheStats = cacheStats;
        }

        public List<ExecutingPolicy> getExecutingPolicies() {
            return executingPolicies;
        }

        public List<CoordinatorStats> getCoordinatorStats() {
            return coordinatorStats;
        }

        public List<CacheStats> getCacheStats() {
            return cacheStats;
        }

        /**
         * NB prior to 9.0 this was a TransportMasterNodeAction so for BwC we must remain able to write these responses until
         * we no longer need to support calling this action remotely.
         */
        @UpdateForV10(owner = UpdateForV10.Owner.DATA_MANAGEMENT)
        @Override
        public void writeTo(StreamOutput out) throws IOException {
            out.writeCollection(executingPolicies);
            out.writeCollection(coordinatorStats);
            out.writeCollection(cacheStats);
        }

        @Override
        public XContentBuilder toXContent(XContentBuilder builder, Params params) throws IOException {
            builder.startObject();
            builder.startArray("executing_policies");
            for (ExecutingPolicy policy : executingPolicies) {
                builder.startObject();
                policy.toXContent(builder, params);
                builder.endObject();
            }
            builder.endArray();
            builder.startArray("coordinator_stats");
            for (CoordinatorStats entry : coordinatorStats) {
                builder.startObject();
                entry.toXContent(builder, params);
                builder.endObject();
            }
            builder.endArray();
            if (cacheStats != null) {
                builder.startArray("cache_stats");
                for (CacheStats cacheStat : cacheStats) {
                    builder.startObject();
                    cacheStat.toXContent(builder, params);
                    builder.endObject();
                }
                builder.endArray();
            }
            builder.endObject();
            return builder;
        }

        @Override
        public boolean equals(Object o) {
            if (this == o) return true;
            if (o == null || getClass() != o.getClass()) return false;
            Response response = (Response) o;
            return executingPolicies.equals(response.executingPolicies)
                && coordinatorStats.equals(response.coordinatorStats)
                && Objects.equals(cacheStats, response.cacheStats);
        }

        @Override
        public int hashCode() {
            return Objects.hash(executingPolicies, coordinatorStats, cacheStats);
        }

        public record CoordinatorStats(
            String nodeId,
            int queueSize,
            int remoteRequestsCurrent,
            long remoteRequestsTotal,
            long executedSearchesTotal
        ) implements Writeable, ToXContentFragment {

            public CoordinatorStats(StreamInput in) throws IOException {
                this(in.readString(), in.readVInt(), in.readVInt(), in.readVLong(), in.readVLong());
            }

            @Override
            public void writeTo(StreamOutput out) throws IOException {
                out.writeString(nodeId);
                out.writeVInt(queueSize);
                out.writeVInt(remoteRequestsCurrent);
                out.writeVLong(remoteRequestsTotal);
                out.writeVLong(executedSearchesTotal);
            }

            @Override
            public XContentBuilder toXContent(XContentBuilder builder, Params params) throws IOException {
                builder.field("node_id", nodeId);
                builder.field("queue_size", queueSize);
                builder.field("remote_requests_current", remoteRequestsCurrent);
                builder.field("remote_requests_total", remoteRequestsTotal);
                builder.field("executed_searches_total", executedSearchesTotal);
                return builder;
            }
        }

        public record ExecutingPolicy(String name, TaskInfo taskInfo) implements Writeable, ToXContentFragment {

            /**
             * NB prior to 9.0 this was a TransportMasterNodeAction so for BwC we must remain able to write these responses until
             * we no longer need to support calling this action remotely.
             */
            @UpdateForV10(owner = UpdateForV10.Owner.DATA_MANAGEMENT)
            @Override
            public void writeTo(StreamOutput out) throws IOException {
                out.writeString(name);
                taskInfo.writeTo(out);
            }

            @Override
            public XContentBuilder toXContent(XContentBuilder builder, Params params) throws IOException {
                builder.field("name", name);
                builder.startObject("task");
                {
                    builder.value(taskInfo);
                }
                builder.endObject();
                return builder;
            }
        }

        public record CacheStats(
            String nodeId,
            long count,
            long hits,
            long misses,
            long evictions,
            long hitsTimeInMillis,
            long missesTimeInMillis,
            long cacheSizeInBytes
        ) implements Writeable, ToXContentFragment {

            public CacheStats(StreamInput in) throws IOException {
                this(
                    in.readString(),
                    in.readVLong(),
                    in.readVLong(),
                    in.readVLong(),
                    in.readVLong(),
<<<<<<< HEAD
                    in.readLong(),
                    in.readLong(),
                    in.getTransportVersion().onOrAfter(TransportVersions.V_8_16_0) ? in.readLong() : -1
=======
                    in.getTransportVersion().onOrAfter(TransportVersions.V_8_15_0) ? in.readLong() : -1,
                    in.getTransportVersion().onOrAfter(TransportVersions.V_8_15_0) ? in.readLong() : -1,
                    in.readLong()
>>>>>>> ad268e01
                );
            }

            @Override
            public XContentBuilder toXContent(XContentBuilder builder, Params params) throws IOException {
                builder.field("node_id", nodeId);
                builder.field("count", count);
                builder.field("hits", hits);
                builder.field("misses", misses);
                builder.field("evictions", evictions);
                builder.humanReadableField("hits_time_in_millis", "hits_time", new TimeValue(hitsTimeInMillis));
                builder.humanReadableField("misses_time_in_millis", "misses_time", new TimeValue(missesTimeInMillis));
                builder.humanReadableField("size_in_bytes", "size", ByteSizeValue.ofBytes(cacheSizeInBytes));
                return builder;
            }

            @Override
            public void writeTo(StreamOutput out) throws IOException {
                out.writeString(nodeId);
                out.writeVLong(count);
                out.writeVLong(hits);
                out.writeVLong(misses);
                out.writeVLong(evictions);
<<<<<<< HEAD
                out.writeLong(hitsTimeInMillis);
                out.writeLong(missesTimeInMillis);
                if (out.getTransportVersion().onOrAfter(TransportVersions.V_8_16_0)) {
                    out.writeLong(cacheSizeInBytes);
                }
=======
                if (out.getTransportVersion().onOrAfter(TransportVersions.V_8_15_0)) {
                    out.writeLong(hitsTimeInMillis);
                    out.writeLong(missesTimeInMillis);
                }
                out.writeLong(cacheSizeInBytes);
>>>>>>> ad268e01
            }
        }
    }

}<|MERGE_RESOLUTION|>--- conflicted
+++ resolved
@@ -6,7 +6,6 @@
  */
 package org.elasticsearch.xpack.core.enrich.action;
 
-import org.elasticsearch.TransportVersions;
 import org.elasticsearch.action.ActionRequestValidationException;
 import org.elasticsearch.action.ActionResponse;
 import org.elasticsearch.action.ActionType;
@@ -222,15 +221,9 @@
                     in.readVLong(),
                     in.readVLong(),
                     in.readVLong(),
-<<<<<<< HEAD
                     in.readLong(),
                     in.readLong(),
-                    in.getTransportVersion().onOrAfter(TransportVersions.V_8_16_0) ? in.readLong() : -1
-=======
-                    in.getTransportVersion().onOrAfter(TransportVersions.V_8_15_0) ? in.readLong() : -1,
-                    in.getTransportVersion().onOrAfter(TransportVersions.V_8_15_0) ? in.readLong() : -1,
                     in.readLong()
->>>>>>> ad268e01
                 );
             }
 
@@ -254,19 +247,9 @@
                 out.writeVLong(hits);
                 out.writeVLong(misses);
                 out.writeVLong(evictions);
-<<<<<<< HEAD
                 out.writeLong(hitsTimeInMillis);
                 out.writeLong(missesTimeInMillis);
-                if (out.getTransportVersion().onOrAfter(TransportVersions.V_8_16_0)) {
-                    out.writeLong(cacheSizeInBytes);
-                }
-=======
-                if (out.getTransportVersion().onOrAfter(TransportVersions.V_8_15_0)) {
-                    out.writeLong(hitsTimeInMillis);
-                    out.writeLong(missesTimeInMillis);
-                }
                 out.writeLong(cacheSizeInBytes);
->>>>>>> ad268e01
             }
         }
     }

/*
 * Copyright Elasticsearch B.V. and/or licensed to Elasticsearch B.V. under one
 * or more contributor license agreements. Licensed under the Elastic License
 * 2.0; you may not use this file except in compliance with the Elastic License
 * 2.0.
 */
package org.elasticsearch.xpack.core.ilm;

import org.apache.logging.log4j.LogManager;
import org.apache.logging.log4j.Logger;
import org.elasticsearch.ElasticsearchException;
import org.elasticsearch.action.ActionListener;
import org.elasticsearch.client.Client;
import org.elasticsearch.cluster.ClusterState;
import org.elasticsearch.cluster.metadata.IndexMetadata;
import org.elasticsearch.common.Strings;
import org.elasticsearch.common.settings.Settings;
import org.elasticsearch.core.TimeValue;
import org.elasticsearch.rest.RestStatus;
import org.elasticsearch.xpack.cluster.routing.allocation.DataTierAllocationDecider;
import org.elasticsearch.xpack.core.DataTier;
import org.elasticsearch.xpack.core.searchablesnapshots.MountSearchableSnapshotAction;
import org.elasticsearch.xpack.core.searchablesnapshots.MountSearchableSnapshotRequest;

import java.util.Objects;
import java.util.Optional;

import static org.elasticsearch.xpack.core.ilm.LifecycleExecutionState.fromIndexMetadata;

/**
 * Restores the snapshot created for the designated index via the ILM policy to an index named using the provided prefix appended to the
 * designated index name.
 */
public class MountSnapshotStep extends AsyncRetryDuringSnapshotActionStep {
    public static final String NAME = "mount-snapshot";

    private static final Logger logger = LogManager.getLogger(MountSnapshotStep.class);

    private final String restoredIndexPrefix;
    private final MountSearchableSnapshotRequest.Storage storageType;

    public MountSnapshotStep(StepKey key, StepKey nextStepKey, Client client, String restoredIndexPrefix,
                             MountSearchableSnapshotRequest.Storage storageType) {
        super(key, nextStepKey, client);
        this.restoredIndexPrefix = restoredIndexPrefix;
        this.storageType = Objects.requireNonNull(storageType, "a storage type must be specified");
    }

    @Override
    public boolean isRetryable() {
        return true;
    }

    public String getRestoredIndexPrefix() {
        return restoredIndexPrefix;
    }

    public MountSearchableSnapshotRequest.Storage getStorage() {
        return storageType;
    }

    @Override
    void performDuringNoSnapshot(IndexMetadata indexMetadata, ClusterState currentClusterState, ActionListener<Boolean> listener) {
        String indexName = indexMetadata.getIndex().getName();

        LifecycleExecutionState lifecycleState = fromIndexMetadata(indexMetadata);

        String policyName = indexMetadata.getSettings().get(LifecycleSettings.LIFECYCLE_NAME);
        final String snapshotRepository = lifecycleState.getSnapshotRepository();
        if (Strings.hasText(snapshotRepository) == false) {
            listener.onFailure(new IllegalStateException("snapshot repository is not present for policy [" + policyName + "] and index [" +
                indexName + "]"));
            return;
        }

        final String snapshotName = lifecycleState.getSnapshotName();
        if (Strings.hasText(snapshotName) == false) {
            listener.onFailure(
                new IllegalStateException("snapshot name was not generated for policy [" + policyName + "] and index [" + indexName + "]"));
            return;
        }

        String mountedIndexName = restoredIndexPrefix + indexName;
        if (currentClusterState.metadata().index(mountedIndexName) != null) {
            logger.debug("mounted index [{}] for policy [{}] and index [{}] already exists. will not attempt to mount the index again",
                mountedIndexName, policyName, indexName);
            listener.onResponse(true);
            return;
        }

        final String snapshotIndexName = lifecycleState.getSnapshotIndexName();
        if (snapshotIndexName == null) {
            // This index had its searchable snapshot created prior to a version where we captured
            // the original index name, so make our best guess at the name
            indexName = bestEffortIndexNameResolution(indexName);
            logger.debug("index [{}] using policy [{}] does not have a stored snapshot index name, " +
                "using our best effort guess of [{}] for the original snapshotted index name",
                indexMetadata.getIndex().getName(), policyName, indexName);
        } else {
            // Use the name of the snapshot as specified in the metadata, because the current index
            // name not might not reflect the name of the index actually in the snapshot
            logger.debug("index [{}] using policy [{}] has a different name [{}] within the snapshot to be restored, " +
                "using the snapshot index name from generated metadata for mounting", indexName, policyName, snapshotIndexName);
            indexName = snapshotIndexName;
        }

<<<<<<< HEAD
        Settings.Builder settingsBuilder = Settings.builder();
        settingsBuilder.put(IndexSettings.INDEX_CHECK_ON_STARTUP.getKey(), Boolean.FALSE.toString());

        overrideTierPreference(this.getKey().getPhase())
            .ifPresent(override -> settingsBuilder.put(DataTierAllocationDecider.INDEX_ROUTING_PREFER, override));

=======
        final Settings.Builder settingsBuilder = Settings.builder();
        // if we are mounting a searchable snapshot in the hot phase, then the index should be pinned to the hot nodes
        if (TimeseriesLifecycleType.HOT_PHASE.equals(this.getKey().getPhase())) {
            settingsBuilder.put(DataTierAllocationDecider.INDEX_ROUTING_PREFER, DataTier.DATA_HOT);
        }
>>>>>>> f5e0536e
        final MountSearchableSnapshotRequest mountSearchableSnapshotRequest = new MountSearchableSnapshotRequest(mountedIndexName,
            snapshotRepository, snapshotName, indexName, settingsBuilder.build(),
            // we captured the index metadata when we took the snapshot. the index likely had the ILM execution state in the metadata.
            // if we were to restore the lifecycle.name setting, the restored index would be captured by the ILM runner and,
            // depending on what ILM execution state was captured at snapshot time, make it's way forward from _that_ step forward in
            // the ILM policy.
            // we'll re-set this setting on the restored index at a later step once we restored a deterministic execution state
            new String[]{LifecycleSettings.LIFECYCLE_NAME},
            // we'll not wait for the snapshot to complete in this step as the async steps are executed from threads that shouldn't
            // perform expensive operations (ie. clusterStateProcessed)
            false,
            storageType);
        mountSearchableSnapshotRequest.masterNodeTimeout(TimeValue.MAX_VALUE);
        getClient().execute(MountSearchableSnapshotAction.INSTANCE, mountSearchableSnapshotRequest,
            ActionListener.wrap(response -> {
                if (response.status() != RestStatus.OK && response.status() != RestStatus.ACCEPTED) {
                    logger.debug("mount snapshot response failed to complete");
                    throw new ElasticsearchException("mount snapshot response failed to complete, got response " + response.status());
                }
                listener.onResponse(true);
            }, listener::onFailure));
    }

    /**
     * Tries to guess the original index name given the current index name, tries to drop the
     * "partial-" and "restored-" prefixes, since those are what ILM uses. Does not handle
     * unorthodox cases like "restored-partial-[indexname]" since this is not intended to be
     * exhaustive.
     */
    static String bestEffortIndexNameResolution(String indexName) {
        String originalName = indexName.replaceFirst("^" + SearchableSnapshotAction.PARTIAL_RESTORED_INDEX_PREFIX, "");
        originalName = originalName.replaceFirst("^" + SearchableSnapshotAction.FULL_RESTORED_INDEX_PREFIX, "");
        return originalName;
    }

    /**
     * return the tier preference to use or empty to use default.
     * @param phase the phase the step will run in.
     * @return tier preference override or empty.
     */
    static Optional<String> overrideTierPreference(String phase) {
        // if we are mounting a searchable snapshot in the hot phase, then the index should be pinned to the hot nodes
        if (TimeseriesLifecycleType.HOT_PHASE.equals(phase)) {
            return Optional.of(DataTier.DATA_HOT);
        }
        return Optional.empty();
    }

    @Override
    public int hashCode() {
        return Objects.hash(super.hashCode(), restoredIndexPrefix, storageType);
    }

    @Override
    public boolean equals(Object obj) {
        if (obj == null) {
            return false;
        }
        if (getClass() != obj.getClass()) {
            return false;
        }
        MountSnapshotStep other = (MountSnapshotStep) obj;
        return super.equals(obj) &&
            Objects.equals(restoredIndexPrefix, other.restoredIndexPrefix) &&
            Objects.equals(storageType, other.storageType);
    }
}<|MERGE_RESOLUTION|>--- conflicted
+++ resolved
@@ -104,20 +104,11 @@
             indexName = snapshotIndexName;
         }
 
-<<<<<<< HEAD
-        Settings.Builder settingsBuilder = Settings.builder();
-        settingsBuilder.put(IndexSettings.INDEX_CHECK_ON_STARTUP.getKey(), Boolean.FALSE.toString());
+        final Settings.Builder settingsBuilder = Settings.builder();
 
         overrideTierPreference(this.getKey().getPhase())
             .ifPresent(override -> settingsBuilder.put(DataTierAllocationDecider.INDEX_ROUTING_PREFER, override));
 
-=======
-        final Settings.Builder settingsBuilder = Settings.builder();
-        // if we are mounting a searchable snapshot in the hot phase, then the index should be pinned to the hot nodes
-        if (TimeseriesLifecycleType.HOT_PHASE.equals(this.getKey().getPhase())) {
-            settingsBuilder.put(DataTierAllocationDecider.INDEX_ROUTING_PREFER, DataTier.DATA_HOT);
-        }
->>>>>>> f5e0536e
         final MountSearchableSnapshotRequest mountSearchableSnapshotRequest = new MountSearchableSnapshotRequest(mountedIndexName,
             snapshotRepository, snapshotName, indexName, settingsBuilder.build(),
             // we captured the index metadata when we took the snapshot. the index likely had the ILM execution state in the metadata.

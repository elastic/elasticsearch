/*
 * Copyright Elasticsearch B.V. and/or licensed to Elasticsearch B.V. under one
 * or more contributor license agreements. Licensed under the Elastic License
 * 2.0; you may not use this file except in compliance with the Elastic License
 * 2.0.
 */
package org.elasticsearch.xpack.core.ilm;

import org.apache.logging.log4j.LogManager;
import org.apache.logging.log4j.Logger;
import org.elasticsearch.action.ActionListener;
import org.elasticsearch.action.admin.indices.rollover.RolloverRequest;
import org.elasticsearch.action.support.ActiveShardCount;
import org.elasticsearch.client.internal.Client;
import org.elasticsearch.cluster.ClusterState;
import org.elasticsearch.cluster.ClusterStateObserver;
import org.elasticsearch.cluster.metadata.DataStream;
import org.elasticsearch.cluster.metadata.IndexAbstraction;
import org.elasticsearch.cluster.metadata.IndexMetadata;
import org.elasticsearch.common.Strings;
import org.elasticsearch.core.TimeValue;

import java.util.Locale;
import java.util.Objects;

/**
 * Unconditionally rolls over an index using the Rollover API.
 */
public class RolloverStep extends AsyncActionStep {
    private static final Logger logger = LogManager.getLogger(RolloverStep.class);

    public static final String NAME = "attempt-rollover";

    public RolloverStep(StepKey key, StepKey nextStepKey, Client client) {
        super(key, nextStepKey, client);
    }

    @Override
    public boolean isRetryable() {
        return true;
    }

    @Override
    public void performAction(
        IndexMetadata indexMetadata,
        ClusterState currentClusterState,
        ClusterStateObserver observer,
        ActionListener<Void> listener
    ) {
        String indexName = indexMetadata.getIndex().getName();
        boolean indexingComplete = LifecycleSettings.LIFECYCLE_INDEXING_COMPLETE_SETTING.get(indexMetadata.getSettings());
        if (indexingComplete) {
            logger.trace(indexMetadata.getIndex() + " has lifecycle complete set, skipping " + RolloverStep.NAME);
            listener.onResponse(null);
            return;
        }
        IndexAbstraction indexAbstraction = currentClusterState.metadata().getIndicesLookup().get(indexName);
        assert indexAbstraction != null : "expected the index " + indexName + " to exist in the lookup but it didn't";
        final String rolloverTarget;
        final boolean targetFailureStore;
        DataStream dataStream = indexAbstraction.getParentDataStream();
        if (dataStream != null) {
            boolean isFailureStoreWriteIndex = indexMetadata.getIndex().equals(dataStream.getFailureStoreWriteIndex());
            targetFailureStore = dataStream.isFailureStoreIndex(indexMetadata.getIndex().getName());
            if (isFailureStoreWriteIndex == false && dataStream.getWriteIndex().equals(indexMetadata.getIndex()) == false) {
                logger.warn(
                    "index [{}] is not the {}write index for data stream [{}]. skipping rollover for policy [{}]",
                    indexName,
                    targetFailureStore ? "failure store " : "",
                    dataStream.getName(),
                    indexMetadata.getLifecyclePolicyName()
                );
                listener.onResponse(null);
                return;
            }
            rolloverTarget = dataStream.getName();
        } else {
            String rolloverAlias = RolloverAction.LIFECYCLE_ROLLOVER_ALIAS_SETTING.get(indexMetadata.getSettings());

            if (Strings.isNullOrEmpty(rolloverAlias)) {
                listener.onFailure(
                    new IllegalArgumentException(
                        String.format(
                            Locale.ROOT,
                            "setting [%s] for index [%s] is empty or not defined, it must be set to the name of the alias "
                                + "pointing to the group of indices being rolled over",
                            RolloverAction.LIFECYCLE_ROLLOVER_ALIAS,
                            indexName
                        )
                    )
                );
                return;
            }

            if (indexMetadata.getRolloverInfos().get(rolloverAlias) != null) {
                logger.info(
                    "index [{}] was already rolled over for alias [{}], not attempting to roll over again",
                    indexName,
                    rolloverAlias
                );
                listener.onResponse(null);
                return;
            }

            if (indexMetadata.getAliases().containsKey(rolloverAlias) == false) {
                listener.onFailure(
                    new IllegalArgumentException(
                        String.format(
                            Locale.ROOT,
                            "%s [%s] does not point to index [%s]",
                            RolloverAction.LIFECYCLE_ROLLOVER_ALIAS,
                            rolloverAlias,
                            indexName
                        )
                    )
                );
                return;
            }

            rolloverTarget = rolloverAlias;
            targetFailureStore = false;
        }

        // Calling rollover with no conditions will always roll over the index
        RolloverRequest rolloverRequest = new RolloverRequest(rolloverTarget, null).masterNodeTimeout(TimeValue.MAX_VALUE);
        if (targetFailureStore) {
<<<<<<< HEAD
            // PRTODO: target operation to failure store
=======
            rolloverRequest.setIndicesOptions(
                IndicesOptions.builder(rolloverRequest.indicesOptions()).selectorOptions(IndicesOptions.SelectorOptions.FAILURES).build()
            );
>>>>>>> 930a99cc
        }
        // We don't wait for active shards when we perform the rollover because the
        // {@link org.elasticsearch.xpack.core.ilm.WaitForActiveShardsStep} step will do so
        rolloverRequest.setWaitForActiveShards(ActiveShardCount.NONE);
        getClient().admin().indices().rolloverIndex(rolloverRequest, listener.delegateFailureAndWrap((l, response) -> {
            assert response.isRolledOver() : "the only way this rollover call should fail is with an exception";
            if (response.isRolledOver()) {
                l.onResponse(null);
            } else {
                l.onFailure(new IllegalStateException("unexepected exception on unconditional rollover"));
            }
        }));
    }

    @Override
    public int hashCode() {
        return Objects.hash(super.hashCode());
    }

    @Override
    public boolean equals(Object obj) {
        if (obj == null) {
            return false;
        }
        if (getClass() != obj.getClass()) {
            return false;
        }
        RolloverStep other = (RolloverStep) obj;
        return super.equals(obj);
    }
}<|MERGE_RESOLUTION|>--- conflicted
+++ resolved
@@ -124,13 +124,9 @@
         // Calling rollover with no conditions will always roll over the index
         RolloverRequest rolloverRequest = new RolloverRequest(rolloverTarget, null).masterNodeTimeout(TimeValue.MAX_VALUE);
         if (targetFailureStore) {
-<<<<<<< HEAD
-            // PRTODO: target operation to failure store
-=======
             rolloverRequest.setIndicesOptions(
                 IndicesOptions.builder(rolloverRequest.indicesOptions()).selectorOptions(IndicesOptions.SelectorOptions.FAILURES).build()
             );
->>>>>>> 930a99cc
         }
         // We don't wait for active shards when we perform the rollover because the
         // {@link org.elasticsearch.xpack.core.ilm.WaitForActiveShardsStep} step will do so

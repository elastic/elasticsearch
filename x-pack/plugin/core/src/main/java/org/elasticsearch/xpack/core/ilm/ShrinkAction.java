/*
 * Copyright Elasticsearch B.V. and/or licensed to Elasticsearch B.V. under one
 * or more contributor license agreements. Licensed under the Elastic License
 * 2.0; you may not use this file except in compliance with the Elastic License
 * 2.0.
 */
package org.elasticsearch.xpack.core.ilm;

import org.apache.logging.log4j.LogManager;
import org.apache.logging.log4j.Logger;
import org.elasticsearch.TransportVersions;
import org.elasticsearch.action.admin.indices.shrink.ResizeNumberOfShardsCalculator;
import org.elasticsearch.action.admin.indices.shrink.ResizeType;
import org.elasticsearch.action.admin.indices.stats.IndexShardStats;
import org.elasticsearch.client.internal.Client;
import org.elasticsearch.cluster.metadata.IndexAbstraction;
import org.elasticsearch.cluster.metadata.IndexMetadata;
import org.elasticsearch.common.Strings;
import org.elasticsearch.common.io.stream.StreamInput;
import org.elasticsearch.common.io.stream.StreamOutput;
import org.elasticsearch.common.settings.Settings;
import org.elasticsearch.common.unit.ByteSizeValue;
import org.elasticsearch.core.Nullable;
import org.elasticsearch.xcontent.ConstructingObjectParser;
import org.elasticsearch.xcontent.ObjectParser;
import org.elasticsearch.xcontent.ParseField;
import org.elasticsearch.xcontent.XContentBuilder;
import org.elasticsearch.xcontent.XContentParser;
import org.elasticsearch.xpack.core.ilm.Step.StepKey;

import java.io.IOException;
import java.time.Instant;
import java.util.List;
import java.util.Objects;
import java.util.stream.Stream;

import static org.elasticsearch.xpack.core.ilm.ShrinkIndexNameSupplier.SHRUNKEN_INDEX_PREFIX;

/**
 * A {@link LifecycleAction} which shrinks the index.
 */
public class ShrinkAction implements LifecycleAction {
    private static final Logger logger = LogManager.getLogger(ShrinkAction.class);

    public static final String NAME = "shrink";
    public static final ParseField NUMBER_OF_SHARDS_FIELD = new ParseField("number_of_shards");
    public static final ParseField MAX_PRIMARY_SHARD_SIZE = new ParseField("max_primary_shard_size");
    public static final ParseField ALLOW_WRITE_AFTER_SHRINK = new ParseField("allow_write_after_shrink");
    public static final String CONDITIONAL_SKIP_SHRINK_STEP = BranchingStep.NAME + "-check-prerequisites";
<<<<<<< HEAD
    public static final String SHRINK_STEP = "shrink";
=======
    public static final String CLEANUP_SHRINK_INDEX_STEP = "cleanup-shrink-index";
>>>>>>> dc140731
    public static final String CONDITIONAL_DATASTREAM_CHECK_KEY = BranchingStep.NAME + "-on-datastream-check";

    private static final ConstructingObjectParser<ShrinkAction, Void> PARSER = new ConstructingObjectParser<>(
        NAME,
        a -> new ShrinkAction((Integer) a[0], (ByteSizeValue) a[1], (a[2] != null && (Boolean) a[2]))
    );

    static {
        PARSER.declareInt(ConstructingObjectParser.optionalConstructorArg(), NUMBER_OF_SHARDS_FIELD);
        PARSER.declareField(
            ConstructingObjectParser.optionalConstructorArg(),
            (p, c) -> ByteSizeValue.parseBytesSizeValue(p.text(), MAX_PRIMARY_SHARD_SIZE.getPreferredName()),
            MAX_PRIMARY_SHARD_SIZE,
            ObjectParser.ValueType.STRING
        );
        PARSER.declareBoolean(ConstructingObjectParser.optionalConstructorArg(), ALLOW_WRITE_AFTER_SHRINK);
    }

    public static final Settings CLEAR_WRITE_BLOCK_SETTINGS = Settings.builder()
        .put(IndexMetadata.INDEX_BLOCKS_WRITE_SETTING.getKey(), (String) null)
        .build();

    private final Integer numberOfShards;
    private final ByteSizeValue maxPrimaryShardSize;
    private final boolean allowWriteAfterShrink;

    public static ShrinkAction parse(XContentParser parser) throws IOException {
        return PARSER.parse(parser, null);
    }

    public ShrinkAction(@Nullable Integer numberOfShards, @Nullable ByteSizeValue maxPrimaryShardSize, boolean allowWriteAfterShrink) {
        if (numberOfShards != null && maxPrimaryShardSize != null) {
            throw new IllegalArgumentException("Cannot set both [number_of_shards] and [max_primary_shard_size]");
        }
        if (numberOfShards == null && maxPrimaryShardSize == null) {
            throw new IllegalArgumentException("Either [number_of_shards] or [max_primary_shard_size] must be set");
        }
        if (maxPrimaryShardSize != null) {
            if (maxPrimaryShardSize.getBytes() <= 0) {
                throw new IllegalArgumentException("[max_primary_shard_size] must be greater than 0");
            }
            this.maxPrimaryShardSize = maxPrimaryShardSize;
            this.numberOfShards = null;
        } else {
            if (numberOfShards <= 0) {
                throw new IllegalArgumentException("[" + NUMBER_OF_SHARDS_FIELD.getPreferredName() + "] must be greater than 0");
            }
            this.numberOfShards = numberOfShards;
            this.maxPrimaryShardSize = null;
        }
        this.allowWriteAfterShrink = allowWriteAfterShrink;
    }

    public ShrinkAction(StreamInput in) throws IOException {
        if (in.readBoolean()) {
            this.numberOfShards = in.readVInt();
            this.maxPrimaryShardSize = null;
        } else {
            this.numberOfShards = null;
            this.maxPrimaryShardSize = ByteSizeValue.readFrom(in);
        }
        this.allowWriteAfterShrink = in.getTransportVersion().onOrAfter(TransportVersions.V_8_14_0) && in.readBoolean();
    }

    public Integer getNumberOfShards() {
        return numberOfShards;
    }

    public ByteSizeValue getMaxPrimaryShardSize() {
        return maxPrimaryShardSize;
    }

    public boolean getAllowWriteAfterShrink() {
        return allowWriteAfterShrink;
    }

    @Override
    public void writeTo(StreamOutput out) throws IOException {
        boolean hasNumberOfShards = numberOfShards != null;
        out.writeBoolean(hasNumberOfShards);
        if (hasNumberOfShards) {
            out.writeVInt(numberOfShards);
        } else {
            maxPrimaryShardSize.writeTo(out);
        }
        if (out.getTransportVersion().onOrAfter(TransportVersions.V_8_14_0)) {
            out.writeBoolean(this.allowWriteAfterShrink);
        }
    }

    @Override
    public String getWriteableName() {
        return NAME;
    }

    @Override
    public XContentBuilder toXContent(XContentBuilder builder, Params params) throws IOException {
        builder.startObject();
        if (numberOfShards != null) {
            builder.field(NUMBER_OF_SHARDS_FIELD.getPreferredName(), numberOfShards);
        }
        if (maxPrimaryShardSize != null) {
            builder.field(MAX_PRIMARY_SHARD_SIZE.getPreferredName(), maxPrimaryShardSize);
        }
        builder.field(ALLOW_WRITE_AFTER_SHRINK.getPreferredName(), allowWriteAfterShrink);
        builder.endObject();
        return builder;
    }

    @Override
    public boolean isSafeAction() {
        return false;
    }

    @Override
    public List<Step> toSteps(Client client, String phase, Step.StepKey nextStepKey) {
        StepKey preShrinkBranchingKey = new StepKey(phase, NAME, CONDITIONAL_SKIP_SHRINK_STEP);
        StepKey checkNotWriteIndex = new StepKey(phase, NAME, CheckNotDataStreamWriteIndexStep.NAME);
        StepKey waitForNoFollowerStepKey = new StepKey(phase, NAME, WaitForNoFollowersStep.NAME);
        StepKey waitTimeSeriesEndTimePassesKey = new StepKey(phase, NAME, WaitUntilTimeSeriesEndTimePassesStep.NAME);
        StepKey readOnlyKey = new StepKey(phase, NAME, ReadOnlyAction.NAME);
        StepKey checkTargetShardsCountKey = new StepKey(phase, NAME, CheckTargetShardsCountStep.NAME);
        StepKey cleanupShrinkIndexKey = new StepKey(phase, NAME, CLEANUP_SHRINK_INDEX_STEP);
        StepKey generateShrinkIndexNameKey = new StepKey(phase, NAME, GenerateUniqueIndexNameStep.NAME);
        StepKey setSingleNodeKey = new StepKey(phase, NAME, SetSingleNodeAllocateStep.NAME);
        StepKey allocationRoutedKey = new StepKey(phase, NAME, CheckShrinkReadyStep.NAME);
        StepKey shrinkKey = new StepKey(phase, NAME, SHRINK_STEP);
        StepKey enoughShardsKey = new StepKey(phase, NAME, ShrunkShardsAllocatedStep.NAME);
        StepKey copyMetadataKey = new StepKey(phase, NAME, CopyExecutionStateStep.NAME);
        StepKey dataStreamCheckBranchingKey = new StepKey(phase, NAME, CONDITIONAL_DATASTREAM_CHECK_KEY);
        StepKey aliasKey = new StepKey(phase, NAME, ShrinkSetAliasStep.NAME);
        StepKey isShrunkIndexKey = new StepKey(phase, NAME, ShrunkenIndexCheckStep.NAME);
        StepKey replaceDataStreamIndexKey = new StepKey(phase, NAME, ReplaceDataStreamBackingIndexStep.NAME);
        StepKey deleteIndexKey = new StepKey(phase, NAME, DeleteStep.NAME);
        StepKey allowWriteKey = new StepKey(phase, NAME, UpdateSettingsStep.NAME);
        StepKey lastOrNextStep = allowWriteAfterShrink ? allowWriteKey : nextStepKey;

        AsyncBranchingStep conditionalSkipShrinkStep = new AsyncBranchingStep(
            preShrinkBranchingKey,
            checkNotWriteIndex,
            lastOrNextStep,
            (projectId, indexMetadata, listener) -> {
                if (indexMetadata.getSettings().get(LifecycleSettings.SNAPSHOT_INDEX_NAME) != null) {
                    logger.warn(
                        "[{}] action is configured for index [{}] in policy [{}] which is mounted as searchable snapshot. "
                            + "Skipping this action",
                        ShrinkAction.NAME,
                        indexMetadata.getIndex().getName(),
                        indexMetadata.getLifecyclePolicyName()
                    );
                    listener.onResponse(true);
                    return;
                }
                String indexName = indexMetadata.getIndex().getName();
                client.projectClient(projectId)
                    .admin()
                    .indices()
                    .prepareStats(indexName)
                    .clear()
                    .setDocs(true)
                    .setStore(true)
                    .execute(listener.delegateFailure((delegateListener, indicesStatsResponse) -> {
                        int targetNumberOfShards = new ResizeNumberOfShardsCalculator.ShrinkShardsCalculator(
                            indicesStatsResponse.getPrimaries().store,
                            i -> {
                                IndexShardStats shard = indicesStatsResponse.getIndex(indexName).getIndexShards().get(i);
                                return shard == null ? null : shard.getPrimary().getDocs();
                            }
                        ).calculate(numberOfShards, maxPrimaryShardSize, indexMetadata);
                        delegateListener.onResponse(indexMetadata.getNumberOfShards() == targetNumberOfShards);
                    }));
            },
            client
        );
        CheckNotDataStreamWriteIndexStep checkNotWriteIndexStep = new CheckNotDataStreamWriteIndexStep(
            checkNotWriteIndex,
            waitForNoFollowerStepKey
        );
        WaitForNoFollowersStep waitForNoFollowersStep = new WaitForNoFollowersStep(
            waitForNoFollowerStepKey,
            waitTimeSeriesEndTimePassesKey,
            client
        );
        WaitUntilTimeSeriesEndTimePassesStep waitUntilTimeSeriesEndTimeStep = new WaitUntilTimeSeriesEndTimePassesStep(
            waitTimeSeriesEndTimePassesKey,
            readOnlyKey,
            Instant::now
        );
        ReadOnlyStep readOnlyStep = new ReadOnlyStep(readOnlyKey, checkTargetShardsCountKey, client, false);
        CheckTargetShardsCountStep checkTargetShardsCountStep = new CheckTargetShardsCountStep(
            checkTargetShardsCountKey,
            cleanupShrinkIndexKey,
            numberOfShards
        );
        // We generate a unique shrink index name but we also retry if the allocation of the shrunk index is not possible, so we want to
        // delete the "previously generated" shrink index (this is a no-op if it's the first run of the action and we haven't generated a
        // shrink index name)
        CleanupGeneratedIndexStep cleanupShrinkIndexStep = new CleanupGeneratedIndexStep(
            cleanupShrinkIndexKey,
            generateShrinkIndexNameKey,
            client,
            ShrinkIndexNameSupplier::getShrinkIndexName
        );
        // generate a unique shrink index name and store it in the ILM execution state
        GenerateUniqueIndexNameStep generateUniqueIndexNameStep = new GenerateUniqueIndexNameStep(
            generateShrinkIndexNameKey,
            setSingleNodeKey,
            SHRUNKEN_INDEX_PREFIX,
            (generatedIndexName, lifecycleStateBuilder) -> lifecycleStateBuilder.setShrinkIndexName(generatedIndexName)
        );
        // choose a node to collocate the source index in preparation for shrink
        SetSingleNodeAllocateStep setSingleNodeStep = new SetSingleNodeAllocateStep(setSingleNodeKey, allocationRoutedKey, client);

        // wait for the source shards to be collocated before attempting to shrink the index. we're waiting until a configured threshold is
        // breached (controlled by LifecycleSettings.LIFECYCLE_STEP_WAIT_TIME_THRESHOLD) at which point we rewind to the
        // "set-single-node-allocation" step to choose another node to host the shrink operation
        ClusterStateWaitUntilThresholdStep checkShrinkReadyStep = new ClusterStateWaitUntilThresholdStep(
            new CheckShrinkReadyStep(allocationRoutedKey, shrinkKey),
            setSingleNodeKey
        );
        ResizeIndexStep shrink = new ResizeIndexStep(
            shrinkKey,
            enoughShardsKey,
            client,
            ResizeType.SHRINK,
            ShrinkIndexNameSupplier::getShrinkIndexName,
            indexMetadata -> {
                Settings.Builder settingsBuilder = Settings.builder()
                    .put(IndexMetadata.SETTING_NUMBER_OF_REPLICAS, indexMetadata.getNumberOfReplicas())
                    // We need to remove the single node allocation so replicas can be allocated.
                    .put(IndexMetadata.INDEX_ROUTING_REQUIRE_GROUP_SETTING.getKey() + "_id", (String) null);
                if (numberOfShards != null) {
                    settingsBuilder.put(IndexMetadata.SETTING_NUMBER_OF_SHARDS, numberOfShards);
                }
                return settingsBuilder.build();
            },
            maxPrimaryShardSize
        );
        // wait until the shrunk index is recovered. we again wait until the configured threshold is breached and if the shrunk index has
        // not successfully recovered until then, we rewind to the "cleanup-shrink-index" step to delete this unsuccessful shrunk index
        // and retry the operation by generating a new shrink index name and attempting to shrink again
        ClusterStateWaitUntilThresholdStep allocated = new ClusterStateWaitUntilThresholdStep(
            new ShrunkShardsAllocatedStep(enoughShardsKey, copyMetadataKey),
            cleanupShrinkIndexKey
        );
        CopyExecutionStateStep copyMetadata = new CopyExecutionStateStep(
            copyMetadataKey,
            dataStreamCheckBranchingKey,
            ShrinkIndexNameSupplier::getShrinkIndexName,
            isShrunkIndexKey
        );
        // by the time we get to this step we have 2 indices, the source and the shrunken one. we now need to choose an index
        // swapping strategy such that the shrunken index takes the place of the source index (which is also deleted).
        // if the source index is part of a data stream it's a matter of replacing it with the shrunken index one in the data stream and
        // then deleting the source index; otherwise we'll use the alias management api to atomically transfer the aliases from source to
        // the shrunken index and delete the source
        BranchingStep isDataStreamBranchingStep = new BranchingStep(
            dataStreamCheckBranchingKey,
            aliasKey,
            replaceDataStreamIndexKey,
            (index, project) -> {
                IndexAbstraction indexAbstraction = project.getIndicesLookup().get(index.getName());
                assert indexAbstraction != null : "invalid cluster metadata. index [" + index.getName() + "] was not found";
                return indexAbstraction.getParentDataStream() != null;
            }
        );
        ShrinkSetAliasStep aliasSwapAndDelete = new ShrinkSetAliasStep(aliasKey, isShrunkIndexKey, client);
        ReplaceDataStreamBackingIndexStep replaceDataStreamBackingIndex = new ReplaceDataStreamBackingIndexStep(
            replaceDataStreamIndexKey,
            deleteIndexKey,
            ShrinkIndexNameSupplier::getShrinkIndexName
        );
        DeleteStep deleteSourceIndexStep = new DeleteStep(deleteIndexKey, isShrunkIndexKey, client);
        ShrunkenIndexCheckStep waitOnShrinkTakeover = new ShrunkenIndexCheckStep(isShrunkIndexKey, lastOrNextStep);
        UpdateSettingsStep allowWriteAfterShrinkStep = allowWriteAfterShrink
            ? new UpdateSettingsStep(allowWriteKey, nextStepKey, client, CLEAR_WRITE_BLOCK_SETTINGS)
            : null;

        Stream<Step> steps = Stream.of(
            conditionalSkipShrinkStep,
            checkNotWriteIndexStep,
            waitForNoFollowersStep,
            waitUntilTimeSeriesEndTimeStep,
            readOnlyStep,
            checkTargetShardsCountStep,
            cleanupShrinkIndexStep,
            generateUniqueIndexNameStep,
            setSingleNodeStep,
            checkShrinkReadyStep,
            shrink,
            allocated,
            copyMetadata,
            isDataStreamBranchingStep,
            aliasSwapAndDelete,
            waitOnShrinkTakeover,
            replaceDataStreamBackingIndex,
            deleteSourceIndexStep,
            allowWriteAfterShrinkStep
        );

        return steps.filter(Objects::nonNull).toList();
    }

    @Override
    public boolean equals(Object o) {
        if (this == o) return true;
        if (o == null || getClass() != o.getClass()) return false;
        ShrinkAction that = (ShrinkAction) o;
        return Objects.equals(numberOfShards, that.numberOfShards)
            && Objects.equals(maxPrimaryShardSize, that.maxPrimaryShardSize)
            && Objects.equals(allowWriteAfterShrink, that.allowWriteAfterShrink);
    }

    @Override
    public int hashCode() {
        return Objects.hash(numberOfShards, maxPrimaryShardSize, allowWriteAfterShrink);
    }

    @Override
    public String toString() {
        return Strings.toString(this);
    }
}<|MERGE_RESOLUTION|>--- conflicted
+++ resolved
@@ -47,11 +47,8 @@
     public static final ParseField MAX_PRIMARY_SHARD_SIZE = new ParseField("max_primary_shard_size");
     public static final ParseField ALLOW_WRITE_AFTER_SHRINK = new ParseField("allow_write_after_shrink");
     public static final String CONDITIONAL_SKIP_SHRINK_STEP = BranchingStep.NAME + "-check-prerequisites";
-<<<<<<< HEAD
+    public static final String CLEANUP_SHRINK_INDEX_STEP = "cleanup-shrink-index";
     public static final String SHRINK_STEP = "shrink";
-=======
-    public static final String CLEANUP_SHRINK_INDEX_STEP = "cleanup-shrink-index";
->>>>>>> dc140731
     public static final String CONDITIONAL_DATASTREAM_CHECK_KEY = BranchingStep.NAME + "-on-datastream-check";
 
     private static final ConstructingObjectParser<ShrinkAction, Void> PARSER = new ConstructingObjectParser<>(

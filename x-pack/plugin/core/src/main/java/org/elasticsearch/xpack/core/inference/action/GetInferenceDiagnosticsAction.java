/*
 * Copyright Elasticsearch B.V. and/or licensed to Elasticsearch B.V. under one
 * or more contributor license agreements. Licensed under the Elastic License
 * 2.0; you may not use this file except in compliance with the Elastic License
 * 2.0.
 */

package org.elasticsearch.xpack.core.inference.action;

import org.apache.http.pool.PoolStats;
import org.elasticsearch.TransportVersions;
import org.elasticsearch.action.ActionType;
import org.elasticsearch.action.FailedNodeException;
import org.elasticsearch.action.support.nodes.BaseNodeResponse;
import org.elasticsearch.action.support.nodes.BaseNodesRequest;
import org.elasticsearch.action.support.nodes.BaseNodesResponse;
import org.elasticsearch.cluster.ClusterName;
import org.elasticsearch.cluster.node.DiscoveryNode;
import org.elasticsearch.common.cache.Cache;
import org.elasticsearch.common.io.stream.StreamInput;
import org.elasticsearch.common.io.stream.StreamOutput;
import org.elasticsearch.common.io.stream.Writeable;
import org.elasticsearch.core.Nullable;
import org.elasticsearch.transport.AbstractTransportRequest;
import org.elasticsearch.xcontent.ToXContentFragment;
import org.elasticsearch.xcontent.ToXContentObject;
import org.elasticsearch.xcontent.XContentBuilder;

import java.io.IOException;
import java.util.List;
import java.util.Objects;

import static org.elasticsearch.TransportVersions.ML_INFERENCE_ENDPOINT_CACHE;

public class GetInferenceDiagnosticsAction extends ActionType<GetInferenceDiagnosticsAction.Response> {

    public static final GetInferenceDiagnosticsAction INSTANCE = new GetInferenceDiagnosticsAction();
    public static final String NAME = "cluster:monitor/xpack/inference/diagnostics/get";

    public GetInferenceDiagnosticsAction() {
        super(NAME);
    }

    public static class Request extends BaseNodesRequest {

        public Request() {
            super((String[]) null);
        }

        @Override
        public boolean equals(Object o) {
            if (this == o) return true;
            if (o == null || getClass() != o.getClass()) return false;
            return true;
        }

        @Override
        public int hashCode() {
            // The class doesn't have any members at the moment so return the same hash code
            return Objects.hash(NAME);
        }
    }

    public static class NodeRequest extends AbstractTransportRequest {
        public NodeRequest(StreamInput in) throws IOException {
            super(in);
        }

        public NodeRequest() {}
    }

    public static class Response extends BaseNodesResponse<NodeResponse> implements Writeable, ToXContentObject {

        public Response(StreamInput in) throws IOException {
            super(in);
        }

        public Response(ClusterName clusterName, List<NodeResponse> nodes, List<FailedNodeException> failures) {
            super(clusterName, nodes, failures);
        }

        @Override
        public XContentBuilder toXContent(XContentBuilder builder, Params params) throws IOException {
            builder.startObject();

            for (var entry : getNodesMap().entrySet()) {
                NodeResponse response = entry.getValue();

                builder.startObject(entry.getKey());
                response.toXContent(builder, params);
                builder.endObject();
            }

            builder.endObject();
            return builder;
        }

        @Override
        protected List<NodeResponse> readNodesFrom(StreamInput in) throws IOException {
            return in.readCollectionAsList(NodeResponse::new);
        }

        @Override
        protected void writeNodesTo(StreamOutput out, List<NodeResponse> nodes) throws IOException {
            out.writeCollection(nodes);
        }

        @Override
        public boolean equals(Object o) {
            if (this == o) return true;
            if (o == null || getClass() != o.getClass()) return false;
            Response that = (Response) o;
            return Objects.equals(getNodes(), that.getNodes()) && Objects.equals(failures(), that.failures());
        }

        @Override
        public int hashCode() {
            return Objects.hash(getNodes(), failures());
        }
    }

    public static class NodeResponse extends BaseNodeResponse implements ToXContentFragment {
<<<<<<< HEAD
        static final String CONNECTION_POOL_STATS_FIELD_NAME = "connection_pool_stats";
        static final String INFERENCE_ENDPOINT_REGISTRY_STATS_FIELD_NAME = "inference_endpoint_registry";

        private final ConnectionPoolStats connectionPoolStats;
        @Nullable
        private final Stats inferenceEndpointRegistryStats;

        public NodeResponse(DiscoveryNode node, PoolStats poolStats, @Nullable Cache.Stats inferenceEndpointRegistryStats) {
            super(node);
            connectionPoolStats = ConnectionPoolStats.of(poolStats);
            this.inferenceEndpointRegistryStats = inferenceEndpointRegistryStats != null ? Stats.of(inferenceEndpointRegistryStats) : null;
=======
        private static final String EXTERNAL_FIELD = "external";
        private static final String EIS_FIELD = "eis_mtls";
        private static final String CONNECTION_POOL_STATS_FIELD_NAME = "connection_pool_stats";

        private final ConnectionPoolStats externalConnectionPoolStats;
        private final ConnectionPoolStats eisMtlsConnectionPoolStats;

        public NodeResponse(DiscoveryNode node, PoolStats poolStats, PoolStats eisPoolStats) {
            super(node);
            externalConnectionPoolStats = ConnectionPoolStats.of(poolStats);
            eisMtlsConnectionPoolStats = ConnectionPoolStats.of(eisPoolStats);
>>>>>>> f0e4ee62
        }

        public NodeResponse(StreamInput in) throws IOException {
            super(in);

<<<<<<< HEAD
            connectionPoolStats = new ConnectionPoolStats(in);
            inferenceEndpointRegistryStats = in.getTransportVersion().onOrAfter(ML_INFERENCE_ENDPOINT_CACHE)
                ? in.readOptionalWriteable(Stats::new)
                : null;
=======
            externalConnectionPoolStats = new ConnectionPoolStats(in);
            if (in.getTransportVersion().onOrAfter(TransportVersions.INFERENCE_API_EIS_DIAGNOSTICS)) {
                eisMtlsConnectionPoolStats = new ConnectionPoolStats(in);
            } else {
                eisMtlsConnectionPoolStats = ConnectionPoolStats.EMPTY;
            }
>>>>>>> f0e4ee62
        }

        @Override
        public void writeTo(StreamOutput out) throws IOException {
            super.writeTo(out);
<<<<<<< HEAD
            connectionPoolStats.writeTo(out);
            if (out.getTransportVersion().onOrAfter(ML_INFERENCE_ENDPOINT_CACHE)) {
                out.writeOptionalWriteable(inferenceEndpointRegistryStats);
=======
            externalConnectionPoolStats.writeTo(out);

            if (out.getTransportVersion().onOrAfter(TransportVersions.INFERENCE_API_EIS_DIAGNOSTICS)) {
                eisMtlsConnectionPoolStats.writeTo(out);
>>>>>>> f0e4ee62
            }
        }

        @Override
        public XContentBuilder toXContent(XContentBuilder builder, Params params) throws IOException {
<<<<<<< HEAD
            builder.field(CONNECTION_POOL_STATS_FIELD_NAME, connectionPoolStats, params);
            if (inferenceEndpointRegistryStats != null) {
                builder.field(INFERENCE_ENDPOINT_REGISTRY_STATS_FIELD_NAME, inferenceEndpointRegistryStats, params);
            }
=======
            builder.startObject(EXTERNAL_FIELD);
            {
                builder.field(CONNECTION_POOL_STATS_FIELD_NAME, externalConnectionPoolStats, params);
            }
            builder.endObject();

            builder.startObject(EIS_FIELD);
            {
                builder.field(CONNECTION_POOL_STATS_FIELD_NAME, eisMtlsConnectionPoolStats, params);
            }
            builder.endObject();
>>>>>>> f0e4ee62
            return builder;
        }

        @Override
        public boolean equals(Object o) {
            if (this == o) return true;
            if (o == null || getClass() != o.getClass()) return false;
            NodeResponse response = (NodeResponse) o;
<<<<<<< HEAD
            return Objects.equals(connectionPoolStats, response.connectionPoolStats)
                && Objects.equals(inferenceEndpointRegistryStats, response.inferenceEndpointRegistryStats);
=======
            return Objects.equals(externalConnectionPoolStats, response.externalConnectionPoolStats)
                && Objects.equals(eisMtlsConnectionPoolStats, response.eisMtlsConnectionPoolStats);
>>>>>>> f0e4ee62
        }

        @Override
        public int hashCode() {
<<<<<<< HEAD
            return Objects.hash(connectionPoolStats, inferenceEndpointRegistryStats);
=======
            return Objects.hash(externalConnectionPoolStats, eisMtlsConnectionPoolStats);
        }

        ConnectionPoolStats getExternalConnectionPoolStats() {
            return externalConnectionPoolStats;
>>>>>>> f0e4ee62
        }

        ConnectionPoolStats getEisMtlsConnectionPoolStats() {
            return eisMtlsConnectionPoolStats;
        }

        public Stats getInferenceEndpointRegistryStats() {
            return inferenceEndpointRegistryStats;
        }

        static class ConnectionPoolStats implements ToXContentObject, Writeable {
            private static final String LEASED_CONNECTIONS = "leased_connections";
            private static final String PENDING_CONNECTIONS = "pending_connections";
            private static final String AVAILABLE_CONNECTIONS = "available_connections";
            private static final String MAX_CONNECTIONS = "max_connections";
            private static final ConnectionPoolStats EMPTY = new ConnectionPoolStats(0, 0, 0, 0);

            static ConnectionPoolStats of(PoolStats poolStats) {
                return new ConnectionPoolStats(poolStats.getLeased(), poolStats.getPending(), poolStats.getAvailable(), poolStats.getMax());
            }

            private final int leasedConnections;
            private final int pendingConnections;
            private final int availableConnections;
            private final int maxConnections;

            ConnectionPoolStats(int leasedConnections, int pendingConnections, int availableConnections, int maxConnections) {
                this.leasedConnections = leasedConnections;
                this.pendingConnections = pendingConnections;
                this.availableConnections = availableConnections;
                this.maxConnections = maxConnections;
            }

            ConnectionPoolStats(StreamInput in) throws IOException {
                this.leasedConnections = in.readVInt();
                this.pendingConnections = in.readVInt();
                this.availableConnections = in.readVInt();
                this.maxConnections = in.readVInt();
            }

            @Override
            public XContentBuilder toXContent(XContentBuilder builder, Params params) throws IOException {
                builder.startObject();
                builder.field(LEASED_CONNECTIONS, leasedConnections);
                builder.field(PENDING_CONNECTIONS, pendingConnections);
                builder.field(AVAILABLE_CONNECTIONS, availableConnections);
                builder.field(MAX_CONNECTIONS, maxConnections);
                builder.endObject();

                return builder;
            }

            @Override
            public void writeTo(StreamOutput out) throws IOException {
                out.writeVInt(leasedConnections);
                out.writeVInt(pendingConnections);
                out.writeVInt(availableConnections);
                out.writeVInt(maxConnections);
            }

            @Override
            public boolean equals(Object o) {
                if (this == o) return true;
                if (o == null || getClass() != o.getClass()) return false;
                ConnectionPoolStats that = (ConnectionPoolStats) o;
                return leasedConnections == that.leasedConnections
                    && pendingConnections == that.pendingConnections
                    && availableConnections == that.availableConnections
                    && maxConnections == that.maxConnections;
            }

            @Override
            public int hashCode() {
                return Objects.hash(leasedConnections, pendingConnections, availableConnections, maxConnections);
            }

            int getLeasedConnections() {
                return leasedConnections;
            }

            int getPendingConnections() {
                return pendingConnections;
            }

            int getAvailableConnections() {
                return availableConnections;
            }

            int getMaxConnections() {
                return maxConnections;
            }
        }

        public record Stats(long hits, long misses, long evictions) implements ToXContentObject, Writeable {

            private static final String CACHE_HITS = "cache_hits";
            private static final String CACHE_MISSES = "cache_misses";
            private static final String CACHE_EVICTIONS = "cache_evictions";

            public Stats(StreamInput in) throws IOException {
                this(in.readLong(), in.readLong(), in.readLong());
            }

            @Override
            public void writeTo(StreamOutput out) throws IOException {
                out.writeLong(hits);
                out.writeLong(misses);
                out.writeLong(evictions);
            }

            @Override
            public XContentBuilder toXContent(XContentBuilder builder, Params params) throws IOException {
                return builder.startObject()
                    .field(CACHE_HITS, hits)
                    .field(CACHE_MISSES, misses)
                    .field(CACHE_EVICTIONS, evictions)
                    .endObject();
            }

            public static Stats of(Cache.Stats cacheStats) {
                return new Stats(cacheStats.getHits(), cacheStats.getMisses(), cacheStats.getEvictions());
            }
        }
    }
}<|MERGE_RESOLUTION|>--- conflicted
+++ resolved
@@ -120,75 +120,57 @@
     }
 
     public static class NodeResponse extends BaseNodeResponse implements ToXContentFragment {
-<<<<<<< HEAD
-        static final String CONNECTION_POOL_STATS_FIELD_NAME = "connection_pool_stats";
-        static final String INFERENCE_ENDPOINT_REGISTRY_STATS_FIELD_NAME = "inference_endpoint_registry";
-
-        private final ConnectionPoolStats connectionPoolStats;
-        @Nullable
-        private final Stats inferenceEndpointRegistryStats;
-
-        public NodeResponse(DiscoveryNode node, PoolStats poolStats, @Nullable Cache.Stats inferenceEndpointRegistryStats) {
-            super(node);
-            connectionPoolStats = ConnectionPoolStats.of(poolStats);
-            this.inferenceEndpointRegistryStats = inferenceEndpointRegistryStats != null ? Stats.of(inferenceEndpointRegistryStats) : null;
-=======
         private static final String EXTERNAL_FIELD = "external";
         private static final String EIS_FIELD = "eis_mtls";
         private static final String CONNECTION_POOL_STATS_FIELD_NAME = "connection_pool_stats";
+        static final String INFERENCE_ENDPOINT_REGISTRY_STATS_FIELD_NAME = "inference_endpoint_registry";
 
         private final ConnectionPoolStats externalConnectionPoolStats;
         private final ConnectionPoolStats eisMtlsConnectionPoolStats;
-
-        public NodeResponse(DiscoveryNode node, PoolStats poolStats, PoolStats eisPoolStats) {
+        @Nullable
+        private final Stats inferenceEndpointRegistryStats;
+
+        public NodeResponse(
+            DiscoveryNode node,
+            PoolStats poolStats,
+            PoolStats eisPoolStats,
+            @Nullable Cache.Stats inferenceEndpointRegistryStats
+        ) {
             super(node);
             externalConnectionPoolStats = ConnectionPoolStats.of(poolStats);
             eisMtlsConnectionPoolStats = ConnectionPoolStats.of(eisPoolStats);
->>>>>>> f0e4ee62
+            this.inferenceEndpointRegistryStats = inferenceEndpointRegistryStats != null ? Stats.of(inferenceEndpointRegistryStats) : null;
         }
 
         public NodeResponse(StreamInput in) throws IOException {
             super(in);
 
-<<<<<<< HEAD
-            connectionPoolStats = new ConnectionPoolStats(in);
-            inferenceEndpointRegistryStats = in.getTransportVersion().onOrAfter(ML_INFERENCE_ENDPOINT_CACHE)
-                ? in.readOptionalWriteable(Stats::new)
-                : null;
-=======
             externalConnectionPoolStats = new ConnectionPoolStats(in);
             if (in.getTransportVersion().onOrAfter(TransportVersions.INFERENCE_API_EIS_DIAGNOSTICS)) {
                 eisMtlsConnectionPoolStats = new ConnectionPoolStats(in);
             } else {
                 eisMtlsConnectionPoolStats = ConnectionPoolStats.EMPTY;
             }
->>>>>>> f0e4ee62
+            inferenceEndpointRegistryStats = in.getTransportVersion().onOrAfter(ML_INFERENCE_ENDPOINT_CACHE)
+                ? in.readOptionalWriteable(Stats::new)
+                : null;
         }
 
         @Override
         public void writeTo(StreamOutput out) throws IOException {
             super.writeTo(out);
-<<<<<<< HEAD
-            connectionPoolStats.writeTo(out);
+            externalConnectionPoolStats.writeTo(out);
+
+            if (out.getTransportVersion().onOrAfter(TransportVersions.INFERENCE_API_EIS_DIAGNOSTICS)) {
+                eisMtlsConnectionPoolStats.writeTo(out);
+            }
             if (out.getTransportVersion().onOrAfter(ML_INFERENCE_ENDPOINT_CACHE)) {
                 out.writeOptionalWriteable(inferenceEndpointRegistryStats);
-=======
-            externalConnectionPoolStats.writeTo(out);
-
-            if (out.getTransportVersion().onOrAfter(TransportVersions.INFERENCE_API_EIS_DIAGNOSTICS)) {
-                eisMtlsConnectionPoolStats.writeTo(out);
->>>>>>> f0e4ee62
             }
         }
 
         @Override
         public XContentBuilder toXContent(XContentBuilder builder, Params params) throws IOException {
-<<<<<<< HEAD
-            builder.field(CONNECTION_POOL_STATS_FIELD_NAME, connectionPoolStats, params);
-            if (inferenceEndpointRegistryStats != null) {
-                builder.field(INFERENCE_ENDPOINT_REGISTRY_STATS_FIELD_NAME, inferenceEndpointRegistryStats, params);
-            }
-=======
             builder.startObject(EXTERNAL_FIELD);
             {
                 builder.field(CONNECTION_POOL_STATS_FIELD_NAME, externalConnectionPoolStats, params);
@@ -200,7 +182,9 @@
                 builder.field(CONNECTION_POOL_STATS_FIELD_NAME, eisMtlsConnectionPoolStats, params);
             }
             builder.endObject();
->>>>>>> f0e4ee62
+            if (inferenceEndpointRegistryStats != null) {
+                builder.field(INFERENCE_ENDPOINT_REGISTRY_STATS_FIELD_NAME, inferenceEndpointRegistryStats, params);
+            }
             return builder;
         }
 
@@ -209,26 +193,18 @@
             if (this == o) return true;
             if (o == null || getClass() != o.getClass()) return false;
             NodeResponse response = (NodeResponse) o;
-<<<<<<< HEAD
-            return Objects.equals(connectionPoolStats, response.connectionPoolStats)
+            return Objects.equals(externalConnectionPoolStats, response.externalConnectionPoolStats)
+                && Objects.equals(eisMtlsConnectionPoolStats, response.eisMtlsConnectionPoolStats)
                 && Objects.equals(inferenceEndpointRegistryStats, response.inferenceEndpointRegistryStats);
-=======
-            return Objects.equals(externalConnectionPoolStats, response.externalConnectionPoolStats)
-                && Objects.equals(eisMtlsConnectionPoolStats, response.eisMtlsConnectionPoolStats);
->>>>>>> f0e4ee62
         }
 
         @Override
         public int hashCode() {
-<<<<<<< HEAD
-            return Objects.hash(connectionPoolStats, inferenceEndpointRegistryStats);
-=======
-            return Objects.hash(externalConnectionPoolStats, eisMtlsConnectionPoolStats);
+            return Objects.hash(externalConnectionPoolStats, eisMtlsConnectionPoolStats, inferenceEndpointRegistryStats);
         }
 
         ConnectionPoolStats getExternalConnectionPoolStats() {
             return externalConnectionPoolStats;
->>>>>>> f0e4ee62
         }
 
         ConnectionPoolStats getEisMtlsConnectionPoolStats() {

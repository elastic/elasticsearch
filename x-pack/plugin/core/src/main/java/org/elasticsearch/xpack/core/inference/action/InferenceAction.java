/*
 * Copyright Elasticsearch B.V. and/or licensed to Elasticsearch B.V. under one
 * or more contributor license agreements. Licensed under the Elastic License
 * 2.0; you may not use this file except in compliance with the Elastic License
 * 2.0.
 */

package org.elasticsearch.xpack.core.inference.action;

import org.elasticsearch.TransportVersion;
import org.elasticsearch.action.ActionRequestValidationException;
import org.elasticsearch.action.ActionResponse;
import org.elasticsearch.action.ActionType;
import org.elasticsearch.common.collect.Iterators;
import org.elasticsearch.common.io.stream.StreamInput;
import org.elasticsearch.common.io.stream.StreamOutput;
import org.elasticsearch.common.xcontent.ChunkedToXContentHelper;
import org.elasticsearch.common.xcontent.ChunkedToXContentObject;
import org.elasticsearch.core.TimeValue;
import org.elasticsearch.inference.InferenceServiceResults;
import org.elasticsearch.inference.InputType;
import org.elasticsearch.inference.TaskType;
import org.elasticsearch.xcontent.ObjectParser;
import org.elasticsearch.xcontent.ParseField;
import org.elasticsearch.xcontent.ToXContent;
import org.elasticsearch.xcontent.XContentParser;
import org.elasticsearch.xpack.core.inference.InferenceContext;

import java.io.IOException;
import java.util.Iterator;
import java.util.List;
import java.util.Map;
import java.util.Objects;
import java.util.concurrent.Flow;

import static org.elasticsearch.core.Strings.format;

public class InferenceAction extends ActionType<InferenceAction.Response> {

    public static final InferenceAction INSTANCE = new InferenceAction();
    public static final String NAME = "cluster:internal/xpack/inference";

    public InferenceAction() {
        super(NAME);
    }

    public static class Request extends BaseInferenceActionRequest {

        public static final TimeValue DEFAULT_TIMEOUT = TimeValue.timeValueSeconds(30);
        public static final ParseField INPUT = new ParseField("input");
        public static final ParseField INPUT_TYPE = new ParseField("input_type");
        public static final ParseField TASK_SETTINGS = new ParseField("task_settings");
        public static final ParseField QUERY = new ParseField("query");
        public static final ParseField RETURN_DOCUMENTS = new ParseField("return_documents");
        public static final ParseField TOP_N = new ParseField("top_n");
        public static final ParseField TIMEOUT = new ParseField("timeout");

        public static Builder builder(String inferenceEntityId, TaskType taskType) {
            return new Builder().setInferenceEntityId(inferenceEntityId).setTaskType(taskType);
        }

        static final ObjectParser<Request.Builder, Void> PARSER = new ObjectParser<>(NAME, Request.Builder::new);
        static {
            PARSER.declareStringArray(Request.Builder::setInput, INPUT);
            PARSER.declareString(Request.Builder::setInputType, INPUT_TYPE);
            PARSER.declareObject(Request.Builder::setTaskSettings, (p, c) -> p.mapOrdered(), TASK_SETTINGS);
            PARSER.declareString(Request.Builder::setQuery, QUERY);
            PARSER.declareBoolean(Request.Builder::setReturnDocuments, RETURN_DOCUMENTS);
            PARSER.declareInt(Request.Builder::setTopN, TOP_N);
            PARSER.declareString(Builder::setInferenceTimeout, TIMEOUT);
        }

        public static Builder parseRequest(String inferenceEntityId, TaskType taskType, InferenceContext context, XContentParser parser)
            throws IOException {
            Request.Builder builder = PARSER.apply(parser, null);
            builder.setInferenceEntityId(inferenceEntityId);
            builder.setTaskType(taskType);
            builder.setContext(context);
            return builder;
        }

        private static final TransportVersion RERANK_COMMON_OPTIONS_ADDED = TransportVersion.fromName("rerank_common_options_added");

        private final TaskType taskType;
        private final String inferenceEntityId;
        private final String query;
        private final Boolean returnDocuments;
        private final Integer topN;
        private final List<String> input;
        private final Map<String, Object> taskSettings;
        private final InputType inputType;
        private final TimeValue inferenceTimeout;
        private final boolean stream;

        public Request(
            TaskType taskType,
            String inferenceEntityId,
            String query,
            Boolean returnDocuments,
            Integer topN,
            List<String> input,
            Map<String, Object> taskSettings,
            InputType inputType,
            TimeValue inferenceTimeout,
            boolean stream
        ) {
            this(
                taskType,
                inferenceEntityId,
                query,
                returnDocuments,
                topN,
                input,
                taskSettings,
                inputType,
                inferenceTimeout,
                stream,
                InferenceContext.EMPTY_INSTANCE
            );
        }

        public Request(
            TaskType taskType,
            String inferenceEntityId,
            String query,
            Boolean returnDocuments,
            Integer topN,
            List<String> input,
            Map<String, Object> taskSettings,
            InputType inputType,
            TimeValue inferenceTimeout,
            boolean stream,
            InferenceContext context
        ) {
            super(context);
            this.taskType = taskType;
            this.inferenceEntityId = inferenceEntityId;
            this.query = query;
            this.returnDocuments = returnDocuments;
            this.topN = topN;
            this.input = input;
            this.taskSettings = taskSettings;
            this.inputType = inputType;
            this.inferenceTimeout = inferenceTimeout;
            this.stream = stream;
        }

        public Request(StreamInput in) throws IOException {
            super(in);
            this.taskType = TaskType.fromStream(in);
            this.inferenceEntityId = in.readString();
            this.input = in.readStringCollectionAsList();
            this.taskSettings = in.readGenericMap();
            this.inputType = in.readEnum(InputType.class);
            this.query = in.readOptionalString();
            this.inferenceTimeout = in.readTimeValue();

            if (in.getTransportVersion().supports(RERANK_COMMON_OPTIONS_ADDED)) {
                this.returnDocuments = in.readOptionalBoolean();
                this.topN = in.readOptionalInt();
            } else {
                this.returnDocuments = null;
                this.topN = null;
            }

            // streaming is not supported yet for transport traffic
            this.stream = false;
        }

        public TaskType getTaskType() {
            return taskType;
        }

        public String getInferenceEntityId() {
            return inferenceEntityId;
        }

        public List<String> getInput() {
            return input;
        }

        public String getQuery() {
            return query;
        }

        public Boolean getReturnDocuments() {
            return returnDocuments;
        }

        public Integer getTopN() {
            return topN;
        }

        public Map<String, Object> getTaskSettings() {
            return taskSettings;
        }

        public InputType getInputType() {
            return inputType;
        }

        public TimeValue getInferenceTimeout() {
            return inferenceTimeout;
        }

        public boolean isStreaming() {
            return stream;
        }

        @Override
        public ActionRequestValidationException validate() {
            if (input == null) {
                var e = new ActionRequestValidationException();
                e.addValidationError("Field [input] cannot be null");
                return e;
            }

            if (input.isEmpty()) {
                var e = new ActionRequestValidationException();
                e.addValidationError("Field [input] cannot be an empty array");
                return e;
            }

            if (taskType.equals(TaskType.RERANK)) {
                if (query == null) {
                    var e = new ActionRequestValidationException();
                    e.addValidationError(format("Field [query] cannot be null for task type [%s]", TaskType.RERANK));
                    return e;
                }
                if (query.isEmpty()) {
                    var e = new ActionRequestValidationException();
                    e.addValidationError(format("Field [query] cannot be empty for task type [%s]", TaskType.RERANK));
                    return e;
                }
            } else if (taskType.equals(TaskType.ANY) == false) {
                if (returnDocuments != null) {
                    var e = new ActionRequestValidationException();
                    e.addValidationError(format("Field [return_documents] cannot be specified for task type [%s]", taskType));
                    return e;
                }
                if (topN != null) {
                    var e = new ActionRequestValidationException();
                    e.addValidationError(format("Field [top_n] cannot be specified for task type [%s]", taskType));
                    return e;
                }
            }

            if (taskType.equals(TaskType.TEXT_EMBEDDING) || taskType.equals(TaskType.SPARSE_EMBEDDING)) {
                if (query != null) {
                    var e = new ActionRequestValidationException();
                    e.addValidationError(format("Field [query] cannot be specified for task type [%s]", taskType));
                    return e;
                }
            }

            if (taskType.equals(TaskType.TEXT_EMBEDDING) == false
                && taskType.equals(TaskType.ANY) == false
                && (inputType != null && InputType.isInternalTypeOrUnspecified(inputType) == false)) {
                var e = new ActionRequestValidationException();
                e.addValidationError(format("Field [input_type] cannot be specified for task type [%s]", taskType));
                return e;
            }

            return null;
        }

        @Override
        public void writeTo(StreamOutput out) throws IOException {
            super.writeTo(out);
            taskType.writeTo(out);
            out.writeString(inferenceEntityId);
            out.writeStringCollection(input);
            out.writeGenericMap(taskSettings);
            out.writeEnum(inputType);
            out.writeOptionalString(query);
            out.writeTimeValue(inferenceTimeout);

            if (out.getTransportVersion().supports(RERANK_COMMON_OPTIONS_ADDED)) {
                out.writeOptionalBoolean(returnDocuments);
                out.writeOptionalInt(topN);
            }
        }

        @Override
        public boolean equals(Object o) {
            if (this == o) return true;
            if (o == null || getClass() != o.getClass()) return false;
            if (super.equals(o) == false) return false;
            Request request = (Request) o;
            return stream == request.stream
                && taskType == request.taskType
                && Objects.equals(inferenceEntityId, request.inferenceEntityId)
                && Objects.equals(query, request.query)
                && Objects.equals(returnDocuments, request.returnDocuments)
                && Objects.equals(topN, request.topN)
                && Objects.equals(input, request.input)
                && Objects.equals(taskSettings, request.taskSettings)
                && inputType == request.inputType
                && Objects.equals(inferenceTimeout, request.inferenceTimeout);
        }

        @Override
        public int hashCode() {
            return Objects.hash(
                super.hashCode(),
                taskType,
                inferenceEntityId,
                query,
                returnDocuments,
                topN,
                input,
                taskSettings,
                inputType,
                inferenceTimeout,
                stream
            );
        }

        public static class Builder {

            private TaskType taskType;
            private String inferenceEntityId;
            private List<String> input;
            private InputType inputType = InputType.UNSPECIFIED;
            private Map<String, Object> taskSettings = Map.of();
            private String query;
            private Boolean returnDocuments;
            private Integer topN;
            private TimeValue timeout = DEFAULT_TIMEOUT;
            private boolean stream = false;
            private InferenceContext context;

            private Builder() {}

            public Builder setInferenceEntityId(String inferenceEntityId) {
                this.inferenceEntityId = Objects.requireNonNull(inferenceEntityId);
                return this;
            }

            public Builder setTaskType(TaskType taskType) {
                this.taskType = taskType;
                return this;
            }

            public Builder setInput(List<String> input) {
                this.input = input;
                return this;
            }

            public Builder setQuery(String query) {
                this.query = query;
                return this;
            }

            public Builder setReturnDocuments(Boolean returnDocuments) {
                this.returnDocuments = returnDocuments;
                return this;
            }

            public Builder setTopN(Integer topN) {
                this.topN = topN;
                return this;
            }

            public Builder setInputType(InputType inputType) {
                this.inputType = inputType;
                return this;
            }

            public Builder setInputType(String inputType) {
                this.inputType = InputType.fromRestString(inputType);
                return this;
            }

            public Builder setTaskSettings(Map<String, Object> taskSettings) {
                this.taskSettings = taskSettings;
                return this;
            }

            public Builder setInferenceTimeout(TimeValue inferenceTimeout) {
                this.timeout = inferenceTimeout;
                return this;
            }

            private Builder setInferenceTimeout(String inferenceTimeout) {
                return setInferenceTimeout(TimeValue.parseTimeValue(inferenceTimeout, TIMEOUT.getPreferredName()));
            }

            public Builder setStream(boolean stream) {
                this.stream = stream;
                return this;
            }

            public Builder setContext(InferenceContext context) {
                this.context = context;
                return this;
            }

            public Request build() {
                return new Request(
                    taskType,
                    inferenceEntityId,
                    query,
                    returnDocuments,
                    topN,
                    input,
                    taskSettings,
                    inputType,
                    timeout,
                    stream,
                    context
                );
            }
        }

        public String toString() {
            return "InferenceAction.Request(taskType="
                + this.getTaskType()
                + ", inferenceEntityId="
                + this.getInferenceEntityId()
                + ", query="
                + this.getQuery()
                + ", returnDocuments="
                + this.getReturnDocuments()
                + ", topN="
                + this.getTopN()
                + ", input="
                + this.getInput()
                + ", taskSettings="
                + this.getTaskSettings()
                + ", inputType="
                + this.getInputType()
                + ", timeout="
                + this.getInferenceTimeout()
                + ", context="
                + this.getContext()
                + ")";
        }
    }

    public static class Response extends ActionResponse implements ChunkedToXContentObject {

        private final InferenceServiceResults results;
        private final boolean isStreaming;
        private final Flow.Publisher<InferenceServiceResults.Result> publisher;

        public Response(InferenceServiceResults results) {
            this.results = results;
            this.isStreaming = false;
            this.publisher = null;
        }

        public Response(InferenceServiceResults results, Flow.Publisher<InferenceServiceResults.Result> publisher) {
            this.results = results;
            this.isStreaming = true;
            this.publisher = publisher;
        }

        public Response(StreamInput in) throws IOException {
            this.results = in.readNamedWriteable(InferenceServiceResults.class);
            // streaming isn't supported via Writeable yet
            this.isStreaming = false;
            this.publisher = null;
        }

<<<<<<< HEAD
        @SuppressWarnings("deprecation")
        public static InferenceServiceResults transformToServiceResults(List<? extends InferenceResults> parsedResults) {
            if (parsedResults.isEmpty()) {
                throw new ElasticsearchStatusException(
                    "Failed to transform results to response format, expected a non-empty list, please remove and re-add the service",
                    RestStatus.INTERNAL_SERVER_ERROR
                );
            }

            if (parsedResults.get(0) instanceof LegacyTextEmbeddingResults openaiResults) {
                if (parsedResults.size() > 1) {
                    throw new ElasticsearchStatusException(
                        "Failed to transform results to response format, malformed text embedding result,"
                            + " please remove and re-add the service",
                        RestStatus.INTERNAL_SERVER_ERROR
                    );
                }

                return openaiResults.transformToDenseEmbeddingResults();
            } else if (parsedResults.get(0) instanceof TextExpansionResults) {
                return transformToSparseEmbeddingResult(parsedResults);
            } else {
                throw new ElasticsearchStatusException(
                    "Failed to transform results to response format, unknown embedding type received,"
                        + " please remove and re-add the service",
                    RestStatus.INTERNAL_SERVER_ERROR
                );
            }
        }

        private static SparseEmbeddingResults transformToSparseEmbeddingResult(List<? extends InferenceResults> parsedResults) {
            List<TextExpansionResults> textExpansionResults = new ArrayList<>(parsedResults.size());

            for (InferenceResults result : parsedResults) {
                if (result instanceof TextExpansionResults textExpansion) {
                    textExpansionResults.add(textExpansion);
                } else {
                    throw new ElasticsearchStatusException(
                        "Failed to transform results to response format, please remove and re-add the service",
                        RestStatus.INTERNAL_SERVER_ERROR
                    );
                }
            }

            return SparseEmbeddingResults.of(textExpansionResults);
        }

=======
>>>>>>> 33743c12
        public InferenceServiceResults getResults() {
            return results;
        }

        /**
         * Returns {@code true} if these results are streamed as chunks, or {@code false} if these results contain the entire payload.
         * Currently set to false while it is being implemented.
         */
        public boolean isStreaming() {
            return isStreaming;
        }

        /**
         * When {@link #isStreaming()} is {@code true}, the RestHandler will subscribe to this publisher.
         * When the RestResponse is finished with the current chunk, it will request the next chunk using the subscription.
         * If the RestResponse is closed, it will cancel the subscription.
         */
        public Flow.Publisher<InferenceServiceResults.Result> publisher() {
            assert isStreaming() : "this should only be called after isStreaming() verifies this object is non-null";
            return publisher;
        }

        @Override
        public void writeTo(StreamOutput out) throws IOException {
            // streaming isn't supported via Writeable yet
            out.writeNamedWriteable(results);
        }

        @Override
        public Iterator<? extends ToXContent> toXContentChunked(ToXContent.Params params) {
            return Iterators.concat(
                ChunkedToXContentHelper.startObject(),
                results.toXContentChunked(params),
                ChunkedToXContentHelper.endObject()
            );
        }

        @Override
        public boolean equals(Object o) {
            if (this == o) return true;
            if (o == null || getClass() != o.getClass()) return false;
            Response response = (Response) o;
            return Objects.equals(results, response.results);
        }

        @Override
        public int hashCode() {
            return Objects.hash(results);
        }
    }
}<|MERGE_RESOLUTION|>--- conflicted
+++ resolved
@@ -463,56 +463,6 @@
             this.publisher = null;
         }
 
-<<<<<<< HEAD
-        @SuppressWarnings("deprecation")
-        public static InferenceServiceResults transformToServiceResults(List<? extends InferenceResults> parsedResults) {
-            if (parsedResults.isEmpty()) {
-                throw new ElasticsearchStatusException(
-                    "Failed to transform results to response format, expected a non-empty list, please remove and re-add the service",
-                    RestStatus.INTERNAL_SERVER_ERROR
-                );
-            }
-
-            if (parsedResults.get(0) instanceof LegacyTextEmbeddingResults openaiResults) {
-                if (parsedResults.size() > 1) {
-                    throw new ElasticsearchStatusException(
-                        "Failed to transform results to response format, malformed text embedding result,"
-                            + " please remove and re-add the service",
-                        RestStatus.INTERNAL_SERVER_ERROR
-                    );
-                }
-
-                return openaiResults.transformToDenseEmbeddingResults();
-            } else if (parsedResults.get(0) instanceof TextExpansionResults) {
-                return transformToSparseEmbeddingResult(parsedResults);
-            } else {
-                throw new ElasticsearchStatusException(
-                    "Failed to transform results to response format, unknown embedding type received,"
-                        + " please remove and re-add the service",
-                    RestStatus.INTERNAL_SERVER_ERROR
-                );
-            }
-        }
-
-        private static SparseEmbeddingResults transformToSparseEmbeddingResult(List<? extends InferenceResults> parsedResults) {
-            List<TextExpansionResults> textExpansionResults = new ArrayList<>(parsedResults.size());
-
-            for (InferenceResults result : parsedResults) {
-                if (result instanceof TextExpansionResults textExpansion) {
-                    textExpansionResults.add(textExpansion);
-                } else {
-                    throw new ElasticsearchStatusException(
-                        "Failed to transform results to response format, please remove and re-add the service",
-                        RestStatus.INTERNAL_SERVER_ERROR
-                    );
-                }
-            }
-
-            return SparseEmbeddingResults.of(textExpansionResults);
-        }
-
-=======
->>>>>>> 33743c12
         public InferenceServiceResults getResults() {
             return results;
         }

/*
 * Copyright Elasticsearch B.V. and/or licensed to Elasticsearch B.V. under one
 * or more contributor license agreements. Licensed under the Elastic License
 * 2.0; you may not use this file except in compliance with the Elastic License
 * 2.0.
 */
package org.elasticsearch.xpack.core.ml;

import org.elasticsearch.common.Numbers;
import org.elasticsearch.common.hash.MurmurHash3;
import org.elasticsearch.common.settings.Setting;
import org.elasticsearch.common.unit.ByteSizeValue;
import org.elasticsearch.core.TimeValue;
import org.elasticsearch.license.License;
import org.elasticsearch.license.LicensedFeature;

import java.math.BigInteger;
import java.nio.charset.StandardCharsets;
import java.util.Arrays;
import java.util.Objects;
import java.util.stream.Collectors;

public final class MachineLearningField {
<<<<<<< HEAD
=======

    public static final String DEPRECATED_ALLOW_NO_JOBS_PARAM = "allow_no_jobs";
    public static final String DEPRECATED_ALLOW_NO_DATAFEEDS_PARAM = "allow_no_datafeeds";

>>>>>>> 30e15ba8
    public static final Setting<Boolean> AUTODETECT_PROCESS = Setting.boolSetting(
        "xpack.ml.autodetect_process",
        true,
        Setting.Property.NodeScope
    );
    public static final Setting<ByteSizeValue> MAX_MODEL_MEMORY_LIMIT = Setting.memorySizeSetting(
        "xpack.ml.max_model_memory_limit",
        ByteSizeValue.ZERO,
        Setting.Property.Dynamic,
        Setting.Property.NodeScope
    );
    public static final TimeValue STATE_PERSIST_RESTORE_TIMEOUT = TimeValue.timeValueMinutes(30);
    public static final String ML_FEATURE_FAMILY = "machine-learning";
    public static final LicensedFeature.Momentary ML_API_FEATURE = LicensedFeature.momentary(
        ML_FEATURE_FAMILY,
        "api",
        License.OperationMode.PLATINUM
    );

    private MachineLearningField() {}

    public static String valuesToId(String... values) {
        String combined = Arrays.stream(values).filter(Objects::nonNull).collect(Collectors.joining());
        byte[] bytes = combined.getBytes(StandardCharsets.UTF_8);
        MurmurHash3.Hash128 hash = MurmurHash3.hash128(bytes, 0, bytes.length, 0, new MurmurHash3.Hash128());
        byte[] hashedBytes = new byte[16];
        System.arraycopy(Numbers.longToBytes(hash.h1), 0, hashedBytes, 0, 8);
        System.arraycopy(Numbers.longToBytes(hash.h2), 0, hashedBytes, 8, 8);
        return new BigInteger(hashedBytes) + "_" + combined.length();
    }

}<|MERGE_RESOLUTION|>--- conflicted
+++ resolved
@@ -21,13 +21,10 @@
 import java.util.stream.Collectors;
 
 public final class MachineLearningField {
-<<<<<<< HEAD
-=======
 
     public static final String DEPRECATED_ALLOW_NO_JOBS_PARAM = "allow_no_jobs";
     public static final String DEPRECATED_ALLOW_NO_DATAFEEDS_PARAM = "allow_no_datafeeds";
 
->>>>>>> 30e15ba8
     public static final Setting<Boolean> AUTODETECT_PROCESS = Setting.boolSetting(
         "xpack.ml.autodetect_process",
         true,

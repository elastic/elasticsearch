--- conflicted
+++ resolved
@@ -79,11 +79,7 @@
             advanceTime = in.readOptionalString();
             skipTime = in.readOptionalString();
             waitForNormalization = in.readBoolean();
-<<<<<<< HEAD
-            if (in.getTransportVersion().onOrAfter(TransportVersions.V_8_500_012)) {
-=======
-            if (in.getTransportVersion().onOrAfter(TransportVersion.V_8_500_020)) {
->>>>>>> 8752d804
+            if (in.getTransportVersion().onOrAfter(TransportVersions.V_8_500_020)) {
                 refreshRequired = in.readBoolean();
             }
         }
@@ -97,11 +93,7 @@
             out.writeOptionalString(advanceTime);
             out.writeOptionalString(skipTime);
             out.writeBoolean(waitForNormalization);
-<<<<<<< HEAD
-            if (out.getTransportVersion().onOrAfter(TransportVersions.V_8_500_012)) {
-=======
-            if (out.getTransportVersion().onOrAfter(TransportVersion.V_8_500_020)) {
->>>>>>> 8752d804
+            if (out.getTransportVersion().onOrAfter(TransportVersions.V_8_500_020)) {
                 out.writeBoolean(refreshRequired);
             }
         }

--- conflicted
+++ resolved
@@ -175,19 +175,8 @@
             this.update = in.readNamedWriteable(InferenceConfigUpdate.class);
             this.previouslyLicensed = in.readBoolean();
             this.inferenceTimeout = in.readTimeValue();
-<<<<<<< HEAD
-            if (in.getTransportVersion().onOrAfter(TransportVersions.V_8_7_0)) {
-                textInput = in.readOptionalStringCollectionAsList();
-            } else {
-                textInput = null;
-            }
+            textInput = in.readOptionalStringCollectionAsList();
             highPriority = in.readBoolean();
-=======
-            textInput = in.readOptionalStringCollectionAsList();
-            if (in.getTransportVersion().onOrAfter(TransportVersions.V_8_8_0)) {
-                highPriority = in.readBoolean();
-            }
->>>>>>> afad2a55
             if (in.getTransportVersion().onOrAfter(TransportVersions.V_8_12_0)) {
                 prefixType = in.readEnum(TrainedModelPrefixStrings.PrefixType.class);
             } else {
@@ -269,17 +258,8 @@
             out.writeNamedWriteable(update);
             out.writeBoolean(previouslyLicensed);
             out.writeTimeValue(inferenceTimeout);
-<<<<<<< HEAD
-            if (out.getTransportVersion().onOrAfter(TransportVersions.V_8_7_0)) {
-                out.writeOptionalStringCollection(textInput);
-            }
+            out.writeOptionalStringCollection(textInput);
             out.writeBoolean(highPriority);
-=======
-            out.writeOptionalStringCollection(textInput);
-            if (out.getTransportVersion().onOrAfter(TransportVersions.V_8_8_0)) {
-                out.writeBoolean(highPriority);
-            }
->>>>>>> afad2a55
             if (out.getTransportVersion().onOrAfter(TransportVersions.V_8_12_0)) {
                 out.writeEnum(prefixType);
             }

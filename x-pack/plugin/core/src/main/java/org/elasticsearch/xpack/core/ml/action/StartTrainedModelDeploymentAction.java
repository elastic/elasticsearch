/*
 * Copyright Elasticsearch B.V. and/or licensed to Elasticsearch B.V. under one
 * or more contributor license agreements. Licensed under the Elastic License
 * 2.0; you may not use this file except in compliance with the Elastic License
 * 2.0.
 */

package org.elasticsearch.xpack.core.ml.action;

import org.elasticsearch.TransportVersions;
import org.elasticsearch.action.ActionRequestValidationException;
import org.elasticsearch.action.ActionType;
import org.elasticsearch.action.support.master.MasterNodeRequest;
import org.elasticsearch.cluster.node.DiscoveryNode;
import org.elasticsearch.cluster.node.DiscoveryNodeRole;
import org.elasticsearch.common.Strings;
import org.elasticsearch.common.io.stream.StreamInput;
import org.elasticsearch.common.io.stream.StreamOutput;
import org.elasticsearch.common.io.stream.Writeable;
import org.elasticsearch.common.unit.ByteSizeValue;
import org.elasticsearch.core.Nullable;
import org.elasticsearch.core.TimeValue;
import org.elasticsearch.tasks.Task;
import org.elasticsearch.xcontent.ConstructingObjectParser;
import org.elasticsearch.xcontent.ObjectParser;
import org.elasticsearch.xcontent.ParseField;
import org.elasticsearch.xcontent.ToXContentObject;
import org.elasticsearch.xcontent.XContentBuilder;
import org.elasticsearch.xcontent.XContentParser;
import org.elasticsearch.xpack.core.ml.inference.TrainedModelConfig;
import org.elasticsearch.xpack.core.ml.inference.assignment.AdaptiveAllocationsSettings;
import org.elasticsearch.xpack.core.ml.inference.assignment.AllocationStatus;
import org.elasticsearch.xpack.core.ml.inference.assignment.Priority;
import org.elasticsearch.xpack.core.ml.inference.assignment.TrainedModelAssignment;
import org.elasticsearch.xpack.core.ml.job.messages.Messages;
import org.elasticsearch.xpack.core.ml.utils.ExceptionsHelper;
import org.elasticsearch.xpack.core.ml.utils.MlTaskParams;

import java.io.IOException;
import java.util.Objects;
import java.util.Optional;
import java.util.concurrent.TimeUnit;

import static org.elasticsearch.xpack.core.ml.MlTasks.trainedModelAssignmentTaskDescription;

public class StartTrainedModelDeploymentAction extends ActionType<CreateTrainedModelAssignmentAction.Response> {

    public static final StartTrainedModelDeploymentAction INSTANCE = new StartTrainedModelDeploymentAction();
    public static final String NAME = "cluster:admin/xpack/ml/trained_models/deployment/start";

    public static final TimeValue DEFAULT_TIMEOUT = new TimeValue(30, TimeUnit.SECONDS);

    /**
     * This has been found to be approximately 300MB on linux by manual testing.
     * 30MB of this is accounted for via the space set aside to load the code into memory
     * that we always add as overhead (see MachineLearning.NATIVE_EXECUTABLE_CODE_OVERHEAD).
     * That would result in 270MB here, although the problem with this is that it would
     * mean few models would fit on a 2GB ML node in Cloud with logging and metrics enabled.
     * Therefore we push the boundary a bit and require a 240MB per-model overhead.
     * TODO Check if it is substantially different in other platforms.
     */
    private static final ByteSizeValue MEMORY_OVERHEAD = ByteSizeValue.ofMb(240);

    /**
     * The ELSER model turned out to use more memory than what we usually estimate.
     * We overwrite the estimate with this static value for ELSER v1 and v2 for now.
     * Soon to be replaced with a better estimate provided by the model.
     */
    private static final ByteSizeValue ELSER_1_OR_2_MEMORY_USAGE = ByteSizeValue.ofMb(2004);
    public static final AllocationStatus.State DEFAULT_WAITFOR_STATE = AllocationStatus.State.STARTED;
    public static final int DEFAULT_NUM_ALLOCATIONS = 1;
    public static final int DEFAULT_NUM_THREADS = 1;
    public static final int DEFAULT_QUEUE_CAPACITY = 10_000;
    public static final Priority DEFAULT_PRIORITY = Priority.NORMAL;

    public StartTrainedModelDeploymentAction() {
        super(NAME);
    }

    public static class Request extends MasterNodeRequest<Request> implements ToXContentObject {

        private static final AllocationStatus.State[] VALID_WAIT_STATES = new AllocationStatus.State[] {
            AllocationStatus.State.STARTED,
            AllocationStatus.State.STARTING,
            AllocationStatus.State.FULLY_ALLOCATED };

        private static final int MAX_THREADS_PER_ALLOCATION = 32;
        /**
         * If the queue is created then we can OOM when we create the queue.
         */
        private static final int MAX_QUEUE_CAPACITY = 100_000;

        public static final ParseField MODEL_ID = new ParseField("model_id");
        public static final ParseField DEPLOYMENT_ID = new ParseField("deployment_id");
        public static final ParseField TIMEOUT = new ParseField("timeout");
        public static final ParseField WAIT_FOR = new ParseField("wait_for");
        public static final ParseField THREADS_PER_ALLOCATION = new ParseField("threads_per_allocation", "inference_threads");
        public static final ParseField NUMBER_OF_ALLOCATIONS = new ParseField("number_of_allocations", "model_threads");
        public static final ParseField QUEUE_CAPACITY = TaskParams.QUEUE_CAPACITY;
        public static final ParseField CACHE_SIZE = TaskParams.CACHE_SIZE;
        public static final ParseField PRIORITY = TaskParams.PRIORITY;
        public static final ParseField ADAPTIVE_ALLOCATIONS = TrainedModelAssignment.ADAPTIVE_ALLOCATIONS;

        public static final ObjectParser<Request, Void> PARSER = new ObjectParser<>(NAME, Request::new);

        static {
            PARSER.declareString(Request::setModelId, MODEL_ID);
            PARSER.declareString(Request::setDeploymentId, DEPLOYMENT_ID);
            PARSER.declareString((request, val) -> request.setTimeout(TimeValue.parseTimeValue(val, TIMEOUT.getPreferredName())), TIMEOUT);
            PARSER.declareString((request, waitFor) -> request.setWaitForState(AllocationStatus.State.fromString(waitFor)), WAIT_FOR);
            PARSER.declareInt(Request::setThreadsPerAllocation, THREADS_PER_ALLOCATION);
            PARSER.declareInt(Request::setNumberOfAllocations, NUMBER_OF_ALLOCATIONS);
            PARSER.declareInt(Request::setQueueCapacity, QUEUE_CAPACITY);
            PARSER.declareField(
                Request::setCacheSize,
                (p, c) -> ByteSizeValue.parseBytesSizeValue(p.text(), CACHE_SIZE.getPreferredName()),
                CACHE_SIZE,
                ObjectParser.ValueType.VALUE
            );
            PARSER.declareString(Request::setPriority, PRIORITY);
            PARSER.declareObjectOrNull(
                Request::setAdaptiveAllocationsSettings,
                (p, c) -> AdaptiveAllocationsSettings.PARSER.parse(p, c).build(),
                null,
                ADAPTIVE_ALLOCATIONS
            );
        }

        public static Request parseRequest(String modelId, String deploymentId, XContentParser parser) {
            Request request = PARSER.apply(parser, null);
            if (request.getModelId() == null) {
                request.setModelId(modelId);
            } else if (Strings.isNullOrEmpty(modelId) == false && modelId.equals(request.getModelId()) == false) {
                throw ExceptionsHelper.badRequestException(
                    Messages.getMessage(Messages.INCONSISTENT_ID, MODEL_ID, request.getModelId(), modelId)
                );
            }

            if (deploymentId != null) {
                request.setDeploymentId(deploymentId);
            }
            return request;
        }

        private String modelId;
        private String deploymentId;
        private TimeValue timeout = DEFAULT_TIMEOUT;
        private AllocationStatus.State waitForState = DEFAULT_WAITFOR_STATE;
        private ByteSizeValue cacheSize;
        private Integer numberOfAllocations;
        private AdaptiveAllocationsSettings adaptiveAllocationsSettings = null;
        private int threadsPerAllocation = DEFAULT_NUM_THREADS;
        private int queueCapacity = DEFAULT_QUEUE_CAPACITY;
        private Priority priority = DEFAULT_PRIORITY;

        private Request() {
            super(TRAPPY_IMPLICIT_DEFAULT_MASTER_NODE_TIMEOUT);
        }

        public Request(String modelId, String deploymentId) {
            super(TRAPPY_IMPLICIT_DEFAULT_MASTER_NODE_TIMEOUT);
            setModelId(modelId);
            setDeploymentId(deploymentId);
        }

        public Request(StreamInput in) throws IOException {
            super(in);
            modelId = in.readString();
            timeout = in.readTimeValue();
            waitForState = in.readEnum(AllocationStatus.State.class);
            if (in.getTransportVersion().onOrAfter(TransportVersions.V_8_16_0)) {
                numberOfAllocations = in.readOptionalVInt();
            } else {
                numberOfAllocations = in.readVInt();
            }
            threadsPerAllocation = in.readVInt();
            queueCapacity = in.readVInt();
            this.cacheSize = in.readOptionalWriteable(ByteSizeValue::readFrom);
<<<<<<< HEAD
            if (in.getTransportVersion().onOrAfter(TransportVersions.V_8_6_0)) {
                this.priority = in.readEnum(Priority.class);
            } else {
                this.priority = Priority.NORMAL;
            }
            this.deploymentId = in.readString();
=======
            this.priority = in.readEnum(Priority.class);
            if (in.getTransportVersion().onOrAfter(TransportVersions.V_8_8_0)) {
                this.deploymentId = in.readString();
            } else {
                this.deploymentId = modelId;
            }
>>>>>>> 84a41387
            if (in.getTransportVersion().onOrAfter(TransportVersions.V_8_16_0)) {
                this.adaptiveAllocationsSettings = in.readOptionalWriteable(AdaptiveAllocationsSettings::new);
            } else {
                this.adaptiveAllocationsSettings = null;
            }
        }

        public final void setModelId(String modelId) {
            this.modelId = ExceptionsHelper.requireNonNull(modelId, MODEL_ID);
        }

        public final void setDeploymentId(String deploymentId) {
            this.deploymentId = ExceptionsHelper.requireNonNull(deploymentId, DEPLOYMENT_ID);
        }

        public String getModelId() {
            return modelId;
        }

        public String getDeploymentId() {
            return deploymentId;
        }

        public void setTimeout(TimeValue timeout) {
            this.timeout = ExceptionsHelper.requireNonNull(timeout, TIMEOUT);
        }

        public TimeValue getTimeout() {
            return timeout;
        }

        public AllocationStatus.State getWaitForState() {
            return waitForState;
        }

        public Request setWaitForState(AllocationStatus.State waitForState) {
            this.waitForState = ExceptionsHelper.requireNonNull(waitForState, WAIT_FOR);
            return this;
        }

        public Integer getNumberOfAllocations() {
            return numberOfAllocations;
        }

        public int computeNumberOfAllocations() {
            if (numberOfAllocations != null) {
                return numberOfAllocations;
            } else {
                if (adaptiveAllocationsSettings == null
                    || adaptiveAllocationsSettings.getMinNumberOfAllocations() == null
                    || adaptiveAllocationsSettings.getMinNumberOfAllocations() == 0) {
                    return DEFAULT_NUM_ALLOCATIONS;
                } else {
                    return adaptiveAllocationsSettings.getMinNumberOfAllocations();
                }
            }
        }

        public void setNumberOfAllocations(Integer numberOfAllocations) {
            this.numberOfAllocations = numberOfAllocations;
        }

        public AdaptiveAllocationsSettings getAdaptiveAllocationsSettings() {
            return adaptiveAllocationsSettings;
        }

        public void setAdaptiveAllocationsSettings(AdaptiveAllocationsSettings adaptiveAllocationsSettings) {
            this.adaptiveAllocationsSettings = adaptiveAllocationsSettings;
        }

        public int getThreadsPerAllocation() {
            return threadsPerAllocation;
        }

        public void setThreadsPerAllocation(int threadsPerAllocation) {
            this.threadsPerAllocation = threadsPerAllocation;
        }

        public int getQueueCapacity() {
            return queueCapacity;
        }

        public void setQueueCapacity(int queueCapacity) {
            this.queueCapacity = queueCapacity;
        }

        public ByteSizeValue getCacheSize() {
            return cacheSize;
        }

        public void setCacheSize(ByteSizeValue cacheSize) {
            this.cacheSize = cacheSize;
        }

        public Priority getPriority() {
            return priority;
        }

        public void setPriority(String priority) {
            this.priority = Priority.fromString(priority);
        }

        @Override
        public void writeTo(StreamOutput out) throws IOException {
            super.writeTo(out);
            out.writeString(modelId);
            out.writeTimeValue(timeout);
            out.writeEnum(waitForState);
            if (out.getTransportVersion().onOrAfter(TransportVersions.V_8_16_0)) {
                out.writeOptionalVInt(numberOfAllocations);
            } else {
                out.writeVInt(numberOfAllocations);
            }
            out.writeVInt(threadsPerAllocation);
            out.writeVInt(queueCapacity);
            out.writeOptionalWriteable(cacheSize);
<<<<<<< HEAD
            if (out.getTransportVersion().onOrAfter(TransportVersions.V_8_6_0)) {
                out.writeEnum(priority);
            }
            out.writeString(deploymentId);
=======
            out.writeEnum(priority);
            if (out.getTransportVersion().onOrAfter(TransportVersions.V_8_8_0)) {
                out.writeString(deploymentId);
            }
>>>>>>> 84a41387
            if (out.getTransportVersion().onOrAfter(TransportVersions.V_8_16_0)) {
                out.writeOptionalWriteable(adaptiveAllocationsSettings);
            }
        }

        @Override
        public XContentBuilder toXContent(XContentBuilder builder, Params params) throws IOException {
            builder.startObject();
            builder.field(MODEL_ID.getPreferredName(), modelId);
            builder.field(DEPLOYMENT_ID.getPreferredName(), deploymentId);
            builder.field(TIMEOUT.getPreferredName(), timeout.getStringRep());
            builder.field(WAIT_FOR.getPreferredName(), waitForState);
            if (numberOfAllocations != null) {
                builder.field(NUMBER_OF_ALLOCATIONS.getPreferredName(), numberOfAllocations);
            }
            if (adaptiveAllocationsSettings != null) {
                builder.field(ADAPTIVE_ALLOCATIONS.getPreferredName(), adaptiveAllocationsSettings);
            }
            builder.field(THREADS_PER_ALLOCATION.getPreferredName(), threadsPerAllocation);
            builder.field(QUEUE_CAPACITY.getPreferredName(), queueCapacity);
            if (cacheSize != null) {
                builder.field(CACHE_SIZE.getPreferredName(), cacheSize);
            }
            builder.field(PRIORITY.getPreferredName(), priority);
            builder.endObject();
            return builder;
        }

        @Override
        public ActionRequestValidationException validate() {
            ActionRequestValidationException validationException = new ActionRequestValidationException();
            if (waitForState.isAnyOf(VALID_WAIT_STATES) == false) {
                validationException.addValidationError(
                    "invalid [wait_for] state ["
                        + waitForState
                        + "]; must be one of ["
                        + Strings.arrayToCommaDelimitedString(VALID_WAIT_STATES)
                );
            }
            if (numberOfAllocations != null) {
                if (numberOfAllocations < 1) {
                    validationException.addValidationError("[" + NUMBER_OF_ALLOCATIONS + "] must be a positive integer");
                }
                if (adaptiveAllocationsSettings != null && adaptiveAllocationsSettings.getEnabled() == Boolean.TRUE) {
                    validationException.addValidationError(
                        "[" + NUMBER_OF_ALLOCATIONS + "] cannot be set if adaptive allocations is enabled"
                    );
                }
            }
            if (threadsPerAllocation < 1) {
                validationException.addValidationError("[" + THREADS_PER_ALLOCATION + "] must be a positive integer");
            }
            ActionRequestValidationException autoscaleException = adaptiveAllocationsSettings == null
                ? null
                : adaptiveAllocationsSettings.validate();
            if (autoscaleException != null) {
                validationException.addValidationErrors(autoscaleException.validationErrors());
            }
            if (threadsPerAllocation > MAX_THREADS_PER_ALLOCATION || isPowerOf2(threadsPerAllocation) == false) {
                validationException.addValidationError(
                    "[" + THREADS_PER_ALLOCATION + "] must be a power of 2 less than or equal to " + MAX_THREADS_PER_ALLOCATION
                );
            }
            if (queueCapacity < 1) {
                validationException.addValidationError("[" + QUEUE_CAPACITY + "] must be a positive integer");
            }
            if (queueCapacity > MAX_QUEUE_CAPACITY) {
                validationException.addValidationError("[" + QUEUE_CAPACITY + "] must be less than " + MAX_QUEUE_CAPACITY);
            }
            if (timeout.nanos() < 1L) {
                validationException.addValidationError("[" + TIMEOUT + "] must be positive");
            }
            if (priority == Priority.LOW) {
                if (numberOfAllocations != null && numberOfAllocations > 1) {
                    validationException.addValidationError("[" + NUMBER_OF_ALLOCATIONS + "] must be 1 when [" + PRIORITY + "] is low");
                }
                if (threadsPerAllocation > 1) {
                    validationException.addValidationError("[" + THREADS_PER_ALLOCATION + "] must be 1 when [" + PRIORITY + "] is low");
                }
            }
            return validationException.validationErrors().isEmpty() ? null : validationException;
        }

        private static boolean isPowerOf2(int value) {
            return Integer.bitCount(value) == 1;
        }

        @Override
        public int hashCode() {
            return Objects.hash(
                modelId,
                deploymentId,
                timeout,
                waitForState,
                numberOfAllocations,
                adaptiveAllocationsSettings,
                threadsPerAllocation,
                queueCapacity,
                cacheSize,
                priority
            );
        }

        @Override
        public boolean equals(Object obj) {
            if (this == obj) {
                return true;
            }
            if (obj == null || obj.getClass() != getClass()) {
                return false;
            }
            Request other = (Request) obj;
            return Objects.equals(modelId, other.modelId)
                && Objects.equals(deploymentId, other.deploymentId)
                && Objects.equals(timeout, other.timeout)
                && Objects.equals(waitForState, other.waitForState)
                && Objects.equals(cacheSize, other.cacheSize)
                && Objects.equals(numberOfAllocations, other.numberOfAllocations)
                && Objects.equals(adaptiveAllocationsSettings, other.adaptiveAllocationsSettings)
                && threadsPerAllocation == other.threadsPerAllocation
                && queueCapacity == other.queueCapacity
                && priority == other.priority;
        }

        @Override
        public String toString() {
            return Strings.toString(this);
        }
    }

    public static class TaskParams implements MlTaskParams, Writeable, ToXContentObject {

        public static boolean mayAssignToNode(@Nullable DiscoveryNode node) {
            return node != null && node.getRoles().contains(DiscoveryNodeRole.ML_ROLE);
        }

        private static final ParseField MODEL_BYTES = new ParseField("model_bytes");
        public static final ParseField NUMBER_OF_ALLOCATIONS = new ParseField("number_of_allocations");
        public static final ParseField THREADS_PER_ALLOCATION = new ParseField("threads_per_allocation");
        // number_of_allocations was previously named model_threads
        private static final ParseField LEGACY_MODEL_THREADS = new ParseField("model_threads");
        // threads_per_allocation was previously named inference_threads
        public static final ParseField LEGACY_INFERENCE_THREADS = new ParseField("inference_threads");
        public static final ParseField QUEUE_CAPACITY = new ParseField("queue_capacity");
        public static final ParseField CACHE_SIZE = new ParseField("cache_size");
        public static final ParseField PRIORITY = new ParseField("priority");
        public static final ParseField PER_DEPLOYMENT_MEMORY_BYTES = new ParseField("per_deployment_memory_bytes");
        public static final ParseField PER_ALLOCATION_MEMORY_BYTES = new ParseField("per_allocation_memory_bytes");

        private static final ConstructingObjectParser<TaskParams, Void> PARSER = new ConstructingObjectParser<>(
            "trained_model_deployment_params",
            true,
            a -> new TaskParams(
                (String) a[0],
                (String) a[1],
                (Long) a[2],
                (Integer) a[3],
                (Integer) a[4],
                (int) a[5],
                (ByteSizeValue) a[6],
                (Integer) a[7],
                (Integer) a[8],
                a[9] == null ? null : Priority.fromString((String) a[9]),
                (Long) a[10],
                (Long) a[11]
            )
        );

        static {
            PARSER.declareString(ConstructingObjectParser.constructorArg(), TrainedModelConfig.MODEL_ID);
            PARSER.declareString(ConstructingObjectParser.optionalConstructorArg(), Request.DEPLOYMENT_ID);
            PARSER.declareLong(ConstructingObjectParser.constructorArg(), MODEL_BYTES);
            PARSER.declareInt(ConstructingObjectParser.optionalConstructorArg(), NUMBER_OF_ALLOCATIONS);
            PARSER.declareInt(ConstructingObjectParser.optionalConstructorArg(), THREADS_PER_ALLOCATION);
            PARSER.declareInt(ConstructingObjectParser.constructorArg(), QUEUE_CAPACITY);
            PARSER.declareField(
                ConstructingObjectParser.optionalConstructorArg(),
                (p, c) -> ByteSizeValue.parseBytesSizeValue(p.text(), CACHE_SIZE.getPreferredName()),
                CACHE_SIZE,
                ObjectParser.ValueType.VALUE
            );
            PARSER.declareInt(ConstructingObjectParser.optionalConstructorArg(), LEGACY_MODEL_THREADS);
            PARSER.declareInt(ConstructingObjectParser.optionalConstructorArg(), LEGACY_INFERENCE_THREADS);
            PARSER.declareString(ConstructingObjectParser.optionalConstructorArg(), PRIORITY);
            PARSER.declareLong(ConstructingObjectParser.optionalConstructorArg(), PER_DEPLOYMENT_MEMORY_BYTES);
            PARSER.declareLong(ConstructingObjectParser.optionalConstructorArg(), PER_ALLOCATION_MEMORY_BYTES);
        }

        public static TaskParams fromXContent(XContentParser parser) {
            return PARSER.apply(parser, null);
        }

        private final String modelId;
        private final String deploymentId;
        private final ByteSizeValue cacheSize;
        private final long modelBytes;
        // How many threads are used by the model during inference. Used to increase inference speed.
        private final int threadsPerAllocation;
        // How many threads are used when forwarding the request to the model. Used to increase throughput.
        private final int numberOfAllocations;
        private final int queueCapacity;
        private final Priority priority;
        private final long perDeploymentMemoryBytes;
        private final long perAllocationMemoryBytes;

        private TaskParams(
            String modelId,
            @Nullable String deploymentId,
            long modelBytes,
            Integer numberOfAllocations,
            Integer threadsPerAllocation,
            int queueCapacity,
            ByteSizeValue cacheSizeValue,
            Integer legacyModelThreads,
            Integer legacyInferenceThreads,
            Priority priority,
            Long perDeploymentMemoryBytes,
            Long perAllocationMemoryBytes
        ) {
            this(
                modelId,
                // deploymentId should only be null in a mixed cluster
                // with pre-8.8 nodes
                deploymentId == null ? modelId : deploymentId,
                modelBytes,
                numberOfAllocations == null ? legacyModelThreads : numberOfAllocations,
                threadsPerAllocation == null ? legacyInferenceThreads : threadsPerAllocation,
                queueCapacity,
                cacheSizeValue,
                priority == null ? Priority.NORMAL : priority,
                perDeploymentMemoryBytes == null ? 0 : perDeploymentMemoryBytes,
                perAllocationMemoryBytes == null ? 0 : perAllocationMemoryBytes
            );
        }

        public TaskParams(
            String modelId,
            String deploymentId,
            long modelBytes,
            int numberOfAllocations,
            int threadsPerAllocation,
            int queueCapacity,
            @Nullable ByteSizeValue cacheSize,
            Priority priority,
            long perDeploymentMemoryBytes,
            long perAllocationMemoryBytes
        ) {
            this.modelId = Objects.requireNonNull(modelId);
            this.deploymentId = Objects.requireNonNull(deploymentId);
            this.modelBytes = modelBytes;
            this.threadsPerAllocation = threadsPerAllocation;
            this.numberOfAllocations = numberOfAllocations;
            this.queueCapacity = queueCapacity;
            this.cacheSize = cacheSize;
            this.priority = Objects.requireNonNull(priority);
            this.perDeploymentMemoryBytes = perDeploymentMemoryBytes;
            this.perAllocationMemoryBytes = perAllocationMemoryBytes;
        }

        public TaskParams(StreamInput in) throws IOException {
            this.modelId = in.readString();
            this.modelBytes = in.readLong();
            this.threadsPerAllocation = in.readVInt();
            this.numberOfAllocations = in.readVInt();
            this.queueCapacity = in.readVInt();
            this.cacheSize = in.readOptionalWriteable(ByteSizeValue::readFrom);
<<<<<<< HEAD
            if (in.getTransportVersion().onOrAfter(TransportVersions.V_8_6_0)) {
                this.priority = in.readEnum(Priority.class);
            } else {
                this.priority = Priority.NORMAL;
            }
            this.deploymentId = in.readString();
=======
            this.priority = in.readEnum(Priority.class);
            if (in.getTransportVersion().onOrAfter(TransportVersions.V_8_8_0)) {
                this.deploymentId = in.readString();
            } else {
                this.deploymentId = modelId;
            }
>>>>>>> 84a41387

            if (in.getTransportVersion().onOrAfter(TrainedModelConfig.VERSION_ALLOCATION_MEMORY_ADDED)) {
                // We store additional model usage per allocation in the task params.
                this.perDeploymentMemoryBytes = in.readLong();
                this.perAllocationMemoryBytes = in.readLong();
            } else {
                this.perDeploymentMemoryBytes = 0L;
                this.perAllocationMemoryBytes = 0L;
            }
        }

        public String getModelId() {
            return modelId;
        }

        public String getDeploymentId() {
            return deploymentId;
        }

        /**
         * @return the estimated memory (in bytes) required for the model deployment to run
         */
        public long estimateMemoryUsageBytes() {
            if (numberOfAllocations == 0) {
                return 0;
            }
            // We already take into account 2x the model bytes. If the cache size is larger than the model bytes, then
            // we need to take it into account when returning the estimate.
            if (cacheSize != null && cacheSize.getBytes() > modelBytes) {
                return StartTrainedModelDeploymentAction.estimateMemoryUsageBytes(
                    modelId,
                    modelBytes,
                    perDeploymentMemoryBytes,
                    perAllocationMemoryBytes,
                    numberOfAllocations
                ) + (cacheSize.getBytes() - modelBytes);
            }
            return StartTrainedModelDeploymentAction.estimateMemoryUsageBytes(
                modelId,
                modelBytes,
                perDeploymentMemoryBytes,
                perAllocationMemoryBytes,
                numberOfAllocations
            );
        }

        @Override
        public void writeTo(StreamOutput out) throws IOException {
            out.writeString(modelId);
            out.writeLong(modelBytes);
            out.writeVInt(threadsPerAllocation);
            out.writeVInt(numberOfAllocations);
            out.writeVInt(queueCapacity);
            out.writeOptionalWriteable(cacheSize);
<<<<<<< HEAD
            if (out.getTransportVersion().onOrAfter(TransportVersions.V_8_6_0)) {
                out.writeEnum(priority);
            }
            out.writeString(deploymentId);
=======
            out.writeEnum(priority);
            if (out.getTransportVersion().onOrAfter(TransportVersions.V_8_8_0)) {
                out.writeString(deploymentId);
            }
>>>>>>> 84a41387
            if (out.getTransportVersion().onOrAfter(TrainedModelConfig.VERSION_ALLOCATION_MEMORY_ADDED)) {
                out.writeLong(perDeploymentMemoryBytes);
                out.writeLong(perAllocationMemoryBytes);
            }
        }

        @Override
        public XContentBuilder toXContent(XContentBuilder builder, Params params) throws IOException {
            builder.startObject();
            builder.field(TrainedModelConfig.MODEL_ID.getPreferredName(), modelId);
            builder.field(Request.DEPLOYMENT_ID.getPreferredName(), deploymentId);
            builder.field(MODEL_BYTES.getPreferredName(), modelBytes);
            builder.field(THREADS_PER_ALLOCATION.getPreferredName(), threadsPerAllocation);
            builder.field(NUMBER_OF_ALLOCATIONS.getPreferredName(), numberOfAllocations);
            builder.field(QUEUE_CAPACITY.getPreferredName(), queueCapacity);
            if (cacheSize != null) {
                builder.field(CACHE_SIZE.getPreferredName(), cacheSize.getStringRep());
            }
            builder.field(PRIORITY.getPreferredName(), priority);
            builder.field(PER_DEPLOYMENT_MEMORY_BYTES.getPreferredName(), perDeploymentMemoryBytes);
            builder.field(PER_ALLOCATION_MEMORY_BYTES.getPreferredName(), perAllocationMemoryBytes);
            builder.endObject();
            return builder;
        }

        @Override
        public int hashCode() {
            return Objects.hash(
                modelId,
                deploymentId,
                modelBytes,
                threadsPerAllocation,
                numberOfAllocations,
                queueCapacity,
                cacheSize,
                priority,
                perDeploymentMemoryBytes,
                perAllocationMemoryBytes
            );
        }

        @Override
        public boolean equals(Object o) {
            if (o == this) return true;
            if (o == null || getClass() != o.getClass()) return false;

            TaskParams other = (TaskParams) o;
            return Objects.equals(modelId, other.modelId)
                && Objects.equals(deploymentId, other.deploymentId)
                && modelBytes == other.modelBytes
                && threadsPerAllocation == other.threadsPerAllocation
                && numberOfAllocations == other.numberOfAllocations
                && Objects.equals(cacheSize, other.cacheSize)
                && queueCapacity == other.queueCapacity
                && priority == other.priority
                && perDeploymentMemoryBytes == other.perDeploymentMemoryBytes
                && perAllocationMemoryBytes == other.perAllocationMemoryBytes;
        }

        @Override
        public String getMlId() {
            return modelId;
        }

        public long getModelBytes() {
            return modelBytes;
        }

        /**
         * @return the number of threads per allocation used by the model during inference. each thread requires one processor.
         */
        public int getThreadsPerAllocation() {
            return threadsPerAllocation;
        }

        /**
         * @return the number of allocations requested by the user
         */
        public int getNumberOfAllocations() {
            return numberOfAllocations;
        }

        public int getQueueCapacity() {
            return queueCapacity;
        }

        public Optional<ByteSizeValue> getCacheSize() {
            return Optional.ofNullable(cacheSize);
        }

        public long getCacheSizeBytes() {
            return Optional.ofNullable(cacheSize).map(ByteSizeValue::getBytes).orElse(modelBytes);
        }

        public Priority getPriority() {
            return priority;
        }

        public long getPerAllocationMemoryBytes() {
            return perAllocationMemoryBytes;
        }

        public long getPerDeploymentMemoryBytes() {
            return perDeploymentMemoryBytes;
        }

        @Override
        public String toString() {
            return Strings.toString(this);
        }
    }

    public interface TaskMatcher {

        static boolean match(Task task, String expectedId) {
            if (task instanceof TaskMatcher) {
                if (Strings.isAllOrWildcard(expectedId)) {
                    return true;
                }
                String expectedDescription = trainedModelAssignmentTaskDescription(expectedId);
                return expectedDescription.equals(task.getDescription());
            }
            return false;
        }
    }

    public static long estimateMemoryUsageBytes(
        String modelId,
        long totalDefinitionLength,
        long perDeploymentMemoryBytes,
        long perAllocationMemoryBytes,
        int numberOfAllocations
    ) {
        if (numberOfAllocations == 0) {
            return 0;
        }
        // While loading the model in the process we need twice the model size.

        // 1. If ELSER v1 or v2 then 2004MB
        // 2. If static memory and dynamic memory are not set then 240MB + 2 * model size
        // 3. Else static memory + dynamic memory * allocations + model size

        // The model size is still added in option 3 to account for the temporary requirement to hold the zip file in memory
        // in `pytorch_inference`.
        if (isElserV1Or2Model(modelId)) {
            return ELSER_1_OR_2_MEMORY_USAGE.getBytes();
        } else {
            long baseSize = MEMORY_OVERHEAD.getBytes() + 2 * totalDefinitionLength;
            if (perDeploymentMemoryBytes == 0 && perAllocationMemoryBytes == 0) {
                return baseSize;
            } else {
                return Math.max(
                    baseSize,
                    perDeploymentMemoryBytes + perAllocationMemoryBytes * numberOfAllocations + totalDefinitionLength
                );
            }
        }
    }

    private static boolean isElserV1Or2Model(String modelId) {
        return modelId.startsWith(".elser_model_1") || modelId.startsWith(".elser_model_2");
    }
}<|MERGE_RESOLUTION|>--- conflicted
+++ resolved
@@ -176,21 +176,8 @@
             threadsPerAllocation = in.readVInt();
             queueCapacity = in.readVInt();
             this.cacheSize = in.readOptionalWriteable(ByteSizeValue::readFrom);
-<<<<<<< HEAD
-            if (in.getTransportVersion().onOrAfter(TransportVersions.V_8_6_0)) {
-                this.priority = in.readEnum(Priority.class);
-            } else {
-                this.priority = Priority.NORMAL;
-            }
+            this.priority = in.readEnum(Priority.class);
             this.deploymentId = in.readString();
-=======
-            this.priority = in.readEnum(Priority.class);
-            if (in.getTransportVersion().onOrAfter(TransportVersions.V_8_8_0)) {
-                this.deploymentId = in.readString();
-            } else {
-                this.deploymentId = modelId;
-            }
->>>>>>> 84a41387
             if (in.getTransportVersion().onOrAfter(TransportVersions.V_8_16_0)) {
                 this.adaptiveAllocationsSettings = in.readOptionalWriteable(AdaptiveAllocationsSettings::new);
             } else {
@@ -307,17 +294,8 @@
             out.writeVInt(threadsPerAllocation);
             out.writeVInt(queueCapacity);
             out.writeOptionalWriteable(cacheSize);
-<<<<<<< HEAD
-            if (out.getTransportVersion().onOrAfter(TransportVersions.V_8_6_0)) {
-                out.writeEnum(priority);
-            }
+            out.writeEnum(priority);
             out.writeString(deploymentId);
-=======
-            out.writeEnum(priority);
-            if (out.getTransportVersion().onOrAfter(TransportVersions.V_8_8_0)) {
-                out.writeString(deploymentId);
-            }
->>>>>>> 84a41387
             if (out.getTransportVersion().onOrAfter(TransportVersions.V_8_16_0)) {
                 out.writeOptionalWriteable(adaptiveAllocationsSettings);
             }
@@ -584,21 +562,8 @@
             this.numberOfAllocations = in.readVInt();
             this.queueCapacity = in.readVInt();
             this.cacheSize = in.readOptionalWriteable(ByteSizeValue::readFrom);
-<<<<<<< HEAD
-            if (in.getTransportVersion().onOrAfter(TransportVersions.V_8_6_0)) {
-                this.priority = in.readEnum(Priority.class);
-            } else {
-                this.priority = Priority.NORMAL;
-            }
+            this.priority = in.readEnum(Priority.class);
             this.deploymentId = in.readString();
-=======
-            this.priority = in.readEnum(Priority.class);
-            if (in.getTransportVersion().onOrAfter(TransportVersions.V_8_8_0)) {
-                this.deploymentId = in.readString();
-            } else {
-                this.deploymentId = modelId;
-            }
->>>>>>> 84a41387
 
             if (in.getTransportVersion().onOrAfter(TrainedModelConfig.VERSION_ALLOCATION_MEMORY_ADDED)) {
                 // We store additional model usage per allocation in the task params.
@@ -653,17 +618,8 @@
             out.writeVInt(numberOfAllocations);
             out.writeVInt(queueCapacity);
             out.writeOptionalWriteable(cacheSize);
-<<<<<<< HEAD
-            if (out.getTransportVersion().onOrAfter(TransportVersions.V_8_6_0)) {
-                out.writeEnum(priority);
-            }
+            out.writeEnum(priority);
             out.writeString(deploymentId);
-=======
-            out.writeEnum(priority);
-            if (out.getTransportVersion().onOrAfter(TransportVersions.V_8_8_0)) {
-                out.writeString(deploymentId);
-            }
->>>>>>> 84a41387
             if (out.getTransportVersion().onOrAfter(TrainedModelConfig.VERSION_ALLOCATION_MEMORY_ADDED)) {
                 out.writeLong(perDeploymentMemoryBytes);
                 out.writeLong(perAllocationMemoryBytes);

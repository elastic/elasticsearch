--- conflicted
+++ resolved
@@ -67,11 +67,8 @@
     public static final ParseField ANALYSES = new ParseField("analyses");
     public static final ParseField CONFIG_TYPE = new ParseField("config_type");
     public static final ParseField QUERY = new ParseField("query");
-<<<<<<< HEAD
     public static final ParseField FIELDS = new ParseField("fields");
-=======
     public static final ParseField HEADERS = new ParseField("headers");
->>>>>>> a2ab55b9
 
     public static final ObjectParser<Builder, Void> STRICT_PARSER = createParser(false);
     public static final ObjectParser<Builder, Void> LENIENT_PARSER = createParser(true);
@@ -85,15 +82,12 @@
         parser.declareString(Builder::setDest, DEST);
         parser.declareObjectArray(Builder::setAnalyses, DataFrameAnalysisConfig.parser(), ANALYSES);
         parser.declareObject((builder, query) -> builder.setQuery(query, ignoreUnknownFields), (p, c) -> p.mapOrdered(), QUERY);
-<<<<<<< HEAD
         parser.declareField(Builder::setFields, (p, c) -> FetchSourceContext.fromXContent(p), FIELDS, OBJECT_ARRAY_BOOLEAN_OR_STRING);
-=======
         if (ignoreUnknownFields) {
             // Headers are not parsed by the strict (config) parser, so headers supplied in the _body_ of a REST request will be rejected.
             // (For config, headers are explicitly transferred from the auth headers by code in the put data frame actions.)
             parser.declareObject(Builder::setHeaders, (p, c) -> p.mapStrings(), HEADERS);
         }
->>>>>>> a2ab55b9
         return parser;
     }
 
@@ -103,17 +97,11 @@
     private final List<DataFrameAnalysisConfig> analyses;
     private final Map<String, Object> query;
     private final CachedSupplier<QueryBuilder> querySupplier;
-<<<<<<< HEAD
     private final FetchSourceContext fields;
+    private final Map<String, String> headers;
 
     public DataFrameAnalyticsConfig(String id, String source, String dest, List<DataFrameAnalysisConfig> analyses,
-                                    Map<String, Object> query, FetchSourceContext fields) {
-=======
-    private final Map<String, String> headers;
-
-    public DataFrameAnalyticsConfig(String id, String source, String dest, List<DataFrameAnalysisConfig> analyses,
-                                    Map<String, Object> query, Map<String, String> headers) {
->>>>>>> a2ab55b9
+                                    Map<String, Object> query, Map<String, String> headers, FetchSourceContext fields) {
         this.id = ExceptionsHelper.requireNonNull(id, ID);
         this.source = ExceptionsHelper.requireNonNull(source, SOURCE);
         this.dest = ExceptionsHelper.requireNonNull(dest, DEST);
@@ -127,11 +115,8 @@
         }
         this.query = Collections.unmodifiableMap(query);
         this.querySupplier = new CachedSupplier<>(() -> lazyQueryParser.apply(query, id, new ArrayList<>()));
-<<<<<<< HEAD
         this.fields = fields;
-=======
         this.headers = Collections.unmodifiableMap(headers);
->>>>>>> a2ab55b9
     }
 
     public DataFrameAnalyticsConfig(StreamInput in) throws IOException {
@@ -141,11 +126,8 @@
         analyses = in.readList(DataFrameAnalysisConfig::new);
         this.query = in.readMap();
         this.querySupplier = new CachedSupplier<>(() -> lazyQueryParser.apply(query, id, new ArrayList<>()));
-<<<<<<< HEAD
         this.fields = in.readOptionalWriteable(FetchSourceContext::new);
-=======
         this.headers = Collections.unmodifiableMap(in.readMap(StreamInput::readString, StreamInput::readString));
->>>>>>> a2ab55b9
     }
 
     public String getId() {
@@ -207,13 +189,11 @@
             builder.field(CONFIG_TYPE.getPreferredName(), TYPE);
         }
         builder.field(QUERY.getPreferredName(), query);
-<<<<<<< HEAD
         if (fields != null) {
             builder.field(FIELDS.getPreferredName(), fields);
-=======
+        }
         if (headers.isEmpty() == false && params.paramAsBoolean(ToXContentParams.FOR_INTERNAL_STORAGE, false)) {
             builder.field(HEADERS.getPreferredName(), headers);
->>>>>>> a2ab55b9
         }
         builder.endObject();
         return builder;
@@ -226,11 +206,8 @@
         out.writeString(dest);
         out.writeList(analyses);
         out.writeMap(query);
-<<<<<<< HEAD
         out.writeOptionalWriteable(fields);
-=======
         out.writeMap(headers, StreamOutput::writeString, StreamOutput::writeString);
->>>>>>> a2ab55b9
     }
 
     @Override
@@ -243,22 +220,14 @@
             && Objects.equals(source, other.source)
             && Objects.equals(dest, other.dest)
             && Objects.equals(analyses, other.analyses)
-<<<<<<< HEAD
             && Objects.equals(query, other.query)
+            && Objects.equals(headers, other.headers)
             && Objects.equals(fields, other.fields);
-=======
-            && Objects.equals(headers, other.headers)
-            && Objects.equals(query, other.query);
->>>>>>> a2ab55b9
     }
 
     @Override
     public int hashCode() {
-<<<<<<< HEAD
-        return Objects.hash(id, source, dest, analyses, query, fields);
-=======
-        return Objects.hash(id, source, dest, analyses, query, headers);
->>>>>>> a2ab55b9
+        return Objects.hash(id, source, dest, analyses, query, headers, fields);
     }
 
     public static String documentId(String id) {
@@ -272,11 +241,8 @@
         private String dest;
         private List<DataFrameAnalysisConfig> analyses;
         private Map<String, Object> query = Collections.singletonMap(MatchAllQueryBuilder.NAME, Collections.emptyMap());
-<<<<<<< HEAD
         private FetchSourceContext fields;
-=======
         private Map<String, String> headers = Collections.emptyMap();
->>>>>>> a2ab55b9
 
         public String getId() {
             return id;
@@ -291,6 +257,9 @@
             this.analyses = new ArrayList<>(config.analyses);
             this.query = new LinkedHashMap<>(config.query);
             this.headers = new HashMap<>(config.headers);
+            if (config.fields != null) {
+               this.fields = new FetchSourceContext(true, config.fields.includes(), config.fields.excludes());
+            }
         }
 
         public Builder setId(String id) {
@@ -332,22 +301,18 @@
             return this;
         }
 
-<<<<<<< HEAD
         public Builder setFields(FetchSourceContext fields) {
             this.fields = fields;
-=======
+            return this;
+        }
+
         public Builder setHeaders(Map<String, String> headers) {
             this.headers = headers;
->>>>>>> a2ab55b9
             return this;
         }
 
         public DataFrameAnalyticsConfig build() {
-<<<<<<< HEAD
-            return new DataFrameAnalyticsConfig(id, source, dest, analyses, query, fields);
-=======
-            return new DataFrameAnalyticsConfig(id, source, dest, analyses, query, headers);
->>>>>>> a2ab55b9
+            return new DataFrameAnalyticsConfig(id, source, dest, analyses, query, headers, fields);
         }
     }
 }
/*
 * Copyright Elasticsearch B.V. and/or licensed to Elasticsearch B.V. under one
 * or more contributor license agreements. Licensed under the Elastic License;
 * you may not use this file except in compliance with the Elastic License.
 */
package org.elasticsearch.xpack.core.ml.inference;

import org.elasticsearch.common.io.stream.NamedWriteableRegistry;
import org.elasticsearch.common.xcontent.NamedXContentRegistry;
import org.elasticsearch.plugins.spi.NamedXContentProvider;
import org.elasticsearch.xpack.core.ml.inference.preprocessing.CustomWordEmbedding;
<<<<<<< HEAD
import org.elasticsearch.xpack.core.ml.inference.preprocessing.DynamicDomainFeatureExtractor;
=======
import org.elasticsearch.xpack.core.ml.inference.preprocessing.FrequencyEncoding;
import org.elasticsearch.xpack.core.ml.inference.preprocessing.LenientlyParsedPreProcessor;
import org.elasticsearch.xpack.core.ml.inference.preprocessing.NGram;
import org.elasticsearch.xpack.core.ml.inference.preprocessing.OneHotEncoding;
import org.elasticsearch.xpack.core.ml.inference.preprocessing.PreProcessor;
import org.elasticsearch.xpack.core.ml.inference.preprocessing.StrictlyParsedPreProcessor;
import org.elasticsearch.xpack.core.ml.inference.preprocessing.TargetMeanEncoding;
>>>>>>> 2341b20f
import org.elasticsearch.xpack.core.ml.inference.results.ClassificationInferenceResults;
import org.elasticsearch.xpack.core.ml.inference.results.InferenceResults;
import org.elasticsearch.xpack.core.ml.inference.results.RegressionInferenceResults;
import org.elasticsearch.xpack.core.ml.inference.results.WarningInferenceResults;
import org.elasticsearch.xpack.core.ml.inference.trainedmodel.ClassificationConfig;
import org.elasticsearch.xpack.core.ml.inference.trainedmodel.ClassificationConfigUpdate;
import org.elasticsearch.xpack.core.ml.inference.trainedmodel.EmptyConfigUpdate;
import org.elasticsearch.xpack.core.ml.inference.trainedmodel.InferenceConfig;
import org.elasticsearch.xpack.core.ml.inference.trainedmodel.InferenceConfigUpdate;
import org.elasticsearch.xpack.core.ml.inference.trainedmodel.LenientlyParsedInferenceConfig;
import org.elasticsearch.xpack.core.ml.inference.trainedmodel.LenientlyParsedTrainedModel;
import org.elasticsearch.xpack.core.ml.inference.trainedmodel.RegressionConfig;
import org.elasticsearch.xpack.core.ml.inference.trainedmodel.RegressionConfigUpdate;
import org.elasticsearch.xpack.core.ml.inference.trainedmodel.ResultsFieldUpdate;
import org.elasticsearch.xpack.core.ml.inference.trainedmodel.StrictlyParsedInferenceConfig;
import org.elasticsearch.xpack.core.ml.inference.trainedmodel.TrainedModel;
import org.elasticsearch.xpack.core.ml.inference.trainedmodel.StrictlyParsedTrainedModel;
import org.elasticsearch.xpack.core.ml.inference.trainedmodel.ensemble.Ensemble;
import org.elasticsearch.xpack.core.ml.inference.trainedmodel.ensemble.Exponent;
import org.elasticsearch.xpack.core.ml.inference.trainedmodel.ensemble.LenientlyParsedOutputAggregator;
import org.elasticsearch.xpack.core.ml.inference.trainedmodel.ensemble.LogisticRegression;
import org.elasticsearch.xpack.core.ml.inference.trainedmodel.ensemble.OutputAggregator;
import org.elasticsearch.xpack.core.ml.inference.trainedmodel.ensemble.StrictlyParsedOutputAggregator;
import org.elasticsearch.xpack.core.ml.inference.trainedmodel.ensemble.WeightedMode;
import org.elasticsearch.xpack.core.ml.inference.trainedmodel.ensemble.WeightedSum;
import org.elasticsearch.xpack.core.ml.inference.trainedmodel.inference.EnsembleInferenceModel;
import org.elasticsearch.xpack.core.ml.inference.trainedmodel.inference.InferenceModel;
import org.elasticsearch.xpack.core.ml.inference.trainedmodel.inference.TreeInferenceModel;
import org.elasticsearch.xpack.core.ml.inference.trainedmodel.langident.LangIdentNeuralNetwork;
import org.elasticsearch.xpack.core.ml.inference.trainedmodel.tree.Tree;

import java.util.ArrayList;
import java.util.List;

public class MlInferenceNamedXContentProvider implements NamedXContentProvider {

    @Override
    public List<NamedXContentRegistry.Entry> getNamedXContentParsers() {
        List<NamedXContentRegistry.Entry> namedXContent = new ArrayList<>();

        // PreProcessing Lenient
        namedXContent.add(new NamedXContentRegistry.Entry(LenientlyParsedPreProcessor.class, OneHotEncoding.NAME,
            (p, c) -> OneHotEncoding.fromXContentLenient(p, (PreProcessor.PreProcessorParseContext) c)));
        namedXContent.add(new NamedXContentRegistry.Entry(LenientlyParsedPreProcessor.class, TargetMeanEncoding.NAME,
            (p, c) -> TargetMeanEncoding.fromXContentLenient(p, (PreProcessor.PreProcessorParseContext) c)));
        namedXContent.add(new NamedXContentRegistry.Entry(LenientlyParsedPreProcessor.class, FrequencyEncoding.NAME,
            (p, c) -> FrequencyEncoding.fromXContentLenient(p, (PreProcessor.PreProcessorParseContext) c)));
        namedXContent.add(new NamedXContentRegistry.Entry(LenientlyParsedPreProcessor.class, CustomWordEmbedding.NAME,
            (p, c) -> CustomWordEmbedding.fromXContentLenient(p)));
<<<<<<< HEAD
        namedXContent.add(new NamedXContentRegistry.Entry(LenientlyParsedPreProcessor.class, DynamicDomainFeatureExtractor.NAME,
            (p, c) -> DynamicDomainFeatureExtractor.fromXContentLenient(p, (PreProcessor.PreProcessorParseContext) c)));
=======
        namedXContent.add(new NamedXContentRegistry.Entry(LenientlyParsedPreProcessor.class, NGram.NAME,
            (p, c) -> NGram.fromXContentLenient(p, (PreProcessor.PreProcessorParseContext) c)));
>>>>>>> 2341b20f

        // PreProcessing Strict
        namedXContent.add(new NamedXContentRegistry.Entry(StrictlyParsedPreProcessor.class, OneHotEncoding.NAME,
            (p, c) -> OneHotEncoding.fromXContentStrict(p, (PreProcessor.PreProcessorParseContext) c)));
        namedXContent.add(new NamedXContentRegistry.Entry(StrictlyParsedPreProcessor.class, TargetMeanEncoding.NAME,
            (p, c) -> TargetMeanEncoding.fromXContentStrict(p, (PreProcessor.PreProcessorParseContext) c)));
        namedXContent.add(new NamedXContentRegistry.Entry(StrictlyParsedPreProcessor.class, FrequencyEncoding.NAME,
            (p, c) -> FrequencyEncoding.fromXContentStrict(p, (PreProcessor.PreProcessorParseContext) c)));
        namedXContent.add(new NamedXContentRegistry.Entry(StrictlyParsedPreProcessor.class, CustomWordEmbedding.NAME,
            (p, c) -> CustomWordEmbedding.fromXContentStrict(p)));
<<<<<<< HEAD
        namedXContent.add(new NamedXContentRegistry.Entry(StrictlyParsedPreProcessor.class, DynamicDomainFeatureExtractor.NAME,
            (p, c) -> DynamicDomainFeatureExtractor.fromXContentStrict(p, (PreProcessor.PreProcessorParseContext) c)));
=======
        namedXContent.add(new NamedXContentRegistry.Entry(StrictlyParsedPreProcessor.class, NGram.NAME,
            (p, c) -> NGram.fromXContentStrict(p, (PreProcessor.PreProcessorParseContext) c)));
>>>>>>> 2341b20f

        // Model Lenient
        namedXContent.add(new NamedXContentRegistry.Entry(LenientlyParsedTrainedModel.class, Tree.NAME, Tree::fromXContentLenient));
        namedXContent.add(new NamedXContentRegistry.Entry(LenientlyParsedTrainedModel.class, Ensemble.NAME, Ensemble::fromXContentLenient));
        namedXContent.add(new NamedXContentRegistry.Entry(LenientlyParsedTrainedModel.class,
            LangIdentNeuralNetwork.NAME,
            LangIdentNeuralNetwork::fromXContentLenient));

        // Output Aggregator Lenient
        namedXContent.add(new NamedXContentRegistry.Entry(LenientlyParsedOutputAggregator.class,
            WeightedMode.NAME,
            WeightedMode::fromXContentLenient));
        namedXContent.add(new NamedXContentRegistry.Entry(LenientlyParsedOutputAggregator.class,
            WeightedSum.NAME,
            WeightedSum::fromXContentLenient));
        namedXContent.add(new NamedXContentRegistry.Entry(LenientlyParsedOutputAggregator.class,
            LogisticRegression.NAME,
            LogisticRegression::fromXContentLenient));
        namedXContent.add(new NamedXContentRegistry.Entry(LenientlyParsedOutputAggregator.class,
            Exponent.NAME,
            Exponent::fromXContentLenient));

        // Model Strict
        namedXContent.add(new NamedXContentRegistry.Entry(StrictlyParsedTrainedModel.class, Tree.NAME, Tree::fromXContentStrict));
        namedXContent.add(new NamedXContentRegistry.Entry(StrictlyParsedTrainedModel.class, Ensemble.NAME, Ensemble::fromXContentStrict));
        namedXContent.add(new NamedXContentRegistry.Entry(StrictlyParsedTrainedModel.class,
            LangIdentNeuralNetwork.NAME,
            LangIdentNeuralNetwork::fromXContentStrict));

        // Output Aggregator Strict
        namedXContent.add(new NamedXContentRegistry.Entry(StrictlyParsedOutputAggregator.class,
            WeightedMode.NAME,
            WeightedMode::fromXContentStrict));
        namedXContent.add(new NamedXContentRegistry.Entry(StrictlyParsedOutputAggregator.class,
            WeightedSum.NAME,
            WeightedSum::fromXContentStrict));
        namedXContent.add(new NamedXContentRegistry.Entry(StrictlyParsedOutputAggregator.class,
            LogisticRegression.NAME,
            LogisticRegression::fromXContentStrict));
        namedXContent.add(new NamedXContentRegistry.Entry(StrictlyParsedOutputAggregator.class,
            Exponent.NAME,
            Exponent::fromXContentStrict));

        // Inference Configs
        namedXContent.add(new NamedXContentRegistry.Entry(LenientlyParsedInferenceConfig.class, ClassificationConfig.NAME,
                ClassificationConfig::fromXContentLenient));
        namedXContent.add(new NamedXContentRegistry.Entry(StrictlyParsedInferenceConfig.class, ClassificationConfig.NAME,
            ClassificationConfig::fromXContentStrict));
        namedXContent.add(new NamedXContentRegistry.Entry(LenientlyParsedInferenceConfig.class, RegressionConfig.NAME,
                RegressionConfig::fromXContentLenient));
        namedXContent.add(new NamedXContentRegistry.Entry(StrictlyParsedInferenceConfig.class, RegressionConfig.NAME,
            RegressionConfig::fromXContentStrict));

        namedXContent.add(new NamedXContentRegistry.Entry(InferenceConfigUpdate.class, ClassificationConfigUpdate.NAME,
            ClassificationConfigUpdate::fromXContentStrict));
        namedXContent.add(new NamedXContentRegistry.Entry(InferenceConfigUpdate.class, RegressionConfigUpdate.NAME,
            RegressionConfigUpdate::fromXContentStrict));

        // Inference models
        namedXContent.add(new NamedXContentRegistry.Entry(InferenceModel.class, Ensemble.NAME, EnsembleInferenceModel::fromXContent));
        namedXContent.add(new NamedXContentRegistry.Entry(InferenceModel.class, Tree.NAME, TreeInferenceModel::fromXContent));
        namedXContent.add(new NamedXContentRegistry.Entry(InferenceModel.class,
            LangIdentNeuralNetwork.NAME,
            LangIdentNeuralNetwork::fromXContentLenient));

        return namedXContent;
    }

    public List<NamedWriteableRegistry.Entry> getNamedWriteables() {
        List<NamedWriteableRegistry.Entry> namedWriteables = new ArrayList<>();

        // PreProcessing
        namedWriteables.add(new NamedWriteableRegistry.Entry(PreProcessor.class, OneHotEncoding.NAME.getPreferredName(),
            OneHotEncoding::new));
        namedWriteables.add(new NamedWriteableRegistry.Entry(PreProcessor.class, TargetMeanEncoding.NAME.getPreferredName(),
            TargetMeanEncoding::new));
        namedWriteables.add(new NamedWriteableRegistry.Entry(PreProcessor.class, FrequencyEncoding.NAME.getPreferredName(),
            FrequencyEncoding::new));
        namedWriteables.add(new NamedWriteableRegistry.Entry(PreProcessor.class, CustomWordEmbedding.NAME.getPreferredName(),
            CustomWordEmbedding::new));
<<<<<<< HEAD
        namedWriteables.add(new NamedWriteableRegistry.Entry(PreProcessor.class, DynamicDomainFeatureExtractor.NAME.getPreferredName(),
            DynamicDomainFeatureExtractor::new));
=======
        namedWriteables.add(new NamedWriteableRegistry.Entry(PreProcessor.class, NGram.NAME.getPreferredName(),
            NGram::new));
>>>>>>> 2341b20f

        // Model
        namedWriteables.add(new NamedWriteableRegistry.Entry(TrainedModel.class, Tree.NAME.getPreferredName(), Tree::new));
        namedWriteables.add(new NamedWriteableRegistry.Entry(TrainedModel.class, Ensemble.NAME.getPreferredName(), Ensemble::new));
        namedWriteables.add(new NamedWriteableRegistry.Entry(LangIdentNeuralNetwork.class,
            LangIdentNeuralNetwork.NAME.getPreferredName(),
            LangIdentNeuralNetwork::new));

        // Output Aggregator
        namedWriteables.add(new NamedWriteableRegistry.Entry(OutputAggregator.class,
            WeightedSum.NAME.getPreferredName(),
            WeightedSum::new));
        namedWriteables.add(new NamedWriteableRegistry.Entry(OutputAggregator.class,
            WeightedMode.NAME.getPreferredName(),
            WeightedMode::new));
        namedWriteables.add(new NamedWriteableRegistry.Entry(OutputAggregator.class,
            LogisticRegression.NAME.getPreferredName(),
            LogisticRegression::new));
        namedWriteables.add(new NamedWriteableRegistry.Entry(OutputAggregator.class,
            Exponent.NAME.getPreferredName(),
            Exponent::new));

        // Inference Results
        namedWriteables.add(new NamedWriteableRegistry.Entry(InferenceResults.class,
            ClassificationInferenceResults.NAME,
            ClassificationInferenceResults::new));
        namedWriteables.add(new NamedWriteableRegistry.Entry(InferenceResults.class,
            RegressionInferenceResults.NAME,
            RegressionInferenceResults::new));
        namedWriteables.add(new NamedWriteableRegistry.Entry(InferenceResults.class,
            WarningInferenceResults.NAME,
            WarningInferenceResults::new));

        // Inference Configs
        namedWriteables.add(new NamedWriteableRegistry.Entry(InferenceConfig.class,
            ClassificationConfig.NAME.getPreferredName(), ClassificationConfig::new));
        namedWriteables.add(new NamedWriteableRegistry.Entry(InferenceConfig.class,
            RegressionConfig.NAME.getPreferredName(), RegressionConfig::new));

        namedWriteables.add(new NamedWriteableRegistry.Entry(InferenceConfigUpdate.class,
            ClassificationConfigUpdate.NAME.getPreferredName(), ClassificationConfigUpdate::new));
        namedWriteables.add(new NamedWriteableRegistry.Entry(InferenceConfigUpdate.class,
            RegressionConfigUpdate.NAME.getPreferredName(), RegressionConfigUpdate::new));
        namedWriteables.add(new NamedWriteableRegistry.Entry(InferenceConfigUpdate.class,
            ResultsFieldUpdate.NAME, ResultsFieldUpdate::new));
        namedWriteables.add(new NamedWriteableRegistry.Entry(InferenceConfigUpdate.class,
            EmptyConfigUpdate.NAME, EmptyConfigUpdate::new));

        return namedWriteables;
    }
}<|MERGE_RESOLUTION|>--- conflicted
+++ resolved
@@ -9,9 +9,7 @@
 import org.elasticsearch.common.xcontent.NamedXContentRegistry;
 import org.elasticsearch.plugins.spi.NamedXContentProvider;
 import org.elasticsearch.xpack.core.ml.inference.preprocessing.CustomWordEmbedding;
-<<<<<<< HEAD
 import org.elasticsearch.xpack.core.ml.inference.preprocessing.DynamicDomainFeatureExtractor;
-=======
 import org.elasticsearch.xpack.core.ml.inference.preprocessing.FrequencyEncoding;
 import org.elasticsearch.xpack.core.ml.inference.preprocessing.LenientlyParsedPreProcessor;
 import org.elasticsearch.xpack.core.ml.inference.preprocessing.NGram;
@@ -19,7 +17,6 @@
 import org.elasticsearch.xpack.core.ml.inference.preprocessing.PreProcessor;
 import org.elasticsearch.xpack.core.ml.inference.preprocessing.StrictlyParsedPreProcessor;
 import org.elasticsearch.xpack.core.ml.inference.preprocessing.TargetMeanEncoding;
->>>>>>> 2341b20f
 import org.elasticsearch.xpack.core.ml.inference.results.ClassificationInferenceResults;
 import org.elasticsearch.xpack.core.ml.inference.results.InferenceResults;
 import org.elasticsearch.xpack.core.ml.inference.results.RegressionInferenceResults;
@@ -69,13 +66,10 @@
             (p, c) -> FrequencyEncoding.fromXContentLenient(p, (PreProcessor.PreProcessorParseContext) c)));
         namedXContent.add(new NamedXContentRegistry.Entry(LenientlyParsedPreProcessor.class, CustomWordEmbedding.NAME,
             (p, c) -> CustomWordEmbedding.fromXContentLenient(p)));
-<<<<<<< HEAD
         namedXContent.add(new NamedXContentRegistry.Entry(LenientlyParsedPreProcessor.class, DynamicDomainFeatureExtractor.NAME,
             (p, c) -> DynamicDomainFeatureExtractor.fromXContentLenient(p, (PreProcessor.PreProcessorParseContext) c)));
-=======
         namedXContent.add(new NamedXContentRegistry.Entry(LenientlyParsedPreProcessor.class, NGram.NAME,
             (p, c) -> NGram.fromXContentLenient(p, (PreProcessor.PreProcessorParseContext) c)));
->>>>>>> 2341b20f
 
         // PreProcessing Strict
         namedXContent.add(new NamedXContentRegistry.Entry(StrictlyParsedPreProcessor.class, OneHotEncoding.NAME,
@@ -86,13 +80,10 @@
             (p, c) -> FrequencyEncoding.fromXContentStrict(p, (PreProcessor.PreProcessorParseContext) c)));
         namedXContent.add(new NamedXContentRegistry.Entry(StrictlyParsedPreProcessor.class, CustomWordEmbedding.NAME,
             (p, c) -> CustomWordEmbedding.fromXContentStrict(p)));
-<<<<<<< HEAD
         namedXContent.add(new NamedXContentRegistry.Entry(StrictlyParsedPreProcessor.class, DynamicDomainFeatureExtractor.NAME,
             (p, c) -> DynamicDomainFeatureExtractor.fromXContentStrict(p, (PreProcessor.PreProcessorParseContext) c)));
-=======
         namedXContent.add(new NamedXContentRegistry.Entry(StrictlyParsedPreProcessor.class, NGram.NAME,
             (p, c) -> NGram.fromXContentStrict(p, (PreProcessor.PreProcessorParseContext) c)));
->>>>>>> 2341b20f
 
         // Model Lenient
         namedXContent.add(new NamedXContentRegistry.Entry(LenientlyParsedTrainedModel.class, Tree.NAME, Tree::fromXContentLenient));
@@ -173,13 +164,10 @@
             FrequencyEncoding::new));
         namedWriteables.add(new NamedWriteableRegistry.Entry(PreProcessor.class, CustomWordEmbedding.NAME.getPreferredName(),
             CustomWordEmbedding::new));
-<<<<<<< HEAD
         namedWriteables.add(new NamedWriteableRegistry.Entry(PreProcessor.class, DynamicDomainFeatureExtractor.NAME.getPreferredName(),
             DynamicDomainFeatureExtractor::new));
-=======
         namedWriteables.add(new NamedWriteableRegistry.Entry(PreProcessor.class, NGram.NAME.getPreferredName(),
             NGram::new));
->>>>>>> 2341b20f
 
         // Model
         namedWriteables.add(new NamedWriteableRegistry.Entry(TrainedModel.class, Tree.NAME.getPreferredName(), Tree::new));

/*
 * Copyright Elasticsearch B.V. and/or licensed to Elasticsearch B.V. under one
 * or more contributor license agreements. Licensed under the Elastic License
 * 2.0; you may not use this file except in compliance with the Elastic License
 * 2.0.
 */

package org.elasticsearch.xpack.core.ml.inference.assignment;

import org.elasticsearch.TransportVersions;
import org.elasticsearch.cluster.node.DiscoveryNode;
import org.elasticsearch.common.Strings;
import org.elasticsearch.common.io.stream.StreamInput;
import org.elasticsearch.common.io.stream.StreamOutput;
import org.elasticsearch.common.io.stream.Writeable;
import org.elasticsearch.common.unit.ByteSizeValue;
import org.elasticsearch.core.Nullable;
import org.elasticsearch.xcontent.ToXContentObject;
import org.elasticsearch.xcontent.XContentBuilder;
import org.elasticsearch.xpack.core.ml.action.StartTrainedModelDeploymentAction;
import org.elasticsearch.xpack.core.ml.inference.trainedmodel.InferenceStats;

import java.io.IOException;
import java.time.Instant;
import java.util.List;
import java.util.Objects;
import java.util.Optional;

public class AssignmentStats implements ToXContentObject, Writeable {

    public static class NodeStats implements ToXContentObject, Writeable {
        private final DiscoveryNode node;
        private final Long inferenceCount;
        private final Double avgInferenceTime;
        private final Double avgInferenceTimeExcludingCacheHit;
        private final Instant lastAccess;
        private final Integer pendingCount;
        private final int errorCount;
        private final Long cacheHitCount;
        private final int rejectedExecutionCount;
        private final int timeoutCount;
        private final RoutingStateAndReason routingState;
        private final Instant startTime;
        private final Integer threadsPerAllocation;
        private final Integer numberOfAllocations;
        private final long peakThroughput;
        private final long throughputLastPeriod;
        private final Double avgInferenceTimeLastPeriod;
        private final Long cacheHitCountLastPeriod;

        public static AssignmentStats.NodeStats forStartedState(
            DiscoveryNode node,
            long inferenceCount,
            Double avgInferenceTime,
            Double avgInferenceTimeExcludingCacheHit,
            int pendingCount,
            int errorCount,
            long cacheHitCount,
            int rejectedExecutionCount,
            int timeoutCount,
            Instant lastAccess,
            Instant startTime,
            Integer threadsPerAllocation,
            Integer numberOfAllocations,
            long peakThroughput,
            long throughputLastPeriod,
            Double avgInferenceTimeLastPeriod,
            long cacheHitCountLastPeriod
        ) {
            return new AssignmentStats.NodeStats(
                node,
                inferenceCount,
                avgInferenceTime,
                avgInferenceTimeExcludingCacheHit,
                lastAccess,
                pendingCount,
                errorCount,
                cacheHitCount,
                rejectedExecutionCount,
                timeoutCount,
                new RoutingStateAndReason(RoutingState.STARTED, null),
                Objects.requireNonNull(startTime),
                threadsPerAllocation,
                numberOfAllocations,
                peakThroughput,
                throughputLastPeriod,
                avgInferenceTimeLastPeriod,
                cacheHitCountLastPeriod
            );
        }

        public static AssignmentStats.NodeStats forNotStartedState(DiscoveryNode node, RoutingState state, String reason) {
            return new AssignmentStats.NodeStats(
                node,
                null,
                null,
                null,
                null,
                null,
                0,
                null,
                0,
                0,
                new RoutingStateAndReason(state, reason),
                null,
                null,
                null,
                0L,
                0L,
                null,
                null
            );
        }

        public NodeStats(
            DiscoveryNode node,
            Long inferenceCount,
            Double avgInferenceTime,
            Double avgInferenceTimeExcludingCacheHit,
            @Nullable Instant lastAccess,
            Integer pendingCount,
            int errorCount,
            Long cacheHitCount,
            int rejectedExecutionCount,
            int timeoutCount,
            RoutingStateAndReason routingState,
            @Nullable Instant startTime,
            @Nullable Integer threadsPerAllocation,
            @Nullable Integer numberOfAllocations,
            long peakThroughput,
            long throughputLastPeriod,
            Double avgInferenceTimeLastPeriod,
            Long cacheHitCountLastPeriod
        ) {
            this.node = node;
            this.inferenceCount = inferenceCount;
            this.avgInferenceTime = avgInferenceTime;
            this.avgInferenceTimeExcludingCacheHit = avgInferenceTimeExcludingCacheHit;
            this.lastAccess = lastAccess;
            this.pendingCount = pendingCount;
            this.errorCount = errorCount;
            this.cacheHitCount = cacheHitCount;
            this.rejectedExecutionCount = rejectedExecutionCount;
            this.timeoutCount = timeoutCount;
            this.routingState = routingState;
            this.startTime = startTime;
            this.threadsPerAllocation = threadsPerAllocation;
            this.numberOfAllocations = numberOfAllocations;
            this.peakThroughput = peakThroughput;
            this.throughputLastPeriod = throughputLastPeriod;
            this.avgInferenceTimeLastPeriod = avgInferenceTimeLastPeriod;
            this.cacheHitCountLastPeriod = cacheHitCountLastPeriod;

            // if lastAccess time is null there have been no inferences
            assert this.lastAccess != null || (inferenceCount == null || inferenceCount == 0);
        }

        public NodeStats(StreamInput in) throws IOException {
            this.node = in.readOptionalWriteable(DiscoveryNode::new);
            this.inferenceCount = in.readOptionalLong();
            this.avgInferenceTime = in.readOptionalDouble();
            this.lastAccess = in.readOptionalInstant();
            this.pendingCount = in.readOptionalVInt();
            this.routingState = in.readOptionalWriteable(RoutingStateAndReason::new);
            this.startTime = in.readOptionalInstant();
<<<<<<< HEAD
            if (in.getTransportVersion().onOrAfter(TransportVersions.V_8_1_0)) {
                this.threadsPerAllocation = in.readOptionalVInt();
                this.numberOfAllocations = in.readOptionalVInt();
                this.errorCount = in.readVInt();
                this.rejectedExecutionCount = in.readVInt();
                this.timeoutCount = in.readVInt();
            } else {
                this.threadsPerAllocation = null;
                this.numberOfAllocations = null;
                this.errorCount = 0;
                this.rejectedExecutionCount = 0;
                this.timeoutCount = 0;
            }
            this.peakThroughput = in.readVLong();
            this.throughputLastPeriod = in.readVLong();
            this.avgInferenceTimeLastPeriod = in.readOptionalDouble();
            this.cacheHitCount = in.readOptionalVLong();
            this.cacheHitCountLastPeriod = in.readOptionalVLong();
            this.avgInferenceTimeExcludingCacheHit = in.readOptionalDouble();
=======
            this.threadsPerAllocation = in.readOptionalVInt();
            this.numberOfAllocations = in.readOptionalVInt();
            this.errorCount = in.readVInt();
            this.rejectedExecutionCount = in.readVInt();
            this.timeoutCount = in.readVInt();
            if (in.getTransportVersion().onOrAfter(TransportVersions.V_8_2_0)) {
                this.peakThroughput = in.readVLong();
                this.throughputLastPeriod = in.readVLong();
                this.avgInferenceTimeLastPeriod = in.readOptionalDouble();
            } else {
                this.peakThroughput = 0;
                this.throughputLastPeriod = 0;
                this.avgInferenceTimeLastPeriod = null;
            }
            if (in.getTransportVersion().onOrAfter(TransportVersions.V_8_4_0)) {
                this.cacheHitCount = in.readOptionalVLong();
                this.cacheHitCountLastPeriod = in.readOptionalVLong();
            } else {
                this.cacheHitCount = null;
                this.cacheHitCountLastPeriod = null;
            }
            if (in.getTransportVersion().onOrAfter(TransportVersions.V_8_5_0)) {
                this.avgInferenceTimeExcludingCacheHit = in.readOptionalDouble();
            } else {
                this.avgInferenceTimeExcludingCacheHit = null;
            }
>>>>>>> c0f15d68

        }

        public DiscoveryNode getNode() {
            return node;
        }

        public RoutingStateAndReason getRoutingState() {
            return routingState;
        }

        public Optional<Long> getInferenceCount() {
            return Optional.ofNullable(inferenceCount);
        }

        public Optional<Double> getAvgInferenceTime() {
            return Optional.ofNullable(avgInferenceTime);
        }

        public Optional<Double> getAvgInferenceTimeExcludingCacheHit() {
            return Optional.ofNullable(avgInferenceTimeExcludingCacheHit);
        }

        public Instant getLastAccess() {
            return lastAccess;
        }

        public Integer getPendingCount() {
            return pendingCount;
        }

        public int getErrorCount() {
            return errorCount;
        }

        public Optional<Long> getCacheHitCount() {
            return Optional.ofNullable(cacheHitCount);
        }

        public int getRejectedExecutionCount() {
            return rejectedExecutionCount;
        }

        public int getTimeoutCount() {
            return timeoutCount;
        }

        public Instant getStartTime() {
            return startTime;
        }

        public Integer getThreadsPerAllocation() {
            return threadsPerAllocation;
        }

        public Integer getNumberOfAllocations() {
            return numberOfAllocations;
        }

        public long getPeakThroughput() {
            return peakThroughput;
        }

        public long getThroughputLastPeriod() {
            return throughputLastPeriod;
        }

        public Double getAvgInferenceTimeLastPeriod() {
            return avgInferenceTimeLastPeriod;
        }

        public Optional<Long> getCacheHitCountLastPeriod() {
            return Optional.ofNullable(cacheHitCountLastPeriod);
        }

        @Override
        public XContentBuilder toXContent(XContentBuilder builder, Params params) throws IOException {
            builder.startObject();
            if (node != null) {
                builder.startObject("node");
                node.toXContent(builder, params);
                builder.endObject();
            }
            builder.field("routing_state", routingState);
            if (inferenceCount != null) {
                builder.field("inference_count", inferenceCount);
            }
            // avoid reporting the average time as 0 if count < 1
            if (inferenceCount != null && inferenceCount > 0) {
                if (avgInferenceTime != null) {
                    builder.field("average_inference_time_ms", avgInferenceTime);
                }
                if (avgInferenceTimeExcludingCacheHit != null) {
                    builder.field("average_inference_time_ms_excluding_cache_hits", avgInferenceTimeExcludingCacheHit);
                }
            }
            if (cacheHitCount != null) {
                builder.field("inference_cache_hit_count", cacheHitCount);
            }
            if (lastAccess != null) {
                builder.timestampFieldsFromUnixEpochMillis("last_access", "last_access_string", lastAccess.toEpochMilli());
            }
            if (pendingCount != null) {
                builder.field("number_of_pending_requests", pendingCount);
            }
            if (errorCount > 0) {
                builder.field("error_count", errorCount);
            }
            if (rejectedExecutionCount > 0) {
                builder.field("rejected_execution_count", rejectedExecutionCount);
            }
            if (timeoutCount > 0) {
                builder.field("timeout_count", timeoutCount);
            }
            if (startTime != null) {
                builder.timestampFieldsFromUnixEpochMillis("start_time", "start_time_string", startTime.toEpochMilli());
            }
            if (threadsPerAllocation != null) {
                builder.field("threads_per_allocation", threadsPerAllocation);
            }
            if (numberOfAllocations != null) {
                builder.field("number_of_allocations", numberOfAllocations);
            }
            builder.field("peak_throughput_per_minute", peakThroughput);
            builder.field("throughput_last_minute", throughputLastPeriod);
            if (avgInferenceTimeLastPeriod != null) {
                builder.field("average_inference_time_ms_last_minute", avgInferenceTimeLastPeriod);
            }
            if (cacheHitCountLastPeriod != null) {
                builder.field("inference_cache_hit_count_last_minute", cacheHitCountLastPeriod);
            }

            builder.endObject();
            return builder;
        }

        @Override
        public void writeTo(StreamOutput out) throws IOException {
            out.writeOptionalWriteable(node);
            out.writeOptionalLong(inferenceCount);
            out.writeOptionalDouble(avgInferenceTime);
            out.writeOptionalInstant(lastAccess);
            out.writeOptionalVInt(pendingCount);
            out.writeOptionalWriteable(routingState);
            out.writeOptionalInstant(startTime);
<<<<<<< HEAD
            if (out.getTransportVersion().onOrAfter(TransportVersions.V_8_1_0)) {
                out.writeOptionalVInt(threadsPerAllocation);
                out.writeOptionalVInt(numberOfAllocations);
                out.writeVInt(errorCount);
                out.writeVInt(rejectedExecutionCount);
                out.writeVInt(timeoutCount);
            }
            out.writeVLong(peakThroughput);
            out.writeVLong(throughputLastPeriod);
            out.writeOptionalDouble(avgInferenceTimeLastPeriod);
            out.writeOptionalVLong(cacheHitCount);
            out.writeOptionalVLong(cacheHitCountLastPeriod);
            out.writeOptionalDouble(avgInferenceTimeExcludingCacheHit);
=======
            out.writeOptionalVInt(threadsPerAllocation);
            out.writeOptionalVInt(numberOfAllocations);
            out.writeVInt(errorCount);
            out.writeVInt(rejectedExecutionCount);
            out.writeVInt(timeoutCount);
            if (out.getTransportVersion().onOrAfter(TransportVersions.V_8_2_0)) {
                out.writeVLong(peakThroughput);
                out.writeVLong(throughputLastPeriod);
                out.writeOptionalDouble(avgInferenceTimeLastPeriod);
            }
            if (out.getTransportVersion().onOrAfter(TransportVersions.V_8_4_0)) {
                out.writeOptionalVLong(cacheHitCount);
                out.writeOptionalVLong(cacheHitCountLastPeriod);
            }
            if (out.getTransportVersion().onOrAfter(TransportVersions.V_8_5_0)) {
                out.writeOptionalDouble(avgInferenceTimeExcludingCacheHit);
            }
>>>>>>> c0f15d68
        }

        @Override
        public boolean equals(Object o) {
            if (this == o) return true;
            if (o == null || getClass() != o.getClass()) return false;
            AssignmentStats.NodeStats that = (AssignmentStats.NodeStats) o;
            return Objects.equals(inferenceCount, that.inferenceCount)
                && Objects.equals(that.avgInferenceTime, avgInferenceTime)
                && Objects.equals(that.avgInferenceTimeExcludingCacheHit, avgInferenceTimeExcludingCacheHit)
                && Objects.equals(node, that.node)
                && Objects.equals(lastAccess, that.lastAccess)
                && Objects.equals(pendingCount, that.pendingCount)
                && Objects.equals(errorCount, that.errorCount)
                && Objects.equals(cacheHitCount, that.cacheHitCount)
                && Objects.equals(rejectedExecutionCount, that.rejectedExecutionCount)
                && Objects.equals(timeoutCount, that.timeoutCount)
                && Objects.equals(routingState, that.routingState)
                && Objects.equals(startTime, that.startTime)
                && Objects.equals(threadsPerAllocation, that.threadsPerAllocation)
                && Objects.equals(numberOfAllocations, that.numberOfAllocations)
                && Objects.equals(peakThroughput, that.peakThroughput)
                && Objects.equals(throughputLastPeriod, that.throughputLastPeriod)
                && Objects.equals(avgInferenceTimeLastPeriod, that.avgInferenceTimeLastPeriod)
                && Objects.equals(cacheHitCountLastPeriod, that.cacheHitCountLastPeriod);
        }

        @Override
        public int hashCode() {
            return Objects.hash(
                node,
                inferenceCount,
                avgInferenceTime,
                avgInferenceTimeExcludingCacheHit,
                lastAccess,
                pendingCount,
                errorCount,
                cacheHitCount,
                rejectedExecutionCount,
                timeoutCount,
                routingState,
                startTime,
                threadsPerAllocation,
                numberOfAllocations,
                peakThroughput,
                throughputLastPeriod,
                avgInferenceTimeLastPeriod,
                cacheHitCountLastPeriod
            );
        }
    }

    private final String deploymentId;
    private final String modelId;
    private AssignmentState state;
    private AllocationStatus allocationStatus;
    private String reason;
    @Nullable
    private final Integer threadsPerAllocation;
    @Nullable
    private final Integer numberOfAllocations;
    @Nullable
    private final AdaptiveAllocationsSettings adaptiveAllocationsSettings;
    @Nullable
    private final Integer queueCapacity;
    @Nullable
    private final ByteSizeValue cacheSize;
    private final Priority priority;
    private final Instant startTime;
    private final List<AssignmentStats.NodeStats> nodeStats;

    public AssignmentStats(AssignmentStats other) {
        this.deploymentId = other.deploymentId;
        this.modelId = other.modelId;
        this.threadsPerAllocation = other.threadsPerAllocation;
        this.numberOfAllocations = other.numberOfAllocations;
        this.adaptiveAllocationsSettings = other.adaptiveAllocationsSettings;
        this.queueCapacity = other.queueCapacity;
        this.startTime = other.startTime;
        this.nodeStats = other.nodeStats;
        this.state = other.state;
        this.reason = other.reason;
        this.allocationStatus = other.allocationStatus;
        this.cacheSize = other.cacheSize;
        this.priority = other.priority;
    }

    public AssignmentStats(
        String deploymentId,
        String modelId,
        @Nullable Integer threadsPerAllocation,
        @Nullable Integer numberOfAllocations,
        @Nullable AdaptiveAllocationsSettings adaptiveAllocationsSettings,
        @Nullable Integer queueCapacity,
        @Nullable ByteSizeValue cacheSize,
        Instant startTime,
        List<AssignmentStats.NodeStats> nodeStats,
        Priority priority
    ) {
        this.deploymentId = deploymentId;
        this.modelId = modelId;
        this.threadsPerAllocation = threadsPerAllocation;
        this.numberOfAllocations = numberOfAllocations;
        this.adaptiveAllocationsSettings = adaptiveAllocationsSettings;
        this.queueCapacity = queueCapacity;
        this.startTime = Objects.requireNonNull(startTime);
        this.nodeStats = nodeStats;
        this.cacheSize = cacheSize;
        this.state = null;
        this.reason = null;
        this.priority = Objects.requireNonNull(priority);
    }

    public AssignmentStats(StreamInput in) throws IOException {
        modelId = in.readString();
        threadsPerAllocation = in.readOptionalVInt();
        numberOfAllocations = in.readOptionalVInt();
        queueCapacity = in.readOptionalVInt();
        startTime = in.readInstant();
        nodeStats = in.readCollectionAsList(NodeStats::new);
        state = in.readOptionalEnum(AssignmentState.class);
        reason = in.readOptionalString();
        allocationStatus = in.readOptionalWriteable(AllocationStatus::new);
        cacheSize = in.readOptionalWriteable(ByteSizeValue::readFrom);
        if (in.getTransportVersion().onOrAfter(TransportVersions.V_8_6_0)) {
            priority = in.readEnum(Priority.class);
        } else {
            priority = Priority.NORMAL;
        }
        if (in.getTransportVersion().onOrAfter(TransportVersions.V_8_8_0)) {
            deploymentId = in.readString();
        } else {
            deploymentId = modelId;
        }
        if (in.getTransportVersion().onOrAfter(TransportVersions.V_8_16_0)) {
            adaptiveAllocationsSettings = in.readOptionalWriteable(AdaptiveAllocationsSettings::new);
        } else {
            adaptiveAllocationsSettings = null;
        }
    }

    public String getDeploymentId() {
        return deploymentId;
    }

    public String getModelId() {
        return modelId;
    }

    @Nullable
    public Integer getThreadsPerAllocation() {
        return threadsPerAllocation;
    }

    @Nullable
    public Integer getNumberOfAllocations() {
        return numberOfAllocations;
    }

    @Nullable
    public AdaptiveAllocationsSettings getAdaptiveAllocationsSettings() {
        return adaptiveAllocationsSettings;
    }

    @Nullable
    public Integer getQueueCapacity() {
        return queueCapacity;
    }

    @Nullable
    public ByteSizeValue getCacheSize() {
        return cacheSize;
    }

    public Instant getStartTime() {
        return startTime;
    }

    public List<AssignmentStats.NodeStats> getNodeStats() {
        return nodeStats;
    }

    public AssignmentState getState() {
        return state;
    }

    public AssignmentStats setNodeStats(List<AssignmentStats.NodeStats> nodeStats) {
        this.nodeStats.clear();
        this.nodeStats.addAll(nodeStats);
        return this;
    }

    public AssignmentStats setState(AssignmentState state) {
        this.state = state;
        return this;
    }

    public AssignmentStats setAllocationStatus(AllocationStatus allocationStatus) {
        this.allocationStatus = allocationStatus;
        return this;
    }

    public String getReason() {
        return reason;
    }

    public AssignmentStats setReason(String reason) {
        this.reason = reason;
        return this;
    }

    public Priority getPriority() {
        return priority;
    }

    /**
     * @return The overall inference stats for the assignment
     */
    public InferenceStats getOverallInferenceStats() {
        return new InferenceStats(
            0L,
            nodeStats.stream().filter(n -> n.getInferenceCount().isPresent()).mapToLong(n -> n.getInferenceCount().get()).sum(),
            // This is for ALL failures, so sum the error counts, timeouts, and rejections
            nodeStats.stream().mapToLong(n -> n.getErrorCount() + n.getTimeoutCount() + n.getRejectedExecutionCount()).sum(),
            // The number below is a cache miss count for the JVM model cache. We know the cache hit count for
            // the inference cache in the native process, but that's completely different, so it doesn't make
            // sense to reuse the same field here.
            // TODO: consider adding another field here for inference cache hits, but mindful of the naming collision
            0L,
            modelId,
            null,
            Instant.now()
        );
    }

    @Override
    public XContentBuilder toXContent(XContentBuilder builder, Params params) throws IOException {
        builder.startObject();
        builder.field("deployment_id", deploymentId);
        builder.field("model_id", modelId);
        if (threadsPerAllocation != null) {
            builder.field(StartTrainedModelDeploymentAction.TaskParams.THREADS_PER_ALLOCATION.getPreferredName(), threadsPerAllocation);
        }
        if (numberOfAllocations != null) {
            builder.field(StartTrainedModelDeploymentAction.TaskParams.NUMBER_OF_ALLOCATIONS.getPreferredName(), numberOfAllocations);
        }
        if (adaptiveAllocationsSettings != null) {
            builder.field(StartTrainedModelDeploymentAction.Request.ADAPTIVE_ALLOCATIONS.getPreferredName(), adaptiveAllocationsSettings);
        }
        if (queueCapacity != null) {
            builder.field(StartTrainedModelDeploymentAction.TaskParams.QUEUE_CAPACITY.getPreferredName(), queueCapacity);
        }
        if (state != null) {
            builder.field("state", state);
        }
        if (reason != null) {
            builder.field("reason", reason);
        }
        if (allocationStatus != null) {
            builder.field("allocation_status", allocationStatus);
        }
        if (cacheSize != null) {
            builder.field("cache_size", cacheSize);
        }
        builder.field("priority", priority);
        builder.timestampFieldsFromUnixEpochMillis("start_time", "start_time_string", startTime.toEpochMilli());

        int totalErrorCount = nodeStats.stream().mapToInt(NodeStats::getErrorCount).sum();
        int totalRejectedExecutionCount = nodeStats.stream().mapToInt(NodeStats::getRejectedExecutionCount).sum();
        int totalTimeoutCount = nodeStats.stream().mapToInt(NodeStats::getTimeoutCount).sum();
        long totalInferenceCount = nodeStats.stream()
            .filter(n -> n.getInferenceCount().isPresent())
            .mapToLong(n -> n.getInferenceCount().get())
            .sum();
        long peakThroughput = nodeStats.stream().mapToLong(NodeStats::getPeakThroughput).sum();

        if (totalErrorCount > 0) {
            builder.field("error_count", totalErrorCount);
        }
        if (totalRejectedExecutionCount > 0) {
            builder.field("rejected_execution_count", totalRejectedExecutionCount);
        }
        if (totalTimeoutCount > 0) {
            builder.field("timeout_count", totalTimeoutCount);
        }
        if (totalInferenceCount > 0) {
            builder.field("inference_count", totalInferenceCount);
        }
        builder.field("peak_throughput_per_minute", peakThroughput);

        builder.startArray("nodes");
        for (AssignmentStats.NodeStats nodeStat : nodeStats) {
            nodeStat.toXContent(builder, params);
        }
        builder.endArray();
        builder.endObject();
        return builder;
    }

    @Override
    public void writeTo(StreamOutput out) throws IOException {
        out.writeString(modelId);
        out.writeOptionalVInt(threadsPerAllocation);
        out.writeOptionalVInt(numberOfAllocations);
        out.writeOptionalVInt(queueCapacity);
        out.writeInstant(startTime);
        out.writeCollection(nodeStats);
        out.writeOptionalEnum(state);
        out.writeOptionalString(reason);
        out.writeOptionalWriteable(allocationStatus);
        out.writeOptionalWriteable(cacheSize);
        if (out.getTransportVersion().onOrAfter(TransportVersions.V_8_6_0)) {
            out.writeEnum(priority);
        }
        if (out.getTransportVersion().onOrAfter(TransportVersions.V_8_8_0)) {
            out.writeString(deploymentId);
        }
        if (out.getTransportVersion().onOrAfter(TransportVersions.V_8_16_0)) {
            out.writeOptionalWriteable(adaptiveAllocationsSettings);
        }
    }

    @Override
    public boolean equals(Object o) {
        if (this == o) return true;
        if (o == null || getClass() != o.getClass()) return false;
        AssignmentStats that = (AssignmentStats) o;
        return Objects.equals(deploymentId, that.deploymentId)
            && Objects.equals(modelId, that.modelId)
            && Objects.equals(threadsPerAllocation, that.threadsPerAllocation)
            && Objects.equals(numberOfAllocations, that.numberOfAllocations)
            && Objects.equals(adaptiveAllocationsSettings, that.adaptiveAllocationsSettings)
            && Objects.equals(queueCapacity, that.queueCapacity)
            && Objects.equals(startTime, that.startTime)
            && Objects.equals(state, that.state)
            && Objects.equals(reason, that.reason)
            && Objects.equals(allocationStatus, that.allocationStatus)
            && Objects.equals(cacheSize, that.cacheSize)
            && Objects.equals(nodeStats, that.nodeStats)
            && priority == that.priority;
    }

    @Override
    public int hashCode() {
        return Objects.hash(
            deploymentId,
            modelId,
            threadsPerAllocation,
            numberOfAllocations,
            adaptiveAllocationsSettings,
            queueCapacity,
            startTime,
            nodeStats,
            state,
            reason,
            allocationStatus,
            cacheSize,
            priority
        );
    }

    @Override
    public String toString() {
        return Strings.toString(this);
    }
}<|MERGE_RESOLUTION|>--- conflicted
+++ resolved
@@ -163,54 +163,17 @@
             this.pendingCount = in.readOptionalVInt();
             this.routingState = in.readOptionalWriteable(RoutingStateAndReason::new);
             this.startTime = in.readOptionalInstant();
-<<<<<<< HEAD
-            if (in.getTransportVersion().onOrAfter(TransportVersions.V_8_1_0)) {
-                this.threadsPerAllocation = in.readOptionalVInt();
-                this.numberOfAllocations = in.readOptionalVInt();
-                this.errorCount = in.readVInt();
-                this.rejectedExecutionCount = in.readVInt();
-                this.timeoutCount = in.readVInt();
-            } else {
-                this.threadsPerAllocation = null;
-                this.numberOfAllocations = null;
-                this.errorCount = 0;
-                this.rejectedExecutionCount = 0;
-                this.timeoutCount = 0;
-            }
+            this.threadsPerAllocation = in.readOptionalVInt();
+            this.numberOfAllocations = in.readOptionalVInt();
+            this.errorCount = in.readVInt();
+            this.rejectedExecutionCount = in.readVInt();
+            this.timeoutCount = in.readVInt();
             this.peakThroughput = in.readVLong();
             this.throughputLastPeriod = in.readVLong();
             this.avgInferenceTimeLastPeriod = in.readOptionalDouble();
             this.cacheHitCount = in.readOptionalVLong();
             this.cacheHitCountLastPeriod = in.readOptionalVLong();
             this.avgInferenceTimeExcludingCacheHit = in.readOptionalDouble();
-=======
-            this.threadsPerAllocation = in.readOptionalVInt();
-            this.numberOfAllocations = in.readOptionalVInt();
-            this.errorCount = in.readVInt();
-            this.rejectedExecutionCount = in.readVInt();
-            this.timeoutCount = in.readVInt();
-            if (in.getTransportVersion().onOrAfter(TransportVersions.V_8_2_0)) {
-                this.peakThroughput = in.readVLong();
-                this.throughputLastPeriod = in.readVLong();
-                this.avgInferenceTimeLastPeriod = in.readOptionalDouble();
-            } else {
-                this.peakThroughput = 0;
-                this.throughputLastPeriod = 0;
-                this.avgInferenceTimeLastPeriod = null;
-            }
-            if (in.getTransportVersion().onOrAfter(TransportVersions.V_8_4_0)) {
-                this.cacheHitCount = in.readOptionalVLong();
-                this.cacheHitCountLastPeriod = in.readOptionalVLong();
-            } else {
-                this.cacheHitCount = null;
-                this.cacheHitCountLastPeriod = null;
-            }
-            if (in.getTransportVersion().onOrAfter(TransportVersions.V_8_5_0)) {
-                this.avgInferenceTimeExcludingCacheHit = in.readOptionalDouble();
-            } else {
-                this.avgInferenceTimeExcludingCacheHit = null;
-            }
->>>>>>> c0f15d68
 
         }
 
@@ -356,39 +319,17 @@
             out.writeOptionalVInt(pendingCount);
             out.writeOptionalWriteable(routingState);
             out.writeOptionalInstant(startTime);
-<<<<<<< HEAD
-            if (out.getTransportVersion().onOrAfter(TransportVersions.V_8_1_0)) {
-                out.writeOptionalVInt(threadsPerAllocation);
-                out.writeOptionalVInt(numberOfAllocations);
-                out.writeVInt(errorCount);
-                out.writeVInt(rejectedExecutionCount);
-                out.writeVInt(timeoutCount);
-            }
+            out.writeOptionalVInt(threadsPerAllocation);
+            out.writeOptionalVInt(numberOfAllocations);
+            out.writeVInt(errorCount);
+            out.writeVInt(rejectedExecutionCount);
+            out.writeVInt(timeoutCount);
             out.writeVLong(peakThroughput);
             out.writeVLong(throughputLastPeriod);
             out.writeOptionalDouble(avgInferenceTimeLastPeriod);
             out.writeOptionalVLong(cacheHitCount);
             out.writeOptionalVLong(cacheHitCountLastPeriod);
             out.writeOptionalDouble(avgInferenceTimeExcludingCacheHit);
-=======
-            out.writeOptionalVInt(threadsPerAllocation);
-            out.writeOptionalVInt(numberOfAllocations);
-            out.writeVInt(errorCount);
-            out.writeVInt(rejectedExecutionCount);
-            out.writeVInt(timeoutCount);
-            if (out.getTransportVersion().onOrAfter(TransportVersions.V_8_2_0)) {
-                out.writeVLong(peakThroughput);
-                out.writeVLong(throughputLastPeriod);
-                out.writeOptionalDouble(avgInferenceTimeLastPeriod);
-            }
-            if (out.getTransportVersion().onOrAfter(TransportVersions.V_8_4_0)) {
-                out.writeOptionalVLong(cacheHitCount);
-                out.writeOptionalVLong(cacheHitCountLastPeriod);
-            }
-            if (out.getTransportVersion().onOrAfter(TransportVersions.V_8_5_0)) {
-                out.writeOptionalDouble(avgInferenceTimeExcludingCacheHit);
-            }
->>>>>>> c0f15d68
         }
 
         @Override

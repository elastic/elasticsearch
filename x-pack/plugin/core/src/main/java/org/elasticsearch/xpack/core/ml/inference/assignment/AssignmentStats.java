/*
 * Copyright Elasticsearch B.V. and/or licensed to Elasticsearch B.V. under one
 * or more contributor license agreements. Licensed under the Elastic License
 * 2.0; you may not use this file except in compliance with the Elastic License
 * 2.0.
 */

package org.elasticsearch.xpack.core.ml.inference.assignment;

import org.elasticsearch.TransportVersions;
import org.elasticsearch.cluster.node.DiscoveryNode;
import org.elasticsearch.common.Strings;
import org.elasticsearch.common.io.stream.StreamInput;
import org.elasticsearch.common.io.stream.StreamOutput;
import org.elasticsearch.common.io.stream.Writeable;
import org.elasticsearch.common.unit.ByteSizeValue;
import org.elasticsearch.core.Nullable;
import org.elasticsearch.xcontent.ToXContentObject;
import org.elasticsearch.xcontent.XContentBuilder;
import org.elasticsearch.xpack.core.ml.action.StartTrainedModelDeploymentAction;
import org.elasticsearch.xpack.core.ml.inference.trainedmodel.InferenceStats;

import java.io.IOException;
import java.time.Instant;
import java.util.List;
import java.util.Objects;
import java.util.Optional;

public class AssignmentStats implements ToXContentObject, Writeable {

    public static class NodeStats implements ToXContentObject, Writeable {
        private final DiscoveryNode node;
        private final Long inferenceCount;
        private final Double avgInferenceTime;
        private final Double avgInferenceTimeExcludingCacheHit;
        private final Instant lastAccess;
        private final Integer pendingCount;
        private final int errorCount;
        private final Long cacheHitCount;
        private final int rejectedExecutionCount;
        private final int timeoutCount;
        private final RoutingStateAndReason routingState;
        private final Instant startTime;
        private final Integer threadsPerAllocation;
        private final Integer numberOfAllocations;
        private final long peakThroughput;
        private final long throughputLastPeriod;
        private final Double avgInferenceTimeLastPeriod;
        private final Long cacheHitCountLastPeriod;

        public static AssignmentStats.NodeStats forStartedState(
            DiscoveryNode node,
            long inferenceCount,
            Double avgInferenceTime,
            Double avgInferenceTimeExcludingCacheHit,
            int pendingCount,
            int errorCount,
            long cacheHitCount,
            int rejectedExecutionCount,
            int timeoutCount,
            Instant lastAccess,
            Instant startTime,
            Integer threadsPerAllocation,
            Integer numberOfAllocations,
            long peakThroughput,
            long throughputLastPeriod,
            Double avgInferenceTimeLastPeriod,
            long cacheHitCountLastPeriod
        ) {
            return new AssignmentStats.NodeStats(
                node,
                inferenceCount,
                avgInferenceTime,
                avgInferenceTimeExcludingCacheHit,
                lastAccess,
                pendingCount,
                errorCount,
                cacheHitCount,
                rejectedExecutionCount,
                timeoutCount,
                new RoutingStateAndReason(RoutingState.STARTED, null),
                Objects.requireNonNull(startTime),
                threadsPerAllocation,
                numberOfAllocations,
                peakThroughput,
                throughputLastPeriod,
                avgInferenceTimeLastPeriod,
                cacheHitCountLastPeriod
            );
        }

        public static AssignmentStats.NodeStats forNotStartedState(DiscoveryNode node, RoutingState state, String reason) {
            return new AssignmentStats.NodeStats(
                node,
                null,
                null,
                null,
                null,
                null,
                0,
                null,
                0,
                0,
                new RoutingStateAndReason(state, reason),
                null,
                null,
                null,
                0L,
                0L,
                null,
                null
            );
        }

        public NodeStats(
            DiscoveryNode node,
            Long inferenceCount,
            Double avgInferenceTime,
            Double avgInferenceTimeExcludingCacheHit,
            @Nullable Instant lastAccess,
            Integer pendingCount,
            int errorCount,
            Long cacheHitCount,
            int rejectedExecutionCount,
            int timeoutCount,
            RoutingStateAndReason routingState,
            @Nullable Instant startTime,
            @Nullable Integer threadsPerAllocation,
            @Nullable Integer numberOfAllocations,
            long peakThroughput,
            long throughputLastPeriod,
            Double avgInferenceTimeLastPeriod,
            Long cacheHitCountLastPeriod
        ) {
            this.node = node;
            this.inferenceCount = inferenceCount;
            this.avgInferenceTime = avgInferenceTime;
            this.avgInferenceTimeExcludingCacheHit = avgInferenceTimeExcludingCacheHit;
            this.lastAccess = lastAccess;
            this.pendingCount = pendingCount;
            this.errorCount = errorCount;
            this.cacheHitCount = cacheHitCount;
            this.rejectedExecutionCount = rejectedExecutionCount;
            this.timeoutCount = timeoutCount;
            this.routingState = routingState;
            this.startTime = startTime;
            this.threadsPerAllocation = threadsPerAllocation;
            this.numberOfAllocations = numberOfAllocations;
            this.peakThroughput = peakThroughput;
            this.throughputLastPeriod = throughputLastPeriod;
            this.avgInferenceTimeLastPeriod = avgInferenceTimeLastPeriod;
            this.cacheHitCountLastPeriod = cacheHitCountLastPeriod;

            // if lastAccess time is null there have been no inferences
            assert this.lastAccess != null || (inferenceCount == null || inferenceCount == 0);
        }

        public NodeStats(StreamInput in) throws IOException {
            this.node = in.readOptionalWriteable(DiscoveryNode::new);
            this.inferenceCount = in.readOptionalLong();
            this.avgInferenceTime = in.readOptionalDouble();
            this.lastAccess = in.readOptionalInstant();
            this.pendingCount = in.readOptionalVInt();
            this.routingState = in.readOptionalWriteable(RoutingStateAndReason::new);
            this.startTime = in.readOptionalInstant();
            this.threadsPerAllocation = in.readOptionalVInt();
            this.numberOfAllocations = in.readOptionalVInt();
            this.errorCount = in.readVInt();
            this.rejectedExecutionCount = in.readVInt();
            this.timeoutCount = in.readVInt();
            this.peakThroughput = in.readVLong();
            this.throughputLastPeriod = in.readVLong();
            this.avgInferenceTimeLastPeriod = in.readOptionalDouble();
            this.cacheHitCount = in.readOptionalVLong();
            this.cacheHitCountLastPeriod = in.readOptionalVLong();
            this.avgInferenceTimeExcludingCacheHit = in.readOptionalDouble();

        }

        public DiscoveryNode getNode() {
            return node;
        }

        public RoutingStateAndReason getRoutingState() {
            return routingState;
        }

        public Optional<Long> getInferenceCount() {
            return Optional.ofNullable(inferenceCount);
        }

        public Optional<Double> getAvgInferenceTime() {
            return Optional.ofNullable(avgInferenceTime);
        }

        public Optional<Double> getAvgInferenceTimeExcludingCacheHit() {
            return Optional.ofNullable(avgInferenceTimeExcludingCacheHit);
        }

        public Instant getLastAccess() {
            return lastAccess;
        }

        public Integer getPendingCount() {
            return pendingCount;
        }

        public int getErrorCount() {
            return errorCount;
        }

        public Optional<Long> getCacheHitCount() {
            return Optional.ofNullable(cacheHitCount);
        }

        public int getRejectedExecutionCount() {
            return rejectedExecutionCount;
        }

        public int getTimeoutCount() {
            return timeoutCount;
        }

        public Instant getStartTime() {
            return startTime;
        }

        public Integer getThreadsPerAllocation() {
            return threadsPerAllocation;
        }

        public Integer getNumberOfAllocations() {
            return numberOfAllocations;
        }

        public long getPeakThroughput() {
            return peakThroughput;
        }

        public long getThroughputLastPeriod() {
            return throughputLastPeriod;
        }

        public Double getAvgInferenceTimeLastPeriod() {
            return avgInferenceTimeLastPeriod;
        }

        public Optional<Long> getCacheHitCountLastPeriod() {
            return Optional.ofNullable(cacheHitCountLastPeriod);
        }

        @Override
        public XContentBuilder toXContent(XContentBuilder builder, Params params) throws IOException {
            builder.startObject();
            if (node != null) {
                builder.startObject("node");
                node.toXContent(builder, params);
                builder.endObject();
            }
            builder.field("routing_state", routingState);
            if (inferenceCount != null) {
                builder.field("inference_count", inferenceCount);
            }
            // avoid reporting the average time as 0 if count < 1
            if (inferenceCount != null && inferenceCount > 0) {
                if (avgInferenceTime != null) {
                    builder.field("average_inference_time_ms", avgInferenceTime);
                }
                if (avgInferenceTimeExcludingCacheHit != null) {
                    builder.field("average_inference_time_ms_excluding_cache_hits", avgInferenceTimeExcludingCacheHit);
                }
            }
            if (cacheHitCount != null) {
                builder.field("inference_cache_hit_count", cacheHitCount);
            }
            if (lastAccess != null) {
                builder.timestampFieldsFromUnixEpochMillis("last_access", "last_access_string", lastAccess.toEpochMilli());
            }
            if (pendingCount != null) {
                builder.field("number_of_pending_requests", pendingCount);
            }
            if (errorCount > 0) {
                builder.field("error_count", errorCount);
            }
            if (rejectedExecutionCount > 0) {
                builder.field("rejected_execution_count", rejectedExecutionCount);
            }
            if (timeoutCount > 0) {
                builder.field("timeout_count", timeoutCount);
            }
            if (startTime != null) {
                builder.timestampFieldsFromUnixEpochMillis("start_time", "start_time_string", startTime.toEpochMilli());
            }
            if (threadsPerAllocation != null) {
                builder.field("threads_per_allocation", threadsPerAllocation);
            }
            if (numberOfAllocations != null) {
                builder.field("number_of_allocations", numberOfAllocations);
            }
            builder.field("peak_throughput_per_minute", peakThroughput);
            builder.field("throughput_last_minute", throughputLastPeriod);
            if (avgInferenceTimeLastPeriod != null) {
                builder.field("average_inference_time_ms_last_minute", avgInferenceTimeLastPeriod);
            }
            if (cacheHitCountLastPeriod != null) {
                builder.field("inference_cache_hit_count_last_minute", cacheHitCountLastPeriod);
            }

            builder.endObject();
            return builder;
        }

        @Override
        public void writeTo(StreamOutput out) throws IOException {
            out.writeOptionalWriteable(node);
            out.writeOptionalLong(inferenceCount);
            out.writeOptionalDouble(avgInferenceTime);
            out.writeOptionalInstant(lastAccess);
            out.writeOptionalVInt(pendingCount);
            out.writeOptionalWriteable(routingState);
            out.writeOptionalInstant(startTime);
            out.writeOptionalVInt(threadsPerAllocation);
            out.writeOptionalVInt(numberOfAllocations);
            out.writeVInt(errorCount);
            out.writeVInt(rejectedExecutionCount);
            out.writeVInt(timeoutCount);
            out.writeVLong(peakThroughput);
            out.writeVLong(throughputLastPeriod);
            out.writeOptionalDouble(avgInferenceTimeLastPeriod);
            out.writeOptionalVLong(cacheHitCount);
            out.writeOptionalVLong(cacheHitCountLastPeriod);
            out.writeOptionalDouble(avgInferenceTimeExcludingCacheHit);
        }

        @Override
        public boolean equals(Object o) {
            if (this == o) return true;
            if (o == null || getClass() != o.getClass()) return false;
            AssignmentStats.NodeStats that = (AssignmentStats.NodeStats) o;
            return Objects.equals(inferenceCount, that.inferenceCount)
                && Objects.equals(that.avgInferenceTime, avgInferenceTime)
                && Objects.equals(that.avgInferenceTimeExcludingCacheHit, avgInferenceTimeExcludingCacheHit)
                && Objects.equals(node, that.node)
                && Objects.equals(lastAccess, that.lastAccess)
                && Objects.equals(pendingCount, that.pendingCount)
                && Objects.equals(errorCount, that.errorCount)
                && Objects.equals(cacheHitCount, that.cacheHitCount)
                && Objects.equals(rejectedExecutionCount, that.rejectedExecutionCount)
                && Objects.equals(timeoutCount, that.timeoutCount)
                && Objects.equals(routingState, that.routingState)
                && Objects.equals(startTime, that.startTime)
                && Objects.equals(threadsPerAllocation, that.threadsPerAllocation)
                && Objects.equals(numberOfAllocations, that.numberOfAllocations)
                && Objects.equals(peakThroughput, that.peakThroughput)
                && Objects.equals(throughputLastPeriod, that.throughputLastPeriod)
                && Objects.equals(avgInferenceTimeLastPeriod, that.avgInferenceTimeLastPeriod)
                && Objects.equals(cacheHitCountLastPeriod, that.cacheHitCountLastPeriod);
        }

        @Override
        public int hashCode() {
            return Objects.hash(
                node,
                inferenceCount,
                avgInferenceTime,
                avgInferenceTimeExcludingCacheHit,
                lastAccess,
                pendingCount,
                errorCount,
                cacheHitCount,
                rejectedExecutionCount,
                timeoutCount,
                routingState,
                startTime,
                threadsPerAllocation,
                numberOfAllocations,
                peakThroughput,
                throughputLastPeriod,
                avgInferenceTimeLastPeriod,
                cacheHitCountLastPeriod
            );
        }
    }

    private final String deploymentId;
    private final String modelId;
    private AssignmentState state;
    private AllocationStatus allocationStatus;
    private String reason;
    @Nullable
    private final Integer threadsPerAllocation;
    @Nullable
    private final Integer numberOfAllocations;
    @Nullable
    private final AdaptiveAllocationsSettings adaptiveAllocationsSettings;
    @Nullable
    private final Integer queueCapacity;
    @Nullable
    private final ByteSizeValue cacheSize;
    private final Priority priority;
    private final Instant startTime;
    private final List<AssignmentStats.NodeStats> nodeStats;

    public AssignmentStats(AssignmentStats other) {
        this.deploymentId = other.deploymentId;
        this.modelId = other.modelId;
        this.threadsPerAllocation = other.threadsPerAllocation;
        this.numberOfAllocations = other.numberOfAllocations;
        this.adaptiveAllocationsSettings = other.adaptiveAllocationsSettings;
        this.queueCapacity = other.queueCapacity;
        this.startTime = other.startTime;
        this.nodeStats = other.nodeStats;
        this.state = other.state;
        this.reason = other.reason;
        this.allocationStatus = other.allocationStatus;
        this.cacheSize = other.cacheSize;
        this.priority = other.priority;
    }

    public AssignmentStats(
        String deploymentId,
        String modelId,
        @Nullable Integer threadsPerAllocation,
        @Nullable Integer numberOfAllocations,
        @Nullable AdaptiveAllocationsSettings adaptiveAllocationsSettings,
        @Nullable Integer queueCapacity,
        @Nullable ByteSizeValue cacheSize,
        Instant startTime,
        List<AssignmentStats.NodeStats> nodeStats,
        Priority priority
    ) {
        this.deploymentId = deploymentId;
        this.modelId = modelId;
        this.threadsPerAllocation = threadsPerAllocation;
        this.numberOfAllocations = numberOfAllocations;
        this.adaptiveAllocationsSettings = adaptiveAllocationsSettings;
        this.queueCapacity = queueCapacity;
        this.startTime = Objects.requireNonNull(startTime);
        this.nodeStats = nodeStats;
        this.cacheSize = cacheSize;
        this.state = null;
        this.reason = null;
        this.priority = Objects.requireNonNull(priority);
    }

    public AssignmentStats(StreamInput in) throws IOException {
        modelId = in.readString();
        threadsPerAllocation = in.readOptionalVInt();
        numberOfAllocations = in.readOptionalVInt();
        queueCapacity = in.readOptionalVInt();
        startTime = in.readInstant();
        nodeStats = in.readCollectionAsList(NodeStats::new);
        state = in.readOptionalEnum(AssignmentState.class);
        reason = in.readOptionalString();
        allocationStatus = in.readOptionalWriteable(AllocationStatus::new);
        cacheSize = in.readOptionalWriteable(ByteSizeValue::readFrom);
<<<<<<< HEAD
        if (in.getTransportVersion().onOrAfter(TransportVersions.V_8_6_0)) {
            priority = in.readEnum(Priority.class);
        } else {
            priority = Priority.NORMAL;
        }
        deploymentId = in.readString();
=======
        priority = in.readEnum(Priority.class);
        if (in.getTransportVersion().onOrAfter(TransportVersions.V_8_8_0)) {
            deploymentId = in.readString();
        } else {
            deploymentId = modelId;
        }
>>>>>>> afad2a55
        if (in.getTransportVersion().onOrAfter(TransportVersions.V_8_16_0)) {
            adaptiveAllocationsSettings = in.readOptionalWriteable(AdaptiveAllocationsSettings::new);
        } else {
            adaptiveAllocationsSettings = null;
        }
    }

    public String getDeploymentId() {
        return deploymentId;
    }

    public String getModelId() {
        return modelId;
    }

    @Nullable
    public Integer getThreadsPerAllocation() {
        return threadsPerAllocation;
    }

    @Nullable
    public Integer getNumberOfAllocations() {
        return numberOfAllocations;
    }

    @Nullable
    public AdaptiveAllocationsSettings getAdaptiveAllocationsSettings() {
        return adaptiveAllocationsSettings;
    }

    @Nullable
    public Integer getQueueCapacity() {
        return queueCapacity;
    }

    @Nullable
    public ByteSizeValue getCacheSize() {
        return cacheSize;
    }

    public Instant getStartTime() {
        return startTime;
    }

    public List<AssignmentStats.NodeStats> getNodeStats() {
        return nodeStats;
    }

    public AssignmentState getState() {
        return state;
    }

    public AssignmentStats setNodeStats(List<AssignmentStats.NodeStats> nodeStats) {
        this.nodeStats.clear();
        this.nodeStats.addAll(nodeStats);
        return this;
    }

    public AssignmentStats setState(AssignmentState state) {
        this.state = state;
        return this;
    }

    public AssignmentStats setAllocationStatus(AllocationStatus allocationStatus) {
        this.allocationStatus = allocationStatus;
        return this;
    }

    public String getReason() {
        return reason;
    }

    public AssignmentStats setReason(String reason) {
        this.reason = reason;
        return this;
    }

    public Priority getPriority() {
        return priority;
    }

    /**
     * @return The overall inference stats for the assignment
     */
    public InferenceStats getOverallInferenceStats() {
        return new InferenceStats(
            0L,
            nodeStats.stream().filter(n -> n.getInferenceCount().isPresent()).mapToLong(n -> n.getInferenceCount().get()).sum(),
            // This is for ALL failures, so sum the error counts, timeouts, and rejections
            nodeStats.stream().mapToLong(n -> n.getErrorCount() + n.getTimeoutCount() + n.getRejectedExecutionCount()).sum(),
            // The number below is a cache miss count for the JVM model cache. We know the cache hit count for
            // the inference cache in the native process, but that's completely different, so it doesn't make
            // sense to reuse the same field here.
            // TODO: consider adding another field here for inference cache hits, but mindful of the naming collision
            0L,
            modelId,
            null,
            Instant.now()
        );
    }

    @Override
    public XContentBuilder toXContent(XContentBuilder builder, Params params) throws IOException {
        builder.startObject();
        builder.field("deployment_id", deploymentId);
        builder.field("model_id", modelId);
        if (threadsPerAllocation != null) {
            builder.field(StartTrainedModelDeploymentAction.TaskParams.THREADS_PER_ALLOCATION.getPreferredName(), threadsPerAllocation);
        }
        if (numberOfAllocations != null) {
            builder.field(StartTrainedModelDeploymentAction.TaskParams.NUMBER_OF_ALLOCATIONS.getPreferredName(), numberOfAllocations);
        }
        if (adaptiveAllocationsSettings != null) {
            builder.field(StartTrainedModelDeploymentAction.Request.ADAPTIVE_ALLOCATIONS.getPreferredName(), adaptiveAllocationsSettings);
        }
        if (queueCapacity != null) {
            builder.field(StartTrainedModelDeploymentAction.TaskParams.QUEUE_CAPACITY.getPreferredName(), queueCapacity);
        }
        if (state != null) {
            builder.field("state", state);
        }
        if (reason != null) {
            builder.field("reason", reason);
        }
        if (allocationStatus != null) {
            builder.field("allocation_status", allocationStatus);
        }
        if (cacheSize != null) {
            builder.field("cache_size", cacheSize);
        }
        builder.field("priority", priority);
        builder.timestampFieldsFromUnixEpochMillis("start_time", "start_time_string", startTime.toEpochMilli());

        int totalErrorCount = nodeStats.stream().mapToInt(NodeStats::getErrorCount).sum();
        int totalRejectedExecutionCount = nodeStats.stream().mapToInt(NodeStats::getRejectedExecutionCount).sum();
        int totalTimeoutCount = nodeStats.stream().mapToInt(NodeStats::getTimeoutCount).sum();
        long totalInferenceCount = nodeStats.stream()
            .filter(n -> n.getInferenceCount().isPresent())
            .mapToLong(n -> n.getInferenceCount().get())
            .sum();
        long peakThroughput = nodeStats.stream().mapToLong(NodeStats::getPeakThroughput).sum();

        if (totalErrorCount > 0) {
            builder.field("error_count", totalErrorCount);
        }
        if (totalRejectedExecutionCount > 0) {
            builder.field("rejected_execution_count", totalRejectedExecutionCount);
        }
        if (totalTimeoutCount > 0) {
            builder.field("timeout_count", totalTimeoutCount);
        }
        if (totalInferenceCount > 0) {
            builder.field("inference_count", totalInferenceCount);
        }
        builder.field("peak_throughput_per_minute", peakThroughput);

        builder.startArray("nodes");
        for (AssignmentStats.NodeStats nodeStat : nodeStats) {
            nodeStat.toXContent(builder, params);
        }
        builder.endArray();
        builder.endObject();
        return builder;
    }

    @Override
    public void writeTo(StreamOutput out) throws IOException {
        out.writeString(modelId);
        out.writeOptionalVInt(threadsPerAllocation);
        out.writeOptionalVInt(numberOfAllocations);
        out.writeOptionalVInt(queueCapacity);
        out.writeInstant(startTime);
        out.writeCollection(nodeStats);
        out.writeOptionalEnum(state);
        out.writeOptionalString(reason);
        out.writeOptionalWriteable(allocationStatus);
        out.writeOptionalWriteable(cacheSize);
<<<<<<< HEAD
        if (out.getTransportVersion().onOrAfter(TransportVersions.V_8_6_0)) {
            out.writeEnum(priority);
        }
        out.writeString(deploymentId);
=======
        out.writeEnum(priority);
        if (out.getTransportVersion().onOrAfter(TransportVersions.V_8_8_0)) {
            out.writeString(deploymentId);
        }
>>>>>>> afad2a55
        if (out.getTransportVersion().onOrAfter(TransportVersions.V_8_16_0)) {
            out.writeOptionalWriteable(adaptiveAllocationsSettings);
        }
    }

    @Override
    public boolean equals(Object o) {
        if (this == o) return true;
        if (o == null || getClass() != o.getClass()) return false;
        AssignmentStats that = (AssignmentStats) o;
        return Objects.equals(deploymentId, that.deploymentId)
            && Objects.equals(modelId, that.modelId)
            && Objects.equals(threadsPerAllocation, that.threadsPerAllocation)
            && Objects.equals(numberOfAllocations, that.numberOfAllocations)
            && Objects.equals(adaptiveAllocationsSettings, that.adaptiveAllocationsSettings)
            && Objects.equals(queueCapacity, that.queueCapacity)
            && Objects.equals(startTime, that.startTime)
            && Objects.equals(state, that.state)
            && Objects.equals(reason, that.reason)
            && Objects.equals(allocationStatus, that.allocationStatus)
            && Objects.equals(cacheSize, that.cacheSize)
            && Objects.equals(nodeStats, that.nodeStats)
            && priority == that.priority;
    }

    @Override
    public int hashCode() {
        return Objects.hash(
            deploymentId,
            modelId,
            threadsPerAllocation,
            numberOfAllocations,
            adaptiveAllocationsSettings,
            queueCapacity,
            startTime,
            nodeStats,
            state,
            reason,
            allocationStatus,
            cacheSize,
            priority
        );
    }

    @Override
    public String toString() {
        return Strings.toString(this);
    }
}<|MERGE_RESOLUTION|>--- conflicted
+++ resolved
@@ -454,21 +454,8 @@
         reason = in.readOptionalString();
         allocationStatus = in.readOptionalWriteable(AllocationStatus::new);
         cacheSize = in.readOptionalWriteable(ByteSizeValue::readFrom);
-<<<<<<< HEAD
-        if (in.getTransportVersion().onOrAfter(TransportVersions.V_8_6_0)) {
-            priority = in.readEnum(Priority.class);
-        } else {
-            priority = Priority.NORMAL;
-        }
+        priority = in.readEnum(Priority.class);
         deploymentId = in.readString();
-=======
-        priority = in.readEnum(Priority.class);
-        if (in.getTransportVersion().onOrAfter(TransportVersions.V_8_8_0)) {
-            deploymentId = in.readString();
-        } else {
-            deploymentId = modelId;
-        }
->>>>>>> afad2a55
         if (in.getTransportVersion().onOrAfter(TransportVersions.V_8_16_0)) {
             adaptiveAllocationsSettings = in.readOptionalWriteable(AdaptiveAllocationsSettings::new);
         } else {
@@ -646,17 +633,8 @@
         out.writeOptionalString(reason);
         out.writeOptionalWriteable(allocationStatus);
         out.writeOptionalWriteable(cacheSize);
-<<<<<<< HEAD
-        if (out.getTransportVersion().onOrAfter(TransportVersions.V_8_6_0)) {
-            out.writeEnum(priority);
-        }
+        out.writeEnum(priority);
         out.writeString(deploymentId);
-=======
-        out.writeEnum(priority);
-        if (out.getTransportVersion().onOrAfter(TransportVersions.V_8_8_0)) {
-            out.writeString(deploymentId);
-        }
->>>>>>> afad2a55
         if (out.getTransportVersion().onOrAfter(TransportVersions.V_8_16_0)) {
             out.writeOptionalWriteable(adaptiveAllocationsSettings);
         }

/*
 * Copyright Elasticsearch B.V. and/or licensed to Elasticsearch B.V. under one
 * or more contributor license agreements. Licensed under the Elastic License;
 * you may not use this file except in compliance with the Elastic License.
 */
package org.elasticsearch.xpack.core.ml.inference.results;

import org.elasticsearch.common.io.stream.NamedWriteable;
import org.elasticsearch.common.xcontent.ToXContentFragment;
import org.elasticsearch.ingest.IngestDocument;

<<<<<<< HEAD
import java.util.Map;

public interface InferenceResults extends NamedWriteable {

    void writeResult(IngestDocument document, String parentResultField);

    Map<String, Object> asMap();
=======
public interface InferenceResults extends NamedWriteable, ToXContentFragment {

    void writeResult(IngestDocument document, String parentResultField);

    Object predictedValue();
>>>>>>> be4bc336
}<|MERGE_RESOLUTION|>--- conflicted
+++ resolved
@@ -9,19 +9,13 @@
 import org.elasticsearch.common.xcontent.ToXContentFragment;
 import org.elasticsearch.ingest.IngestDocument;
 
-<<<<<<< HEAD
 import java.util.Map;
 
-public interface InferenceResults extends NamedWriteable {
+public interface InferenceResults extends NamedWriteable, ToXContentFragment {
 
     void writeResult(IngestDocument document, String parentResultField);
 
     Map<String, Object> asMap();
-=======
-public interface InferenceResults extends NamedWriteable, ToXContentFragment {
-
-    void writeResult(IngestDocument document, String parentResultField);
 
     Object predictedValue();
->>>>>>> be4bc336
 }
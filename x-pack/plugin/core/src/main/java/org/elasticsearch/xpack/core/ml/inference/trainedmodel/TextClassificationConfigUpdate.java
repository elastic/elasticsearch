/*
 * Copyright Elasticsearch B.V. and/or licensed to Elasticsearch B.V. under one
 * or more contributor license agreements. Licensed under the Elastic License
 * 2.0; you may not use this file except in compliance with the Elastic License
 * 2.0.
 */

package org.elasticsearch.xpack.core.ml.inference.trainedmodel;

import org.elasticsearch.common.io.stream.StreamInput;
import org.elasticsearch.common.io.stream.StreamOutput;
import org.elasticsearch.xcontent.ObjectParser;
import org.elasticsearch.xcontent.XContentBuilder;
import org.elasticsearch.xcontent.XContentParser;
import org.elasticsearch.xpack.core.ml.utils.ExceptionsHelper;
import org.elasticsearch.xpack.core.ml.utils.NamedXContentObject;

import java.io.IOException;
import java.util.HashMap;
import java.util.List;
import java.util.Map;
import java.util.Objects;

import static org.elasticsearch.xpack.core.ml.inference.trainedmodel.NlpConfig.TOKENIZATION;
import static org.elasticsearch.xpack.core.ml.inference.trainedmodel.TextClassificationConfig.CLASSIFICATION_LABELS;
import static org.elasticsearch.xpack.core.ml.inference.trainedmodel.TextClassificationConfig.NUM_TOP_CLASSES;
import static org.elasticsearch.xpack.core.ml.inference.trainedmodel.TextClassificationConfig.RESULTS_FIELD;

public class TextClassificationConfigUpdate extends NlpConfigUpdate implements NamedXContentObject {

    public static final String NAME = TextClassificationConfig.NAME;

    @SuppressWarnings("unchecked")
    public static TextClassificationConfigUpdate fromMap(Map<String, Object> map) {
        Map<String, Object> options = new HashMap<>(map);
        Integer numTopClasses = (Integer) options.remove(NUM_TOP_CLASSES.getPreferredName());
        String resultsField = (String) options.remove(RESULTS_FIELD.getPreferredName());
        List<String> classificationLabels = (List<String>) options.remove(CLASSIFICATION_LABELS.getPreferredName());
<<<<<<< HEAD
=======
        TokenizationUpdate tokenizationUpdate = NlpConfigUpdate.tokenizationFromMap(options);
>>>>>>> d90fa4eb

        if (options.isEmpty() == false) {
            throw ExceptionsHelper.badRequestException("Unrecognized fields {}.", options.keySet());
        }
        return new TextClassificationConfigUpdate(classificationLabels, numTopClasses, resultsField, tokenizationUpdate);
    }

    private static final ObjectParser<TextClassificationConfigUpdate.Builder, Void> STRICT_PARSER = createParser(false);

    private static ObjectParser<TextClassificationConfigUpdate.Builder, Void> createParser(boolean lenient) {
        ObjectParser<Builder, Void> parser = new ObjectParser<>(NAME, lenient, TextClassificationConfigUpdate.Builder::new);
        parser.declareStringArray(Builder::setClassificationLabels, CLASSIFICATION_LABELS);
        parser.declareString(Builder::setResultsField, RESULTS_FIELD);
        parser.declareInt(Builder::setNumTopClasses, NUM_TOP_CLASSES);
        parser.declareNamedObject(
            Builder::setTokenizationUpdate,
            (p, c, n) -> p.namedObject(TokenizationUpdate.class, n, lenient),
            TOKENIZATION
        );
        return parser;
    }

    public static TextClassificationConfigUpdate fromXContentStrict(XContentParser parser) {
        return STRICT_PARSER.apply(parser, null).build();
    }

    private final List<String> classificationLabels;
    private final Integer numTopClasses;
    private final String resultsField;

    public TextClassificationConfigUpdate(
        List<String> classificationLabels,
        Integer numTopClasses,
        String resultsField,
        TokenizationUpdate tokenizationUpdate
    ) {
        super(tokenizationUpdate);
        this.classificationLabels = classificationLabels;
        this.numTopClasses = numTopClasses;
        this.resultsField = resultsField;
    }

    public TextClassificationConfigUpdate(StreamInput in) throws IOException {
        super(in);
        classificationLabels = in.readOptionalStringList();
        numTopClasses = in.readOptionalVInt();
        resultsField = in.readOptionalString();
    }

    @Override
    public String getWriteableName() {
        return NAME;
    }

    @Override
    public String getName() {
        return NAME;
    }

    @Override
    public void writeTo(StreamOutput out) throws IOException {
        super.writeTo(out);
        out.writeOptionalStringCollection(classificationLabels);
        out.writeOptionalVInt(numTopClasses);
        out.writeOptionalString(resultsField);
    }

    @Override
    public InferenceConfig apply(InferenceConfig originalConfig) {
        if (originalConfig instanceof TextClassificationConfig == false) {
            throw ExceptionsHelper.badRequestException(
                "Inference config of type [{}] can not be updated with a request of type [{}]",
                originalConfig.getName(),
                getName()
            );
        }

        TextClassificationConfig classificationConfig = (TextClassificationConfig) originalConfig;
        if (isNoop(classificationConfig)) {
            return originalConfig;
        }

        TextClassificationConfig.Builder builder = new TextClassificationConfig.Builder(classificationConfig);
        if (numTopClasses != null) {
            builder.setNumTopClasses(numTopClasses);
        }
        if (classificationLabels != null) {
            if (classificationLabels.size() != classificationConfig.getClassificationLabels().size()) {
                throw ExceptionsHelper.badRequestException(
                    "The number of [{}] the model is defined with [{}] does not match the number in the update [{}]",
                    CLASSIFICATION_LABELS,
                    classificationConfig.getClassificationLabels().size(),
                    classificationLabels.size()
                );
            }
            builder.setClassificationLabels(classificationLabels);
        }
        if (resultsField != null) {
            builder.setResultsField(resultsField);
        }

        if (tokenizationUpdate != null) {
            builder.setTokenization(tokenizationUpdate.apply(classificationConfig.getTokenization()));
        }

        return builder.build();
    }

    boolean isNoop(TextClassificationConfig originalConfig) {
        return (this.numTopClasses == null || this.numTopClasses == originalConfig.getNumTopClasses())
            && (this.classificationLabels == null)
<<<<<<< HEAD
            && (this.resultsField == null || this.resultsField.equals(originalConfig.getResultsField()));
=======
            && (this.resultsField == null || this.resultsField.equals(originalConfig.getResultsField()))
            && super.isNoop();
>>>>>>> d90fa4eb
    }

    @Override
    public boolean isSupported(InferenceConfig config) {
        return config instanceof TextClassificationConfig;
    }

    @Override
    public String getResultsField() {
        return resultsField;
    }

    public Integer getNumTopClasses() {
        return numTopClasses;
    }

    public List<String> getClassificationLabels() {
        return classificationLabels;
    }

    @Override
    public InferenceConfigUpdate.Builder<? extends InferenceConfigUpdate.Builder<?, ?>, ? extends InferenceConfigUpdate> newBuilder() {
<<<<<<< HEAD
        return new Builder().setClassificationLabels(classificationLabels).setNumTopClasses(numTopClasses).setResultsField(resultsField);
=======
        return new Builder().setClassificationLabels(classificationLabels)
            .setNumTopClasses(numTopClasses)
            .setResultsField(resultsField)
            .setTokenizationUpdate(tokenizationUpdate);
>>>>>>> d90fa4eb
    }

    @Override
    public XContentBuilder doXContentBody(XContentBuilder builder, Params params) throws IOException {
        if (numTopClasses != null) {
            builder.field(NUM_TOP_CLASSES.getPreferredName(), numTopClasses);
        }
        if (classificationLabels != null) {
            builder.field(CLASSIFICATION_LABELS.getPreferredName(), classificationLabels);
        }
        if (resultsField != null) {
            builder.field(RESULTS_FIELD.getPreferredName(), resultsField);
        }
        return builder;
    }

    @Override
    public boolean equals(Object o) {
        if (this == o) return true;
        if (o == null || getClass() != o.getClass()) return false;
        TextClassificationConfigUpdate that = (TextClassificationConfigUpdate) o;
        return Objects.equals(classificationLabels, that.classificationLabels)
            && Objects.equals(numTopClasses, that.numTopClasses)
<<<<<<< HEAD
            && Objects.equals(resultsField, that.resultsField);
=======
            && Objects.equals(resultsField, that.resultsField)
            && Objects.equals(tokenizationUpdate, that.tokenizationUpdate);
>>>>>>> d90fa4eb
    }

    @Override
    public int hashCode() {
        return Objects.hash(classificationLabels, numTopClasses, resultsField, tokenizationUpdate);
    }

    public static class Builder
        implements
            InferenceConfigUpdate.Builder<TextClassificationConfigUpdate.Builder, TextClassificationConfigUpdate> {
        private List<String> classificationLabels;
        private Integer numTopClasses;
        private String resultsField;
        private TokenizationUpdate tokenizationUpdate;

        public TextClassificationConfigUpdate.Builder setNumTopClasses(Integer numTopClasses) {
            this.numTopClasses = numTopClasses;
            return this;
        }

        public TextClassificationConfigUpdate.Builder setClassificationLabels(List<String> classificationLabels) {
            this.classificationLabels = classificationLabels;
            return this;
        }

        @Override
        public TextClassificationConfigUpdate.Builder setResultsField(String resultsField) {
            this.resultsField = resultsField;
            return this;
        }

        public TextClassificationConfigUpdate.Builder setTokenizationUpdate(TokenizationUpdate tokenizationUpdate) {
            this.tokenizationUpdate = tokenizationUpdate;
            return this;
        }

        public TextClassificationConfigUpdate build() {
            return new TextClassificationConfigUpdate(
                this.classificationLabels,
                this.numTopClasses,
                this.resultsField,
                this.tokenizationUpdate
            );
        }
    }
}<|MERGE_RESOLUTION|>--- conflicted
+++ resolved
@@ -36,10 +36,7 @@
         Integer numTopClasses = (Integer) options.remove(NUM_TOP_CLASSES.getPreferredName());
         String resultsField = (String) options.remove(RESULTS_FIELD.getPreferredName());
         List<String> classificationLabels = (List<String>) options.remove(CLASSIFICATION_LABELS.getPreferredName());
-<<<<<<< HEAD
-=======
         TokenizationUpdate tokenizationUpdate = NlpConfigUpdate.tokenizationFromMap(options);
->>>>>>> d90fa4eb
 
         if (options.isEmpty() == false) {
             throw ExceptionsHelper.badRequestException("Unrecognized fields {}.", options.keySet());
@@ -151,12 +148,8 @@
     boolean isNoop(TextClassificationConfig originalConfig) {
         return (this.numTopClasses == null || this.numTopClasses == originalConfig.getNumTopClasses())
             && (this.classificationLabels == null)
-<<<<<<< HEAD
-            && (this.resultsField == null || this.resultsField.equals(originalConfig.getResultsField()));
-=======
             && (this.resultsField == null || this.resultsField.equals(originalConfig.getResultsField()))
             && super.isNoop();
->>>>>>> d90fa4eb
     }
 
     @Override
@@ -179,14 +172,10 @@
 
     @Override
     public InferenceConfigUpdate.Builder<? extends InferenceConfigUpdate.Builder<?, ?>, ? extends InferenceConfigUpdate> newBuilder() {
-<<<<<<< HEAD
-        return new Builder().setClassificationLabels(classificationLabels).setNumTopClasses(numTopClasses).setResultsField(resultsField);
-=======
         return new Builder().setClassificationLabels(classificationLabels)
             .setNumTopClasses(numTopClasses)
             .setResultsField(resultsField)
             .setTokenizationUpdate(tokenizationUpdate);
->>>>>>> d90fa4eb
     }
 
     @Override
@@ -210,12 +199,8 @@
         TextClassificationConfigUpdate that = (TextClassificationConfigUpdate) o;
         return Objects.equals(classificationLabels, that.classificationLabels)
             && Objects.equals(numTopClasses, that.numTopClasses)
-<<<<<<< HEAD
-            && Objects.equals(resultsField, that.resultsField);
-=======
             && Objects.equals(resultsField, that.resultsField)
             && Objects.equals(tokenizationUpdate, that.tokenizationUpdate);
->>>>>>> d90fa4eb
     }
 
     @Override

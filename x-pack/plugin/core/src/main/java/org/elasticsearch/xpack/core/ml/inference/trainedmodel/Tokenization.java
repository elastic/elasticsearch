/*
 * Copyright Elasticsearch B.V. and/or licensed to Elasticsearch B.V. under one
 * or more contributor license agreements. Licensed under the Elastic License
 * 2.0; you may not use this file except in compliance with the Elastic License
 * 2.0.
 */

package org.elasticsearch.xpack.core.ml.inference.trainedmodel;

import org.elasticsearch.common.io.stream.NamedWriteable;
import org.elasticsearch.common.io.stream.StreamInput;
import org.elasticsearch.common.io.stream.StreamOutput;
import org.elasticsearch.core.Nullable;
import org.elasticsearch.xcontent.ConstructingObjectParser;
import org.elasticsearch.xcontent.ParseField;
import org.elasticsearch.xcontent.XContentBuilder;
import org.elasticsearch.xpack.core.ml.utils.NamedXContentObject;

import java.io.IOException;
import java.util.Locale;
import java.util.Objects;
import java.util.Optional;

public abstract class Tokenization implements NamedXContentObject, NamedWriteable {

<<<<<<< HEAD
=======
    public enum Truncate {
        FIRST,
        SECOND,
        NONE;

        public static Truncate fromString(String value) {
            return valueOf(value.toUpperCase(Locale.ROOT));
        }

        @Override
        public String toString() {
            return name().toLowerCase(Locale.ROOT);
        }
    }

>>>>>>> d90fa4eb
    // TODO add global params like never_split, bos_token, eos_token, mask_token, tokenize_chinese_chars, strip_accents, etc.
    public static final ParseField DO_LOWER_CASE = new ParseField("do_lower_case");
    public static final ParseField WITH_SPECIAL_TOKENS = new ParseField("with_special_tokens");
    public static final ParseField MAX_SEQUENCE_LENGTH = new ParseField("max_sequence_length");
    public static final ParseField TRUNCATE = new ParseField("truncate");

    private static final int DEFAULT_MAX_SEQUENCE_LENGTH = 512;
    private static final boolean DEFAULT_DO_LOWER_CASE = false;
    private static final boolean DEFAULT_WITH_SPECIAL_TOKENS = true;
    private static final Truncate DEFAULT_TRUNCATION = Truncate.FIRST;

    static <T extends Tokenization> void declareCommonFields(ConstructingObjectParser<T, ?> parser) {
        parser.declareBoolean(ConstructingObjectParser.optionalConstructorArg(), DO_LOWER_CASE);
        parser.declareBoolean(ConstructingObjectParser.optionalConstructorArg(), WITH_SPECIAL_TOKENS);
        parser.declareInt(ConstructingObjectParser.optionalConstructorArg(), MAX_SEQUENCE_LENGTH);
        parser.declareString(ConstructingObjectParser.optionalConstructorArg(), TRUNCATE);
    }

    public static BertTokenization createDefault() {
        return new BertTokenization(null, null, null, Tokenization.DEFAULT_TRUNCATION);
    }

    protected final boolean doLowerCase;
    protected final boolean withSpecialTokens;
    protected final int maxSequenceLength;
    protected final Truncate truncate;

    Tokenization(
        @Nullable Boolean doLowerCase,
        @Nullable Boolean withSpecialTokens,
        @Nullable Integer maxSequenceLength,
        @Nullable Truncate truncate
    ) {
        if (maxSequenceLength != null && maxSequenceLength <= 0) {
            throw new IllegalArgumentException("[" + MAX_SEQUENCE_LENGTH.getPreferredName() + "] must be positive");
        }
        this.doLowerCase = Optional.ofNullable(doLowerCase).orElse(DEFAULT_DO_LOWER_CASE);
        this.withSpecialTokens = Optional.ofNullable(withSpecialTokens).orElse(DEFAULT_WITH_SPECIAL_TOKENS);
        this.maxSequenceLength = Optional.ofNullable(maxSequenceLength).orElse(DEFAULT_MAX_SEQUENCE_LENGTH);
        this.truncate = Optional.ofNullable(truncate).orElse(DEFAULT_TRUNCATION);
    }

    public Tokenization(StreamInput in) throws IOException {
        this.doLowerCase = in.readBoolean();
        this.withSpecialTokens = in.readBoolean();
        this.maxSequenceLength = in.readVInt();
        this.truncate = in.readEnum(Truncate.class);
    }

    @Override
    public void writeTo(StreamOutput out) throws IOException {
        out.writeBoolean(doLowerCase);
        out.writeBoolean(withSpecialTokens);
        out.writeVInt(maxSequenceLength);
        out.writeEnum(truncate);
    }

    abstract XContentBuilder doXContentBody(XContentBuilder builder, Params params) throws IOException;

    @Override
    public XContentBuilder toXContent(XContentBuilder builder, Params params) throws IOException {
        builder.startObject();
        builder.field(DO_LOWER_CASE.getPreferredName(), doLowerCase);
        builder.field(WITH_SPECIAL_TOKENS.getPreferredName(), withSpecialTokens);
        builder.field(MAX_SEQUENCE_LENGTH.getPreferredName(), maxSequenceLength);
        builder.field(TRUNCATE.getPreferredName(), truncate.toString());
        builder = doXContentBody(builder, params);
        builder.endObject();
        return builder;
    }

    @Override
    public boolean equals(Object o) {
        if (this == o) return true;
        if (o == null || getClass() != o.getClass()) return false;
        Tokenization that = (Tokenization) o;
        return doLowerCase == that.doLowerCase
            && withSpecialTokens == that.withSpecialTokens
            && truncate == that.truncate
            && maxSequenceLength == that.maxSequenceLength;
    }

    @Override
    public int hashCode() {
        return Objects.hash(doLowerCase, truncate, withSpecialTokens, maxSequenceLength);
    }

    public boolean doLowerCase() {
        return doLowerCase;
    }

    public boolean withSpecialTokens() {
        return withSpecialTokens;
    }

    public int maxSequenceLength() {
        return maxSequenceLength;
    }

    public Truncate getTruncate() {
        return truncate;
    }
}<|MERGE_RESOLUTION|>--- conflicted
+++ resolved
@@ -23,8 +23,6 @@
 
 public abstract class Tokenization implements NamedXContentObject, NamedWriteable {
 
-<<<<<<< HEAD
-=======
     public enum Truncate {
         FIRST,
         SECOND,
@@ -40,7 +38,6 @@
         }
     }
 
->>>>>>> d90fa4eb
     // TODO add global params like never_split, bos_token, eos_token, mask_token, tokenize_chinese_chars, strip_accents, etc.
     public static final ParseField DO_LOWER_CASE = new ParseField("do_lower_case");
     public static final ParseField WITH_SPECIAL_TOKENS = new ParseField("with_special_tokens");

/*
 * Copyright Elasticsearch B.V. and/or licensed to Elasticsearch B.V. under one
 * or more contributor license agreements. Licensed under the Elastic License;
 * you may not use this file except in compliance with the Elastic License.
 */
package org.elasticsearch.xpack.core.ml.inference.trainedmodel.tree;

import org.apache.lucene.util.Accountable;
import org.apache.lucene.util.Accountables;
import org.apache.lucene.util.RamUsageEstimator;
import org.elasticsearch.common.ParseField;
import org.elasticsearch.common.Strings;
import org.elasticsearch.common.collect.Tuple;
import org.elasticsearch.common.io.stream.StreamInput;
import org.elasticsearch.common.io.stream.StreamOutput;
import org.elasticsearch.common.util.CachedSupplier;
import org.elasticsearch.common.xcontent.ObjectParser;
import org.elasticsearch.common.xcontent.XContentBuilder;
import org.elasticsearch.common.xcontent.XContentParser;
import org.elasticsearch.xpack.core.ml.inference.results.ClassificationInferenceResults;
import org.elasticsearch.xpack.core.ml.inference.results.InferenceResults;
import org.elasticsearch.xpack.core.ml.inference.results.RawInferenceResults;
import org.elasticsearch.xpack.core.ml.inference.results.RegressionInferenceResults;
import org.elasticsearch.xpack.core.ml.inference.trainedmodel.ClassificationConfig;
import org.elasticsearch.xpack.core.ml.inference.trainedmodel.InferenceConfig;
import org.elasticsearch.xpack.core.ml.inference.trainedmodel.InferenceHelpers;
import org.elasticsearch.xpack.core.ml.inference.trainedmodel.LenientlyParsedTrainedModel;
import org.elasticsearch.xpack.core.ml.inference.trainedmodel.NullInferenceConfig;
import org.elasticsearch.xpack.core.ml.inference.trainedmodel.ShapPath;
import org.elasticsearch.xpack.core.ml.inference.trainedmodel.StrictlyParsedTrainedModel;
import org.elasticsearch.xpack.core.ml.inference.trainedmodel.TargetType;
import org.elasticsearch.xpack.core.ml.inference.utils.Statistics;
import org.elasticsearch.xpack.core.ml.utils.ExceptionsHelper;
import org.elasticsearch.xpack.core.ml.utils.MapHelper;

import java.io.IOException;
import java.util.ArrayDeque;
import java.util.ArrayList;
import java.util.Arrays;
import java.util.Collection;
import java.util.Collections;
import java.util.HashSet;
import java.util.List;
import java.util.Map;
import java.util.Objects;
import java.util.Queue;
import java.util.Set;
import java.util.stream.Collectors;
import java.util.stream.IntStream;

import static org.elasticsearch.xpack.core.ml.inference.trainedmodel.InferenceHelpers.classificationLabel;

public class Tree implements LenientlyParsedTrainedModel, StrictlyParsedTrainedModel, Accountable {

    private static final long SHALLOW_SIZE = RamUsageEstimator.shallowSizeOfInstance(Tree.class);
    // TODO should we have regression/classification sub-classes that accept the builder?
    public static final ParseField NAME = new ParseField("tree");

    public static final ParseField FEATURE_NAMES = new ParseField("feature_names");
    public static final ParseField TREE_STRUCTURE = new ParseField("tree_structure");
    public static final ParseField TARGET_TYPE = new ParseField("target_type");
    public static final ParseField CLASSIFICATION_LABELS = new ParseField("classification_labels");

    private static final ObjectParser<Tree.Builder, Void> LENIENT_PARSER = createParser(true);
    private static final ObjectParser<Tree.Builder, Void> STRICT_PARSER = createParser(false);

    private static ObjectParser<Tree.Builder, Void> createParser(boolean lenient) {
        ObjectParser<Tree.Builder, Void> parser = new ObjectParser<>(
            NAME.getPreferredName(),
            lenient,
            Tree.Builder::new);
        parser.declareStringArray(Tree.Builder::setFeatureNames, FEATURE_NAMES);
        parser.declareObjectArray(Tree.Builder::setNodes, (p, c) -> TreeNode.fromXContent(p, lenient), TREE_STRUCTURE);
        parser.declareString(Tree.Builder::setTargetType, TARGET_TYPE);
        parser.declareStringArray(Tree.Builder::setClassificationLabels, CLASSIFICATION_LABELS);
        return parser;
    }

    public static Tree fromXContentStrict(XContentParser parser) {
        return STRICT_PARSER.apply(parser, null).build();
    }

    public static Tree fromXContentLenient(XContentParser parser) {
        return LENIENT_PARSER.apply(parser, null).build();
    }

    private final List<String> featureNames;
    private final List<TreeNode> nodes;
    private final TargetType targetType;
    private final List<String> classificationLabels;
    private final CachedSupplier<Double> highestOrderCategory;
    // populated lazily when feature importance is calculated
    private double[] nodeEstimates;
    private Integer maxDepth;

    Tree(List<String> featureNames, List<TreeNode> nodes, TargetType targetType, List<String> classificationLabels) {
        this.featureNames = Collections.unmodifiableList(ExceptionsHelper.requireNonNull(featureNames, FEATURE_NAMES));
        if(ExceptionsHelper.requireNonNull(nodes, TREE_STRUCTURE).size() == 0) {
            throw new IllegalArgumentException("[tree_structure] must not be empty");
        }
        this.nodes = Collections.unmodifiableList(nodes);
        this.targetType = ExceptionsHelper.requireNonNull(targetType, TARGET_TYPE);
        this.classificationLabels = classificationLabels == null ? null : Collections.unmodifiableList(classificationLabels);
        this.highestOrderCategory = new CachedSupplier<>(this::maxLeafValue);
    }

    public Tree(StreamInput in) throws IOException {
        this.featureNames = Collections.unmodifiableList(in.readStringList());
        this.nodes = Collections.unmodifiableList(in.readList(TreeNode::new));
        this.targetType = TargetType.fromStream(in);
        if (in.readBoolean()) {
            this.classificationLabels = Collections.unmodifiableList(in.readStringList());
        } else {
            this.classificationLabels = null;
        }
        this.highestOrderCategory = new CachedSupplier<>(this::maxLeafValue);
    }

    @Override
    public String getName() {
        return NAME.getPreferredName();
    }

    public List<TreeNode> getNodes() {
        return nodes;
    }

    @Override
    public InferenceResults infer(Map<String, Object> fields, InferenceConfig config, Map<String, String> featureDecoderMap) {
        if (config.isTargetTypeSupported(targetType) == false) {
            throw ExceptionsHelper.badRequestException(
                "Cannot infer using configuration for [{}] when model target_type is [{}]", config.getName(), targetType.toString());
        }

        List<Double> features = featureNames.stream()
            .map(f -> InferenceHelpers.toDouble(MapHelper.dig(f, fields)))
            .collect(Collectors.toList());

        Map<String, Double> featureImportance = config.requestingImportance() ?
            featureImportance(features, featureDecoderMap) :
            Collections.emptyMap();

        TreeNode node = nodes.get(0);
        while(node.isLeaf() == false) {
            node = nodes.get(node.compare(features));
        }

        return buildResult(node.getLeafValue(), featureImportance, config);
    }

<<<<<<< HEAD
    private InferenceResults buildResult(double[] value, InferenceConfig config) {
        assert value != null && value.length > 0;
=======
    private InferenceResults buildResult(Double value, Map<String, Double> featureImportance, InferenceConfig config) {
>>>>>>> 28582d80
        // Indicates that the config is useless and the caller just wants the raw value
        if (config instanceof NullInferenceConfig) {
            return new RawInferenceResults(value, featureImportance);
        }
        switch (targetType) {
            case CLASSIFICATION:
                ClassificationConfig classificationConfig = (ClassificationConfig) config;
                Tuple<Integer, List<ClassificationInferenceResults.TopClassEntry>> topClasses = InferenceHelpers.topClasses(
                    classificationProbability(value),
                    classificationLabels,
                    null,
                    classificationConfig.getNumTopClasses());
                return new ClassificationInferenceResults(topClasses.v1(),
                    classificationLabel(topClasses.v1(), classificationLabels),
                    topClasses.v2(),
                    featureImportance,
                    config);
            case REGRESSION:
<<<<<<< HEAD
                return new RegressionInferenceResults(value[0], config);
=======
                return new RegressionInferenceResults(value, config, featureImportance);
>>>>>>> 28582d80
            default:
                throw new UnsupportedOperationException("unsupported target_type [" + targetType + "] for inference on tree model");
        }
    }

    /**
     * Trace the route predicting on the feature vector takes.
     * @param features  The feature vector
     * @return The list of traversed nodes ordered from root to leaf
     */
    public List<TreeNode> trace(List<Double> features) {
        List<TreeNode> visited = new ArrayList<>();
        TreeNode node = nodes.get(0);
        visited.add(node);
        while(node.isLeaf() == false) {
            node = nodes.get(node.compare(features));
            visited.add(node);
        }
        return visited;
    }

    @Override
    public TargetType targetType() {
        return targetType;
    }

    private double[] classificationProbability(double[] inferenceValue) {
        // Multi-value leaves, indicates that the leaves contain an array of values.
        // The index of which corresponds to classification values
        if (inferenceValue.length > 1) {
            return Statistics.softMax(inferenceValue);
        }
        // If we are classification, we should assume that the inference return value is whole.
        assert inferenceValue[0] == Math.rint(inferenceValue[0]);
        double maxCategory = this.highestOrderCategory.get();
        // If we are classification, we should assume that the largest leaf value is whole.
        assert maxCategory == Math.rint(maxCategory);
<<<<<<< HEAD
        double[] list = Collections.nCopies(Double.valueOf(maxCategory + 1).intValue(), 0.0)
            .stream()
            .mapToDouble(Double::doubleValue)
            .toArray();
        list[Double.valueOf(inferenceValue[0]).intValue()] = 1.0;
=======
        List<Double> list = new ArrayList<>(Collections.nCopies(Double.valueOf(maxCategory + 1).intValue(), 0.0));
        list.set(Double.valueOf(inferenceValue).intValue(), 1.0);
>>>>>>> 28582d80
        return list;
    }

    @Override
    public String getWriteableName() {
        return NAME.getPreferredName();
    }

    @Override
    public void writeTo(StreamOutput out) throws IOException {
        out.writeStringCollection(featureNames);
        out.writeCollection(nodes);
        targetType.writeTo(out);
        out.writeBoolean(classificationLabels != null);
        if (classificationLabels != null) {
            out.writeStringCollection(classificationLabels);
        }
    }

    @Override
    public XContentBuilder toXContent(XContentBuilder builder, Params params) throws IOException {
        builder.startObject();
        builder.field(FEATURE_NAMES.getPreferredName(), featureNames);
        builder.field(TREE_STRUCTURE.getPreferredName(), nodes);
        builder.field(TARGET_TYPE.getPreferredName(), targetType.toString());
        if(classificationLabels != null) {
            builder.field(CLASSIFICATION_LABELS.getPreferredName(), classificationLabels);
        }
        builder.endObject();
        return  builder;
    }

    @Override
    public String toString() {
        return Strings.toString(this);
    }

    @Override
    public boolean equals(Object o) {
        if (this == o) return true;
        if (o == null || getClass() != o.getClass()) return false;
        Tree that = (Tree) o;
        return Objects.equals(featureNames, that.featureNames)
            && Objects.equals(nodes, that.nodes)
            && Objects.equals(targetType, that.targetType)
            && Objects.equals(classificationLabels, that.classificationLabels);
    }

    @Override
    public int hashCode() {
        return Objects.hash(featureNames, nodes, targetType, classificationLabels);
    }

    public static Builder builder() {
        return new Builder();
    }

    @Override
    public void validate() {
        int maxFeatureIndex = maxFeatureIndex();
        if (maxFeatureIndex >= featureNames.size()) {
            throw ExceptionsHelper.badRequestException("feature index [{}] is out of bounds for the [{}] array",
                    maxFeatureIndex, FEATURE_NAMES.getPreferredName());
        }
        checkTargetType();
        detectMissingNodes();
        detectCycle();
        verifyLeafNodeUniformity();
    }

    @Override
    public Map<String, Double> featureImportance(Map<String, Object> fields, Map<String, String> featureDecoder) {
        if (nodes.stream().allMatch(n -> n.getNumberSamples() == 0)) {
            throw ExceptionsHelper.badRequestException("[tree_structure.number_samples] must be greater than zero for feature importance");
        }
        List<Double> features = featureNames.stream()
            .map(f -> InferenceHelpers.toDouble(MapHelper.dig(f, fields)))
            .collect(Collectors.toList());
        return featureImportance(features, featureDecoder);
    }

    private Map<String, Double> featureImportance(List<Double> fieldValues, Map<String, String> featureDecoder) {
        calculateNodeEstimatesIfNeeded();
        double[] featureImportance = new double[fieldValues.size()];
        int arrSize = ((this.maxDepth + 1) * (this.maxDepth + 2))/2;
        ShapPath.PathElement[] elements = new ShapPath.PathElement[arrSize];
        for (int i = 0; i < arrSize; i++) {
            elements[i] = new ShapPath.PathElement();
        }
        double[] scale = new double[arrSize];
        ShapPath initialPath = new ShapPath(elements, scale);
        shapRecursive(fieldValues, this.nodeEstimates, initialPath, 0, 1.0, 1.0, -1, featureImportance, 0);
        return InferenceHelpers.decodeFeatureImportances(featureDecoder,
            IntStream.range(0, featureImportance.length)
                .boxed()
                .collect(Collectors.toMap(featureNames::get, i -> featureImportance[i])));
    }

    private void calculateNodeEstimatesIfNeeded() {
        if (this.nodeEstimates != null && this.maxDepth != null) {
            return;
        }
        synchronized (this) {
            if (this.nodeEstimates != null && this.maxDepth != null) {
                return;
            }
            double[] estimates = new double[nodes.size()];
            this.maxDepth = fillNodeEstimates(estimates, 0, 0);
            this.nodeEstimates = estimates;
        }
    }

    /**
     * Note, this is a port from https://github.com/elastic/ml-cpp/blob/master/lib/maths/CTreeShapFeatureImportance.cc
     *
     * If improvements in performance or accuracy have been found, it is probably best that the changes are implemented on the native
     * side first and then ported to the Java side.
     */
    private void shapRecursive(List<Double> processedFeatures,
                               double[] nodeValues,
                               ShapPath parentSplitPath,
                               int nodeIndex,
                               double parentFractionZero,
                               double parentFractionOne,
                               int parentFeatureIndex,
                               double[] featureImportance,
                               int nextIndex) {
        ShapPath splitPath = new ShapPath(parentSplitPath, nextIndex);
        TreeNode currNode = nodes.get(nodeIndex);
        nextIndex = splitPath.extend(parentFractionZero, parentFractionOne, parentFeatureIndex, nextIndex);
        if (currNode.isLeaf()) {
            // TODO multi-value????
            double leafValue = nodeValues[nodeIndex];
            for (int i = 1; i < nextIndex; ++i) {
                double scale = splitPath.sumUnwoundPath(i, nextIndex);
                int inputColumnIndex = splitPath.featureIndex(i);
                featureImportance[inputColumnIndex] += scale * (splitPath.fractionOnes(i) - splitPath.fractionZeros(i)) * leafValue;
            }
        } else {
            int hotIndex = currNode.compare(processedFeatures);
            int coldIndex = hotIndex == currNode.getLeftChild() ? currNode.getRightChild() : currNode.getLeftChild();

            double incomingFractionZero = 1.0;
            double incomingFractionOne = 1.0;
            int splitFeature = currNode.getSplitFeature();
            int pathIndex = splitPath.findFeatureIndex(splitFeature, nextIndex);
            if (pathIndex > -1) {
                incomingFractionZero = splitPath.fractionZeros(pathIndex);
                incomingFractionOne = splitPath.fractionOnes(pathIndex);
                nextIndex = splitPath.unwind(pathIndex, nextIndex);
            }

            double hotFractionZero = nodes.get(hotIndex).getNumberSamples() / (double)currNode.getNumberSamples();
            double coldFractionZero = nodes.get(coldIndex).getNumberSamples() / (double)currNode.getNumberSamples();
            shapRecursive(processedFeatures, nodeValues, splitPath,
                hotIndex, incomingFractionZero * hotFractionZero,
                incomingFractionOne, splitFeature, featureImportance, nextIndex);
            shapRecursive(processedFeatures, nodeValues, splitPath,
                coldIndex, incomingFractionZero * coldFractionZero,
                0.0, splitFeature, featureImportance, nextIndex);
        }
    }

    /**
     * This recursively populates the provided {@code double[]} with the node estimated values
     *
     * Used when calculating feature importance.
     * @param nodeEstimates Array to update in place with the node estimated values
     * @param nodeIndex Current node index
     * @param depth Current depth
     * @return The current max depth
     */
    private int fillNodeEstimates(double[] nodeEstimates, int nodeIndex, int depth) {
        TreeNode node = nodes.get(nodeIndex);
        if (node.isLeaf()) {
            nodeEstimates[nodeIndex] = node.getLeafValue();
            return 0;
        }

        int depthLeft = fillNodeEstimates(nodeEstimates, node.getLeftChild(), depth + 1);
        int depthRight = fillNodeEstimates(nodeEstimates, node.getRightChild(), depth + 1);
        long leftWeight = nodes.get(node.getLeftChild()).getNumberSamples();
        long rightWeight = nodes.get(node.getRightChild()).getNumberSamples();
        long divisor = leftWeight + rightWeight;
        double averageValue = divisor == 0 ?
            0.0 :
            (leftWeight * nodeEstimates[node.getLeftChild()] + rightWeight * nodeEstimates[node.getRightChild()]) / divisor;
        nodeEstimates[nodeIndex] = averageValue;
        return Math.max(depthLeft, depthRight) + 1;
    }

    @Override
    public long estimatedNumOperations() {
        // Grabbing the features from the doc + the depth of the tree
        return (long)Math.ceil(Math.log(nodes.size())) + featureNames.size();
    }

    @Override
    public boolean supportsFeatureImportance() {
        return true;
    }

    /**
     * The highest index of a feature used any of the nodes.
     * If no nodes use a feature return -1. This can only happen
     * if the tree contains a single leaf node.
     *
     * @return The max or -1
     */
    int maxFeatureIndex() {
        int maxFeatureIndex = -1;

        for (TreeNode node : nodes) {
            maxFeatureIndex = Math.max(maxFeatureIndex, node.getSplitFeature());
        }

        return maxFeatureIndex;
    }

    private void checkTargetType() {
        if (this.classificationLabels != null && this.targetType != TargetType.CLASSIFICATION) {
            throw ExceptionsHelper.badRequestException(
                "[target_type] should be [classification] if [classification_labels] are provided");
        }
        if (this.targetType != TargetType.CLASSIFICATION && this.nodes.stream().anyMatch(n -> n.getLeafValue().length > 1)) {
            throw ExceptionsHelper.badRequestException(
                "[target_type] should be [classification] if leaf nodes have multiple values");
        }
    }

    private void detectCycle() {
        Set<Integer> visited = new HashSet<>(nodes.size());
        Queue<Integer> toVisit = new ArrayDeque<>(nodes.size());
        toVisit.add(0);
        while(toVisit.isEmpty() == false) {
            Integer nodeIdx = toVisit.remove();
            if (visited.contains(nodeIdx)) {
                throw ExceptionsHelper.badRequestException("[tree] contains cycle at node {}", nodeIdx);
            }
            visited.add(nodeIdx);
            TreeNode treeNode = nodes.get(nodeIdx);
            if (treeNode.getLeftChild() >= 0) {
                toVisit.add(treeNode.getLeftChild());
            }
            if (treeNode.getRightChild() >= 0) {
                toVisit.add(treeNode.getRightChild());
            }
        }
    }

    private void detectMissingNodes() {
        List<Integer> missingNodes = new ArrayList<>();
        for (int i = 0; i < nodes.size(); i++) {
            TreeNode currentNode = nodes.get(i);
            if (currentNode == null) {
                continue;
            }
            if (nodeMissing(currentNode.getLeftChild(), nodes)) {
                missingNodes.add(currentNode.getLeftChild());
            }
            if (nodeMissing(currentNode.getRightChild(), nodes)) {
                missingNodes.add(currentNode.getRightChild());
            }
        }
        if (missingNodes.isEmpty() == false) {
            throw ExceptionsHelper.badRequestException("[tree] contains missing nodes {}", missingNodes);
        }
    }

    private void verifyLeafNodeUniformity() {
        Integer leafValueLengths = null;
        for (TreeNode node : nodes) {
            if (node.isLeaf()) {
                if (leafValueLengths == null) {
                    leafValueLengths = node.getLeafValue().length;
                } else if (leafValueLengths != node.getLeafValue().length) {
                    throw ExceptionsHelper.badRequestException(
                        "[tree.tree_structure] all leaf nodes must have the same number of values");
                }
            }
        }
    }

    private static boolean nodeMissing(int nodeIdx, List<TreeNode> nodes) {
        return nodeIdx >= nodes.size();
    }

    private Double maxLeafValue() {
        if (targetType != TargetType.CLASSIFICATION) {
            return null;
        }
        double max = 0.0;
        for (TreeNode node : this.nodes) {
            if (node.isLeaf()) {
                if (node.getLeafValue().length > 1) {
                    return (double)node.getLeafValue().length;
                } else {
                    max = Math.max(node.getLeafValue()[0], max);
                }
            }
        }
        return max;
    }

    @Override
    public long ramBytesUsed() {
        long size = SHALLOW_SIZE;
        size += RamUsageEstimator.sizeOfCollection(classificationLabels);
        size += RamUsageEstimator.sizeOfCollection(featureNames);
        size += RamUsageEstimator.sizeOfCollection(nodes);
        return size;
    }

    @Override
    public Collection<Accountable> getChildResources() {
        List<Accountable> accountables = new ArrayList<>(nodes.size());
        for (TreeNode node : nodes) {
            accountables.add(Accountables.namedAccountable("tree_node_" + node.getNodeIndex(), node));
        }
        return Collections.unmodifiableCollection(accountables);
    }

    public static class Builder {
        private List<String> featureNames;
        private ArrayList<TreeNode.Builder> nodes;
        private int numNodes;
        private TargetType targetType = TargetType.REGRESSION;
        private List<String> classificationLabels;

        public Builder() {
            nodes = new ArrayList<>();
            // allocate space in the root node and set to a leaf
            nodes.add(null);
            addLeaf(0, 0.0);
            numNodes = 1;
        }

        public Builder setFeatureNames(List<String> featureNames) {
            this.featureNames = featureNames;
            return this;
        }

        public Builder setRoot(TreeNode.Builder root) {
            nodes.set(0, root);
            return this;
        }

        public Builder addNode(TreeNode.Builder node) {
            nodes.add(node);
            return this;
        }

        public Builder setNodes(List<TreeNode.Builder> nodes) {
            this.nodes = new ArrayList<>(ExceptionsHelper.requireNonNull(nodes, TREE_STRUCTURE.getPreferredName()));
            return this;
        }

        public Builder setNodes(TreeNode.Builder... nodes) {
            return setNodes(Arrays.asList(nodes));
        }


        public Builder setTargetType(TargetType targetType) {
            this.targetType = targetType;
            return this;
        }

        public Builder setClassificationLabels(List<String> classificationLabels) {
            this.classificationLabels = classificationLabels;
            return this;
        }

        private void setTargetType(String targetType) {
            this.targetType = TargetType.fromString(targetType);
        }

        /**
         * Add a decision node. Space for the child nodes is allocated
         * @param nodeIndex         Where to place the node. This is either 0 (root) or an existing child node index
         * @param featureIndex      The feature index the decision is made on
         * @param isDefaultLeft     Default left branch if the feature is missing
         * @param decisionThreshold The decision threshold
         * @return The created node
         */
        TreeNode.Builder addJunction(int nodeIndex, int featureIndex, boolean isDefaultLeft, double decisionThreshold) {
            int leftChild = numNodes++;
            int rightChild = numNodes++;
            nodes.ensureCapacity(nodeIndex + 1);
            for (int i = nodes.size(); i < nodeIndex + 1; i++) {
                nodes.add(null);
            }

            TreeNode.Builder node = TreeNode.builder(nodeIndex)
                .setDefaultLeft(isDefaultLeft)
                .setLeftChild(leftChild)
                .setRightChild(rightChild)
                .setSplitFeature(featureIndex)
                .setThreshold(decisionThreshold);
            nodes.set(nodeIndex, node);

            // allocate space for the child nodes
            while (nodes.size() <= rightChild) {
                nodes.add(null);
            }

            return node;
        }

        /**
         * Sets the node at {@code nodeIndex} to a leaf node.
         * @param nodeIndex The index as allocated by a call to {@link #addJunction(int, int, boolean, double)}
         * @param value     The prediction value
         * @return this
         */
        Tree.Builder addLeaf(int nodeIndex, double value) {
            return addLeaf(nodeIndex, Arrays.asList(value));
        }

        Tree.Builder addLeaf(int nodeIndex, List<Double> value) {
            for (int i = nodes.size(); i < nodeIndex + 1; i++) {
                nodes.add(null);
            }
            nodes.set(nodeIndex, TreeNode.builder(nodeIndex).setLeafValue(value));
            return this;
        }

        public Tree build() {
            if (nodes.stream().anyMatch(Objects::isNull)) {
                throw ExceptionsHelper.badRequestException("[tree] cannot contain null nodes");
            }
            return new Tree(featureNames,
                nodes.stream().map(TreeNode.Builder::build).collect(Collectors.toList()),
                targetType,
                classificationLabels);
        }
    }

}<|MERGE_RESOLUTION|>--- conflicted
+++ resolved
@@ -148,12 +148,8 @@
         return buildResult(node.getLeafValue(), featureImportance, config);
     }
 
-<<<<<<< HEAD
-    private InferenceResults buildResult(double[] value, InferenceConfig config) {
+    private InferenceResults buildResult(double[] value, Map<String, Double> featureImportance, InferenceConfig config) {
         assert value != null && value.length > 0;
-=======
-    private InferenceResults buildResult(Double value, Map<String, Double> featureImportance, InferenceConfig config) {
->>>>>>> 28582d80
         // Indicates that the config is useless and the caller just wants the raw value
         if (config instanceof NullInferenceConfig) {
             return new RawInferenceResults(value, featureImportance);
@@ -172,11 +168,7 @@
                     featureImportance,
                     config);
             case REGRESSION:
-<<<<<<< HEAD
-                return new RegressionInferenceResults(value[0], config);
-=======
-                return new RegressionInferenceResults(value, config, featureImportance);
->>>>>>> 28582d80
+                return new RegressionInferenceResults(value[0], config, featureImportance);
             default:
                 throw new UnsupportedOperationException("unsupported target_type [" + targetType + "] for inference on tree model");
         }
@@ -214,16 +206,11 @@
         double maxCategory = this.highestOrderCategory.get();
         // If we are classification, we should assume that the largest leaf value is whole.
         assert maxCategory == Math.rint(maxCategory);
-<<<<<<< HEAD
         double[] list = Collections.nCopies(Double.valueOf(maxCategory + 1).intValue(), 0.0)
             .stream()
             .mapToDouble(Double::doubleValue)
             .toArray();
         list[Double.valueOf(inferenceValue[0]).intValue()] = 1.0;
-=======
-        List<Double> list = new ArrayList<>(Collections.nCopies(Double.valueOf(maxCategory + 1).intValue(), 0.0));
-        list.set(Double.valueOf(inferenceValue).intValue(), 1.0);
->>>>>>> 28582d80
         return list;
     }
 
@@ -355,7 +342,6 @@
         TreeNode currNode = nodes.get(nodeIndex);
         nextIndex = splitPath.extend(parentFractionZero, parentFractionOne, parentFeatureIndex, nextIndex);
         if (currNode.isLeaf()) {
-            // TODO multi-value????
             double leafValue = nodeValues[nodeIndex];
             for (int i = 1; i < nextIndex; ++i) {
                 double scale = splitPath.sumUnwoundPath(i, nextIndex);
@@ -399,7 +385,8 @@
     private int fillNodeEstimates(double[] nodeEstimates, int nodeIndex, int depth) {
         TreeNode node = nodes.get(nodeIndex);
         if (node.isLeaf()) {
-            nodeEstimates[nodeIndex] = node.getLeafValue();
+            // TODO multi-value????
+            nodeEstimates[nodeIndex] = node.getLeafValue()[0];
             return 0;
         }
 

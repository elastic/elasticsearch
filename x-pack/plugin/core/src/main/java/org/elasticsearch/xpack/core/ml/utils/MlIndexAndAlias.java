--- conflicted
+++ resolved
@@ -153,11 +153,7 @@
         String legacyIndexWithoutSuffix = indexPatternPrefix;
         String indexPattern = indexPatternPrefix + "*";
         // The initial index name must be suitable for rollover functionality.
-<<<<<<< HEAD
         String firstConcreteIndex = indexPatternPrefix + indexNumber;
-=======
-        String firstConcreteIndex = indexPatternPrefix + FIRST_INDEX_SIX_DIGIT_SUFFIX;
->>>>>>> 5bcd170a
         String[] concreteIndexNames = resolver.concreteIndexNames(clusterState, IndicesOptions.lenientExpandHidden(), indexPattern);
         Optional<String> indexPointedByCurrentWriteAlias = clusterState.getMetadata().hasAlias(alias)
             ? clusterState.getMetadata().getIndicesLookup().get(alias).getIndices().stream().map(Index::getName).findFirst()

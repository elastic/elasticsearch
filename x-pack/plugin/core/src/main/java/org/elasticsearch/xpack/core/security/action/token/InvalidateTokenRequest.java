--- conflicted
+++ resolved
@@ -150,13 +150,4 @@
         out.writeOptionalString(realmName);
         out.writeOptionalString(userName);
     }
-
-<<<<<<< HEAD
-    }
-=======
-    @Override
-    public void readFrom(StreamInput in) throws IOException {
-        throw new UnsupportedOperationException("usage of Streamable is to be replaced by Writeable");
-    }
-}
->>>>>>> 29ee20de
+}
/*
 * Copyright Elasticsearch B.V. and/or licensed to Elasticsearch B.V. under one
 * or more contributor license agreements. Licensed under the Elastic License
 * 2.0; you may not use this file except in compliance with the Elastic License
 * 2.0.
 */
package org.elasticsearch.xpack.core.security.authc;

import org.apache.logging.log4j.LogManager;
import org.apache.logging.log4j.Logger;
import org.elasticsearch.Assertions;
import org.elasticsearch.TransportVersion;
<<<<<<< HEAD
import org.elasticsearch.Version;
=======
>>>>>>> c87b7bc1
import org.elasticsearch.common.bytes.BytesReference;
import org.elasticsearch.common.io.stream.BytesStreamOutput;
import org.elasticsearch.common.io.stream.StreamInput;
import org.elasticsearch.common.io.stream.StreamOutput;
import org.elasticsearch.common.io.stream.Writeable;
import org.elasticsearch.common.util.ArrayUtils;
import org.elasticsearch.common.util.concurrent.ThreadContext;
import org.elasticsearch.common.xcontent.XContentHelper;
import org.elasticsearch.core.Nullable;
import org.elasticsearch.core.Strings;
import org.elasticsearch.xcontent.ConstructingObjectParser;
import org.elasticsearch.xcontent.ParseField;
import org.elasticsearch.xcontent.ToXContentObject;
import org.elasticsearch.xcontent.XContentBuilder;
import org.elasticsearch.xcontent.XContentType;
import org.elasticsearch.xpack.core.security.authc.esnative.NativeRealmSettings;
import org.elasticsearch.xpack.core.security.authc.file.FileRealmSettings;
import org.elasticsearch.xpack.core.security.authc.service.ServiceAccountSettings;
import org.elasticsearch.xpack.core.security.authc.support.AuthenticationContextSerializer;
import org.elasticsearch.xpack.core.security.user.AnonymousUser;
import org.elasticsearch.xpack.core.security.user.AsyncSearchUser;
import org.elasticsearch.xpack.core.security.user.SecurityProfileUser;
import org.elasticsearch.xpack.core.security.user.SystemUser;
import org.elasticsearch.xpack.core.security.user.User;
import org.elasticsearch.xpack.core.security.user.XPackSecurityUser;
import org.elasticsearch.xpack.core.security.user.XPackUser;

import java.io.IOException;
import java.io.UncheckedIOException;
import java.util.Base64;
import java.util.EnumSet;
import java.util.HashMap;
import java.util.List;
import java.util.Locale;
import java.util.Map;
import java.util.Objects;

import static org.elasticsearch.common.Strings.EMPTY_ARRAY;
import static org.elasticsearch.xcontent.ConstructingObjectParser.constructorArg;
import static org.elasticsearch.xcontent.ConstructingObjectParser.optionalConstructorArg;
import static org.elasticsearch.xpack.core.security.authc.Authentication.RealmRef.newAnonymousRealmRef;
import static org.elasticsearch.xpack.core.security.authc.Authentication.RealmRef.newApiKeyRealmRef;
import static org.elasticsearch.xpack.core.security.authc.Authentication.RealmRef.newInternalAttachRealmRef;
import static org.elasticsearch.xpack.core.security.authc.Authentication.RealmRef.newInternalFallbackRealmRef;
import static org.elasticsearch.xpack.core.security.authc.Authentication.RealmRef.newRemoteAccessRealmRef;
import static org.elasticsearch.xpack.core.security.authc.Authentication.RealmRef.newServiceAccountRealmRef;
import static org.elasticsearch.xpack.core.security.authc.AuthenticationField.ANONYMOUS_REALM_NAME;
import static org.elasticsearch.xpack.core.security.authc.AuthenticationField.ANONYMOUS_REALM_TYPE;
import static org.elasticsearch.xpack.core.security.authc.AuthenticationField.API_KEY_REALM_NAME;
import static org.elasticsearch.xpack.core.security.authc.AuthenticationField.API_KEY_REALM_TYPE;
import static org.elasticsearch.xpack.core.security.authc.AuthenticationField.ATTACH_REALM_NAME;
import static org.elasticsearch.xpack.core.security.authc.AuthenticationField.ATTACH_REALM_TYPE;
import static org.elasticsearch.xpack.core.security.authc.AuthenticationField.FALLBACK_REALM_NAME;
import static org.elasticsearch.xpack.core.security.authc.AuthenticationField.FALLBACK_REALM_TYPE;
import static org.elasticsearch.xpack.core.security.authc.AuthenticationField.REMOTE_ACCESS_REALM_NAME;
import static org.elasticsearch.xpack.core.security.authc.AuthenticationField.REMOTE_ACCESS_REALM_TYPE;
import static org.elasticsearch.xpack.core.security.authc.RealmDomain.REALM_DOMAIN_PARSER;

/**
 * The Authentication class encapsulates identity information created after successful authentication
 * and is the starting point of subsequent authorization.
 *
 * Authentication is serialized and travels across the cluster nodes as the sub-requests are handled,
 * and can also be cached by long-running jobs that continue to act on behalf of the user, beyond
 * the lifetime of the original request.
 *
 * The authentication consists of two {@link Subject}s
 * <ul>
 *     <li>{@link #authenticatingSubject} performs the authentication, i.e. it provides a credential.</li>
 *     <li>{@link #effectiveSubject} The subject that {@link #authenticatingSubject} impersonates ({@link #isRunAs()})</li>
 * </ul>
 * If {@link #isRunAs()} is {@code false}, the two {@link Subject}s will be the same object.
 *
 * Authentication also has a {@link #type} that indicates which mechanism the {@link #authenticatingSubject}
 * uses to perform the authentication.
 *
 * The Authentication's version is its {@link Subject}'s version, i.e. {@code getEffectiveSubject().getTransportVersion()}.
 * It is guaranteed that the versions are identical for the two Subjects. Hence {@code getAuthenticatingSubject().getTransportVersion()}
 * will give out the same result. But using {@code getEffectiveSubject()} is more idiomatic since most callers
 * of this class should just need to know about the {@link #effectiveSubject}. That is, often times, the caller
 * begins with {@code authentication.getEffectiveSubject()} for interrogating an Authentication object.
 */
public final class Authentication implements ToXContentObject, Writeable {

    private static final Logger logger = LogManager.getLogger(Authentication.class);
    private static final TransportVersion VERSION_AUTHENTICATION_TYPE = TransportVersion.fromId(6_07_00_99);

<<<<<<< HEAD
    public static final Version VERSION_API_KEY_ROLES_AS_BYTES = Version.V_7_9_0;
    public static final Version VERSION_REALM_DOMAINS = Version.V_8_2_0;
    public static final TransportVersion VERSION_REMOTE_ACCESS_REALM = TransportVersion.V_8_7_0;
=======
    public static final TransportVersion VERSION_API_KEY_ROLES_AS_BYTES = TransportVersion.V_7_9_0;
    public static final TransportVersion VERSION_REALM_DOMAINS = TransportVersion.V_8_2_0;
>>>>>>> c87b7bc1
    private final AuthenticationType type;
    private final Subject authenticatingSubject;
    private final Subject effectiveSubject;

    private Authentication(Subject subject, AuthenticationType type) {
        this(subject, subject, type);
    }

    private Authentication(Subject effectiveSubject, Subject authenticatingSubject, AuthenticationType type) {
        this.effectiveSubject = effectiveSubject;
        this.authenticatingSubject = authenticatingSubject;
        this.type = type;
        assertInternalConsistency();
    }

    public Authentication(StreamInput in) throws IOException {
        // Read the user(s)
        final User outerUser = AuthenticationSerializationHelper.readUserWithoutTrailingBoolean(in);
        final boolean hasInnerUser;
        if (User.isInternal(outerUser)) {
            hasInnerUser = false;
        } else {
            hasInnerUser = in.readBoolean();
        }
        final User innerUser;
        if (hasInnerUser) {
            innerUser = AuthenticationSerializationHelper.readUserFrom(in);
            assert false == User.isInternal(innerUser) : "internal users cannot participate in run-as";
        } else {
            innerUser = null;
        }

        final RealmRef authenticatedBy = new RealmRef(in);
        final RealmRef lookedUpBy;
        if (in.readBoolean()) {
            lookedUpBy = new RealmRef(in);
        } else {
            lookedUpBy = null;
        }

        // The valid combinations for innerUser and lookedUpBy are:
        // 1. InnerUser == null -> no run-as -> lookedUpBy must be null as well
        // 2. innerUser != null -> lookedUp by can be either null (failed run-as lookup) or non-null (successful lookup)
        // 3. lookedUpBy == null -> innerUser can be either null (no run-as) or non-null (failed run-as lookup)
        // 4. lookedUpBy != null -> successful run-as -> innerUser must be NOT null
        assert innerUser != null || lookedUpBy == null : "Authentication has no inner-user, but looked-up-by is [" + lookedUpBy + "]";

        final TransportVersion version = in.getTransportVersion();
        final Map<String, Object> metadata;
        if (version.onOrAfter(VERSION_AUTHENTICATION_TYPE)) {
            type = AuthenticationType.values()[in.readVInt()];
            metadata = in.readMap();
        } else {
            type = AuthenticationType.REALM;
            metadata = Map.of();
        }
        if (innerUser != null) {
            authenticatingSubject = new Subject(innerUser, authenticatedBy, version, metadata);
            // The lookup user for run-as currently doesn't have authentication metadata associated with them because
            // lookupUser only returns the User object. The lookup user for authorization delegation does have
            // authentication metadata, but the realm does not expose this difference between authenticatingUser and
            // delegateUser so effectively this is handled together with the authenticatingSubject not effectiveSubject.
            effectiveSubject = new Subject(outerUser, lookedUpBy, version, Map.of());
        } else {
            authenticatingSubject = effectiveSubject = new Subject(outerUser, authenticatedBy, version, metadata);
        }
        assertInternalConsistency();
    }

    /**
     * Get the {@link Subject} that performs the actual authentication. This normally means it provides a credentials.
     */
    public Subject getAuthenticatingSubject() {
        return authenticatingSubject;
    }

    /**
     * Get the {@link Subject} that the authentication effectively represents. It may not be the authenticating subject
     * because the authentication subject can run-as another subject.
     */
    public Subject getEffectiveSubject() {
        return effectiveSubject;
    }

    public AuthenticationType getAuthenticationType() {
        return type;
    }

    /**
     * Whether the authentication contains a subject run-as another subject. That is, the authentication subject
     * is different from the effective subject.
     */
    public boolean isRunAs() {
        return authenticatingSubject != effectiveSubject;
    }

    public boolean isFailedRunAs() {
        return isRunAs() && effectiveSubject.getRealm() == null;
    }

    /**
     * Returns a new {@code Authentication}, like this one, but which is compatible with older version nodes.
     * This is commonly employed when the {@code Authentication} is serialized across cluster nodes with mixed versions.
     */
<<<<<<< HEAD
    public Authentication maybeRewriteForOlderVersion(Version olderVersion) {
        return maybeRewriteForOlderVersion(olderVersion, VERSION_REMOTE_ACCESS_REALM);
    }

    /**
     * @param remoteAccessRealmVersion using this instead of {@link #VERSION_REMOTE_ACCESS_REALM} enables us to test the new rewriting logic
     *                                introduced to handle remote access authentication
     *                                 (see {@link #maybeRewriteMetadataForRemoteAccessAuthentication(Version, Authentication)}
     *                                we've introduced for future-proofing, while bypassing the remote access min version check.
     *                                 This is only necessary in 8.7.
     * TODO remove this method in 8.8, and inline {@link #VERSION_REMOTE_ACCESS_REALM}
     */
    Authentication maybeRewriteForOlderVersion(Version olderVersion, TransportVersion remoteAccessRealmVersion) {
=======
    public Authentication maybeRewriteForOlderVersion(TransportVersion olderVersion) {
>>>>>>> c87b7bc1
        // TODO how can this not be true
        // assert olderVersion.onOrBefore(getVersion());

        // remote access introduced a new synthetic realm and subject type; these cannot be parsed by older versions, so rewriting is not
        // possible
        if (isRemoteAccess() && olderVersion.transportVersion.before(remoteAccessRealmVersion)) {
            throw new IllegalArgumentException(
                "versions of Elasticsearch before ["
                    + remoteAccessRealmVersion
                    + "] can't handle remote access authentication and attempted to rewrite for ["
                    + olderVersion.transportVersion
                    + "]"
            );
        }

        final Map<String, Object> newMetadata = maybeRewriteMetadata(olderVersion);
        final Authentication newAuthentication;
        if (isRunAs()) {
            // The lookup user for run-as currently doesn't have authentication metadata associated with them because
            // lookupUser only returns the User object. The lookup user for authorization delegation does have
            // authentication metadata, but the realm does not expose this difference between authenticatingUser and
            // delegateUser so effectively this is handled together with the authenticatingSubject not effectiveSubject.
            newAuthentication = new Authentication(
                new Subject(
                    effectiveSubject.getUser(),
                    maybeRewriteRealmRef(olderVersion, effectiveSubject.getRealm()),
                    olderVersion,
                    effectiveSubject.getMetadata()
                ),
                new Subject(
                    authenticatingSubject.getUser(),
                    maybeRewriteRealmRef(olderVersion, authenticatingSubject.getRealm()),
                    olderVersion,
                    newMetadata
                ),
                type
            );
        } else {
            newAuthentication = new Authentication(
                new Subject(
                    authenticatingSubject.getUser(),
                    maybeRewriteRealmRef(olderVersion, authenticatingSubject.getRealm()),
                    olderVersion,
                    newMetadata
                ),
                type
            );

        }
        return newAuthentication;
    }

    private Map<String, Object> maybeRewriteMetadata(Version olderVersion) {
        if (isAuthenticatedAsApiKey()) {
            return maybeRewriteMetadataForApiKeyRoleDescriptors(olderVersion, this);
        } else if (isRemoteAccess()) {
            return maybeRewriteMetadataForRemoteAccessAuthentication(olderVersion, this);
        } else {
            return getAuthenticatingSubject().getMetadata();
        }
    }

    /**
     * Returns a new {@code Authentication} that reflects a "run as another user" action under the current {@code Authentication}.
     * The security {@code RealmRef#Domain} of the resulting {@code Authentication} is that of the run-as user's realm.
     *
     * @param runAs The user to be impersonated
     * @param lookupRealmRef The realm where the impersonated user is looked up from. It can be null if the user does
     *                       not exist. The null lookup realm is used to indicate the lookup failure which will be rejected
     *                       at authorization time.
     */
    public Authentication runAs(User runAs, @Nullable RealmRef lookupRealmRef) {
        assert supportsRunAs(null);
        assert false == runAs instanceof AnonymousUser;
        assert false == hasSyntheticRealmNameOrType(lookupRealmRef) : "should not use synthetic realm name/type for lookup realms";

        Objects.requireNonNull(runAs);
        return new Authentication(
            new Subject(runAs, lookupRealmRef, getEffectiveSubject().getTransportVersion(), Map.of()),
            authenticatingSubject,
            type
        );
    }

    /** Returns a new {@code Authentication} for tokens created by the current {@code Authentication}, which is used when
     * authenticating using the token credential.
     */
    public Authentication token() {
        assert false == isServiceAccount();
        assert false == isRemoteAccess();
        final Authentication newTokenAuthentication = new Authentication(effectiveSubject, authenticatingSubject, AuthenticationType.TOKEN);
        return newTokenAuthentication;
    }

    /**
      * The final list of roles a user has should include all roles granted to the anonymous user when
      *  1. Anonymous access is enable
      *  2. The user itself is not the anonymous user
      *  3. The authentication is not an API key or service account
      *
      *  Depending on whether the above criteria is satisfied, the method may either return a new
      *  authentication object incorporating anonymous roles or the same authentication object (if anonymous
      *  roles are not applicable)
      *
      *  NOTE this method is an artifact of how anonymous roles are resolved today on each node as opposed to
      *  just on the coordinating node. Whether this behaviour should be changed is an ongoing discussion.
      *  Therefore, using this method in more places other than its current usage requires careful consideration.
      */
    public Authentication maybeAddAnonymousRoles(@Nullable AnonymousUser anonymousUser) {
        final boolean shouldAddAnonymousRoleNames = anonymousUser != null
            && anonymousUser.enabled()
            && false == anonymousUser.equals(getEffectiveSubject().getUser())
            && false == User.isInternal(getEffectiveSubject().getUser())
            && false == isApiKey()
            && false == isRemoteAccess()
            && false == isServiceAccount();

        if (false == shouldAddAnonymousRoleNames) {
            return this;
        }

        // TODO: should we validate enable status and length of role names on instantiation time of anonymousUser?
        if (anonymousUser.roles().length == 0) {
            throw new IllegalStateException("anonymous is only enabled when the anonymous user has roles");
        }
        final String[] allRoleNames = ArrayUtils.concat(getEffectiveSubject().getUser().roles(), anonymousUser.roles());

        if (isRunAs()) {
            final User user = effectiveSubject.getUser();
            return new Authentication(
                new Subject(
                    new User(user.principal(), allRoleNames, user.fullName(), user.email(), user.metadata(), user.enabled()),
                    effectiveSubject.getRealm(),
                    effectiveSubject.getTransportVersion(),
                    effectiveSubject.getMetadata()
                ),
                authenticatingSubject,
                type
            );

        } else {
            final User user = authenticatingSubject.getUser();
            return new Authentication(
                new Subject(
                    new User(user.principal(), allRoleNames, user.fullName(), user.email(), user.metadata(), user.enabled()),
                    authenticatingSubject.getRealm(),
                    authenticatingSubject.getTransportVersion(),
                    authenticatingSubject.getMetadata()
                ),
                type
            );
        }
    }

    // Package private for tests
    /**
     * Returns {@code true} if the effective user belongs to a realm under a domain.
     */
    boolean isAssignedToDomain() {
        return getDomain() != null;
    }

    // Package private for tests
    /**
     * Returns the {@link RealmDomain} that the effective user belongs to.
     * A user belongs to a realm which in turn belongs to a domain.
     *
     * The same username can be authenticated by different realms (e.g. with different credential types),
     * but resources created across realms cannot be accessed unless the realms are also part of the same domain.
     */
    @Nullable
    RealmDomain getDomain() {
        if (isFailedRunAs()) {
            return null;
        }
        return getEffectiveSubject().getRealm().getDomain();
    }

    public boolean isAuthenticatedWithServiceAccount() {
        return ServiceAccountSettings.REALM_TYPE.equals(getAuthenticatingSubject().getRealm().getType());
    }

    /**
     * Whether the authenticating user is an API key, including a simple API key or a token created by an API key.
     */
    public boolean isAuthenticatedAsApiKey() {
        return authenticatingSubject.getType() == Subject.Type.API_KEY;
    }

    // TODO: this is not entirely accurate if anonymous user can create a token
    private boolean isAuthenticatedAnonymously() {
        return AuthenticationType.ANONYMOUS.equals(getAuthenticationType());
    }

    private boolean isAuthenticatedInternally() {
        return AuthenticationType.INTERNAL.equals(getAuthenticationType());
    }

    /**
     * Authenticate with a service account and no run-as
     */
    public boolean isServiceAccount() {
        return effectiveSubject.getType() == Subject.Type.SERVICE_ACCOUNT;
    }

    /**
     * Whether the effective user is an API key, this including a simple API key authentication
     * or a token created by the API key.
     */
    public boolean isApiKey() {
        return effectiveSubject.getType() == Subject.Type.API_KEY;
    }

    public boolean isRemoteAccess() {
        return effectiveSubject.getType() == Subject.Type.REMOTE_ACCESS;
    }

    /**
     * Whether the authentication can run-as another user
     */
    public boolean supportsRunAs(@Nullable AnonymousUser anonymousUser) {
        // Chained run-as not allowed
        if (isRunAs()) {
            return false;
        }

        // We may allow service account to run-as in the future, but for now no service account requires it
        if (isServiceAccount()) {
            return false;
        }

        // Real run-as for remote access could happen on the querying cluster side, but not on the fulfilling cluster. Since the
        // authentication instance corresponds to the fulfilling-cluster-side view, run-as is not supported
        if (isRemoteAccess()) {
            return false;
        }

        // There is no reason for internal users to run-as. This check prevents either internal user itself
        // or a token created for it (though no such thing in current code) to run-as.
        if (User.isInternal(getEffectiveSubject().getUser())) {
            return false;
        }

        // Anonymous user or its token cannot run-as
        // There is no perfect way to determine an anonymous user if we take custom realms into consideration
        // 1. A custom realm can return a user object that can pass `equals(anonymousUser)` check
        // (this is the existing check used elsewhere)
        // 2. A custom realm can declare its type and name to be __anonymous
        //
        // This problem is at least partly due to we don't have special serialisation for the AnonymousUser class.
        // As a result, it is serialised just as a normal user. At deserializing time, it is impossible to reliably
        // tell the difference. This is what happens when AnonymousUser creates a token.
        // Also, if anonymous access is disabled or anonymous username, roles are changed after the token is created.
        // Should we still consider the token being created by an anonymous user which is now different from the new
        // anonymous user?
        if (getEffectiveSubject().getUser().equals(anonymousUser)) {
            assert ANONYMOUS_REALM_TYPE.equals(getAuthenticatingSubject().getRealm().getType())
                && ANONYMOUS_REALM_NAME.equals(getAuthenticatingSubject().getRealm().getName());
            return false;
        }

        // Run-as is supported for authentication with realm, api_key or token.
        if (AuthenticationType.REALM == getAuthenticationType()
            || AuthenticationType.API_KEY == getAuthenticationType()
            || AuthenticationType.TOKEN == getAuthenticationType()) {
            return true;
        }

        return false;
    }

    /**
     * Writes the authentication to the context. There must not be an existing authentication in the context and if there is an
     * {@link IllegalStateException} will be thrown
     */
    public void writeToContext(ThreadContext ctx) throws IOException, IllegalArgumentException {
        new AuthenticationContextSerializer().writeToContext(this, ctx);
    }

    public String encode() throws IOException {
        BytesStreamOutput output = new BytesStreamOutput();
        output.setTransportVersion(getEffectiveSubject().getTransportVersion());
        TransportVersion.writeVersion(getEffectiveSubject().getTransportVersion(), output);
        writeTo(output);
        return Base64.getEncoder().encodeToString(BytesReference.toBytes(output.bytes()));
    }

    @Override
    public void writeTo(StreamOutput out) throws IOException {
        // remote access introduced a new synthetic realm and subject type; these cannot be parsed by older versions, so rewriting we should
        // not send them across the wire to older nodes
        if (isRemoteAccess() && out.getTransportVersion().before(VERSION_REMOTE_ACCESS_REALM)) {
            throw new IllegalArgumentException(
                "versions of Elasticsearch before ["
                    + VERSION_REMOTE_ACCESS_REALM
                    + "] can't handle remote access authentication and attempted to send to ["
                    + out.getTransportVersion()
                    + "]"
            );
        }
        if (isRunAs()) {
            final User outerUser = effectiveSubject.getUser();
            final User innerUser = authenticatingSubject.getUser();
            assert false == User.isInternal(outerUser) && false == User.isInternal(innerUser)
                : "internal users cannot participate in run-as";
            User.writeUser(outerUser, out);
            out.writeBoolean(true);
            User.writeUser(innerUser, out);
            out.writeBoolean(false);
        } else {
            final User user = effectiveSubject.getUser();
            AuthenticationSerializationHelper.writeUserTo(user, out);
        }
        authenticatingSubject.getRealm().writeTo(out);
        final RealmRef lookedUpBy = isRunAs() ? effectiveSubject.getRealm() : null;

        if (lookedUpBy != null) {
            out.writeBoolean(true);
            lookedUpBy.writeTo(out);
        } else {
            out.writeBoolean(false);
        }
        final Map<String, Object> metadata = getAuthenticatingSubject().getMetadata();
        if (out.getTransportVersion().onOrAfter(VERSION_AUTHENTICATION_TYPE)) {
            out.writeVInt(type.ordinal());
            out.writeGenericMap(metadata);
        } else {
            assert type == AuthenticationType.REALM && metadata.isEmpty()
                : Strings.format(
                    "authentication with version [%s] must have authentication type %s and empty metadata, but got [%s] and [%s]",
                    out.getTransportVersion(),
                    AuthenticationType.REALM,
                    type,
                    metadata
                );
        }
    }

    /**
     * Checks whether the current authentication, which can be for a user or for an API Key, can access the resources
     * (e.g. search scrolls and async search results) created (owned) by the passed in authentication.
     *
     * The rules are as follows:
     *   * a resource created by an API Key can only be accessed by the exact same key; the creator user, its tokens,
     *   or any of its other keys cannot access it.
     *   * a resource created by a user authenticated by a realm, or any of its tokens, can be accessed by the same
     *   username authenticated by the same realm or by other realms from the same security domain (at the time of the
     *   access), or any of its tokens; realms are considered the same if they have the same type and name (except for
     *   file and native realms, for which only the type is considered, the name is irrelevant), see also
     *      <a href="https://www.elastic.co/guide/en/elasticsearch/reference/master/security-limitations.html">
     *      security limitations</a>
     */
    public boolean canAccessResourcesOf(Authentication resourceCreatorAuthentication) {
        // if we introduce new authentication types in the future, it is likely that we'll need to revisit this method
        assert EnumSet.of(
            Authentication.AuthenticationType.REALM,
            Authentication.AuthenticationType.API_KEY,
            Authentication.AuthenticationType.TOKEN,
            Authentication.AuthenticationType.ANONYMOUS,
            Authentication.AuthenticationType.INTERNAL
        ).containsAll(EnumSet.of(getAuthenticationType(), resourceCreatorAuthentication.getAuthenticationType()))
            : "cross AuthenticationType comparison for canAccessResourcesOf is not applicable for: "
                + EnumSet.of(getAuthenticationType(), resourceCreatorAuthentication.getAuthenticationType());
        final Subject mySubject = getEffectiveSubject();
        final Subject creatorSubject = resourceCreatorAuthentication.getEffectiveSubject();
        return mySubject.canAccessResourcesOf(creatorSubject);
    }

    @Override
    public boolean equals(Object o) {
        if (this == o) return true;
        if (o == null || getClass() != o.getClass()) return false;
        Authentication that = (Authentication) o;
        return type == that.type
            && authenticatingSubject.equals(that.authenticatingSubject)
            && effectiveSubject.equals(that.effectiveSubject);
    }

    @Override
    public int hashCode() {
        return Objects.hash(type, authenticatingSubject, effectiveSubject);
    }

    @Override
    public XContentBuilder toXContent(XContentBuilder builder, Params params) throws IOException {
        builder.startObject();
        toXContentFragment(builder);
        return builder.endObject();
    }

    /**
     * Generates XContent without the start/end object.
     */
    public void toXContentFragment(XContentBuilder builder) throws IOException {
        final User user = effectiveSubject.getUser();
        builder.field(User.Fields.USERNAME.getPreferredName(), user.principal());
        builder.array(User.Fields.ROLES.getPreferredName(), user.roles());
        builder.field(User.Fields.FULL_NAME.getPreferredName(), user.fullName());
        builder.field(User.Fields.EMAIL.getPreferredName(), user.email());
        if (isServiceAccount()) {
            final String tokenName = (String) getAuthenticatingSubject().getMetadata().get(ServiceAccountSettings.TOKEN_NAME_FIELD);
            assert tokenName != null : "token name cannot be null";
            final String tokenSource = (String) getAuthenticatingSubject().getMetadata().get(ServiceAccountSettings.TOKEN_SOURCE_FIELD);
            assert tokenSource != null : "token source cannot be null";
            builder.field(
                User.Fields.TOKEN.getPreferredName(),
                Map.of("name", tokenName, "type", ServiceAccountSettings.REALM_TYPE + "_" + tokenSource)
            );
        }
        builder.field(User.Fields.METADATA.getPreferredName(), user.metadata());
        builder.field(User.Fields.ENABLED.getPreferredName(), user.enabled());
        builder.startObject(User.Fields.AUTHENTICATION_REALM.getPreferredName());
        builder.field(User.Fields.REALM_NAME.getPreferredName(), getAuthenticatingSubject().getRealm().getName());
        builder.field(User.Fields.REALM_TYPE.getPreferredName(), getAuthenticatingSubject().getRealm().getType());
        // domain name is generally ambiguous, because it can change during the lifetime of the authentication,
        // but it is good enough for display purposes (including auditing)
        if (getAuthenticatingSubject().getRealm().getDomain() != null) {
            builder.field(User.Fields.REALM_DOMAIN.getPreferredName(), getAuthenticatingSubject().getRealm().getDomain().name());
        }
        builder.endObject();
        builder.startObject(User.Fields.LOOKUP_REALM.getPreferredName());
        final RealmRef lookedUpBy = isRunAs() ? getEffectiveSubject().getRealm() : null;
        if (lookedUpBy != null) {
            builder.field(User.Fields.REALM_NAME.getPreferredName(), lookedUpBy.getName());
            builder.field(User.Fields.REALM_TYPE.getPreferredName(), lookedUpBy.getType());
            if (lookedUpBy.getDomain() != null) {
                builder.field(User.Fields.REALM_DOMAIN.getPreferredName(), lookedUpBy.getDomain().name());
            }
        } else {
            builder.field(User.Fields.REALM_NAME.getPreferredName(), getAuthenticatingSubject().getRealm().getName());
            builder.field(User.Fields.REALM_TYPE.getPreferredName(), getAuthenticatingSubject().getRealm().getType());
            if (getAuthenticatingSubject().getRealm().getDomain() != null) {
                builder.field(User.Fields.REALM_DOMAIN.getPreferredName(), getAuthenticatingSubject().getRealm().getDomain().name());
            }
        }
        builder.endObject();
        builder.field(User.Fields.AUTHENTICATION_TYPE.getPreferredName(), getAuthenticationType().name().toLowerCase(Locale.ROOT));
        if (isApiKey() || isRemoteAccess()) {
            final String apiKeyId = (String) getAuthenticatingSubject().getMetadata().get(AuthenticationField.API_KEY_ID_KEY);
            final String apiKeyName = (String) getAuthenticatingSubject().getMetadata().get(AuthenticationField.API_KEY_NAME_KEY);
            if (apiKeyName == null) {
                builder.field("api_key", Map.of("id", apiKeyId));
            } else {
                builder.field("api_key", Map.of("id", apiKeyId, "name", apiKeyName));
            }
        }
    }

    private void assertInternalConsistency() {
        if (false == Assertions.ENABLED) {
            return;
        }

        assert effectiveSubject != null;
        assert authenticatingSubject != null;
        assert type != null;
        assert effectiveSubject.getTransportVersion().equals(authenticatingSubject.getTransportVersion());

        if (isRunAs()) {
            assert authenticatingSubject != effectiveSubject : "isRunAs logic does not hold";
            assert false == User.isInternal(effectiveSubject.getUser()) && false == User.isInternal(authenticatingSubject.getUser())
                : "internal users cannot participate in run-as";
        } else {
            assert authenticatingSubject == effectiveSubject : "isRunAs logic does not hold";
        }

        // Assert API key metadata
        assert (false == (isAuthenticatedAsApiKey() || isRemoteAccess()))
            || (getAuthenticatingSubject().getMetadata().get(AuthenticationField.API_KEY_ID_KEY) != null)
            : "API KEY authentication requires metadata to contain API KEY id, and the value must be non-null.";

        if (isRemoteAccess()) {
            assert getAuthenticatingSubject().getMetadata().get(AuthenticationField.REMOTE_ACCESS_AUTHENTICATION_KEY) != null
                : "Remote access authentication requires metadata to contain a serialized remote access authentication, "
                    + "and the value must be non-null.";
            assert getAuthenticatingSubject().getMetadata().get(AuthenticationField.REMOTE_ACCESS_ROLE_DESCRIPTORS_KEY) != null
                : "Remote access authentication requires metadata to contain a serialized remote access role descriptors, "
                    + "and the value must be non-null.";
        }

        // Assert domain assignment
        if (isAssignedToDomain()) {
            assert false == isApiKey();
            assert false == isRemoteAccess();
            assert false == isServiceAccount();
            assert false == isAuthenticatedAnonymously();
            assert false == isAuthenticatedInternally();
        }
    }

    private boolean hasSyntheticRealmNameOrType(@Nullable RealmRef realmRef) {
        if (realmRef == null) {
            return false;
        }
        if (List.of(
            API_KEY_REALM_NAME,
            ServiceAccountSettings.REALM_NAME,
            ANONYMOUS_REALM_NAME,
            FALLBACK_REALM_NAME,
            ATTACH_REALM_NAME,
            REMOTE_ACCESS_REALM_NAME
        ).contains(realmRef.getName())) {
            return true;
        }
        if (List.of(
            API_KEY_REALM_TYPE,
            ServiceAccountSettings.REALM_TYPE,
            ANONYMOUS_REALM_TYPE,
            FALLBACK_REALM_TYPE,
            ATTACH_REALM_TYPE,
            REMOTE_ACCESS_REALM_TYPE
        ).contains(realmRef.getType())) {
            return true;
        }
        return false;
    }

    @Override
    public String toString() {
        StringBuilder builder = new StringBuilder("Authentication[effectiveSubject=").append(effectiveSubject);
        if (isRunAs()) {
            builder.append(",authenticatingSubject=").append(authenticatingSubject);
        }
        builder.append(",type=").append(type);
        builder.append("]");
        return builder.toString();
    }

    public static class RealmRef implements Writeable, ToXContentObject {

        private final String nodeName;
        private final String name;
        private final String type;
        private final @Nullable RealmDomain domain;

        public RealmRef(String name, String type, String nodeName) {
            this(name, type, nodeName, null);
        }

        public RealmRef(String name, String type, String nodeName, @Nullable RealmDomain domain) {
            this.nodeName = Objects.requireNonNull(nodeName, "node name cannot be null");
            this.name = Objects.requireNonNull(name, "realm name cannot be null");
            this.type = Objects.requireNonNull(type, "realm type cannot be null");
            this.domain = domain;
        }

        public RealmRef(StreamInput in) throws IOException {
            this.nodeName = in.readString();
            this.name = in.readString();
            this.type = in.readString();
            if (in.getTransportVersion().onOrAfter(VERSION_REALM_DOMAINS)) {
                this.domain = in.readOptionalWriteable(RealmDomain::readFrom);
            } else {
                this.domain = null;
            }
        }

        @Override
        public void writeTo(StreamOutput out) throws IOException {
            out.writeString(nodeName);
            out.writeString(name);
            out.writeString(type);
            if (out.getTransportVersion().onOrAfter(VERSION_REALM_DOMAINS)) {
                out.writeOptionalWriteable(domain);
            }
        }

        @Override
        public XContentBuilder toXContent(XContentBuilder builder, Params params) throws IOException {
            builder.startObject();
            {
                builder.field("name", name);
                builder.field("type", type);
                builder.field("node_name", nodeName);
                if (domain != null) {
                    builder.field("domain", domain);
                }
            }
            builder.endObject();
            return builder;
        }

        public String getNodeName() {
            return nodeName;
        }

        public String getName() {
            return name;
        }

        public String getType() {
            return type;
        }

        /**
         * Returns the domain assignment for the realm, if one assigned, or {@code null} otherwise, as per the
         * {@code RealmSettings#DOMAIN_TO_REALM_ASSOC_SETTING} setting.
         */
        public @Nullable RealmDomain getDomain() {
            return domain;
        }

        @Override
        public boolean equals(Object o) {
            if (this == o) return true;
            if (o == null || getClass() != o.getClass()) return false;

            RealmRef realmRef = (RealmRef) o;

            if (nodeName.equals(realmRef.nodeName) == false) return false;
            if (type.equals(realmRef.type) == false) return false;
            return Objects.equals(domain, realmRef.domain);
        }

        @Override
        public int hashCode() {
            int result = nodeName.hashCode();
            result = 31 * result + name.hashCode();
            result = 31 * result + type.hashCode();
            if (domain != null) {
                result = 31 * result + domain.hashCode();
            }
            return result;
        }

        @Override
        public String toString() {
            if (domain != null) {
                return "{Realm[" + type + "." + name + "] under Domain[" + domain.name() + "] on Node[" + nodeName + "]}";
            } else {
                return "{Realm[" + type + "." + name + "] on Node[" + nodeName + "]}";
            }
        }

        static RealmRef newInternalAttachRealmRef(String nodeName) {
            // the "attach" internal realm is not part of any realm domain
            return new Authentication.RealmRef(ATTACH_REALM_NAME, ATTACH_REALM_TYPE, nodeName, null);
        }

        static RealmRef newInternalFallbackRealmRef(String nodeName) {
            // the "fallback" internal realm is not part of any realm domain
            RealmRef realmRef = new RealmRef(FALLBACK_REALM_NAME, FALLBACK_REALM_TYPE, nodeName, null);
            return realmRef;
        }

        public static RealmRef newAnonymousRealmRef(String nodeName) {
            // the "anonymous" internal realm is not part of any realm domain
            return new Authentication.RealmRef(ANONYMOUS_REALM_NAME, ANONYMOUS_REALM_TYPE, nodeName, null);
        }

        static RealmRef newServiceAccountRealmRef(String nodeName) {
            // no domain for service account tokens
            return new Authentication.RealmRef(ServiceAccountSettings.REALM_NAME, ServiceAccountSettings.REALM_TYPE, nodeName, null);
        }

        static RealmRef newApiKeyRealmRef(String nodeName) {
            // no domain for API Key tokens
            return new RealmRef(API_KEY_REALM_NAME, API_KEY_REALM_TYPE, nodeName, null);
        }

        static RealmRef newRemoteAccessRealmRef(String nodeName) {
            // no domain for remote access authentication
            return new RealmRef(REMOTE_ACCESS_REALM_NAME, REMOTE_ACCESS_REALM_TYPE, nodeName, null);
        }
    }

    public static boolean isFileOrNativeRealm(String realmType) {
        return FileRealmSettings.TYPE.equals(realmType) || NativeRealmSettings.TYPE.equals(realmType);
    }

    public static ConstructingObjectParser<RealmRef, Void> REALM_REF_PARSER = new ConstructingObjectParser<>(
        "realm_ref",
        false,
        (args, v) -> new RealmRef((String) args[0], (String) args[1], (String) args[2], (RealmDomain) args[3])
    );

    static {
        REALM_REF_PARSER.declareString(constructorArg(), new ParseField("name"));
        REALM_REF_PARSER.declareString(constructorArg(), new ParseField("type"));
        REALM_REF_PARSER.declareString(constructorArg(), new ParseField("node_name"));
        REALM_REF_PARSER.declareObject(optionalConstructorArg(), (p, c) -> REALM_DOMAIN_PARSER.parse(p, c), new ParseField("domain"));
    }

    // TODO is a newer version than the node's a valid value?
    public static Authentication newInternalAuthentication(User internalUser, TransportVersion version, String nodeName) {
        // TODO create a system user class, so that the type system guarantees that this is only invoked for internal users
        assert User.isInternal(internalUser);
        final Authentication.RealmRef authenticatedBy = newInternalAttachRealmRef(nodeName);
        Authentication authentication = new Authentication(
            new Subject(internalUser, authenticatedBy, version, Map.of()),
            AuthenticationType.INTERNAL
        );
        assert false == authentication.isAssignedToDomain();
        return authentication;
    }

    public static Authentication newInternalFallbackAuthentication(User fallbackUser, String nodeName) {
        // TODO assert SystemUser.is(fallbackUser);
        final Authentication.RealmRef authenticatedBy = newInternalFallbackRealmRef(nodeName);
        Authentication authentication = new Authentication(
            new Subject(fallbackUser, authenticatedBy, TransportVersion.CURRENT, Map.of()),
            Authentication.AuthenticationType.INTERNAL
        );
        assert false == authentication.isAssignedToDomain();
        return authentication;
    }

    public static Authentication newAnonymousAuthentication(AnonymousUser anonymousUser, String nodeName) {
        final Authentication.RealmRef authenticatedBy = newAnonymousRealmRef(nodeName);
        Authentication authentication = new Authentication(
            new Subject(anonymousUser, authenticatedBy, TransportVersion.CURRENT, Map.of()),
            Authentication.AuthenticationType.ANONYMOUS
        );
        assert false == authentication.isAssignedToDomain();
        return authentication;
    }

    public static Authentication newServiceAccountAuthentication(User serviceAccountUser, String nodeName, Map<String, Object> metadata) {
        // TODO make the service account user a separate class/interface
        final Authentication.RealmRef authenticatedBy = newServiceAccountRealmRef(nodeName);
        Authentication authentication = new Authentication(
            new Subject(serviceAccountUser, authenticatedBy, TransportVersion.CURRENT, metadata),
            AuthenticationType.TOKEN
        );
        assert false == authentication.isAssignedToDomain();
        return authentication;
    }

    public static Authentication newRealmAuthentication(User user, RealmRef realmRef) {
        // TODO make the type system ensure that this is not a run-as user
        Authentication authentication = new Authentication(
            new Subject(user, realmRef, TransportVersion.CURRENT, Map.of()),
            AuthenticationType.REALM
        );
        assert false == authentication.isServiceAccount();
        assert false == authentication.isApiKey();
        assert false == authentication.isRemoteAccess();
        assert false == authentication.isAuthenticatedInternally();
        assert false == authentication.isAuthenticatedAnonymously();
        return authentication;
    }

    public static Authentication newApiKeyAuthentication(AuthenticationResult<User> authResult, String nodeName) {
        assert authResult.isAuthenticated() : "API Key authn result must be successful";
        final User apiKeyUser = authResult.getValue();
        assert apiKeyUser.roles().length == 0 : "The user associated to an API key authentication must have no role";
        final Authentication.RealmRef authenticatedBy = newApiKeyRealmRef(nodeName);
        Authentication authentication = new Authentication(
            new Subject(apiKeyUser, authenticatedBy, TransportVersion.CURRENT, authResult.getMetadata()),
            AuthenticationType.API_KEY
        );
        assert false == authentication.isAssignedToDomain();
        return authentication;
    }

<<<<<<< HEAD
    public Authentication toRemoteAccess(RemoteAccessAuthentication remoteAccessAuthentication) {
        assert isApiKey() : "can only convert API key authentication to remote access";
        final Map<String, Object> metadata = new HashMap<>(getAuthenticatingSubject().getMetadata());
        final Authentication.RealmRef authenticatedBy = newRemoteAccessRealmRef(getAuthenticatingSubject().getRealm().getNodeName());
        final User userFromRemoteCluster = remoteAccessAuthentication.getAuthentication().getEffectiveSubject().getUser();
        assert userFromRemoteCluster.enabled() : "the user received from a remote cluster must be enabled";
        final User userWithoutRoles = new User(
            userFromRemoteCluster.principal(),
            EMPTY_ARRAY,
            userFromRemoteCluster.fullName(),
            userFromRemoteCluster.email(),
            userFromRemoteCluster.metadata(),
            userFromRemoteCluster.enabled()
        );
        final Authentication authentication = new Authentication(
            new Subject(
                userWithoutRoles,
                authenticatedBy,
                Version.CURRENT,
                remoteAccessAuthentication.copyWithRemoteAccessEntries(metadata)
            ),
            getAuthenticationType()
        );
        assert false == authentication.isAssignedToDomain();
        return authentication;
    }

    private static RealmRef maybeRewriteRealmRef(Version streamVersion, RealmRef realmRef) {
=======
    private static RealmRef maybeRewriteRealmRef(TransportVersion streamVersion, RealmRef realmRef) {
>>>>>>> c87b7bc1
        if (realmRef != null && realmRef.getDomain() != null && streamVersion.before(VERSION_REALM_DOMAINS)) {
            logger.info("Rewriting realm [" + realmRef + "] without domain");
            // security domain erasure
            return new RealmRef(realmRef.getName(), realmRef.getType(), realmRef.getNodeName(), null);
        }
        return realmRef;
    }

    @SuppressWarnings("unchecked")
    private static Map<String, Object> maybeRewriteMetadataForApiKeyRoleDescriptors(
        TransportVersion streamVersion,
        Authentication authentication
    ) {
        Map<String, Object> metadata = authentication.getAuthenticatingSubject().getMetadata();
        // If authentication user is an API key or a token created by an API key,
        // regardless whether it has run-as, the metadata must contain API key role descriptors
        if (authentication.isAuthenticatedAsApiKey()) {
            assert metadata.containsKey(AuthenticationField.API_KEY_ROLE_DESCRIPTORS_KEY)
                : "metadata must contain role descriptor for API key authentication";
            assert metadata.containsKey(AuthenticationField.API_KEY_LIMITED_ROLE_DESCRIPTORS_KEY)
                : "metadata must contain limited role descriptor for API key authentication";
            if (authentication.getEffectiveSubject().getTransportVersion().onOrAfter(VERSION_API_KEY_ROLES_AS_BYTES)
                && streamVersion.before(VERSION_API_KEY_ROLES_AS_BYTES)) {
                metadata = new HashMap<>(metadata);
                metadata.put(
                    AuthenticationField.API_KEY_ROLE_DESCRIPTORS_KEY,
                    convertRoleDescriptorsBytesToMap((BytesReference) metadata.get(AuthenticationField.API_KEY_ROLE_DESCRIPTORS_KEY))
                );
                metadata.put(
                    AuthenticationField.API_KEY_LIMITED_ROLE_DESCRIPTORS_KEY,
                    convertRoleDescriptorsBytesToMap(
                        (BytesReference) metadata.get(AuthenticationField.API_KEY_LIMITED_ROLE_DESCRIPTORS_KEY)
                    )
                );
            } else if (authentication.getEffectiveSubject().getTransportVersion().before(VERSION_API_KEY_ROLES_AS_BYTES)
                && streamVersion.onOrAfter(VERSION_API_KEY_ROLES_AS_BYTES)) {
                    metadata = new HashMap<>(metadata);
                    metadata.put(
                        AuthenticationField.API_KEY_ROLE_DESCRIPTORS_KEY,
                        convertRoleDescriptorsMapToBytes(
                            (Map<String, Object>) metadata.get(AuthenticationField.API_KEY_ROLE_DESCRIPTORS_KEY)
                        )
                    );
                    metadata.put(
                        AuthenticationField.API_KEY_LIMITED_ROLE_DESCRIPTORS_KEY,
                        convertRoleDescriptorsMapToBytes(
                            (Map<String, Object>) metadata.get(AuthenticationField.API_KEY_LIMITED_ROLE_DESCRIPTORS_KEY)
                        )
                    );
                }
        }
        return metadata;
    }

    // pkg-private for testing
    static Map<String, Object> maybeRewriteMetadataForRemoteAccessAuthentication(
        final Version olderVersion,
        final Authentication authentication
    ) {
        // TODO also handle remote access authentication executed with old API keys (either by rejecting this, or rewriting role
        // descriptors)
        assert authentication.isRemoteAccess() : "authentication must be remote access";
        final Map<String, Object> metadata = authentication.getAuthenticatingSubject().getMetadata();
        assert metadata.containsKey(AuthenticationField.REMOTE_ACCESS_AUTHENTICATION_KEY)
            : "metadata must contain authentication object for remote access authentication";
        try {
            final Authentication authenticationFromMetadata = AuthenticationContextSerializer.decode(
                (String) metadata.get(AuthenticationField.REMOTE_ACCESS_AUTHENTICATION_KEY)
            );
            if (authenticationFromMetadata.getEffectiveSubject().getVersion().after(olderVersion)) {
                final Map<String, Object> rewrittenMetadata = new HashMap<>(metadata);
                rewrittenMetadata.put(
                    AuthenticationField.REMOTE_ACCESS_AUTHENTICATION_KEY,
                    authenticationFromMetadata.maybeRewriteForOlderVersion(olderVersion).encode()
                );
                return rewrittenMetadata;
            } else {
                return metadata;
            }
        } catch (IOException e) {
            throw new UncheckedIOException(
                "failed serialization while rewriting [" + AuthenticationField.REMOTE_ACCESS_AUTHENTICATION_KEY + "] metadata field",
                e
            );
        }
    }

    private static Map<String, Object> convertRoleDescriptorsBytesToMap(BytesReference roleDescriptorsBytes) {
        return XContentHelper.convertToMap(roleDescriptorsBytes, false, XContentType.JSON).v2();
    }

    private static BytesReference convertRoleDescriptorsMapToBytes(Map<String, Object> roleDescriptorsMap) {
        try (XContentBuilder builder = XContentBuilder.builder(XContentType.JSON.xContent())) {
            builder.map(roleDescriptorsMap);
            return BytesReference.bytes(builder);
        } catch (IOException e) {
            throw new UncheckedIOException(e);
        }
    }

    static boolean equivalentRealms(String name1, String type1, String name2, String type2) {
        if (false == type1.equals(type2)) {
            return false;
        }
        if (isFileOrNativeRealm(type1)) {
            // file and native realms can be renamed, but they always point to the same set of users
            return true;
        } else {
            // if other realms are renamed, it is an indication that they point to a different user set
            return name1.equals(name2);
        }
    }

    // TODO: Rename to AuthenticationMethod
    public enum AuthenticationType {
        REALM,
        API_KEY,
        TOKEN,
        ANONYMOUS,
        INTERNAL
    }

    public static class AuthenticationSerializationHelper {

        private AuthenticationSerializationHelper() {}

        /**
         * Read the User object as well as the trailing boolean flag if the user is *not* an internal user.
         * The trailing boolean, if exits, must be false (indicating no following inner-user).
         */
        public static User readUserFrom(StreamInput input) throws IOException {
            final User user = readUserWithoutTrailingBoolean(input);
            if (false == User.isInternal(user)) {
                boolean hasInnerUser = input.readBoolean();
                assert false == hasInnerUser : "no inner user is possible, otherwise use UserTuple.readFrom";
            }
            return user;
        }

        public static void writeUserTo(User user, StreamOutput output) throws IOException {
            if (User.isInternal(user)) {
                writeInternalUser(user, output);
            } else {
                User.writeUser(user, output);
                output.writeBoolean(false); // simple user, no inner user possible
            }
        }

        private static User readUserWithoutTrailingBoolean(StreamInput input) throws IOException {
            final boolean isInternalUser = input.readBoolean();
            final String username = input.readString();
            if (isInternalUser) {
                if (SystemUser.NAME.equals(username)) {
                    return SystemUser.INSTANCE;
                } else if (XPackUser.NAME.equals(username)) {
                    return XPackUser.INSTANCE;
                } else if (XPackSecurityUser.NAME.equals(username)) {
                    return XPackSecurityUser.INSTANCE;
                } else if (SecurityProfileUser.NAME.equals(username)) {
                    return SecurityProfileUser.INSTANCE;
                } else if (AsyncSearchUser.NAME.equals(username)) {
                    return AsyncSearchUser.INSTANCE;
                }
                throw new IllegalStateException("username [" + username + "] does not match any internal user");
            }
            String[] roles = input.readStringArray();
            Map<String, Object> metadata = input.readMap();
            String fullName = input.readOptionalString();
            String email = input.readOptionalString();
            boolean enabled = input.readBoolean();
            return new User(username, roles, fullName, email, metadata, enabled);
        }

        private static void writeInternalUser(User user, StreamOutput output) throws IOException {
            assert User.isInternal(user);
            output.writeBoolean(true);
            if (SystemUser.is(user)) {
                output.writeString(SystemUser.NAME);
            } else if (XPackUser.is(user)) {
                output.writeString(XPackUser.NAME);
            } else if (XPackSecurityUser.is(user)) {
                output.writeString(XPackSecurityUser.NAME);
            } else if (SecurityProfileUser.is(user)) {
                output.writeString(SecurityProfileUser.NAME);
            } else if (AsyncSearchUser.is(user)) {
                output.writeString(AsyncSearchUser.NAME);
            } else {
                assert false;
                throw new IllegalStateException("user [" + user + "] is not internal");
            }
        }
    }
}<|MERGE_RESOLUTION|>--- conflicted
+++ resolved
@@ -10,10 +10,6 @@
 import org.apache.logging.log4j.Logger;
 import org.elasticsearch.Assertions;
 import org.elasticsearch.TransportVersion;
-<<<<<<< HEAD
-import org.elasticsearch.Version;
-=======
->>>>>>> c87b7bc1
 import org.elasticsearch.common.bytes.BytesReference;
 import org.elasticsearch.common.io.stream.BytesStreamOutput;
 import org.elasticsearch.common.io.stream.StreamInput;
@@ -101,14 +97,9 @@
     private static final Logger logger = LogManager.getLogger(Authentication.class);
     private static final TransportVersion VERSION_AUTHENTICATION_TYPE = TransportVersion.fromId(6_07_00_99);
 
-<<<<<<< HEAD
-    public static final Version VERSION_API_KEY_ROLES_AS_BYTES = Version.V_7_9_0;
-    public static final Version VERSION_REALM_DOMAINS = Version.V_8_2_0;
     public static final TransportVersion VERSION_REMOTE_ACCESS_REALM = TransportVersion.V_8_7_0;
-=======
     public static final TransportVersion VERSION_API_KEY_ROLES_AS_BYTES = TransportVersion.V_7_9_0;
     public static final TransportVersion VERSION_REALM_DOMAINS = TransportVersion.V_8_2_0;
->>>>>>> c87b7bc1
     private final AuthenticationType type;
     private final Subject authenticatingSubject;
     private final Subject effectiveSubject;
@@ -213,34 +204,30 @@
      * Returns a new {@code Authentication}, like this one, but which is compatible with older version nodes.
      * This is commonly employed when the {@code Authentication} is serialized across cluster nodes with mixed versions.
      */
-<<<<<<< HEAD
-    public Authentication maybeRewriteForOlderVersion(Version olderVersion) {
+    public Authentication maybeRewriteForOlderVersion(TransportVersion olderVersion) {
         return maybeRewriteForOlderVersion(olderVersion, VERSION_REMOTE_ACCESS_REALM);
     }
 
     /**
      * @param remoteAccessRealmVersion using this instead of {@link #VERSION_REMOTE_ACCESS_REALM} enables us to test the new rewriting logic
      *                                introduced to handle remote access authentication
-     *                                 (see {@link #maybeRewriteMetadataForRemoteAccessAuthentication(Version, Authentication)}
+     *                                 (see {@link #maybeRewriteMetadataForRemoteAccessAuthentication(TransportVersion, Authentication)}
      *                                we've introduced for future-proofing, while bypassing the remote access min version check.
      *                                 This is only necessary in 8.7.
      * TODO remove this method in 8.8, and inline {@link #VERSION_REMOTE_ACCESS_REALM}
      */
-    Authentication maybeRewriteForOlderVersion(Version olderVersion, TransportVersion remoteAccessRealmVersion) {
-=======
-    public Authentication maybeRewriteForOlderVersion(TransportVersion olderVersion) {
->>>>>>> c87b7bc1
+    Authentication maybeRewriteForOlderVersion(TransportVersion olderVersion, TransportVersion remoteAccessRealmVersion) {
         // TODO how can this not be true
         // assert olderVersion.onOrBefore(getVersion());
 
         // remote access introduced a new synthetic realm and subject type; these cannot be parsed by older versions, so rewriting is not
         // possible
-        if (isRemoteAccess() && olderVersion.transportVersion.before(remoteAccessRealmVersion)) {
+        if (isRemoteAccess() && olderVersion.before(remoteAccessRealmVersion)) {
             throw new IllegalArgumentException(
                 "versions of Elasticsearch before ["
                     + remoteAccessRealmVersion
                     + "] can't handle remote access authentication and attempted to rewrite for ["
-                    + olderVersion.transportVersion
+                    + olderVersion
                     + "]"
             );
         }
@@ -282,7 +269,7 @@
         return newAuthentication;
     }
 
-    private Map<String, Object> maybeRewriteMetadata(Version olderVersion) {
+    private Map<String, Object> maybeRewriteMetadata(TransportVersion olderVersion) {
         if (isAuthenticatedAsApiKey()) {
             return maybeRewriteMetadataForApiKeyRoleDescriptors(olderVersion, this);
         } else if (isRemoteAccess()) {
@@ -985,7 +972,6 @@
         return authentication;
     }
 
-<<<<<<< HEAD
     public Authentication toRemoteAccess(RemoteAccessAuthentication remoteAccessAuthentication) {
         assert isApiKey() : "can only convert API key authentication to remote access";
         final Map<String, Object> metadata = new HashMap<>(getAuthenticatingSubject().getMetadata());
@@ -1004,7 +990,7 @@
             new Subject(
                 userWithoutRoles,
                 authenticatedBy,
-                Version.CURRENT,
+                TransportVersion.CURRENT,
                 remoteAccessAuthentication.copyWithRemoteAccessEntries(metadata)
             ),
             getAuthenticationType()
@@ -1013,10 +999,7 @@
         return authentication;
     }
 
-    private static RealmRef maybeRewriteRealmRef(Version streamVersion, RealmRef realmRef) {
-=======
     private static RealmRef maybeRewriteRealmRef(TransportVersion streamVersion, RealmRef realmRef) {
->>>>>>> c87b7bc1
         if (realmRef != null && realmRef.getDomain() != null && streamVersion.before(VERSION_REALM_DOMAINS)) {
             logger.info("Rewriting realm [" + realmRef + "] without domain");
             // security domain erasure
@@ -1073,7 +1056,7 @@
 
     // pkg-private for testing
     static Map<String, Object> maybeRewriteMetadataForRemoteAccessAuthentication(
-        final Version olderVersion,
+        final TransportVersion olderVersion,
         final Authentication authentication
     ) {
         // TODO also handle remote access authentication executed with old API keys (either by rejecting this, or rewriting role
@@ -1086,7 +1069,7 @@
             final Authentication authenticationFromMetadata = AuthenticationContextSerializer.decode(
                 (String) metadata.get(AuthenticationField.REMOTE_ACCESS_AUTHENTICATION_KEY)
             );
-            if (authenticationFromMetadata.getEffectiveSubject().getVersion().after(olderVersion)) {
+            if (authenticationFromMetadata.getEffectiveSubject().getTransportVersion().after(olderVersion)) {
                 final Map<String, Object> rewrittenMetadata = new HashMap<>(metadata);
                 rewrittenMetadata.put(
                     AuthenticationField.REMOTE_ACCESS_AUTHENTICATION_KEY,

/*
 * Copyright Elasticsearch B.V. and/or licensed to Elasticsearch B.V. under one
 * or more contributor license agreements. Licensed under the Elastic License
 * 2.0; you may not use this file except in compliance with the Elastic License
 * 2.0.
 */
package org.elasticsearch.xpack.core.security.authc;

public final class AuthenticationField {

    public static final String AUTHENTICATION_KEY = "_xpack_security_authentication";
    public static final String PRIVILEGE_CATEGORY_KEY = "_security_privilege_category";
    public static final String PRIVILEGE_CATEGORY_VALUE_OPERATOR = "operator";
    public static final String PRIVILEGE_CATEGORY_VALUE_EMPTY = "__empty";

    public static final String CLOUD_API_KEY_REALM_NAME = "_cloud_api_key";
    public static final String CLOUD_API_KEY_REALM_TYPE = "_cloud_api_key";
<<<<<<< HEAD
=======

>>>>>>> 663affe4
    public static final String API_KEY_REALM_NAME = "_es_api_key";
    public static final String API_KEY_REALM_TYPE = "_es_api_key";

    public static final String API_KEY_CREATOR_REALM_NAME = "_security_api_key_creator_realm_name";
    public static final String API_KEY_CREATOR_REALM_TYPE = "_security_api_key_creator_realm_type";
    public static final String API_KEY_ID_KEY = "_security_api_key_id";
    public static final String API_KEY_NAME_KEY = "_security_api_key_name";
    public static final String API_KEY_INTERNAL_KEY = "_security_api_key_internal";
    public static final String API_KEY_TYPE_KEY = "_security_api_key_type";
    public static final String API_KEY_METADATA_KEY = "_security_api_key_metadata";
    public static final String API_KEY_ROLE_DESCRIPTORS_KEY = "_security_api_key_role_descriptors";
    public static final String API_KEY_LIMITED_ROLE_DESCRIPTORS_KEY = "_security_api_key_limited_by_role_descriptors";
    public static final String MANAGED_BY_KEY = "_security_managed_by";

    public static final String ANONYMOUS_REALM_NAME = "__anonymous";
    public static final String ANONYMOUS_REALM_TYPE = "__anonymous";

    public static final String FALLBACK_REALM_NAME = "__fallback";
    public static final String FALLBACK_REALM_TYPE = "__fallback";

    public static final String ATTACH_REALM_NAME = "__attach";
    public static final String ATTACH_REALM_TYPE = "__attach";

    public static final String CROSS_CLUSTER_ACCESS_REALM_NAME = "_es_cross_cluster_access";
    public static final String CROSS_CLUSTER_ACCESS_REALM_TYPE = "_es_cross_cluster_access";
    public static final String CROSS_CLUSTER_ACCESS_AUTHENTICATION_KEY = "_security_cross_cluster_access_authentication";
    public static final String CROSS_CLUSTER_ACCESS_ROLE_DESCRIPTORS_KEY = "_security_cross_cluster_access_role_descriptors";

    private AuthenticationField() {}
}<|MERGE_RESOLUTION|>--- conflicted
+++ resolved
@@ -15,10 +15,7 @@
 
     public static final String CLOUD_API_KEY_REALM_NAME = "_cloud_api_key";
     public static final String CLOUD_API_KEY_REALM_TYPE = "_cloud_api_key";
-<<<<<<< HEAD
-=======
 
->>>>>>> 663affe4
     public static final String API_KEY_REALM_NAME = "_es_api_key";
     public static final String API_KEY_REALM_TYPE = "_es_api_key";
 

--- conflicted
+++ resolved
@@ -54,11 +54,7 @@
 
     private AuthenticationResult(
         Status status,
-<<<<<<< HEAD
-        @Nullable User user,
-=======
         @Nullable T value,
->>>>>>> 30e15ba8
         @Nullable String message,
         @Nullable Exception exception,
         @Nullable Map<String, Object> metadata
@@ -176,9 +172,6 @@
 
     @Override
     public String toString() {
-<<<<<<< HEAD
-        return "AuthenticationResult{" + "status=" + status + ", user=" + user + ", message=" + message + ", exception=" + exception + '}';
-=======
         return "AuthenticationResult{"
             + "status="
             + status
@@ -189,7 +182,6 @@
             + ", exception="
             + exception
             + '}';
->>>>>>> 30e15ba8
     }
 
 }
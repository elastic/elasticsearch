/*
 * Copyright Elasticsearch B.V. and/or licensed to Elasticsearch B.V. under one
 * or more contributor license agreements. Licensed under the Elastic License
 * 2.0; you may not use this file except in compliance with the Elastic License
 * 2.0.
 */

package org.elasticsearch.xpack.core.security.authc;

import org.apache.logging.log4j.LogManager;
import org.apache.logging.log4j.Logger;
import org.elasticsearch.TransportVersion;
import org.elasticsearch.common.bytes.BytesArray;
import org.elasticsearch.common.bytes.BytesReference;
import org.elasticsearch.common.hash.MessageDigests;
import org.elasticsearch.common.io.stream.BytesStreamOutput;
import org.elasticsearch.common.io.stream.StreamInput;
import org.elasticsearch.common.io.stream.StreamOutput;
import org.elasticsearch.common.io.stream.Writeable;
import org.elasticsearch.common.util.concurrent.ThreadContext;
import org.elasticsearch.common.xcontent.XContentHelper;
import org.elasticsearch.xcontent.XContentBuilder;
import org.elasticsearch.xcontent.XContentFactory;
import org.elasticsearch.xcontent.XContentParser;
import org.elasticsearch.xcontent.XContentParserConfiguration;
import org.elasticsearch.xcontent.XContentType;
import org.elasticsearch.xpack.core.security.authc.service.ServiceAccountSettings;
import org.elasticsearch.xpack.core.security.authz.RoleDescriptor;
import org.elasticsearch.xpack.core.security.authz.RoleDescriptorsIntersection;
import org.elasticsearch.xpack.core.security.user.InternalUser;
import org.elasticsearch.xpack.core.security.user.InternalUsers;
import org.elasticsearch.xpack.core.security.user.User;

import java.io.IOException;
import java.io.UncheckedIOException;
import java.util.ArrayList;
import java.util.Base64;
import java.util.Collections;
import java.util.HashMap;
import java.util.List;
import java.util.Map;
import java.util.Objects;
import java.util.Set;

public final class CrossClusterAccessSubjectInfo {

    public static final String CROSS_CLUSTER_ACCESS_SUBJECT_INFO_HEADER_KEY = "_cross_cluster_access_subject_info";
    private static final Logger logger = LogManager.getLogger(CrossClusterAccessSubjectInfo.class);
    private static final Set<String> API_KEY_AUTHENTICATION_METADATA_TO_KEEP = Set.of(
        AuthenticationField.API_KEY_ID_KEY,
        // These are required for complete audit log entries
        AuthenticationField.API_KEY_NAME_KEY,
        AuthenticationField.API_KEY_CREATOR_REALM_NAME,
        AuthenticationField.API_KEY_CREATOR_REALM_TYPE
    );
    private static final Set<String> SERVICE_ACCOUNT_AUTHENTICATION_METADATA_TO_KEEP = Set.of(
        // These are required for complete audit log entries
        ServiceAccountSettings.TOKEN_NAME_FIELD,
        ServiceAccountSettings.TOKEN_SOURCE_FIELD
    );

    private final Authentication authentication;
    private final List<RoleDescriptorsBytes> roleDescriptorsBytesList;

    public CrossClusterAccessSubjectInfo(Authentication authentication, RoleDescriptorsIntersection roleDescriptorsIntersection)
        throws IOException {
        this(authentication, toRoleDescriptorsBytesList(roleDescriptorsIntersection));
    }

    private CrossClusterAccessSubjectInfo(Authentication authentication, List<RoleDescriptorsBytes> roleDescriptorsBytesList) {
        this.authentication = authentication;
        this.roleDescriptorsBytesList = roleDescriptorsBytesList;
    }

    public void writeToContext(final ThreadContext ctx) throws IOException {
        ctx.putHeader(CROSS_CLUSTER_ACCESS_SUBJECT_INFO_HEADER_KEY, encode());
    }

    public static CrossClusterAccessSubjectInfo readFromContext(final ThreadContext ctx) throws IOException {
        final String header = ctx.getHeader(CROSS_CLUSTER_ACCESS_SUBJECT_INFO_HEADER_KEY);
        if (header == null) {
            throw new IllegalArgumentException(
                "cross cluster access header [" + CROSS_CLUSTER_ACCESS_SUBJECT_INFO_HEADER_KEY + "] is required"
            );
        }
        return decode(header);
    }

    public Authentication getAuthentication() {
        return authentication;
    }

    public CrossClusterAccessSubjectInfo cleanAndValidate() {
        // Need to do this first. Otherwise, the `copyWithFilteredMetadataFields` call in `copyAuthenticationWithCleanMetadata` may fail
        // with a confusing error message for unsupported types
        if (authentication.isCrossClusterAccess()) {
            final Subject effectiveSubject = authentication.getEffectiveSubject();
            throw new IllegalArgumentException(
                "subject ["
                    + effectiveSubject.getUser().principal()
                    + "] has type ["
                    + effectiveSubject.getType()
                    + "] but nested cross cluster access is not supported"
            );
        }
        final var cleanCopy = new CrossClusterAccessSubjectInfo(copyAuthenticationWithCleanMetadata(), roleDescriptorsBytesList);
        cleanCopy.validate();
        return cleanCopy;
    }

    public List<RoleDescriptorsBytes> getRoleDescriptorsBytesList() {
        return roleDescriptorsBytesList;
    }

    @Override
    public boolean equals(Object o) {
        if (this == o) return true;
        if (o == null || getClass() != o.getClass()) return false;

        CrossClusterAccessSubjectInfo that = (CrossClusterAccessSubjectInfo) o;

        if (false == authentication.equals(that.authentication)) return false;
        return roleDescriptorsBytesList.equals(that.roleDescriptorsBytesList);
    }

    @Override
    public int hashCode() {
        int result = authentication.hashCode();
        result = 31 * result + roleDescriptorsBytesList.hashCode();
        return result;
    }

    @Override
    public String toString() {
        return "CrossClusterAccessSubjectInfo{"
            + "authentication="
            + authentication
            + ", roleDescriptorsBytesList="
            + roleDescriptorsBytesList
            + '}';
    }

    private static List<RoleDescriptorsBytes> toRoleDescriptorsBytesList(final RoleDescriptorsIntersection roleDescriptorsIntersection)
        throws IOException {
        // If we ever lift this restriction, we need to ensure that the serialization of each set of role descriptors to raw bytes is
        // deterministic. We can do so by sorting the role descriptors before serializing.
        assert roleDescriptorsIntersection.roleDescriptorsList().stream().noneMatch(rds -> rds.size() > 1)
            : "sets with more than one role descriptor are not supported for cross cluster access authentication";
        final List<RoleDescriptorsBytes> roleDescriptorsBytesList = new ArrayList<>();
        for (Set<RoleDescriptor> roleDescriptors : roleDescriptorsIntersection.roleDescriptorsList()) {
            roleDescriptorsBytesList.add(RoleDescriptorsBytes.fromRoleDescriptors(roleDescriptors));
        }
        return roleDescriptorsBytesList;
    }

    public String encode() throws IOException {
        final BytesStreamOutput out = new BytesStreamOutput();
        out.setTransportVersion(authentication.getEffectiveSubject().getTransportVersion());
        TransportVersion.writeVersion(authentication.getEffectiveSubject().getTransportVersion(), out);
        authentication.writeTo(out);
        out.writeCollection(roleDescriptorsBytesList);
        return Base64.getEncoder().encodeToString(BytesReference.toBytes(out.bytes()));
    }

    public static CrossClusterAccessSubjectInfo decode(final String header) throws IOException {
        Objects.requireNonNull(header);
        final byte[] bytes = Base64.getDecoder().decode(header);
        final StreamInput in = StreamInput.wrap(bytes);
        final TransportVersion version = TransportVersion.readVersion(in);
        in.setTransportVersion(version);
        final Authentication authentication = new Authentication(in);
        final List<RoleDescriptorsBytes> roleDescriptorsBytesList = in.readCollectionAsImmutableList(RoleDescriptorsBytes::new);
        return new CrossClusterAccessSubjectInfo(authentication, roleDescriptorsBytesList);
    }

    /**
     * Returns a copy of the passed-in metadata map, with the relevant cross cluster access fields included.
     * Does not modify the original map.
     */
    public Map<String, Object> copyWithCrossClusterAccessEntries(final Map<String, Object> authenticationMetadata) {
        assert false == authenticationMetadata.containsKey(AuthenticationField.CROSS_CLUSTER_ACCESS_AUTHENTICATION_KEY)
            : "metadata already contains [" + AuthenticationField.CROSS_CLUSTER_ACCESS_AUTHENTICATION_KEY + "] entry";
        assert false == authenticationMetadata.containsKey(AuthenticationField.CROSS_CLUSTER_ACCESS_ROLE_DESCRIPTORS_KEY)
            : "metadata already contains [" + AuthenticationField.CROSS_CLUSTER_ACCESS_ROLE_DESCRIPTORS_KEY + "] entry";
        assert false == getAuthentication().isCrossClusterAccess()
            : "authentication included in cross cluster access header cannot itself be cross cluster access";
        final Map<String, Object> copy = new HashMap<>(authenticationMetadata);
        copy.put(AuthenticationField.CROSS_CLUSTER_ACCESS_AUTHENTICATION_KEY, getAuthentication());
        copy.put(AuthenticationField.CROSS_CLUSTER_ACCESS_ROLE_DESCRIPTORS_KEY, getRoleDescriptorsBytesList());
        return Collections.unmodifiableMap(copy);
    }

    private Authentication copyAuthenticationWithCleanMetadata() {
        assert false == authentication.isCrossClusterAccess();
        if (authentication.isAuthenticatedAsApiKey()) {
            return authentication.copyWithFilteredMetadataFields(API_KEY_AUTHENTICATION_METADATA_TO_KEEP);
        } else if (authentication.isServiceAccount()) {
            return authentication.copyWithFilteredMetadataFields(SERVICE_ACCOUNT_AUTHENTICATION_METADATA_TO_KEEP);
        } else {
            return authentication.copyWithEmptyMetadata();
        }
    }

    private void validate() {
        assert false == authentication.isCrossClusterAccess();
        authentication.checkConsistency();
        final User user = authentication.getEffectiveSubject().getUser();
        if (user == InternalUsers.SYSTEM_USER) {
            if (false == getRoleDescriptorsBytesList().isEmpty()) {
                logger.warn(
                    "Received non-empty remote access role descriptors bytes list for _system user. "
                        + "These will be ignored during authorization."
                );
                assert false : "role descriptors bytes list for internal cross cluster access user must be empty";
            }
        } else if (user instanceof InternalUser) {
            throw new IllegalArgumentException(
                "received cross cluster request from an unexpected internal user [" + user.principal() + "]"
            );
        }
    }

    public static final class RoleDescriptorsBytes implements Writeable {

        public static final RoleDescriptorsBytes EMPTY = new RoleDescriptorsBytes(new BytesArray("{}"));
        private final BytesReference rawBytes;

        public RoleDescriptorsBytes(BytesReference rawBytes) {
            this.rawBytes = rawBytes;
        }

        public RoleDescriptorsBytes(StreamInput streamInput) throws IOException {
            this(streamInput.readBytesReference());
        }

        @Override
        public void writeTo(StreamOutput out) throws IOException {
            out.writeBytesReference(rawBytes);
        }

        /**
         * Compute the sha256 digest of the bytes
         * @return A hexadecimal representation of the sha256 digest
         */
        public String digest() {
            return MessageDigests.toHexString(MessageDigests.digest(rawBytes, MessageDigests.sha256()));
        }

        public static RoleDescriptorsBytes fromRoleDescriptors(final Set<RoleDescriptor> roleDescriptors) throws IOException {
            final XContentBuilder builder = XContentFactory.jsonBuilder();
            builder.startObject();
            for (RoleDescriptor roleDescriptor : roleDescriptors) {
                builder.field(roleDescriptor.getName(), roleDescriptor);
            }
            builder.endObject();
            return new RoleDescriptorsBytes(BytesReference.bytes(builder));
        }

        public Set<RoleDescriptor> toRoleDescriptors() {
            try (XContentParser parser = XContentHelper.createParser(XContentParserConfiguration.EMPTY, rawBytes, XContentType.JSON)) {
                final List<RoleDescriptor> roleDescriptors = new ArrayList<>();
                parser.nextToken();
                while (parser.nextToken() != XContentParser.Token.END_OBJECT) {
                    parser.nextToken();
                    final String roleName = parser.currentName();
<<<<<<< HEAD
                    roleDescriptors.add(RoleDescriptor.parser().allowRestriction(true).allowDescription(false).parse(roleName, parser));
=======
                    roleDescriptors.add(RoleDescriptor.parser().parse(roleName, parser));
>>>>>>> 621959b1
                }
                return Set.copyOf(roleDescriptors);
            } catch (IOException e) {
                throw new UncheckedIOException(e);
            }
        }

        @Override
        public boolean equals(Object o) {
            if (this == o) return true;
            if (o == null || getClass() != o.getClass()) return false;
            RoleDescriptorsBytes that = (RoleDescriptorsBytes) o;
            return Objects.equals(rawBytes, that.rawBytes);
        }

        @Override
        public int hashCode() {
            return Objects.hash(rawBytes);
        }

        @Override
        public String toString() {
            return "RoleDescriptorsBytes{" + "rawBytes=" + rawBytes + '}';
        }
    }
}<|MERGE_RESOLUTION|>--- conflicted
+++ resolved
@@ -263,11 +263,7 @@
                 while (parser.nextToken() != XContentParser.Token.END_OBJECT) {
                     parser.nextToken();
                     final String roleName = parser.currentName();
-<<<<<<< HEAD
-                    roleDescriptors.add(RoleDescriptor.parser().allowRestriction(true).allowDescription(false).parse(roleName, parser));
-=======
                     roleDescriptors.add(RoleDescriptor.parser().parse(roleName, parser));
->>>>>>> 621959b1
                 }
                 return Set.copyOf(roleDescriptors);
             } catch (IOException e) {

--- conflicted
+++ resolved
@@ -266,11 +266,7 @@
                 while (parser.nextToken() != XContentParser.Token.END_OBJECT) {
                     parser.nextToken();
                     final String roleName = parser.currentName();
-<<<<<<< HEAD
-                    roleDescriptors.add(RoleDescriptor.parser().parse(roleName, parser));
-=======
                     roleDescriptors.add(ROLE_DESCRIPTOR_PARSER.parse(roleName, parser));
->>>>>>> a09ae3fd
                 }
                 return Set.copyOf(roleDescriptors);
             } catch (IOException e) {

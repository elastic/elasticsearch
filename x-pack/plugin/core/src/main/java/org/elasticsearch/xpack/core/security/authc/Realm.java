--- conflicted
+++ resolved
@@ -26,16 +26,7 @@
  */
 public abstract class Realm implements Comparable<Realm> {
 
-<<<<<<< HEAD
-    protected final Logger logger;
-=======
     protected final Logger logger = LogManager.getLogger(getClass());
-    protected final String type;
-
-    public String getType() {
-        return type;
-    }
->>>>>>> 4b7257d9
 
     protected RealmConfig config;
 

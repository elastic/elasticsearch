/*
 * Copyright Elasticsearch B.V. and/or licensed to Elasticsearch B.V. under one
 * or more contributor license agreements. Licensed under the Elastic License;
 * you may not use this file except in compliance with the Elastic License.
 */
package org.elasticsearch.xpack.core.security.authc.saml;

import org.elasticsearch.common.settings.Setting;
import org.elasticsearch.common.unit.TimeValue;
import org.elasticsearch.common.util.set.Sets;
import org.elasticsearch.xpack.core.security.authc.RealmConfig;
import org.elasticsearch.xpack.core.security.authc.RealmSettings;
import org.elasticsearch.xpack.core.ssl.SSLConfigurationSettings;
import org.elasticsearch.xpack.core.ssl.X509KeyPairSettings;

import java.util.Arrays;
import java.util.Collection;
import java.util.Collections;
import java.util.List;
import java.util.Set;
import java.util.function.Function;

public class SamlRealmSettings {

    public static final String TYPE = "saml";
    private static final String TRANSIENT_NAMEID_FORMAT = "urn:oasis:names:tc:SAML:2.0:nameid-format:transient";

    // these settings will be used under the prefix xpack.security.authc.realms.REALM_NAME.
    private static final String IDP_METADATA_SETTING_PREFIX = "idp.metadata.";

    public static final Setting.AffixSetting<String> IDP_ENTITY_ID
            = RealmSettings.simpleString(TYPE, "idp.entity_id", Setting.Property.NodeScope);

    public static final Setting.AffixSetting<String> IDP_METADATA_PATH
            = RealmSettings.simpleString(TYPE, IDP_METADATA_SETTING_PREFIX + "path", Setting.Property.NodeScope);

    public static final Setting.AffixSetting<TimeValue> IDP_METADATA_HTTP_REFRESH = Setting.affixKeySetting(
            RealmSettings.realmSettingPrefix(TYPE), IDP_METADATA_SETTING_PREFIX + "http.refresh",
            key -> Setting.timeSetting(key, TimeValue.timeValueHours(1), Setting.Property.NodeScope));

    public static final Setting.AffixSetting<Boolean> IDP_SINGLE_LOGOUT = Setting.affixKeySetting(
            RealmSettings.realmSettingPrefix(TYPE), "idp.use_single_logout",
            key -> Setting.boolSetting(key, true, Setting.Property.NodeScope));

    public static final Setting.AffixSetting<String> SP_ENTITY_ID
            = RealmSettings.simpleString(TYPE, "sp.entity_id", Setting.Property.NodeScope);

    public static final Setting.AffixSetting<String> SP_ACS = RealmSettings.simpleString(TYPE, "sp.acs", Setting.Property.NodeScope);
    public static final Setting.AffixSetting<String> SP_LOGOUT = RealmSettings.simpleString(TYPE, "sp.logout", Setting.Property.NodeScope);

    public static final Setting.AffixSetting<String> NAMEID_FORMAT = Setting.affixKeySetting(
            RealmSettings.realmSettingPrefix(TYPE), "nameid_format",
            key -> new Setting<>(key, s -> TRANSIENT_NAMEID_FORMAT, Function.identity(), Setting.Property.NodeScope));

    public static final Setting.AffixSetting<Boolean> NAMEID_ALLOW_CREATE = Setting.affixKeySetting(
            RealmSettings.realmSettingPrefix(TYPE), "nameid.allow_create",
            key -> Setting.boolSetting(key, false, Setting.Property.NodeScope));
    public static final Setting.AffixSetting<String> NAMEID_SP_QUALIFIER
            = RealmSettings.simpleString(TYPE, "nameid.sp_qualifier", Setting.Property.NodeScope);

    public static final Setting.AffixSetting<Boolean> FORCE_AUTHN = Setting.affixKeySetting(
            RealmSettings.realmSettingPrefix(TYPE), "force_authn",
            key -> Setting.boolSetting(key, false, Setting.Property.NodeScope));

    public static final Setting.AffixSetting<Boolean> POPULATE_USER_METADATA = Setting.affixKeySetting(
            RealmSettings.realmSettingPrefix(TYPE), "populate_user_metadata",
            key -> Setting.boolSetting(key, true, Setting.Property.NodeScope));

    public static final AttributeSetting PRINCIPAL_ATTRIBUTE = new AttributeSetting("principal");
    public static final AttributeSetting GROUPS_ATTRIBUTE = new AttributeSetting("groups");
    public static final AttributeSetting DN_ATTRIBUTE = new AttributeSetting("dn");
    public static final AttributeSetting NAME_ATTRIBUTE = new AttributeSetting("name");
    public static final AttributeSetting MAIL_ATTRIBUTE = new AttributeSetting("mail");

    public static final String ENCRYPTION_SETTING_KEY = "encryption.";
    public static final Setting.AffixSetting<String> ENCRYPTION_KEY_ALIAS = RealmSettings.simpleString(
            TYPE, ENCRYPTION_SETTING_KEY + "keystore.alias", Setting.Property.NodeScope);

<<<<<<< HEAD
    public static final String SIGNING_SETTING_KEY = "signing.";
    public static final Setting.AffixSetting<String> SIGNING_KEY_ALIAS = RealmSettings.simpleString(
            TYPE, SIGNING_SETTING_KEY + "keystore.alias", Setting.Property.NodeScope);

    public static final Setting.AffixSetting<List<String>> SIGNING_MESSAGE_TYPES = Setting.affixKeySetting(
            RealmSettings.realmSettingPrefix(TYPE), "signing.saml_messages",
            key -> Setting.listSetting(key, Collections.singletonList("*"), Function.identity(), Setting.Property.NodeScope));

    public static final Setting.AffixSetting<TimeValue> CLOCK_SKEW = Setting.affixKeySetting(
            RealmSettings.realmSettingPrefix(TYPE), "allowed_clock_skew",
            key -> Setting.positiveTimeSetting(key, TimeValue.timeValueMinutes(3), Setting.Property.NodeScope));
=======
    public static final X509KeyPairSettings SIGNING_SETTINGS = new X509KeyPairSettings("signing.", false);
    public static final Setting<String> SIGNING_KEY_ALIAS =
            Setting.simpleString("signing.keystore.alias", Setting.Property.NodeScope);
    public static final Setting<List<String>> SIGNING_MESSAGE_TYPES = Setting.listSetting("signing.saml_messages",
            Collections.singletonList("*"), Function.identity(), Setting.Property.NodeScope);
    public static final Setting<List<String>> REQUESTED_AUTHN_CONTEXT_CLASS_REF = Setting.listSetting("req_authn_context_class_ref",
        Collections.emptyList(), Function.identity(),Setting.Property.NodeScope);
    public static final Setting<TimeValue> CLOCK_SKEW = Setting.positiveTimeSetting("allowed_clock_skew", TimeValue.timeValueMinutes(3),
            Setting.Property.NodeScope);
>>>>>>> 16fa6b27

    public static final String SSL_PREFIX = "ssl.";

    private SamlRealmSettings() {
    }

    /**
     * @return The {@link Setting setting configuration} for this realm type
     */
    public static Set<Setting.AffixSetting<?>> getSettings() {
        final Set<Setting.AffixSetting<?>> set = Sets.newHashSet(
                IDP_ENTITY_ID, IDP_METADATA_PATH, IDP_SINGLE_LOGOUT,
                SP_ENTITY_ID, SP_ACS, SP_LOGOUT,
                NAMEID_FORMAT, NAMEID_ALLOW_CREATE, NAMEID_SP_QUALIFIER, FORCE_AUTHN,
                POPULATE_USER_METADATA, CLOCK_SKEW,
<<<<<<< HEAD
                ENCRYPTION_KEY_ALIAS, SIGNING_KEY_ALIAS, SIGNING_MESSAGE_TYPES);
        set.addAll(X509KeyPairSettings.affix(RealmSettings.realmSettingPrefix(TYPE), ENCRYPTION_SETTING_KEY, false));
        set.addAll(X509KeyPairSettings.affix(RealmSettings.realmSettingPrefix(TYPE), SIGNING_SETTING_KEY, false));
        set.addAll(SSLConfigurationSettings.getRealmSettings(TYPE));
=======
            ENCRYPTION_KEY_ALIAS, SIGNING_KEY_ALIAS, SIGNING_MESSAGE_TYPES, REQUESTED_AUTHN_CONTEXT_CLASS_REF);
        set.addAll(ENCRYPTION_SETTINGS.getAllSettings());
        set.addAll(SIGNING_SETTINGS.getAllSettings());
        set.addAll(SSLConfigurationSettings.withPrefix(SSL_PREFIX).getAllSettings());
>>>>>>> 16fa6b27
        set.addAll(PRINCIPAL_ATTRIBUTE.settings());
        set.addAll(GROUPS_ATTRIBUTE.settings());
        set.addAll(DN_ATTRIBUTE.settings());
        set.addAll(NAME_ATTRIBUTE.settings());
        set.addAll(MAIL_ATTRIBUTE.settings());

        set.addAll(RealmSettings.getStandardSettings(TYPE));
        return set;
    }

    /**
     * The SAML realm offers a number of settings that rely on attributes that are populate by the Identity Provider in the SAML Response.
     * Each attribute has 2 settings:
     * <ul>
     * <li>The name of the SAML attribute to use</li>
     * <li>A java pattern (regex) to apply to that attribute value in order to extract the substring that should be used.</li>
     * </ul>
     * For example, the Elasticsearch User Principal could be configured to come from the SAML "mail" attribute, and extract only the
     * local-port of the user's email address (i.e. the name before the '@').
     * This class encapsulates those 2 settings.
     */
    public static final class AttributeSetting {
        public static final String ATTRIBUTES_PREFIX = "attributes.";
        public static final String ATTRIBUTE_PATTERNS_PREFIX = "attribute_patterns.";

        private final Setting.AffixSetting<String> attribute;
        private final Setting.AffixSetting<String> pattern;

        public AttributeSetting(String name) {
            attribute = RealmSettings.simpleString(TYPE, ATTRIBUTES_PREFIX + name, Setting.Property.NodeScope);
            pattern = RealmSettings.simpleString(TYPE, ATTRIBUTE_PATTERNS_PREFIX + name, Setting.Property.NodeScope);
        }

        public Collection<Setting.AffixSetting<?>> settings() {
            return Arrays.asList(getAttribute(), getPattern());
        }

        public String name(RealmConfig config) {
            return getAttribute().getConcreteSettingForNamespace(config.name()).getKey();
        }

        public Setting.AffixSetting<String> getAttribute() {
            return attribute;
        }

        public Setting.AffixSetting<String> getPattern() {
            return pattern;
        }
    }
}<|MERGE_RESOLUTION|>--- conflicted
+++ resolved
@@ -76,7 +76,6 @@
     public static final Setting.AffixSetting<String> ENCRYPTION_KEY_ALIAS = RealmSettings.simpleString(
             TYPE, ENCRYPTION_SETTING_KEY + "keystore.alias", Setting.Property.NodeScope);
 
-<<<<<<< HEAD
     public static final String SIGNING_SETTING_KEY = "signing.";
     public static final Setting.AffixSetting<String> SIGNING_KEY_ALIAS = RealmSettings.simpleString(
             TYPE, SIGNING_SETTING_KEY + "keystore.alias", Setting.Property.NodeScope);
@@ -85,20 +84,13 @@
             RealmSettings.realmSettingPrefix(TYPE), "signing.saml_messages",
             key -> Setting.listSetting(key, Collections.singletonList("*"), Function.identity(), Setting.Property.NodeScope));
 
+    public static final Setting.AffixSetting<List<String>> REQUESTED_AUTHN_CONTEXT_CLASS_REF = Setting.affixKeySetting(
+            RealmSettings.realmSettingPrefix(TYPE), "req_authn_context_class_ref",
+            key -> Setting.listSetting(key, Collections.emptyList(), Function.identity(),Setting.Property.NodeScope));
+
     public static final Setting.AffixSetting<TimeValue> CLOCK_SKEW = Setting.affixKeySetting(
             RealmSettings.realmSettingPrefix(TYPE), "allowed_clock_skew",
             key -> Setting.positiveTimeSetting(key, TimeValue.timeValueMinutes(3), Setting.Property.NodeScope));
-=======
-    public static final X509KeyPairSettings SIGNING_SETTINGS = new X509KeyPairSettings("signing.", false);
-    public static final Setting<String> SIGNING_KEY_ALIAS =
-            Setting.simpleString("signing.keystore.alias", Setting.Property.NodeScope);
-    public static final Setting<List<String>> SIGNING_MESSAGE_TYPES = Setting.listSetting("signing.saml_messages",
-            Collections.singletonList("*"), Function.identity(), Setting.Property.NodeScope);
-    public static final Setting<List<String>> REQUESTED_AUTHN_CONTEXT_CLASS_REF = Setting.listSetting("req_authn_context_class_ref",
-        Collections.emptyList(), Function.identity(),Setting.Property.NodeScope);
-    public static final Setting<TimeValue> CLOCK_SKEW = Setting.positiveTimeSetting("allowed_clock_skew", TimeValue.timeValueMinutes(3),
-            Setting.Property.NodeScope);
->>>>>>> 16fa6b27
 
     public static final String SSL_PREFIX = "ssl.";
 
@@ -114,17 +106,10 @@
                 SP_ENTITY_ID, SP_ACS, SP_LOGOUT,
                 NAMEID_FORMAT, NAMEID_ALLOW_CREATE, NAMEID_SP_QUALIFIER, FORCE_AUTHN,
                 POPULATE_USER_METADATA, CLOCK_SKEW,
-<<<<<<< HEAD
-                ENCRYPTION_KEY_ALIAS, SIGNING_KEY_ALIAS, SIGNING_MESSAGE_TYPES);
+                ENCRYPTION_KEY_ALIAS, SIGNING_KEY_ALIAS, SIGNING_MESSAGE_TYPES, REQUESTED_AUTHN_CONTEXT_CLASS_REF);
         set.addAll(X509KeyPairSettings.affix(RealmSettings.realmSettingPrefix(TYPE), ENCRYPTION_SETTING_KEY, false));
         set.addAll(X509KeyPairSettings.affix(RealmSettings.realmSettingPrefix(TYPE), SIGNING_SETTING_KEY, false));
         set.addAll(SSLConfigurationSettings.getRealmSettings(TYPE));
-=======
-            ENCRYPTION_KEY_ALIAS, SIGNING_KEY_ALIAS, SIGNING_MESSAGE_TYPES, REQUESTED_AUTHN_CONTEXT_CLASS_REF);
-        set.addAll(ENCRYPTION_SETTINGS.getAllSettings());
-        set.addAll(SIGNING_SETTINGS.getAllSettings());
-        set.addAll(SSLConfigurationSettings.withPrefix(SSL_PREFIX).getAllSettings());
->>>>>>> 16fa6b27
         set.addAll(PRINCIPAL_ATTRIBUTE.settings());
         set.addAll(GROUPS_ATTRIBUTE.settings());
         set.addAll(DN_ATTRIBUTE.settings());

--- conflicted
+++ resolved
@@ -357,17 +357,6 @@
         ConfigurableClusterPrivileges.writeArray(out, getConditionalClusterPrivileges());
         if (out.getTransportVersion().onOrAfter(TRANSPORT_VERSION_REMOTE_INDICES)) {
             out.writeArray(remoteIndicesPrivileges);
-<<<<<<< HEAD
-=======
-        } else if (hasRemoteIndicesPrivileges()) {
-            throw new IllegalArgumentException(
-                "versions of Elasticsearch before ["
-                    + TRANSPORT_VERSION_REMOTE_INDICES
-                    + "] can't handle remote indices privileges and attempted to send to ["
-                    + out.getTransportVersion()
-                    + "]"
-            );
->>>>>>> 5bec9ad4
         }
     }
 

--- conflicted
+++ resolved
@@ -53,11 +53,7 @@
 public class RoleDescriptor implements ToXContentObject, Writeable {
 
     public static final String ROLE_TYPE = "role";
-<<<<<<< HEAD
-    public static final Version REMOTE_INDICES_VERSION = Version.V_8_6_0;
-=======
     public static final Version VERSION_REMOTE_INDICES = Version.V_8_6_0;
->>>>>>> d5fb6046
 
     private final String name;
     private final String[] clusterPrivileges;
@@ -170,11 +166,7 @@
 
         this.applicationPrivileges = in.readArray(ApplicationResourcePrivileges::new, ApplicationResourcePrivileges[]::new);
         this.configurableClusterPrivileges = ConfigurableClusterPrivileges.readArray(in);
-<<<<<<< HEAD
-        if (in.getVersion().onOrAfter(REMOTE_INDICES_VERSION)) {
-=======
         if (in.getVersion().onOrAfter(VERSION_REMOTE_INDICES)) {
->>>>>>> d5fb6046
             this.remoteIndicesPrivileges = in.readArray(RemoteIndicesPrivileges::new, RemoteIndicesPrivileges[]::new);
         } else {
             this.remoteIndicesPrivileges = RemoteIndicesPrivileges.NONE;
@@ -345,20 +337,12 @@
         out.writeGenericMap(transientMetadata);
         out.writeArray(ApplicationResourcePrivileges::write, applicationPrivileges);
         ConfigurableClusterPrivileges.writeArray(out, getConditionalClusterPrivileges());
-<<<<<<< HEAD
-        if (out.getVersion().onOrAfter(REMOTE_INDICES_VERSION)) {
-=======
         if (out.getVersion().onOrAfter(VERSION_REMOTE_INDICES)) {
->>>>>>> d5fb6046
             out.writeArray(remoteIndicesPrivileges);
         } else if (hasRemoteIndicesPrivileges()) {
             throw new IllegalArgumentException(
                 "versions of Elasticsearch before ["
-<<<<<<< HEAD
-                    + REMOTE_INDICES_VERSION
-=======
                     + VERSION_REMOTE_INDICES
->>>>>>> d5fb6046
                     + "] can't handle remote indices privileges and attempted to send to ["
                     + out.getVersion()
                     + "]"
@@ -1034,15 +1018,11 @@
             public RemoteIndicesPrivileges build() {
                 if (remoteClusters == null || remoteClusters.length == 0) {
                     throw new IllegalArgumentException(
-<<<<<<< HEAD
-                        "[" + Fields.REMOTE_CLUSTERS + "] must refer to at least one cluster alias or cluster alias pattern"
-=======
                         "the ["
                             + Fields.REMOTE_INDICES
                             + "] sub-field ["
                             + Fields.REMOTE_CLUSTERS
                             + "] must refer to at least one cluster alias or cluster alias pattern"
->>>>>>> d5fb6046
                     );
                 }
                 return new RemoteIndicesPrivileges(indicesBuilder.build(), remoteClusters);

--- conflicted
+++ resolved
@@ -26,7 +26,10 @@
 
     public static RoleDescriptorsIntersection EMPTY = new RoleDescriptorsIntersection(Collections.emptyList());
 
-    private static final RoleDescriptor.Parser ROLE_DESCRIPTOR_PARSER = RoleDescriptor.parserBuilder().allowRestriction(true).build();
+    private static final RoleDescriptor.Parser ROLE_DESCRIPTOR_PARSER = RoleDescriptor.parserBuilder()
+        .allowRestriction(true)
+        .allowDescription(true)
+        .build();
 
     public RoleDescriptorsIntersection(RoleDescriptor roleDescriptor) {
         this(List.of(Set.of(roleDescriptor)));
@@ -72,11 +75,7 @@
             while ((token = p.nextToken()) != XContentParser.Token.END_OBJECT) {
                 XContentParserUtils.ensureExpectedToken(XContentParser.Token.FIELD_NAME, token, p);
                 XContentParserUtils.ensureExpectedToken(XContentParser.Token.START_OBJECT, p.nextToken(), p);
-<<<<<<< HEAD
-                roleDescriptors.add(RoleDescriptor.parser().allowRestriction(true).allowDescription(true).parse(p.currentName(), p));
-=======
                 roleDescriptors.add(ROLE_DESCRIPTOR_PARSER.parse(p.currentName(), p));
->>>>>>> a09ae3fd
             }
             return Set.copyOf(roleDescriptors);
         });

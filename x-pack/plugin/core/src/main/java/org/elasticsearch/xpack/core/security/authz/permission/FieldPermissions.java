--- conflicted
+++ resolved
@@ -33,6 +33,7 @@
 import org.elasticsearch.index.mapper.TimeSeriesIdFieldMapper;
 import org.elasticsearch.index.mapper.TimeSeriesRoutingHashFieldMapper;
 import org.elasticsearch.index.mapper.VersionFieldMapper;
+import org.elasticsearch.lucene.util.automaton.MinimizationOperations;
 import org.elasticsearch.plugins.FieldPredicate;
 import org.elasticsearch.xpack.cluster.routing.allocation.mapper.DataTierFieldMapper;
 import org.elasticsearch.xpack.core.security.authz.accesscontrol.FieldSubsetReader;
@@ -157,9 +158,25 @@
         this.permittedFieldsAutomaton = new CharacterRunAutomaton(permittedFieldsAutomaton);
         // we cache the result of isTotal since this might be a costly operation
         this.permittedFieldsAutomatonIsTotal = Operations.isTotal(permittedFieldsAutomaton);
-        this.fieldPredicate = permittedFieldsAutomatonIsTotal
-            ? FieldPredicate.ACCEPT_ALL
-            : new AutomatonFieldPredicate(originalAutomaton, this.permittedFieldsAutomaton);
+        // TODO clean up
+        this.fieldPredicate = permittedFieldsAutomatonIsTotal ? FieldPredicate.ACCEPT_ALL : new FieldPredicate.Or(new FieldPredicate() {
+            @Override
+            public boolean test(String field) {
+                return METADATA_FIELDS_ALLOWLIST.contains(field);
+            }
+
+            @Override
+            public String modifyHash(String hash) {
+                // TODO
+                return hash + ":" + METADATA_FIELDS_ALLOWLIST.hashCode();
+            }
+
+            @Override
+            public long ramBytesUsed() {
+                // TODO
+                return 0;
+            }
+        }, new AutomatonFieldPredicate(originalAutomaton, this.permittedFieldsAutomaton));
 
         long ramBytesUsed = BASE_FIELD_PERM_DEF_BYTES;
         ramBytesUsed += this.fieldPermissionsDefinitions.stream()
@@ -195,18 +212,6 @@
         return a.getNumStates() * 5; // wild guess, better than 0
     }
 
-<<<<<<< HEAD
-=======
-    public static Automaton initializePermittedFieldsAutomaton(FieldPermissionsDefinition fieldPermissionsDefinition) {
-        Set<FieldGrantExcludeGroup> groups = fieldPermissionsDefinition.getFieldGrantExcludeGroups();
-        assert groups.size() > 0 : "there must always be a single group for field inclusion/exclusion";
-        List<Automaton> automatonList = groups.stream()
-            .map(g -> FieldPermissions.buildPermittedFieldsAutomaton(g.getGrantedFields(), g.getExcludedFields()))
-            .collect(Collectors.toList());
-        return Automatons.unionAndMinimize(automatonList);
-    }
-
->>>>>>> d7490ed4
     /**
      * Construct a single automaton to represent the set of {@code grantedFields} except for the {@code deniedFields}.
      * @throws ElasticsearchSecurityException If {@code deniedFields} is not a subset of {@code grantedFields}.
@@ -226,7 +231,7 @@
             automatonList.add(automatonWithFlag.automaton());
             hasLegacyExceptionFields = hasLegacyExceptionFields || automatonWithFlag.hasLegacyExceptFields();
         }
-        return new AutomatonWithLegacyExceptionFieldsFlag(Automatons.unionAndDeterminize(automatonList), hasLegacyExceptionFields);
+        return new AutomatonWithLegacyExceptionFieldsFlag(Automatons.unionAndMinimize(automatonList), hasLegacyExceptionFields);
     }
 
     private static AutomatonWithLegacyExceptionFieldsFlag buildPermittedFieldsAutomaton(
@@ -252,12 +257,8 @@
             return new AutomatonWithLegacyExceptionFieldsFlag(Automatons.MATCH_ALL, false);
         }
 
-        grantedFieldsAutomaton = Operations.removeDeadStates(
-            Operations.determinize(grantedFieldsAutomaton, Operations.DEFAULT_DETERMINIZE_WORK_LIMIT)
-        );
-        deniedFieldsAutomaton = Operations.removeDeadStates(
-            Operations.determinize(deniedFieldsAutomaton, Operations.DEFAULT_DETERMINIZE_WORK_LIMIT)
-        );
+        grantedFieldsAutomaton = MinimizationOperations.minimize(grantedFieldsAutomaton, Operations.DEFAULT_DETERMINIZE_WORK_LIMIT);
+        deniedFieldsAutomaton = MinimizationOperations.minimize(deniedFieldsAutomaton, Operations.DEFAULT_DETERMINIZE_WORK_LIMIT);
 
         boolean hasLegacyExceptionFields = false;
         if (Automatons.subsetOf(deniedFieldsAutomaton, grantedFieldsAutomaton) == false) {
@@ -274,13 +275,8 @@
             hasLegacyExceptionFields = true;
         }
 
-<<<<<<< HEAD
         return new AutomatonWithLegacyExceptionFieldsFlag(
-            Automatons.unionAndDeterminize(
-                Automatons.minusAndDeterminize(grantedFieldsAutomaton, deniedFieldsAutomaton),
-                // include allowlisted metadata fields _after_ removing denied fields since we always allow access for them
-                METADATA_FIELDS_ALLOWLIST_AUTOMATON
-            ),
+            Automatons.minusAndMinimize(grantedFieldsAutomaton, deniedFieldsAutomaton),
             hasLegacyExceptionFields
         );
     }
@@ -290,15 +286,11 @@
         Automaton deniedFieldsAutomaton
     ) {
         final Automaton legacyMetadataFieldsAutomaton = Operations.concatenate(Automata.makeChar('_'), Automata.makeAnyString());
-        final Automaton grantedFieldsWithLegacyMetadataFieldsAutomaton = Automatons.unionAndDeterminize(
+        final Automaton grantedFieldsWithLegacyMetadataFieldsAutomaton = Automatons.unionAndMinimize(
             grantedFieldsAutomaton,
             legacyMetadataFieldsAutomaton
         );
         return Automatons.subsetOf(deniedFieldsAutomaton, grantedFieldsWithLegacyMetadataFieldsAutomaton);
-=======
-        grantedFieldsAutomaton = Automatons.minusAndMinimize(grantedFieldsAutomaton, deniedFieldsAutomaton);
-        return grantedFieldsAutomaton;
->>>>>>> d7490ed4
     }
 
     record AutomatonWithLegacyExceptionFieldsFlag(Automaton automaton, boolean hasLegacyExceptFields) {}
@@ -343,7 +335,7 @@
      * fieldName can be a wildcard.
      */
     public boolean grantsAccessTo(String fieldName) {
-        return permittedFieldsAutomatonIsTotal || permittedFieldsAutomaton.run(fieldName);
+        return permittedFieldsAutomatonIsTotal || METADATA_FIELDS_ALLOWLIST.contains(fieldName) || permittedFieldsAutomaton.run(fieldName);
     }
 
     public FieldPredicate fieldPredicate() {

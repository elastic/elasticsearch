/*
 * Copyright Elasticsearch B.V. and/or licensed to Elasticsearch B.V. under one
 * or more contributor license agreements. Licensed under the Elastic License
 * 2.0; you may not use this file except in compliance with the Elastic License
 * 2.0.
 */

package org.elasticsearch.xpack.core.security.authz.permission;

import org.apache.logging.log4j.LogManager;
import org.apache.logging.log4j.Logger;
import org.elasticsearch.TransportVersion;
import org.elasticsearch.common.io.stream.NamedWriteable;
import org.elasticsearch.common.io.stream.StreamInput;
import org.elasticsearch.common.io.stream.StreamOutput;
import org.elasticsearch.xcontent.ToXContentObject;
import org.elasticsearch.xcontent.XContentBuilder;
import org.elasticsearch.xpack.core.security.authz.RoleDescriptor;
import org.elasticsearch.xpack.core.security.authz.privilege.ClusterPrivilegeResolver;

import java.io.IOException;
import java.util.ArrayList;
import java.util.Arrays;
import java.util.Collections;
import java.util.HashSet;
import java.util.List;
import java.util.Locale;
import java.util.Map;
import java.util.Objects;
import java.util.Set;
import java.util.TreeSet;
import java.util.stream.Collectors;

/**
 * Represents the set of permissions for remote clusters. This is intended to be the model for both the {@link RoleDescriptor}
 * and {@link Role}. This model is intended to be converted to local cluster permissions
 * {@link #collapseAndRemoveUnsupportedPrivileges(String, TransportVersion)} before sent to the remote cluster. This model also be included
 * in the role descriptors for (normal) API keys sent between nodes/clusters. In both cases the outbound transport version can be used to
 * remove permissions that are not available to older nodes or clusters. The methods {@link #removeUnsupportedPrivileges(TransportVersion)}
 * and {@link #collapseAndRemoveUnsupportedPrivileges(String, TransportVersion)} are used to aid in ensuring correct privileges per
 * transport version.
 * For example, on the local/querying cluster this model represents the following:
 * <code>
 * "remote_cluster" : [
 *         {
 *             "privileges" : ["foo"],
 *             "clusters" : ["clusterA"]
 *         },
 *         {
 *             "privileges" : ["bar"],
 *             "clusters" : ["clusterB"]
 *         }
 *     ]
 * </code>
 * (RCS 2.0) when sent to the remote cluster "clusterA", the privileges will be converted to the appropriate cluster privileges.
 * For example:
 * <code>
 *   "cluster": ["foo"]
 * </code>
 * and (RCS 2.0) when sent to the remote cluster "clusterB", the privileges will be converted to the appropriate cluster privileges.
 * For example:
 * <code>
 *   "cluster": ["bar"]
 * </code>
 * For normal API keys and their role descriptors :If the remote cluster does not support the privilege, the privilege will be not be sent.
 * Upstream code performs the removal, but this class owns the business logic for how to remove per outbound version.
 */
public class RemoteClusterPermissions implements NamedWriteable, ToXContentObject {

<<<<<<< HEAD
    public static final TransportVersion ROLE_REMOTE_CLUSTER_PRIVS = TransportVersion.fromId(8702002);
=======
    public static final TransportVersion ROLE_REMOTE_CLUSTER_PRIVS = TransportVersions.V_8_15_0;
    public static final TransportVersion MANAGE_ROLES_PRIVILEGE = TransportVersion.fromId(8772001);
>>>>>>> ad268e01
    public static final TransportVersion ROLE_MONITOR_STATS = TransportVersion.fromId(8797002);

    public static final String NAME = "remote_cluster_permissions";
    private static final Logger logger = LogManager.getLogger(RemoteClusterPermissions.class);
    private final List<RemoteClusterPermissionGroup> remoteClusterPermissionGroups;

    // package private non-final for testing
    static Map<TransportVersion, Set<String>> allowedRemoteClusterPermissions = Map.of(
        ROLE_REMOTE_CLUSTER_PRIVS,
        Set.of(ClusterPrivilegeResolver.MONITOR_ENRICH.name()),
        ROLE_MONITOR_STATS,
        Set.of(ClusterPrivilegeResolver.MONITOR_STATS.name())
    );
    static final TransportVersion lastTransportVersionPermission = allowedRemoteClusterPermissions.keySet()
        .stream()
        .max(TransportVersion::compareTo)
        .orElseThrow();

    public static final RemoteClusterPermissions NONE = new RemoteClusterPermissions();

    public static Set<String> getSupportedRemoteClusterPermissions() {
        return allowedRemoteClusterPermissions.values().stream().flatMap(Set::stream).collect(Collectors.toCollection(TreeSet::new));
    }

    public RemoteClusterPermissions(StreamInput in) throws IOException {
        remoteClusterPermissionGroups = in.readNamedWriteableCollectionAsList(RemoteClusterPermissionGroup.class);
    }

    public RemoteClusterPermissions(List<Map<String, List<String>>> remoteClusters) {
        remoteClusterPermissionGroups = new ArrayList<>();
        for (Map<String, List<String>> remoteCluster : remoteClusters) {
            RemoteClusterPermissionGroup remoteClusterPermissionGroup = new RemoteClusterPermissionGroup(remoteCluster);
            remoteClusterPermissionGroups.add(remoteClusterPermissionGroup);
        }
    }

    public RemoteClusterPermissions() {
        remoteClusterPermissionGroups = new ArrayList<>();
    }

    public RemoteClusterPermissions addGroup(RemoteClusterPermissionGroup remoteClusterPermissionGroup) {
        Objects.requireNonNull(remoteClusterPermissionGroup, "remoteClusterPermissionGroup must not be null");
        if (this == NONE) {
            throw new IllegalArgumentException("Cannot add a group to the `NONE` instance");
        }
        remoteClusterPermissionGroups.add(remoteClusterPermissionGroup);
        return this;
    }

    /**
     * Will remove any unsupported privileges for the provided outbound version. This method will not modify the current instance.
     * This is useful for (normal) API keys role descriptors to help ensure that we don't send unsupported privileges. The result of
     * this method may result in no groups if all privileges are removed. {@link #hasAnyPrivileges()} can be used to check if there are
     * any privileges left.
     * @param outboundVersion The version by which to remove unsupported privileges, this is typically the version of the remote cluster
     * @return a new instance of RemoteClusterPermissions with the unsupported privileges removed
     */
    public RemoteClusterPermissions removeUnsupportedPrivileges(TransportVersion outboundVersion) {
        Objects.requireNonNull(outboundVersion, "outboundVersion must not be null");
        if (outboundVersion.onOrAfter(lastTransportVersionPermission)) {
            return this;
        }
        RemoteClusterPermissions copyForOutboundVersion = new RemoteClusterPermissions();
        Set<String> allowedPermissionsPerVersion = getAllowedPermissionsPerVersion(outboundVersion);
        for (RemoteClusterPermissionGroup group : remoteClusterPermissionGroups) {
            String[] privileges = group.clusterPrivileges();
            List<String> outboundPrivileges = new ArrayList<>(privileges.length);
            for (String privilege : privileges) {
                if (allowedPermissionsPerVersion.contains(privilege.toLowerCase(Locale.ROOT))) {
                    outboundPrivileges.add(privilege);
                }
            }
            if (outboundPrivileges.isEmpty() == false) {
                RemoteClusterPermissionGroup outboundGroup = new RemoteClusterPermissionGroup(
                    outboundPrivileges.toArray(new String[0]),
                    group.remoteClusterAliases()
                );
                copyForOutboundVersion.addGroup(outboundGroup);
                if (logger.isDebugEnabled()) {
                    if (group.equals(outboundGroup) == false) {
                        logger.debug(
                            "Removed unsupported remote cluster permissions. Remaining {} for remote cluster [{}] for version [{}]."
                                + "Due to the remote cluster version, only the following permissions are allowed: {}",
                            outboundPrivileges,
                            group.remoteClusterAliases(),
                            outboundVersion,
                            allowedPermissionsPerVersion
                        );
                    }
                }
            } else {
                logger.debug(
                    "Removed all remote cluster permissions for remote cluster [{}]. "
                        + "Due to the remote cluster version, only the following permissions are allowed: {}",
                    group.remoteClusterAliases(),
                    allowedPermissionsPerVersion
                );
            }
        }
        return copyForOutboundVersion;
    }

    /**
     * Gets all the privilege names for the remote cluster. This method will collapse all groups to single String[] all lowercase
     * and will only return the appropriate privileges for the provided remote cluster version. This is useful for RCS 2.0 to ensure
     * that we properly convert all the remote_cluster -> cluster privileges per remote cluster.
     */
    public String[] collapseAndRemoveUnsupportedPrivileges(final String remoteClusterAlias, TransportVersion outboundVersion) {

        // get all privileges for the remote cluster
        Set<String> groupPrivileges = remoteClusterPermissionGroups.stream()
            .filter(group -> group.hasPrivileges(remoteClusterAlias))
            .flatMap(groups -> Arrays.stream(groups.clusterPrivileges()))
            .distinct()
            .map(s -> s.toLowerCase(Locale.ROOT))
            .collect(Collectors.toSet());

        // find all the privileges that are allowed for the remote cluster version
        Set<String> allowedPermissionsPerVersion = getAllowedPermissionsPerVersion(outboundVersion);

        // intersect the two sets to get the allowed privileges for the remote cluster version
        Set<String> allowedPrivileges = new HashSet<>(groupPrivileges);
        boolean hasRemovedPrivileges = allowedPrivileges.retainAll(allowedPermissionsPerVersion);
        if (hasRemovedPrivileges) {
            HashSet<String> removedPrivileges = new HashSet<>(groupPrivileges);
            removedPrivileges.removeAll(allowedPermissionsPerVersion);
            logger.info(
                "Removed unsupported remote cluster permissions {} for remote cluster [{}]. "
                    + "Due to the remote cluster version, only the following permissions are allowed: {}",
                removedPrivileges,
                remoteClusterAlias,
                allowedPrivileges
            );
        }

        return allowedPrivileges.stream().sorted().toArray(String[]::new);
    }

    /**
     * Converts this object to it's {@link Map} representation.
     * @return a list of maps representing the remote cluster permissions
     */
    public List<Map<String, List<String>>> toMap() {
        return remoteClusterPermissionGroups.stream().map(RemoteClusterPermissionGroup::toMap).toList();
    }

    /**
     * Validates the remote cluster permissions (regardless of remote cluster version).
     * This method will throw an {@link IllegalArgumentException} if the permissions are invalid.
     * Generally, this method is just a safety check and validity should be checked before adding the permissions to this class.
     */
    public void validate() {
        assert hasAnyPrivileges();
        Set<String> invalid = getUnsupportedPrivileges();
        if (invalid.isEmpty() == false) {
            throw new IllegalArgumentException(
                "Invalid remote_cluster permissions found. Please remove the following: "
                    + invalid
                    + " Only "
                    + getSupportedRemoteClusterPermissions()
                    + " are allowed"
            );
        }
    }

    /**
     * Returns the unsupported privileges in the remote cluster permissions (regardless of remote cluster version).
     * Empty set if all privileges are supported.
     */
    private Set<String> getUnsupportedPrivileges() {
        Set<String> invalid = new HashSet<>();
        for (RemoteClusterPermissionGroup group : remoteClusterPermissionGroups) {
            for (String namedPrivilege : group.clusterPrivileges()) {
                String toCheck = namedPrivilege.toLowerCase(Locale.ROOT);
                if (getSupportedRemoteClusterPermissions().contains(toCheck) == false) {
                    invalid.add(namedPrivilege);
                }
            }
        }
        return invalid;
    }

    public boolean hasAnyPrivileges(final String remoteClusterAlias) {
        return remoteClusterPermissionGroups.stream().anyMatch(remoteIndicesGroup -> remoteIndicesGroup.hasPrivileges(remoteClusterAlias));
    }

    public boolean hasAnyPrivileges() {
        return remoteClusterPermissionGroups.isEmpty() == false;
    }

    public List<RemoteClusterPermissionGroup> groups() {
        return Collections.unmodifiableList(remoteClusterPermissionGroups);
    }

    private Set<String> getAllowedPermissionsPerVersion(TransportVersion outboundVersion) {
        return allowedRemoteClusterPermissions.entrySet()
            .stream()
            .filter((entry) -> entry.getKey().onOrBefore(outboundVersion))
            .map(Map.Entry::getValue)
            .flatMap(Set::stream)
            .map(s -> s.toLowerCase(Locale.ROOT))
            .collect(Collectors.toSet());
    }

    @Override
    public XContentBuilder toXContent(XContentBuilder builder, Params params) throws IOException {
        for (RemoteClusterPermissionGroup remoteClusterPermissionGroup : remoteClusterPermissionGroups) {
            builder.value(remoteClusterPermissionGroup);
        }
        return builder;
    }

    @Override
    public void writeTo(StreamOutput out) throws IOException {
        out.writeNamedWriteableCollection(remoteClusterPermissionGroups);
    }

    @Override
    public boolean equals(Object o) {
        if (this == o) return true;
        if (o == null || getClass() != o.getClass()) return false;
        RemoteClusterPermissions that = (RemoteClusterPermissions) o;
        return Objects.equals(remoteClusterPermissionGroups, that.remoteClusterPermissionGroups);
    }

    @Override
    public int hashCode() {
        return Objects.hash(remoteClusterPermissionGroups);
    }

    @Override
    public String toString() {
        return "RemoteClusterPermissions{" + "remoteClusterPermissionGroups=" + remoteClusterPermissionGroups + '}';
    }

    @Override
    public String getWriteableName() {
        return NAME;
    }

}<|MERGE_RESOLUTION|>--- conflicted
+++ resolved
@@ -67,12 +67,8 @@
  */
 public class RemoteClusterPermissions implements NamedWriteable, ToXContentObject {
 
-<<<<<<< HEAD
     public static final TransportVersion ROLE_REMOTE_CLUSTER_PRIVS = TransportVersion.fromId(8702002);
-=======
-    public static final TransportVersion ROLE_REMOTE_CLUSTER_PRIVS = TransportVersions.V_8_15_0;
     public static final TransportVersion MANAGE_ROLES_PRIVILEGE = TransportVersion.fromId(8772001);
->>>>>>> ad268e01
     public static final TransportVersion ROLE_MONITOR_STATS = TransportVersion.fromId(8797002);
 
     public static final String NAME = "remote_cluster_permissions";

--- conflicted
+++ resolved
@@ -101,37 +101,6 @@
 
     public static final Predicate<String> ACTION_MATCHER = ClusterPrivilege.ALL.predicate();
 
-<<<<<<< HEAD
-    private static final Map<String, ClusterPrivilege> VALUES = MapBuilder.<String, ClusterPrivilege>newMapBuilder()
-            .put("none", NONE)
-            .put("all", ALL)
-            .put("monitor", MONITOR)
-            .put("monitor_ml", MONITOR_ML)
-            .put("monitor_data_frame_transforms", MONITOR_DATA_FRAME)
-            .put("monitor_watcher", MONITOR_WATCHER)
-            .put("monitor_rollup", MONITOR_ROLLUP)
-            .put("manage", MANAGE)
-            .put("manage_ml", MANAGE_ML)
-            .put("manage_data_frame_transforms", MANAGE_DATA_FRAME)
-            .put("manage_token", MANAGE_TOKEN)
-            .put("manage_watcher", MANAGE_WATCHER)
-            .put("manage_index_templates", MANAGE_IDX_TEMPLATES)
-            .put("manage_ingest_pipelines", MANAGE_INGEST_PIPELINES)
-            .put("transport_client", TRANSPORT_CLIENT)
-            .put("manage_security", MANAGE_SECURITY)
-            .put("manage_saml", MANAGE_SAML)
-            .put("manage_oidc", MANAGE_OIDC)
-            .put("manage_pipeline", MANAGE_PIPELINE)
-            .put("manage_rollup", MANAGE_ROLLUP)
-            .put("manage_ccr", MANAGE_CCR)
-            .put("read_ccr", READ_CCR)
-            .put("create_snapshot", CREATE_SNAPSHOT)
-            .put("manage_ilm", MANAGE_ILM)
-            .put("read_ilm", READ_ILM)
-            .put("manage_slm", MANAGE_SLM)
-            .put("read_slm", READ_SLM)
-            .immutableMap();
-=======
     private static final Map<String, ClusterPrivilege> VALUES = Map.ofEntries(
             entry("none", NONE),
             entry("all", ALL),
@@ -157,8 +126,9 @@
             entry("read_ccr", READ_CCR),
             entry("create_snapshot", CREATE_SNAPSHOT),
             entry("manage_ilm", MANAGE_ILM),
-            entry("read_ilm", READ_ILM));
->>>>>>> 47b56558
+            entry("read_ilm", READ_ILM),
+            entry("manage_slm", MANAGE_SLM),
+            entry("read_slm", READ_SLM));
 
     private static final ConcurrentHashMap<Set<String>, ClusterPrivilege> CACHE = new ConcurrentHashMap<>();
 

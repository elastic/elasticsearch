/*
 * Copyright Elasticsearch B.V. and/or licensed to Elasticsearch B.V. under one
 * or more contributor license agreements. Licensed under the Elastic License
 * 2.0; you may not use this file except in compliance with the Elastic License
 * 2.0.
 */

package org.elasticsearch.xpack.core.security.authz.store;

import org.elasticsearch.action.admin.indices.alias.TransportIndicesAliasesAction;
import org.elasticsearch.action.admin.indices.delete.TransportDeleteIndexAction;
import org.elasticsearch.action.admin.indices.mapping.put.TransportAutoPutMappingAction;
import org.elasticsearch.action.admin.indices.mapping.put.TransportPutMappingAction;
import org.elasticsearch.action.admin.indices.rollover.RolloverAction;
import org.elasticsearch.action.admin.indices.settings.put.TransportUpdateSettingsAction;
import org.elasticsearch.xpack.core.monitoring.action.MonitoringBulkAction;
import org.elasticsearch.xpack.core.security.action.apikey.InvalidateApiKeyAction;
import org.elasticsearch.xpack.core.security.action.privilege.GetBuiltinPrivilegesAction;
import org.elasticsearch.xpack.core.security.action.profile.ActivateProfileAction;
import org.elasticsearch.xpack.core.security.action.profile.GetProfilesAction;
import org.elasticsearch.xpack.core.security.action.profile.SuggestProfilesAction;
import org.elasticsearch.xpack.core.security.action.user.ProfileHasPrivilegesAction;
import org.elasticsearch.xpack.core.security.authz.RoleDescriptor;
import org.elasticsearch.xpack.core.security.authz.permission.RemoteClusterPermissionGroup;
import org.elasticsearch.xpack.core.security.authz.permission.RemoteClusterPermissions;
import org.elasticsearch.xpack.core.security.authz.privilege.ClusterPrivilegeResolver;
import org.elasticsearch.xpack.core.security.authz.privilege.ConfigurableClusterPrivilege;
import org.elasticsearch.xpack.core.security.authz.privilege.ConfigurableClusterPrivileges;
import org.elasticsearch.xpack.core.security.support.MetadataUtils;

import java.util.Map;
import java.util.Set;

import static org.elasticsearch.xpack.core.security.authz.store.ReservedRolesStore.getRemoteIndicesReadPrivileges;

/**
 * This exists in a separate file so it can be assigned to the Kibana security
 * team in the CODEOWNERS file
 */
class KibanaOwnedReservedRoleDescriptors {

    // package-private to expose to ReservedRoleStore
    static RoleDescriptor kibanaAdminUser(String name, Map<String, Object> metadata) {
        return new RoleDescriptor(
            name,
            null,
            null,
            new RoleDescriptor.ApplicationResourcePrivileges[] {
                RoleDescriptor.ApplicationResourcePrivileges.builder()
                    .application("kibana-.kibana")
                    .resources("*")
                    .privileges("all")
                    .build() },
            null,
            null,
            metadata,
            null,
            null,
            null,
            null,
            "Grants access to all features in Kibana."
        );
    }

    // package-private to expose to ReservedRoleStore
    static RoleDescriptor kibanaSystem(String name) {
        return new RoleDescriptor(
            name,
            new String[] {
                "monitor",
                "manage_index_templates",
                // manage_inference required for Kibana's inference plugin to setup an ELSER endpoint.
                "manage_inference",
                MonitoringBulkAction.NAME,
                "manage_saml",
                "manage_token",
                "manage_oidc",
                // For SLO to install enrich policy
                "manage_enrich",
                // For Fleet package upgrade
                "manage_pipeline",
                "manage_ilm",
                // For connectors telemetry
                "monitor_connector",
                // For the endpoint package that ships a transform
                "manage_transform",
                InvalidateApiKeyAction.NAME,
                "grant_api_key",
                "manage_own_api_key",
                GetBuiltinPrivilegesAction.NAME,
                "delegate_pki",
                GetProfilesAction.NAME,
                ActivateProfileAction.NAME,
                SuggestProfilesAction.NAME,
                ProfileHasPrivilegesAction.NAME,
                "write_fleet_secrets",
                // To facilitate ML UI functionality being controlled using Kibana security
                // privileges
                "manage_ml",
                // The symbolic constant for this one is in SecurityActionMapper, so not
                // accessible from X-Pack core
                "cluster:admin/analyze",
                "cluster:admin/script/put",
                "cluster:admin/script/get",
                // To facilitate using the file uploader functionality
                "monitor_text_structure",
                // To cancel tasks and delete async searches
                "cancel_task" },
            new RoleDescriptor.IndicesPrivileges[] {
                // System indices defined in KibanaPlugin
                RoleDescriptor.IndicesPrivileges.builder()
                    .indices(".kibana*", ".reporting-*", ".chat-*", ".workflows-*")
                    .privileges("all")
                    .allowRestrictedIndices(true)
                    .build(),
                RoleDescriptor.IndicesPrivileges.builder().indices(".monitoring-*").privileges("read", "read_cross_cluster").build(),
                RoleDescriptor.IndicesPrivileges.builder().indices(".management-beats").privileges("create_index", "read", "write").build(),
                // To facilitate ML UI functionality being controlled using Kibana security
                // privileges
                RoleDescriptor.IndicesPrivileges.builder().indices(".ml-anomalies*", ".ml-stats-*").privileges("read").build(),
                RoleDescriptor.IndicesPrivileges.builder()
                    .indices(".ml-annotations*", ".ml-notifications*")
                    .privileges("read", "write")
                    .build(),
                // And the reindexed indices from v7
                RoleDescriptor.IndicesPrivileges.builder()
                    .indices(".reindexed-v8-ml-annotations*", ".reindexed-v8-ml-notifications*")
                    .privileges("read", "write")
                    .build(),

                // APM agent configuration - system index defined in KibanaPlugin
                RoleDescriptor.IndicesPrivileges.builder()
                    .indices(".apm-agent-configuration")
                    .privileges("all")
                    .allowRestrictedIndices(true)
                    .build(),

                // APM custom link index creation - system index defined in KibanaPlugin
                RoleDescriptor.IndicesPrivileges.builder()
                    .indices(".apm-custom-link")
                    .privileges("all")
                    .allowRestrictedIndices(true)
                    .build(),

                // APM source map index creation - system index defined in KibanaPlugin
                RoleDescriptor.IndicesPrivileges.builder()
                    .indices(".apm-source-map")
                    .privileges("all")
                    .allowRestrictedIndices(true)
                    .build(),

                // APM telemetry queries APM indices in kibana task runner
                RoleDescriptor.IndicesPrivileges.builder().indices("apm-*").privileges("read", "read_cross_cluster").build(),
                RoleDescriptor.IndicesPrivileges.builder().indices("logs-apm.*").privileges("read", "read_cross_cluster").build(),
                RoleDescriptor.IndicesPrivileges.builder().indices("metrics-apm.*").privileges("read", "read_cross_cluster").build(),
                RoleDescriptor.IndicesPrivileges.builder().indices("traces-apm.*").privileges("read", "read_cross_cluster").build(),
                RoleDescriptor.IndicesPrivileges.builder().indices("traces-apm-*").privileges("read", "read_cross_cluster").build(),

                // Logstash telemetry queries of kibana task runner to access Logstash metric
                // indices
                RoleDescriptor.IndicesPrivileges.builder().indices("metrics-logstash.*").privileges("read").build(),

                // Data telemetry reads mappings, metadata and stats of indices
                RoleDescriptor.IndicesPrivileges.builder().indices("*").privileges("view_index_metadata", "monitor").build(),
                // Endpoint diagnostic information. Kibana reads from these indices to send
                // telemetry and also creates the index when policies are first created
                RoleDescriptor.IndicesPrivileges.builder()
                    .indices(".logs-endpoint.diagnostic.collection-*")
                    .privileges("read", "create_index")
                    .build(),
                // Fleet secrets. Kibana can only write to this index.
                RoleDescriptor.IndicesPrivileges.builder()
                    .indices(".fleet-secrets*")
                    .privileges("write", "delete", "create_index")
                    .allowRestrictedIndices(true)
                    .build(),
                // Integrations knowledge base: Fleet creates, manages, and uses this index to store knowledge base documents to be consumed
                // by AI assistants to support integrations
                // assistants.
                RoleDescriptor.IndicesPrivileges.builder()
                    .indices(".integration_knowledge*")
                    .privileges("read", "write", "create_index")
                    .allowRestrictedIndices(true)
                    .build(),
                // Other Fleet indices. Kibana reads and writes to these indices to manage
                // Elastic Agents.
                RoleDescriptor.IndicesPrivileges.builder()
                    .indices(".fleet-actions*")
                    .privileges("all")
                    .allowRestrictedIndices(true)
                    .build(),
                RoleDescriptor.IndicesPrivileges.builder().indices(".fleet-agents*").privileges("all").allowRestrictedIndices(true).build(),
                RoleDescriptor.IndicesPrivileges.builder()
                    .indices(".fleet-artifacts*")
                    .privileges("all")
                    .allowRestrictedIndices(true)
                    .build(),
                RoleDescriptor.IndicesPrivileges.builder()
                    .indices(".fleet-enrollment-api-keys*")
                    .privileges("all")
                    .allowRestrictedIndices(true)
                    .build(),
                RoleDescriptor.IndicesPrivileges.builder()
                    .indices(".fleet-policies*")
                    .privileges("all")
                    .allowRestrictedIndices(true)
                    .build(),
                RoleDescriptor.IndicesPrivileges.builder()
                    .indices(".fleet-policies-leader*")
                    .privileges("all")
                    .allowRestrictedIndices(true)
                    .build(),
                RoleDescriptor.IndicesPrivileges.builder()
                    .indices(".fleet-servers*")
                    .privileges("all")
                    .allowRestrictedIndices(true)
                    .build(),
                RoleDescriptor.IndicesPrivileges.builder().indices(".fleet-fileds*").privileges("all").allowRestrictedIndices(true).build(),
                // 8.9 BWC
                RoleDescriptor.IndicesPrivileges.builder()
                    .indices(".fleet-file-data-*")
                    .privileges("all")
                    .allowRestrictedIndices(true)
                    .build(),
                RoleDescriptor.IndicesPrivileges.builder().indices(".fleet-files-*").privileges("all").allowRestrictedIndices(true).build(),
                RoleDescriptor.IndicesPrivileges.builder()
                    .indices(".fleet-filedelivery-data-*")
                    .privileges("all")
                    .allowRestrictedIndices(true)
                    .build(),
                RoleDescriptor.IndicesPrivileges.builder()
                    .indices(".fleet-filedelivery-meta-*")
                    .privileges("all")
                    .allowRestrictedIndices(true)
                    .build(),
                // Fleet writes to this datastream for Agent status alerting feature
                RoleDescriptor.IndicesPrivileges.builder().indices("logs-elastic_agent.status_change-*").privileges("all").build(),
                // Fleet telemetry queries Agent Logs indices in kibana task runner
                RoleDescriptor.IndicesPrivileges.builder().indices("logs-elastic_agent*").privileges("read").build(),
                // Fleet publishes Agent metrics in kibana task runner
                RoleDescriptor.IndicesPrivileges.builder().indices("metrics-fleet_server*").privileges("all").build(),
                // Fleet reads output health from this index pattern
                RoleDescriptor.IndicesPrivileges.builder().indices("logs-fleet_server*").privileges("read", "delete_index").build(),
                // Fleet creates and writes this index for sync integrations feature
                RoleDescriptor.IndicesPrivileges.builder()
                    .indices("fleet-synced-integrations", "fleet-synced-integrations-ccr*")
                    .privileges("create_index", "manage", "read", "write")
                    .build(),
                // Legacy "Alerts as data" used in Security Solution.
                // Kibana user creates these indices; reads / writes to them.
                RoleDescriptor.IndicesPrivileges.builder()
                    .indices(ReservedRolesStore.ALERTS_LEGACY_INDEX, ReservedRolesStore.ALERTS_LEGACY_INDEX_REINDEXED_V8)
                    .privileges("all")
                    .build(),
                // Used in Security Solution for value lists.
                // Kibana user creates these indices; reads / writes to them.
                RoleDescriptor.IndicesPrivileges.builder()
                    .indices(
                        ReservedRolesStore.LISTS_INDEX,
                        ReservedRolesStore.LISTS_ITEMS_INDEX,
                        ReservedRolesStore.LISTS_INDEX_REINDEXED_V8,
                        ReservedRolesStore.LISTS_ITEMS_INDEX_REINDEXED_V8
                    )
                    .privileges("all")
                    .build(),
                // "Alerts as data" internal backing indices used in Security Solution,
                // Observability, etc.
                // Kibana system user creates these indices; reads / writes to them via the
                // aliases (see below).
                RoleDescriptor.IndicesPrivileges.builder()
                    .indices(ReservedRolesStore.ALERTS_BACKING_INDEX, ReservedRolesStore.ALERTS_BACKING_INDEX_REINDEXED)
                    .privileges("all")
                    .build(),
                // "Alerts as data" public index aliases used in Security Solution,
                // Observability, etc.
                // Kibana system user uses them to read / write alerts.
                RoleDescriptor.IndicesPrivileges.builder().indices(ReservedRolesStore.ALERTS_INDEX_ALIAS).privileges("all").build(),
                // "Cases as data" analytics indexes and aliases
                RoleDescriptor.IndicesPrivileges.builder().indices(ReservedRolesStore.CASES_ANALYTICS_INDEXES).privileges("all").build(),
                RoleDescriptor.IndicesPrivileges.builder().indices(ReservedRolesStore.CASES_ANALYTICS_ALIASES).privileges("all").build(),
                // "Alerts as data" public index alias used in Security Solution
                // Kibana system user uses them to read / write alerts.
                RoleDescriptor.IndicesPrivileges.builder()
                    .indices(ReservedRolesStore.ADHOC_ALERTS_BACKING_INDEX, ReservedRolesStore.ADHOC_ALERTS_INDEX_ALIAS)
                    .privileges(
                        "create_index",
                        "read",
                        "write",
                        "view_index_metadata",
                        "maintenance",
                        RolloverAction.NAME,
                        TransportIndicesAliasesAction.NAME,
                        TransportPutMappingAction.TYPE.name(),
                        TransportAutoPutMappingAction.TYPE.name(),
                        TransportUpdateSettingsAction.TYPE.name()
                    )
                    .build(),
                // "Alerts as data" public index alias used in Security Solution
                // Kibana system user uses them to read / write alerts.
                RoleDescriptor.IndicesPrivileges.builder().indices(ReservedRolesStore.PREVIEW_ALERTS_INDEX_ALIAS).privileges("all").build(),
                // "Alerts as data" internal backing indices used in Security Solution
                // Kibana system user creates these indices; reads / writes to them via the
                // aliases (see below).
                RoleDescriptor.IndicesPrivileges.builder()
                    .indices(ReservedRolesStore.PREVIEW_ALERTS_BACKING_INDEX, ReservedRolesStore.PREVIEW_ALERTS_BACKING_INDEX_REINDEXED)
                    .privileges("all")
                    .build(),
                // Endpoint / Fleet policy responses. Kibana requires read access to send
                // telemetry
                RoleDescriptor.IndicesPrivileges.builder().indices("metrics-endpoint.policy-*").privileges("read").build(),
                // Endpoint metrics. Kibana requires read access to send telemetry
                RoleDescriptor.IndicesPrivileges.builder().indices("metrics-endpoint.metrics-*").privileges("read").build(),
                // Endpoint events. Kibana reads endpoint alert lineage for building and sending
                // telemetry
                RoleDescriptor.IndicesPrivileges.builder().indices("logs-endpoint.events.*").privileges("read").build(),
                // Fleet package install and upgrade
                RoleDescriptor.IndicesPrivileges.builder()
                    .indices(
                        "logs-*",
                        "synthetics-*",
                        "traces-*",
                        "/metrics-.*&~(metrics-endpoint\\.metadata_current_default.*)/",
                        ".logs-endpoint.action.responses-*",
                        ".logs-endpoint.diagnostic.collection-*",
                        ".logs-endpoint.actions-*",
                        ".logs-endpoint.heartbeat-*",
                        ".logs-osquery_manager.actions-*",
                        ".logs-osquery_manager.action.responses-*",
                        "logs-osquery_manager.action.responses-*",
                        "logs-osquery_manager.result-*",
                        "profiling-*"
                    )
                    .privileges(
                        TransportUpdateSettingsAction.TYPE.name(),
                        TransportPutMappingAction.TYPE.name(),
                        RolloverAction.NAME,
                        "indices:admin/data_stream/lifecycle/put"
                    )
                    .build(),
                // Endpoint specific action responses. Kibana reads and writes (for third party
                // agents) to the index to display action responses to the user.
                // `create_index`: is necessary in order to ensure that the DOT datastream index is
                // created by Kibana in order to avoid errors on the Elastic Defend side when streaming
                // documents to it.
                RoleDescriptor.IndicesPrivileges.builder()
                    .indices(".logs-endpoint.action.responses-*")
                    .privileges("auto_configure", "read", "write", "create_index")
                    .build(),
                // Endpoint specific actions. Kibana reads and writes to this index to track new
                // actions and display them.
                RoleDescriptor.IndicesPrivileges.builder()
                    .indices(".logs-endpoint.actions-*")
                    .privileges("auto_configure", "read", "write", "create_index")
                    .build(),
                // Legacy Osquery manager specific action responses. Kibana reads from these to
                // display responses to the user.
                RoleDescriptor.IndicesPrivileges.builder()
                    .indices(".logs-osquery_manager.action.responses-*")
                    .privileges("auto_configure", "create_index", "read", "index", "delete")
                    .build(),
                // Osquery manager specific action responses. Kibana reads from these to display
                // responses to the user.
                RoleDescriptor.IndicesPrivileges.builder()
                    .indices("logs-osquery_manager.action.responses-*")
                    .privileges("read", "view_index_metadata")
                    .build(),
                // Osquery manager specific actions. Kibana reads and writes to this index to
                // track new actions and display them.
                RoleDescriptor.IndicesPrivileges.builder()
                    .indices(".logs-osquery_manager.actions-*")
                    .privileges("auto_configure", "create_index", "read", "index", "write", "delete")
                    .build(),
                // Osquery manager specific results. Kibana reads from these to display results to the user.
                RoleDescriptor.IndicesPrivileges.builder()
                    .indices("logs-osquery_manager.result-*")
                    .privileges("read", "view_index_metadata")
                    .build(),

                // Third party agent (that use non-Elastic Defend integrations) info logs
                // indices.
                // Kibana reads from these to display agent status/info to the user.
                // These are indices that filebeat writes to, and the data in these indices are
                // ingested by Fleet integrations
                // in order to provide support for response actions related to malicious events
                // for such agents.
                RoleDescriptor.IndicesPrivileges.builder()
                    .indices("logs-sentinel_one.*", "logs-crowdstrike.*", "logs-microsoft_defender_endpoint.*", "logs-m365_defender.*")
                    .privileges("read")
                    .build(),
                // For ILM policy for APM, Endpoint, & Synthetics packages that have delete
                // action
                RoleDescriptor.IndicesPrivileges.builder()
                    .indices(
                        ".logs-endpoint.diagnostic.collection-*",
                        "logs-apm-*",
                        "logs-apm.*-*",
                        "logs-cloud_security_posture.findings-*",
                        "logs-cloud_security_posture.vulnerabilities-*",
                        "metrics-apm-*",
                        "metrics-apm.*-*",
                        "traces-apm-*",
                        "traces-apm.*-*",
                        "synthetics-http-*",
                        "synthetics-icmp-*",
                        "synthetics-tcp-*",
                        "synthetics-browser-*",
                        "synthetics-browser.network-*",
                        "synthetics-browser.screenshot-*"
                    )
                    .privileges(TransportDeleteIndexAction.TYPE.name())
                    .build(),
                // For src/dest indices of the Endpoint package that ships a transform
                RoleDescriptor.IndicesPrivileges.builder()
                    .indices("metrics-endpoint.metadata*")
                    .privileges("read", "view_index_metadata")
                    .build(),
                RoleDescriptor.IndicesPrivileges.builder()
                    .indices(
                        "metrics-endpoint.metadata_current_default*",
                        ".metrics-endpoint.metadata_current_default*",
                        ".metrics-endpoint.metadata_united_default*"
                    )
                    .privileges(
                        "create_index",
                        "delete_index",
                        "read",
                        "index",
                        TransportIndicesAliasesAction.NAME,
                        TransportUpdateSettingsAction.TYPE.name()
                    )
                    .build(),
                // For destination indices of the Threat Intel (ti_*) packages that ships a
                // transform for supporting IOC expiration
                RoleDescriptor.IndicesPrivileges.builder()
                    .indices("logs-ti_*_latest.*")
                    .privileges(
                        "create_index",
                        "delete_index",
                        "read",
                        "index",
                        "delete",
                        "manage",
                        TransportIndicesAliasesAction.NAME,
                        TransportUpdateSettingsAction.TYPE.name()
                    )
                    .build(),
                // For source indices of the Threat Intel (ti_*) packages that ships a transform
                // for supporting IOC expiration
                RoleDescriptor.IndicesPrivileges.builder()
                    .indices("logs-ti_*.*-*")
                    .privileges(
                        // Require "delete_index" to perform ILM policy actions
                        TransportDeleteIndexAction.TYPE.name(),
                        // Require "read" and "view_index_metadata" for transform
                        "read",
                        "view_index_metadata"
                    )
                    .build(),
                // For src/dest indices of the example transform package
                RoleDescriptor.IndicesPrivileges.builder()
                    .indices("kibana_sample_data_*")
                    .privileges(
                        "create_index",
                        "delete_index",
                        "read",
                        "index",
                        "view_index_metadata",
                        TransportIndicesAliasesAction.NAME,
                        TransportUpdateSettingsAction.TYPE.name()
                    )
                    .build(),
                // For source indices of the Cloud Security Posture packages that ships a
                // transform
                RoleDescriptor.IndicesPrivileges.builder()
                    .indices("logs-cloud_security_posture.findings-*", "logs-cloud_security_posture.vulnerabilities-*")
                    .privileges("read", "view_index_metadata")
                    .build(),
                // For destination indices of the Cloud Security Posture packages that ships a
                // transform
                RoleDescriptor.IndicesPrivileges.builder()
                    .indices(
                        "logs-cloud_security_posture.findings_latest-default*",
                        "logs-cloud_security_posture.vulnerabilities_latest-default*"
                    )
                    .privileges(
                        "create_index",
                        "read",
                        "index",
                        "delete",

                        // Require "delete_index" to perform ILM policy actions
                        TransportDeleteIndexAction.TYPE.name(),
                        "manage",
                        TransportIndicesAliasesAction.NAME,
                        TransportUpdateSettingsAction.TYPE.name()
                    )
                    .build(),
                // For destination indices of the Cloud Security Posture packages that ships a
                // transform (specific for scores indexes, as of 9.0.0 score indices will need to have auto_put priviliges)
                RoleDescriptor.IndicesPrivileges.builder()
                    .indices("logs-cloud_security_posture.scores-default*")
                    .privileges(
                        "create_index",
                        "read",
                        "index",
                        "delete",
                        // Require "delete_index" to perform ILM policy actions
                        TransportDeleteIndexAction.TYPE.name(),
                        TransportIndicesAliasesAction.NAME,
                        TransportUpdateSettingsAction.TYPE.name(),
                        TransportAutoPutMappingAction.TYPE.name()
                    )
                    .build(),
                // For source indices of the Cloud Detection & Response (CDR) packages that ships a
                // transform
                RoleDescriptor.IndicesPrivileges.builder()
                    .indices(
                        "logs-wiz.vulnerability-*",
                        "logs-wiz.cloud_configuration_finding-*",
                        "logs-wiz.cloud_configuration_finding_full_posture-*",
                        "logs-google_scc.finding-*",
                        "logs-aws.securityhub_findings-*",
                        "logs-aws.securityhub_findings_full_posture-*",
                        "logs-aws.inspector-*",
                        "logs-aws.config-*",
                        "logs-amazon_security_lake.findings-*",
                        "logs-qualys_vmdr.asset_host_detection-*",
                        "logs-tenable_sc.vulnerability-*",
                        "logs-tenable_io.vulnerability-*",
                        "logs-rapid7_insightvm.vulnerability-*",
                        "logs-rapid7_insightvm.asset_vulnerability-*",
                        "logs-carbon_black_cloud.asset_vulnerability_summary-*"
                    )
                    .privileges("read", "view_index_metadata")
                    .build(),
                // For source indices of the Cloud Detection & Response (CDR) packages
                // that ships a transform and has ILM policy
                RoleDescriptor.IndicesPrivileges.builder()
                    .indices(
                        "logs-m365_defender.vulnerability-*",
                        "logs-microsoft_defender_endpoint.vulnerability-*",
                        "logs-microsoft_defender_cloud.assessment-*",
                        "logs-sentinel_one.application_risk-*"
                    )
                    .privileges(
                        "read",
                        "view_index_metadata",
                        // Require "delete_index" to perform ILM policy actions
                        TransportDeleteIndexAction.TYPE.name()
                    )
                    .build(),
<<<<<<< HEAD
                // For ExtraHop, QualysGAV, SentinelOne Application Dataset and Cyera specific actions.
=======
                // For ExtraHop, QualysGAV, SentinelOne Application Dataset and Island Browser specific actions.
>>>>>>> 9081aba0
                // Kibana reads, writes and manages this index
                // for configured ILM policies.
                RoleDescriptor.IndicesPrivileges.builder()
                    .indices(
                        "logs-extrahop.investigation-*",
                        "logs-qualys_gav.asset-*",
                        "logs-sentinel_one.application-*",
<<<<<<< HEAD
                        "logs-cyera.classification-*",
                        "logs-cyera.issue-*",
                        "logs-cyera.datastore-*"                       
=======
                        "logs-island_browser.user-*",
                        "logs-island_browser.device-*"
>>>>>>> 9081aba0
                    )
                    .privileges(
                        "manage",
                        "create_index",
                        "read",
                        "index",
                        "write",
                        "delete",
                        // Require "delete_index" to perform ILM policy actions
                        TransportDeleteIndexAction.TYPE.name(),
                        TransportIndicesAliasesAction.NAME,
                        TransportAutoPutMappingAction.TYPE.name()
                    )
                    .build(),
                // For alias indices of the Cloud Detection & Response (CDR) packages that ships a
                // transform
                RoleDescriptor.IndicesPrivileges.builder()
                    // manage privilege required by the index alias
                    .indices("security_solution-*.vulnerability_latest", "security_solution-*.misconfiguration_latest")
                    .privileges("manage", "read", TransportIndicesAliasesAction.NAME, TransportUpdateSettingsAction.TYPE.name())
                    .build(),
                // For destination indices of the Cloud Detection & Response (CDR) packages that ships a
                // transform
                RoleDescriptor.IndicesPrivileges.builder()
                    .indices("security_solution-*.vulnerability_latest-*", "security_solution-*.misconfiguration_latest-*")
                    .privileges(
                        "create_index",
                        "index",
                        "manage",
                        "read",
                        "delete",
                        TransportIndicesAliasesAction.NAME,
                        TransportUpdateSettingsAction.TYPE.name()
                    )
                    .build(),
                // security entity analytics indices
                RoleDescriptor.IndicesPrivileges.builder().indices("risk-score.risk-*").privileges("all").build(),
                RoleDescriptor.IndicesPrivileges.builder().indices(".entity_analytics.*").privileges("all").build(),
                RoleDescriptor.IndicesPrivileges.builder()
                    .indices(".asset-criticality.asset-criticality-*")
                    .privileges("create_index", "manage", "read", "write")
                    .build(),
                RoleDescriptor.IndicesPrivileges.builder().indices(".entities.*").privileges("read", "write").build(),
                RoleDescriptor.IndicesPrivileges.builder()
                    .indices(".entities.*history*")
                    .privileges("create_index", "manage", "read", "write")
                    .build(),
                RoleDescriptor.IndicesPrivileges.builder()
                    .indices(".entities.*reset*")
                    .privileges("create_index", "manage", "read", "write")
                    .build(),
                // For cloud_defend usageCollection
                RoleDescriptor.IndicesPrivileges.builder()
                    .indices("logs-cloud_defend.*", "metrics-cloud_defend.*")
                    .privileges("read", "view_index_metadata")
                    .build(),
                // SLO observability solution internal indices
                // Kibana system user uses them to read / write slo data.
                RoleDescriptor.IndicesPrivileges.builder().indices(".slo-observability.*").privileges("all").build(),
                // Endpoint heartbeat. Kibana reads from these to determine metering/billing for
                // endpoints.
                RoleDescriptor.IndicesPrivileges.builder().indices(".logs-endpoint.heartbeat-*").privileges("read", "create_index").build(),
                // Security Solution workflows insights. Kibana creates, manages, and uses these
                // to provide users with insights on potential configuration improvements
                RoleDescriptor.IndicesPrivileges.builder()
                    .indices(".edr-workflow-insights-*")
                    .privileges(
                        "create_index",
                        "auto_configure",
                        "manage",
                        "read",
                        "write",
                        "delete",
                        TransportUpdateSettingsAction.TYPE.name(),
                        TransportPutMappingAction.TYPE.name(),
                        RolloverAction.NAME
                    )
                    .build(),
                // For connectors telemetry. Will be removed once we switched to connectors API
                RoleDescriptor.IndicesPrivileges.builder().indices(".elastic-connectors*").privileges("read").build() },
            null,
            new ConfigurableClusterPrivilege[] {
                new ConfigurableClusterPrivileges.ManageApplicationPrivileges(Set.of("kibana-*")),
                new ConfigurableClusterPrivileges.WriteProfileDataPrivileges(Set.of("kibana*")) },
            null,
            MetadataUtils.DEFAULT_RESERVED_METADATA,
            null,
            new RoleDescriptor.RemoteIndicesPrivileges[] {
                getRemoteIndicesReadPrivileges(".monitoring-*"),
                getRemoteIndicesReadPrivileges("apm-*"),
                getRemoteIndicesReadPrivileges("logs-apm.*"),
                getRemoteIndicesReadPrivileges("metrics-apm.*"),
                getRemoteIndicesReadPrivileges("traces-apm.*"),
                getRemoteIndicesReadPrivileges("traces-apm-*") },
            new RemoteClusterPermissions().addGroup(
                new RemoteClusterPermissionGroup(
                    RemoteClusterPermissions.getSupportedRemoteClusterPermissions()
                        .stream()
                        .filter(s -> s.equals(ClusterPrivilegeResolver.MONITOR_STATS.name()))
                        .toArray(String[]::new),
                    new String[] { "*" }
                )
            ),
            null,
            "Grants access necessary for the Kibana system user to read from and write to the Kibana indices, "
                + "manage index templates and tokens, and check the availability of the Elasticsearch cluster. "
                + "It also permits activating, searching, and retrieving user profiles, "
                + "as well as updating user profile data for the kibana-* namespace. "
                + "Additionally, this role grants read access to the .monitoring-* indices "
                + "and read and write access to the .reporting-* indices. "
                + "Note: This role should not be assigned to users as the granted permissions may change between releases."
        );
    }
}<|MERGE_RESOLUTION|>--- conflicted
+++ resolved
@@ -549,26 +549,19 @@
                         TransportDeleteIndexAction.TYPE.name()
                     )
                     .build(),
-<<<<<<< HEAD
-                // For ExtraHop, QualysGAV, SentinelOne Application Dataset and Cyera specific actions.
-=======
-                // For ExtraHop, QualysGAV, SentinelOne Application Dataset and Island Browser specific actions.
->>>>>>> 9081aba0
+                // For ExtraHop, QualysGAV, SentinelOne Application Dataset, Island Browser and Cyera specific actions.
                 // Kibana reads, writes and manages this index
                 // for configured ILM policies.
                 RoleDescriptor.IndicesPrivileges.builder()
                     .indices(
                         "logs-extrahop.investigation-*",
                         "logs-qualys_gav.asset-*",
-                        "logs-sentinel_one.application-*",
-<<<<<<< HEAD
+                        "logs-sentinel_one.application-*",                       
+                        "logs-island_browser.user-*",
+                        "logs-island_browser.device-*",
                         "logs-cyera.classification-*",
                         "logs-cyera.issue-*",
-                        "logs-cyera.datastore-*"                       
-=======
-                        "logs-island_browser.user-*",
-                        "logs-island_browser.device-*"
->>>>>>> 9081aba0
+                        "logs-cyera.datastore-*"
                     )
                     .privileges(
                         "manage",

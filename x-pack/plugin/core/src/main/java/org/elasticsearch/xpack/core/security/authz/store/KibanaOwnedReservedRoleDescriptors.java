--- conflicted
+++ resolved
@@ -328,6 +328,8 @@
                         "indices:admin/data_stream/lifecycle/put"
                     )
                     .build(),
+                // Read datasets for auto install content packages feature in Fleet
+                RoleDescriptor.IndicesPrivileges.builder().indices("logs-*", "metrics-*", "traces-*").privileges("read").build(),
                 // Endpoint specific action responses. Kibana reads and writes (for third party
                 // agents) to the index to display action responses to the user.
                 // `create_index`: is necessary in order to ensure that the DOT datastream index is
@@ -519,7 +521,6 @@
                     )
                     .privileges("read", "view_index_metadata")
                     .build(),
-<<<<<<< HEAD
                 // For source indices of the Cloud Detection & Response (CDR) packages
                 // that ships a transform and has ILM policy
                 RoleDescriptor.IndicesPrivileges.builder()
@@ -529,7 +530,8 @@
                         "view_index_metadata",
                         // Require "delete_index" to perform ILM policy actions
                         TransportDeleteIndexAction.TYPE.name()
-=======
+                    )
+                    .build(),
                 // For ExtraHop and QualysGAV specific actions. Kibana reads, writes and manages this index
                 // for configured ILM policies.
                 RoleDescriptor.IndicesPrivileges.builder()
@@ -545,7 +547,6 @@
                         TransportDeleteIndexAction.TYPE.name(),
                         TransportIndicesAliasesAction.NAME,
                         TransportAutoPutMappingAction.TYPE.name()
->>>>>>> 444c5f23
                     )
                     .build(),
                 // For alias indices of the Cloud Detection & Response (CDR) packages that ships a

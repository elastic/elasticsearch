/*
 * Copyright Elasticsearch B.V. and/or licensed to Elasticsearch B.V. under one
 * or more contributor license agreements. Licensed under the Elastic License
 * 2.0; you may not use this file except in compliance with the Elastic License
 * 2.0.
 */

package org.elasticsearch.xpack.core.security.authz.store;

import org.elasticsearch.action.admin.indices.alias.TransportIndicesAliasesAction;
import org.elasticsearch.action.admin.indices.delete.TransportDeleteIndexAction;
import org.elasticsearch.action.admin.indices.mapping.put.TransportAutoPutMappingAction;
import org.elasticsearch.action.admin.indices.mapping.put.TransportPutMappingAction;
import org.elasticsearch.action.admin.indices.rollover.RolloverAction;
import org.elasticsearch.action.admin.indices.settings.put.TransportUpdateSettingsAction;
import org.elasticsearch.xpack.core.monitoring.action.MonitoringBulkAction;
import org.elasticsearch.xpack.core.security.action.apikey.InvalidateApiKeyAction;
import org.elasticsearch.xpack.core.security.action.privilege.GetBuiltinPrivilegesAction;
import org.elasticsearch.xpack.core.security.action.profile.ActivateProfileAction;
import org.elasticsearch.xpack.core.security.action.profile.GetProfilesAction;
import org.elasticsearch.xpack.core.security.action.profile.SuggestProfilesAction;
import org.elasticsearch.xpack.core.security.action.user.ProfileHasPrivilegesAction;
import org.elasticsearch.xpack.core.security.authz.RoleDescriptor;
import org.elasticsearch.xpack.core.security.authz.permission.RemoteClusterPermissionGroup;
import org.elasticsearch.xpack.core.security.authz.permission.RemoteClusterPermissions;
import org.elasticsearch.xpack.core.security.authz.privilege.ClusterPrivilegeResolver;
import org.elasticsearch.xpack.core.security.authz.privilege.ConfigurableClusterPrivilege;
import org.elasticsearch.xpack.core.security.authz.privilege.ConfigurableClusterPrivileges;
import org.elasticsearch.xpack.core.security.support.MetadataUtils;

import java.util.Map;
import java.util.Set;

import static org.elasticsearch.xpack.core.security.authz.store.ReservedRolesStore.getRemoteIndicesReadPrivileges;

/**
 * This exists in a separate file so it can be assigned to the Kibana security
 * team in the CODEOWNERS file
 */
class KibanaOwnedReservedRoleDescriptors {

    // package-private to expose to ReservedRoleStore
    static RoleDescriptor kibanaAdminUser(String name, Map<String, Object> metadata) {
        return new RoleDescriptor(
            name,
            null,
            null,
            new RoleDescriptor.ApplicationResourcePrivileges[] {
                RoleDescriptor.ApplicationResourcePrivileges.builder()
                    .application("kibana-.kibana")
                    .resources("*")
                    .privileges("all")
                    .build() },
            null,
            null,
            metadata,
            null,
            null,
            null,
            null,
            "Grants access to all features in Kibana."
        );
    }

    // package-private to expose to ReservedRoleStore
    static RoleDescriptor kibanaSystem(String name) {
        return new RoleDescriptor(
            name,
            new String[] {
                "monitor",
                "manage_index_templates",
                // manage_inference required for Kibana's inference plugin to setup an ELSER endpoint.
                "manage_inference",
                MonitoringBulkAction.NAME,
                "manage_saml",
                "manage_token",
                "manage_oidc",
                // For SLO to install enrich policy
                "manage_enrich",
                // For Fleet package upgrade
                "manage_pipeline",
                "manage_ilm",
                // For connectors telemetry
                "monitor_connector",
                // For the endpoint package that ships a transform
                "manage_transform",
                InvalidateApiKeyAction.NAME,
                "grant_api_key",
                "manage_own_api_key",
                GetBuiltinPrivilegesAction.NAME,
                "delegate_pki",
                GetProfilesAction.NAME,
                ActivateProfileAction.NAME,
                SuggestProfilesAction.NAME,
                ProfileHasPrivilegesAction.NAME,
                "write_fleet_secrets",
                // To facilitate ML UI functionality being controlled using Kibana security
                // privileges
                "manage_ml",
                // The symbolic constant for this one is in SecurityActionMapper, so not
                // accessible from X-Pack core
                "cluster:admin/analyze",
                "cluster:admin/script/put",
                "cluster:admin/script/get",
                // To facilitate using the file uploader functionality
                "monitor_text_structure",
                // To cancel tasks and delete async searches
                "cancel_task" },
            new RoleDescriptor.IndicesPrivileges[] {
                // System indices defined in KibanaPlugin
                RoleDescriptor.IndicesPrivileges.builder()
                    .indices(".kibana*", ".reporting-*", ".chat-*", ".workflows-*")
                    .privileges("all")
                    .allowRestrictedIndices(true)
                    .build(),
                RoleDescriptor.IndicesPrivileges.builder().indices(".monitoring-*").privileges("read", "read_cross_cluster").build(),
                RoleDescriptor.IndicesPrivileges.builder().indices(".management-beats").privileges("create_index", "read", "write").build(),
                // To facilitate ML UI functionality being controlled using Kibana security
                // privileges
                RoleDescriptor.IndicesPrivileges.builder().indices(".ml-anomalies*", ".ml-stats-*").privileges("read").build(),
                RoleDescriptor.IndicesPrivileges.builder()
                    .indices(".ml-annotations*", ".ml-notifications*")
                    .privileges("read", "write")
                    .build(),
                // And the reindexed indices from v7
                RoleDescriptor.IndicesPrivileges.builder()
                    .indices(".reindexed-v8-ml-annotations*", ".reindexed-v8-ml-notifications*")
                    .privileges("read", "write")
                    .build(),

                // APM agent configuration - system index defined in KibanaPlugin
                RoleDescriptor.IndicesPrivileges.builder()
                    .indices(".apm-agent-configuration")
                    .privileges("all")
                    .allowRestrictedIndices(true)
                    .build(),

                // APM custom link index creation - system index defined in KibanaPlugin
                RoleDescriptor.IndicesPrivileges.builder()
                    .indices(".apm-custom-link")
                    .privileges("all")
                    .allowRestrictedIndices(true)
                    .build(),

                // APM source map index creation - system index defined in KibanaPlugin
                RoleDescriptor.IndicesPrivileges.builder()
                    .indices(".apm-source-map")
                    .privileges("all")
                    .allowRestrictedIndices(true)
                    .build(),

                // APM telemetry queries APM indices in kibana task runner
                RoleDescriptor.IndicesPrivileges.builder().indices("apm-*").privileges("read", "read_cross_cluster").build(),
                RoleDescriptor.IndicesPrivileges.builder().indices("logs-apm.*").privileges("read", "read_cross_cluster").build(),
                RoleDescriptor.IndicesPrivileges.builder().indices("metrics-apm.*").privileges("read", "read_cross_cluster").build(),
                RoleDescriptor.IndicesPrivileges.builder().indices("traces-apm.*").privileges("read", "read_cross_cluster").build(),
                RoleDescriptor.IndicesPrivileges.builder().indices("traces-apm-*").privileges("read", "read_cross_cluster").build(),

                // Logstash telemetry queries of kibana task runner to access Logstash metric
                // indices
                RoleDescriptor.IndicesPrivileges.builder().indices("metrics-logstash.*").privileges("read").build(),

                // Data telemetry reads mappings, metadata and stats of indices
                RoleDescriptor.IndicesPrivileges.builder().indices("*").privileges("view_index_metadata", "monitor").build(),
                // Endpoint diagnostic information. Kibana reads from these indices to send
                // telemetry and also creates the index when policies are first created
                RoleDescriptor.IndicesPrivileges.builder()
                    .indices(".logs-endpoint.diagnostic.collection-*")
                    .privileges("read", "create_index")
                    .build(),
                // Fleet secrets. Kibana can only write to this index.
                RoleDescriptor.IndicesPrivileges.builder()
                    .indices(".fleet-secrets*")
                    .privileges("write", "delete", "create_index")
                    .allowRestrictedIndices(true)
                    .build(),
                // Integrations knowledge base: Fleet creates, manages, and uses this index to store knowledge base documents to be consumed
                // by AI assistants to support integrations
                // assistants.
                RoleDescriptor.IndicesPrivileges.builder()
                    .indices(".integration_knowledge*")
                    .privileges("read", "write", "create_index")
                    .allowRestrictedIndices(true)
                    .build(),
                // Other Fleet indices. Kibana reads and writes to these indices to manage
                // Elastic Agents.
                RoleDescriptor.IndicesPrivileges.builder()
                    .indices(".fleet-actions*")
                    .privileges("all")
                    .allowRestrictedIndices(true)
                    .build(),
                RoleDescriptor.IndicesPrivileges.builder().indices(".fleet-agents*").privileges("all").allowRestrictedIndices(true).build(),
                RoleDescriptor.IndicesPrivileges.builder()
                    .indices(".fleet-artifacts*")
                    .privileges("all")
                    .allowRestrictedIndices(true)
                    .build(),
                RoleDescriptor.IndicesPrivileges.builder()
                    .indices(".fleet-enrollment-api-keys*")
                    .privileges("all")
                    .allowRestrictedIndices(true)
                    .build(),
                RoleDescriptor.IndicesPrivileges.builder()
                    .indices(".fleet-policies*")
                    .privileges("all")
                    .allowRestrictedIndices(true)
                    .build(),
                RoleDescriptor.IndicesPrivileges.builder()
                    .indices(".fleet-policies-leader*")
                    .privileges("all")
                    .allowRestrictedIndices(true)
                    .build(),
                RoleDescriptor.IndicesPrivileges.builder()
                    .indices(".fleet-servers*")
                    .privileges("all")
                    .allowRestrictedIndices(true)
                    .build(),
                RoleDescriptor.IndicesPrivileges.builder().indices(".fleet-fileds*").privileges("all").allowRestrictedIndices(true).build(),
                // 8.9 BWC
                RoleDescriptor.IndicesPrivileges.builder()
                    .indices(".fleet-file-data-*")
                    .privileges("all")
                    .allowRestrictedIndices(true)
                    .build(),
                RoleDescriptor.IndicesPrivileges.builder().indices(".fleet-files-*").privileges("all").allowRestrictedIndices(true).build(),
                RoleDescriptor.IndicesPrivileges.builder()
                    .indices(".fleet-filedelivery-data-*")
                    .privileges("all")
                    .allowRestrictedIndices(true)
                    .build(),
                RoleDescriptor.IndicesPrivileges.builder()
                    .indices(".fleet-filedelivery-meta-*")
                    .privileges("all")
                    .allowRestrictedIndices(true)
                    .build(),
                // Fleet writes to this datastream for Agent status alerting feature
                RoleDescriptor.IndicesPrivileges.builder().indices("logs-elastic_agent.status_change-*").privileges("all").build(),
                // Fleet telemetry queries Agent Logs indices in kibana task runner
                RoleDescriptor.IndicesPrivileges.builder().indices("logs-elastic_agent*").privileges("read").build(),
                // Fleet publishes Agent metrics in kibana task runner
                RoleDescriptor.IndicesPrivileges.builder().indices("metrics-fleet_server*").privileges("all").build(),
                // Fleet reads output health from this index pattern
                RoleDescriptor.IndicesPrivileges.builder().indices("logs-fleet_server*").privileges("read", "delete_index").build(),
                // Fleet creates and writes this index for sync integrations feature
                RoleDescriptor.IndicesPrivileges.builder()
                    .indices("fleet-synced-integrations", "fleet-synced-integrations-ccr*")
                    .privileges("create_index", "manage", "read", "write")
                    .build(),
                // Legacy "Alerts as data" used in Security Solution.
                // Kibana user creates these indices; reads / writes to them.
                RoleDescriptor.IndicesPrivileges.builder()
                    .indices(ReservedRolesStore.ALERTS_LEGACY_INDEX, ReservedRolesStore.ALERTS_LEGACY_INDEX_REINDEXED_V8)
                    .privileges("all")
                    .build(),
                // Used in Security Solution for value lists.
                // Kibana user creates these indices; reads / writes to them.
                RoleDescriptor.IndicesPrivileges.builder()
                    .indices(
                        ReservedRolesStore.LISTS_INDEX,
                        ReservedRolesStore.LISTS_ITEMS_INDEX,
                        ReservedRolesStore.LISTS_INDEX_REINDEXED_V8,
                        ReservedRolesStore.LISTS_ITEMS_INDEX_REINDEXED_V8
                    )
                    .privileges("all")
                    .build(),
                // "Alerts as data" internal backing indices used in Security Solution,
                // Observability, etc.
                // Kibana system user creates these indices; reads / writes to them via the
                // aliases (see below).
                RoleDescriptor.IndicesPrivileges.builder()
                    .indices(ReservedRolesStore.ALERTS_BACKING_INDEX, ReservedRolesStore.ALERTS_BACKING_INDEX_REINDEXED)
                    .privileges("all")
                    .build(),
                // "Alerts as data" public index aliases used in Security Solution,
                // Observability, etc.
                // Kibana system user uses them to read / write alerts.
                RoleDescriptor.IndicesPrivileges.builder().indices(ReservedRolesStore.ALERTS_INDEX_ALIAS).privileges("all").build(),
                // "Cases as data" analytics indexes and aliases
                RoleDescriptor.IndicesPrivileges.builder().indices(ReservedRolesStore.CASES_ANALYTICS_INDEXES).privileges("all").build(),
                RoleDescriptor.IndicesPrivileges.builder().indices(ReservedRolesStore.CASES_ANALYTICS_ALIASES).privileges("all").build(),
                // "Alerts as data" public index alias used in Security Solution
                // Kibana system user uses them to read / write alerts.
                RoleDescriptor.IndicesPrivileges.builder()
                    .indices(ReservedRolesStore.ADHOC_ALERTS_BACKING_INDEX, ReservedRolesStore.ADHOC_ALERTS_INDEX_ALIAS)
                    .privileges(
                        "create_index",
                        "read",
                        "write",
                        "view_index_metadata",
                        "maintenance",
                        RolloverAction.NAME,
                        TransportIndicesAliasesAction.NAME,
                        TransportPutMappingAction.TYPE.name(),
                        TransportAutoPutMappingAction.TYPE.name(),
                        TransportUpdateSettingsAction.TYPE.name()
                    )
                    .build(),
                // "Alerts as data" public index alias used in Security Solution
                // Kibana system user uses them to read / write alerts.
                RoleDescriptor.IndicesPrivileges.builder().indices(ReservedRolesStore.PREVIEW_ALERTS_INDEX_ALIAS).privileges("all").build(),
                // "Alerts as data" internal backing indices used in Security Solution
                // Kibana system user creates these indices; reads / writes to them via the
                // aliases (see below).
                RoleDescriptor.IndicesPrivileges.builder()
                    .indices(ReservedRolesStore.PREVIEW_ALERTS_BACKING_INDEX, ReservedRolesStore.PREVIEW_ALERTS_BACKING_INDEX_REINDEXED)
                    .privileges("all")
                    .build(),
                // Endpoint / Fleet policy responses. Kibana requires read access to send
                // telemetry
                RoleDescriptor.IndicesPrivileges.builder().indices("metrics-endpoint.policy-*").privileges("read").build(),
                // Endpoint metrics. Kibana requires read access to send telemetry
                RoleDescriptor.IndicesPrivileges.builder().indices("metrics-endpoint.metrics-*").privileges("read").build(),
                // Endpoint events. Kibana reads endpoint alert lineage for building and sending
                // telemetry
                RoleDescriptor.IndicesPrivileges.builder().indices("logs-endpoint.events.*").privileges("read").build(),
                // Fleet package install and upgrade
                RoleDescriptor.IndicesPrivileges.builder()
                    .indices(
                        "logs-*",
                        "synthetics-*",
                        "traces-*",
                        "/metrics-.*&~(metrics-endpoint\\.metadata_current_default.*)/",
                        ".logs-endpoint.action.responses-*",
                        ".logs-endpoint.diagnostic.collection-*",
                        ".logs-endpoint.actions-*",
                        ".logs-endpoint.heartbeat-*",
                        ".logs-osquery_manager.actions-*",
                        ".logs-osquery_manager.action.responses-*",
                        "logs-osquery_manager.action.responses-*",
                        "logs-osquery_manager.result-*",
                        "profiling-*"
                    )
                    .privileges(
                        TransportUpdateSettingsAction.TYPE.name(),
                        TransportPutMappingAction.TYPE.name(),
                        RolloverAction.NAME,
                        "indices:admin/data_stream/lifecycle/put",
                        "indices:admin/forcemerge*"
                    )
                    .build(),

                // Kibana Security Solution EDR workflows team
                // - `.endpoint-script-file*`:
                // indexes are used internally within Kibana in support of Elastic Defend scripts library.
                RoleDescriptor.IndicesPrivileges.builder()
                    .indices(".endpoint-script-file-meta-*", ".endpoint-script-file-data-*")
                    .privileges("auto_configure", "read", "write", "delete", "create_index", "manage")
                    .build(),

                // Kibana Security Solution EDR workflows team
                // 1.`.logs-endpoint.action.responses-*`:
                // Endpoint specific action responses. Kibana reads and writes (for third party agents)
                // to the index to display action responses to the user. `create_index`: is necessary
                // in order to ensure that the DOT datastream index is created by Kibana in order to
                // avoid errors on the Elastic Defend side when streaming documents to it.
                RoleDescriptor.IndicesPrivileges.builder()
                    .indices(".logs-endpoint.action.responses-*")
                    .privileges("auto_configure", "read", "write", "create_index")
                    .build(),
                // Endpoint specific actions. Kibana reads and writes to this index to track new
                // actions and display them.
                RoleDescriptor.IndicesPrivileges.builder()
                    .indices(".logs-endpoint.actions-*")
                    .privileges("auto_configure", "read", "write", "create_index")
                    .build(),
                // Legacy Osquery manager specific action responses. Kibana reads from these to
                // display responses to the user.
                RoleDescriptor.IndicesPrivileges.builder()
                    .indices(".logs-osquery_manager.action.responses-*")
                    .privileges("auto_configure", "create_index", "read", "index", "delete")
                    .build(),
                // Osquery manager specific action responses. Kibana reads from these to display
                // responses to the user.
                RoleDescriptor.IndicesPrivileges.builder()
                    .indices("logs-osquery_manager.action.responses-*")
                    .privileges("read", "view_index_metadata")
                    .build(),
                // Osquery manager specific actions. Kibana reads and writes to this index to
                // track new actions and display them.
                RoleDescriptor.IndicesPrivileges.builder()
                    .indices(".logs-osquery_manager.actions-*")
                    .privileges("auto_configure", "create_index", "read", "index", "write", "delete")
                    .build(),
                // Osquery manager specific results. Kibana reads from these to display results to the user.
                RoleDescriptor.IndicesPrivileges.builder()
                    .indices("logs-osquery_manager.result-*")
                    .privileges("read", "view_index_metadata")
                    .build(),

                // Third party agent (that use non-Elastic Defend integrations) info logs
                // indices.
                // Kibana reads from these to display agent status/info to the user.
                // These are indices that filebeat writes to, and the data in these indices are
                // ingested by Fleet integrations
                // in order to provide support for response actions related to malicious events
                // for such agents.
                RoleDescriptor.IndicesPrivileges.builder()
                    .indices("logs-sentinel_one.*", "logs-crowdstrike.*", "logs-microsoft_defender_endpoint.*", "logs-m365_defender.*")
                    .privileges("read")
                    .build(),
                // For ILM policy for APM, Endpoint, & Synthetics packages that have delete
                // action
                RoleDescriptor.IndicesPrivileges.builder()
                    .indices(
                        ".logs-endpoint.diagnostic.collection-*",
                        "logs-apm-*",
                        "logs-apm.*-*",
                        "logs-cloud_security_posture.findings-*",
                        "logs-cloud_security_posture.vulnerabilities-*",
                        "metrics-apm-*",
                        "metrics-apm.*-*",
                        "traces-apm-*",
                        "traces-apm.*-*",
                        "synthetics-http-*",
                        "synthetics-icmp-*",
                        "synthetics-tcp-*",
                        "synthetics-browser-*",
                        "synthetics-browser.network-*",
                        "synthetics-browser.screenshot-*"
                    )
                    .privileges(TransportDeleteIndexAction.TYPE.name())
                    .build(),
                // For src/dest indices of the Endpoint package that ships a transform
                RoleDescriptor.IndicesPrivileges.builder()
                    .indices("metrics-endpoint.metadata*")
                    .privileges("read", "view_index_metadata")
                    .build(),
                RoleDescriptor.IndicesPrivileges.builder()
                    .indices(
                        "metrics-endpoint.metadata_current_default*",
                        ".metrics-endpoint.metadata_current_default*",
                        ".metrics-endpoint.metadata_united_default*"
                    )
                    .privileges(
                        "create_index",
                        "delete_index",
                        "read",
                        "index",
                        TransportIndicesAliasesAction.NAME,
                        TransportUpdateSettingsAction.TYPE.name()
                    )
                    .build(),
                // For destination indices of the Threat Intel (ti_*) packages that ships a
                // transform for supporting IOC expiration
                RoleDescriptor.IndicesPrivileges.builder()
                    .indices("logs-ti_*_latest.*")
                    .privileges(
                        "create_index",
                        "delete_index",
                        "read",
                        "index",
                        "delete",
                        "manage",
                        TransportIndicesAliasesAction.NAME,
                        TransportUpdateSettingsAction.TYPE.name()
                    )
                    .build(),
                // For source indices of the Threat Intel (ti_*) packages that ships a transform
                // for supporting IOC expiration
                RoleDescriptor.IndicesPrivileges.builder()
                    .indices("logs-ti_*.*-*")
                    .privileges(
                        // Require "delete_index" to perform ILM policy actions
                        TransportDeleteIndexAction.TYPE.name(),
                        // Require "read" and "view_index_metadata" for transform
                        "read",
                        "view_index_metadata"
                    )
                    .build(),
                // For src/dest indices of the example transform package
                RoleDescriptor.IndicesPrivileges.builder()
                    .indices("kibana_sample_data_*")
                    .privileges(
                        "create_index",
                        "delete_index",
                        "read",
                        "index",
                        "view_index_metadata",
                        TransportIndicesAliasesAction.NAME,
                        TransportUpdateSettingsAction.TYPE.name()
                    )
                    .build(),
                // For source indices of the Cloud Security Posture packages that ships a
                // transform
                RoleDescriptor.IndicesPrivileges.builder()
                    .indices("logs-cloud_security_posture.findings-*", "logs-cloud_security_posture.vulnerabilities-*")
                    .privileges("read", "view_index_metadata")
                    .build(),
                // For destination indices of the Cloud Security Posture packages that ships a
                // transform
                RoleDescriptor.IndicesPrivileges.builder()
                    .indices(
                        "logs-cloud_security_posture.findings_latest-default*",
                        "logs-cloud_security_posture.vulnerabilities_latest-default*"
                    )
                    .privileges(
                        "create_index",
                        "read",
                        "index",
                        "delete",

                        // Require "delete_index" to perform ILM policy actions
                        TransportDeleteIndexAction.TYPE.name(),
                        "manage",
                        TransportIndicesAliasesAction.NAME,
                        TransportUpdateSettingsAction.TYPE.name()
                    )
                    .build(),
                // For destination indices of the Cloud Security Posture packages that ships a
                // transform (specific for scores indexes, as of 9.0.0 score indices will need to have auto_put priviliges)
                RoleDescriptor.IndicesPrivileges.builder()
                    .indices("logs-cloud_security_posture.scores-default*")
                    .privileges(
                        "create_index",
                        "read",
                        "index",
                        "delete",
                        // Require "delete_index" to perform ILM policy actions
                        TransportDeleteIndexAction.TYPE.name(),
                        TransportIndicesAliasesAction.NAME,
                        TransportUpdateSettingsAction.TYPE.name(),
                        TransportAutoPutMappingAction.TYPE.name()
                    )
                    .build(),
                // For source indices of the Cloud Detection & Response (CDR) packages that ships a
                // transform
                RoleDescriptor.IndicesPrivileges.builder()
                    .indices(
                        "logs-wiz.vulnerability-*",
                        "logs-wiz.cloud_configuration_finding-*",
                        "logs-wiz.cloud_configuration_finding_full_posture-*",
                        "logs-google_scc.finding-*",
                        "logs-aws.securityhub_findings-*",
                        "logs-aws.securityhub_findings_full_posture-*",
                        "logs-aws_securityhub.finding-*",
                        "logs-aws.inspector-*",
                        "logs-aws.config-*",
                        "logs-amazon_security_lake.findings-*",
                        "logs-qualys_vmdr.asset_host_detection-*",
                        "logs-tenable_sc.vulnerability-*",
                        "logs-tenable_io.vulnerability-*",
                        "logs-rapid7_insightvm.vulnerability-*",
                        "logs-rapid7_insightvm.asset_vulnerability-*",
                        "logs-carbon_black_cloud.asset_vulnerability_summary-*"
                    )
                    .privileges("read", "view_index_metadata")
                    .build(),
                // For source indices of the Cloud Detection & Response (CDR) packages
                // that ships a transform and has ILM policy
                RoleDescriptor.IndicesPrivileges.builder()
                    .indices(
                        "logs-m365_defender.vulnerability-*",
                        "logs-microsoft_defender_endpoint.vulnerability-*",
                        "logs-microsoft_defender_cloud.assessment-*",
                        "logs-prisma_cloud.misconfiguration-*",
                        "logs-prisma_cloud.vulnerability-*",
                        "logs-sentinel_one.application_risk-*"
                    )
                    .privileges(
                        "read",
                        "view_index_metadata",
                        // Require "delete_index" to perform ILM policy actions
                        TransportDeleteIndexAction.TYPE.name()
                    )
                    .build(),
<<<<<<< HEAD
                // For ExtraHop, QualysGAV, SentinelOne, Island Browser, Cyera, IRONSCALES and JupiterOne specific actions.
=======
                // For ExtraHop, QualysGAV, SentinelOne, Island Browser, Cyera, IRONSCALES and Axonius specific actions.
>>>>>>> 5f249878
                // Kibana reads, writes and manages this index
                // for configured ILM policies.
                RoleDescriptor.IndicesPrivileges.builder()
                    .indices(
                        "logs-extrahop.investigation-*",
                        "logs-qualys_gav.asset-*",
                        "logs-sentinel_one.application-*",
                        "logs-sentinel_one.threat_event-*",
                        "logs-island_browser.user-*",
                        "logs-island_browser.device-*",
                        "logs-cyera.classification-*",
                        "logs-cyera.issue-*",
                        "logs-cyera.datastore-*",
                        "logs-ironscales.incident-*",
<<<<<<< HEAD
                        "logs-jupiter_one.risks_and_alerts-*"
=======
                        "logs-axonius.adapter-*"
>>>>>>> 5f249878
                    )
                    .privileges(
                        "manage",
                        "create_index",
                        "read",
                        "index",
                        "write",
                        "delete",
                        // Require "delete_index" to perform ILM policy actions
                        TransportDeleteIndexAction.TYPE.name(),
                        TransportIndicesAliasesAction.NAME,
                        TransportAutoPutMappingAction.TYPE.name()
                    )
                    .build(),
                // For alias indices of the Cloud Detection & Response (CDR) packages that ships a
                // transform
                RoleDescriptor.IndicesPrivileges.builder()
                    // manage privilege required by the index alias
                    .indices("security_solution-*.vulnerability_latest", "security_solution-*.misconfiguration_latest")
                    .privileges("manage", "read", TransportIndicesAliasesAction.NAME, TransportUpdateSettingsAction.TYPE.name())
                    .build(),
                // For destination indices of the Cloud Detection & Response (CDR) packages that ships a
                // transform
                RoleDescriptor.IndicesPrivileges.builder()
                    .indices("security_solution-*.vulnerability_latest-*", "security_solution-*.misconfiguration_latest-*")
                    .privileges(
                        "create_index",
                        "index",
                        "manage",
                        "read",
                        "delete",
                        TransportIndicesAliasesAction.NAME,
                        TransportUpdateSettingsAction.TYPE.name()
                    )
                    .build(),
                // security entity analytics indices
                RoleDescriptor.IndicesPrivileges.builder().indices("risk-score.risk-*").privileges("all").build(),
                RoleDescriptor.IndicesPrivileges.builder().indices(".entity_analytics.*").privileges("all").build(),
                RoleDescriptor.IndicesPrivileges.builder()
                    .indices(".asset-criticality.asset-criticality-*")
                    .privileges("create_index", "manage", "read", "write")
                    .build(),
                RoleDescriptor.IndicesPrivileges.builder().indices(".entities.*").privileges("read", "write").build(),
                RoleDescriptor.IndicesPrivileges.builder()
                    .indices(".entities.*history*")
                    .privileges("create_index", "manage", "read", "write")
                    .build(),
                RoleDescriptor.IndicesPrivileges.builder()
                    .indices(".entities.*reset*")
                    .privileges("create_index", "manage", "read", "write")
                    .build(),
                // For cloud_defend usageCollection
                RoleDescriptor.IndicesPrivileges.builder()
                    .indices("logs-cloud_defend.*", "metrics-cloud_defend.*")
                    .privileges("read", "view_index_metadata")
                    .build(),
                // SLO observability solution internal indices
                // Kibana system user uses them to read / write slo data.
                RoleDescriptor.IndicesPrivileges.builder().indices(".slo-observability.*").privileges("all").build(),
                // Endpoint heartbeat. Kibana reads from these to determine metering/billing for
                // endpoints.
                RoleDescriptor.IndicesPrivileges.builder().indices(".logs-endpoint.heartbeat-*").privileges("read", "create_index").build(),
                // Security Solution workflows insights. Kibana creates, manages, and uses these
                // to provide users with insights on potential configuration improvements
                RoleDescriptor.IndicesPrivileges.builder()
                    .indices(".edr-workflow-insights-*")
                    .privileges(
                        "create_index",
                        "auto_configure",
                        "manage",
                        "read",
                        "write",
                        "delete",
                        TransportUpdateSettingsAction.TYPE.name(),
                        TransportPutMappingAction.TYPE.name(),
                        RolloverAction.NAME
                    )
                    .build(),
                // For connectors telemetry. Will be removed once we switched to connectors API
                RoleDescriptor.IndicesPrivileges.builder().indices(".elastic-connectors*").privileges("read").build() },
            null,
            new ConfigurableClusterPrivilege[] {
                new ConfigurableClusterPrivileges.ManageApplicationPrivileges(Set.of("kibana-*")),
                new ConfigurableClusterPrivileges.WriteProfileDataPrivileges(Set.of("kibana*")) },
            null,
            MetadataUtils.DEFAULT_RESERVED_METADATA,
            null,
            new RoleDescriptor.RemoteIndicesPrivileges[] {
                getRemoteIndicesReadPrivileges(".monitoring-*"),
                getRemoteIndicesReadPrivileges("apm-*"),
                getRemoteIndicesReadPrivileges("logs-apm.*"),
                getRemoteIndicesReadPrivileges("metrics-apm.*"),
                getRemoteIndicesReadPrivileges("traces-apm.*"),
                getRemoteIndicesReadPrivileges("traces-apm-*") },
            new RemoteClusterPermissions().addGroup(
                new RemoteClusterPermissionGroup(
                    RemoteClusterPermissions.getSupportedRemoteClusterPermissions()
                        .stream()
                        .filter(s -> s.equals(ClusterPrivilegeResolver.MONITOR_STATS.name()))
                        .toArray(String[]::new),
                    new String[] { "*" }
                )
            ),
            null,
            "Grants access necessary for the Kibana system user to read from and write to the Kibana indices, "
                + "manage index templates and tokens, and check the availability of the Elasticsearch cluster. "
                + "It also permits activating, searching, and retrieving user profiles, "
                + "as well as updating user profile data for the kibana-* namespace. "
                + "Additionally, this role grants read access to the .monitoring-* indices "
                + "and read and write access to the .reporting-* indices. "
                + "Note: This role should not be assigned to users as the granted permissions may change between releases."
        );
    }
}<|MERGE_RESOLUTION|>--- conflicted
+++ resolved
@@ -563,11 +563,7 @@
                         TransportDeleteIndexAction.TYPE.name()
                     )
                     .build(),
-<<<<<<< HEAD
-                // For ExtraHop, QualysGAV, SentinelOne, Island Browser, Cyera, IRONSCALES and JupiterOne specific actions.
-=======
-                // For ExtraHop, QualysGAV, SentinelOne, Island Browser, Cyera, IRONSCALES and Axonius specific actions.
->>>>>>> 5f249878
+                // For ExtraHop, QualysGAV, SentinelOne, Island Browser, Cyera, IRONSCALES, Axonius and JupiterOne specific actions.
                 // Kibana reads, writes and manages this index
                 // for configured ILM policies.
                 RoleDescriptor.IndicesPrivileges.builder()
@@ -582,11 +578,8 @@
                         "logs-cyera.issue-*",
                         "logs-cyera.datastore-*",
                         "logs-ironscales.incident-*",
-<<<<<<< HEAD
                         "logs-jupiter_one.risks_and_alerts-*"
-=======
                         "logs-axonius.adapter-*"
->>>>>>> 5f249878
                     )
                     .privileges(
                         "manage",

--- conflicted
+++ resolved
@@ -9,7 +9,6 @@
 
 import org.elasticsearch.action.admin.indices.alias.TransportIndicesAliasesAction;
 import org.elasticsearch.action.admin.indices.delete.TransportDeleteIndexAction;
-import org.elasticsearch.action.admin.indices.mapping.put.TransportAutoPutMappingAction;
 import org.elasticsearch.action.admin.indices.mapping.put.TransportPutMappingAction;
 import org.elasticsearch.action.admin.indices.rollover.RolloverAction;
 import org.elasticsearch.action.admin.indices.settings.put.TransportUpdateSettingsAction;
@@ -461,7 +460,6 @@
                     )
                     .privileges("read", "view_index_metadata")
                     .build(),
-<<<<<<< HEAD
                 // For source indices of the Cloud Detection & Response (CDR) packages
                 // that ships a transform and has ILM policy
                 RoleDescriptor.IndicesPrivileges.builder()
@@ -471,7 +469,8 @@
                         "view_index_metadata",
                         // Require "delete_index" to perform ILM policy actions
                         TransportDeleteIndexAction.TYPE.name()
-=======
+                    )
+                    .build(),
                 // For ExtraHop and QualysGAV specific actions. Kibana reads, writes and manages this index
                 // for configured ILM policies.
                 RoleDescriptor.IndicesPrivileges.builder()
@@ -487,7 +486,6 @@
                         TransportDeleteIndexAction.TYPE.name(),
                         TransportIndicesAliasesAction.NAME,
                         TransportAutoPutMappingAction.TYPE.name()
->>>>>>> f9561686
                     )
                     .build(),
                 // For alias indices of the Cloud Detection & Response (CDR) packages that ships a

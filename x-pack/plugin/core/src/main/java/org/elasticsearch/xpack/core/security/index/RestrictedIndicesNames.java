--- conflicted
+++ resolved
@@ -14,13 +14,8 @@
 import java.util.Set;
 
 public final class RestrictedIndicesNames {
-<<<<<<< HEAD
-    public static final String AUDIT_INDEX_NAME_PREFIX = ".security_audit_log";
-    public static final String INTERNAL_SECURITY_INDEX = ".security-" + IndexUpgradeCheckVersion.UPGRADE_VERSION;
-=======
     public static final String INTERNAL_SECURITY_INDEX_6 = ".security-6";
     public static final String INTERNAL_SECURITY_INDEX_7 = ".security-7";
->>>>>>> 9ccfc011
     public static final String SECURITY_INDEX_NAME = ".security";
 
     public static final Set<String> RESTRICTED_NAMES = Collections.unmodifiableSet(

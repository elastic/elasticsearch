/*
 * Copyright Elasticsearch B.V. and/or licensed to Elasticsearch B.V. under one
 * or more contributor license agreements. Licensed under the Elastic License;
 * you may not use this file except in compliance with the Elastic License.
 */
package org.elasticsearch.xpack.core.ssl;

import org.apache.http.conn.ssl.NoopHostnameVerifier;
import org.apache.http.nio.conn.ssl.SSLIOSessionStrategy;
import org.apache.lucene.util.SetOnce;
import org.elasticsearch.ElasticsearchException;
import org.elasticsearch.common.CheckedSupplier;
import org.elasticsearch.common.Strings;
import org.elasticsearch.common.component.AbstractComponent;
import org.elasticsearch.common.settings.Settings;
import org.elasticsearch.env.Environment;
import org.elasticsearch.xpack.core.XPackSettings;
import org.elasticsearch.xpack.core.common.socket.SocketAccess;
import org.elasticsearch.xpack.core.ssl.cert.CertificateInfo;

import javax.net.ssl.HostnameVerifier;
import javax.net.ssl.KeyManagerFactory;
import javax.net.ssl.SSLContext;
import javax.net.ssl.SSLEngine;
import javax.net.ssl.SSLParameters;
import javax.net.ssl.SSLSessionContext;
import javax.net.ssl.SSLSocket;
import javax.net.ssl.SSLSocketFactory;
import javax.net.ssl.TrustManagerFactory;
import javax.net.ssl.X509ExtendedKeyManager;
import javax.net.ssl.X509ExtendedTrustManager;
import java.io.IOException;
import java.net.InetAddress;
import java.net.Socket;
import java.security.GeneralSecurityException;
import java.security.KeyManagementException;
import java.security.KeyStore;
import java.security.NoSuchAlgorithmException;
import java.util.ArrayList;
import java.util.Arrays;
import java.util.Collection;
import java.util.Collections;
import java.util.Enumeration;
import java.util.HashMap;
import java.util.HashSet;
import java.util.LinkedList;
import java.util.List;
import java.util.Map;
import java.util.Map.Entry;
import java.util.Objects;
import java.util.Optional;
import java.util.Set;
import java.util.stream.Collectors;

/**
 * Provides access to {@link SSLEngine} and {@link SSLSocketFactory} objects based on a provided configuration. All
 * configurations loaded by this service must be configured on construction.
 */
public class SSLService extends AbstractComponent {

    /**
     * This is a mapping from "context name" (in general use, the name of a setting key)
     * to a configuration.
     * This allows us to easily answer the question "What is the configuration for ssl in realm XYZ?"
     * Multiple "context names" may map to the same configuration (either by object-identity or by object-equality).
     * For example "xpack.http.ssl" may exist as a name in this map and have the global ssl configuration as a value
     */
    private final Map<String, SSLConfiguration> sslConfigurations;

    /**
     * A mapping from a SSLConfiguration to a pre-built context.
     * <p>
     * This is managed separately to the {@link #sslConfigurations} map, so that a single configuration (by object equality)
     * always maps to the same {@link SSLContextHolder}, even if it is being used within a different context-name.
     */
    private final Map<SSLConfiguration, SSLContextHolder> sslContexts;

    private final SSLConfiguration globalSSLConfiguration;
    private final SetOnce<SSLConfiguration> transportSSLConfiguration = new SetOnce<>();
    private final Environment env;

    /**
     * Create a new SSLService that parses the settings for the ssl contexts that need to be created, creates them, and then caches them
     * for use later
     */
    public SSLService(Settings settings, Environment environment) {
        super(settings);
        this.env = environment;
        this.globalSSLConfiguration = new SSLConfiguration(settings.getByPrefix(XPackSettings.GLOBAL_SSL_PREFIX));
        this.sslConfigurations = new HashMap<>();
        this.sslContexts = loadSSLConfigurations();
    }

    private SSLService(Settings settings, Environment environment, SSLConfiguration globalSSLConfiguration,
                       Map<String, SSLConfiguration> sslConfigurations, Map<SSLConfiguration, SSLContextHolder> sslContexts) {
        super(settings);
        this.env = environment;
        this.globalSSLConfiguration = globalSSLConfiguration;
        this.sslConfigurations = sslConfigurations;
        this.sslContexts = sslContexts;
    }

    /**
     * Creates a new SSLService that supports dynamic creation of SSLContext instances. Instances created by this service will not be
     * cached and will not be monitored for reloading. This dynamic server does have access to the cached and monitored instances that
     * have been created during initialization
     */
    public SSLService createDynamicSSLService() {
        return new SSLService(settings, env, globalSSLConfiguration, sslConfigurations, sslContexts) {

            @Override
            Map<SSLConfiguration, SSLContextHolder> loadSSLConfigurations() {
                // we don't need to load anything...
                return Collections.emptyMap();
            }

            /**
             * Returns the existing {@link SSLContextHolder} for the configuration
             * @throws IllegalArgumentException if not found
             */
            @Override
            SSLContextHolder sslContextHolder(SSLConfiguration sslConfiguration) {
                SSLContextHolder holder = sslContexts.get(sslConfiguration);
                if (holder == null) {
                    // normally we'd throw here but let's create a new one that is not cached and will not be monitored for changes!
                    holder = createSslContext(sslConfiguration);
                }
                return holder;
            }
        };
    }

    /**
     * Create a new {@link SSLIOSessionStrategy} based on the provided settings. The settings are used to identify the SSL configuration
     * that should be used to create the context.
     *
     * @param settings the settings used to identify the ssl configuration, typically under a *.ssl. prefix. An empty settings will return
     *                 a context created from the default configuration
     * @return Never {@code null}.
     * @deprecated This method will fail if the SSL configuration uses a {@link org.elasticsearch.common.settings.SecureSetting} but the
     * {@link org.elasticsearch.common.settings.SecureSettings} have been closed. Use {@link #getSSLConfiguration(String)}
     * and {@link #sslIOSessionStrategy(SSLConfiguration)} (Deprecated, but not removed because monitoring uses dynamic SSL settings)
     */
    @Deprecated
    public SSLIOSessionStrategy sslIOSessionStrategy(Settings settings) {
        SSLConfiguration config = sslConfiguration(settings);
        return sslIOSessionStrategy(config);
    }

    public SSLIOSessionStrategy sslIOSessionStrategy(SSLConfiguration config) {
        SSLContext sslContext = sslContext(config);
        String[] ciphers = supportedCiphers(sslParameters(sslContext).getCipherSuites(), config.cipherSuites(), false);
        String[] supportedProtocols = config.supportedProtocols().toArray(Strings.EMPTY_ARRAY);
        HostnameVerifier verifier;

        if (config.verificationMode().isHostnameVerificationEnabled()) {
            verifier = SSLIOSessionStrategy.getDefaultHostnameVerifier();
        } else {
            verifier = NoopHostnameVerifier.INSTANCE;
        }

        return sslIOSessionStrategy(sslContext, supportedProtocols, ciphers, verifier);
    }

    /**
     * The {@link SSLParameters} that are associated with the {@code sslContext}.
     * <p>
     * This method exists to simplify testing since {@link SSLContext#getSupportedSSLParameters()} is {@code final}.
     *
     * @param sslContext The SSL context for the current SSL settings
     * @return Never {@code null}.
     */
    SSLParameters sslParameters(SSLContext sslContext) {
        return sslContext.getSupportedSSLParameters();
    }

    /**
     * This method only exists to simplify testing of {@link #sslIOSessionStrategy(Settings)} because {@link SSLIOSessionStrategy} does
     * not expose any of the parameters that you give it.
     *
     * @param sslContext SSL Context used to handle SSL / TCP requests
     * @param protocols  Supported protocols
     * @param ciphers    Supported ciphers
     * @param verifier   Hostname verifier
     * @return Never {@code null}.
     */
    SSLIOSessionStrategy sslIOSessionStrategy(SSLContext sslContext, String[] protocols, String[] ciphers, HostnameVerifier verifier) {
        return new SSLIOSessionStrategy(sslContext, protocols, ciphers, verifier);
    }

    /**
<<<<<<< HEAD
     * Create a new {@link SSLSocketFactory} based on the provided settings. The settings are used to identify the ssl configuration that
     * should be used to create the socket factory. The socket factory will also properly configure the ciphers and protocols on each
     * socket that is created
     *
     * @param settings the settings used to identify the ssl configuration, typically under a *.ssl. prefix. An empty settings will return
     *                 a factory created from the default configuration
     * @return Never {@code null}.
     */
    public SSLSocketFactory sslSocketFactory(Settings settings) {
        SSLConfiguration sslConfiguration = sslConfiguration(settings);
        SSLSocketFactory socketFactory = sslContext(sslConfiguration).getSocketFactory();
        return new SecuritySSLSocketFactory(socketFactory, sslConfiguration.supportedProtocols().toArray(Strings.EMPTY_ARRAY),
                supportedCiphers(socketFactory.getSupportedCipherSuites(), sslConfiguration.cipherSuites(), false));
    }

    /**
     * Creates an {@link SSLEngine} based on the provided settings. The settings are used to identify the ssl configuration that should be
     * used to create the engine. This SSLEngine cannot be used for hostname verification since the engine will not be created with the
     * host and port. This method is useful to obtain an SSLEngine that will be used for server connections or client connections that
     * will not use hostname verification.
     *
     * @param settings         the settings used to identify the ssl configuration, typically under a *.ssl. prefix.
     *                         An empty settings will return a SSLEngine created from the default configuration
     * @param fallbackSettings the settings that should be used for the fallback of the SSLConfiguration. Using {@link Settings#EMPTY}
     *                         results in a fallback to the global configuration
     * @return {@link SSLEngine}
     */
    public SSLEngine createSSLEngine(Settings settings, Settings fallbackSettings) {
        return createSSLEngine(settings, fallbackSettings, null, -1);
    }

    /**
     * Creates an {@link SSLEngine} based on the provided settings. The settings are used to identify the ssl configuration that should be
     * used to create the engine. This SSLEngine can be used for a connection that requires hostname verification assuming the provided
     * host and port are correct. The SSLEngine created by this method is most useful for clients with hostname verification enabled
     *
     * @param settings         the settings used to identify the ssl configuration, typically under a *.ssl. prefix.
     *                         An empty settings will return a SSLEngine created from the default configuration
     * @param fallbackSettings the settings that should be used for the fallback of the SSLConfiguration. Using {@link Settings#EMPTY}
     *                         results in a fallback to the global configuration
     * @param host             the host of the remote endpoint. If using hostname verification, this should match what is in the
     *                         remote endpoint's certificate
     * @param port             the port of the remote endpoint
     * @return {@link SSLEngine}
     */
    public SSLEngine createSSLEngine(Settings settings, Settings fallbackSettings, String host, int port) {
        SSLConfiguration configuration = sslConfiguration(settings, fallbackSettings);
        return createSSLEngine(configuration, host, port);
=======
     * Create a new {@link SSLSocketFactory} based on the provided configuration.
     * The socket factory will also properly configure the ciphers and protocols on each socket that is created
     * @param configuration The SSL configuration to use. Typically obtained from {@link #getSSLConfiguration(String)}
     * @return Never {@code null}.
     */
    public SSLSocketFactory sslSocketFactory(SSLConfiguration configuration) {
        SSLSocketFactory socketFactory = sslContext(configuration).getSocketFactory();
        return new SecuritySSLSocketFactory(socketFactory, configuration.supportedProtocols().toArray(Strings.EMPTY_ARRAY),
                supportedCiphers(socketFactory.getSupportedCipherSuites(), configuration.cipherSuites(), false));
>>>>>>> 33e3822c
    }

    /**
     * Creates an {@link SSLEngine} based on the provided configuration. This SSLEngine can be used for a connection that requires
     * hostname verification assuming the provided
     * host and port are correct. The SSLEngine created by this method is most useful for clients with hostname verification enabled
     *
     * @param configuration the ssl configuration
     * @param host          the host of the remote endpoint. If using hostname verification, this should match what is in the remote
     *                      endpoint's certificate
     * @param port          the port of the remote endpoint
     * @return {@link SSLEngine}
     * @see #getSSLConfiguration(String)
     */
    public SSLEngine createSSLEngine(SSLConfiguration configuration, String host, int port) {
        SSLContext sslContext = sslContext(configuration);
        SSLEngine sslEngine = sslContext.createSSLEngine(host, port);
        String[] ciphers = supportedCiphers(sslEngine.getSupportedCipherSuites(), configuration.cipherSuites(), false);
        String[] supportedProtocols = configuration.supportedProtocols().toArray(Strings.EMPTY_ARRAY);
        SSLParameters parameters = new SSLParameters(ciphers, supportedProtocols);
        if (configuration.verificationMode().isHostnameVerificationEnabled() && host != null) {
            // By default, a SSLEngine will not perform hostname verification. In order to perform hostname verification
            // we need to specify a EndpointIdentificationAlgorithm. We use the HTTPS algorithm to prevent against
            // man in the middle attacks for all of our connections.
            parameters.setEndpointIdentificationAlgorithm("HTTPS");
        }
        // we use the cipher suite order so that we can prefer the ciphers we set first in the list
        parameters.setUseCipherSuitesOrder(true);
        configuration.sslClientAuth().configure(parameters);

        // many SSLEngine options can be configured using either SSLParameters or direct methods on the engine itself, but there is one
        // tricky aspect; if you set a value directly on the engine and then later set the SSLParameters the value set directly on the
        // engine will be overwritten by the value in the SSLParameters
        sslEngine.setSSLParameters(parameters);
        return sslEngine;
    }

    /**
     * Returns whether the provided settings results in a valid configuration that can be used for server connections
     *
     * @param sslConfiguration the configuration to check
     */
    public boolean isConfigurationValidForServerUsage(SSLConfiguration sslConfiguration) {
        Objects.requireNonNull(sslConfiguration, "SSLConfiguration cannot be null");
        return sslConfiguration.keyConfig() != KeyConfig.NONE;
    }

    /**
     * Indicates whether client authentication is enabled for a particular configuration
<<<<<<< HEAD
     *
     * @param settings the settings used to identify the ssl configuration, typically under a *.ssl. prefix. The global configuration
     *                 will be used for fallback
     */
    public boolean isSSLClientAuthEnabled(Settings settings) {
        return isSSLClientAuthEnabled(settings, Settings.EMPTY);
    }

    /**
     * Indicates whether client authentication is enabled for a particular configuration
     *
     * @param settings the settings used to identify the ssl configuration, typically under a *.ssl. prefix
     * @param fallback the settings that should be used for the fallback of the SSLConfiguration. Using {@link Settings#EMPTY}
     *                 results in a fallback to the global configuration
     */
    public boolean isSSLClientAuthEnabled(Settings settings, Settings fallback) {
        SSLConfiguration sslConfiguration = sslConfiguration(settings, fallback);
        return isSSLClientAuthEnabled(sslConfiguration);
    }

    /**
     * Indicates whether client authentication is enabled for a particular configuration
=======
>>>>>>> 33e3822c
     */
    public boolean isSSLClientAuthEnabled(SSLConfiguration sslConfiguration) {
        Objects.requireNonNull(sslConfiguration, "SSLConfiguration cannot be null");
        return sslConfiguration.sslClientAuth().enabled();
    }

    /**
<<<<<<< HEAD
     * Returns the {@link VerificationMode} that is specified in the settings (or the default)
     *
     * @param settings the settings used to identify the ssl configuration, typically under a *.ssl. prefix
     * @param fallback the settings that should be used for the fallback of the SSLConfiguration. Using {@link Settings#EMPTY}
     *                 results in a fallback to the global configuration
     */
    public VerificationMode getVerificationMode(Settings settings, Settings fallback) {
        SSLConfiguration sslConfiguration = sslConfiguration(settings, fallback);
        return sslConfiguration.verificationMode();
    }

    /**
=======
>>>>>>> 33e3822c
     * Returns the {@link SSLContext} for the global configuration. Mainly used for testing
     */
    SSLContext sslContext() {
        return sslContextHolder(globalSSLConfiguration).sslContext();
    }

    /**
     * Returns the {@link SSLContext} for the configuration
     */
    SSLContext sslContext(SSLConfiguration configuration) {
        return sslContextHolder(configuration).sslContext();
    }

    /**
     * Returns the existing {@link SSLContextHolder} for the configuration
     *
     * @throws IllegalArgumentException if not found
     */
    SSLContextHolder sslContextHolder(SSLConfiguration sslConfiguration) {
        Objects.requireNonNull(sslConfiguration, "SSL Configuration cannot be null");
        SSLContextHolder holder = sslContexts.get(sslConfiguration);
        if (holder == null) {
            throw new IllegalArgumentException("did not find a SSLContext for [" + sslConfiguration.toString() + "]");
        }
        return holder;
    }

    /**
     * Returns the existing {@link SSLConfiguration} for the given settings
     *
     * @param settings the settings for the ssl configuration
     * @return the ssl configuration for the provided settings. If the settings are empty, the global configuration is returned
     */
    SSLConfiguration sslConfiguration(Settings settings) {
        if (settings.isEmpty()) {
            return globalSSLConfiguration;
        }
        return new SSLConfiguration(settings, globalSSLConfiguration);
    }

<<<<<<< HEAD
    /**
     * Returns the existing {@link SSLConfiguration} for the given settings and applies the provided fallback settings instead of the global
     * configuration
     *
     * @param settings         the settings for the ssl configuration
     * @param fallbackSettings the settings that should be used for the fallback of the SSLConfiguration. Using {@link Settings#EMPTY}
     *                         results in a fallback to the global configuration
     * @return the ssl configuration for the provided settings. If the settings are empty, the global configuration is returned
     */
    public SSLConfiguration sslConfiguration(Settings settings, Settings fallbackSettings) {
        if (settings.isEmpty() && fallbackSettings.isEmpty()) {
            return globalSSLConfiguration;
        }
        SSLConfiguration fallback = sslConfiguration(fallbackSettings);
        return new SSLConfiguration(settings, fallback);
=======
    public Set<String> getTransportProfileContextNames() {
        return Collections.unmodifiableSet(this.sslConfigurations
            .keySet().stream()
            .filter(k -> k.startsWith("transport.profiles."))
            .collect(Collectors.toSet()));
>>>>>>> 33e3822c
    }

    /**
     * Accessor to the loaded ssl configuration objects at the current point in time. This is useful for testing
     */
    Collection<SSLConfiguration> getLoadedSSLConfigurations() {
        return Collections.unmodifiableSet(new HashSet<>(sslContexts.keySet()));
    }

    /**
     * Returns the intersection of the supported ciphers with the requested ciphers. This method will also optionally log if unsupported
     * ciphers were requested.
     *
     * @throws IllegalArgumentException if no supported ciphers are in the requested ciphers
     */
    String[] supportedCiphers(String[] supportedCiphers, List<String> requestedCiphers, boolean log) {
        List<String> supportedCiphersList = new ArrayList<>(requestedCiphers.size());
        List<String> unsupportedCiphers = new LinkedList<>();
        boolean found;
        for (String requestedCipher : requestedCiphers) {
            found = false;
            for (String supportedCipher : supportedCiphers) {
                if (supportedCipher.equals(requestedCipher)) {
                    found = true;
                    supportedCiphersList.add(requestedCipher);
                    break;
                }
            }

            if (!found) {
                unsupportedCiphers.add(requestedCipher);
            }
        }

        if (supportedCiphersList.isEmpty()) {
            throw new IllegalArgumentException("none of the ciphers " + Arrays.toString(requestedCiphers.toArray())
                    + " are supported by this JVM");
        }

        if (log && !unsupportedCiphers.isEmpty()) {
            logger.error("unsupported ciphers [{}] were requested but cannot be used in this JVM, however there are supported ciphers " +
                    "that will be used [{}]. If you are trying to use ciphers with a key length greater than 128 bits on an Oracle JVM, " +
                    "you will need to install the unlimited strength JCE policy files.", unsupportedCiphers, supportedCiphersList);
        }

        return supportedCiphersList.toArray(new String[supportedCiphersList.size()]);
    }

    /**
     * Creates an {@link SSLContext} based on the provided configuration
     *
     * @param sslConfiguration the configuration to use for context creation
     * @return the created SSLContext
     */
    private SSLContextHolder createSslContext(SSLConfiguration sslConfiguration) {
        if (logger.isDebugEnabled()) {
            logger.debug("using ssl settings [{}]", sslConfiguration);
        }
        X509ExtendedTrustManager trustManager = sslConfiguration.trustConfig().createTrustManager(env);
        X509ExtendedKeyManager keyManager = sslConfiguration.keyConfig().createKeyManager(env);
        return createSslContext(keyManager, trustManager, sslConfiguration);
    }

    /**
     * Creates an {@link SSLContext} based on the provided configuration and trust/key managers
     *
     * @param sslConfiguration the configuration to use for context creation
     * @param keyManager       the key manager to use
     * @param trustManager     the trust manager to use
     * @return the created SSLContext
     */
    private SSLContextHolder createSslContext(X509ExtendedKeyManager keyManager, X509ExtendedTrustManager trustManager,
                                              SSLConfiguration sslConfiguration) {
        // Initialize sslContext
        try {
            SSLContext sslContext = SSLContext.getInstance(sslContextAlgorithm(sslConfiguration.supportedProtocols()));
            sslContext.init(new X509ExtendedKeyManager[]{keyManager}, new X509ExtendedTrustManager[]{trustManager}, null);

            // check the supported ciphers and log them here to prevent spamming logs on every call
            supportedCiphers(sslContext.getSupportedSSLParameters().getCipherSuites(), sslConfiguration.cipherSuites(), true);

            return new SSLContextHolder(sslContext, sslConfiguration);
        } catch (NoSuchAlgorithmException | KeyManagementException e) {
            throw new ElasticsearchException("failed to initialize the SSLContext", e);
        }
    }

    /**
     * Parses the settings to load all SSLConfiguration objects that will be used.
     */
    Map<SSLConfiguration, SSLContextHolder> loadSSLConfigurations() {
        Map<SSLConfiguration, SSLContextHolder> sslContextHolders = new HashMap<>();
        sslContextHolders.put(globalSSLConfiguration, createSslContext(globalSSLConfiguration));
        this.sslConfigurations.put("xpack.ssl", globalSSLConfiguration);

        Map<String, Settings> sslSettingsMap = new HashMap<>();
        sslSettingsMap.put(XPackSettings.HTTP_SSL_PREFIX, getHttpTransportSSLSettings(settings));
        sslSettingsMap.put("xpack.http.ssl", settings.getByPrefix("xpack.http.ssl."));
        sslSettingsMap.putAll(getRealmsSSLSettings(settings));
        sslSettingsMap.putAll(getMonitoringExporterSettings(settings));

        sslSettingsMap.forEach((key, sslSettings) -> {
            if (sslSettings.isEmpty()) {
                storeSslConfiguration(key, globalSSLConfiguration);
            } else {
                final SSLConfiguration configuration = new SSLConfiguration(sslSettings, globalSSLConfiguration);
                storeSslConfiguration(key, configuration);
                sslContextHolders.computeIfAbsent(configuration, this::createSslContext);
            }
        });

        final Settings transportSSLSettings = settings.getByPrefix(XPackSettings.TRANSPORT_SSL_PREFIX);
        final SSLConfiguration transportSSLConfiguration = new SSLConfiguration(transportSSLSettings, globalSSLConfiguration);
        this.transportSSLConfiguration.set(transportSSLConfiguration);
<<<<<<< HEAD
        List<Settings> profileSettings = getTransportProfileSSLSettings(settings);
        sslConfigurations.computeIfAbsent(transportSSLConfiguration, this::createSslContext);
        profileSettings.forEach((profileSetting) ->
                sslConfigurations.computeIfAbsent(new SSLConfiguration(profileSetting, transportSSLConfiguration), this::createSslContext));
        return Collections.unmodifiableMap(sslConfigurations);
=======
        storeSslConfiguration(XPackSettings.TRANSPORT_SSL_PREFIX, transportSSLConfiguration);
        Map<String, Settings> profileSettings = getTransportProfileSSLSettings(settings);
        sslContextHolders.computeIfAbsent(transportSSLConfiguration, this::createSslContext);
        profileSettings.forEach((key, profileSetting) -> {
            final SSLConfiguration configuration = new SSLConfiguration(profileSetting, transportSSLConfiguration);
            storeSslConfiguration(key, configuration);
            sslContextHolders.computeIfAbsent(configuration, this::createSslContext);
        });

        return Collections.unmodifiableMap(sslContextHolders);
    }

    private void storeSslConfiguration(String key, SSLConfiguration configuration) {
        if (key.endsWith(".")) {
            key = key.substring(0, key.length() - 1);
        }
        sslConfigurations.put(key, configuration);
>>>>>>> 33e3822c
    }


    /**
     * Returns information about each certificate that is referenced by any SSL configuration.
     * This includes certificates used for identity (with a private key) and those used for trust, but excludes
     * certificates that are provided by the JRE.
     * Due to the nature of KeyStores, this may include certificates that are available, but never used
     * such as a CA certificate that is no longer in use, or a server certificate for an unrelated host.
     *
     * @see TrustConfig#certificates(Environment)
     */
    public Set<CertificateInfo> getLoadedCertificates() throws GeneralSecurityException, IOException {
        Set<CertificateInfo> certificates = new HashSet<>();
        for (SSLConfiguration config : this.getLoadedSSLConfigurations()) {
            certificates.addAll(config.getDefinedCertificates(env));
        }
        return certificates;
    }

    /**
     * This socket factory wraps an existing SSLSocketFactory and sets the protocols and ciphers on each SSLSocket after it is created. This
     * is needed even though the SSLContext is configured properly as the configuration does not flow down to the sockets created by the
     * SSLSocketFactory obtained from the SSLContext.
     */
    private static class SecuritySSLSocketFactory extends SSLSocketFactory {

        private final SSLSocketFactory delegate;
        private final String[] supportedProtocols;
        private final String[] ciphers;

        SecuritySSLSocketFactory(SSLSocketFactory delegate, String[] supportedProtocols, String[] ciphers) {
            this.delegate = delegate;
            this.supportedProtocols = supportedProtocols;
            this.ciphers = ciphers;
        }

        @Override
        public String[] getDefaultCipherSuites() {
            return ciphers;
        }

        @Override
        public String[] getSupportedCipherSuites() {
            return delegate.getSupportedCipherSuites();
        }

        @Override
        public Socket createSocket() throws IOException {
            SSLSocket sslSocket = createWithPermissions(delegate::createSocket);
            configureSSLSocket(sslSocket);
            return sslSocket;
        }

        @Override
        public Socket createSocket(Socket socket, String host, int port, boolean autoClose) throws IOException {
            SSLSocket sslSocket = createWithPermissions(() -> delegate.createSocket(socket, host, port, autoClose));
            configureSSLSocket(sslSocket);
            return sslSocket;
        }

        @Override
        public Socket createSocket(String host, int port) throws IOException {
            SSLSocket sslSocket = createWithPermissions(() -> delegate.createSocket(host, port));
            configureSSLSocket(sslSocket);
            return sslSocket;
        }

        @Override
        public Socket createSocket(String host, int port, InetAddress localHost, int localPort) throws IOException {
            SSLSocket sslSocket = createWithPermissions(() -> delegate.createSocket(host, port, localHost, localPort));
            configureSSLSocket(sslSocket);
            return sslSocket;
        }

        @Override
        public Socket createSocket(InetAddress host, int port) throws IOException {
            SSLSocket sslSocket = createWithPermissions(() -> delegate.createSocket(host, port));
            configureSSLSocket(sslSocket);
            return sslSocket;
        }

        @Override
        public Socket createSocket(InetAddress address, int port, InetAddress localAddress, int localPort) throws IOException {
            SSLSocket sslSocket = createWithPermissions(() -> delegate.createSocket(address, port, localAddress, localPort));
            configureSSLSocket(sslSocket);
            return sslSocket;
        }

        private void configureSSLSocket(SSLSocket socket) {
            SSLParameters parameters = new SSLParameters(ciphers, supportedProtocols);
            // we use the cipher suite order so that we can prefer the ciphers we set first in the list
            parameters.setUseCipherSuitesOrder(true);
            socket.setSSLParameters(parameters);
        }

        private static SSLSocket createWithPermissions(CheckedSupplier<Socket, IOException> supplier) throws IOException {
            return (SSLSocket) SocketAccess.doPrivileged(supplier);
        }
    }


    final class SSLContextHolder {
        private volatile SSLContext context;
        private final KeyConfig keyConfig;
        private final TrustConfig trustConfig;
        private final SSLConfiguration sslConfiguration;

        SSLContextHolder(SSLContext context, SSLConfiguration sslConfiguration) {
            this.context = context;
            this.sslConfiguration = sslConfiguration;
            this.keyConfig = sslConfiguration.keyConfig();
            this.trustConfig = sslConfiguration.trustConfig();
        }

        SSLContext sslContext() {
            return context;
        }

        /**
         * Invalidates the sessions in the provided {@link SSLSessionContext}
         */
        private void invalidateSessions(SSLSessionContext sslSessionContext) {
            Enumeration<byte[]> sessionIds = sslSessionContext.getIds();
            while (sessionIds.hasMoreElements()) {
                byte[] sessionId = sessionIds.nextElement();
                sslSessionContext.getSession(sessionId).invalidate();
            }
        }

        synchronized void reload() {
            invalidateSessions(context.getClientSessionContext());
            invalidateSessions(context.getServerSessionContext());
            reloadSslContext();
        }

        private void reloadSslContext() {
            try {
                X509ExtendedKeyManager loadedKeyManager = Optional.ofNullable(keyConfig.createKeyManager(env)).
                    orElse(getEmptyKeyManager());
                X509ExtendedTrustManager loadedTrustManager = Optional.ofNullable(trustConfig.createTrustManager(env)).
                    orElse(getEmptyTrustManager());
                SSLContext loadedSslContext = SSLContext.getInstance(sslContextAlgorithm(sslConfiguration.supportedProtocols()));
                loadedSslContext.init(new X509ExtendedKeyManager[]{loadedKeyManager},
                    new X509ExtendedTrustManager[]{loadedTrustManager}, null);
                supportedCiphers(loadedSslContext.getSupportedSSLParameters().getCipherSuites(), sslConfiguration.cipherSuites(), false);
                this.context = loadedSslContext;
            } catch (GeneralSecurityException | IOException e) {
                throw new ElasticsearchException("failed to initialize the SSLContext", e);
            }
        }

        X509ExtendedKeyManager getEmptyKeyManager() throws GeneralSecurityException, IOException {
            KeyStore keyStore = KeyStore.getInstance(KeyStore.getDefaultType());
            keyStore.load(null, null);
            KeyManagerFactory keyManagerFactory = KeyManagerFactory.getInstance(KeyManagerFactory.getDefaultAlgorithm());
            keyManagerFactory.init(keyStore, null);
            return (X509ExtendedKeyManager) keyManagerFactory.getKeyManagers()[0];
        }

        X509ExtendedTrustManager getEmptyTrustManager() throws GeneralSecurityException, IOException {
            KeyStore keyStore = KeyStore.getInstance(KeyStore.getDefaultType());
            keyStore.load(null, null);
            TrustManagerFactory trustManagerFactory = TrustManagerFactory.getInstance("X509");
            trustManagerFactory.init(keyStore);
            return (X509ExtendedTrustManager) trustManagerFactory.getTrustManagers()[0];
        }
    }

<<<<<<< HEAD
    private static List<Settings> getRealmsSSLSettings(Settings settings) {
        List<Settings> sslSettings = new ArrayList<>();
        final Map<String, Settings> settingsByRealmType = settings.getGroups("xpack.security.authc.realms.");
        settingsByRealmType.forEach((realmType, typeSettings) ->
                typeSettings.getAsGroups().forEach((realmName, realmSettings) -> {
                            Settings realmSSLSettings = realmSettings.getByPrefix("ssl.");
                            if (realmSSLSettings.isEmpty() == false) {
                                sslSettings.add(realmSSLSettings);
                            }
                        }
                ));
=======
    /**
     * @return A map of Settings prefix to Settings object
     */
    private static Map<String, Settings> getRealmsSSLSettings(Settings settings) {
        Map<String, Settings> sslSettings = new HashMap<>();
        final String prefix = SecurityField.setting("authc.realms.");
        Settings realmsSettings = settings.getByPrefix(prefix);
        for (String name : realmsSettings.names()) {
            Settings realmSSLSettings = realmsSettings.getAsSettings(name).getByPrefix("ssl.");
            // Put this even if empty, so that the name will be mapped to the global SSL configuration
            sslSettings.put(prefix + name + ".ssl", realmSSLSettings);
        }
>>>>>>> 33e3822c
        return sslSettings;
    }

    private static Map<String, Settings> getTransportProfileSSLSettings(Settings settings) {
        Map<String, Settings> sslSettings = new HashMap<>();
        Map<String, Settings> profiles = settings.getGroups("transport.profiles.", true);
        for (Entry<String, Settings> entry : profiles.entrySet()) {
            Settings profileSettings = entry.getValue().getByPrefix("xpack.security.ssl.");
            sslSettings.put("transport.profiles." + entry.getKey() + ".xpack.security.ssl", profileSettings);
        }
        return sslSettings;
    }

    private Settings getHttpTransportSSLSettings(Settings settings) {
        Settings httpSSLSettings = settings.getByPrefix(XPackSettings.HTTP_SSL_PREFIX);
        if (httpSSLSettings.isEmpty()) {
            return httpSSLSettings;
        }

        Settings.Builder builder = Settings.builder().put(httpSSLSettings);
        if (builder.get("client_authentication") == null) {
            builder.put("client_authentication", XPackSettings.HTTP_CLIENT_AUTH_DEFAULT);
        }
        return builder.build();
    }

    public SSLConfiguration getHttpTransportSSLConfiguration() {
        return getSSLConfiguration(XPackSettings.HTTP_SSL_PREFIX);
    }

    private static Map<String, Settings> getMonitoringExporterSettings(Settings settings) {
        Map<String, Settings> sslSettings = new HashMap<>();
        Map<String, Settings> exportersSettings = settings.getGroups("xpack.monitoring.exporters.");
        for (Entry<String, Settings> entry : exportersSettings.entrySet()) {
            Settings exporterSSLSettings = entry.getValue().getByPrefix("ssl.");
            // Put this even if empty, so that the name will be mapped to the global SSL configuration
            sslSettings.put("xpack.monitoring.exporters." + entry.getKey() + ".ssl", exporterSSLSettings);
        }
        return sslSettings;
    }

    public SSLConfiguration getSSLConfiguration(String contextName) {
        if (contextName.endsWith(".")) {
            contextName = contextName.substring(0, contextName.length() - 1);
        }
        final SSLConfiguration configuration = sslConfigurations.get(contextName);
        if (configuration == null) {
            logger.warn("Cannot find SSL configuration for context {}. Known contexts are: {}", contextName,
                Strings.collectionToCommaDelimitedString(sslConfigurations.keySet()));
        }
        return configuration;
    }

    /**
     * Maps the supported protocols to an appropriate ssl context algorithm. We make an attempt to use the "best" algorithm when
     * possible. The names in this method are taken from the
     * <a href="http://docs.oracle.com/javase/8/docs/technotes/guides/security/StandardNames.html">JCA Standard Algorithm Name
     * Documentation for Java 8</a>.
     */
    private static String sslContextAlgorithm(List<String> supportedProtocols) {
        if (supportedProtocols.isEmpty()) {
            return "TLSv1.2";
        }

        String algorithm = "SSL";
        for (String supportedProtocol : supportedProtocols) {
            switch (supportedProtocol) {
                case "TLSv1.2":
                    return "TLSv1.2";
                case "TLSv1.1":
                    if ("TLSv1.2".equals(algorithm) == false) {
                        algorithm = "TLSv1.1";
                    }
                    break;
                case "TLSv1":
                    switch (algorithm) {
                        case "TLSv1.2":
                        case "TLSv1.1":
                            break;
                        default:
                            algorithm = "TLSv1";
                    }
                    break;
                case "SSLv3":
                    switch (algorithm) {
                        case "SSLv2":
                        case "SSL":
                            algorithm = "SSLv3";
                    }
                    break;
                case "SSLv2":
                case "SSLv2Hello":
                    break;
                default:
                    throw new IllegalArgumentException("found unexpected value in supported protocols: " + supportedProtocol);
            }
        }
        return algorithm;
    }
}<|MERGE_RESOLUTION|>--- conflicted
+++ resolved
@@ -189,56 +189,6 @@
     }
 
     /**
-<<<<<<< HEAD
-     * Create a new {@link SSLSocketFactory} based on the provided settings. The settings are used to identify the ssl configuration that
-     * should be used to create the socket factory. The socket factory will also properly configure the ciphers and protocols on each
-     * socket that is created
-     *
-     * @param settings the settings used to identify the ssl configuration, typically under a *.ssl. prefix. An empty settings will return
-     *                 a factory created from the default configuration
-     * @return Never {@code null}.
-     */
-    public SSLSocketFactory sslSocketFactory(Settings settings) {
-        SSLConfiguration sslConfiguration = sslConfiguration(settings);
-        SSLSocketFactory socketFactory = sslContext(sslConfiguration).getSocketFactory();
-        return new SecuritySSLSocketFactory(socketFactory, sslConfiguration.supportedProtocols().toArray(Strings.EMPTY_ARRAY),
-                supportedCiphers(socketFactory.getSupportedCipherSuites(), sslConfiguration.cipherSuites(), false));
-    }
-
-    /**
-     * Creates an {@link SSLEngine} based on the provided settings. The settings are used to identify the ssl configuration that should be
-     * used to create the engine. This SSLEngine cannot be used for hostname verification since the engine will not be created with the
-     * host and port. This method is useful to obtain an SSLEngine that will be used for server connections or client connections that
-     * will not use hostname verification.
-     *
-     * @param settings         the settings used to identify the ssl configuration, typically under a *.ssl. prefix.
-     *                         An empty settings will return a SSLEngine created from the default configuration
-     * @param fallbackSettings the settings that should be used for the fallback of the SSLConfiguration. Using {@link Settings#EMPTY}
-     *                         results in a fallback to the global configuration
-     * @return {@link SSLEngine}
-     */
-    public SSLEngine createSSLEngine(Settings settings, Settings fallbackSettings) {
-        return createSSLEngine(settings, fallbackSettings, null, -1);
-    }
-
-    /**
-     * Creates an {@link SSLEngine} based on the provided settings. The settings are used to identify the ssl configuration that should be
-     * used to create the engine. This SSLEngine can be used for a connection that requires hostname verification assuming the provided
-     * host and port are correct. The SSLEngine created by this method is most useful for clients with hostname verification enabled
-     *
-     * @param settings         the settings used to identify the ssl configuration, typically under a *.ssl. prefix.
-     *                         An empty settings will return a SSLEngine created from the default configuration
-     * @param fallbackSettings the settings that should be used for the fallback of the SSLConfiguration. Using {@link Settings#EMPTY}
-     *                         results in a fallback to the global configuration
-     * @param host             the host of the remote endpoint. If using hostname verification, this should match what is in the
-     *                         remote endpoint's certificate
-     * @param port             the port of the remote endpoint
-     * @return {@link SSLEngine}
-     */
-    public SSLEngine createSSLEngine(Settings settings, Settings fallbackSettings, String host, int port) {
-        SSLConfiguration configuration = sslConfiguration(settings, fallbackSettings);
-        return createSSLEngine(configuration, host, port);
-=======
      * Create a new {@link SSLSocketFactory} based on the provided configuration.
      * The socket factory will also properly configure the ciphers and protocols on each socket that is created
      * @param configuration The SSL configuration to use. Typically obtained from {@link #getSSLConfiguration(String)}
@@ -248,7 +198,6 @@
         SSLSocketFactory socketFactory = sslContext(configuration).getSocketFactory();
         return new SecuritySSLSocketFactory(socketFactory, configuration.supportedProtocols().toArray(Strings.EMPTY_ARRAY),
                 supportedCiphers(socketFactory.getSupportedCipherSuites(), configuration.cipherSuites(), false));
->>>>>>> 33e3822c
     }
 
     /**
@@ -298,31 +247,6 @@
 
     /**
      * Indicates whether client authentication is enabled for a particular configuration
-<<<<<<< HEAD
-     *
-     * @param settings the settings used to identify the ssl configuration, typically under a *.ssl. prefix. The global configuration
-     *                 will be used for fallback
-     */
-    public boolean isSSLClientAuthEnabled(Settings settings) {
-        return isSSLClientAuthEnabled(settings, Settings.EMPTY);
-    }
-
-    /**
-     * Indicates whether client authentication is enabled for a particular configuration
-     *
-     * @param settings the settings used to identify the ssl configuration, typically under a *.ssl. prefix
-     * @param fallback the settings that should be used for the fallback of the SSLConfiguration. Using {@link Settings#EMPTY}
-     *                 results in a fallback to the global configuration
-     */
-    public boolean isSSLClientAuthEnabled(Settings settings, Settings fallback) {
-        SSLConfiguration sslConfiguration = sslConfiguration(settings, fallback);
-        return isSSLClientAuthEnabled(sslConfiguration);
-    }
-
-    /**
-     * Indicates whether client authentication is enabled for a particular configuration
-=======
->>>>>>> 33e3822c
      */
     public boolean isSSLClientAuthEnabled(SSLConfiguration sslConfiguration) {
         Objects.requireNonNull(sslConfiguration, "SSLConfiguration cannot be null");
@@ -330,21 +254,6 @@
     }
 
     /**
-<<<<<<< HEAD
-     * Returns the {@link VerificationMode} that is specified in the settings (or the default)
-     *
-     * @param settings the settings used to identify the ssl configuration, typically under a *.ssl. prefix
-     * @param fallback the settings that should be used for the fallback of the SSLConfiguration. Using {@link Settings#EMPTY}
-     *                 results in a fallback to the global configuration
-     */
-    public VerificationMode getVerificationMode(Settings settings, Settings fallback) {
-        SSLConfiguration sslConfiguration = sslConfiguration(settings, fallback);
-        return sslConfiguration.verificationMode();
-    }
-
-    /**
-=======
->>>>>>> 33e3822c
      * Returns the {@link SSLContext} for the global configuration. Mainly used for testing
      */
     SSLContext sslContext() {
@@ -385,29 +294,11 @@
         return new SSLConfiguration(settings, globalSSLConfiguration);
     }
 
-<<<<<<< HEAD
-    /**
-     * Returns the existing {@link SSLConfiguration} for the given settings and applies the provided fallback settings instead of the global
-     * configuration
-     *
-     * @param settings         the settings for the ssl configuration
-     * @param fallbackSettings the settings that should be used for the fallback of the SSLConfiguration. Using {@link Settings#EMPTY}
-     *                         results in a fallback to the global configuration
-     * @return the ssl configuration for the provided settings. If the settings are empty, the global configuration is returned
-     */
-    public SSLConfiguration sslConfiguration(Settings settings, Settings fallbackSettings) {
-        if (settings.isEmpty() && fallbackSettings.isEmpty()) {
-            return globalSSLConfiguration;
-        }
-        SSLConfiguration fallback = sslConfiguration(fallbackSettings);
-        return new SSLConfiguration(settings, fallback);
-=======
     public Set<String> getTransportProfileContextNames() {
         return Collections.unmodifiableSet(this.sslConfigurations
             .keySet().stream()
             .filter(k -> k.startsWith("transport.profiles."))
             .collect(Collectors.toSet()));
->>>>>>> 33e3822c
     }
 
     /**
@@ -522,13 +413,6 @@
         final Settings transportSSLSettings = settings.getByPrefix(XPackSettings.TRANSPORT_SSL_PREFIX);
         final SSLConfiguration transportSSLConfiguration = new SSLConfiguration(transportSSLSettings, globalSSLConfiguration);
         this.transportSSLConfiguration.set(transportSSLConfiguration);
-<<<<<<< HEAD
-        List<Settings> profileSettings = getTransportProfileSSLSettings(settings);
-        sslConfigurations.computeIfAbsent(transportSSLConfiguration, this::createSslContext);
-        profileSettings.forEach((profileSetting) ->
-                sslConfigurations.computeIfAbsent(new SSLConfiguration(profileSetting, transportSSLConfiguration), this::createSslContext));
-        return Collections.unmodifiableMap(sslConfigurations);
-=======
         storeSslConfiguration(XPackSettings.TRANSPORT_SSL_PREFIX, transportSSLConfiguration);
         Map<String, Settings> profileSettings = getTransportProfileSSLSettings(settings);
         sslContextHolders.computeIfAbsent(transportSSLConfiguration, this::createSslContext);
@@ -546,7 +430,6 @@
             key = key.substring(0, key.length() - 1);
         }
         sslConfigurations.put(key, configuration);
->>>>>>> 33e3822c
     }
 
 
@@ -716,32 +599,20 @@
         }
     }
 
-<<<<<<< HEAD
-    private static List<Settings> getRealmsSSLSettings(Settings settings) {
-        List<Settings> sslSettings = new ArrayList<>();
-        final Map<String, Settings> settingsByRealmType = settings.getGroups("xpack.security.authc.realms.");
+    /**
+     * @return A map of Settings prefix to Settings object
+     */
+    private static Map<String, Settings> getRealmsSSLSettings(Settings settings) {
+        final Map<String, Settings> sslSettings = new HashMap<>();
+        final String prefix = "xpack.security.authc.realms.";
+        final Map<String, Settings> settingsByRealmType = settings.getGroups(prefix);
         settingsByRealmType.forEach((realmType, typeSettings) ->
-                typeSettings.getAsGroups().forEach((realmName, realmSettings) -> {
-                            Settings realmSSLSettings = realmSettings.getByPrefix("ssl.");
-                            if (realmSSLSettings.isEmpty() == false) {
-                                sslSettings.add(realmSSLSettings);
-                            }
-                        }
-                ));
-=======
-    /**
-     * @return A map of Settings prefix to Settings object
-     */
-    private static Map<String, Settings> getRealmsSSLSettings(Settings settings) {
-        Map<String, Settings> sslSettings = new HashMap<>();
-        final String prefix = SecurityField.setting("authc.realms.");
-        Settings realmsSettings = settings.getByPrefix(prefix);
-        for (String name : realmsSettings.names()) {
-            Settings realmSSLSettings = realmsSettings.getAsSettings(name).getByPrefix("ssl.");
-            // Put this even if empty, so that the name will be mapped to the global SSL configuration
-            sslSettings.put(prefix + name + ".ssl", realmSSLSettings);
-        }
->>>>>>> 33e3822c
+            typeSettings.getAsGroups().forEach((realmName, realmSettings) -> {
+                Settings realmSSLSettings = realmSettings.getByPrefix("ssl.");
+                // Put this even if empty, so that the name will be mapped to the global SSL configuration
+                sslSettings.put(prefix + realmType + "." + realmName + ".ssl", realmSSLSettings);
+            })
+        );
         return sslSettings;
     }
 

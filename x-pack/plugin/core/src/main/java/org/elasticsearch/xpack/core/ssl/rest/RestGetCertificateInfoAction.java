--- conflicted
+++ resolved
@@ -7,11 +7,7 @@
 
 import org.apache.logging.log4j.LogManager;
 import org.elasticsearch.client.node.NodeClient;
-<<<<<<< HEAD
-=======
 import org.elasticsearch.common.logging.DeprecationLogger;
-import org.elasticsearch.common.settings.Settings;
->>>>>>> 02d0f163
 import org.elasticsearch.common.xcontent.XContentBuilder;
 import org.elasticsearch.rest.BaseRestHandler;
 import org.elasticsearch.rest.BytesRestResponse;
@@ -33,20 +29,14 @@
  */
 public class RestGetCertificateInfoAction extends BaseRestHandler {
 
-<<<<<<< HEAD
-    public RestGetCertificateInfoAction(RestController controller) {
-        controller.registerHandler(GET, "/_xpack/ssl/certificates", this);
-=======
     private static final DeprecationLogger deprecationLogger =
         new DeprecationLogger(LogManager.getLogger(RestGetCertificateInfoAction.class));
 
-    public RestGetCertificateInfoAction(Settings settings, RestController controller) {
-        super(settings);
+    public RestGetCertificateInfoAction(RestController controller) {
         // TODO: remove deprecated endpoint in 8.0.0
         controller.registerWithDeprecatedHandler(
             GET, "/_ssl/certificates", this,
             GET, "/_xpack/ssl/certificates", deprecationLogger);
->>>>>>> 02d0f163
     }
 
     @Override

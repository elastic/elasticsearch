/*
 * Copyright Elasticsearch B.V. and/or licensed to Elasticsearch B.V. under one
 * or more contributor license agreements. Licensed under the Elastic License
 * 2.0; you may not use this file except in compliance with the Elastic License
 * 2.0.
 */
package org.elasticsearch.xpack.core.termsenum.action;

import org.apache.logging.log4j.LogManager;
import org.apache.logging.log4j.Logger;
import org.apache.lucene.index.TermsEnum;
import org.apache.lucene.util.PriorityQueue;
import org.elasticsearch.ExceptionsHelper;
import org.elasticsearch.action.ActionListener;
import org.elasticsearch.action.ActionRunnable;
import org.elasticsearch.action.OriginalIndices;
import org.elasticsearch.action.ShardOperationFailedException;
import org.elasticsearch.action.support.ActionFilters;
import org.elasticsearch.action.support.DefaultShardOperationFailedException;
import org.elasticsearch.action.support.HandledTransportAction;
import org.elasticsearch.action.support.broadcast.BroadcastShardOperationFailedException;
import org.elasticsearch.cluster.ClusterState;
import org.elasticsearch.cluster.block.ClusterBlockException;
import org.elasticsearch.cluster.block.ClusterBlockLevel;
import org.elasticsearch.cluster.metadata.IndexNameExpressionResolver;
import org.elasticsearch.cluster.node.DiscoveryNode;
import org.elasticsearch.cluster.node.DiscoveryNodes;
import org.elasticsearch.cluster.routing.GroupShardsIterator;
import org.elasticsearch.cluster.routing.ShardIterator;
import org.elasticsearch.cluster.routing.ShardRouting;
import org.elasticsearch.cluster.service.ClusterService;
import org.elasticsearch.common.bytes.BytesReference;
import org.elasticsearch.common.inject.Inject;
import org.elasticsearch.common.io.stream.StreamInput;
import org.elasticsearch.common.settings.Settings;
import org.elasticsearch.common.util.concurrent.EsExecutors;
import org.elasticsearch.common.util.concurrent.EsThreadPoolExecutor;
import org.elasticsearch.common.util.concurrent.ThreadContext;
import org.elasticsearch.core.IOUtils;
import org.elasticsearch.index.IndexService;
import org.elasticsearch.index.engine.Engine;
import org.elasticsearch.index.mapper.MappedFieldType;
import org.elasticsearch.index.query.MatchAllQueryBuilder;
import org.elasticsearch.index.query.QueryBuilder;
import org.elasticsearch.index.query.Rewriteable;
import org.elasticsearch.index.query.SearchExecutionContext;
import org.elasticsearch.index.shard.IndexShard;
import org.elasticsearch.index.shard.ShardId;
import org.elasticsearch.indices.IndicesService;
import org.elasticsearch.license.XPackLicenseState;
import org.elasticsearch.script.ScriptService;
import org.elasticsearch.search.SearchService;
import org.elasticsearch.search.builder.SearchSourceBuilder;
import org.elasticsearch.search.internal.AliasFilter;
import org.elasticsearch.search.internal.ShardSearchRequest;
import org.elasticsearch.tasks.Task;
import org.elasticsearch.threadpool.ThreadPool;
import org.elasticsearch.transport.RemoteClusterAware;
import org.elasticsearch.transport.RemoteClusterService;
import org.elasticsearch.transport.TransportChannel;
import org.elasticsearch.transport.TransportException;
import org.elasticsearch.transport.TransportRequestHandler;
import org.elasticsearch.transport.TransportResponseHandler;
import org.elasticsearch.transport.TransportService;
import org.elasticsearch.xpack.core.XPackSettings;
import org.elasticsearch.xpack.core.security.SecurityContext;
import org.elasticsearch.xpack.core.security.authz.AuthorizationServiceField;
import org.elasticsearch.xpack.core.security.authz.accesscontrol.IndicesAccessControl;
import org.elasticsearch.xpack.core.security.authz.support.DLSRoleQueryValidator;

import java.io.Closeable;
import java.io.IOException;
import java.io.UncheckedIOException;
import java.util.ArrayList;
import java.util.Collections;
import java.util.HashMap;
import java.util.HashSet;
import java.util.Iterator;
import java.util.List;
import java.util.Map;
import java.util.Set;
import java.util.concurrent.Executor;
import java.util.concurrent.atomic.AtomicInteger;
import java.util.concurrent.atomic.AtomicReferenceArray;

import static org.elasticsearch.action.search.TransportSearchHelper.checkCCSVersionCompatibility;
import static org.elasticsearch.core.Strings.format;
import static org.elasticsearch.xpack.core.security.SecurityField.DOCUMENT_LEVEL_SECURITY_FEATURE;

public class TransportTermsEnumAction extends HandledTransportAction<TermsEnumRequest, TermsEnumResponse> {

    private static final Logger logger = LogManager.getLogger(TransportTermsEnumAction.class);

    private final ClusterService clusterService;
    private final TransportService transportService;
    private final RemoteClusterService remoteClusterService;
    private final SearchService searchService;
    private final IndicesService indicesService;
    private final ScriptService scriptService;
    private final IndexNameExpressionResolver indexNameExpressionResolver;

    final String transportShardAction;
    private final String shardExecutor;
    private final XPackLicenseState licenseState;
    private final Settings settings;
    private final boolean ccsCheckCompatibility;

    @Inject
    public TransportTermsEnumAction(
        ClusterService clusterService,
        SearchService searchService,
        TransportService transportService,
        IndicesService indicesService,
        ScriptService scriptService,
        ActionFilters actionFilters,
        XPackLicenseState licenseState,
        Settings settings,
        IndexNameExpressionResolver indexNameExpressionResolver
    ) {
        super(TermsEnumAction.NAME, transportService, actionFilters, TermsEnumRequest::new, EsExecutors.DIRECT_EXECUTOR_SERVICE);

        this.clusterService = clusterService;
        this.searchService = searchService;
        this.transportService = transportService;
        this.indexNameExpressionResolver = indexNameExpressionResolver;
        this.transportShardAction = actionName + "[s]";
        this.shardExecutor = ThreadPool.Names.AUTO_COMPLETE;
        this.indicesService = indicesService;
        this.scriptService = scriptService;
        this.licenseState = licenseState;
        this.settings = settings;
        this.remoteClusterService = transportService.getRemoteClusterService();
        this.ccsCheckCompatibility = SearchService.CCS_VERSION_CHECK_SETTING.get(clusterService.getSettings());

        transportService.registerRequestHandler(
            transportShardAction,
            EsExecutors.DIRECT_EXECUTOR_SERVICE,
            NodeTermsEnumRequest::new,
            new NodeTransportHandler()
        );

    }

    @Override
    protected void doExecute(Task task, TermsEnumRequest request, ActionListener<TermsEnumResponse> listener) {
        if (ccsCheckCompatibility) {
            checkCCSVersionCompatibility(request);
        }
        // log any errors that occur in a successful partial results scenario
        ActionListener<TermsEnumResponse> loggingListener = listener.delegateFailureAndWrap((l, termsEnumResponse) -> {
            // Deduplicate failures by exception message and index
            ShardOperationFailedException[] deduplicated = ExceptionsHelper.groupBy(termsEnumResponse.getShardFailures());
            for (ShardOperationFailedException e : deduplicated) {
                boolean causeHas500Status = false;
                if (e.getCause() != null) {
                    causeHas500Status = ExceptionsHelper.status(e.getCause()).getStatus() >= 500;
                }
                if ((e.status().getStatus() >= 500 || causeHas500Status)
                    && ExceptionsHelper.isNodeOrShardUnavailableTypeException(e.getCause()) == false) {
                    logger.warn("TransportTermsEnumAction shard failure (partial results response)", e);
                }
            }
            l.onResponse(termsEnumResponse);
        });
        new AsyncBroadcastAction(task, request, loggingListener).start();
    }

    protected static NodeTermsEnumRequest newNodeRequest(
        final OriginalIndices originalIndices,
        final String nodeId,
        final Set<ShardId> shardIds,
        TermsEnumRequest request,
        long taskStartMillis
    ) {
        // Given we look terms up in the terms dictionary alias filters is another aspect of search (like DLS) that we
        // currently do not support.
        // final ClusterState clusterState = clusterService.state();
        // final Set<String> indicesAndAliases = indexNameExpressionResolver.resolveExpressions(clusterState, request.indices());
        // final AliasFilter aliasFilter = searchService.buildAliasFilter(clusterState, shard.getIndexName(), indicesAndAliases);
        return new NodeTermsEnumRequest(originalIndices, nodeId, shardIds, request, taskStartMillis);
    }

    private static NodeTermsEnumResponse readShardResponse(StreamInput in) throws IOException {
        return new NodeTermsEnumResponse(in);
    }

    protected Map<String, Set<ShardId>> getNodeBundles(ClusterState clusterState, String[] concreteIndices) {
        // Group targeted shards by nodeId
        Map<String, Set<ShardId>> fastNodeBundles = new HashMap<>();
        for (String indexName : concreteIndices) {

            String[] singleIndex = { indexName };

            GroupShardsIterator<ShardIterator> shards = clusterService.operationRouting()
                .searchShards(clusterState, singleIndex, null, null);

            for (ShardIterator copiesOfShard : shards) {
                ShardRouting selectedCopyOfShard = null;
                for (ShardRouting copy : copiesOfShard) {
                    // Pick the first active node with a copy of the shard
                    if (copy.active() && copy.assignedToNode()) {
                        selectedCopyOfShard = copy;
                        break;
                    }
                }
                if (selectedCopyOfShard == null) {
                    break;
                }
                String nodeId = selectedCopyOfShard.currentNodeId();
                final Set<ShardId> bundle;
                if (fastNodeBundles.containsKey(nodeId)) {
                    bundle = fastNodeBundles.get(nodeId);
                } else {
                    bundle = new HashSet<>();
                    fastNodeBundles.put(nodeId, bundle);
                }
                if (bundle != null) {
                    bundle.add(selectedCopyOfShard.shardId());
                }
            }
        }
        return fastNodeBundles;
    }

    private static TermsEnumResponse mergeResponses(
        TermsEnumRequest request,
        AtomicReferenceArray<?> atomicResponses,
        boolean complete,
        Map<String, Set<ShardId>> nodeBundles
    ) {
        int successfulShards = 0;
        int failedShards = 0;
        List<DefaultShardOperationFailedException> shardFailures = null;
        List<List<String>> termsList = new ArrayList<>();
        for (int i = 0; i < atomicResponses.length(); i++) {
            Object atomicResponse = atomicResponses.get(i);
            if (atomicResponse instanceof NodeTermsEnumResponse str) {
                // Only one node response has to be incomplete for the entire result to be labelled incomplete.
                if (str.isComplete() == false) {
                    complete = false;
                }

                Set<ShardId> shards = nodeBundles.get(str.getNodeId());
                if (str.getError() != null) {
                    complete = false;
                    // A single reported error is assumed to be for all shards queried on that node.
                    // When reading we read from multiple Lucene indices in one unified view so any error is
                    // assumed to be all shards on that node.
                    failedShards += shards.size();
                    if (shardFailures == null) {
                        shardFailures = new ArrayList<>();
                    }
                    for (ShardId failedShard : shards) {
                        shardFailures.add(
                            new DefaultShardOperationFailedException(
                                new BroadcastShardOperationFailedException(failedShard, str.getError())
                            )
                        );
                    }
                } else {
                    successfulShards += shards.size();
                }
                termsList.add(str.terms());
            } else if (atomicResponse instanceof RemoteClusterTermsEnumResponse rc) {
                // Only one node response has to be incomplete for the entire result to be labelled incomplete.
                if (rc.resp.isComplete() == false || rc.resp.getFailedShards() > 0) {
                    complete = false;
                }
                successfulShards += rc.resp.getSuccessfulShards();
                failedShards += rc.resp.getFailedShards();
                for (DefaultShardOperationFailedException exc : rc.resp.getShardFailures()) {
                    if (shardFailures == null) {
                        shardFailures = new ArrayList<>();
                    }
                    shardFailures.add(
                        new DefaultShardOperationFailedException(rc.clusterAlias + ":" + exc.index(), exc.shardId(), exc.getCause())
                    );
                }
                termsList.add(rc.resp.getTerms());
            } else {
                // ignore non-active responses
                if (atomicResponse != null) {
                    throw new AssertionError("Unknown atomic response type: " + atomicResponse.getClass().getName());
                }
            }
        }

        List<String> ans = termsList.size() == 1 ? termsList.get(0) : mergeResponses(termsList, request.size());
        return new TermsEnumResponse(ans, (failedShards + successfulShards), successfulShards, failedShards, shardFailures, complete);
    }

    private static List<String> mergeResponses(List<List<String>> termsList, int size) {
        final PriorityQueue<TermIterator> pq = new PriorityQueue<>(termsList.size()) {
            @Override
            protected boolean lessThan(TermIterator a, TermIterator b) {
                return a.compareTo(b) < 0;
            }
        };

        for (List<String> terms : termsList) {
            Iterator<String> it = terms.iterator();
            if (it.hasNext()) {
                pq.add(new TermIterator(it));
            }
        }

        String lastTerm = null;
        final List<String> ans = new ArrayList<>();
        while (pq.size() != 0) {
            TermIterator it = pq.top();
            String term = it.term();
            if (lastTerm != null && lastTerm.compareTo(term) != 0) {
                ans.add(lastTerm);
                if (ans.size() == size) {
                    break;
                }
                lastTerm = null;
            }
            if (lastTerm == null) {
                lastTerm = term;
            }
            if (it.hasNext()) {
                String itTerm = it.term();
                it.next();
                assert itTerm.compareTo(it.term()) <= 0;
                pq.updateTop();
            } else {
                pq.pop();
            }
        }
        if (lastTerm != null && ans.size() < size) {
            ans.add(lastTerm);
        }
        return ans;
    }

    private NodeTermsEnumResponse dataNodeOperation(NodeTermsEnumRequest request) throws IOException {
        List<String> termsList = new ArrayList<>();

        long timeout_millis = request.timeout();
        long scheduledEnd = request.nodeStartedTimeMillis() + timeout_millis;

        ArrayList<Closeable> openedResources = new ArrayList<>();
        try {
            MultiShardTermsEnum.Builder teBuilder = new MultiShardTermsEnum.Builder();
            for (ShardId shardId : request.shardIds()) {
                // Check we haven't just arrived on a node and time is up already.
                if (System.currentTimeMillis() > scheduledEnd) {
                    return NodeTermsEnumResponse.partial(request.nodeId(), termsList);
                }
                final IndexService indexService = indicesService.indexServiceSafe(shardId.getIndex());
                final IndexShard indexShard = indexService.getShard(shardId.getId());

                Engine.Searcher searcher = indexShard.acquireSearcher(Engine.SEARCH_SOURCE);
                openedResources.add(searcher);
                final MappedFieldType mappedFieldType = indexShard.mapperService().fieldType(request.field());
                if (mappedFieldType != null) {
                    TermsEnum terms = mappedFieldType.getTerms(
                        searcher.getIndexReader(),
                        request.string() == null ? "" : request.string(),
                        request.caseInsensitive(),
                        request.searchAfter()
                    );
                    if (terms != null) {
                        teBuilder.add(terms, mappedFieldType::valueForDisplay);
                    }
                }
            }
            if (teBuilder.size() == 0) {
                // No term enums available
                return NodeTermsEnumResponse.empty(request.nodeId());
            }
            MultiShardTermsEnum te = teBuilder.build();

            int shard_size = request.size();
            // All the above prep might take a while - do a timer check now before we continue further.
            if (System.currentTimeMillis() > scheduledEnd) {
                return NodeTermsEnumResponse.partial(request.nodeId(), termsList);
            }

            int numTermsBetweenClockChecks = 100;
            int termCount = 0;
            // Collect in alphabetical order
            while (te.next() != null) {
                termCount++;
                if (termCount > numTermsBetweenClockChecks) {
                    if (System.currentTimeMillis() > scheduledEnd) {
                        return NodeTermsEnumResponse.partial(request.nodeId(), termsList);
                    }
                    termCount = 0;
                }
                termsList.add(te.decodedTerm());
                if (termsList.size() >= shard_size) {
                    break;
                }
            }
            return NodeTermsEnumResponse.complete(request.nodeId(), termsList);
        } catch (Exception e) {
            return NodeTermsEnumResponse.error(request.nodeId(), termsList, e);
        } finally {
            IOUtils.close(openedResources);
        }
    }

    // TODO remove this so we can shift code to server module - write a separate Interceptor class to
    // rewrite requests according to security rules
    private boolean canAccess(
        ShardId shardId,
        NodeTermsEnumRequest request,
        XPackLicenseState frozenLicenseState,
        ThreadContext threadContext
    ) {
        if (XPackSettings.SECURITY_ENABLED.get(settings)) {
            IndicesAccessControl indicesAccessControl = threadContext.getTransient(AuthorizationServiceField.INDICES_PERMISSIONS_KEY);
            IndicesAccessControl.IndexAccessControl indexAccessControl = indicesAccessControl.getIndexPermissions(shardId.getIndexName());

            if (indexAccessControl != null
                && indexAccessControl.getDocumentPermissions().hasDocumentLevelPermissions()
                && DOCUMENT_LEVEL_SECURITY_FEATURE.checkWithoutTracking(frozenLicenseState)) {
                // Check to see if any of the roles defined for the current user rewrite to match_all

                SecurityContext securityContext = new SecurityContext(clusterService.getSettings(), threadContext);
                final IndexService indexService = indicesService.indexServiceSafe(shardId.getIndex());
                final SearchExecutionContext queryShardContext = indexService.newSearchExecutionContext(
                    shardId.id(),
                    0,
                    null,
                    request::nodeStartedTimeMillis,
                    null,
                    Collections.emptyMap()
                );

                // Current user has potentially many roles and therefore potentially many queries
                // defining sets of docs accessible
                final List<Set<BytesReference>> listOfQueries = indexAccessControl.getDocumentPermissions().getListOfQueries();

                // When the user is an API Key, its role is a limitedRole and its effective document permissions
                // are intersections of the two sets of queries, one belongs to the API key itself and the other belongs
                // to the owner user. To allow unfiltered access to termsDict, both sets of the queries must have
                // the "all" permission, i.e. the query can be rewritten into a MatchAll query.
                // The following code loop through both sets queries and returns true only when both of them
                // have the "all" permission.
                return listOfQueries.stream().allMatch(queries -> hasMatchAllEquivalent(queries, securityContext, queryShardContext));
            }
        }
        return true;
    }

    private boolean hasMatchAllEquivalent(
        Set<BytesReference> queries,
        SecurityContext securityContext,
        SearchExecutionContext queryShardContext
    ) {
        if (queries == null) {
            return true;
        }
        // Current user has potentially many roles and therefore potentially many queries
        // defining sets of docs accessible
        for (BytesReference querySource : queries) {
            QueryBuilder queryBuilder = DLSRoleQueryValidator.evaluateAndVerifyRoleQuery(
                querySource,
                scriptService,
                queryShardContext.getParserConfig().registry(),
                securityContext.getUser()
            );
            QueryBuilder rewrittenQueryBuilder;
            try {
                rewrittenQueryBuilder = Rewriteable.rewrite(queryBuilder, queryShardContext);
            } catch (IOException e) {
                throw new UncheckedIOException(e);
            }
            if (rewrittenQueryBuilder instanceof MatchAllQueryBuilder) {
                // One of the roles assigned has "all" permissions - allow unfettered access to termsDict
                return true;
            }
        }
        return false;
    }

    private boolean canMatchShard(ShardId shardId, NodeTermsEnumRequest req) throws IOException {
        if (req.indexFilter() == null || req.indexFilter() instanceof MatchAllQueryBuilder) {
            return true;
        }
        ShardSearchRequest searchRequest = new ShardSearchRequest(shardId, req.nodeStartedTimeMillis(), AliasFilter.EMPTY);
        searchRequest.source(new SearchSourceBuilder().query(req.indexFilter()));
        return searchService.canMatch(searchRequest).canMatch();
    }

    protected class AsyncBroadcastAction {

        private final Task task;
        private final TermsEnumRequest request;
        private ActionListener<TermsEnumResponse> listener;
        private final DiscoveryNodes nodes;
        private final int expectedOps;
        private final AtomicInteger counterOps = new AtomicInteger();
        private final AtomicReferenceArray<Object> atomicResponses;
        private final Map<String, Set<ShardId>> nodeBundles;
        private final OriginalIndices localIndices;
        private final Map<String, OriginalIndices> remoteClusterIndices;

        protected AsyncBroadcastAction(Task task, TermsEnumRequest request, ActionListener<TermsEnumResponse> listener) {
            this.task = task;
            this.request = request;
            this.listener = listener;

            ClusterState clusterState = clusterService.state();

            ClusterBlockException blockException = clusterState.blocks().globalBlockedException(ClusterBlockLevel.READ);
            if (blockException != null) {
                throw blockException;
            }

            this.remoteClusterIndices = remoteClusterService.groupIndices(request.indicesOptions(), request.indices());
            this.localIndices = remoteClusterIndices.remove(RemoteClusterAware.LOCAL_CLUSTER_GROUP_KEY);

            // update to concrete indices
            String[] concreteIndices = localIndices == null
                ? new String[0]
                : indexNameExpressionResolver.concreteIndexNames(clusterState, localIndices);
            blockException = clusterState.blocks().indicesBlockedException(ClusterBlockLevel.READ, concreteIndices);
            if (blockException != null) {
                throw blockException;
            }

            nodes = clusterState.nodes();
            logger.trace("resolving shards based on cluster state version [{}]", clusterState.version());
            nodeBundles = getNodeBundles(clusterState, concreteIndices);
            expectedOps = nodeBundles.size() + remoteClusterIndices.size();

            atomicResponses = new AtomicReferenceArray<>(expectedOps);
        }

        public void start() {
            if (expectedOps == 0) {
                // no shards
                try {
                    listener.onResponse(mergeResponses(request, new AtomicReferenceArray<>(0), true, nodeBundles));
                } catch (Exception e) {
                    listener.onFailure(e);
                }
                // TODO or remove above try and instead just call finishHim() here? Helps keep return logic consistent
                return;
            }
            // count the local operations, and perform the non local ones
            int numOps = 0;
            for (final String nodeId : nodeBundles.keySet()) {
                if (checkForEarlyFinish()) {
                    return;
                }
                Set<ShardId> shardIds = nodeBundles.get(nodeId);
                if (shardIds.size() > 0) {
                    performOperation(nodeId, shardIds, numOps);
                } else {
                    // really, no shards active in this group
                    onNodeFailure(nodeId, numOps, null);
                }
                ++numOps;
            }
            // handle remote clusters
            for (String clusterAlias : remoteClusterIndices.keySet()) {
                performRemoteClusterOperation(clusterAlias, remoteClusterIndices.get(clusterAlias), numOps);
                ++numOps;
            }
        }

        // Returns true if we exited with a response to the caller.
        boolean checkForEarlyFinish() {
            long now = System.currentTimeMillis();
            if ((now - task.getStartTime()) > request.timeout().getMillis()) {
                finishHim(false);
                return true;
            }
            return false;
        }

        protected void performOperation(final String nodeId, final Set<ShardId> shardIds, final int opsIndex) {
            if (shardIds.size() == 0) {
                // no more active shards... (we should not really get here, just safety)
                onNodeFailure(nodeId, opsIndex, null);
            } else {
                try {
                    final NodeTermsEnumRequest nodeRequest = newNodeRequest(localIndices, nodeId, shardIds, request, task.getStartTime());
                    nodeRequest.setParentTask(clusterService.localNode().getId(), task.getId());
                    DiscoveryNode node = nodes.get(nodeId);
                    if (node == null) {
                        // no node connected, act as failure
                        onNodeFailure(nodeId, opsIndex, null);
                    } else if (checkForEarlyFinish() == false) {
                        transportService.sendRequest(
                            node,
                            transportShardAction,
                            nodeRequest,
                            new TransportResponseHandler<NodeTermsEnumResponse>() {
                                @Override
                                public NodeTermsEnumResponse read(StreamInput in) throws IOException {
                                    return readShardResponse(in);
                                }

                                @Override
                                public Executor executor(ThreadPool threadPool) {
                                    return TransportResponseHandler.TRANSPORT_WORKER;
                                }

                                @Override
                                public void handleResponse(NodeTermsEnumResponse response) {
                                    onNodeResponse(nodeId, opsIndex, response);
                                }

                                @Override
                                public void handleException(TransportException exc) {
                                    onNodeFailure(nodeId, opsIndex, exc);
                                }
                            }
                        );
                    }
                } catch (Exception exc) {
                    onNodeFailure(nodeId, opsIndex, exc);
                }
            }
        }

        void performRemoteClusterOperation(final String clusterAlias, final OriginalIndices remoteIndices, final int opsIndex) {
            try {
                TermsEnumRequest req = new TermsEnumRequest(request).indices(remoteIndices.indices());

<<<<<<< HEAD
                var remoteClient = remoteClusterService.getRemoteClusterClient(
                    transportService.getThreadPool(),
                    clusterAlias,
                    EsExecutors.DIRECT_EXECUTOR_SERVICE
                );
                remoteClient.execute(TermsEnumAction.REMOTE_TYPE, req, new ActionListener<>() {
=======
                var remoteClient = remoteClusterService.getRemoteClusterClient(clusterAlias, EsExecutors.DIRECT_EXECUTOR_SERVICE);
                remoteClient.execute(TermsEnumAction.INSTANCE, req, new ActionListener<>() {
>>>>>>> 2d073f4c
                    @Override
                    public void onResponse(TermsEnumResponse termsEnumResponse) {
                        onRemoteClusterResponse(
                            clusterAlias,
                            opsIndex,
                            new RemoteClusterTermsEnumResponse(clusterAlias, termsEnumResponse)
                        );
                    }

                    @Override
                    public void onFailure(Exception exc) {
                        onRemoteClusterFailure(clusterAlias, opsIndex, exc);
                    }
                });
            } catch (Exception exc) {
                onRemoteClusterFailure(clusterAlias, opsIndex, null);
            }
        }

        private void onNodeResponse(String nodeId, int opsIndex, NodeTermsEnumResponse response) {
            logger.trace("received response for node {}", nodeId);
            atomicResponses.set(opsIndex, response);
            if (expectedOps == counterOps.incrementAndGet()) {
                finishHim(true);
            } else {
                checkForEarlyFinish();
            }
        }

        private void onRemoteClusterResponse(String clusterAlias, int opsIndex, RemoteClusterTermsEnumResponse response) {
            logger.trace("received response for cluster {}", clusterAlias);
            atomicResponses.set(opsIndex, response);
            if (expectedOps == counterOps.incrementAndGet()) {
                finishHim(true);
            } else {
                checkForEarlyFinish();
            }
        }

        private void onNodeFailure(String nodeId, int opsIndex, Exception exc) {
            logger.trace("received failure {} for node {}", exc, nodeId);
            // TODO: Handle exceptions in the atomic response array
            if (expectedOps == counterOps.incrementAndGet()) {
                finishHim(true);
            }
        }

        private void onRemoteClusterFailure(String clusterAlias, int opsIndex, Exception exc) {
            logger.trace("received failure {} for cluster {}", exc, clusterAlias);
            // TODO: Handle exceptions in the atomic response array
            if (expectedOps == counterOps.incrementAndGet()) {
                finishHim(true);
            }
        }

        // Can be called multiple times - either for early time-outs or for fully-completed collections.
        protected synchronized void finishHim(boolean complete) {
            if (listener == null) {
                return;
            }
            try {
                listener.onResponse(mergeResponses(request, atomicResponses, complete, nodeBundles));
            } catch (Exception e) {
                listener.onFailure(e);
            } finally {
                listener = null;
            }
        }
    }

    class NodeTransportHandler implements TransportRequestHandler<NodeTermsEnumRequest> {

        @Override
        public void messageReceived(NodeTermsEnumRequest request, TransportChannel channel, Task task) throws Exception {
            asyncNodeOperation(request, ActionListener.wrap(channel::sendResponse, e -> {
                try {
                    channel.sendResponse(e);
                } catch (Exception e1) {
                    logger.warn(() -> format("Failed to send error response for action [%s] and request [%s]", actionName, request), e1);
                }
            }));
        }
    }

    private void asyncNodeOperation(NodeTermsEnumRequest request, ActionListener<NodeTermsEnumResponse> listener) throws IOException {
        // Start the clock ticking on the data node using the data node's local current time.
        request.startTimerOnDataNode();

        // DLS/FLS check copied from ResizeRequestInterceptor - check permissions and
        // any index_filter canMatch checks on network thread before allocating work
        ThreadContext threadContext = transportService.getThreadPool().getThreadContext();
        final XPackLicenseState frozenLicenseState = licenseState.copyCurrentLicenseState();
        for (ShardId shardId : request.shardIds().toArray(new ShardId[0])) {
            if (canAccess(shardId, request, frozenLicenseState, threadContext) == false || canMatchShard(shardId, request) == false) {
                // Permission denied or can't match, remove shardID from request
                request.remove(shardId);
            }
        }
        if (request.shardIds().size() == 0) {
            listener.onResponse(NodeTermsEnumResponse.empty(request.nodeId()));
        } else {
            // Use the search threadpool if its queue is empty
            assert transportService.getThreadPool().executor(ThreadPool.Names.SEARCH) instanceof EsThreadPoolExecutor
                : "SEARCH threadpool must be an instance of ThreadPoolExecutor";
            EsThreadPoolExecutor ex = (EsThreadPoolExecutor) transportService.getThreadPool().executor(ThreadPool.Names.SEARCH);
            final String executorName = ex.getQueue().size() == 0 ? ThreadPool.Names.SEARCH : shardExecutor;
            transportService.getThreadPool()
                .executor(executorName)
                .execute(ActionRunnable.supply(listener, () -> dataNodeOperation(request)));
        }
    }

    private record RemoteClusterTermsEnumResponse(String clusterAlias, TermsEnumResponse resp) {}

    private static class TermIterator implements Iterator<String>, Comparable<TermIterator> {
        private final Iterator<String> iterator;
        private String current;

        private TermIterator(Iterator<String> iterator) {
            this.iterator = iterator;
            this.current = iterator.next();
        }

        public String term() {
            return current;
        }

        @Override
        public boolean hasNext() {
            return iterator.hasNext();
        }

        @Override
        public String next() {
            return current = iterator.next();
        }

        @Override
        public int compareTo(TermIterator o) {
            return current.compareTo(o.term());
        }
    }
}<|MERGE_RESOLUTION|>--- conflicted
+++ resolved
@@ -624,17 +624,11 @@
             try {
                 TermsEnumRequest req = new TermsEnumRequest(request).indices(remoteIndices.indices());
 
-<<<<<<< HEAD
                 var remoteClient = remoteClusterService.getRemoteClusterClient(
-                    transportService.getThreadPool(),
                     clusterAlias,
                     EsExecutors.DIRECT_EXECUTOR_SERVICE
                 );
                 remoteClient.execute(TermsEnumAction.REMOTE_TYPE, req, new ActionListener<>() {
-=======
-                var remoteClient = remoteClusterService.getRemoteClusterClient(clusterAlias, EsExecutors.DIRECT_EXECUTOR_SERVICE);
-                remoteClient.execute(TermsEnumAction.INSTANCE, req, new ActionListener<>() {
->>>>>>> 2d073f4c
                     @Override
                     public void onResponse(TermsEnumResponse termsEnumResponse) {
                         onRemoteClusterResponse(

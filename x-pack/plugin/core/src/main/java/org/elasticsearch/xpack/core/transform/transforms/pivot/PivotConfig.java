--- conflicted
+++ resolved
@@ -22,6 +22,7 @@
 import org.elasticsearch.xcontent.XContentParser;
 import org.elasticsearch.xpack.core.deprecation.DeprecationIssue;
 import org.elasticsearch.xpack.core.deprecation.DeprecationIssue.Level;
+import org.elasticsearch.xpack.core.transform.TransformDeprecations;
 import org.elasticsearch.xpack.core.transform.TransformField;
 import org.elasticsearch.xpack.core.transform.utils.ExceptionsHelper;
 
@@ -184,16 +185,10 @@
                 // max_page_search_size got deprecated in 7.8, still accepted for 8.x, to be removed in 9.x
                 new DeprecationIssue(
                     Level.WARNING,
-<<<<<<< HEAD
                     "Setting \"max_page_search_size\" in a pivot is deprecated",
                     "https://ela.st/es-deprecation-7-transform-max-page-search-size",
                     "Remove \"max_page_search_size\" from the pivot in \"" + id + "\". Configure \"max_page_search_size\" in the " +
                         "transform settings.",
-=======
-                    "Transform [" + id + "] uses deprecated max_page_search_size",
-                    TransformDeprecations.BREAKING_CHANGES_BASE_URL,
-                    TransformDeprecations.ACTION_MAX_PAGE_SEARCH_SIZE_IS_DEPRECATED,
->>>>>>> 701a0464
                     false,
                     null
                 )

/*
 * Copyright Elasticsearch B.V. and/or licensed to Elasticsearch B.V. under one
 * or more contributor license agreements. Licensed under the Elastic License;
 * you may not use this file except in compliance with the Elastic License.
 */
package org.elasticsearch.xpack.core.watcher.execution;

import org.elasticsearch.common.io.stream.StreamInput;
import org.elasticsearch.common.io.stream.StreamOutput;
import org.elasticsearch.common.io.stream.Writeable;
import org.elasticsearch.common.xcontent.ToXContentObject;
import org.elasticsearch.common.xcontent.XContentBuilder;

import java.io.IOException;
import java.time.Instant;
import java.time.ZoneOffset;
import java.time.ZonedDateTime;

public class QueuedWatch implements Writeable, ToXContentObject {

    private String watchId;
    private String watchRecordId;
    private ZonedDateTime triggeredTime;
    private ZonedDateTime executionTime;

<<<<<<< HEAD
    public QueuedWatch(StreamInput in) throws IOException {
        watchId = in.readString();
        watchRecordId = in.readString();
        triggeredTime = Instant.ofEpochMilli(in.readVLong()).atZone(ZoneOffset.UTC);
        executionTime = Instant.ofEpochMilli(in.readVLong()).atZone(ZoneOffset.UTC);
    }

=======
>>>>>>> bbe97b03
    public QueuedWatch(WatchExecutionContext ctx) {
        this.watchId = ctx.id().watchId();
        this.watchRecordId = ctx.id().value();
        this.triggeredTime = ctx.triggerEvent().triggeredTime();
        this.executionTime = ctx.executionTime();
    }

    public QueuedWatch(StreamInput in) throws IOException {
        watchId = in.readString();
        watchRecordId = in.readString();
        triggeredTime = Instant.ofEpochMilli(in.readVLong()).atZone(ZoneOffset.UTC);
        executionTime = Instant.ofEpochMilli(in.readVLong()).atZone(ZoneOffset.UTC);
    }

    public String watchId() {
        return watchId;
    }

    public ZonedDateTime triggeredTime() {
        return triggeredTime;
    }

    public void triggeredTime(ZonedDateTime triggeredTime) {
        this.triggeredTime = triggeredTime;
    }

    public ZonedDateTime executionTime() {
        return executionTime;
    }

    public void executionTime(ZonedDateTime executionTime) {
        this.executionTime = executionTime;
    }

    @Override
    public void writeTo(StreamOutput out) throws IOException {
        out.writeString(watchId);
        out.writeString(watchRecordId);
        out.writeVLong(triggeredTime.toInstant().toEpochMilli());
        out.writeVLong(executionTime.toInstant().toEpochMilli());
    }

    @Override
    public XContentBuilder toXContent(XContentBuilder builder, Params params) throws IOException {
        builder.startObject();
        builder.field("watch_id", watchId);
        builder.field("watch_record_id", watchRecordId);
        builder.timeField("triggered_time", triggeredTime);
        builder.timeField("execution_time", executionTime);
        builder.endObject();
        return builder;
    }

}<|MERGE_RESOLUTION|>--- conflicted
+++ resolved
@@ -23,16 +23,6 @@
     private ZonedDateTime triggeredTime;
     private ZonedDateTime executionTime;
 
-<<<<<<< HEAD
-    public QueuedWatch(StreamInput in) throws IOException {
-        watchId = in.readString();
-        watchRecordId = in.readString();
-        triggeredTime = Instant.ofEpochMilli(in.readVLong()).atZone(ZoneOffset.UTC);
-        executionTime = Instant.ofEpochMilli(in.readVLong()).atZone(ZoneOffset.UTC);
-    }
-
-=======
->>>>>>> bbe97b03
     public QueuedWatch(WatchExecutionContext ctx) {
         this.watchId = ctx.id().watchId();
         this.watchRecordId = ctx.id().value();

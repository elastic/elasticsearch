--- conflicted
+++ resolved
@@ -211,12 +211,8 @@
                 m -> m.putCustom(LicensesMetadata.TYPE, new LicensesMetadata(oldLicense, null))
             );
 
-<<<<<<< HEAD
-            ClusterState updatedState = taskExecutorCaptor.getValue().execute(oldState, List.of(taskContext), () -> null);
-=======
             ClusterState updatedState = taskExecutorCaptor.getValue()
-                .execute(new ClusterStateTaskExecutor.BatchExecutionContext<>(oldState, List.of(taskContext)));
->>>>>>> 4779893b
+                .execute(new ClusterStateTaskExecutor.BatchExecutionContext<>(oldState, List.of(taskContext), () -> null));
             // Pass updated state to listener to trigger onResponse call to wrapped `future`
             listenerCaptor.getValue().run();
             assertion.accept(future);

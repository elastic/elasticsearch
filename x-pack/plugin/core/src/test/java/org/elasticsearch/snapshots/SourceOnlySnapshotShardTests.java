/*
 * Copyright Elasticsearch B.V. and/or licensed to Elasticsearch B.V. under one
 * or more contributor license agreements. Licensed under the Elastic License;
 * you may not use this file except in compliance with the Elastic License.
 */
package org.elasticsearch.snapshots;

import org.apache.lucene.document.Document;
import org.apache.lucene.index.DirectoryReader;
import org.apache.lucene.index.IndexableField;
import org.apache.lucene.index.LeafReader;
import org.apache.lucene.index.LeafReaderContext;
import org.apache.lucene.index.Term;
import org.apache.lucene.search.FieldDoc;
import org.apache.lucene.search.MatchAllDocsQuery;
import org.apache.lucene.search.ScoreDoc;
import org.apache.lucene.search.Sort;
import org.apache.lucene.search.SortField;
import org.apache.lucene.search.TermQuery;
import org.apache.lucene.search.TopDocs;
import org.apache.lucene.util.Bits;
import org.elasticsearch.ExceptionsHelper;
import org.elasticsearch.Version;
import org.elasticsearch.action.support.PlainActionFuture;
import org.elasticsearch.cluster.metadata.IndexMetaData;
import org.elasticsearch.cluster.metadata.MappingMetaData;
import org.elasticsearch.cluster.metadata.MetaData;
import org.elasticsearch.cluster.metadata.RepositoryMetaData;
import org.elasticsearch.cluster.node.DiscoveryNode;
import org.elasticsearch.cluster.routing.RecoverySource;
import org.elasticsearch.cluster.routing.ShardRouting;
import org.elasticsearch.cluster.routing.ShardRoutingState;
import org.elasticsearch.cluster.routing.TestShardRouting;
import org.elasticsearch.common.UUIDs;
import org.elasticsearch.common.bytes.BytesReference;
import org.elasticsearch.common.lucene.uid.Versions;
import org.elasticsearch.common.settings.Settings;
import org.elasticsearch.common.xcontent.XContentHelper;
import org.elasticsearch.core.internal.io.IOUtils;
import org.elasticsearch.env.Environment;
import org.elasticsearch.env.TestEnvironment;
import org.elasticsearch.index.VersionType;
import org.elasticsearch.index.engine.Engine;
import org.elasticsearch.index.engine.EngineException;
import org.elasticsearch.index.engine.InternalEngineFactory;
import org.elasticsearch.index.fieldvisitor.FieldsVisitor;
import org.elasticsearch.index.mapper.MapperService;
import org.elasticsearch.index.mapper.SeqNoFieldMapper;
import org.elasticsearch.index.mapper.SourceToParse;
import org.elasticsearch.index.mapper.Uid;
import org.elasticsearch.index.seqno.RetentionLeaseSyncer;
import org.elasticsearch.index.seqno.SeqNoStats;
import org.elasticsearch.index.seqno.SequenceNumbers;
import org.elasticsearch.index.shard.IndexShard;
import org.elasticsearch.index.shard.IndexShardState;
import org.elasticsearch.index.shard.IndexShardTestCase;
import org.elasticsearch.index.shard.ShardId;
import org.elasticsearch.index.snapshots.IndexShardSnapshotStatus;
import org.elasticsearch.indices.recovery.RecoveryState;
import org.elasticsearch.repositories.IndexId;
import org.elasticsearch.repositories.Repository;
import org.elasticsearch.repositories.ShardGenerations;
import org.elasticsearch.repositories.fs.FsRepository;
import org.elasticsearch.threadpool.ThreadPool;
import org.hamcrest.Matchers;

import java.io.IOException;
import java.nio.file.Path;
import java.util.Collections;
import java.util.concurrent.Callable;
import java.util.concurrent.ExecutionException;

public class SourceOnlySnapshotShardTests extends IndexShardTestCase {

    public void testSourceIncomplete() throws IOException {
        ShardRouting shardRouting = TestShardRouting.newShardRouting(new ShardId("index", "_na_", 0), randomAlphaOfLength(10), true,
            ShardRoutingState.INITIALIZING, RecoverySource.EmptyStoreRecoverySource.INSTANCE);
        Settings settings = Settings.builder().put(IndexMetaData.SETTING_VERSION_CREATED, Version.CURRENT)
            .put(IndexMetaData.SETTING_NUMBER_OF_REPLICAS, 0)
            .put(IndexMetaData.SETTING_NUMBER_OF_SHARDS, 1)
            .build();
        IndexMetaData metaData = IndexMetaData.builder(shardRouting.getIndexName())
            .settings(settings)
            .primaryTerm(0, primaryTerm)
            .putMapping("_doc",
                "{\"_source\":{\"enabled\": false}}").build();
        IndexShard shard = newShard(shardRouting, metaData, null, new InternalEngineFactory());
        recoverShardFromStore(shard);

        for (int i = 0; i < 1; i++) {
            final String id = Integer.toString(i);
            indexDoc(shard, "_doc", id);
        }
        SnapshotId snapshotId = new SnapshotId("test", "test");
        IndexId indexId = new IndexId(shard.shardId().getIndexName(), shard.shardId().getIndex().getUUID());
        SourceOnlySnapshotRepository repository = new SourceOnlySnapshotRepository(createRepository());
        repository.start();
        try (Engine.IndexCommitRef snapshotRef = shard.acquireLastIndexCommit(true)) {
            IndexShardSnapshotStatus indexShardSnapshotStatus = IndexShardSnapshotStatus.newInitializing("-1");
            final PlainActionFuture<String> future = PlainActionFuture.newFuture();
            runAsSnapshot(shard.getThreadPool(), () -> repository.snapshotShard(shard.store(), shard.mapperService(), snapshotId, indexId,
                snapshotRef.getIndexCommit(), indexShardSnapshotStatus, Version.CURRENT, future));
            IllegalStateException illegalStateException = expectThrows(IllegalStateException.class, future::actionGet);
            assertEquals(
                "Can't snapshot _source only on an index that has incomplete source ie. has _source disabled or filters the source",
                illegalStateException.getMessage());
        }
        closeShards(shard);
    }

    public void testIncrementalSnapshot() throws IOException {
        IndexShard shard = newStartedShard();
        for (int i = 0; i < 10; i++) {
            final String id = Integer.toString(i);
            indexDoc(shard, "_doc", id);
        }

        IndexId indexId = new IndexId(shard.shardId().getIndexName(), shard.shardId().getIndex().getUUID());
        SourceOnlySnapshotRepository repository = new SourceOnlySnapshotRepository(createRepository());
        repository.start();
        int totalFileCount;
        String shardGeneration;
        try (Engine.IndexCommitRef snapshotRef = shard.acquireLastIndexCommit(true)) {
            IndexShardSnapshotStatus indexShardSnapshotStatus = IndexShardSnapshotStatus.newInitializing(null);
            SnapshotId snapshotId = new SnapshotId("test", "test");
            final PlainActionFuture<String> future = PlainActionFuture.newFuture();
            runAsSnapshot(shard.getThreadPool(), () -> repository.snapshotShard(shard.store(), shard.mapperService(), snapshotId, indexId,
<<<<<<< HEAD
                snapshotRef.getIndexCommit(), indexShardSnapshotStatus, Version.CURRENT, future));
=======
                snapshotRef.getIndexCommit(), indexShardSnapshotStatus, future));
>>>>>>> f11a3c22
            shardGeneration = future.actionGet();
            IndexShardSnapshotStatus.Copy copy = indexShardSnapshotStatus.asCopy();
            assertEquals(copy.getTotalFileCount(), copy.getIncrementalFileCount());
            totalFileCount = copy.getTotalFileCount();
            assertEquals(copy.getStage(), IndexShardSnapshotStatus.Stage.DONE);
        }

        indexDoc(shard, "_doc", Integer.toString(10));
        indexDoc(shard, "_doc", Integer.toString(11));
        try (Engine.IndexCommitRef snapshotRef = shard.acquireLastIndexCommit(true)) {
            SnapshotId snapshotId = new SnapshotId("test_1", "test_1");

            IndexShardSnapshotStatus indexShardSnapshotStatus = IndexShardSnapshotStatus.newInitializing(shardGeneration);
            final PlainActionFuture<String> future = PlainActionFuture.newFuture();
            runAsSnapshot(shard.getThreadPool(), () -> repository.snapshotShard(shard.store(), shard.mapperService(), snapshotId, indexId,
<<<<<<< HEAD
                snapshotRef.getIndexCommit(), indexShardSnapshotStatus, Version.CURRENT, future));
=======
                snapshotRef.getIndexCommit(), indexShardSnapshotStatus, future));
>>>>>>> f11a3c22
            shardGeneration = future.actionGet();
            IndexShardSnapshotStatus.Copy copy = indexShardSnapshotStatus.asCopy();
            // we processed the segments_N file plus _1.si, _1.fdx, _1.fnm, _1.fdt
            assertEquals(5, copy.getIncrementalFileCount());
            // in total we have 4 more files than the previous snap since we don't count the segments_N twice
            assertEquals(totalFileCount+4, copy.getTotalFileCount());
            assertEquals(copy.getStage(), IndexShardSnapshotStatus.Stage.DONE);
        }
        deleteDoc(shard, "_doc", Integer.toString(10));
        try (Engine.IndexCommitRef snapshotRef = shard.acquireLastIndexCommit(true)) {
            SnapshotId snapshotId = new SnapshotId("test_2", "test_2");

            IndexShardSnapshotStatus indexShardSnapshotStatus = IndexShardSnapshotStatus.newInitializing(shardGeneration);
            final PlainActionFuture<String> future = PlainActionFuture.newFuture();
            runAsSnapshot(shard.getThreadPool(), () -> repository.snapshotShard(shard.store(), shard.mapperService(), snapshotId, indexId,
                snapshotRef.getIndexCommit(), indexShardSnapshotStatus, Version.CURRENT, future));
            future.actionGet();
            IndexShardSnapshotStatus.Copy copy = indexShardSnapshotStatus.asCopy();
            // we processed the segments_N file plus _1_1.liv
            assertEquals(2, copy.getIncrementalFileCount());
            // in total we have 5 more files than the previous snap since we don't count the segments_N twice
            assertEquals(totalFileCount+5, copy.getTotalFileCount());
            assertEquals(copy.getStage(), IndexShardSnapshotStatus.Stage.DONE);
        }
        closeShards(shard);
    }

    private String randomDoc() {
        return "{ \"value\" : \"" + randomAlphaOfLength(10) + "\"}";
    }

    public void testRestoreMinmal() throws IOException {
        IndexShard shard = newStartedShard(true);
        int numInitialDocs = randomIntBetween(10, 100);
        for (int i = 0; i < numInitialDocs; i++) {
            final String id = Integer.toString(i);
            indexDoc(shard, "_doc", id, randomDoc());
            if (randomBoolean()) {
                shard.refresh("test");
            }
        }
        for (int i = 0; i < numInitialDocs; i++) {
            final String id = Integer.toString(i);
            if (randomBoolean()) {
                if (rarely()) {
                    deleteDoc(shard, "_doc", id);
                } else {
                    indexDoc(shard, "_doc", id, randomDoc());
                }
            }
            if (frequently()) {
                shard.refresh("test");
            }
        }
        SnapshotId snapshotId = new SnapshotId("test", "test");
        IndexId indexId = new IndexId(shard.shardId().getIndexName(), shard.shardId().getIndex().getUUID());
        SourceOnlySnapshotRepository repository = new SourceOnlySnapshotRepository(createRepository());
        repository.start();
        try (Engine.IndexCommitRef snapshotRef = shard.acquireLastIndexCommit(true)) {
            IndexShardSnapshotStatus indexShardSnapshotStatus = IndexShardSnapshotStatus.newInitializing(null);
            final PlainActionFuture<String> future = PlainActionFuture.newFuture();
            runAsSnapshot(shard.getThreadPool(), () -> {
                repository.snapshotShard(shard.store(), shard.mapperService(), snapshotId, indexId, snapshotRef.getIndexCommit(),
                    indexShardSnapshotStatus, Version.CURRENT, future);
                future.actionGet();
                repository.finalizeSnapshot(
                    snapshotId,
                    ShardGenerations.builder().add(indexId, 0, indexShardSnapshotStatus.generation()).build(),
                    indexShardSnapshotStatus.asCopy().getStartTime(), null, 1, Collections.emptyList(),
                    repository.getRepositoryData().getGenId(), true,
                    MetaData.builder().put(shard.indexSettings().getIndexMetaData(), false).build(), Collections.emptyMap(),
                    Version.CURRENT);
            });
            IndexShardSnapshotStatus.Copy copy = indexShardSnapshotStatus.asCopy();
            assertEquals(copy.getTotalFileCount(), copy.getIncrementalFileCount());
            assertEquals(copy.getStage(), IndexShardSnapshotStatus.Stage.DONE);
        }
        shard.refresh("test");
        ShardRouting shardRouting = TestShardRouting.newShardRouting(new ShardId("index", "_na_", 0), randomAlphaOfLength(10), true,
            ShardRoutingState.INITIALIZING,
            new RecoverySource.SnapshotRecoverySource(
                UUIDs.randomBase64UUID(), new Snapshot("src_only", snapshotId), Version.CURRENT, indexId.getId()));
        IndexMetaData metaData = runAsSnapshot(threadPool, () -> repository.getSnapshotIndexMetaData(snapshotId, indexId));
        IndexShard restoredShard = newShard(
            shardRouting, metaData, null, SourceOnlySnapshotRepository.getEngineFactory(), () -> {}, RetentionLeaseSyncer.EMPTY);
        restoredShard.mapperService().merge(shard.indexSettings().getIndexMetaData(), MapperService.MergeReason.MAPPING_RECOVERY);
        DiscoveryNode discoveryNode = new DiscoveryNode("node_g", buildNewFakeTransportAddress(), Version.CURRENT);
        restoredShard.markAsRecovering("test from snap", new RecoveryState(restoredShard.routingEntry(), discoveryNode, null));
        runAsSnapshot(shard.getThreadPool(), () ->
            assertTrue(restoredShard.restoreFromRepository(repository)));
        assertEquals(restoredShard.recoveryState().getStage(), RecoveryState.Stage.DONE);
        assertEquals(restoredShard.recoveryState().getTranslog().recoveredOperations(), 0);
        assertEquals(IndexShardState.POST_RECOVERY, restoredShard.state());
        restoredShard.refresh("test");
        assertEquals(restoredShard.docStats().getCount(), shard.docStats().getCount());
        EngineException engineException = expectThrows(EngineException.class, () -> restoredShard.get(
            new Engine.Get(false, false, Integer.toString(0), new Term("_id", Uid.encodeId(Integer.toString(0))))));
        assertEquals(engineException.getCause().getMessage(), "_source only indices can't be searched or filtered");
        SeqNoStats seqNoStats = restoredShard.seqNoStats();
        assertEquals(seqNoStats.getMaxSeqNo(), seqNoStats.getLocalCheckpoint());
        final IndexShard targetShard;
        try (Engine.Searcher searcher = restoredShard.acquireSearcher("test")) {
            assertEquals(searcher.getIndexReader().maxDoc(), seqNoStats.getLocalCheckpoint());
            TopDocs search = searcher.search(new MatchAllDocsQuery(), Integer.MAX_VALUE);
            assertEquals(searcher.getIndexReader().numDocs(), search.totalHits.value);
            search = searcher.search(new MatchAllDocsQuery(), Integer.MAX_VALUE,
                new Sort(new SortField(SeqNoFieldMapper.NAME, SortField.Type.LONG)), false);
            assertEquals(searcher.getIndexReader().numDocs(), search.totalHits.value);
            long previous = -1;
            for (ScoreDoc doc : search.scoreDocs) {
                FieldDoc fieldDoc = (FieldDoc) doc;
                assertEquals(1, fieldDoc.fields.length);
                long current = (Long)fieldDoc.fields[0];
                assertThat(previous, Matchers.lessThan(current));
                previous = current;
            }
            expectThrows(UnsupportedOperationException.class, () -> searcher.search(new TermQuery(new Term("boom", "boom")), 1));
            targetShard = reindex(searcher.getDirectoryReader(), new MappingMetaData("_doc",
                restoredShard.mapperService().documentMapper("_doc").meta()));
        }

        for (int i = 0; i < numInitialDocs; i++) {
            Engine.Get get = new Engine.Get(false, false, Integer.toString(i), new Term("_id", Uid.encodeId(Integer.toString(i))));
            Engine.GetResult original = shard.get(get);
            Engine.GetResult restored = targetShard.get(get);
            assertEquals(original.exists(), restored.exists());

            if (original.exists()) {
                Document document = original.docIdAndVersion().reader.document(original.docIdAndVersion().docId);
                Document restoredDocument = restored.docIdAndVersion().reader.document(restored.docIdAndVersion().docId);
                for (IndexableField field : document) {
                    assertEquals(document.get(field.name()), restoredDocument.get(field.name()));
                }
            }
            IOUtils.close(original, restored);
        }

        closeShards(shard, restoredShard, targetShard);
    }

    public IndexShard reindex(DirectoryReader reader, MappingMetaData mapping) throws IOException {
        ShardRouting targetShardRouting = TestShardRouting.newShardRouting(new ShardId("target", "_na_", 0), randomAlphaOfLength(10), true,
            ShardRoutingState.INITIALIZING, RecoverySource.EmptyStoreRecoverySource.INSTANCE);
        Settings settings = Settings.builder().put(IndexMetaData.SETTING_VERSION_CREATED, Version.CURRENT)
            .put(IndexMetaData.SETTING_NUMBER_OF_REPLICAS, 0)
            .put(IndexMetaData.SETTING_NUMBER_OF_SHARDS, 1)
            .build();
        IndexMetaData.Builder metaData = IndexMetaData.builder(targetShardRouting.getIndexName())
            .settings(settings)
            .primaryTerm(0, primaryTerm);
        metaData.putMapping(mapping);
        IndexShard targetShard = newShard(targetShardRouting, metaData.build(), null, new InternalEngineFactory());
        boolean success = false;
        try {
            recoverShardFromStore(targetShard);
            String index = targetShard.shardId().getIndexName();
            FieldsVisitor rootFieldsVisitor = new FieldsVisitor(true);
            for (LeafReaderContext ctx : reader.leaves()) {
                LeafReader leafReader = ctx.reader();
                Bits liveDocs = leafReader.getLiveDocs();
                for (int i = 0; i < leafReader.maxDoc(); i++) {
                    if (liveDocs == null || liveDocs.get(i)) {
                        rootFieldsVisitor.reset();
                        leafReader.document(i, rootFieldsVisitor);
                        rootFieldsVisitor.postProcess(targetShard.mapperService());
                        Uid uid = rootFieldsVisitor.uid();
                        BytesReference source = rootFieldsVisitor.source();
                        assert source != null : "_source is null but should have been filtered out at snapshot time";
                        Engine.Result result = targetShard.applyIndexOperationOnPrimary(Versions.MATCH_ANY, VersionType.INTERNAL,
                            new SourceToParse(index, uid.type(), uid.id(), source, XContentHelper.xContentType(source),
                                rootFieldsVisitor.routing()), SequenceNumbers.UNASSIGNED_SEQ_NO, 0, 1, false);
                        if (result.getResultType() != Engine.Result.Type.SUCCESS) {
                            throw new IllegalStateException("failed applying post restore operation result: " + result
                                .getResultType(), result.getFailure());
                        }
                    }
                }
            }
            targetShard.refresh("test");
            success = true;
        } finally {
            if (success == false) {
                closeShards(targetShard);
            }
        }
        return targetShard;
    }


    /** Create a {@link Environment} with random path.home and path.repo **/
    private Environment createEnvironment() {
        Path home = createTempDir();
        return TestEnvironment.newEnvironment(Settings.builder()
            .put(Environment.PATH_HOME_SETTING.getKey(), home.toAbsolutePath())
            .put(Environment.PATH_REPO_SETTING.getKey(), home.resolve("repo").toAbsolutePath())
            .build());
    }

    /** Create a {@link Repository} with a random name **/
    private Repository createRepository() throws IOException {
        Settings settings = Settings.builder().put("location", randomAlphaOfLength(10)).build();
        RepositoryMetaData repositoryMetaData = new RepositoryMetaData(randomAlphaOfLength(10), FsRepository.TYPE, settings);
        return new FsRepository(repositoryMetaData, createEnvironment(), xContentRegistry(), threadPool);
    }

    private static void runAsSnapshot(ThreadPool pool, Runnable runnable) {
        runAsSnapshot(pool, (Callable<Void>) () -> {
            runnable.run();
            return null;
        });
    }

    private static <T> T runAsSnapshot(ThreadPool pool, Callable<T> runnable) {
        PlainActionFuture<T> future = new PlainActionFuture<>();
        pool.executor(ThreadPool.Names.SNAPSHOT).execute(() -> {
            try {
                future.onResponse(runnable.call());
            } catch (Exception e) {
                future.onFailure(e);
            }
        });
        try {
            return future.get();
        } catch (ExecutionException e) {
            if (e.getCause() instanceof Exception) {
                throw ExceptionsHelper.convertToRuntime((Exception) e.getCause());
            } else {
                throw new AssertionError(e.getCause());
            }
        } catch (InterruptedException e) {
            throw new AssertionError(e);
        }
    }
}<|MERGE_RESOLUTION|>--- conflicted
+++ resolved
@@ -125,11 +125,7 @@
             SnapshotId snapshotId = new SnapshotId("test", "test");
             final PlainActionFuture<String> future = PlainActionFuture.newFuture();
             runAsSnapshot(shard.getThreadPool(), () -> repository.snapshotShard(shard.store(), shard.mapperService(), snapshotId, indexId,
-<<<<<<< HEAD
                 snapshotRef.getIndexCommit(), indexShardSnapshotStatus, Version.CURRENT, future));
-=======
-                snapshotRef.getIndexCommit(), indexShardSnapshotStatus, future));
->>>>>>> f11a3c22
             shardGeneration = future.actionGet();
             IndexShardSnapshotStatus.Copy copy = indexShardSnapshotStatus.asCopy();
             assertEquals(copy.getTotalFileCount(), copy.getIncrementalFileCount());
@@ -145,11 +141,7 @@
             IndexShardSnapshotStatus indexShardSnapshotStatus = IndexShardSnapshotStatus.newInitializing(shardGeneration);
             final PlainActionFuture<String> future = PlainActionFuture.newFuture();
             runAsSnapshot(shard.getThreadPool(), () -> repository.snapshotShard(shard.store(), shard.mapperService(), snapshotId, indexId,
-<<<<<<< HEAD
                 snapshotRef.getIndexCommit(), indexShardSnapshotStatus, Version.CURRENT, future));
-=======
-                snapshotRef.getIndexCommit(), indexShardSnapshotStatus, future));
->>>>>>> f11a3c22
             shardGeneration = future.actionGet();
             IndexShardSnapshotStatus.Copy copy = indexShardSnapshotStatus.asCopy();
             // we processed the segments_N file plus _1.si, _1.fdx, _1.fnm, _1.fdt

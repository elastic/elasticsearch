--- conflicted
+++ resolved
@@ -205,15 +205,9 @@
             writer.commit();
             {
                 snapshot = deletionPolicy.snapshot();
-<<<<<<< HEAD
                 snapshoter = new SourceOnlySnapshot(targetDir, Collections::emptyList);
                 createdFiles = snapshoter.syncSnapshot(snapshot).files(false);
                 assertEquals(4, createdFiles.size());
-=======
-                snapshoter = new SourceOnlySnapshot(targetDir);
-                createdFiles = snapshoter.syncSnapshot(snapshot);
-                assertEquals(5, createdFiles.size());
->>>>>>> d52b96f2
                 for (String file : createdFiles) {
                     String extension = IndexFileNames.getExtension(file);
                     switch (extension) {

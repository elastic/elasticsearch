--- conflicted
+++ resolved
@@ -32,11 +32,7 @@
         String inferenceText = "dogs play walk";
         int maxResults = 3;
 
-<<<<<<< HEAD
-        List<ScoredChunk> scoredChunks = scorer.scoreChunks(CHUNKS, inferenceText, maxResults);
-=======
-        List<MemoryIndexChunkScorer.ScoredChunk> scoredChunks = scorer.scoreChunks(CHUNKS, inferenceText, maxResults, true);
->>>>>>> 97ee7fcf
+        List<ScoredChunk> scoredChunks = scorer.scoreChunks(CHUNKS, inferenceText, maxResults, true);
 
         assertEquals(maxResults, scoredChunks.size());
 
@@ -66,11 +62,7 @@
         MemoryIndexChunkScorer scorer = new MemoryIndexChunkScorer();
 
         // Zero results
-<<<<<<< HEAD
-        List<ScoredChunk> scoredChunks = scorer.scoreChunks(CHUNKS, "puggles", maxResults);
-=======
-        List<MemoryIndexChunkScorer.ScoredChunk> scoredChunks = scorer.scoreChunks(CHUNKS, "puggles", maxResults, true);
->>>>>>> 97ee7fcf
+        List<ScoredChunk> scoredChunks = scorer.scoreChunks(CHUNKS, "puggles", maxResults, true);
         assertEquals(maxResults, scoredChunks.size());
 
         // There were no results so we return the first N chunks in order

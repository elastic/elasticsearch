/*
 * Copyright Elasticsearch B.V. and/or licensed to Elasticsearch B.V. under one
 * or more contributor license agreements. Licensed under the Elastic License
 * 2.0; you may not use this file except in compliance with the Elastic License
 * 2.0.
 */
package org.elasticsearch.xpack.core.ilm;

import org.elasticsearch.client.Client;
import org.elasticsearch.cluster.ClusterModule;
import org.elasticsearch.common.io.stream.NamedWriteableRegistry;
import org.elasticsearch.common.io.stream.Writeable.Reader;
import org.elasticsearch.core.Nullable;
import org.elasticsearch.core.TimeValue;
import org.elasticsearch.test.AbstractSerializingTestCase;
import org.elasticsearch.xcontent.NamedXContentRegistry;
import org.elasticsearch.xcontent.ParseField;
import org.elasticsearch.xcontent.XContentParser;
import org.elasticsearch.xpack.core.ilm.Step.StepKey;

import java.io.IOException;
import java.util.ArrayList;
import java.util.Arrays;
import java.util.Collections;
import java.util.HashMap;
import java.util.HashSet;
import java.util.LinkedHashMap;
import java.util.List;
import java.util.Map;
import java.util.Set;
import java.util.function.Function;
import java.util.stream.Collectors;

import static org.hamcrest.Matchers.equalTo;
import static org.hamcrest.Matchers.instanceOf;
import static org.mockito.Mockito.mock;

public class LifecyclePolicyTests extends AbstractSerializingTestCase<LifecyclePolicy> {

    private String lifecycleName;

    @Override
    protected LifecyclePolicy doParseInstance(XContentParser parser) {
        return LifecyclePolicy.parse(parser, lifecycleName);
    }

    @Override
    protected NamedWriteableRegistry getNamedWriteableRegistry() {
        return new NamedWriteableRegistry(
            Arrays.asList(
                new NamedWriteableRegistry.Entry(
                    LifecycleType.class,
                    TimeseriesLifecycleType.TYPE,
                    (in) -> TimeseriesLifecycleType.INSTANCE
                ),
                new NamedWriteableRegistry.Entry(LifecycleAction.class, AllocateAction.NAME, AllocateAction::new),
                new NamedWriteableRegistry.Entry(LifecycleAction.class, WaitForSnapshotAction.NAME, WaitForSnapshotAction::new),
                new NamedWriteableRegistry.Entry(LifecycleAction.class, DeleteAction.NAME, DeleteAction::readFrom),
                new NamedWriteableRegistry.Entry(LifecycleAction.class, ForceMergeAction.NAME, ForceMergeAction::new),
                new NamedWriteableRegistry.Entry(LifecycleAction.class, ReadOnlyAction.NAME, ReadOnlyAction::new),
                new NamedWriteableRegistry.Entry(LifecycleAction.class, RolloverAction.NAME, RolloverAction::new),
                new NamedWriteableRegistry.Entry(LifecycleAction.class, ShrinkAction.NAME, ShrinkAction::new),
                new NamedWriteableRegistry.Entry(LifecycleAction.class, FreezeAction.NAME, in -> FreezeAction.INSTANCE),
                new NamedWriteableRegistry.Entry(LifecycleAction.class, SetPriorityAction.NAME, SetPriorityAction::new),
                new NamedWriteableRegistry.Entry(LifecycleAction.class, UnfollowAction.NAME, in -> UnfollowAction.INSTANCE),
                new NamedWriteableRegistry.Entry(LifecycleAction.class, MigrateAction.NAME, MigrateAction::readFrom),
                new NamedWriteableRegistry.Entry(LifecycleAction.class, SearchableSnapshotAction.NAME, SearchableSnapshotAction::new),
                new NamedWriteableRegistry.Entry(LifecycleAction.class, RollupILMAction.NAME, RollupILMAction::new)
            )
        );
    }

    @Override
    protected NamedXContentRegistry xContentRegistry() {
        List<NamedXContentRegistry.Entry> entries = new ArrayList<>(ClusterModule.getNamedXWriteables());
        entries.addAll(
            Arrays.asList(
                new NamedXContentRegistry.Entry(
                    LifecycleType.class,
                    new ParseField(TimeseriesLifecycleType.TYPE),
                    (p) -> TimeseriesLifecycleType.INSTANCE
                ),
                new NamedXContentRegistry.Entry(LifecycleAction.class, new ParseField(AllocateAction.NAME), AllocateAction::parse),
                new NamedXContentRegistry.Entry(
                    LifecycleAction.class,
                    new ParseField(WaitForSnapshotAction.NAME),
                    WaitForSnapshotAction::parse
                ),
                new NamedXContentRegistry.Entry(LifecycleAction.class, new ParseField(DeleteAction.NAME), DeleteAction::parse),
                new NamedXContentRegistry.Entry(LifecycleAction.class, new ParseField(ForceMergeAction.NAME), ForceMergeAction::parse),
                new NamedXContentRegistry.Entry(LifecycleAction.class, new ParseField(ReadOnlyAction.NAME), ReadOnlyAction::parse),
                new NamedXContentRegistry.Entry(LifecycleAction.class, new ParseField(RolloverAction.NAME), RolloverAction::parse),
                new NamedXContentRegistry.Entry(LifecycleAction.class, new ParseField(ShrinkAction.NAME), ShrinkAction::parse),
                new NamedXContentRegistry.Entry(LifecycleAction.class, new ParseField(FreezeAction.NAME), FreezeAction::parse),
                new NamedXContentRegistry.Entry(LifecycleAction.class, new ParseField(SetPriorityAction.NAME), SetPriorityAction::parse),
                new NamedXContentRegistry.Entry(LifecycleAction.class, new ParseField(UnfollowAction.NAME), UnfollowAction::parse),
                new NamedXContentRegistry.Entry(LifecycleAction.class, new ParseField(MigrateAction.NAME), MigrateAction::parse),
                new NamedXContentRegistry.Entry(
                    LifecycleAction.class,
                    new ParseField(SearchableSnapshotAction.NAME),
                    SearchableSnapshotAction::parse
                ),
                new NamedXContentRegistry.Entry(LifecycleAction.class, new ParseField(RollupILMAction.NAME), RollupILMAction::parse)
            )
        );
        return new NamedXContentRegistry(entries);
    }

    @Override
    protected LifecyclePolicy createTestInstance() {
        lifecycleName = randomAlphaOfLength(5);
        return randomTimeseriesLifecyclePolicy(lifecycleName);
    }

    /**
     * The same as {@link #randomTimeseriesLifecyclePolicy(String)} but ensures
     * that the resulting policy has all valid phases and all valid actions.
     */
    public static LifecyclePolicy randomTimeseriesLifecyclePolicyWithAllPhases(@Nullable String lifecycleName) {
        List<String> phaseNames = TimeseriesLifecycleType.ORDERED_VALID_PHASES;
        Map<String, Phase> phases = new HashMap<>(phaseNames.size());
        Function<String, Set<String>> validActions = getPhaseToValidActions();
        Function<String, LifecycleAction> randomAction = getNameToActionFunction();
        TimeValue prev = null;
        for (String phase : phaseNames) {
            TimeValue after = prev == null
                ? TimeValue.parseTimeValue(randomTimeValue(0, 100000, "s", "m", "h", "d"), "test_after")
                : TimeValue.timeValueSeconds(prev.seconds() + randomIntBetween(60, 600));
            prev = after;
            Map<String, LifecycleAction> actions = new HashMap<>();
            Set<String> actionNames = validActions.apply(phase);
            if (phase.equals(TimeseriesLifecycleType.HOT_PHASE) == false) {
                // let's make sure the other phases don't configure actions that conflict with the `searchable_snapshot` action
                // configured in the hot phase
                actionNames.removeAll(TimeseriesLifecycleType.ACTIONS_CANNOT_FOLLOW_SEARCHABLE_SNAPSHOT);
            }
            for (String action : actionNames) {
                actions.put(action, randomAction.apply(action));
            }
            phases.put(phase, new Phase(phase, after, actions));
        }
        return new LifecyclePolicy(TimeseriesLifecycleType.INSTANCE, lifecycleName, phases, randomMeta());
    }

    public static LifecyclePolicy randomTimeseriesLifecyclePolicy(@Nullable String lifecycleName) {
        List<String> phaseNames = randomSubsetOf(
            between(0, TimeseriesLifecycleType.ORDERED_VALID_PHASES.size() - 1),
            TimeseriesLifecycleType.ORDERED_VALID_PHASES
        ).stream()
            // Remove the frozen phase, we'll randomly re-add it later
            .filter(pn -> TimeseriesLifecycleType.FROZEN_PHASE.equals(pn) == false)
            .collect(Collectors.toList());
        Map<String, Phase> phases = new HashMap<>(phaseNames.size());
        Function<String, Set<String>> validActions = getPhaseToValidActions();
        Function<String, LifecycleAction> randomAction = getNameToActionFunction();
        // as what actions end up in the hot phase influence what actions are allowed in the subsequent phases we'll move the hot phase
        // at the front of the phases to process (if it exists)
        if (phaseNames.contains(TimeseriesLifecycleType.HOT_PHASE)) {
            phaseNames.remove(TimeseriesLifecycleType.HOT_PHASE);
            phaseNames.add(0, TimeseriesLifecycleType.HOT_PHASE);
        }
        boolean hotPhaseContainsSearchableSnap = false;
        boolean coldPhaseContainsSearchableSnap = false;
        // let's order the phases so we can reason about actions in a previous phase in order to generate a random *valid* policy
        List<String> orderedPhases = new ArrayList<>(phaseNames.size());
        for (String validPhase : TimeseriesLifecycleType.ORDERED_VALID_PHASES) {
            if (phaseNames.contains(validPhase)) {
                orderedPhases.add(validPhase);
            }
        }

        TimeValue prev = null;
        for (String phase : orderedPhases) {
            TimeValue after = prev == null
                ? TimeValue.parseTimeValue(randomTimeValue(0, 100000, "s", "m", "h", "d"), "test_after")
                : TimeValue.timeValueSeconds(prev.seconds() + randomIntBetween(60, 600));
            prev = after;
            Map<String, LifecycleAction> actions = new HashMap<>();
            List<String> actionNames = randomSubsetOf(validActions.apply(phase));

            if (phase.equals(TimeseriesLifecycleType.HOT_PHASE)) {
                // If the hot phase has any actions that require a rollover, then ensure there is one so that the policy will validate
                if (actionNames.stream().anyMatch(TimeseriesLifecycleType.HOT_ACTIONS_THAT_REQUIRE_ROLLOVER::contains)) {
                    actionNames.add(RolloverAction.NAME);
                }

                if (actionNames.contains(SearchableSnapshotAction.NAME)) {
                    hotPhaseContainsSearchableSnap = true;
                }
            }
            if (phase.equals(TimeseriesLifecycleType.COLD_PHASE)) {
                if (hotPhaseContainsSearchableSnap) {
                    // let's make sure the other phases don't configure actions that conflict with a possible `searchable_snapshot` action
                    // configured in the hot phase
                    actionNames.removeAll(TimeseriesLifecycleType.ACTIONS_CANNOT_FOLLOW_SEARCHABLE_SNAPSHOT);
                }

                if (actionNames.contains(SearchableSnapshotAction.NAME)) {
                    coldPhaseContainsSearchableSnap = true;
                }
            } else {
                if (hotPhaseContainsSearchableSnap || coldPhaseContainsSearchableSnap) {
                    // let's make sure the other phases don't configure actions that conflict with a possible `searchable_snapshot` action
                    // configured in a previous phase (hot/cold)
                    actionNames.removeAll(TimeseriesLifecycleType.ACTIONS_CANNOT_FOLLOW_SEARCHABLE_SNAPSHOT);
                }
            }

            for (String action : actionNames) {
                actions.put(action, randomAction.apply(action));
            }
            phases.put(phase, new Phase(phase, after, actions));
        }
        // Add a frozen phase if neither the hot nor cold phase contains a searchable snapshot action
        if (hotPhaseContainsSearchableSnap == false && coldPhaseContainsSearchableSnap == false && randomBoolean()) {
            TimeValue frozenTime = prev == null
                ? TimeValue.parseTimeValue(randomTimeValue(0, 100000, "s", "m", "h", "d"), "test")
                : TimeValue.timeValueSeconds(prev.seconds() + randomIntBetween(60, 600));
            phases.put(
                TimeseriesLifecycleType.FROZEN_PHASE,
                new Phase(
                    TimeseriesLifecycleType.FROZEN_PHASE,
                    frozenTime,
                    Collections.singletonMap(
                        SearchableSnapshotAction.NAME,
                        new SearchableSnapshotAction(randomAlphaOfLength(10), randomBoolean())
                    )
                )
            );
        } else {
            phases.remove(TimeseriesLifecycleType.FROZEN_PHASE);
        }
        return new LifecyclePolicy(TimeseriesLifecycleType.INSTANCE, lifecycleName, phases, randomMeta());
    }

    private static Function<String, Set<String>> getPhaseToValidActions() {
        return (phase) -> {
            switch (phase) {
                case "hot":
                    return new HashSet<>(TimeseriesLifecycleType.VALID_HOT_ACTIONS);
                case "warm":
                    return new HashSet<>(TimeseriesLifecycleType.VALID_WARM_ACTIONS);
                case "cold":
                    return new HashSet<>(TimeseriesLifecycleType.VALID_COLD_ACTIONS);
                case "frozen":
                    return new HashSet<>(TimeseriesLifecycleType.VALID_FROZEN_ACTIONS);
                case "delete":
                    return new HashSet<>(TimeseriesLifecycleType.VALID_DELETE_ACTIONS);
                default:
                    throw new IllegalArgumentException("invalid phase [" + phase + "]");
            }
        };
    }

    private static Function<String, LifecycleAction> getNameToActionFunction() {
        return (action) -> {
            switch (action) {
                case AllocateAction.NAME:
                    return AllocateActionTests.randomInstance();
                case WaitForSnapshotAction.NAME:
                    return WaitForSnapshotActionTests.randomInstance();
                case DeleteAction.NAME:
<<<<<<< HEAD
                    return new DeleteAction();
=======
                    return DeleteAction.WITH_SNAPSHOT_DELETE;
>>>>>>> d90fa4eb
                case ForceMergeAction.NAME:
                    return ForceMergeActionTests.randomInstance();
                case ReadOnlyAction.NAME:
                    return new ReadOnlyAction();
                case RolloverAction.NAME:
                    return RolloverActionTests.randomInstance();
                case ShrinkAction.NAME:
                    return ShrinkActionTests.randomInstance();
                case FreezeAction.NAME:
<<<<<<< HEAD
                    return new FreezeAction();
                case SetPriorityAction.NAME:
                    return SetPriorityActionTests.randomInstance();
                case UnfollowAction.NAME:
                    return new UnfollowAction();
                case SearchableSnapshotAction.NAME:
                    return new SearchableSnapshotAction("repo", randomBoolean());
                case MigrateAction.NAME:
                    return new MigrateAction(false);
=======
                    return FreezeAction.INSTANCE;
                case SetPriorityAction.NAME:
                    return SetPriorityActionTests.randomInstance();
                case UnfollowAction.NAME:
                    return UnfollowAction.INSTANCE;
                case SearchableSnapshotAction.NAME:
                    return new SearchableSnapshotAction("repo", randomBoolean());
                case MigrateAction.NAME:
                    return MigrateAction.DISABLED;
>>>>>>> d90fa4eb
                case RollupILMAction.NAME:
                    return RollupILMActionTests.randomInstance();
                default:
                    throw new IllegalArgumentException("invalid action [" + action + "]");
            }
        };
    }

    public static LifecyclePolicy randomTestLifecyclePolicy(@Nullable String lifecycleName) {
        int numberPhases = randomInt(5);
        Map<String, Phase> phases = new HashMap<>(numberPhases);
        for (int i = 0; i < numberPhases; i++) {
            TimeValue after = TimeValue.parseTimeValue(randomTimeValue(0, 10000, "s", "m", "h", "d"), "test_after");
            Map<String, LifecycleAction> actions = new HashMap<>();
            if (randomBoolean()) {
                MockAction action = new MockAction();
                actions.put(action.getWriteableName(), action);
            }
            String phaseName = randomAlphaOfLength(10);
            phases.put(phaseName, new Phase(phaseName, after, actions));
        }
        return new LifecyclePolicy(TestLifecycleType.INSTANCE, lifecycleName, phases, randomMeta());
    }

    @Override
    protected LifecyclePolicy mutateInstance(LifecyclePolicy instance) throws IOException {
        String name = instance.getName();
        Map<String, Phase> phases = instance.getPhases();
        switch (between(0, 1)) {
            case 0:
                name = name + randomAlphaOfLengthBetween(1, 5);
                break;
            case 1:
                // Remove the frozen phase, because it makes a lot of invalid phases when randomly mutating an existing policy
                phases.remove(TimeseriesLifecycleType.FROZEN_PHASE);
                // Remove a random phase
                if (phases.size() > 0) {
                    phases.remove(new ArrayList<>(phases.keySet()).remove(randomIntBetween(0, phases.size() - 1)));
                }
                String phaseName = randomValueOtherThanMany(
                    phases::containsKey,
                    () -> randomFrom(
                        TimeseriesLifecycleType.ORDERED_VALID_PHASES.stream()
                            .filter(pn -> TimeseriesLifecycleType.FROZEN_PHASE.equals(pn) == false)
                            .collect(Collectors.toList())
                    )
                );
                phases = new LinkedHashMap<>(phases);
                phases.put(phaseName, new Phase(phaseName, null, Collections.emptyMap()));
                break;
            default:
                throw new AssertionError("Illegal randomisation branch");
        }
        return new LifecyclePolicy(TimeseriesLifecycleType.INSTANCE, name, phases, randomMeta());
    }

    @Override
    protected Reader<LifecyclePolicy> instanceReader() {
        return LifecyclePolicy::new;
    }

    public void testFirstAndLastSteps() {
        Client client = mock(Client.class);
        lifecycleName = randomAlphaOfLengthBetween(1, 20);
        Map<String, Phase> phases = new LinkedHashMap<>();
        LifecyclePolicy policy = new LifecyclePolicy(TestLifecycleType.INSTANCE, lifecycleName, phases, randomMeta());
        List<Step> steps = policy.toSteps(client, null);
        assertThat(steps.size(), equalTo(2));
        assertThat(steps.get(0), instanceOf(InitializePolicyContextStep.class));
        assertThat(steps.get(0).getKey(), equalTo(new StepKey("new", "init", "init")));
        assertThat(steps.get(0).getNextStepKey(), equalTo(PhaseCompleteStep.finalStep("new").getKey()));
        assertThat(steps.get(1), equalTo(PhaseCompleteStep.finalStep("new")));
    }

    public void testToStepsWithOneStep() {
        Client client = mock(Client.class);
        MockStep mockStep = new MockStep(new Step.StepKey("test", "test", "test"), PhaseCompleteStep.finalStep("test").getKey());

        lifecycleName = randomAlphaOfLengthBetween(1, 20);
        Map<String, Phase> phases = new LinkedHashMap<>();
        LifecycleAction firstAction = new MockAction(Arrays.asList(mockStep));
        Map<String, LifecycleAction> actions = Collections.singletonMap(MockAction.NAME, firstAction);
        Phase firstPhase = new Phase("test", TimeValue.ZERO, actions);
        phases.put(firstPhase.getName(), firstPhase);
        LifecyclePolicy policy = new LifecyclePolicy(TestLifecycleType.INSTANCE, lifecycleName, phases, randomMeta());
        StepKey firstStepKey = InitializePolicyContextStep.KEY;
        StepKey secondStepKey = PhaseCompleteStep.finalStep("new").getKey();
        List<Step> steps = policy.toSteps(client, null);
        assertThat(steps.size(), equalTo(4));
        assertSame(steps.get(0).getKey(), firstStepKey);
        assertThat(steps.get(0).getNextStepKey(), equalTo(secondStepKey));
        assertThat(steps.get(1).getKey(), equalTo(secondStepKey));
        assertThat(steps.get(1).getNextStepKey(), equalTo(mockStep.getKey()));
        assertThat(steps.get(2).getKey(), equalTo(mockStep.getKey()));
        assertThat(steps.get(2).getNextStepKey(), equalTo(PhaseCompleteStep.finalStep("test").getKey()));
        assertThat(steps.get(3), equalTo(PhaseCompleteStep.finalStep("test")));
    }

    public void testToStepsWithTwoPhases() {
        Client client = mock(Client.class);
        MockStep secondActionStep = new MockStep(
            new StepKey("second_phase", "test2", "test"),
            PhaseCompleteStep.finalStep("second_phase").getKey()
        );
        MockStep secondAfter = new MockStep(
            new StepKey("first_phase", PhaseCompleteStep.NAME, PhaseCompleteStep.NAME),
            secondActionStep.getKey()
        );
        MockStep firstActionAnotherStep = new MockStep(new StepKey("first_phase", "test", "bar"), secondAfter.getKey());
        MockStep firstActionStep = new MockStep(new StepKey("first_phase", "test", "foo"), firstActionAnotherStep.getKey());
        MockStep firstAfter = new MockStep(new StepKey("new", PhaseCompleteStep.NAME, PhaseCompleteStep.NAME), firstActionStep.getKey());
        MockStep init = new MockStep(InitializePolicyContextStep.KEY, firstAfter.getKey());

        lifecycleName = randomAlphaOfLengthBetween(1, 20);
        Map<String, Phase> phases = new LinkedHashMap<>();
        LifecycleAction firstAction = new MockAction(Arrays.asList(firstActionStep, firstActionAnotherStep));
        LifecycleAction secondAction = new MockAction(Arrays.asList(secondActionStep));
        Map<String, LifecycleAction> firstActions = Collections.singletonMap(MockAction.NAME, firstAction);
        Map<String, LifecycleAction> secondActions = Collections.singletonMap(MockAction.NAME, secondAction);
        Phase firstPhase = new Phase("first_phase", TimeValue.ZERO, firstActions);
        Phase secondPhase = new Phase("second_phase", TimeValue.ZERO, secondActions);
        phases.put(firstPhase.getName(), firstPhase);
        phases.put(secondPhase.getName(), secondPhase);
        LifecyclePolicy policy = new LifecyclePolicy(TestLifecycleType.INSTANCE, lifecycleName, phases, randomMeta());

        List<Step> steps = policy.toSteps(client, null);
        assertThat(steps.size(), equalTo(7));
        assertThat(steps.get(0).getClass(), equalTo(InitializePolicyContextStep.class));
        assertThat(steps.get(0).getKey(), equalTo(init.getKey()));
        assertThat(steps.get(0).getNextStepKey(), equalTo(init.getNextStepKey()));
        assertThat(steps.get(1).getClass(), equalTo(PhaseCompleteStep.class));
        assertThat(steps.get(1).getKey(), equalTo(firstAfter.getKey()));
        assertThat(steps.get(1).getNextStepKey(), equalTo(firstAfter.getNextStepKey()));
        assertThat(steps.get(2), equalTo(firstActionStep));
        assertThat(steps.get(3), equalTo(firstActionAnotherStep));
        assertThat(steps.get(4).getClass(), equalTo(PhaseCompleteStep.class));
        assertThat(steps.get(4).getKey(), equalTo(secondAfter.getKey()));
        assertThat(steps.get(4).getNextStepKey(), equalTo(secondAfter.getNextStepKey()));
        assertThat(steps.get(5), equalTo(secondActionStep));
        assertThat(steps.get(6), equalTo(PhaseCompleteStep.finalStep("second_phase")));
    }

    public void testIsActionSafe() {
        Map<String, Phase> phases = new LinkedHashMap<>();
        LifecycleAction firstAction = new MockAction(Collections.emptyList(), true);
        LifecycleAction secondAction = new MockAction(Collections.emptyList(), false);
        Map<String, LifecycleAction> firstActions = Collections.singletonMap(MockAction.NAME, firstAction);
        Map<String, LifecycleAction> secondActions = Collections.singletonMap(MockAction.NAME, secondAction);
        Phase firstPhase = new Phase("first_phase", TimeValue.ZERO, firstActions);
        Phase secondPhase = new Phase("second_phase", TimeValue.ZERO, secondActions);
        phases.put(firstPhase.getName(), firstPhase);
        phases.put(secondPhase.getName(), secondPhase);
        LifecyclePolicy policy = new LifecyclePolicy(TestLifecycleType.INSTANCE, lifecycleName, phases, randomMeta());

        assertTrue(policy.isActionSafe(new StepKey("first_phase", MockAction.NAME, randomAlphaOfLength(10))));

        assertFalse(policy.isActionSafe(new StepKey("second_phase", MockAction.NAME, randomAlphaOfLength(10))));

        IllegalArgumentException exception = expectThrows(
            IllegalArgumentException.class,
            () -> policy.isActionSafe(new StepKey("non_existant_phase", MockAction.NAME, randomAlphaOfLength(10)))
        );
        assertEquals("Phase [non_existant_phase]  does not exist in policy [" + policy.getName() + "]", exception.getMessage());

        exception = expectThrows(
            IllegalArgumentException.class,
            () -> policy.isActionSafe(new StepKey("first_phase", "non_existant_action", randomAlphaOfLength(10)))
        );
        assertEquals(
            "Action [non_existant_action] in phase [first_phase]  does not exist in policy [" + policy.getName() + "]",
            exception.getMessage()
        );

        assertTrue(policy.isActionSafe(new StepKey("new", randomAlphaOfLength(10), randomAlphaOfLength(10))));
    }

    public void testValidatePolicyName() {
        expectThrows(
            IllegalArgumentException.class,
            () -> LifecyclePolicy.validatePolicyName(randomAlphaOfLengthBetween(0, 10) + "," + randomAlphaOfLengthBetween(0, 10))
        );
        expectThrows(
            IllegalArgumentException.class,
            () -> LifecyclePolicy.validatePolicyName(randomAlphaOfLengthBetween(0, 10) + " " + randomAlphaOfLengthBetween(0, 10))
        );
        expectThrows(IllegalArgumentException.class, () -> LifecyclePolicy.validatePolicyName("_" + randomAlphaOfLengthBetween(1, 20)));
        expectThrows(IllegalArgumentException.class, () -> LifecyclePolicy.validatePolicyName(randomAlphaOfLengthBetween(256, 1000)));

        LifecyclePolicy.validatePolicyName(randomAlphaOfLengthBetween(1, 10) + "_" + randomAlphaOfLengthBetween(0, 10));

        LifecyclePolicy.validatePolicyName(randomAlphaOfLengthBetween(0, 10) + "-" + randomAlphaOfLengthBetween(0, 10));
        LifecyclePolicy.validatePolicyName(randomAlphaOfLengthBetween(0, 10) + "+" + randomAlphaOfLengthBetween(0, 10));

        LifecyclePolicy.validatePolicyName(randomAlphaOfLengthBetween(1, 255));
    }

    public static Map<String, Object> randomMeta() {
        if (randomBoolean()) {
            if (randomBoolean()) {
                return Collections.singletonMap(randomAlphaOfLength(4), randomAlphaOfLength(4));
            } else {
                return Collections.singletonMap(
                    randomAlphaOfLength(5),
                    Collections.singletonMap(randomAlphaOfLength(4), randomAlphaOfLength(4))
                );
            }
        } else {
            return null;
        }
    }
}<|MERGE_RESOLUTION|>--- conflicted
+++ resolved
@@ -260,11 +260,7 @@
                 case WaitForSnapshotAction.NAME:
                     return WaitForSnapshotActionTests.randomInstance();
                 case DeleteAction.NAME:
-<<<<<<< HEAD
-                    return new DeleteAction();
-=======
                     return DeleteAction.WITH_SNAPSHOT_DELETE;
->>>>>>> d90fa4eb
                 case ForceMergeAction.NAME:
                     return ForceMergeActionTests.randomInstance();
                 case ReadOnlyAction.NAME:
@@ -274,17 +270,6 @@
                 case ShrinkAction.NAME:
                     return ShrinkActionTests.randomInstance();
                 case FreezeAction.NAME:
-<<<<<<< HEAD
-                    return new FreezeAction();
-                case SetPriorityAction.NAME:
-                    return SetPriorityActionTests.randomInstance();
-                case UnfollowAction.NAME:
-                    return new UnfollowAction();
-                case SearchableSnapshotAction.NAME:
-                    return new SearchableSnapshotAction("repo", randomBoolean());
-                case MigrateAction.NAME:
-                    return new MigrateAction(false);
-=======
                     return FreezeAction.INSTANCE;
                 case SetPriorityAction.NAME:
                     return SetPriorityActionTests.randomInstance();
@@ -294,7 +279,6 @@
                     return new SearchableSnapshotAction("repo", randomBoolean());
                 case MigrateAction.NAME:
                     return MigrateAction.DISABLED;
->>>>>>> d90fa4eb
                 case RollupILMAction.NAME:
                     return RollupILMActionTests.randomInstance();
                 default:

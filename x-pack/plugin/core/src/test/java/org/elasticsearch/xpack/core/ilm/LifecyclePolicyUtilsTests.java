/*
 * Copyright Elasticsearch B.V. and/or licensed to Elasticsearch B.V. under one
 * or more contributor license agreements. Licensed under the Elastic License
 * 2.0; you may not use this file except in compliance with the Elastic License
 * 2.0.
 */

package org.elasticsearch.xpack.core.ilm;

import org.elasticsearch.Version;
import org.elasticsearch.cluster.ClusterName;
import org.elasticsearch.cluster.ClusterState;
import org.elasticsearch.cluster.metadata.ComposableIndexTemplate;
import org.elasticsearch.cluster.metadata.ComposableIndexTemplateMetadata;
import org.elasticsearch.cluster.metadata.DataStream;
import org.elasticsearch.cluster.metadata.IndexMetadata;
import org.elasticsearch.cluster.metadata.IndexNameExpressionResolver;
import org.elasticsearch.cluster.metadata.ItemUsage;
import org.elasticsearch.cluster.metadata.Metadata;
import org.elasticsearch.cluster.metadata.Template;
import org.elasticsearch.common.settings.Settings;
import org.elasticsearch.common.util.concurrent.ThreadContext;
import org.elasticsearch.indices.EmptySystemIndices;
import org.elasticsearch.test.ESTestCase;

import java.util.Arrays;
import java.util.Collections;

import static org.hamcrest.Matchers.equalTo;

public class LifecyclePolicyUtilsTests extends ESTestCase {
    public void testCalculateUsage() {
        final IndexNameExpressionResolver iner = new IndexNameExpressionResolver(
            new ThreadContext(Settings.EMPTY),
            EmptySystemIndices.INSTANCE
        );

        {
            // Test where policy does not exist
            ClusterState state = ClusterState.builder(new ClusterName("mycluster")).build();
            assertThat(
                LifecyclePolicyUtils.calculateUsage(iner, state, "mypolicy"),
                equalTo(new ItemUsage(Collections.emptyList(), Collections.emptyList(), Collections.emptyList()))
            );
        }

        {
            // Test where policy is not used by anything
            ClusterState state = ClusterState.builder(new ClusterName("mycluster"))
                .metadata(
                    Metadata.builder()
                        .putCustom(
                            IndexLifecycleMetadata.TYPE,
                            new IndexLifecycleMetadata(
                                Collections.singletonMap("mypolicy", LifecyclePolicyMetadataTests.createRandomPolicyMetadata("mypolicy")),
                                OperationMode.RUNNING
                            )
                        )
                        .build()
                )
                .build();
            assertThat(
                LifecyclePolicyUtils.calculateUsage(iner, state, "mypolicy"),
                equalTo(new ItemUsage(Collections.emptyList(), Collections.emptyList(), Collections.emptyList()))
            );
        }

        {
            // Test where policy exists and is used by an index
            ClusterState state = ClusterState.builder(new ClusterName("mycluster"))
                .metadata(
                    Metadata.builder()
                        .putCustom(
                            IndexLifecycleMetadata.TYPE,
                            new IndexLifecycleMetadata(
                                Collections.singletonMap("mypolicy", LifecyclePolicyMetadataTests.createRandomPolicyMetadata("mypolicy")),
                                OperationMode.RUNNING
                            )
                        )
                        .put(
                            IndexMetadata.builder("myindex")
                                .settings(
                                    Settings.builder()
                                        .put(IndexMetadata.SETTING_NUMBER_OF_SHARDS, 1)
                                        .put(IndexMetadata.SETTING_NUMBER_OF_REPLICAS, 0)
                                        .put(IndexMetadata.SETTING_VERSION_CREATED, Version.CURRENT)
                                        .put(LifecycleSettings.LIFECYCLE_NAME, "mypolicy")
                                        .build()
                                )
                        )
                        .build()
                )
                .build();
            assertThat(
                LifecyclePolicyUtils.calculateUsage(iner, state, "mypolicy"),
                equalTo(new ItemUsage(Collections.singleton("myindex"), Collections.emptyList(), Collections.emptyList()))
            );
        }

        {
            // Test where policy exists and is used by an index, and template
            ClusterState state = ClusterState.builder(new ClusterName("mycluster"))
                .metadata(
                    Metadata.builder()
                        .putCustom(
                            IndexLifecycleMetadata.TYPE,
                            new IndexLifecycleMetadata(
                                Collections.singletonMap("mypolicy", LifecyclePolicyMetadataTests.createRandomPolicyMetadata("mypolicy")),
                                OperationMode.RUNNING
                            )
                        )
                        .put(
                            IndexMetadata.builder("myindex")
                                .settings(
                                    Settings.builder()
                                        .put(IndexMetadata.SETTING_NUMBER_OF_SHARDS, 1)
                                        .put(IndexMetadata.SETTING_NUMBER_OF_REPLICAS, 0)
                                        .put(IndexMetadata.SETTING_VERSION_CREATED, Version.CURRENT)
                                        .put(LifecycleSettings.LIFECYCLE_NAME, "mypolicy")
                                        .build()
                                )
                        )
                        .putCustom(
                            ComposableIndexTemplateMetadata.TYPE,
                            new ComposableIndexTemplateMetadata(
                                Collections.singletonMap(
                                    "mytemplate",
                                    new ComposableIndexTemplate(
                                        Collections.singletonList("myds"),
                                        new Template(
                                            Settings.builder().put(LifecycleSettings.LIFECYCLE_NAME, "mypolicy").build(),
                                            null,
                                            null
                                        ),
                                        null,
                                        null,
                                        null,
                                        null,
                                        new ComposableIndexTemplate.DataStreamTemplate(false, false)
                                    )
                                )
                            )
                        )
                        .build()
                )
                .build();
            assertThat(
                LifecyclePolicyUtils.calculateUsage(iner, state, "mypolicy"),
                equalTo(new ItemUsage(Collections.singleton("myindex"), Collections.emptyList(), Collections.singleton("mytemplate")))
            );
        }

        {
<<<<<<< HEAD
            // Test where policy exists and is used by an index, datastream, and template
            ClusterState state = ClusterState.builder(new ClusterName("mycluster"))
                .metadata(
                    Metadata.builder()
                        .putCustom(
                            IndexLifecycleMetadata.TYPE,
                            new IndexLifecycleMetadata(
                                Collections.singletonMap("mypolicy", LifecyclePolicyMetadataTests.createRandomPolicyMetadata("mypolicy")),
                                OperationMode.RUNNING
                            )
                        )
                        .put(
                            IndexMetadata.builder("myindex")
                                .settings(
                                    Settings.builder()
                                        .put(IndexMetadata.SETTING_NUMBER_OF_SHARDS, 1)
                                        .put(IndexMetadata.SETTING_NUMBER_OF_REPLICAS, 0)
                                        .put(IndexMetadata.SETTING_VERSION_CREATED, Version.CURRENT)
                                        .put(LifecycleSettings.LIFECYCLE_NAME, "mypolicy")
                                        .build()
                                )
                        )
                        .put(
                            IndexMetadata.builder("another")
                                .settings(
                                    Settings.builder()
                                        .put(IndexMetadata.SETTING_NUMBER_OF_SHARDS, 1)
                                        .put(IndexMetadata.SETTING_NUMBER_OF_REPLICAS, 0)
                                        .put(IndexMetadata.SETTING_VERSION_CREATED, Version.CURRENT)
                                        .put(LifecycleSettings.LIFECYCLE_NAME, "mypolicy")
                                        .build()
                                )
                        )
                        .put(
                            IndexMetadata.builder("other")
                                .settings(
                                    Settings.builder()
                                        .put(IndexMetadata.SETTING_NUMBER_OF_SHARDS, 1)
                                        .put(IndexMetadata.SETTING_NUMBER_OF_REPLICAS, 0)
                                        .put(IndexMetadata.SETTING_VERSION_CREATED, Version.CURRENT)
                                        .put(LifecycleSettings.LIFECYCLE_NAME, "otherpolicy")
                                        .build()
                                )
                        )
                        .put(
                            new DataStream(
                                "myds",
                                new DataStream.TimestampField("@timestamp"),
                                Collections.singletonList(new Index("myindex", "uuid"))
                            )
                        )
                        .putCustom(
                            ComposableIndexTemplateMetadata.TYPE,
                            new ComposableIndexTemplateMetadata(
                                Collections.singletonMap(
                                    "mytemplate",
                                    new ComposableIndexTemplate(
                                        Collections.singletonList("myds"),
                                        new Template(
                                            Settings.builder().put(LifecycleSettings.LIFECYCLE_NAME, "mypolicy").build(),
                                            null,
                                            null
                                        ),
                                        null,
                                        null,
                                        null,
                                        null,
                                        new ComposableIndexTemplate.DataStreamTemplate(false, false)
                                    )
                                )
                            )
                        )
                        .build()
                )
                .build();
=======
            Metadata.Builder mBuilder = Metadata.builder()
                .putCustom(
                    IndexLifecycleMetadata.TYPE,
                    new IndexLifecycleMetadata(
                        Collections.singletonMap("mypolicy", LifecyclePolicyMetadataTests.createRandomPolicyMetadata("mypolicy")),
                        OperationMode.RUNNING
                    )
                )
                .put(
                    IndexMetadata.builder("myindex")
                        .settings(
                            Settings.builder()
                                .put(IndexMetadata.SETTING_NUMBER_OF_SHARDS, 1)
                                .put(IndexMetadata.SETTING_NUMBER_OF_REPLICAS, 0)
                                .put(IndexMetadata.SETTING_VERSION_CREATED, Version.CURRENT)
                                .put(LifecycleSettings.LIFECYCLE_NAME, "mypolicy")
                                .build()
                        )
                )
                .put(
                    IndexMetadata.builder("another")
                        .settings(
                            Settings.builder()
                                .put(IndexMetadata.SETTING_NUMBER_OF_SHARDS, 1)
                                .put(IndexMetadata.SETTING_NUMBER_OF_REPLICAS, 0)
                                .put(IndexMetadata.SETTING_VERSION_CREATED, Version.CURRENT)
                                .put(LifecycleSettings.LIFECYCLE_NAME, "mypolicy")
                                .build()
                        )
                )
                .put(
                    IndexMetadata.builder("other")
                        .settings(
                            Settings.builder()
                                .put(IndexMetadata.SETTING_NUMBER_OF_SHARDS, 1)
                                .put(IndexMetadata.SETTING_NUMBER_OF_REPLICAS, 0)
                                .put(IndexMetadata.SETTING_VERSION_CREATED, Version.CURRENT)
                                .put(LifecycleSettings.LIFECYCLE_NAME, "otherpolicy")
                                .build()
                        )
                )

                .putCustom(
                    ComposableIndexTemplateMetadata.TYPE,
                    new ComposableIndexTemplateMetadata(
                        Collections.singletonMap(
                            "mytemplate",
                            new ComposableIndexTemplate(
                                Collections.singletonList("myds"),
                                new Template(Settings.builder().put(LifecycleSettings.LIFECYCLE_NAME, "mypolicy").build(), null, null),
                                null,
                                null,
                                null,
                                null,
                                new ComposableIndexTemplate.DataStreamTemplate(false, false)
                            )
                        )
                    )
                );
            // Need to get the real Index instance of myindex:
            mBuilder.put(
                new DataStream(
                    "myds",
                    new DataStream.TimestampField("@timestamp"),
                    Collections.singletonList(mBuilder.get("myindex").getIndex())
                )
            );

            // Test where policy exists and is used by an index, datastream, and template
            ClusterState state = ClusterState.builder(new ClusterName("mycluster")).metadata(mBuilder.build()).build();
>>>>>>> d90fa4eb
            assertThat(
                LifecyclePolicyUtils.calculateUsage(iner, state, "mypolicy"),
                equalTo(
                    new ItemUsage(Arrays.asList("myindex", "another"), Collections.singleton("myds"), Collections.singleton("mytemplate"))
                )
            );
        }
    }
}<|MERGE_RESOLUTION|>--- conflicted
+++ resolved
@@ -151,83 +151,6 @@
         }
 
         {
-<<<<<<< HEAD
-            // Test where policy exists and is used by an index, datastream, and template
-            ClusterState state = ClusterState.builder(new ClusterName("mycluster"))
-                .metadata(
-                    Metadata.builder()
-                        .putCustom(
-                            IndexLifecycleMetadata.TYPE,
-                            new IndexLifecycleMetadata(
-                                Collections.singletonMap("mypolicy", LifecyclePolicyMetadataTests.createRandomPolicyMetadata("mypolicy")),
-                                OperationMode.RUNNING
-                            )
-                        )
-                        .put(
-                            IndexMetadata.builder("myindex")
-                                .settings(
-                                    Settings.builder()
-                                        .put(IndexMetadata.SETTING_NUMBER_OF_SHARDS, 1)
-                                        .put(IndexMetadata.SETTING_NUMBER_OF_REPLICAS, 0)
-                                        .put(IndexMetadata.SETTING_VERSION_CREATED, Version.CURRENT)
-                                        .put(LifecycleSettings.LIFECYCLE_NAME, "mypolicy")
-                                        .build()
-                                )
-                        )
-                        .put(
-                            IndexMetadata.builder("another")
-                                .settings(
-                                    Settings.builder()
-                                        .put(IndexMetadata.SETTING_NUMBER_OF_SHARDS, 1)
-                                        .put(IndexMetadata.SETTING_NUMBER_OF_REPLICAS, 0)
-                                        .put(IndexMetadata.SETTING_VERSION_CREATED, Version.CURRENT)
-                                        .put(LifecycleSettings.LIFECYCLE_NAME, "mypolicy")
-                                        .build()
-                                )
-                        )
-                        .put(
-                            IndexMetadata.builder("other")
-                                .settings(
-                                    Settings.builder()
-                                        .put(IndexMetadata.SETTING_NUMBER_OF_SHARDS, 1)
-                                        .put(IndexMetadata.SETTING_NUMBER_OF_REPLICAS, 0)
-                                        .put(IndexMetadata.SETTING_VERSION_CREATED, Version.CURRENT)
-                                        .put(LifecycleSettings.LIFECYCLE_NAME, "otherpolicy")
-                                        .build()
-                                )
-                        )
-                        .put(
-                            new DataStream(
-                                "myds",
-                                new DataStream.TimestampField("@timestamp"),
-                                Collections.singletonList(new Index("myindex", "uuid"))
-                            )
-                        )
-                        .putCustom(
-                            ComposableIndexTemplateMetadata.TYPE,
-                            new ComposableIndexTemplateMetadata(
-                                Collections.singletonMap(
-                                    "mytemplate",
-                                    new ComposableIndexTemplate(
-                                        Collections.singletonList("myds"),
-                                        new Template(
-                                            Settings.builder().put(LifecycleSettings.LIFECYCLE_NAME, "mypolicy").build(),
-                                            null,
-                                            null
-                                        ),
-                                        null,
-                                        null,
-                                        null,
-                                        null,
-                                        new ComposableIndexTemplate.DataStreamTemplate(false, false)
-                                    )
-                                )
-                            )
-                        )
-                        .build()
-                )
-                .build();
-=======
             Metadata.Builder mBuilder = Metadata.builder()
                 .putCustom(
                     IndexLifecycleMetadata.TYPE,
@@ -298,7 +221,6 @@
 
             // Test where policy exists and is used by an index, datastream, and template
             ClusterState state = ClusterState.builder(new ClusterName("mycluster")).metadata(mBuilder.build()).build();
->>>>>>> d90fa4eb
             assertThat(
                 LifecyclePolicyUtils.calculateUsage(iner, state, "mypolicy"),
                 equalTo(

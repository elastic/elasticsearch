/*
 * Copyright Elasticsearch B.V. and/or licensed to Elasticsearch B.V. under one
 * or more contributor license agreements. Licensed under the Elastic License
 * 2.0; you may not use this file except in compliance with the Elastic License
 * 2.0.
 */
package org.elasticsearch.xpack.core.ilm;

import org.elasticsearch.Version;
import org.elasticsearch.cluster.ClusterName;
import org.elasticsearch.cluster.ClusterState;
import org.elasticsearch.cluster.metadata.IndexMetadata;
import org.elasticsearch.cluster.metadata.Metadata;
import org.elasticsearch.cluster.routing.allocation.DataTier;
import org.elasticsearch.common.io.stream.Writeable.Reader;
import org.elasticsearch.xcontent.XContentParser;
import org.elasticsearch.xpack.core.ilm.Step.StepKey;

import java.io.IOException;
import java.util.List;

import static org.elasticsearch.cluster.routing.allocation.DataTier.DATA_COLD;
import static org.elasticsearch.cluster.routing.allocation.DataTier.DATA_HOT;
import static org.elasticsearch.cluster.routing.allocation.DataTier.DATA_WARM;
import static org.elasticsearch.index.IndexModule.INDEX_STORE_TYPE_SETTING;
import static org.elasticsearch.snapshots.SearchableSnapshotsSettings.SEARCHABLE_SNAPSHOT_STORE_TYPE;
import static org.elasticsearch.snapshots.SearchableSnapshotsSettings.SNAPSHOT_PARTIAL_SETTING;
import static org.elasticsearch.xpack.core.ilm.TimeseriesLifecycleType.COLD_PHASE;
import static org.elasticsearch.xpack.core.ilm.TimeseriesLifecycleType.DELETE_PHASE;
import static org.elasticsearch.xpack.core.ilm.TimeseriesLifecycleType.HOT_PHASE;
import static org.elasticsearch.xpack.core.ilm.TimeseriesLifecycleType.WARM_PHASE;
import static org.hamcrest.CoreMatchers.is;
import static org.hamcrest.Matchers.equalTo;

public class MigrateActionTests extends AbstractActionTestCase<MigrateAction> {

    @Override
    protected MigrateAction doParseInstance(XContentParser parser) throws IOException {
        return MigrateAction.parse(parser);
    }

    @Override
    protected MigrateAction createTestInstance() {
        return randomBoolean() ? MigrateAction.ENABLED : MigrateAction.DISABLED;
    }

    @Override
    protected MigrateAction mutateInstance(MigrateAction instance) throws IOException {
        return instance.isEnabled() == false ? MigrateAction.ENABLED : MigrateAction.DISABLED;
    }

    @Override
    protected Reader<MigrateAction> instanceReader() {
        return MigrateAction::readFrom;
    }

    public void testToSteps() {
        String phase = randomValueOtherThan(DELETE_PHASE, () -> randomFrom(TimeseriesLifecycleType.ORDERED_VALID_PHASES));
        StepKey nextStepKey = new StepKey(
            randomAlphaOfLengthBetween(1, 10),
            randomAlphaOfLengthBetween(1, 10),
            randomAlphaOfLengthBetween(1, 10)
        );
        {
            List<Step> steps = MigrateAction.ENABLED.toSteps(null, phase, nextStepKey);
            assertNotNull(steps);
            assertEquals(3, steps.size());
            StepKey expectedFirstStepKey = new StepKey(phase, MigrateAction.NAME, MigrateAction.CONDITIONAL_SKIP_MIGRATE_STEP);
            StepKey expectedSecondStepKey = new StepKey(phase, MigrateAction.NAME, MigrateAction.NAME);
            StepKey expectedThirdStepKey = new StepKey(phase, MigrateAction.NAME, DataTierMigrationRoutedStep.NAME);
            BranchingStep firstStep = (BranchingStep) steps.get(0);
            UpdateSettingsStep secondStep = (UpdateSettingsStep) steps.get(1);
            DataTierMigrationRoutedStep thirdStep = (DataTierMigrationRoutedStep) steps.get(2);
            assertEquals(expectedFirstStepKey, firstStep.getKey());
            assertEquals(expectedSecondStepKey, secondStep.getKey());
            assertEquals(expectedThirdStepKey, secondStep.getNextStepKey());
            assertEquals(expectedThirdStepKey, thirdStep.getKey());
            assertEquals(nextStepKey, thirdStep.getNextStepKey());
        }

        {
            List<Step> steps = MigrateAction.DISABLED.toSteps(null, phase, nextStepKey);
            assertEquals(0, steps.size());
        }
    }

    public void testMigrateActionsConfiguresTierPreference() {
<<<<<<< HEAD
        StepKey nextStepKey = new StepKey(randomAlphaOfLengthBetween(1, 10), randomAlphaOfLengthBetween(1, 10),
            randomAlphaOfLengthBetween(1, 10));
=======
        StepKey nextStepKey = new StepKey(
            randomAlphaOfLengthBetween(1, 10),
            randomAlphaOfLengthBetween(1, 10),
            randomAlphaOfLengthBetween(1, 10)
        );
        MigrateAction action = new MigrateAction();
>>>>>>> 499f84ae
        {
            List<Step> steps = MigrateAction.ENABLED.toSteps(null, HOT_PHASE, nextStepKey);
            UpdateSettingsStep firstStep = (UpdateSettingsStep) steps.get(1);
            assertThat(DataTier.TIER_PREFERENCE_SETTING.get(firstStep.getSettings()), is(DATA_HOT));
        }
        {
            List<Step> steps = MigrateAction.ENABLED.toSteps(null, WARM_PHASE, nextStepKey);
            UpdateSettingsStep firstStep = (UpdateSettingsStep) steps.get(1);
            assertThat(DataTier.TIER_PREFERENCE_SETTING.get(firstStep.getSettings()), is(DATA_WARM + "," + DATA_HOT));
        }
        {
            List<Step> steps = MigrateAction.ENABLED.toSteps(null, COLD_PHASE, nextStepKey);
            UpdateSettingsStep firstStep = (UpdateSettingsStep) steps.get(1);
            assertThat(DataTier.TIER_PREFERENCE_SETTING.get(firstStep.getSettings()), is(DATA_COLD + "," + DATA_WARM + "," + DATA_HOT));
        }
    }

    public void testMigrateActionWillSkipAPartiallyMountedIndex() {
<<<<<<< HEAD
        StepKey nextStepKey = new StepKey(randomAlphaOfLengthBetween(1, 10), randomAlphaOfLengthBetween(1, 10),
            randomAlphaOfLengthBetween(1, 10));
=======
        StepKey nextStepKey = new StepKey(
            randomAlphaOfLengthBetween(1, 10),
            randomAlphaOfLengthBetween(1, 10),
            randomAlphaOfLengthBetween(1, 10)
        );
        MigrateAction action = new MigrateAction();
>>>>>>> 499f84ae

        // does not skip an ordinary index
        {
            IndexMetadata indexMetadata = IndexMetadata.builder(randomAlphaOfLength(5))
                .settings(settings(Version.CURRENT))
                .numberOfShards(1)
                .numberOfReplicas(2)
                .build();

            ClusterState clusterState = ClusterState.builder(new ClusterName("_name"))
                .metadata(Metadata.builder().put(indexMetadata, true).build())
                .build();

            List<Step> steps = MigrateAction.ENABLED.toSteps(null, HOT_PHASE, nextStepKey);
            BranchingStep firstStep = (BranchingStep) steps.get(0);
            UpdateSettingsStep secondStep = (UpdateSettingsStep) steps.get(1);
            firstStep.performAction(indexMetadata.getIndex(), clusterState);

            assertEquals(secondStep.getKey(), firstStep.getNextStepKey());
        }

        // does skip a partially mounted
        {
            IndexMetadata indexMetadata = IndexMetadata.builder(randomAlphaOfLength(5))
                .settings(
                    settings(Version.CURRENT).put(INDEX_STORE_TYPE_SETTING.getKey(), SEARCHABLE_SNAPSHOT_STORE_TYPE)
                        .put(SNAPSHOT_PARTIAL_SETTING.getKey(), true)
                )
                .numberOfShards(1)
                .numberOfReplicas(2)
                .build();

            ClusterState clusterState = ClusterState.builder(new ClusterName("_name"))
                .metadata(Metadata.builder().put(indexMetadata, true).build())
                .build();

            List<Step> steps = MigrateAction.ENABLED.toSteps(null, HOT_PHASE, nextStepKey);
            BranchingStep firstStep = (BranchingStep) steps.get(0);
            firstStep.performAction(indexMetadata.getIndex(), clusterState);

            assertEquals(nextStepKey, firstStep.getNextStepKey());
        }
    }

    @Override
    protected void assertEqualInstances(MigrateAction expectedInstance, MigrateAction newInstance) {
        assertThat(newInstance, equalTo(expectedInstance));
        assertThat(newInstance.hashCode(), equalTo(expectedInstance.hashCode()));
    }
}<|MERGE_RESOLUTION|>--- conflicted
+++ resolved
@@ -85,17 +85,11 @@
     }
 
     public void testMigrateActionsConfiguresTierPreference() {
-<<<<<<< HEAD
-        StepKey nextStepKey = new StepKey(randomAlphaOfLengthBetween(1, 10), randomAlphaOfLengthBetween(1, 10),
-            randomAlphaOfLengthBetween(1, 10));
-=======
         StepKey nextStepKey = new StepKey(
             randomAlphaOfLengthBetween(1, 10),
             randomAlphaOfLengthBetween(1, 10),
             randomAlphaOfLengthBetween(1, 10)
         );
-        MigrateAction action = new MigrateAction();
->>>>>>> 499f84ae
         {
             List<Step> steps = MigrateAction.ENABLED.toSteps(null, HOT_PHASE, nextStepKey);
             UpdateSettingsStep firstStep = (UpdateSettingsStep) steps.get(1);
@@ -114,17 +108,11 @@
     }
 
     public void testMigrateActionWillSkipAPartiallyMountedIndex() {
-<<<<<<< HEAD
-        StepKey nextStepKey = new StepKey(randomAlphaOfLengthBetween(1, 10), randomAlphaOfLengthBetween(1, 10),
-            randomAlphaOfLengthBetween(1, 10));
-=======
         StepKey nextStepKey = new StepKey(
             randomAlphaOfLengthBetween(1, 10),
             randomAlphaOfLengthBetween(1, 10),
             randomAlphaOfLengthBetween(1, 10)
         );
-        MigrateAction action = new MigrateAction();
->>>>>>> 499f84ae
 
         // does not skip an ordinary index
         {

/*
 * Copyright Elasticsearch B.V. and/or licensed to Elasticsearch B.V. under one
 * or more contributor license agreements. Licensed under the Elastic License
 * 2.0; you may not use this file except in compliance with the Elastic License
 * 2.0.
 */
package org.elasticsearch.xpack.core.ilm;

import org.elasticsearch.action.ActionListener;
import org.elasticsearch.action.admin.indices.stats.CommonStats;
import org.elasticsearch.action.admin.indices.stats.IndicesStatsRequestBuilder;
import org.elasticsearch.action.admin.indices.stats.IndicesStatsResponse;
import org.elasticsearch.client.internal.AdminClient;
import org.elasticsearch.client.internal.Client;
import org.elasticsearch.client.internal.IndicesAdminClient;
import org.elasticsearch.client.internal.ProjectClient;
import org.elasticsearch.cluster.ProjectState;
import org.elasticsearch.cluster.metadata.IndexMetadata;
import org.elasticsearch.cluster.metadata.LifecycleExecutionState;
import org.elasticsearch.cluster.metadata.ProjectMetadata;
import org.elasticsearch.common.io.stream.Writeable.Reader;
import org.elasticsearch.common.unit.ByteSizeValue;
import org.elasticsearch.core.TimeValue;
import org.elasticsearch.index.IndexVersion;
import org.elasticsearch.xcontent.XContentParser;
import org.elasticsearch.xpack.core.ilm.Step.StepKey;
import org.junit.Before;
import org.mockito.Mockito;

import java.io.IOException;
import java.util.List;
import java.util.Map;
import java.util.concurrent.CountDownLatch;
import java.util.concurrent.TimeUnit;
import java.util.concurrent.atomic.AtomicBoolean;

import static org.hamcrest.Matchers.equalTo;
import static org.hamcrest.Matchers.instanceOf;
import static org.hamcrest.Matchers.is;

public class ShrinkActionTests extends AbstractActionTestCase<ShrinkAction> {

    private Client client;
    private IndicesAdminClient indicesClient;

    @Before
    public void setUpClient() throws Exception {
        super.setUp();
        client = Mockito.mock(Client.class);
        AdminClient adminClient = Mockito.mock(AdminClient.class);
        indicesClient = Mockito.mock(IndicesAdminClient.class);

        ProjectClient projectClient = Mockito.mock(ProjectClient.class);
        Mockito.when(client.projectClient(Mockito.any())).thenReturn(projectClient);
        Mockito.when(projectClient.admin()).thenReturn(adminClient);
        Mockito.when(adminClient.indices()).thenReturn(indicesClient);
    }

    @Override
    protected ShrinkAction doParseInstance(XContentParser parser) throws IOException {
        return ShrinkAction.parse(parser);
    }

    @Override
    protected ShrinkAction createTestInstance() {
        return randomInstance();
    }

    static ShrinkAction randomInstance() {
        if (randomBoolean()) {
            return new ShrinkAction(randomIntBetween(1, 100), null, randomBoolean());
        } else {
            return new ShrinkAction(null, ByteSizeValue.ofBytes(randomIntBetween(1, 100)), randomBoolean());
        }
    }

    @Override
    protected ShrinkAction mutateInstance(ShrinkAction action) {
        Integer numberOfShards = action.getNumberOfShards();
        ByteSizeValue maxPrimaryShardSize = action.getMaxPrimaryShardSize();
        boolean allowWriteAfterShrink = action.getAllowWriteAfterShrink();

        switch (randomInt(2)) {
            case 0 -> {
                numberOfShards = randomValueOtherThan(numberOfShards, () -> randomIntBetween(1, 100));
                maxPrimaryShardSize = null;
            }
            case 1 -> {
                maxPrimaryShardSize = randomValueOtherThan(maxPrimaryShardSize, () -> ByteSizeValue.ofBytes(randomIntBetween(1, 100)));
                numberOfShards = null;
            }
            case 2 -> allowWriteAfterShrink = allowWriteAfterShrink == false;
        }
        return new ShrinkAction(numberOfShards, maxPrimaryShardSize, allowWriteAfterShrink);
    }

    @Override
    protected Reader<ShrinkAction> instanceReader() {
        return ShrinkAction::new;
    }

    public void testNonPositiveShardNumber() {
        Exception e = expectThrows(Exception.class, () -> new ShrinkAction(randomIntBetween(-100, 0), null, randomBoolean()));
        assertThat(e.getMessage(), equalTo("[number_of_shards] must be greater than 0"));
    }

    public void testMaxPrimaryShardSize() {
        ByteSizeValue maxPrimaryShardSize1 = ByteSizeValue.ofBytes(10);
        Exception e1 = expectThrows(
            Exception.class,
            () -> new ShrinkAction(randomIntBetween(1, 100), maxPrimaryShardSize1, randomBoolean())
        );
        assertThat(e1.getMessage(), equalTo("Cannot set both [number_of_shards] and [max_primary_shard_size]"));

        ByteSizeValue maxPrimaryShardSize2 = ByteSizeValue.ZERO;
        Exception e2 = expectThrows(Exception.class, () -> new ShrinkAction(null, maxPrimaryShardSize2, randomBoolean()));
        assertThat(e2.getMessage(), equalTo("[max_primary_shard_size] must be greater than 0"));
    }

    public void testPerformActionWithSkipBecauseOfShardNumber() throws InterruptedException {
        String lifecycleName = randomAlphaOfLengthBetween(4, 10);
        int numberOfShards = randomIntBetween(1, 10);
        ShrinkAction action = new ShrinkAction(numberOfShards, null, randomBoolean());
        StepKey nextStepKey = new StepKey(
            randomAlphaOfLengthBetween(1, 10),
            randomAlphaOfLengthBetween(1, 10),
            randomAlphaOfLengthBetween(1, 10)
        );
        String indexName = randomAlphaOfLength(5);
        IndexMetadata.Builder indexMetadataBuilder = IndexMetadata.builder(indexName)
            .settings(settings(IndexVersion.current()).put(LifecycleSettings.LIFECYCLE_NAME, lifecycleName))
            .numberOfShards(numberOfShards)
            .numberOfReplicas(0);
        assertPerformAction(lifecycleName, indexName, indexMetadataBuilder, action, nextStepKey, true, false);
    }

    public void testPerformActionWithSkipBecauseOfSearchableSnapshot() throws InterruptedException {
        String lifecycleName = randomAlphaOfLengthBetween(4, 10);
        int numberOfShards = randomIntBetween(1, 10);
        ShrinkAction action = new ShrinkAction(numberOfShards, null, randomBoolean());
        StepKey nextStepKey = new StepKey(
            randomAlphaOfLengthBetween(1, 10),
            randomAlphaOfLengthBetween(1, 10),
            randomAlphaOfLengthBetween(1, 10)
        );
        String indexName = randomAlphaOfLength(5);
        IndexMetadata.Builder indexMetadataBuilder = IndexMetadata.builder(indexName)
            .settings(
                settings(IndexVersion.current()).put(LifecycleSettings.LIFECYCLE_NAME, lifecycleName)
                    .put(LifecycleSettings.SNAPSHOT_INDEX_NAME, randomAlphaOfLength(10))
            )
            .numberOfShards(numberOfShards * 2)
            .numberOfReplicas(0);
        assertPerformAction(lifecycleName, indexName, indexMetadataBuilder, action, nextStepKey, true, false);
    }

    public void testPerformActionWithoutSkip() throws InterruptedException {
        int numShards = 6;
        int divisor = randomFrom(2, 3, 6);
        int expectedFinalShards = numShards / divisor;
        String lifecycleName = randomAlphaOfLengthBetween(4, 10);
        ShrinkAction action = new ShrinkAction(expectedFinalShards, null, randomBoolean());
        StepKey nextStepKey = new StepKey(
            randomAlphaOfLengthBetween(1, 10),
            randomAlphaOfLengthBetween(1, 10),
            randomAlphaOfLengthBetween(1, 10)
        );
        String indexName = randomAlphaOfLength(5);
        IndexMetadata.Builder indexMetadatBuilder = IndexMetadata.builder(indexName)
            .settings(settings(IndexVersion.current()).put(LifecycleSettings.LIFECYCLE_NAME, lifecycleName))
            .numberOfShards(numShards)
            .numberOfReplicas(0);
        assertPerformAction(lifecycleName, indexName, indexMetadatBuilder, action, nextStepKey, false, false);
    }

    public void testFailureIsPropagated() throws InterruptedException {
        String lifecycleName = randomAlphaOfLengthBetween(4, 10);
        int numberOfShards = randomIntBetween(1, 10);
        ShrinkAction action = new ShrinkAction(numberOfShards, null, randomBoolean());
        StepKey nextStepKey = new StepKey(
            randomAlphaOfLengthBetween(1, 10),
            randomAlphaOfLengthBetween(1, 10),
            randomAlphaOfLengthBetween(1, 10)
        );
        String indexName = randomAlphaOfLength(5);
        IndexMetadata.Builder indexMetadataBuilder = IndexMetadata.builder(indexName)
            .settings(settings(IndexVersion.current()).put(LifecycleSettings.LIFECYCLE_NAME, lifecycleName))
            .numberOfShards(numberOfShards)
            .numberOfReplicas(0);
        assertPerformAction(lifecycleName, indexName, indexMetadataBuilder, action, nextStepKey, true, true);
    }

    public void assertPerformAction(
        String lifecycleName,
        String indexName,
        IndexMetadata.Builder indexMetadataBuilder,
        ShrinkAction action,
        StepKey nextStepKey,
        boolean shouldSkip,
        boolean withError
    ) throws InterruptedException {
        String phase = randomAlphaOfLengthBetween(1, 10);
        List<Step> steps = action.toSteps(client, phase, nextStepKey);
        AsyncBranchingStep branchStep = ((AsyncBranchingStep) steps.get(0));

        LifecyclePolicy policy = new LifecyclePolicy(
            lifecycleName,
            Map.of("warm", new Phase("warm", TimeValue.ZERO, Map.of(action.getWriteableName(), action)))
        );
        LifecyclePolicyMetadata policyMetadata = new LifecyclePolicyMetadata(
            policy,
            Map.of(),
            randomNonNegativeLong(),
            randomNonNegativeLong()
        );
        ProjectState state = projectStateFromProject(
            ProjectMetadata.builder(randomProjectIdOrDefault())
                .putCustom(
                    IndexLifecycleMetadata.TYPE,
                    new IndexLifecycleMetadata(Map.of(policyMetadata.getName(), policyMetadata), OperationMode.RUNNING)
                )
                .put(
                    indexMetadataBuilder.putCustom(
                        LifecycleExecutionState.ILM_CUSTOM_METADATA_KEY,
                        LifecycleExecutionState.builder()
                            .setPhase(branchStep.getKey().phase())
                            .setPhaseTime(0L)
                            .setAction(branchStep.getKey().action())
                            .setActionTime(0L)
                            .setStep(branchStep.getKey().name())
                            .setStepTime(0L)
                            .build()
                            .asMap()
                    )
                )
        );
        setUpIndicesStatsRequestMock(indexName, withError);
        CountDownLatch countDownLatch = new CountDownLatch(1);
        AtomicBoolean failurePropagated = new AtomicBoolean(false);
        branchStep.performAction(state.metadata().index(indexName), state, null, new ActionListener<>() {
            @Override
            public void onResponse(Void unused) {
                countDownLatch.countDown();
            }

            @Override
            public void onFailure(Exception e) {
                if (withError) {
                    assertThat(e.getMessage(), equalTo("simulated"));
                    failurePropagated.set(true);
                    countDownLatch.countDown();
                } else {
                    fail("Unexpected exception: " + e.getMessage());
                }
            }
        });
        assertTrue(countDownLatch.await(5, TimeUnit.SECONDS));

        if (withError) {
            assertTrue(failurePropagated.get());
        } else if (shouldSkip) {
            if (action.getAllowWriteAfterShrink()) {
                Step lastStep = steps.get(steps.size() - 1);
                assertThat(branchStep.getNextStepKey(), equalTo(lastStep.getKey()));
            } else {
                assertThat(branchStep.getNextStepKey(), equalTo(nextStepKey));
            }
        } else {
            assertThat(branchStep.getNextStepKey(), equalTo(steps.get(1).getKey()));
        }
    }

    public void testToSteps() {
        ShrinkAction action = createTestInstance();
        String phase = randomAlphaOfLengthBetween(1, 10);
        StepKey nextStepKey = new StepKey(
            randomAlphaOfLengthBetween(1, 10),
            randomAlphaOfLengthBetween(1, 10),
            randomAlphaOfLengthBetween(1, 10)
        );
        List<Step> steps = action.toSteps(client, phase, nextStepKey);
        assertThat(steps.size(), equalTo(action.getAllowWriteAfterShrink() ? 19 : 18));
<<<<<<< HEAD
        StepKey expectedFirstKey = new StepKey(phase, ShrinkAction.NAME, ShrinkAction.CONDITIONAL_SKIP_SHRINK_STEP);
        StepKey expectedSecondKey = new StepKey(phase, ShrinkAction.NAME, CheckNotDataStreamWriteIndexStep.NAME);
        StepKey expectedThirdKey = new StepKey(phase, ShrinkAction.NAME, WaitForNoFollowersStep.NAME);
        StepKey expectedFourthKey = new StepKey(phase, ShrinkAction.NAME, WaitUntilTimeSeriesEndTimePassesStep.NAME);
        StepKey expectedFifthKey = new StepKey(phase, ShrinkAction.NAME, ReadOnlyAction.NAME);
        StepKey expectedSixthKey = new StepKey(phase, ShrinkAction.NAME, CheckTargetShardsCountStep.NAME);
        StepKey expectedSeventhKey = new StepKey(phase, ShrinkAction.NAME, CleanupShrinkIndexStep.NAME);
        StepKey expectedEighthKey = new StepKey(phase, ShrinkAction.NAME, GenerateUniqueIndexNameStep.NAME);
        StepKey expectedNinthKey = new StepKey(phase, ShrinkAction.NAME, SetSingleNodeAllocateStep.NAME);
        StepKey expectedTenthKey = new StepKey(phase, ShrinkAction.NAME, CheckShrinkReadyStep.NAME);
        StepKey expectedEleventhKey = new StepKey(phase, ShrinkAction.NAME, ShrinkAction.SHRINK_STEP);
        StepKey expectedTwelveKey = new StepKey(phase, ShrinkAction.NAME, ShrunkShardsAllocatedStep.NAME);
        StepKey expectedThirteenKey = new StepKey(phase, ShrinkAction.NAME, CopyExecutionStateStep.NAME);
        StepKey expectedFourteenKey = new StepKey(phase, ShrinkAction.NAME, ShrinkAction.CONDITIONAL_DATASTREAM_CHECK_KEY);
        StepKey expectedFifteenKey = new StepKey(phase, ShrinkAction.NAME, ShrinkSetAliasStep.NAME);
        StepKey expectedSixteenKey = new StepKey(phase, ShrinkAction.NAME, ShrunkenIndexCheckStep.NAME);
        StepKey expectedSeventeenKey = new StepKey(phase, ShrinkAction.NAME, ReplaceDataStreamBackingIndexStep.NAME);
        StepKey expectedEighteenKey = new StepKey(phase, ShrinkAction.NAME, DeleteStep.NAME);
        StepKey expectedNineteenthKey = new StepKey(phase, ShrinkAction.NAME, UpdateSettingsStep.NAME);
=======
        StepKey preShrinkBranchingKey = new StepKey(phase, ShrinkAction.NAME, ShrinkAction.CONDITIONAL_SKIP_SHRINK_STEP);
        StepKey checkNotWriteIndex = new StepKey(phase, ShrinkAction.NAME, CheckNotDataStreamWriteIndexStep.NAME);
        StepKey waitForNoFollowerStepKey = new StepKey(phase, ShrinkAction.NAME, WaitForNoFollowersStep.NAME);
        StepKey waitTimeSeriesEndTimePassesKey = new StepKey(phase, ShrinkAction.NAME, WaitUntilTimeSeriesEndTimePassesStep.NAME);
        StepKey readOnlyKey = new StepKey(phase, ShrinkAction.NAME, ReadOnlyAction.NAME);
        StepKey checkTargetShardsCountKey = new StepKey(phase, ShrinkAction.NAME, CheckTargetShardsCountStep.NAME);
        StepKey cleanupShrinkIndexKey = new StepKey(phase, ShrinkAction.NAME, ShrinkAction.CLEANUP_SHRINK_INDEX_STEP);
        StepKey generateShrinkIndexNameKey = new StepKey(phase, ShrinkAction.NAME, GenerateUniqueIndexNameStep.NAME);
        StepKey setSingleNodeKey = new StepKey(phase, ShrinkAction.NAME, SetSingleNodeAllocateStep.NAME);
        StepKey allocationRoutedKey = new StepKey(phase, ShrinkAction.NAME, CheckShrinkReadyStep.NAME);
        StepKey shrinkKey = new StepKey(phase, ShrinkAction.NAME, ShrinkStep.NAME);
        StepKey enoughShardsKey = new StepKey(phase, ShrinkAction.NAME, ShrunkShardsAllocatedStep.NAME);
        StepKey copyMetadataKey = new StepKey(phase, ShrinkAction.NAME, CopyExecutionStateStep.NAME);
        StepKey dataStreamCheckBranchingKey = new StepKey(phase, ShrinkAction.NAME, ShrinkAction.CONDITIONAL_DATASTREAM_CHECK_KEY);
        StepKey aliasKey = new StepKey(phase, ShrinkAction.NAME, ShrinkSetAliasStep.NAME);
        StepKey isShrunkIndexKey = new StepKey(phase, ShrinkAction.NAME, ShrunkenIndexCheckStep.NAME);
        StepKey replaceDataStreamIndexKey = new StepKey(phase, ShrinkAction.NAME, ReplaceDataStreamBackingIndexStep.NAME);
        StepKey deleteIndexKey = new StepKey(phase, ShrinkAction.NAME, DeleteStep.NAME);
        StepKey allowWriteKey = new StepKey(phase, ShrinkAction.NAME, UpdateSettingsStep.NAME);
>>>>>>> dc140731

        assertTrue(steps.get(0) instanceof AsyncBranchingStep);
        assertThat(steps.get(0).getKey(), equalTo(preShrinkBranchingKey));
        expectThrows(IllegalStateException.class, () -> steps.get(0).getNextStepKey());
        assertThat(((AsyncBranchingStep) steps.get(0)).getNextStepKeyOnFalse(), equalTo(checkNotWriteIndex));
        assertThat(
            ((AsyncBranchingStep) steps.get(0)).getNextStepKeyOnTrue(),
            equalTo(action.getAllowWriteAfterShrink() ? allowWriteKey : nextStepKey)
        );

        assertTrue(steps.get(1) instanceof CheckNotDataStreamWriteIndexStep);
        assertThat(steps.get(1).getKey(), equalTo(checkNotWriteIndex));
        assertThat(steps.get(1).getNextStepKey(), equalTo(waitForNoFollowerStepKey));

        assertTrue(steps.get(2) instanceof WaitForNoFollowersStep);
        assertThat(steps.get(2).getKey(), equalTo(waitForNoFollowerStepKey));
        assertThat(steps.get(2).getNextStepKey(), equalTo(waitTimeSeriesEndTimePassesKey));

        assertTrue(steps.get(3) instanceof WaitUntilTimeSeriesEndTimePassesStep);
        assertThat(steps.get(3).getKey(), equalTo(waitTimeSeriesEndTimePassesKey));
        assertThat(steps.get(3).getNextStepKey(), equalTo(readOnlyKey));

        assertTrue(steps.get(4) instanceof ReadOnlyStep);
        assertThat(steps.get(4).getKey(), equalTo(readOnlyKey));
        assertThat(steps.get(4).getNextStepKey(), equalTo(checkTargetShardsCountKey));

        assertTrue(steps.get(5) instanceof CheckTargetShardsCountStep);
        assertThat(steps.get(5).getKey(), equalTo(checkTargetShardsCountKey));
        assertThat(steps.get(5).getNextStepKey(), equalTo(cleanupShrinkIndexKey));

        assertTrue(steps.get(6) instanceof CleanupGeneratedIndexStep);
        assertThat(steps.get(6).getKey(), equalTo(cleanupShrinkIndexKey));
        assertThat(steps.get(6).getNextStepKey(), equalTo(generateShrinkIndexNameKey));

        assertTrue(steps.get(7) instanceof GenerateUniqueIndexNameStep);
        assertThat(steps.get(7).getKey(), equalTo(generateShrinkIndexNameKey));
        assertThat(steps.get(7).getNextStepKey(), equalTo(setSingleNodeKey));

        assertTrue(steps.get(8) instanceof SetSingleNodeAllocateStep);
        assertThat(steps.get(8).getKey(), equalTo(setSingleNodeKey));
        assertThat(steps.get(8).getNextStepKey(), equalTo(allocationRoutedKey));

        assertTrue(steps.get(9) instanceof ClusterStateWaitUntilThresholdStep);
        assertThat(((ClusterStateWaitUntilThresholdStep) steps.get(9)).getStepToExecute(), is(instanceOf(CheckShrinkReadyStep.class)));
        assertThat(((ClusterStateWaitUntilThresholdStep) steps.get(9)).getNextKeyOnThreshold(), is(setSingleNodeKey));
        assertThat(steps.get(9).getKey(), equalTo(allocationRoutedKey));
        assertThat(steps.get(9).getNextStepKey(), equalTo(shrinkKey));

<<<<<<< HEAD
        assertTrue(steps.get(10) instanceof ResizeIndexStep);
        assertThat(steps.get(10).getKey(), equalTo(expectedEleventhKey));
        assertThat(steps.get(10).getNextStepKey(), equalTo(expectedTwelveKey));
=======
        assertTrue(steps.get(10) instanceof ShrinkStep);
        assertThat(steps.get(10).getKey(), equalTo(shrinkKey));
        assertThat(steps.get(10).getNextStepKey(), equalTo(enoughShardsKey));
>>>>>>> dc140731

        assertTrue(steps.get(11) instanceof ClusterStateWaitUntilThresholdStep);
        assertThat(steps.get(11).getKey(), equalTo(enoughShardsKey));
        assertThat(steps.get(11).getNextStepKey(), equalTo(copyMetadataKey));
        assertThat(
            ((ClusterStateWaitUntilThresholdStep) steps.get(11)).getStepToExecute(),
            is(instanceOf(ShrunkShardsAllocatedStep.class))
        );
        assertThat(((ClusterStateWaitUntilThresholdStep) steps.get(11)).getNextKeyOnThreshold(), is(cleanupShrinkIndexKey));

        assertTrue(steps.get(12) instanceof CopyExecutionStateStep);
        assertThat(steps.get(12).getKey(), equalTo(copyMetadataKey));
        assertThat(steps.get(12).getNextStepKey(), equalTo(dataStreamCheckBranchingKey));

        assertTrue(steps.get(13) instanceof BranchingStep);
        assertThat(steps.get(13).getKey(), equalTo(dataStreamCheckBranchingKey));
        expectThrows(IllegalStateException.class, () -> steps.get(13).getNextStepKey());
        assertThat(((BranchingStep) steps.get(13)).getNextStepKeyOnFalse(), equalTo(aliasKey));
        assertThat(((BranchingStep) steps.get(13)).getNextStepKeyOnTrue(), equalTo(replaceDataStreamIndexKey));

        assertTrue(steps.get(14) instanceof ShrinkSetAliasStep);
        assertThat(steps.get(14).getKey(), equalTo(aliasKey));
        assertThat(steps.get(14).getNextStepKey(), equalTo(isShrunkIndexKey));

        assertTrue(steps.get(15) instanceof ShrunkenIndexCheckStep);
        assertThat(steps.get(15).getKey(), equalTo(isShrunkIndexKey));
        assertThat(steps.get(15).getNextStepKey(), equalTo(action.getAllowWriteAfterShrink() ? allowWriteKey : nextStepKey));

        assertTrue(steps.get(16) instanceof ReplaceDataStreamBackingIndexStep);
        assertThat(steps.get(16).getKey(), equalTo(replaceDataStreamIndexKey));
        assertThat(steps.get(16).getNextStepKey(), equalTo(deleteIndexKey));

        assertTrue(steps.get(17) instanceof DeleteStep);
        assertThat(steps.get(17).getKey(), equalTo(deleteIndexKey));
        assertThat(steps.get(17).getNextStepKey(), equalTo(isShrunkIndexKey));

        if (action.getAllowWriteAfterShrink()) {
            assertTrue(steps.get(18) instanceof UpdateSettingsStep);
            assertThat(steps.get(18).getKey(), equalTo(allowWriteKey));
            assertThat(steps.get(18).getNextStepKey(), equalTo(nextStepKey));
        }
    }

    private void setUpIndicesStatsRequestMock(String index, boolean withError) {
        IndicesStatsRequestBuilder builder = Mockito.mock(IndicesStatsRequestBuilder.class);
        IndicesStatsResponse response = Mockito.mock(IndicesStatsResponse.class);
        CommonStats commonStats = Mockito.mock(CommonStats.class);
        Mockito.when(response.getPrimaries()).thenReturn(commonStats);
        Mockito.doAnswer(invocation -> {
            String request = (String) invocation.getArguments()[0];
            assertNotNull(request);
            assertEquals(index, request);
            return builder;
        }).when(indicesClient).prepareStats(Mockito.any());
        Mockito.when(builder.clear()).thenReturn(builder);
        Mockito.when(builder.setDocs(true)).thenReturn(builder);
        Mockito.when(builder.setStore(true)).thenReturn(builder);
        Mockito.doAnswer(invocation -> {
            @SuppressWarnings("unchecked")
            ActionListener<IndicesStatsResponse> listener = (ActionListener<IndicesStatsResponse>) invocation.getArguments()[0];
            assertNotNull(listener);
            if (withError) {
                listener.onFailure(new RuntimeException("simulated"));
            } else {
                listener.onResponse(response);
            }
            return null;
        }).when(builder).execute(Mockito.any());
    }

    @Override
    protected boolean isSafeAction() {
        return false;
    }
}<|MERGE_RESOLUTION|>--- conflicted
+++ resolved
@@ -280,27 +280,6 @@
         );
         List<Step> steps = action.toSteps(client, phase, nextStepKey);
         assertThat(steps.size(), equalTo(action.getAllowWriteAfterShrink() ? 19 : 18));
-<<<<<<< HEAD
-        StepKey expectedFirstKey = new StepKey(phase, ShrinkAction.NAME, ShrinkAction.CONDITIONAL_SKIP_SHRINK_STEP);
-        StepKey expectedSecondKey = new StepKey(phase, ShrinkAction.NAME, CheckNotDataStreamWriteIndexStep.NAME);
-        StepKey expectedThirdKey = new StepKey(phase, ShrinkAction.NAME, WaitForNoFollowersStep.NAME);
-        StepKey expectedFourthKey = new StepKey(phase, ShrinkAction.NAME, WaitUntilTimeSeriesEndTimePassesStep.NAME);
-        StepKey expectedFifthKey = new StepKey(phase, ShrinkAction.NAME, ReadOnlyAction.NAME);
-        StepKey expectedSixthKey = new StepKey(phase, ShrinkAction.NAME, CheckTargetShardsCountStep.NAME);
-        StepKey expectedSeventhKey = new StepKey(phase, ShrinkAction.NAME, CleanupShrinkIndexStep.NAME);
-        StepKey expectedEighthKey = new StepKey(phase, ShrinkAction.NAME, GenerateUniqueIndexNameStep.NAME);
-        StepKey expectedNinthKey = new StepKey(phase, ShrinkAction.NAME, SetSingleNodeAllocateStep.NAME);
-        StepKey expectedTenthKey = new StepKey(phase, ShrinkAction.NAME, CheckShrinkReadyStep.NAME);
-        StepKey expectedEleventhKey = new StepKey(phase, ShrinkAction.NAME, ShrinkAction.SHRINK_STEP);
-        StepKey expectedTwelveKey = new StepKey(phase, ShrinkAction.NAME, ShrunkShardsAllocatedStep.NAME);
-        StepKey expectedThirteenKey = new StepKey(phase, ShrinkAction.NAME, CopyExecutionStateStep.NAME);
-        StepKey expectedFourteenKey = new StepKey(phase, ShrinkAction.NAME, ShrinkAction.CONDITIONAL_DATASTREAM_CHECK_KEY);
-        StepKey expectedFifteenKey = new StepKey(phase, ShrinkAction.NAME, ShrinkSetAliasStep.NAME);
-        StepKey expectedSixteenKey = new StepKey(phase, ShrinkAction.NAME, ShrunkenIndexCheckStep.NAME);
-        StepKey expectedSeventeenKey = new StepKey(phase, ShrinkAction.NAME, ReplaceDataStreamBackingIndexStep.NAME);
-        StepKey expectedEighteenKey = new StepKey(phase, ShrinkAction.NAME, DeleteStep.NAME);
-        StepKey expectedNineteenthKey = new StepKey(phase, ShrinkAction.NAME, UpdateSettingsStep.NAME);
-=======
         StepKey preShrinkBranchingKey = new StepKey(phase, ShrinkAction.NAME, ShrinkAction.CONDITIONAL_SKIP_SHRINK_STEP);
         StepKey checkNotWriteIndex = new StepKey(phase, ShrinkAction.NAME, CheckNotDataStreamWriteIndexStep.NAME);
         StepKey waitForNoFollowerStepKey = new StepKey(phase, ShrinkAction.NAME, WaitForNoFollowersStep.NAME);
@@ -311,7 +290,7 @@
         StepKey generateShrinkIndexNameKey = new StepKey(phase, ShrinkAction.NAME, GenerateUniqueIndexNameStep.NAME);
         StepKey setSingleNodeKey = new StepKey(phase, ShrinkAction.NAME, SetSingleNodeAllocateStep.NAME);
         StepKey allocationRoutedKey = new StepKey(phase, ShrinkAction.NAME, CheckShrinkReadyStep.NAME);
-        StepKey shrinkKey = new StepKey(phase, ShrinkAction.NAME, ShrinkStep.NAME);
+        StepKey shrinkKey = new StepKey(phase, ShrinkAction.NAME, ShrinkAction.SHRINK_STEP);
         StepKey enoughShardsKey = new StepKey(phase, ShrinkAction.NAME, ShrunkShardsAllocatedStep.NAME);
         StepKey copyMetadataKey = new StepKey(phase, ShrinkAction.NAME, CopyExecutionStateStep.NAME);
         StepKey dataStreamCheckBranchingKey = new StepKey(phase, ShrinkAction.NAME, ShrinkAction.CONDITIONAL_DATASTREAM_CHECK_KEY);
@@ -320,7 +299,6 @@
         StepKey replaceDataStreamIndexKey = new StepKey(phase, ShrinkAction.NAME, ReplaceDataStreamBackingIndexStep.NAME);
         StepKey deleteIndexKey = new StepKey(phase, ShrinkAction.NAME, DeleteStep.NAME);
         StepKey allowWriteKey = new StepKey(phase, ShrinkAction.NAME, UpdateSettingsStep.NAME);
->>>>>>> dc140731
 
         assertTrue(steps.get(0) instanceof AsyncBranchingStep);
         assertThat(steps.get(0).getKey(), equalTo(preShrinkBranchingKey));
@@ -369,15 +347,9 @@
         assertThat(steps.get(9).getKey(), equalTo(allocationRoutedKey));
         assertThat(steps.get(9).getNextStepKey(), equalTo(shrinkKey));
 
-<<<<<<< HEAD
         assertTrue(steps.get(10) instanceof ResizeIndexStep);
-        assertThat(steps.get(10).getKey(), equalTo(expectedEleventhKey));
-        assertThat(steps.get(10).getNextStepKey(), equalTo(expectedTwelveKey));
-=======
-        assertTrue(steps.get(10) instanceof ShrinkStep);
         assertThat(steps.get(10).getKey(), equalTo(shrinkKey));
         assertThat(steps.get(10).getNextStepKey(), equalTo(enoughShardsKey));
->>>>>>> dc140731
 
         assertTrue(steps.get(11) instanceof ClusterStateWaitUntilThresholdStep);
         assertThat(steps.get(11).getKey(), equalTo(enoughShardsKey));

/*
 * Copyright Elasticsearch B.V. and/or licensed to Elasticsearch B.V. under one
 * or more contributor license agreements. Licensed under the Elastic License
 * 2.0; you may not use this file except in compliance with the Elastic License
 * 2.0.
 */

package org.elasticsearch.xpack.core.inference.action;

import org.apache.http.pool.PoolStats;
import org.elasticsearch.TransportVersion;
import org.elasticsearch.TransportVersions;
import org.elasticsearch.cluster.node.DiscoveryNode;
import org.elasticsearch.cluster.node.DiscoveryNodeUtils;
import org.elasticsearch.common.Strings;
import org.elasticsearch.common.cache.Cache;
import org.elasticsearch.common.io.stream.Writeable;
import org.elasticsearch.xpack.core.ml.AbstractBWCWireSerializationTestCase;

import java.io.IOException;
import java.io.UnsupportedEncodingException;

public class GetInferenceDiagnosticsActionNodeResponseTests extends AbstractBWCWireSerializationTestCase<
    GetInferenceDiagnosticsAction.NodeResponse> {
    public static GetInferenceDiagnosticsAction.NodeResponse createRandom() {
        DiscoveryNode node = DiscoveryNodeUtils.create("id");
        var randomExternalPoolStats = new PoolStats(randomInt(), randomInt(), randomInt(), randomInt());
        var randomEisPoolStats = new PoolStats(randomInt(), randomInt(), randomInt(), randomInt());

<<<<<<< HEAD
        return new GetInferenceDiagnosticsAction.NodeResponse(node, randomPoolStats, randomCacheStats());
=======
        return new GetInferenceDiagnosticsAction.NodeResponse(node, randomExternalPoolStats, randomEisPoolStats);
>>>>>>> f0e4ee62
    }

    @Override
    protected Writeable.Reader<GetInferenceDiagnosticsAction.NodeResponse> instanceReader() {
        return GetInferenceDiagnosticsAction.NodeResponse::new;
    }

    @Override
    protected GetInferenceDiagnosticsAction.NodeResponse createTestInstance() {
        return createRandom();
    }

    @Override
    protected GetInferenceDiagnosticsAction.NodeResponse mutateInstance(GetInferenceDiagnosticsAction.NodeResponse instance)
        throws IOException {
        if (randomBoolean()) {
            PoolStats mutatedConnPoolStats = mutatePoolStats(instance.getExternalConnectionPoolStats());
            PoolStats eisPoolStats = copyPoolStats(instance.getEisMtlsConnectionPoolStats());
            return new GetInferenceDiagnosticsAction.NodeResponse(instance.getNode(), mutatedConnPoolStats, eisPoolStats);
        } else {
            PoolStats connPoolStats = copyPoolStats(instance.getExternalConnectionPoolStats());
            PoolStats mutatedEisPoolStats = mutatePoolStats(instance.getEisMtlsConnectionPoolStats());
            return new GetInferenceDiagnosticsAction.NodeResponse(instance.getNode(), connPoolStats, mutatedEisPoolStats);
        }
    }

    private PoolStats mutatePoolStats(GetInferenceDiagnosticsAction.NodeResponse.ConnectionPoolStats stats)
        throws UnsupportedEncodingException {
        var select = randomIntBetween(0, 3);
        return switch (select) {
<<<<<<< HEAD
            case 0 -> new GetInferenceDiagnosticsAction.NodeResponse(
                instance.getNode(),
                new PoolStats(
                    randomInt(),
                    connPoolStats.getPendingConnections(),
                    connPoolStats.getAvailableConnections(),
                    connPoolStats.getMaxConnections()
                ),
                randomCacheStats()
            );
            case 1 -> new GetInferenceDiagnosticsAction.NodeResponse(
                instance.getNode(),
                new PoolStats(
                    connPoolStats.getLeasedConnections(),
                    randomInt(),
                    connPoolStats.getAvailableConnections(),
                    connPoolStats.getMaxConnections()
                ),
                randomCacheStats()
            );
            case 2 -> new GetInferenceDiagnosticsAction.NodeResponse(
                instance.getNode(),
                new PoolStats(
                    connPoolStats.getLeasedConnections(),
                    connPoolStats.getPendingConnections(),
                    randomInt(),
                    connPoolStats.getMaxConnections()
                ),
                randomCacheStats()
=======
            case 0 -> new PoolStats(randomInt(), stats.getPendingConnections(), stats.getAvailableConnections(), stats.getMaxConnections());
            case 1 -> new PoolStats(stats.getLeasedConnections(), randomInt(), stats.getAvailableConnections(), stats.getMaxConnections());
            case 2 -> new PoolStats(stats.getLeasedConnections(), stats.getPendingConnections(), randomInt(), stats.getMaxConnections());
            case 3 -> new PoolStats(
                stats.getLeasedConnections(),
                stats.getPendingConnections(),
                stats.getAvailableConnections(),
                randomInt()
>>>>>>> f0e4ee62
            );
            default -> throw new UnsupportedEncodingException(Strings.format("Encountered unsupported case %s", select));
        };
    }

    private PoolStats copyPoolStats(GetInferenceDiagnosticsAction.NodeResponse.ConnectionPoolStats stats) {
        return new PoolStats(
            stats.getLeasedConnections(),
            stats.getPendingConnections(),
            stats.getAvailableConnections(),
            stats.getMaxConnections()
        );
    }

    @Override
    protected GetInferenceDiagnosticsAction.NodeResponse mutateInstanceForVersion(
        GetInferenceDiagnosticsAction.NodeResponse instance,
        TransportVersion version
    ) {
        if (version.before(TransportVersions.INFERENCE_API_EIS_DIAGNOSTICS)) {
            return new GetInferenceDiagnosticsAction.NodeResponse(
                instance.getNode(),
                new PoolStats(
<<<<<<< HEAD
                    connPoolStats.getLeasedConnections(),
                    connPoolStats.getPendingConnections(),
                    connPoolStats.getAvailableConnections(),
                    randomInt()
                ),
                randomCacheStats()
=======
                    instance.getExternalConnectionPoolStats().getLeasedConnections(),
                    instance.getExternalConnectionPoolStats().getPendingConnections(),
                    instance.getExternalConnectionPoolStats().getAvailableConnections(),
                    instance.getExternalConnectionPoolStats().getMaxConnections()
                ),
                new PoolStats(0, 0, 0, 0)
>>>>>>> f0e4ee62
            );
        } else {
            return instance;
        }
    }

    private static Cache.Stats randomCacheStats() {
        return new Cache.Stats(randomLong(), randomLong(), randomLong());
    }

    @Override
    protected GetInferenceDiagnosticsAction.NodeResponse mutateInstanceForVersion(
        GetInferenceDiagnosticsAction.NodeResponse instance,
        TransportVersion version
    ) {
        return mutateNodeResponseForVersion(instance, version);
    }

    public static GetInferenceDiagnosticsAction.NodeResponse mutateNodeResponseForVersion(
        GetInferenceDiagnosticsAction.NodeResponse instance,
        TransportVersion version
    ) {
        if (version.before(TransportVersions.ML_INFERENCE_ENDPOINT_CACHE)) {
            return new GetInferenceDiagnosticsAction.NodeResponse(
                instance.getNode(),
                new PoolStats(
                    instance.getConnectionPoolStats().getLeasedConnections(),
                    instance.getConnectionPoolStats().getPendingConnections(),
                    instance.getConnectionPoolStats().getAvailableConnections(),
                    instance.getConnectionPoolStats().getMaxConnections()
                ),
                null
            );
        } else {
            return instance;
        }
    }
}<|MERGE_RESOLUTION|>--- conflicted
+++ resolved
@@ -27,11 +27,7 @@
         var randomExternalPoolStats = new PoolStats(randomInt(), randomInt(), randomInt(), randomInt());
         var randomEisPoolStats = new PoolStats(randomInt(), randomInt(), randomInt(), randomInt());
 
-<<<<<<< HEAD
-        return new GetInferenceDiagnosticsAction.NodeResponse(node, randomPoolStats, randomCacheStats());
-=======
-        return new GetInferenceDiagnosticsAction.NodeResponse(node, randomExternalPoolStats, randomEisPoolStats);
->>>>>>> f0e4ee62
+        return new GetInferenceDiagnosticsAction.NodeResponse(node, randomExternalPoolStats, randomEisPoolStats, randomCacheStats());
     }
 
     @Override
@@ -50,11 +46,16 @@
         if (randomBoolean()) {
             PoolStats mutatedConnPoolStats = mutatePoolStats(instance.getExternalConnectionPoolStats());
             PoolStats eisPoolStats = copyPoolStats(instance.getEisMtlsConnectionPoolStats());
-            return new GetInferenceDiagnosticsAction.NodeResponse(instance.getNode(), mutatedConnPoolStats, eisPoolStats);
+            return new GetInferenceDiagnosticsAction.NodeResponse(
+                instance.getNode(),
+                mutatedConnPoolStats,
+                eisPoolStats,
+                randomCacheStats()
+            );
         } else {
             PoolStats connPoolStats = copyPoolStats(instance.getExternalConnectionPoolStats());
             PoolStats mutatedEisPoolStats = mutatePoolStats(instance.getEisMtlsConnectionPoolStats());
-            return new GetInferenceDiagnosticsAction.NodeResponse(instance.getNode(), connPoolStats, mutatedEisPoolStats);
+            return new GetInferenceDiagnosticsAction.NodeResponse(instance.getNode(), connPoolStats, mutatedEisPoolStats, null);
         }
     }
 
@@ -62,37 +63,6 @@
         throws UnsupportedEncodingException {
         var select = randomIntBetween(0, 3);
         return switch (select) {
-<<<<<<< HEAD
-            case 0 -> new GetInferenceDiagnosticsAction.NodeResponse(
-                instance.getNode(),
-                new PoolStats(
-                    randomInt(),
-                    connPoolStats.getPendingConnections(),
-                    connPoolStats.getAvailableConnections(),
-                    connPoolStats.getMaxConnections()
-                ),
-                randomCacheStats()
-            );
-            case 1 -> new GetInferenceDiagnosticsAction.NodeResponse(
-                instance.getNode(),
-                new PoolStats(
-                    connPoolStats.getLeasedConnections(),
-                    randomInt(),
-                    connPoolStats.getAvailableConnections(),
-                    connPoolStats.getMaxConnections()
-                ),
-                randomCacheStats()
-            );
-            case 2 -> new GetInferenceDiagnosticsAction.NodeResponse(
-                instance.getNode(),
-                new PoolStats(
-                    connPoolStats.getLeasedConnections(),
-                    connPoolStats.getPendingConnections(),
-                    randomInt(),
-                    connPoolStats.getMaxConnections()
-                ),
-                randomCacheStats()
-=======
             case 0 -> new PoolStats(randomInt(), stats.getPendingConnections(), stats.getAvailableConnections(), stats.getMaxConnections());
             case 1 -> new PoolStats(stats.getLeasedConnections(), randomInt(), stats.getAvailableConnections(), stats.getMaxConnections());
             case 2 -> new PoolStats(stats.getLeasedConnections(), stats.getPendingConnections(), randomInt(), stats.getMaxConnections());
@@ -101,7 +71,6 @@
                 stats.getPendingConnections(),
                 stats.getAvailableConnections(),
                 randomInt()
->>>>>>> f0e4ee62
             );
             default -> throw new UnsupportedEncodingException(Strings.format("Encountered unsupported case %s", select));
         };
@@ -114,36 +83,6 @@
             stats.getAvailableConnections(),
             stats.getMaxConnections()
         );
-    }
-
-    @Override
-    protected GetInferenceDiagnosticsAction.NodeResponse mutateInstanceForVersion(
-        GetInferenceDiagnosticsAction.NodeResponse instance,
-        TransportVersion version
-    ) {
-        if (version.before(TransportVersions.INFERENCE_API_EIS_DIAGNOSTICS)) {
-            return new GetInferenceDiagnosticsAction.NodeResponse(
-                instance.getNode(),
-                new PoolStats(
-<<<<<<< HEAD
-                    connPoolStats.getLeasedConnections(),
-                    connPoolStats.getPendingConnections(),
-                    connPoolStats.getAvailableConnections(),
-                    randomInt()
-                ),
-                randomCacheStats()
-=======
-                    instance.getExternalConnectionPoolStats().getLeasedConnections(),
-                    instance.getExternalConnectionPoolStats().getPendingConnections(),
-                    instance.getExternalConnectionPoolStats().getAvailableConnections(),
-                    instance.getExternalConnectionPoolStats().getMaxConnections()
-                ),
-                new PoolStats(0, 0, 0, 0)
->>>>>>> f0e4ee62
-            );
-        } else {
-            return instance;
-        }
     }
 
     private static Cache.Stats randomCacheStats() {
@@ -162,19 +101,29 @@
         GetInferenceDiagnosticsAction.NodeResponse instance,
         TransportVersion version
     ) {
-        if (version.before(TransportVersions.ML_INFERENCE_ENDPOINT_CACHE)) {
-            return new GetInferenceDiagnosticsAction.NodeResponse(
-                instance.getNode(),
-                new PoolStats(
-                    instance.getConnectionPoolStats().getLeasedConnections(),
-                    instance.getConnectionPoolStats().getPendingConnections(),
-                    instance.getConnectionPoolStats().getAvailableConnections(),
-                    instance.getConnectionPoolStats().getMaxConnections()
-                ),
-                null
-            );
-        } else {
+        if (version.onOrAfter(TransportVersions.ML_INFERENCE_ENDPOINT_CACHE)) {
             return instance;
         }
+
+        var eisMltsConnectionPoolStats = version.onOrAfter(TransportVersions.INFERENCE_API_EIS_DIAGNOSTICS)
+            ? new PoolStats(
+                instance.getEisMtlsConnectionPoolStats().getLeasedConnections(),
+                instance.getEisMtlsConnectionPoolStats().getPendingConnections(),
+                instance.getEisMtlsConnectionPoolStats().getAvailableConnections(),
+                instance.getEisMtlsConnectionPoolStats().getMaxConnections()
+            )
+            : new PoolStats(0, 0, 0, 0);
+
+        return new GetInferenceDiagnosticsAction.NodeResponse(
+            instance.getNode(),
+            new PoolStats(
+                instance.getExternalConnectionPoolStats().getLeasedConnections(),
+                instance.getExternalConnectionPoolStats().getPendingConnections(),
+                instance.getExternalConnectionPoolStats().getAvailableConnections(),
+                instance.getExternalConnectionPoolStats().getMaxConnections()
+            ),
+            eisMltsConnectionPoolStats,
+            null
+        );
     }
 }
/*
 * Copyright Elasticsearch B.V. and/or licensed to Elasticsearch B.V. under one
 * or more contributor license agreements. Licensed under the Elastic License
 * 2.0; you may not use this file except in compliance with the Elastic License
 * 2.0.
 */

package org.elasticsearch.xpack.core.ml.inference.trainedmodel;

import org.elasticsearch.ElasticsearchException;
import org.elasticsearch.Version;
import org.elasticsearch.common.io.stream.NamedWriteableRegistry;
import org.elasticsearch.common.io.stream.Writeable;
import org.elasticsearch.xcontent.NamedXContentRegistry;
import org.elasticsearch.xcontent.XContentParser;
import org.elasticsearch.xpack.core.ml.AbstractBWCSerializationTestCase;
import org.elasticsearch.xpack.core.ml.inference.MlInferenceNamedXContentProvider;

import java.io.IOException;
import java.util.Collections;
import java.util.HashMap;
import java.util.Map;

import static org.hamcrest.Matchers.equalTo;

public class FillMaskConfigUpdateTests extends AbstractBWCSerializationTestCase<FillMaskConfigUpdate> {

    public void testFromMap() {
<<<<<<< HEAD
        FillMaskConfigUpdate expected = new FillMaskConfigUpdate(3, "ml-results");
=======
        FillMaskConfigUpdate expected = new FillMaskConfigUpdate(3, "ml-results", new BertTokenizationUpdate(Tokenization.Truncate.FIRST));
>>>>>>> d90fa4eb
        Map<String, Object> config = new HashMap<>() {
            {
                put(NlpConfig.RESULTS_FIELD.getPreferredName(), "ml-results");
                put(NlpConfig.NUM_TOP_CLASSES.getPreferredName(), 3);
<<<<<<< HEAD
            }
        };
        assertThat(FillMaskConfigUpdate.fromMap(config), equalTo(expected));
=======
                Map<String, Object> truncate = new HashMap<>();
                truncate.put("truncate", "first");
                Map<String, Object> bert = new HashMap<>();
                bert.put("bert", truncate);
                put("tokenization", bert);
            }
        };
        var pp = FillMaskConfigUpdate.fromMap(config);
        assertThat(pp, equalTo(expected));
>>>>>>> d90fa4eb
    }

    public void testFromMapWithUnknownField() {
        ElasticsearchException ex = expectThrows(
            ElasticsearchException.class,
            () -> FillMaskConfigUpdate.fromMap(Collections.singletonMap("some_key", 1))
        );
        assertThat(ex.getMessage(), equalTo("Unrecognized fields [some_key]."));
    }

    public void testIsNoop() {
        assertTrue(new FillMaskConfigUpdate.Builder().build().isNoop(FillMaskConfigTests.createRandom()));

        assertFalse(
            new FillMaskConfigUpdate.Builder().setResultsField("foo")
                .build()
                .isNoop(new FillMaskConfig.Builder().setResultsField("bar").build())
        );
<<<<<<< HEAD
=======

        assertFalse(
            new FillMaskConfigUpdate.Builder().setTokenizationUpdate(new BertTokenizationUpdate(Tokenization.Truncate.SECOND))
                .build()
                .isNoop(new FillMaskConfig.Builder().setResultsField("bar").build())
        );
>>>>>>> d90fa4eb

        assertTrue(
            new FillMaskConfigUpdate.Builder().setNumTopClasses(3).build().isNoop(new FillMaskConfig.Builder().setNumTopClasses(3).build())
        );
    }

    public void testApply() {
        FillMaskConfig originalConfig = FillMaskConfigTests.createRandom();

        assertThat(originalConfig, equalTo(new FillMaskConfigUpdate.Builder().build().apply(originalConfig)));

        assertThat(
            new FillMaskConfig.Builder(originalConfig).setResultsField("ml-results").build(),
            equalTo(new FillMaskConfigUpdate.Builder().setResultsField("ml-results").build().apply(originalConfig))
        );
        assertThat(
            new FillMaskConfig.Builder(originalConfig).setNumTopClasses(originalConfig.getNumTopClasses() + 1).build(),
            equalTo(
                new FillMaskConfigUpdate.Builder().setNumTopClasses(originalConfig.getNumTopClasses() + 1).build().apply(originalConfig)
            )
        );
<<<<<<< HEAD
=======

        Tokenization.Truncate truncate = randomFrom(Tokenization.Truncate.values());
        Tokenization tokenization = new BertTokenization(
            originalConfig.getTokenization().doLowerCase(),
            originalConfig.getTokenization().withSpecialTokens(),
            originalConfig.getTokenization().maxSequenceLength(),
            truncate
        );
        assertThat(
            new FillMaskConfig.Builder(originalConfig).setTokenization(tokenization).build(),
            equalTo(
                new FillMaskConfigUpdate.Builder().setTokenizationUpdate(new BertTokenizationUpdate(truncate)).build().apply(originalConfig)
            )
        );
>>>>>>> d90fa4eb
    }

    @Override
    protected FillMaskConfigUpdate doParseInstance(XContentParser parser) throws IOException {
        return FillMaskConfigUpdate.fromXContentStrict(parser);
    }

    @Override
    protected Writeable.Reader<FillMaskConfigUpdate> instanceReader() {
        return FillMaskConfigUpdate::new;
    }

    @Override
    protected FillMaskConfigUpdate createTestInstance() {
        FillMaskConfigUpdate.Builder builder = new FillMaskConfigUpdate.Builder();
        if (randomBoolean()) {
            builder.setNumTopClasses(randomIntBetween(1, 4));
        }
        if (randomBoolean()) {
            builder.setResultsField(randomAlphaOfLength(8));
        }
        if (randomBoolean()) {
            builder.setTokenizationUpdate(new BertTokenizationUpdate(randomFrom(Tokenization.Truncate.values())));
        }
        return builder.build();
    }

    @Override
    protected FillMaskConfigUpdate mutateInstanceForVersion(FillMaskConfigUpdate instance, Version version) {
        if (version.before(Version.V_8_1_0)) {
            return new FillMaskConfigUpdate(instance.getNumTopClasses(), instance.getResultsField(), null);
        }
        return instance;
    }

    @Override
    protected NamedXContentRegistry xContentRegistry() {
        return new NamedXContentRegistry(new MlInferenceNamedXContentProvider().getNamedXContentParsers());
    }

    @Override
    protected NamedWriteableRegistry getNamedWriteableRegistry() {
        return new NamedWriteableRegistry(new MlInferenceNamedXContentProvider().getNamedWriteables());
    }
}<|MERGE_RESOLUTION|>--- conflicted
+++ resolved
@@ -26,20 +26,11 @@
 public class FillMaskConfigUpdateTests extends AbstractBWCSerializationTestCase<FillMaskConfigUpdate> {
 
     public void testFromMap() {
-<<<<<<< HEAD
-        FillMaskConfigUpdate expected = new FillMaskConfigUpdate(3, "ml-results");
-=======
         FillMaskConfigUpdate expected = new FillMaskConfigUpdate(3, "ml-results", new BertTokenizationUpdate(Tokenization.Truncate.FIRST));
->>>>>>> d90fa4eb
         Map<String, Object> config = new HashMap<>() {
             {
                 put(NlpConfig.RESULTS_FIELD.getPreferredName(), "ml-results");
                 put(NlpConfig.NUM_TOP_CLASSES.getPreferredName(), 3);
-<<<<<<< HEAD
-            }
-        };
-        assertThat(FillMaskConfigUpdate.fromMap(config), equalTo(expected));
-=======
                 Map<String, Object> truncate = new HashMap<>();
                 truncate.put("truncate", "first");
                 Map<String, Object> bert = new HashMap<>();
@@ -49,7 +40,6 @@
         };
         var pp = FillMaskConfigUpdate.fromMap(config);
         assertThat(pp, equalTo(expected));
->>>>>>> d90fa4eb
     }
 
     public void testFromMapWithUnknownField() {
@@ -68,15 +58,12 @@
                 .build()
                 .isNoop(new FillMaskConfig.Builder().setResultsField("bar").build())
         );
-<<<<<<< HEAD
-=======
 
         assertFalse(
             new FillMaskConfigUpdate.Builder().setTokenizationUpdate(new BertTokenizationUpdate(Tokenization.Truncate.SECOND))
                 .build()
                 .isNoop(new FillMaskConfig.Builder().setResultsField("bar").build())
         );
->>>>>>> d90fa4eb
 
         assertTrue(
             new FillMaskConfigUpdate.Builder().setNumTopClasses(3).build().isNoop(new FillMaskConfig.Builder().setNumTopClasses(3).build())
@@ -98,8 +85,6 @@
                 new FillMaskConfigUpdate.Builder().setNumTopClasses(originalConfig.getNumTopClasses() + 1).build().apply(originalConfig)
             )
         );
-<<<<<<< HEAD
-=======
 
         Tokenization.Truncate truncate = randomFrom(Tokenization.Truncate.values());
         Tokenization tokenization = new BertTokenization(
@@ -114,7 +99,6 @@
                 new FillMaskConfigUpdate.Builder().setTokenizationUpdate(new BertTokenizationUpdate(truncate)).build().apply(originalConfig)
             )
         );
->>>>>>> d90fa4eb
     }
 
     @Override

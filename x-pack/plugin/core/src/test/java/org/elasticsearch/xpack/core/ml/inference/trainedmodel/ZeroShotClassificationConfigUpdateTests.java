--- conflicted
+++ resolved
@@ -56,9 +56,6 @@
     }
 
     public void testFromMap() {
-<<<<<<< HEAD
-        ZeroShotClassificationConfigUpdate expected = new ZeroShotClassificationConfigUpdate(List.of("foo", "bar"), false, "ml-results");
-=======
         ZeroShotClassificationConfigUpdate expected = new ZeroShotClassificationConfigUpdate(
             List.of("foo", "bar"),
             false,
@@ -66,20 +63,16 @@
             new BertTokenizationUpdate(Tokenization.Truncate.FIRST)
         );
 
->>>>>>> d90fa4eb
         Map<String, Object> config = new HashMap<>() {
             {
                 put(ZeroShotClassificationConfig.LABELS.getPreferredName(), List.of("foo", "bar"));
                 put(ZeroShotClassificationConfig.MULTI_LABEL.getPreferredName(), false);
                 put(ZeroShotClassificationConfig.RESULTS_FIELD.getPreferredName(), "ml-results");
-<<<<<<< HEAD
-=======
                 Map<String, Object> truncate = new HashMap<>();
                 truncate.put("truncate", "first");
                 Map<String, Object> bert = new HashMap<>();
                 bert.put("bert", truncate);
                 put("tokenization", bert);
->>>>>>> d90fa4eb
             }
         };
         assertThat(ZeroShotClassificationConfigUpdate.fromMap(config), equalTo(expected));
@@ -141,8 +134,6 @@
                 "updated-field"
             ),
             equalTo(new ZeroShotClassificationConfigUpdate.Builder().setResultsField("updated-field").build().apply(originalConfig))
-<<<<<<< HEAD
-=======
         );
 
         Tokenization.Truncate truncate = randomFrom(Tokenization.Truncate.values());
@@ -167,7 +158,6 @@
                     .build()
                     .apply(originalConfig)
             )
->>>>>>> d90fa4eb
         );
     }
 

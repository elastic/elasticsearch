--- conflicted
+++ resolved
@@ -271,18 +271,11 @@
     }
 
     private void assertCorrectLuceneQuery(String name, Query query, List<String> expectedFeatureFields) {
-<<<<<<< HEAD
-        assertTrue(query instanceof SparseVectorQueryWrapper);
-        Query termsQuery = ((SparseVectorQueryWrapper) query).getTermsQuery();
-        assertTrue(termsQuery instanceof BooleanQuery);
-        List<BooleanClause> booleanClauses = ((BooleanQuery) termsQuery).clauses();
-=======
         assertThat(query, instanceOf(SparseVectorQueryWrapper.class));
         var sparseQuery = (SparseVectorQueryWrapper) query;
         assertThat(sparseQuery.getTermsQuery(), instanceOf(BooleanQuery.class));
         BooleanQuery booleanQuery = (BooleanQuery) sparseQuery.getTermsQuery();
         List<BooleanClause> booleanClauses = booleanQuery.clauses();
->>>>>>> fd81c511
         assertEquals(
             name + " had " + booleanClauses.size() + " clauses, expected " + expectedFeatureFields.size(),
             expectedFeatureFields.size(),
@@ -354,15 +347,9 @@
     @Override
     protected void doAssertLuceneQuery(WeightedTokensQueryBuilder queryBuilder, Query query, SearchExecutionContext context) {
         assertThat(query, instanceOf(SparseVectorQueryWrapper.class));
-<<<<<<< HEAD
-        Query termsQuery = ((SparseVectorQueryWrapper) query).getTermsQuery();
-        assertThat(termsQuery, instanceOf(BooleanQuery.class));
-        BooleanQuery booleanQuery = (BooleanQuery) termsQuery;
-=======
         var sparseQuery = (SparseVectorQueryWrapper) query;
         assertThat(sparseQuery.getTermsQuery(), instanceOf(BooleanQuery.class));
         BooleanQuery booleanQuery = (BooleanQuery) sparseQuery.getTermsQuery();
->>>>>>> fd81c511
         assertEquals(booleanQuery.getMinimumNumberShouldMatch(), 1);
         assertThat(booleanQuery.clauses(), hasSize(NUM_TOKENS));
 

--- conflicted
+++ resolved
@@ -348,15 +348,7 @@
     }
 
     public void testCacheUnderConcurrentAccess() throws Exception {
-<<<<<<< HEAD
-        final int concurrentThreads = randomIntBetween(5, 15);
-=======
-        // This value is based on the internal implementation details of lucene's FixedBitSet
-        // If the implementation changes, this can be safely updated to match the new ram usage for a single bitset
-        final long expectedBytesPerBitSet = 56;
-
         final int concurrentThreads = randomIntBetween(5, 8);
->>>>>>> 2529ac7e
         final int numberOfIndices = randomIntBetween(3, 8);
 
         // Force cache evictions by setting the size to be less than the number of distinct queries we search on.
@@ -390,26 +382,12 @@
                 final AtomicReference<Throwable> exceptionInThread = new AtomicReference<>();
                 for (int thread = 0; thread < concurrentThreads; thread++) {
                     threads.submit(() -> {
-<<<<<<< HEAD
-                        start.countDown();
-                        start.await(100, TimeUnit.MILLISECONDS);
-                        for (int loop = 0; loop < 15; loop++) {
-                            for (int field = 1; field <= FIELD_COUNT; field++) {
-                                final TermQueryBuilder queryBuilder = QueryBuilders.termQuery("field-" + field, "value-" + field);
-                                final TestIndexContext randomContext = randomFrom(contexts);
-                                final Query query = queryBuilder.toQuery(randomContext.searchExecutionContext);
-                                final BitSet bitSet = cache.getBitSet(query, randomContext.leafReaderContext);
-                                assertThat(bitSet, notNullValue());
-                                assertThat(bitSet.ramBytesUsed(), equalTo(EXPECTED_BYTES_PER_BIT_SET));
-                                uniqueBitSets.add(bitSet);
-=======
                         try {
                             start.countDown();
                             if (false == start.await(100, TimeUnit.MILLISECONDS)) {
                                 // We still proceed even when some threads are not ready. All threads being ready increases the chance
                                 // of them running concurrently and competing for caching. But this is not guaranteed either way.
                                 logger.info("[{}] out of [{}] worker threads are ready", start.getCount(), concurrentThreads);
->>>>>>> 2529ac7e
                             }
                             for (int loop = 0; loop < 5; loop++) {
                                 for (int field = 1; field <= FIELD_COUNT; field++) {
@@ -418,7 +396,7 @@
                                     final Query query = queryBuilder.toQuery(randomContext.searchExecutionContext);
                                     final BitSet bitSet = cache.getBitSet(query, randomContext.leafReaderContext);
                                     assertThat(bitSet, notNullValue());
-                                    assertThat(bitSet.ramBytesUsed(), equalTo(expectedBytesPerBitSet));
+                                    assertThat(bitSet.ramBytesUsed(), equalTo(EXPECTED_BYTES_PER_BIT_SET));
                                     uniqueBitSets.add(bitSet);
                                 }
                             }

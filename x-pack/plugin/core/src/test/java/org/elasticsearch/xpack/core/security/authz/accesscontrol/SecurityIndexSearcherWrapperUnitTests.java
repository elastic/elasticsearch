--- conflicted
+++ resolved
@@ -41,11 +41,7 @@
 import org.elasticsearch.core.internal.io.IOUtils;
 import org.elasticsearch.index.Index;
 import org.elasticsearch.index.IndexSettings;
-<<<<<<< HEAD
-=======
-import org.elasticsearch.index.cache.bitset.BitsetFilterCache;
 import org.elasticsearch.index.engine.Engine;
->>>>>>> 5566cd59
 import org.elasticsearch.index.mapper.FieldNamesFieldMapper;
 import org.elasticsearch.index.mapper.MapperService;
 import org.elasticsearch.index.mapper.SeqNoFieldMapper;
@@ -519,17 +515,12 @@
             assertThat(bitSet, instanceOf(FixedBitSet.class));
         }
 
-<<<<<<< HEAD
         DocumentSubsetDirectoryReader filteredReader = DocumentSubsetReader.wrap(reader, bitsetCache, roleQuery);
-        IndexSearcher searcher = new SecurityIndexSearcherWrapper.IndexSearcherWrapper(filteredReader);
-=======
-        DocumentSubsetDirectoryReader filteredReader = DocumentSubsetReader.wrap(reader, cache, roleQuery);
         IndexSearcher wrapSearcher = new SecurityIndexSearcherWrapper.IndexSearcherWrapper(filteredReader);
         Engine.Searcher engineSearcher = new Engine.Searcher("test", wrapSearcher, () -> {});
         ContextIndexSearcher searcher = new ContextIndexSearcher(engineSearcher,
             wrapSearcher.getQueryCache(), wrapSearcher.getQueryCachingPolicy());
         searcher.setCheckCancelled(() -> {});
->>>>>>> 5566cd59
 
         // Searching a non-existing term will trigger a null scorer
         assertEquals(0, searcher.count(new TermQuery(new Term("non_existing_field", "non_existing_value"))));

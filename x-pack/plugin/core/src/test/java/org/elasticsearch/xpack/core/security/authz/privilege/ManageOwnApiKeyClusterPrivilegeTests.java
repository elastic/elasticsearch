--- conflicted
+++ resolved
@@ -41,10 +41,6 @@
         final Authentication authentication = AuthenticationTests.randomApiKeyAuthentication(userJoe, apiKeyId);
         final TransportRequest getApiKeyRequest = GetApiKeyRequest.usingApiKeyId(apiKeyId, randomBoolean());
         final TransportRequest invalidateApiKeyRequest = InvalidateApiKeyRequest.usingApiKeyId(apiKeyId, randomBoolean());
-<<<<<<< HEAD
-        final TransportRequest updateApiKeyRequest = UpdateApiKeyRequest.usingApiKeyId(apiKeyId);
-=======
->>>>>>> 12bf4510
         assertTrue(clusterPermission.check("cluster:admin/xpack/security/api_key/get", getApiKeyRequest, authentication));
         assertTrue(clusterPermission.check("cluster:admin/xpack/security/api_key/invalidate", invalidateApiKeyRequest, authentication));
         assertTrue(clusterPermission.check("cluster:admin/xpack/security/api_key/update", updateApiKeyRequest, authentication));
@@ -55,23 +51,10 @@
         final ClusterPermission clusterPermission = ManageOwnApiKeyClusterPrivilege.INSTANCE.buildPermission(ClusterPermission.builder())
             .build();
         final String apiKeyId = randomAlphaOfLengthBetween(4, 7);
-<<<<<<< HEAD
-        final User userJoe = new User("joe");
-        final Authentication.RealmRef realmRef = AuthenticationTests.randomRealmRef(randomBoolean());
-        final Authentication authenticationWithUser = AuthenticationTests.randomAuthentication(new User("joe"), realmRef);
-        final Authentication apiKeyAuthentication = AuthenticationTests.randomApiKeyAuthentication(userJoe, apiKeyId);
-        final TransportRequest updateApiKeyRequest = UpdateApiKeyRequest.usingApiKeyId(
-            randomValueOtherThan(apiKeyId, () -> randomAlphaOfLengthBetween(4, 7))
-        );
-
-        assertTrue(clusterPermission.check("cluster:admin/xpack/security/api_key/update", updateApiKeyRequest, apiKeyAuthentication));
-        assertTrue(clusterPermission.check("cluster:admin/xpack/security/api_key/update", updateApiKeyRequest, authenticationWithUser));
-=======
         final Authentication authentication = AuthenticationTestHelper.builder().build();
         final TransportRequest updateApiKeyRequest = UpdateApiKeyRequest.usingApiKeyId(apiKeyId);
 
         assertTrue(clusterPermission.check("cluster:admin/xpack/security/api_key/update", updateApiKeyRequest, authentication));
->>>>>>> 12bf4510
     }
 
     public void testAuthenticationWithApiKeyDeniesAccessToApiKeyActionsWhenItIsNotOwner() {

/*
 *
 * Copyright Elasticsearch B.V. and/or licensed to Elasticsearch B.V. under one
 * or more contributor license agreements. Licensed under the Elastic License
 * 2.0; you may not use this file except in compliance with the Elastic License
 * 2.0.
 *
 */

package org.elasticsearch.xpack.core.security.authz.privilege;

import org.elasticsearch.test.ESTestCase;
import org.elasticsearch.transport.TransportRequest;
import org.elasticsearch.xpack.core.security.action.GetApiKeyRequest;
import org.elasticsearch.xpack.core.security.action.InvalidateApiKeyRequest;
import org.elasticsearch.xpack.core.security.action.apikey.QueryApiKeyAction;
import org.elasticsearch.xpack.core.security.action.apikey.QueryApiKeyRequest;
import org.elasticsearch.xpack.core.security.authc.Authentication;
import org.elasticsearch.xpack.core.security.authc.Authentication.AuthenticationType;
import org.elasticsearch.xpack.core.security.authc.AuthenticationField;
import org.elasticsearch.xpack.core.security.authz.permission.ClusterPermission;
import org.elasticsearch.xpack.core.security.user.User;

import java.util.HashMap;
import java.util.Map;

import static org.hamcrest.Matchers.is;
import static org.mockito.Mockito.mock;
import static org.mockito.Mockito.when;

public class ManageOwnApiKeyClusterPrivilegeTests extends ESTestCase {

    public void testAuthenticationWithApiKeyAllowsAccessToApiKeyActionsWhenItIsOwner() {
        final ClusterPermission clusterPermission = ManageOwnApiKeyClusterPrivilege.INSTANCE.buildPermission(ClusterPermission.builder())
            .build();

        final String apiKeyId = randomAlphaOfLengthBetween(4, 7);
<<<<<<< HEAD
        final Authentication authentication = createMockAuthentication(
            "joe",
            "_es_api_key",
            AuthenticationType.API_KEY,
            Map.of("_security_api_key_id", apiKeyId)
        );
=======
        final HashMap<String, Object> metadata = new HashMap<>();
        metadata.put(AuthenticationField.API_KEY_ID_KEY, apiKeyId);
        metadata.put(AuthenticationField.API_KEY_NAME_KEY, randomAlphaOfLengthBetween(1, 16));
        final Authentication authentication = createMockAuthentication("joe", "_es_api_key", AuthenticationType.API_KEY, metadata);
>>>>>>> 30e15ba8
        final TransportRequest getApiKeyRequest = GetApiKeyRequest.usingApiKeyId(apiKeyId, randomBoolean());
        final TransportRequest invalidateApiKeyRequest = InvalidateApiKeyRequest.usingApiKeyId(apiKeyId, randomBoolean());

        assertTrue(clusterPermission.check("cluster:admin/xpack/security/api_key/get", getApiKeyRequest, authentication));
        assertTrue(clusterPermission.check("cluster:admin/xpack/security/api_key/invalidate", invalidateApiKeyRequest, authentication));
        assertFalse(clusterPermission.check("cluster:admin/something", mock(TransportRequest.class), authentication));
    }

    public void testAuthenticationWithApiKeyDeniesAccessToApiKeyActionsWhenItIsNotOwner() {
        final ClusterPermission clusterPermission = ManageOwnApiKeyClusterPrivilege.INSTANCE.buildPermission(ClusterPermission.builder())
            .build();

        final String apiKeyId = randomAlphaOfLengthBetween(4, 7);
<<<<<<< HEAD
        final Authentication authentication = createMockAuthentication(
            "joe",
            "_es_api_key",
            AuthenticationType.API_KEY,
            Map.of("_security_api_key_id", randomAlphaOfLength(7))
        );
=======
        final HashMap<String, Object> metadata = new HashMap<>();
        metadata.put(AuthenticationField.API_KEY_ID_KEY, randomAlphaOfLength(7));
        metadata.put(AuthenticationField.API_KEY_NAME_KEY, randomBoolean() ? null : randomAlphaOfLengthBetween(1, 16));
        final Authentication authentication = createMockAuthentication("joe", "_es_api_key", AuthenticationType.API_KEY, metadata);
>>>>>>> 30e15ba8
        final TransportRequest getApiKeyRequest = GetApiKeyRequest.usingApiKeyId(apiKeyId, randomBoolean());
        final TransportRequest invalidateApiKeyRequest = InvalidateApiKeyRequest.usingApiKeyId(apiKeyId, randomBoolean());

        assertFalse(clusterPermission.check("cluster:admin/xpack/security/api_key/get", getApiKeyRequest, authentication));
        assertFalse(clusterPermission.check("cluster:admin/xpack/security/api_key/invalidate", invalidateApiKeyRequest, authentication));
    }

    public void testAuthenticationWithUserAllowsAccessToApiKeyActionsWhenItIsOwner() {
        final ClusterPermission clusterPermission = ManageOwnApiKeyClusterPrivilege.INSTANCE.buildPermission(ClusterPermission.builder())
            .build();

        final Authentication authentication = createMockAuthentication("joe", "realm1", AuthenticationType.REALM, Map.of());
        final TransportRequest getApiKeyRequest = GetApiKeyRequest.usingRealmAndUserName("realm1", "joe");
        final TransportRequest invalidateApiKeyRequest = InvalidateApiKeyRequest.usingRealmAndUserName("realm1", "joe");

        assertTrue(clusterPermission.check("cluster:admin/xpack/security/api_key/get", getApiKeyRequest, authentication));
        assertTrue(clusterPermission.check("cluster:admin/xpack/security/api_key/invalidate", invalidateApiKeyRequest, authentication));
        assertFalse(clusterPermission.check("cluster:admin/something", mock(TransportRequest.class), authentication));
    }

    public void testAuthenticationWithUserAllowsAccessToApiKeyActionsWhenItIsOwner_WithOwnerFlagOnly() {
        final ClusterPermission clusterPermission = ManageOwnApiKeyClusterPrivilege.INSTANCE.buildPermission(ClusterPermission.builder())
            .build();

        final Authentication authentication = createMockAuthentication("joe", "realm1", AuthenticationType.REALM, Map.of());
        final TransportRequest getApiKeyRequest = GetApiKeyRequest.forOwnedApiKeys();
        final TransportRequest invalidateApiKeyRequest = InvalidateApiKeyRequest.forOwnedApiKeys();

        assertTrue(clusterPermission.check("cluster:admin/xpack/security/api_key/get", getApiKeyRequest, authentication));
        assertTrue(clusterPermission.check("cluster:admin/xpack/security/api_key/invalidate", invalidateApiKeyRequest, authentication));
        assertFalse(clusterPermission.check("cluster:admin/something", mock(TransportRequest.class), authentication));
    }

    public void testAuthenticationWithUserDeniesAccessToApiKeyActionsWhenItIsNotOwner() {
        final ClusterPermission clusterPermission = ManageOwnApiKeyClusterPrivilege.INSTANCE.buildPermission(ClusterPermission.builder())
            .build();

        final Authentication authentication = createMockAuthentication("joe", "realm1", AuthenticationType.REALM, Map.of());
        final TransportRequest getApiKeyRequest = randomFrom(
            GetApiKeyRequest.usingRealmAndUserName("realm1", randomAlphaOfLength(7)),
            GetApiKeyRequest.usingRealmAndUserName(randomAlphaOfLength(5), "joe"),
            new GetApiKeyRequest(randomAlphaOfLength(5), randomAlphaOfLength(7), null, null, false)
        );
        final TransportRequest invalidateApiKeyRequest = randomFrom(
            InvalidateApiKeyRequest.usingRealmAndUserName("realm1", randomAlphaOfLength(7)),
            InvalidateApiKeyRequest.usingRealmAndUserName(randomAlphaOfLength(5), "joe"),
            new InvalidateApiKeyRequest(randomAlphaOfLength(5), randomAlphaOfLength(7), null, false, null)
        );

        assertFalse(clusterPermission.check("cluster:admin/xpack/security/api_key/get", getApiKeyRequest, authentication));
        assertFalse(clusterPermission.check("cluster:admin/xpack/security/api_key/invalidate", invalidateApiKeyRequest, authentication));
    }

    public void testGetAndInvalidateApiKeyWillRespectRunAsUser() {
        final ClusterPermission clusterPermission = ManageOwnApiKeyClusterPrivilege.INSTANCE.buildPermission(ClusterPermission.builder())
            .build();

        final Authentication authentication = createMockRunAsAuthentication(
            "user_a",
            "realm_a",
            "realm_a_type",
            "user_b",
            "realm_b",
            "realm_b_type"
        );

        assertTrue(
            clusterPermission.check(
                "cluster:admin/xpack/security/api_key/get",
                GetApiKeyRequest.usingRealmAndUserName("realm_b", "user_b"),
                authentication
            )
        );
        assertTrue(
            clusterPermission.check(
                "cluster:admin/xpack/security/api_key/invalidate",
                InvalidateApiKeyRequest.usingRealmAndUserName("realm_b", "user_b"),
                authentication
            )
        );
    }

    public void testCheckQueryApiKeyRequest() {
        final ClusterPermission clusterPermission = ManageOwnApiKeyClusterPrivilege.INSTANCE.buildPermission(ClusterPermission.builder())
            .build();

        final QueryApiKeyRequest queryApiKeyRequest = new QueryApiKeyRequest();
        if (randomBoolean()) {
            queryApiKeyRequest.setFilterForCurrentUser();
        }
        assertThat(
            clusterPermission.check(QueryApiKeyAction.NAME, queryApiKeyRequest, mock(Authentication.class)),
            is(queryApiKeyRequest.isFilterForCurrentUser())
        );
    }

    private Authentication createMockAuthentication(
        String username,
        String realmName,
        AuthenticationType authenticationType,
        Map<String, Object> metadata
    ) {
        final User user = new User(username);
        final Authentication authentication = mock(Authentication.class);
        final Authentication.RealmRef authenticatedBy = mock(Authentication.RealmRef.class);
        when(authentication.getUser()).thenReturn(user);
        when(authentication.getSourceRealm()).thenReturn(authenticatedBy);
        when(authentication.getAuthenticationType()).thenReturn(authenticationType);
        when(authenticatedBy.getName()).thenReturn(realmName);
        when(authentication.getMetadata()).thenReturn(metadata);
        return authentication;
    }

    private Authentication createMockRunAsAuthentication(
        String username,
        String realmName,
        String realmType,
        String runAsUsername,
        String runAsRealmName,
        String runAsRealmType
    ) {
        final Authentication.RealmRef authenticatedBy = mock(Authentication.RealmRef.class);
        when(authenticatedBy.getName()).thenReturn(realmName);
        when(authenticatedBy.getType()).thenReturn(realmType);
        final Authentication.RealmRef lookedUpBy = mock(Authentication.RealmRef.class);
        when(lookedUpBy.getName()).thenReturn(runAsRealmName);
        when(lookedUpBy.getType()).thenReturn(runAsRealmType);
        final User user = new User(runAsUsername, new String[0], new User(username));
        final Authentication authentication = mock(Authentication.class);
        when(authentication.getUser()).thenReturn(user);
        when(authentication.getAuthenticatedBy()).thenReturn(authenticatedBy);
        when(authentication.getSourceRealm()).thenReturn(lookedUpBy);
        when(authentication.getMetadata()).thenReturn(Map.of());
        when(authentication.getAuthenticationType()).thenReturn(AuthenticationType.REALM);
        return authentication;
    }
}<|MERGE_RESOLUTION|>--- conflicted
+++ resolved
@@ -35,19 +35,10 @@
             .build();
 
         final String apiKeyId = randomAlphaOfLengthBetween(4, 7);
-<<<<<<< HEAD
-        final Authentication authentication = createMockAuthentication(
-            "joe",
-            "_es_api_key",
-            AuthenticationType.API_KEY,
-            Map.of("_security_api_key_id", apiKeyId)
-        );
-=======
         final HashMap<String, Object> metadata = new HashMap<>();
         metadata.put(AuthenticationField.API_KEY_ID_KEY, apiKeyId);
         metadata.put(AuthenticationField.API_KEY_NAME_KEY, randomAlphaOfLengthBetween(1, 16));
         final Authentication authentication = createMockAuthentication("joe", "_es_api_key", AuthenticationType.API_KEY, metadata);
->>>>>>> 30e15ba8
         final TransportRequest getApiKeyRequest = GetApiKeyRequest.usingApiKeyId(apiKeyId, randomBoolean());
         final TransportRequest invalidateApiKeyRequest = InvalidateApiKeyRequest.usingApiKeyId(apiKeyId, randomBoolean());
 
@@ -61,19 +52,10 @@
             .build();
 
         final String apiKeyId = randomAlphaOfLengthBetween(4, 7);
-<<<<<<< HEAD
-        final Authentication authentication = createMockAuthentication(
-            "joe",
-            "_es_api_key",
-            AuthenticationType.API_KEY,
-            Map.of("_security_api_key_id", randomAlphaOfLength(7))
-        );
-=======
         final HashMap<String, Object> metadata = new HashMap<>();
         metadata.put(AuthenticationField.API_KEY_ID_KEY, randomAlphaOfLength(7));
         metadata.put(AuthenticationField.API_KEY_NAME_KEY, randomBoolean() ? null : randomAlphaOfLengthBetween(1, 16));
         final Authentication authentication = createMockAuthentication("joe", "_es_api_key", AuthenticationType.API_KEY, metadata);
->>>>>>> 30e15ba8
         final TransportRequest getApiKeyRequest = GetApiKeyRequest.usingApiKeyId(apiKeyId, randomBoolean());
         final TransportRequest invalidateApiKeyRequest = InvalidateApiKeyRequest.usingApiKeyId(apiKeyId, randomBoolean());
 

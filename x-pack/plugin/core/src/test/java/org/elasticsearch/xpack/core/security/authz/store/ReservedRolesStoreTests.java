/*
 * Copyright Elasticsearch B.V. and/or licensed to Elasticsearch B.V. under one
 * or more contributor license agreements. Licensed under the Elastic License
 * 2.0; you may not use this file except in compliance with the Elastic License
 * 2.0.
 */
package org.elasticsearch.xpack.core.security.authz.store;

import org.elasticsearch.TransportVersion;
import org.elasticsearch.Version;
import org.elasticsearch.action.admin.cluster.health.TransportClusterHealthAction;
import org.elasticsearch.action.admin.cluster.remote.TransportRemoteInfoAction;
import org.elasticsearch.action.admin.cluster.repositories.get.GetRepositoriesAction;
import org.elasticsearch.action.admin.cluster.repositories.put.TransportPutRepositoryAction;
import org.elasticsearch.action.admin.cluster.reroute.TransportClusterRerouteAction;
import org.elasticsearch.action.admin.cluster.settings.ClusterUpdateSettingsAction;
import org.elasticsearch.action.admin.cluster.shards.TransportClusterSearchShardsAction;
import org.elasticsearch.action.admin.cluster.snapshots.create.TransportCreateSnapshotAction;
import org.elasticsearch.action.admin.cluster.snapshots.get.TransportGetSnapshotsAction;
import org.elasticsearch.action.admin.cluster.snapshots.status.TransportSnapshotsStatusAction;
import org.elasticsearch.action.admin.cluster.state.ClusterStateAction;
import org.elasticsearch.action.admin.cluster.stats.TransportClusterStatsAction;
import org.elasticsearch.action.admin.indices.alias.TransportIndicesAliasesAction;
import org.elasticsearch.action.admin.indices.alias.get.GetAliasesAction;
import org.elasticsearch.action.admin.indices.create.AutoCreateAction;
import org.elasticsearch.action.admin.indices.create.TransportCreateIndexAction;
import org.elasticsearch.action.admin.indices.delete.TransportDeleteIndexAction;
import org.elasticsearch.action.admin.indices.get.GetIndexAction;
import org.elasticsearch.action.admin.indices.mapping.get.GetFieldMappingsAction;
import org.elasticsearch.action.admin.indices.mapping.get.GetMappingsAction;
import org.elasticsearch.action.admin.indices.mapping.put.TransportAutoPutMappingAction;
import org.elasticsearch.action.admin.indices.mapping.put.TransportPutMappingAction;
import org.elasticsearch.action.admin.indices.recovery.RecoveryAction;
import org.elasticsearch.action.admin.indices.resolve.ResolveIndexAction;
import org.elasticsearch.action.admin.indices.rollover.RolloverAction;
import org.elasticsearch.action.admin.indices.segments.IndicesSegmentsAction;
import org.elasticsearch.action.admin.indices.settings.get.GetSettingsAction;
import org.elasticsearch.action.admin.indices.settings.put.TransportUpdateSettingsAction;
import org.elasticsearch.action.admin.indices.shards.TransportIndicesShardStoresAction;
import org.elasticsearch.action.admin.indices.stats.IndicesStatsAction;
import org.elasticsearch.action.admin.indices.template.delete.TransportDeleteIndexTemplateAction;
import org.elasticsearch.action.admin.indices.template.get.GetIndexTemplatesAction;
import org.elasticsearch.action.admin.indices.template.put.TransportPutIndexTemplateAction;
import org.elasticsearch.action.admin.indices.validate.query.ValidateQueryAction;
import org.elasticsearch.action.bulk.TransportBulkAction;
import org.elasticsearch.action.datastreams.CreateDataStreamAction;
import org.elasticsearch.action.datastreams.DeleteDataStreamAction;
import org.elasticsearch.action.datastreams.GetDataStreamAction;
import org.elasticsearch.action.delete.TransportDeleteAction;
import org.elasticsearch.action.fieldcaps.TransportFieldCapabilitiesAction;
import org.elasticsearch.action.get.TransportGetAction;
import org.elasticsearch.action.index.TransportIndexAction;
import org.elasticsearch.action.ingest.DeletePipelineTransportAction;
import org.elasticsearch.action.ingest.GetPipelineAction;
import org.elasticsearch.action.ingest.PutPipelineTransportAction;
import org.elasticsearch.action.ingest.SimulatePipelineAction;
import org.elasticsearch.action.search.TransportMultiSearchAction;
import org.elasticsearch.action.search.TransportSearchAction;
import org.elasticsearch.action.search.TransportSearchShardsAction;
import org.elasticsearch.action.support.PlainActionFuture;
import org.elasticsearch.action.support.WriteRequest;
import org.elasticsearch.action.update.TransportUpdateAction;
import org.elasticsearch.cluster.metadata.AliasMetadata;
import org.elasticsearch.cluster.metadata.IndexAbstraction;
import org.elasticsearch.cluster.metadata.IndexMetadata;
import org.elasticsearch.cluster.metadata.Metadata;
import org.elasticsearch.common.settings.Settings;
import org.elasticsearch.common.util.set.Sets;
import org.elasticsearch.index.IndexVersion;
import org.elasticsearch.rest.root.MainRestPlugin;
import org.elasticsearch.test.ESTestCase;
import org.elasticsearch.transport.TransportRequest;
import org.elasticsearch.xpack.core.XPackPlugin;
import org.elasticsearch.xpack.core.action.XPackInfoAction;
import org.elasticsearch.xpack.core.ilm.action.DeleteLifecycleAction;
import org.elasticsearch.xpack.core.ilm.action.ExplainLifecycleAction;
import org.elasticsearch.xpack.core.ilm.action.GetLifecycleAction;
import org.elasticsearch.xpack.core.ilm.action.GetStatusAction;
import org.elasticsearch.xpack.core.ilm.action.ILMActions;
import org.elasticsearch.xpack.core.ilm.action.RemoveIndexLifecyclePolicyAction;
import org.elasticsearch.xpack.core.ml.MlConfigIndex;
import org.elasticsearch.xpack.core.ml.MlMetaIndex;
import org.elasticsearch.xpack.core.ml.action.CloseJobAction;
import org.elasticsearch.xpack.core.ml.action.DeleteCalendarAction;
import org.elasticsearch.xpack.core.ml.action.DeleteCalendarEventAction;
import org.elasticsearch.xpack.core.ml.action.DeleteDatafeedAction;
import org.elasticsearch.xpack.core.ml.action.DeleteExpiredDataAction;
import org.elasticsearch.xpack.core.ml.action.DeleteFilterAction;
import org.elasticsearch.xpack.core.ml.action.DeleteForecastAction;
import org.elasticsearch.xpack.core.ml.action.DeleteJobAction;
import org.elasticsearch.xpack.core.ml.action.DeleteModelSnapshotAction;
import org.elasticsearch.xpack.core.ml.action.DeleteTrainedModelAction;
import org.elasticsearch.xpack.core.ml.action.EstimateModelMemoryAction;
import org.elasticsearch.xpack.core.ml.action.EvaluateDataFrameAction;
import org.elasticsearch.xpack.core.ml.action.ExplainDataFrameAnalyticsAction;
import org.elasticsearch.xpack.core.ml.action.FinalizeJobExecutionAction;
import org.elasticsearch.xpack.core.ml.action.FlushJobAction;
import org.elasticsearch.xpack.core.ml.action.ForecastJobAction;
import org.elasticsearch.xpack.core.ml.action.GetBucketsAction;
import org.elasticsearch.xpack.core.ml.action.GetCalendarEventsAction;
import org.elasticsearch.xpack.core.ml.action.GetCalendarsAction;
import org.elasticsearch.xpack.core.ml.action.GetCategoriesAction;
import org.elasticsearch.xpack.core.ml.action.GetDataFrameAnalyticsAction;
import org.elasticsearch.xpack.core.ml.action.GetDataFrameAnalyticsStatsAction;
import org.elasticsearch.xpack.core.ml.action.GetDatafeedsAction;
import org.elasticsearch.xpack.core.ml.action.GetDatafeedsStatsAction;
import org.elasticsearch.xpack.core.ml.action.GetFiltersAction;
import org.elasticsearch.xpack.core.ml.action.GetInfluencersAction;
import org.elasticsearch.xpack.core.ml.action.GetJobsAction;
import org.elasticsearch.xpack.core.ml.action.GetJobsStatsAction;
import org.elasticsearch.xpack.core.ml.action.GetModelSnapshotsAction;
import org.elasticsearch.xpack.core.ml.action.GetOverallBucketsAction;
import org.elasticsearch.xpack.core.ml.action.GetRecordsAction;
import org.elasticsearch.xpack.core.ml.action.GetTrainedModelsAction;
import org.elasticsearch.xpack.core.ml.action.GetTrainedModelsStatsAction;
import org.elasticsearch.xpack.core.ml.action.InferModelAction;
import org.elasticsearch.xpack.core.ml.action.IsolateDatafeedAction;
import org.elasticsearch.xpack.core.ml.action.KillProcessAction;
import org.elasticsearch.xpack.core.ml.action.MlInfoAction;
import org.elasticsearch.xpack.core.ml.action.OpenJobAction;
import org.elasticsearch.xpack.core.ml.action.PersistJobAction;
import org.elasticsearch.xpack.core.ml.action.PostCalendarEventsAction;
import org.elasticsearch.xpack.core.ml.action.PostDataAction;
import org.elasticsearch.xpack.core.ml.action.PreviewDatafeedAction;
import org.elasticsearch.xpack.core.ml.action.PutCalendarAction;
import org.elasticsearch.xpack.core.ml.action.PutDataFrameAnalyticsAction;
import org.elasticsearch.xpack.core.ml.action.PutDatafeedAction;
import org.elasticsearch.xpack.core.ml.action.PutFilterAction;
import org.elasticsearch.xpack.core.ml.action.PutJobAction;
import org.elasticsearch.xpack.core.ml.action.PutTrainedModelAction;
import org.elasticsearch.xpack.core.ml.action.RevertModelSnapshotAction;
import org.elasticsearch.xpack.core.ml.action.SetUpgradeModeAction;
import org.elasticsearch.xpack.core.ml.action.StartDataFrameAnalyticsAction;
import org.elasticsearch.xpack.core.ml.action.StartDatafeedAction;
import org.elasticsearch.xpack.core.ml.action.StopDataFrameAnalyticsAction;
import org.elasticsearch.xpack.core.ml.action.StopDatafeedAction;
import org.elasticsearch.xpack.core.ml.action.UpdateCalendarJobAction;
import org.elasticsearch.xpack.core.ml.action.UpdateDatafeedAction;
import org.elasticsearch.xpack.core.ml.action.UpdateFilterAction;
import org.elasticsearch.xpack.core.ml.action.UpdateJobAction;
import org.elasticsearch.xpack.core.ml.action.UpdateModelSnapshotAction;
import org.elasticsearch.xpack.core.ml.action.UpdateProcessAction;
import org.elasticsearch.xpack.core.ml.action.ValidateDetectorAction;
import org.elasticsearch.xpack.core.ml.action.ValidateJobConfigAction;
import org.elasticsearch.xpack.core.ml.annotations.AnnotationIndex;
import org.elasticsearch.xpack.core.ml.job.persistence.AnomalyDetectorsIndexFields;
import org.elasticsearch.xpack.core.ml.notifications.NotificationsIndex;
import org.elasticsearch.xpack.core.monitoring.action.MonitoringBulkAction;
import org.elasticsearch.xpack.core.rollup.action.GetRollupIndexCapsAction;
import org.elasticsearch.xpack.core.security.action.DelegatePkiAuthenticationAction;
import org.elasticsearch.xpack.core.security.action.apikey.CreateApiKeyAction;
import org.elasticsearch.xpack.core.security.action.apikey.CreateApiKeyRequest;
import org.elasticsearch.xpack.core.security.action.apikey.GetApiKeyAction;
import org.elasticsearch.xpack.core.security.action.apikey.GetApiKeyRequest;
import org.elasticsearch.xpack.core.security.action.apikey.GrantApiKeyAction;
import org.elasticsearch.xpack.core.security.action.apikey.InvalidateApiKeyAction;
import org.elasticsearch.xpack.core.security.action.apikey.QueryApiKeyAction;
import org.elasticsearch.xpack.core.security.action.apikey.QueryApiKeyRequest;
import org.elasticsearch.xpack.core.security.action.privilege.DeletePrivilegesAction;
import org.elasticsearch.xpack.core.security.action.privilege.DeletePrivilegesRequest;
import org.elasticsearch.xpack.core.security.action.privilege.GetBuiltinPrivilegesAction;
import org.elasticsearch.xpack.core.security.action.privilege.GetPrivilegesAction;
import org.elasticsearch.xpack.core.security.action.privilege.GetPrivilegesRequest;
import org.elasticsearch.xpack.core.security.action.privilege.PutPrivilegesAction;
import org.elasticsearch.xpack.core.security.action.privilege.PutPrivilegesRequest;
import org.elasticsearch.xpack.core.security.action.profile.ActivateProfileAction;
import org.elasticsearch.xpack.core.security.action.profile.ActivateProfileRequest;
import org.elasticsearch.xpack.core.security.action.profile.GetProfilesAction;
import org.elasticsearch.xpack.core.security.action.profile.SuggestProfilesAction;
import org.elasticsearch.xpack.core.security.action.profile.SuggestProfilesRequest;
import org.elasticsearch.xpack.core.security.action.profile.UpdateProfileDataAction;
import org.elasticsearch.xpack.core.security.action.profile.UpdateProfileDataRequest;
import org.elasticsearch.xpack.core.security.action.role.PutRoleAction;
import org.elasticsearch.xpack.core.security.action.saml.SamlAuthenticateAction;
import org.elasticsearch.xpack.core.security.action.saml.SamlPrepareAuthenticationAction;
import org.elasticsearch.xpack.core.security.action.token.CreateTokenAction;
import org.elasticsearch.xpack.core.security.action.token.InvalidateTokenAction;
import org.elasticsearch.xpack.core.security.action.user.ProfileHasPrivilegesAction;
import org.elasticsearch.xpack.core.security.action.user.PutUserAction;
import org.elasticsearch.xpack.core.security.authc.Authentication;
import org.elasticsearch.xpack.core.security.authc.AuthenticationTestHelper;
import org.elasticsearch.xpack.core.security.authz.RoleDescriptor;
import org.elasticsearch.xpack.core.security.authz.accesscontrol.IndicesAccessControl;
import org.elasticsearch.xpack.core.security.authz.permission.FieldPermissionsCache;
import org.elasticsearch.xpack.core.security.authz.permission.RemoteClusterPermissions;
import org.elasticsearch.xpack.core.security.authz.permission.RemoteIndicesPermission;
import org.elasticsearch.xpack.core.security.authz.permission.Role;
import org.elasticsearch.xpack.core.security.authz.privilege.ApplicationPrivilegeDescriptor;
import org.elasticsearch.xpack.core.security.authz.privilege.ApplicationPrivilegeTests;
import org.elasticsearch.xpack.core.security.test.TestRestrictedIndices;
import org.elasticsearch.xpack.core.security.user.RemoteMonitoringUser;
import org.elasticsearch.xpack.core.security.user.SystemUser;
import org.elasticsearch.xpack.core.security.user.UsernamesField;
import org.elasticsearch.xpack.core.textstructure.action.FindStructureAction;
import org.elasticsearch.xpack.core.transform.action.DeleteTransformAction;
import org.elasticsearch.xpack.core.transform.action.GetTransformAction;
import org.elasticsearch.xpack.core.transform.action.GetTransformStatsAction;
import org.elasticsearch.xpack.core.transform.action.PreviewTransformAction;
import org.elasticsearch.xpack.core.transform.action.PutTransformAction;
import org.elasticsearch.xpack.core.transform.action.SetTransformUpgradeModeAction;
import org.elasticsearch.xpack.core.transform.action.StartTransformAction;
import org.elasticsearch.xpack.core.transform.action.StopTransformAction;
import org.elasticsearch.xpack.core.transform.action.UpdateTransformAction;
import org.elasticsearch.xpack.core.transform.action.ValidateTransformAction;
import org.elasticsearch.xpack.core.transform.transforms.persistence.TransformInternalIndexConstants;
import org.elasticsearch.xpack.core.watcher.execution.TriggeredWatchStoreField;
import org.elasticsearch.xpack.core.watcher.history.HistoryStoreField;
import org.elasticsearch.xpack.core.watcher.transport.actions.ack.AckWatchAction;
import org.elasticsearch.xpack.core.watcher.transport.actions.activate.ActivateWatchAction;
import org.elasticsearch.xpack.core.watcher.transport.actions.delete.DeleteWatchAction;
import org.elasticsearch.xpack.core.watcher.transport.actions.execute.ExecuteWatchAction;
import org.elasticsearch.xpack.core.watcher.transport.actions.get.GetWatchAction;
import org.elasticsearch.xpack.core.watcher.transport.actions.put.PutWatchAction;
import org.elasticsearch.xpack.core.watcher.transport.actions.service.WatcherServiceAction;
import org.elasticsearch.xpack.core.watcher.transport.actions.stats.WatcherStatsAction;
import org.elasticsearch.xpack.core.watcher.watch.Watch;

import java.util.ArrayList;
import java.util.Arrays;
import java.util.Collection;
import java.util.Collections;
import java.util.HashSet;
import java.util.List;
import java.util.Map;
import java.util.Set;
import java.util.stream.Collectors;
import java.util.stream.IntStream;

import static org.elasticsearch.xpack.core.security.authz.store.ReservedRolesStore.INCLUDED_RESERVED_ROLES_SETTING;
import static org.elasticsearch.xpack.core.security.test.TestRestrictedIndices.RESTRICTED_INDICES;
import static org.hamcrest.Matchers.contains;
import static org.hamcrest.Matchers.containsInAnyOrder;
import static org.hamcrest.Matchers.containsString;
import static org.hamcrest.Matchers.emptyIterable;
import static org.hamcrest.Matchers.equalTo;
import static org.hamcrest.Matchers.hasEntry;
import static org.hamcrest.Matchers.hasItem;
import static org.hamcrest.Matchers.is;
import static org.hamcrest.Matchers.not;
import static org.hamcrest.Matchers.notNullValue;
import static org.hamcrest.Matchers.nullValue;
import static org.mockito.Mockito.mock;
import static org.mockito.Mockito.when;

/**
 * Unit tests for the {@link ReservedRolesStore}
 */
public class ReservedRolesStoreTests extends ESTestCase {

    @Override
    public void setUp() throws Exception {
        super.setUp();
        // Initialize the reserved roles store so that static fields are populated.
        // In production code, this is guaranteed by how components are initialized by the Security plugin
        new ReservedRolesStore();
    }

    private static final String READ_CROSS_CLUSTER_NAME = "internal:transport/proxy/indices:data/read/query";

    public void testIsReserved() {
        assertThat(ReservedRolesStore.isReserved("kibana_system"), is(true));
        assertThat(ReservedRolesStore.isReserved("superuser"), is(true));
        assertThat(ReservedRolesStore.isReserved("foobar"), is(false));
        assertThat(ReservedRolesStore.isReserved(SystemUser.ROLE_NAME), is(false));
        assertThat(ReservedRolesStore.isReserved(UsernamesField.ASYNC_SEARCH_ROLE), is(false));
        assertThat(ReservedRolesStore.isReserved(UsernamesField.SECURITY_PROFILE_ROLE), is(false));
        assertThat(ReservedRolesStore.isReserved(UsernamesField.XPACK_ROLE), is(false));
        assertThat(ReservedRolesStore.isReserved(UsernamesField.XPACK_SECURITY_ROLE), is(false));
        assertThat(ReservedRolesStore.isReserved("transport_client"), is(true));
        assertThat(ReservedRolesStore.isReserved("kibana_admin"), is(true));
        assertThat(ReservedRolesStore.isReserved("kibana_user"), is(true));
        assertThat(ReservedRolesStore.isReserved("inference_admin"), is(true));
        assertThat(ReservedRolesStore.isReserved("inference_user"), is(true));
        assertThat(ReservedRolesStore.isReserved("ingest_admin"), is(true));
        assertThat(ReservedRolesStore.isReserved("monitoring_user"), is(true));
        assertThat(ReservedRolesStore.isReserved("reporting_user"), is(true));
        assertThat(ReservedRolesStore.isReserved("machine_learning_user"), is(true));
        assertThat(ReservedRolesStore.isReserved("machine_learning_admin"), is(true));
        assertThat(ReservedRolesStore.isReserved("transform_user"), is(true));
        assertThat(ReservedRolesStore.isReserved("transform_admin"), is(true));
        assertThat(ReservedRolesStore.isReserved("watcher_user"), is(true));
        assertThat(ReservedRolesStore.isReserved("watcher_admin"), is(true));
        assertThat(ReservedRolesStore.isReserved("beats_admin"), is(true));
        assertThat(ReservedRolesStore.isReserved(UsernamesField.LOGSTASH_ROLE), is(true));
        assertThat(ReservedRolesStore.isReserved(UsernamesField.BEATS_ROLE), is(true));
        assertThat(ReservedRolesStore.isReserved(UsernamesField.APM_ROLE), is(true));
        assertThat(ReservedRolesStore.isReserved(RemoteMonitoringUser.COLLECTION_ROLE_NAME), is(true));
        assertThat(ReservedRolesStore.isReserved(RemoteMonitoringUser.INDEXING_ROLE_NAME), is(true));
        assertThat(ReservedRolesStore.isReserved("snapshot_user"), is(true));
        assertThat(ReservedRolesStore.isReserved("code_admin"), is(false));
        assertThat(ReservedRolesStore.isReserved("code_user"), is(false));
        assertThat(ReservedRolesStore.isReserved("viewer"), is(true));
        assertThat(ReservedRolesStore.isReserved("editor"), is(true));
    }

    public void testSnapshotUserRole() {
        final TransportRequest request = mock(TransportRequest.class);
        final Authentication authentication = AuthenticationTestHelper.builder().build();

        RoleDescriptor roleDescriptor = ReservedRolesStore.roleDescriptor("snapshot_user");
        assertNotNull(roleDescriptor);
        assertThat(roleDescriptor.getMetadata(), hasEntry("_reserved", true));

        FieldPermissionsCache fieldPermissionsCache = new FieldPermissionsCache(Settings.EMPTY);
        Role snapshotUserRole = Role.buildFromRoleDescriptor(roleDescriptor, fieldPermissionsCache, RESTRICTED_INDICES);
        assertThat(snapshotUserRole.cluster().check(GetRepositoriesAction.NAME, request, authentication), is(true));
        assertThat(snapshotUserRole.cluster().check(TransportCreateSnapshotAction.TYPE.name(), request, authentication), is(true));
        assertThat(snapshotUserRole.cluster().check(TransportSnapshotsStatusAction.TYPE.name(), request, authentication), is(true));
        assertThat(snapshotUserRole.cluster().check(TransportGetSnapshotsAction.TYPE.name(), request, authentication), is(true));

        assertThat(snapshotUserRole.cluster().check(TransportPutRepositoryAction.TYPE.name(), request, authentication), is(false));
        assertThat(snapshotUserRole.cluster().check(GetIndexTemplatesAction.NAME, request, authentication), is(false));
        assertThat(snapshotUserRole.cluster().check(TransportDeleteIndexTemplateAction.TYPE.name(), request, authentication), is(false));
        assertThat(snapshotUserRole.cluster().check(PutPipelineTransportAction.TYPE.name(), request, authentication), is(false));
        assertThat(snapshotUserRole.cluster().check(GetPipelineAction.NAME, request, authentication), is(false));
        assertThat(snapshotUserRole.cluster().check(DeletePipelineTransportAction.TYPE.name(), request, authentication), is(false));
        assertThat(snapshotUserRole.cluster().check(TransportClusterRerouteAction.TYPE.name(), request, authentication), is(false));
        assertThat(snapshotUserRole.cluster().check(ClusterUpdateSettingsAction.NAME, request, authentication), is(false));
        assertThat(snapshotUserRole.cluster().check(MonitoringBulkAction.NAME, request, authentication), is(false));
        assertThat(snapshotUserRole.cluster().check(GetWatchAction.NAME, request, authentication), is(false));
        assertThat(snapshotUserRole.cluster().check(PutWatchAction.NAME, request, authentication), is(false));
        assertThat(snapshotUserRole.cluster().check(DeleteWatchAction.NAME, request, authentication), is(false));
        assertThat(snapshotUserRole.cluster().check(ExecuteWatchAction.NAME, request, authentication), is(false));
        assertThat(snapshotUserRole.cluster().check(AckWatchAction.NAME, request, authentication), is(false));
        assertThat(snapshotUserRole.cluster().check(ActivateWatchAction.NAME, request, authentication), is(false));
        assertThat(snapshotUserRole.cluster().check(WatcherServiceAction.NAME, request, authentication), is(false));
        assertThat(snapshotUserRole.cluster().check(DelegatePkiAuthenticationAction.NAME, request, authentication), is(false));

        assertThat(
            snapshotUserRole.indices()
                .allowedIndicesMatcher(TransportIndexAction.NAME)
                .test(mockIndexAbstraction(randomAlphaOfLengthBetween(8, 24))),
            is(false)
        );
        assertThat(
            snapshotUserRole.indices().allowedIndicesMatcher("indices:foo").test(mockIndexAbstraction(randomAlphaOfLengthBetween(8, 24))),
            is(false)
        );
        assertThat(
            snapshotUserRole.indices()
                .allowedIndicesMatcher(TransportGetAction.TYPE.name())
                .test(mockIndexAbstraction(randomAlphaOfLengthBetween(8, 24))),
            is(false)
        );
        assertThat(
            snapshotUserRole.indices()
                .allowedIndicesMatcher(TransportGetAction.TYPE.name())
                .test(mockIndexAbstraction(randomAlphaOfLengthBetween(8, 24))),
            is(false)
        );

        assertThat(
            snapshotUserRole.indices()
                .allowedIndicesMatcher(GetIndexAction.NAME)
                .test(mockIndexAbstraction(randomAlphaOfLengthBetween(8, 24))),
            is(true)
        );

        for (String index : TestRestrictedIndices.SAMPLE_RESTRICTED_NAMES) {
            // This test might cease to be true if we ever have non-security restricted names
            // but that depends on how users are supposed to perform snapshots of those new indices.
            assertThat(snapshotUserRole.indices().allowedIndicesMatcher(GetIndexAction.NAME).test(mockIndexAbstraction(index)), is(true));
        }
        assertThat(
            snapshotUserRole.indices()
                .allowedIndicesMatcher(GetIndexAction.NAME)
                .test(mockIndexAbstraction(XPackPlugin.ASYNC_RESULTS_INDEX + randomAlphaOfLengthBetween(0, 2))),
            is(true)
        );

        assertNoAccessAllowed(snapshotUserRole, TestRestrictedIndices.SAMPLE_RESTRICTED_NAMES);
        assertNoAccessAllowed(snapshotUserRole, XPackPlugin.ASYNC_RESULTS_INDEX + randomAlphaOfLengthBetween(0, 2));
    }

    public void testIngestAdminRole() {
        final TransportRequest request = mock(TransportRequest.class);
        final Authentication authentication = AuthenticationTestHelper.builder().build();

        RoleDescriptor roleDescriptor = ReservedRolesStore.roleDescriptor("ingest_admin");
        assertNotNull(roleDescriptor);
        assertThat(roleDescriptor.getMetadata(), hasEntry("_reserved", true));

        Role ingestAdminRole = Role.buildFromRoleDescriptor(roleDescriptor, new FieldPermissionsCache(Settings.EMPTY), RESTRICTED_INDICES);
        assertThat(ingestAdminRole.cluster().check(TransportPutIndexTemplateAction.TYPE.name(), request, authentication), is(true));
        assertThat(ingestAdminRole.cluster().check(GetIndexTemplatesAction.NAME, request, authentication), is(true));
        assertThat(ingestAdminRole.cluster().check(TransportDeleteIndexTemplateAction.TYPE.name(), request, authentication), is(true));
        assertThat(ingestAdminRole.cluster().check(PutPipelineTransportAction.TYPE.name(), request, authentication), is(true));
        assertThat(ingestAdminRole.cluster().check(GetPipelineAction.NAME, request, authentication), is(true));
        assertThat(ingestAdminRole.cluster().check(DeletePipelineTransportAction.TYPE.name(), request, authentication), is(true));
        assertThat(ingestAdminRole.cluster().check(TransportClusterRerouteAction.TYPE.name(), request, authentication), is(false));
        assertThat(ingestAdminRole.cluster().check(ClusterUpdateSettingsAction.NAME, request, authentication), is(false));
        assertThat(ingestAdminRole.cluster().check(MonitoringBulkAction.NAME, request, authentication), is(false));
        assertThat(ingestAdminRole.cluster().check(DelegatePkiAuthenticationAction.NAME, request, authentication), is(false));
        assertThat(ingestAdminRole.cluster().check(ActivateProfileAction.NAME, request, authentication), is(false));
        assertThat(ingestAdminRole.cluster().check(SuggestProfilesAction.NAME, request, authentication), is(false));
        assertThat(ingestAdminRole.cluster().check(UpdateProfileDataAction.NAME, request, authentication), is(false));
        assertThat(ingestAdminRole.cluster().check(GetProfilesAction.NAME, request, authentication), is(false));
        assertThat(ingestAdminRole.cluster().check(ProfileHasPrivilegesAction.NAME, request, authentication), is(false));

        assertThat(ingestAdminRole.indices().allowedIndicesMatcher(TransportIndexAction.NAME).test(mockIndexAbstraction("foo")), is(false));
        assertThat(
            ingestAdminRole.indices().allowedIndicesMatcher("indices:foo").test(mockIndexAbstraction(randomAlphaOfLengthBetween(8, 24))),
            is(false)
        );
        assertThat(
            ingestAdminRole.indices()
                .allowedIndicesMatcher(TransportGetAction.TYPE.name())
                .test(mockIndexAbstraction(randomAlphaOfLengthBetween(8, 24))),
            is(false)
        );

        assertNoAccessAllowed(ingestAdminRole, TestRestrictedIndices.SAMPLE_RESTRICTED_NAMES);
        assertNoAccessAllowed(ingestAdminRole, XPackPlugin.ASYNC_RESULTS_INDEX + randomAlphaOfLengthBetween(0, 2));
    }

    public void testKibanaSystemRole() {
        final TransportRequest request = mock(TransportRequest.class);
        final Authentication authentication = randomValueOtherThanMany(
            Authentication::isApiKey,  // cannot be API key for managing API keys
            () -> AuthenticationTestHelper.builder().build()
        );

        RoleDescriptor roleDescriptor = ReservedRolesStore.roleDescriptor("kibana_system");
        assertNotNull(roleDescriptor);
        assertThat(roleDescriptor.getMetadata(), hasEntry("_reserved", true));

        Role kibanaRole = Role.buildFromRoleDescriptor(roleDescriptor, new FieldPermissionsCache(Settings.EMPTY), RESTRICTED_INDICES);
        assertThat(kibanaRole.cluster().check(TransportClusterHealthAction.NAME, request, authentication), is(true));
        assertThat(kibanaRole.cluster().check(ClusterStateAction.NAME, request, authentication), is(true));
        assertThat(kibanaRole.cluster().check(TransportClusterStatsAction.TYPE.name(), request, authentication), is(true));
        assertThat(kibanaRole.cluster().check(TransportPutIndexTemplateAction.TYPE.name(), request, authentication), is(true));
        assertThat(kibanaRole.cluster().check(GetIndexTemplatesAction.NAME, request, authentication), is(true));
        assertThat(kibanaRole.cluster().check(TransportClusterRerouteAction.TYPE.name(), request, authentication), is(false));
        assertThat(kibanaRole.cluster().check(ClusterUpdateSettingsAction.NAME, request, authentication), is(false));
        assertThat(kibanaRole.cluster().check(MonitoringBulkAction.NAME, request, authentication), is(true));

        // Script
        assertTrue(kibanaRole.cluster().check("cluster:admin/script/put", request, authentication));
        assertTrue(kibanaRole.cluster().check("cluster:admin/script/get", request, authentication));

        // Inference
        assertTrue(kibanaRole.cluster().check("cluster:admin/xpack/inference/get", request, authentication));
        assertTrue(kibanaRole.cluster().check("cluster:admin/xpack/inference/put", request, authentication));
        assertTrue(kibanaRole.cluster().check("cluster:admin/xpack/inference/delete", request, authentication));

        // Enrich
        assertThat(kibanaRole.cluster().check("cluster:admin/xpack/enrich/put", request, authentication), is(true));
        assertThat(kibanaRole.cluster().check("cluster:admin/xpack/enrich/execute", request, authentication), is(true));
        assertThat(kibanaRole.cluster().check("cluster:admin/xpack/enrich/get", request, authentication), is(true));
        assertThat(kibanaRole.cluster().check("cluster:admin/xpack/enrich/delete", request, authentication), is(true));
        assertThat(kibanaRole.cluster().check("cluster:admin/xpack/enrich/stats", request, authentication), is(true));

        // SAML and token
        assertThat(kibanaRole.cluster().check(SamlPrepareAuthenticationAction.NAME, request, authentication), is(true));
        assertThat(kibanaRole.cluster().check(SamlAuthenticateAction.NAME, request, authentication), is(true));
        assertThat(kibanaRole.cluster().check(InvalidateTokenAction.NAME, request, authentication), is(true));
        assertThat(kibanaRole.cluster().check(CreateTokenAction.NAME, request, authentication), is(true));

        // API keys
        assertThat(kibanaRole.cluster().check(InvalidateApiKeyAction.NAME, request, authentication), is(true));
        assertThat(kibanaRole.cluster().check(GrantApiKeyAction.NAME, request, authentication), is(true));
        final CreateApiKeyRequest createApiKeyRequest = new CreateApiKeyRequest(randomAlphaOfLength(8), null, null);
        assertThat(kibanaRole.cluster().check(CreateApiKeyAction.NAME, createApiKeyRequest, authentication), is(true));
        // Can only get and query its own API keys
        assertThat(kibanaRole.cluster().check(GetApiKeyAction.NAME, GetApiKeyRequest.builder().build(), authentication), is(false));
        assertThat(
            kibanaRole.cluster().check(GetApiKeyAction.NAME, GetApiKeyRequest.builder().ownedByAuthenticatedUser().build(), authentication),
            is(true)
        );
        final QueryApiKeyRequest queryApiKeyRequest = new QueryApiKeyRequest();
        assertThat(kibanaRole.cluster().check(QueryApiKeyAction.NAME, queryApiKeyRequest, authentication), is(false));
        queryApiKeyRequest.setFilterForCurrentUser();
        assertThat(kibanaRole.cluster().check(QueryApiKeyAction.NAME, queryApiKeyRequest, authentication), is(true));

        // ML
        assertRoleHasManageMl(kibanaRole);

        // Text Structure
        assertThat(kibanaRole.cluster().check(FindStructureAction.NAME, request, authentication), is(true));

        // Application Privileges
        DeletePrivilegesRequest deleteKibanaPrivileges = new DeletePrivilegesRequest("kibana-.kibana", new String[] { "all", "read" });
        DeletePrivilegesRequest deleteLogstashPrivileges = new DeletePrivilegesRequest("logstash", new String[] { "all", "read" });
        assertThat(kibanaRole.cluster().check(DeletePrivilegesAction.NAME, deleteKibanaPrivileges, authentication), is(true));
        assertThat(kibanaRole.cluster().check(DeletePrivilegesAction.NAME, deleteLogstashPrivileges, authentication), is(false));

        GetPrivilegesRequest getKibanaPrivileges = new GetPrivilegesRequest();
        getKibanaPrivileges.application("kibana-.kibana-sales");
        GetPrivilegesRequest getApmPrivileges = new GetPrivilegesRequest();
        getApmPrivileges.application("apm");
        assertThat(kibanaRole.cluster().check(GetPrivilegesAction.NAME, getKibanaPrivileges, authentication), is(true));
        assertThat(kibanaRole.cluster().check(GetPrivilegesAction.NAME, getApmPrivileges, authentication), is(false));

        PutPrivilegesRequest putKibanaPrivileges = new PutPrivilegesRequest();
        putKibanaPrivileges.setPrivileges(
            Collections.singletonList(
                new ApplicationPrivilegeDescriptor(
                    "kibana-.kibana-" + randomAlphaOfLengthBetween(2, 6),
                    "all",
                    Collections.emptySet(),
                    Collections.emptyMap()
                )
            )
        );
        PutPrivilegesRequest putSwiftypePrivileges = new PutPrivilegesRequest();
        putSwiftypePrivileges.setPrivileges(
            Collections.singletonList(
                new ApplicationPrivilegeDescriptor("swiftype-kibana", "all", Collections.emptySet(), Collections.emptyMap())
            )
        );
        assertThat(kibanaRole.cluster().check(PutPrivilegesAction.NAME, putKibanaPrivileges, authentication), is(true));
        assertThat(kibanaRole.cluster().check(PutPrivilegesAction.NAME, putSwiftypePrivileges, authentication), is(false));

        assertThat(kibanaRole.cluster().check(GetBuiltinPrivilegesAction.NAME, request, authentication), is(true));

        // User profile
        assertThat(kibanaRole.cluster().check(GetProfilesAction.NAME, request, authentication), is(true));
        assertThat(kibanaRole.cluster().check(ActivateProfileAction.NAME, request, authentication), is(true));
        assertThat(kibanaRole.cluster().check(SuggestProfilesAction.NAME, request, authentication), is(true));
        assertThat(kibanaRole.cluster().check(ProfileHasPrivilegesAction.NAME, request, authentication), is(true));
        UpdateProfileDataRequest updateProfileDataRequest = randomBoolean()
            ? new UpdateProfileDataRequest(
                randomAlphaOfLength(10),
                Map.of("kibana" + randomAlphaOfLengthBetween(0, 4), mock(Object.class)),
                Map.of(),
                randomFrom(-1L, randomLong()),
                randomFrom(-1L, randomLong()),
                randomFrom(WriteRequest.RefreshPolicy.values())
            )
            : new UpdateProfileDataRequest(
                randomAlphaOfLength(10),
                Map.of(),
                Map.of("kibana" + randomAlphaOfLengthBetween(0, 4), mock(Object.class)),
                randomFrom(-1L, randomLong()),
                randomFrom(-1L, randomLong()),
                randomFrom(WriteRequest.RefreshPolicy.values())
            );
        assertThat(kibanaRole.cluster().check(UpdateProfileDataAction.NAME, updateProfileDataRequest, authentication), is(true));
        updateProfileDataRequest = new UpdateProfileDataRequest(
            randomAlphaOfLength(10),
            Map.of("kibana" + randomAlphaOfLengthBetween(0, 4), mock(Object.class)),
            Map.of("kibana" + randomAlphaOfLengthBetween(0, 4), mock(Object.class)),
            randomFrom(-1L, randomLong()),
            randomFrom(-1L, randomLong()),
            randomFrom(WriteRequest.RefreshPolicy.values())
        );
        assertThat(kibanaRole.cluster().check(UpdateProfileDataAction.NAME, updateProfileDataRequest, authentication), is(true));
        updateProfileDataRequest = randomBoolean()
            ? new UpdateProfileDataRequest(
                randomAlphaOfLength(10),
                Map.of(randomValueOtherThan("kibana", () -> randomAlphaOfLengthBetween(0, 6)), mock(Object.class)),
                Map.of(),
                randomFrom(-1L, randomLong()),
                randomFrom(-1L, randomLong()),
                randomFrom(WriteRequest.RefreshPolicy.values())
            )
            : new UpdateProfileDataRequest(
                randomAlphaOfLength(10),
                Map.of(),
                Map.of(randomAlphaOfLengthBetween(0, 6), mock(Object.class)),
                randomFrom(-1L, randomLong()),
                randomFrom(-1L, randomLong()),
                randomFrom(WriteRequest.RefreshPolicy.values())
            );
        assertThat(kibanaRole.cluster().check(UpdateProfileDataAction.NAME, updateProfileDataRequest, authentication), is(false));
        updateProfileDataRequest = randomBoolean()
            ? new UpdateProfileDataRequest(
                randomAlphaOfLength(10),
                Map.of(
                    "kibana" + randomAlphaOfLengthBetween(0, 4),
                    mock(Object.class),
                    randomValueOtherThan("kibana", () -> randomAlphaOfLengthBetween(0, 6)),
                    mock(Object.class)
                ),
                Map.of("kibana" + randomAlphaOfLengthBetween(0, 4), mock(Object.class)),
                randomFrom(-1L, randomLong()),
                randomFrom(-1L, randomLong()),
                randomFrom(WriteRequest.RefreshPolicy.values())
            )
            : new UpdateProfileDataRequest(
                randomAlphaOfLength(10),
                Map.of("kibana" + randomAlphaOfLengthBetween(0, 4), mock(Object.class)),
                Map.of(
                    "kibana" + randomAlphaOfLengthBetween(0, 4),
                    mock(Object.class),
                    randomValueOtherThan("kibana", () -> randomAlphaOfLengthBetween(0, 6)),
                    mock(Object.class)
                ),
                randomFrom(-1L, randomLong()),
                randomFrom(-1L, randomLong()),
                randomFrom(WriteRequest.RefreshPolicy.values())
            );
        assertThat(kibanaRole.cluster().check(UpdateProfileDataAction.NAME, updateProfileDataRequest, authentication), is(false));

        // Everything else
        assertThat(kibanaRole.runAs().check(randomAlphaOfLengthBetween(1, 12)), is(false));
        assertThat(kibanaRole.cluster().check(DelegatePkiAuthenticationAction.NAME, request, authentication), is(true));

        assertThat(kibanaRole.indices().allowedIndicesMatcher(TransportIndexAction.NAME).test(mockIndexAbstraction("foo")), is(false));
        assertThat(
            kibanaRole.indices().allowedIndicesMatcher(TransportIndexAction.NAME).test(mockIndexAbstraction(".reporting")),
            is(false)
        );
        assertThat(
            kibanaRole.indices().allowedIndicesMatcher("indices:foo").test(mockIndexAbstraction(randomAlphaOfLengthBetween(8, 24))),
            is(false)
        );

        Arrays.asList(
            ".kibana",
            ".kibana-devnull",
            ".reporting-" + randomAlphaOfLength(randomIntBetween(0, 13)),
            ".apm-agent-configuration",
            ".apm-custom-link",
            ".apm-source-map",
            ReservedRolesStore.CASES_ANALYTICS_INDEXES + randomAlphaOfLength(randomIntBetween(0, 13)),
            ReservedRolesStore.CASES_ANALYTICS_ALIASES + randomAlphaOfLength(randomIntBetween(0, 13)),
            ReservedRolesStore.ALERTS_LEGACY_INDEX + randomAlphaOfLength(randomIntBetween(0, 13)),
            ReservedRolesStore.ALERTS_LEGACY_INDEX_REINDEXED_V8 + randomAlphaOfLength(randomIntBetween(0, 13)),
            ReservedRolesStore.ALERTS_BACKING_INDEX + randomAlphaOfLength(randomIntBetween(0, 13)),
            ReservedRolesStore.ALERTS_BACKING_INDEX_REINDEXED + randomAlphaOfLength(randomIntBetween(0, 13)),
            ReservedRolesStore.ALERTS_INDEX_ALIAS + randomAlphaOfLength(randomIntBetween(0, 13)),
            ReservedRolesStore.PREVIEW_ALERTS_INDEX_ALIAS + randomAlphaOfLength(randomIntBetween(0, 13)),
            ReservedRolesStore.PREVIEW_ALERTS_BACKING_INDEX + randomAlphaOfLength(randomIntBetween(0, 13)),
            ReservedRolesStore.PREVIEW_ALERTS_BACKING_INDEX_REINDEXED + randomAlphaOfLength(randomIntBetween(0, 13)),
            ReservedRolesStore.LISTS_INDEX + randomAlphaOfLength(randomIntBetween(0, 13)),
            ReservedRolesStore.LISTS_INDEX_REINDEXED_V8 + randomAlphaOfLength(randomIntBetween(0, 13)),
            ReservedRolesStore.LISTS_ITEMS_INDEX + randomAlphaOfLength(randomIntBetween(0, 13)),
            ReservedRolesStore.LISTS_ITEMS_INDEX_REINDEXED_V8 + randomAlphaOfLength(randomIntBetween(0, 13)),
            ".slo-observability." + randomAlphaOfLength(randomIntBetween(0, 13))
        ).forEach(index -> assertAllIndicesAccessAllowed(kibanaRole, index));

        Arrays.asList(
            ReservedRolesStore.ADHOC_ALERTS_INDEX_ALIAS + randomAlphaOfLength(randomIntBetween(0, 13)),
            ReservedRolesStore.ADHOC_ALERTS_BACKING_INDEX + randomAlphaOfLength(randomIntBetween(0, 13))
        ).forEach(index -> {
            final IndexAbstraction indexAbstraction = mockIndexAbstraction(index);
            assertThat(kibanaRole.indices().allowedIndicesMatcher(RolloverAction.NAME).test(indexAbstraction), is(true));
            assertThat(kibanaRole.indices().allowedIndicesMatcher(TransportCreateIndexAction.TYPE.name()).test(indexAbstraction), is(true));
            assertThat(kibanaRole.indices().allowedIndicesMatcher(TransportIndicesAliasesAction.NAME).test(indexAbstraction), is(true));
            assertThat(kibanaRole.indices().allowedIndicesMatcher(TransportPutMappingAction.TYPE.name()).test(indexAbstraction), is(true));
            assertThat(
                kibanaRole.indices().allowedIndicesMatcher(TransportAutoPutMappingAction.TYPE.name()).test(indexAbstraction),
                is(true)
            );
            assertThat(
                kibanaRole.indices().allowedIndicesMatcher(TransportUpdateSettingsAction.TYPE.name()).test(indexAbstraction),
                is(true)
            );

            // Check view_index_metadata privilege
            assertViewIndexMetadata(kibanaRole, index);

            // Check read, write and maintenance privileges
            assertReadWriteDocsAndMaintenanceButNotDeleteIndexAllowed(kibanaRole, index + randomIntBetween(0, 5));
        });

        // read-only index access, including cross cluster
        Arrays.asList(".monitoring-" + randomAlphaOfLength(randomIntBetween(0, 13))).forEach((index) -> {
            logger.info("index name [{}]", index);
            assertThat(kibanaRole.indices().allowedIndicesMatcher("indices:foo").test(mockIndexAbstraction(index)), is(false));
            assertThat(kibanaRole.indices().allowedIndicesMatcher("indices:bar").test(mockIndexAbstraction(index)), is(false));
            assertThat(
                kibanaRole.indices().allowedIndicesMatcher(TransportDeleteIndexAction.TYPE.name()).test(mockIndexAbstraction(index)),
                is(false)
            );
            assertThat(
                kibanaRole.indices().allowedIndicesMatcher(TransportCreateIndexAction.TYPE.name()).test(mockIndexAbstraction(index)),
                is(false)
            );
            assertThat(kibanaRole.indices().allowedIndicesMatcher(TransportIndexAction.NAME).test(mockIndexAbstraction(index)), is(false));
            assertThat(kibanaRole.indices().allowedIndicesMatcher(TransportDeleteAction.NAME).test(mockIndexAbstraction(index)), is(false));
            assertThat(
                kibanaRole.indices().allowedIndicesMatcher(TransportUpdateSettingsAction.TYPE.name()).test(mockIndexAbstraction(index)),
                is(false)
            );
            assertThat(
                kibanaRole.indices().allowedIndicesMatcher(TransportSearchAction.TYPE.name()).test(mockIndexAbstraction(index)),
                is(true)
            );
            assertThat(
                kibanaRole.indices().allowedIndicesMatcher(TransportMultiSearchAction.TYPE.name()).test(mockIndexAbstraction(index)),
                is(true)
            );
            assertThat(
                kibanaRole.indices().allowedIndicesMatcher(TransportGetAction.TYPE.name()).test(mockIndexAbstraction(index)),
                is(true)
            );
            assertThat(kibanaRole.indices().allowedIndicesMatcher(READ_CROSS_CLUSTER_NAME).test(mockIndexAbstraction(index)), is(true));
        });

        // read-only index access, excluding cross cluster
        Arrays.asList(
            ".ml-anomalies-" + randomAlphaOfLength(randomIntBetween(0, 13)),
            ".ml-stats-" + randomAlphaOfLength(randomIntBetween(0, 13))
        ).forEach((index) -> {
            logger.trace("index name [{}]", index);
            assertThat(kibanaRole.indices().allowedIndicesMatcher("indices:foo").test(mockIndexAbstraction(index)), is(false));
            assertThat(kibanaRole.indices().allowedIndicesMatcher("indices:bar").test(mockIndexAbstraction(index)), is(false));
            assertThat(
                kibanaRole.indices().allowedIndicesMatcher(TransportDeleteIndexAction.TYPE.name()).test(mockIndexAbstraction(index)),
                is(false)
            );
            assertThat(
                kibanaRole.indices().allowedIndicesMatcher(TransportCreateIndexAction.TYPE.name()).test(mockIndexAbstraction(index)),
                is(false)
            );
            assertThat(kibanaRole.indices().allowedIndicesMatcher(TransportIndexAction.NAME).test(mockIndexAbstraction(index)), is(false));
            assertThat(kibanaRole.indices().allowedIndicesMatcher(TransportDeleteAction.NAME).test(mockIndexAbstraction(index)), is(false));
            assertThat(
                kibanaRole.indices().allowedIndicesMatcher(TransportUpdateSettingsAction.TYPE.name()).test(mockIndexAbstraction(index)),
                is(false)
            );
            assertThat(
                kibanaRole.indices().allowedIndicesMatcher(TransportSearchAction.TYPE.name()).test(mockIndexAbstraction(index)),
                is(true)
            );
            assertThat(
                kibanaRole.indices().allowedIndicesMatcher(TransportMultiSearchAction.TYPE.name()).test(mockIndexAbstraction(index)),
                is(true)
            );
            assertThat(
                kibanaRole.indices().allowedIndicesMatcher(TransportGetAction.TYPE.name()).test(mockIndexAbstraction(index)),
                is(true)
            );
            assertThat(kibanaRole.indices().allowedIndicesMatcher(READ_CROSS_CLUSTER_NAME).test(mockIndexAbstraction(index)), is(false));
        });

        // read/write index access, excluding cross cluster
        Arrays.asList(
            ".ml-annotations-" + randomAlphaOfLength(randomIntBetween(0, 13)),
            ".ml-notifications-" + randomAlphaOfLength(randomIntBetween(0, 13))
        ).forEach((index) -> {
            logger.trace("index name [{}]", index);
            assertThat(kibanaRole.indices().allowedIndicesMatcher("indices:foo").test(mockIndexAbstraction(index)), is(false));
            assertThat(kibanaRole.indices().allowedIndicesMatcher("indices:bar").test(mockIndexAbstraction(index)), is(false));
            assertThat(
                kibanaRole.indices().allowedIndicesMatcher(TransportDeleteIndexAction.TYPE.name()).test(mockIndexAbstraction(index)),
                is(false)
            );
            assertThat(
                kibanaRole.indices().allowedIndicesMatcher(TransportCreateIndexAction.TYPE.name()).test(mockIndexAbstraction(index)),
                is(false)
            );
            assertThat(kibanaRole.indices().allowedIndicesMatcher(TransportIndexAction.NAME).test(mockIndexAbstraction(index)), is(true));
            assertThat(kibanaRole.indices().allowedIndicesMatcher(TransportDeleteAction.NAME).test(mockIndexAbstraction(index)), is(true));
            assertThat(
                kibanaRole.indices().allowedIndicesMatcher(TransportUpdateSettingsAction.TYPE.name()).test(mockIndexAbstraction(index)),
                is(false)
            );
            assertThat(
                kibanaRole.indices().allowedIndicesMatcher(TransportSearchAction.TYPE.name()).test(mockIndexAbstraction(index)),
                is(true)
            );
            assertThat(
                kibanaRole.indices().allowedIndicesMatcher(TransportMultiSearchAction.TYPE.name()).test(mockIndexAbstraction(index)),
                is(true)
            );
            assertThat(
                kibanaRole.indices().allowedIndicesMatcher(TransportGetAction.TYPE.name()).test(mockIndexAbstraction(index)),
                is(true)
            );
            assertThat(kibanaRole.indices().allowedIndicesMatcher(READ_CROSS_CLUSTER_NAME).test(mockIndexAbstraction(index)), is(false));
        });

        // read-only indices for APM telemetry
        Arrays.asList("apm-" + randomAlphaOfLength(randomIntBetween(0, 13))).forEach((index) -> {
            assertThat(kibanaRole.indices().allowedIndicesMatcher("indices:foo").test(mockIndexAbstraction(index)), is(false));
            assertThat(kibanaRole.indices().allowedIndicesMatcher("indices:bar").test(mockIndexAbstraction(index)), is(false));
            assertThat(
                kibanaRole.indices().allowedIndicesMatcher(TransportDeleteIndexAction.TYPE.name()).test(mockIndexAbstraction(index)),
                is(false)
            );
            assertThat(kibanaRole.indices().allowedIndicesMatcher(GetIndexAction.NAME).test(mockIndexAbstraction(index)), is(true));
            assertThat(
                kibanaRole.indices().allowedIndicesMatcher(TransportCreateIndexAction.TYPE.name()).test(mockIndexAbstraction(index)),
                is(false)
            );
            assertThat(kibanaRole.indices().allowedIndicesMatcher(TransportIndexAction.NAME).test(mockIndexAbstraction(index)), is(false));
            assertThat(kibanaRole.indices().allowedIndicesMatcher(TransportDeleteAction.NAME).test(mockIndexAbstraction(index)), is(false));
            assertThat(
                kibanaRole.indices().allowedIndicesMatcher(TransportUpdateSettingsAction.TYPE.name()).test(mockIndexAbstraction(index)),
                is(false)
            );
            assertThat(
                kibanaRole.indices().allowedIndicesMatcher(TransportSearchAction.TYPE.name()).test(mockIndexAbstraction(index)),
                is(true)
            );
            assertThat(
                kibanaRole.indices().allowedIndicesMatcher(TransportMultiSearchAction.TYPE.name()).test(mockIndexAbstraction(index)),
                is(true)
            );
            assertThat(
                kibanaRole.indices().allowedIndicesMatcher(TransportGetAction.TYPE.name()).test(mockIndexAbstraction(index)),
                is(true)
            );
            assertThat(kibanaRole.indices().allowedIndicesMatcher(READ_CROSS_CLUSTER_NAME).test(mockIndexAbstraction(index)), is(true));
        });

        // read-only indices for APM telemetry under Fleet
        Arrays.asList(
            "traces-apm-" + randomAlphaOfLength(randomIntBetween(0, 13)),
            "traces-apm." + randomAlphaOfLength(randomIntBetween(0, 13)),
            "logs-apm." + randomAlphaOfLength(randomIntBetween(0, 13)),
            "metrics-apm." + randomAlphaOfLength(randomIntBetween(0, 13))
        ).forEach((index) -> {
            assertThat(kibanaRole.indices().allowedIndicesMatcher("indices:foo").test(mockIndexAbstraction(index)), is(false));
            assertThat(kibanaRole.indices().allowedIndicesMatcher("indices:bar").test(mockIndexAbstraction(index)), is(false));
            assertThat(kibanaRole.indices().allowedIndicesMatcher(GetIndexAction.NAME).test(mockIndexAbstraction(index)), is(true));
            assertThat(
                kibanaRole.indices().allowedIndicesMatcher(TransportCreateIndexAction.TYPE.name()).test(mockIndexAbstraction(index)),
                is(false)
            );
            assertThat(kibanaRole.indices().allowedIndicesMatcher(TransportIndexAction.NAME).test(mockIndexAbstraction(index)), is(false));
            assertThat(kibanaRole.indices().allowedIndicesMatcher(TransportDeleteAction.NAME).test(mockIndexAbstraction(index)), is(false));
            assertThat(
                kibanaRole.indices().allowedIndicesMatcher(TransportSearchAction.TYPE.name()).test(mockIndexAbstraction(index)),
                is(true)
            );
            assertThat(
                kibanaRole.indices().allowedIndicesMatcher(TransportMultiSearchAction.TYPE.name()).test(mockIndexAbstraction(index)),
                is(true)
            );
            assertThat(
                kibanaRole.indices().allowedIndicesMatcher(TransportGetAction.TYPE.name()).test(mockIndexAbstraction(index)),
                is(true)
            );
            assertThat(kibanaRole.indices().allowedIndicesMatcher(READ_CROSS_CLUSTER_NAME).test(mockIndexAbstraction(index)), is(true));
        });

        // read-only indices for Endpoint diagnostic information
        Arrays.asList(".logs-endpoint.diagnostic.collection-" + randomAlphaOfLength(randomIntBetween(0, 13))).forEach((index) -> {
            assertThat(kibanaRole.indices().allowedIndicesMatcher("indices:foo").test(mockIndexAbstraction(index)), is(false));
            assertThat(kibanaRole.indices().allowedIndicesMatcher("indices:bar").test(mockIndexAbstraction(index)), is(false));
            assertThat(kibanaRole.indices().allowedIndicesMatcher(GetIndexAction.NAME).test(mockIndexAbstraction(index)), is(true));
            assertThat(
                kibanaRole.indices().allowedIndicesMatcher(TransportCreateIndexAction.TYPE.name()).test(mockIndexAbstraction(index)),
                is(true)
            );
            assertThat(kibanaRole.indices().allowedIndicesMatcher(TransportIndexAction.NAME).test(mockIndexAbstraction(index)), is(false));
            assertThat(kibanaRole.indices().allowedIndicesMatcher(TransportDeleteAction.NAME).test(mockIndexAbstraction(index)), is(false));
            assertThat(
                kibanaRole.indices().allowedIndicesMatcher(TransportSearchAction.TYPE.name()).test(mockIndexAbstraction(index)),
                is(true)
            );
            assertThat(
                kibanaRole.indices().allowedIndicesMatcher(TransportMultiSearchAction.TYPE.name()).test(mockIndexAbstraction(index)),
                is(true)
            );
            assertThat(
                kibanaRole.indices().allowedIndicesMatcher(TransportGetAction.TYPE.name()).test(mockIndexAbstraction(index)),
                is(true)
            );
            assertThat(kibanaRole.indices().allowedIndicesMatcher(READ_CROSS_CLUSTER_NAME).test(mockIndexAbstraction(index)), is(false));

            // Privileges needed for Fleet package upgrades
            assertThat(
                kibanaRole.indices().allowedIndicesMatcher(TransportUpdateSettingsAction.TYPE.name()).test(mockIndexAbstraction(index)),
                is(true)
            );
            assertThat(
                kibanaRole.indices().allowedIndicesMatcher(TransportPutMappingAction.TYPE.name()).test(mockIndexAbstraction(index)),
                is(true)
            );
            assertThat(kibanaRole.indices().allowedIndicesMatcher(RolloverAction.NAME).test(mockIndexAbstraction(index)), is(true));
            // Privileges needed for installing current ILM policy with delete action
            assertThat(
                kibanaRole.indices().allowedIndicesMatcher(TransportDeleteIndexAction.TYPE.name()).test(mockIndexAbstraction(index)),
                is(true)
            );
        });

        // read-only indices for Endpoint events (to build timelines)
        Arrays.asList("logs-endpoint.events.process-default-" + randomAlphaOfLength(randomIntBetween(0, 13))).forEach((index) -> {
            final IndexAbstraction indexAbstraction = mockIndexAbstraction(index);
            assertThat(kibanaRole.indices().allowedIndicesMatcher("indices:foo").test(indexAbstraction), is(false));
            assertThat(kibanaRole.indices().allowedIndicesMatcher("indices:bar").test(indexAbstraction), is(false));
            assertThat(
                kibanaRole.indices().allowedIndicesMatcher(TransportDeleteIndexAction.TYPE.name()).test(indexAbstraction),
                is(false)
            );
            assertThat(kibanaRole.indices().allowedIndicesMatcher(GetIndexAction.NAME).test(indexAbstraction), is(true));
            assertThat(
                kibanaRole.indices().allowedIndicesMatcher(TransportCreateIndexAction.TYPE.name()).test(indexAbstraction),
                is(false)
            );
            assertThat(kibanaRole.indices().allowedIndicesMatcher(TransportIndexAction.NAME).test(indexAbstraction), is(false));
            assertThat(kibanaRole.indices().allowedIndicesMatcher(TransportDeleteAction.NAME).test(indexAbstraction), is(false));
            assertThat(kibanaRole.indices().allowedIndicesMatcher(TransportSearchAction.TYPE.name()).test(indexAbstraction), is(true));
            assertThat(kibanaRole.indices().allowedIndicesMatcher(TransportMultiSearchAction.TYPE.name()).test(indexAbstraction), is(true));
            assertThat(kibanaRole.indices().allowedIndicesMatcher(TransportGetAction.TYPE.name()).test(indexAbstraction), is(true));
            assertThat(kibanaRole.indices().allowedIndicesMatcher(READ_CROSS_CLUSTER_NAME).test(indexAbstraction), is(false));
            assertThat(
                kibanaRole.indices().allowedIndicesMatcher(TransportUpdateSettingsAction.TYPE.name()).test(indexAbstraction),
                is(true)
            );
            assertThat(kibanaRole.indices().allowedIndicesMatcher(TransportPutMappingAction.TYPE.name()).test(indexAbstraction), is(true));
            assertThat(kibanaRole.indices().allowedIndicesMatcher(RolloverAction.NAME).test(indexAbstraction), is(true));
        });

        // read-only indices for Endpoint events (to build timelines)
        Arrays.asList("logs-endpoint.events.network-default-" + randomAlphaOfLength(randomIntBetween(0, 13))).forEach((index) -> {
            final IndexAbstraction indexAbstraction = mockIndexAbstraction(index);
            assertThat(kibanaRole.indices().allowedIndicesMatcher("indices:foo").test(indexAbstraction), is(false));
            assertThat(kibanaRole.indices().allowedIndicesMatcher("indices:bar").test(indexAbstraction), is(false));
            assertThat(
                kibanaRole.indices().allowedIndicesMatcher(TransportDeleteIndexAction.TYPE.name()).test(indexAbstraction),
                is(false)
            );
            assertThat(kibanaRole.indices().allowedIndicesMatcher(GetIndexAction.NAME).test(indexAbstraction), is(true));
            assertThat(
                kibanaRole.indices().allowedIndicesMatcher(TransportCreateIndexAction.TYPE.name()).test(indexAbstraction),
                is(false)
            );
            assertThat(kibanaRole.indices().allowedIndicesMatcher(TransportIndexAction.NAME).test(indexAbstraction), is(false));
            assertThat(kibanaRole.indices().allowedIndicesMatcher(TransportDeleteAction.NAME).test(indexAbstraction), is(false));
            assertThat(kibanaRole.indices().allowedIndicesMatcher(TransportSearchAction.TYPE.name()).test(indexAbstraction), is(true));
            assertThat(kibanaRole.indices().allowedIndicesMatcher(TransportMultiSearchAction.TYPE.name()).test(indexAbstraction), is(true));
            assertThat(kibanaRole.indices().allowedIndicesMatcher(TransportGetAction.TYPE.name()).test(indexAbstraction), is(true));
            assertThat(kibanaRole.indices().allowedIndicesMatcher(READ_CROSS_CLUSTER_NAME).test(indexAbstraction), is(false));
            assertThat(
                kibanaRole.indices().allowedIndicesMatcher(TransportUpdateSettingsAction.TYPE.name()).test(indexAbstraction),
                is(true)
            );
            assertThat(kibanaRole.indices().allowedIndicesMatcher(TransportPutMappingAction.TYPE.name()).test(indexAbstraction), is(true));
            assertThat(kibanaRole.indices().allowedIndicesMatcher(RolloverAction.NAME).test(indexAbstraction), is(true));
        });

        Arrays.asList(
            ".fleet-agents",
            ".fleet-actions",
            ".fleet-enrollment-api-keys",
            ".fleet-policies",
            ".fleet-actions-results",
            ".fleet-servers",
            ".fleet-fileds"
        ).forEach(index -> assertAllIndicesAccessAllowed(kibanaRole, index));

        final IndexAbstraction dotFleetSecretsIndex = mockIndexAbstraction(".fleet-secrets");
        assertThat(kibanaRole.indices().allowedIndicesMatcher("indices:foo").test(dotFleetSecretsIndex), is(false));
        assertThat(kibanaRole.indices().allowedIndicesMatcher("indices:bar").test(dotFleetSecretsIndex), is(false));
        assertThat(kibanaRole.indices().allowedIndicesMatcher(GetIndexAction.NAME).test(dotFleetSecretsIndex), is(true));
        assertThat(kibanaRole.indices().allowedIndicesMatcher(TransportCreateIndexAction.TYPE.name()).test(dotFleetSecretsIndex), is(true));
        assertThat(kibanaRole.indices().allowedIndicesMatcher(TransportIndexAction.NAME).test(dotFleetSecretsIndex), is(true));
        assertThat(kibanaRole.indices().allowedIndicesMatcher(TransportDeleteAction.NAME).test(dotFleetSecretsIndex), is(true));
        assertThat(kibanaRole.indices().allowedIndicesMatcher(TransportSearchAction.TYPE.name()).test(dotFleetSecretsIndex), is(false));
        assertThat(
            kibanaRole.indices().allowedIndicesMatcher(TransportMultiSearchAction.TYPE.name()).test(dotFleetSecretsIndex),
            is(false)
        );
        assertThat(kibanaRole.indices().allowedIndicesMatcher(TransportGetAction.TYPE.name()).test(dotFleetSecretsIndex), is(false));
        assertThat(
            kibanaRole.indices().allowedIndicesMatcher(TransportUpdateSettingsAction.TYPE.name()).test(dotFleetSecretsIndex),
            is(false)
        );

        assertThat(kibanaRole.cluster().check("cluster:admin/fleet/secrets/get", request, authentication), is(false));
        assertThat(kibanaRole.cluster().check("cluster:admin/fleet/secrets/post", request, authentication), is(true));
        assertThat(kibanaRole.cluster().check("cluster:admin/fleet/secrets/delete", request, authentication), is(true));

        // read-only indices for Fleet telemetry
        Arrays.asList("logs-elastic_agent-default", "logs-elastic_agent.fleet_server-default").forEach((index) -> {
            assertThat(kibanaRole.indices().allowedIndicesMatcher("indices:foo").test(mockIndexAbstraction(index)), is(false));
            assertThat(kibanaRole.indices().allowedIndicesMatcher("indices:bar").test(mockIndexAbstraction(index)), is(false));
            assertThat(kibanaRole.indices().allowedIndicesMatcher(GetIndexAction.NAME).test(mockIndexAbstraction(index)), is(true));
            assertThat(
                kibanaRole.indices().allowedIndicesMatcher(TransportCreateIndexAction.TYPE.name()).test(mockIndexAbstraction(index)),
                is(false)
            );
            assertThat(kibanaRole.indices().allowedIndicesMatcher(TransportIndexAction.NAME).test(mockIndexAbstraction(index)), is(false));
            assertThat(kibanaRole.indices().allowedIndicesMatcher(TransportDeleteAction.NAME).test(mockIndexAbstraction(index)), is(false));
            assertThat(
                kibanaRole.indices().allowedIndicesMatcher(TransportSearchAction.TYPE.name()).test(mockIndexAbstraction(index)),
                is(true)
            );
            assertThat(
                kibanaRole.indices().allowedIndicesMatcher(TransportMultiSearchAction.TYPE.name()).test(mockIndexAbstraction(index)),
                is(true)
            );
            assertThat(
                kibanaRole.indices().allowedIndicesMatcher(TransportGetAction.TYPE.name()).test(mockIndexAbstraction(index)),
                is(true)
            );
        });

        // Elastic Defend internal index for response actions results
        Arrays.asList(".logs-endpoint.action.responses-" + randomAlphaOfLength(randomIntBetween(0, 13))).forEach((index) -> {
            final IndexAbstraction indexAbstraction = mockIndexAbstraction(index);
            assertThat(kibanaRole.indices().allowedIndicesMatcher("indices:foo").test(indexAbstraction), is(false));
            assertThat(kibanaRole.indices().allowedIndicesMatcher("indices:bar").test(indexAbstraction), is(false));
            assertThat(
                kibanaRole.indices().allowedIndicesMatcher(TransportDeleteIndexAction.TYPE.name()).test(indexAbstraction),
                is(false)
            );
            assertThat(kibanaRole.indices().allowedIndicesMatcher(GetIndexAction.NAME).test(indexAbstraction), is(true));
            assertThat(kibanaRole.indices().allowedIndicesMatcher(TransportCreateIndexAction.TYPE.name()).test(indexAbstraction), is(true));
            assertThat(kibanaRole.indices().allowedIndicesMatcher(TransportIndexAction.NAME).test(indexAbstraction), is(true));
            assertThat(kibanaRole.indices().allowedIndicesMatcher(TransportDeleteAction.NAME).test(indexAbstraction), is(true));
            assertThat(kibanaRole.indices().allowedIndicesMatcher(TransportSearchAction.TYPE.name()).test(indexAbstraction), is(true));
            assertThat(kibanaRole.indices().allowedIndicesMatcher(TransportMultiSearchAction.TYPE.name()).test(indexAbstraction), is(true));
            assertThat(kibanaRole.indices().allowedIndicesMatcher(TransportGetAction.TYPE.name()).test(indexAbstraction), is(true));
            assertThat(kibanaRole.indices().allowedIndicesMatcher(READ_CROSS_CLUSTER_NAME).test(indexAbstraction), is(false));
            assertThat(
                kibanaRole.indices().allowedIndicesMatcher(TransportUpdateSettingsAction.TYPE.name()).test(indexAbstraction),
                is(true)
            );
            assertThat(kibanaRole.indices().allowedIndicesMatcher(TransportPutMappingAction.TYPE.name()).test(indexAbstraction), is(true));
            assertThat(kibanaRole.indices().allowedIndicesMatcher(RolloverAction.NAME).test(indexAbstraction), is(true));
        });

        Arrays.asList(".logs-osquery_manager.action.responses-" + randomAlphaOfLength(randomIntBetween(0, 13))).forEach((index) -> {
            final IndexAbstraction indexAbstraction = mockIndexAbstraction(index);
            assertThat(kibanaRole.indices().allowedIndicesMatcher("indices:foo").test(indexAbstraction), is(false));
            assertThat(kibanaRole.indices().allowedIndicesMatcher("indices:bar").test(indexAbstraction), is(false));
            assertThat(
                kibanaRole.indices().allowedIndicesMatcher(TransportDeleteIndexAction.TYPE.name()).test(indexAbstraction),
                is(false)
            );
            assertThat(kibanaRole.indices().allowedIndicesMatcher(GetIndexAction.NAME).test(indexAbstraction), is(true));
            assertThat(kibanaRole.indices().allowedIndicesMatcher(TransportCreateIndexAction.TYPE.name()).test(indexAbstraction), is(true));
            assertThat(kibanaRole.indices().allowedIndicesMatcher(TransportIndexAction.NAME).test(indexAbstraction), is(true));
            assertThat(kibanaRole.indices().allowedIndicesMatcher(TransportDeleteAction.NAME).test(indexAbstraction), is(true));
            assertThat(kibanaRole.indices().allowedIndicesMatcher(TransportSearchAction.TYPE.name()).test(indexAbstraction), is(true));
            assertThat(kibanaRole.indices().allowedIndicesMatcher(TransportMultiSearchAction.TYPE.name()).test(indexAbstraction), is(true));
            assertThat(kibanaRole.indices().allowedIndicesMatcher(TransportGetAction.TYPE.name()).test(indexAbstraction), is(true));
            assertThat(kibanaRole.indices().allowedIndicesMatcher(READ_CROSS_CLUSTER_NAME).test(indexAbstraction), is(false));
            assertThat(
                kibanaRole.indices().allowedIndicesMatcher(TransportUpdateSettingsAction.TYPE.name()).test(indexAbstraction),
                is(true)
            );
            assertThat(kibanaRole.indices().allowedIndicesMatcher(TransportPutMappingAction.TYPE.name()).test(indexAbstraction), is(true));
            assertThat(kibanaRole.indices().allowedIndicesMatcher(RolloverAction.NAME).test(indexAbstraction), is(true));
        });

        Arrays.asList("logs-osquery_manager.action.responses-" + randomAlphaOfLength(randomIntBetween(0, 13))).forEach((index) -> {
            final IndexAbstraction indexAbstraction = mockIndexAbstraction(index);
            assertThat(kibanaRole.indices().allowedIndicesMatcher("indices:foo").test(indexAbstraction), is(false));
            assertThat(kibanaRole.indices().allowedIndicesMatcher("indices:bar").test(indexAbstraction), is(false));
            assertThat(
                kibanaRole.indices().allowedIndicesMatcher(TransportDeleteIndexAction.TYPE.name()).test(indexAbstraction),
                is(false)
            );
            assertThat(kibanaRole.indices().allowedIndicesMatcher(GetIndexAction.NAME).test(indexAbstraction), is(true));
            assertThat(
                kibanaRole.indices().allowedIndicesMatcher(TransportCreateIndexAction.TYPE.name()).test(indexAbstraction),
                is(false)
            );
            assertThat(kibanaRole.indices().allowedIndicesMatcher(TransportIndexAction.NAME).test(indexAbstraction), is(false));
            assertThat(kibanaRole.indices().allowedIndicesMatcher(TransportDeleteAction.NAME).test(indexAbstraction), is(false));
            assertThat(kibanaRole.indices().allowedIndicesMatcher(TransportSearchAction.TYPE.name()).test(indexAbstraction), is(true));
            assertThat(kibanaRole.indices().allowedIndicesMatcher(TransportMultiSearchAction.TYPE.name()).test(indexAbstraction), is(true));
            assertThat(kibanaRole.indices().allowedIndicesMatcher(TransportGetAction.TYPE.name()).test(indexAbstraction), is(true));
            assertThat(kibanaRole.indices().allowedIndicesMatcher(READ_CROSS_CLUSTER_NAME).test(indexAbstraction), is(false));
            assertThat(
                kibanaRole.indices().allowedIndicesMatcher(TransportUpdateSettingsAction.TYPE.name()).test(indexAbstraction),
                is(true)
            );
            assertThat(kibanaRole.indices().allowedIndicesMatcher(TransportPutMappingAction.TYPE.name()).test(indexAbstraction), is(true));
            assertThat(kibanaRole.indices().allowedIndicesMatcher(RolloverAction.NAME).test(indexAbstraction), is(true));
        });

        Arrays.asList("logs-osquery_manager.result-" + randomAlphaOfLength(randomIntBetween(0, 13))).forEach((osqIndex) -> {
            final IndexAbstraction indexAbstraction = mockIndexAbstraction(osqIndex);
            assertThat(kibanaRole.indices().allowedIndicesMatcher("indices:foo").test(indexAbstraction), is(false));
            assertThat(kibanaRole.indices().allowedIndicesMatcher("indices:bar").test(indexAbstraction), is(false));
            assertThat(
                kibanaRole.indices().allowedIndicesMatcher(TransportDeleteIndexAction.TYPE.name()).test(indexAbstraction),
                is(false)
            );
            assertThat(kibanaRole.indices().allowedIndicesMatcher(GetIndexAction.NAME).test(indexAbstraction), is(true));
            assertThat(
                kibanaRole.indices().allowedIndicesMatcher(TransportCreateIndexAction.TYPE.name()).test(indexAbstraction),
                is(false)
            );
            assertThat(kibanaRole.indices().allowedIndicesMatcher(TransportIndexAction.NAME).test(indexAbstraction), is(false));
            assertThat(kibanaRole.indices().allowedIndicesMatcher(TransportDeleteAction.NAME).test(indexAbstraction), is(false));
            assertThat(kibanaRole.indices().allowedIndicesMatcher(TransportSearchAction.TYPE.name()).test(indexAbstraction), is(true));
            assertThat(kibanaRole.indices().allowedIndicesMatcher(TransportMultiSearchAction.TYPE.name()).test(indexAbstraction), is(true));
            assertThat(kibanaRole.indices().allowedIndicesMatcher(TransportGetAction.TYPE.name()).test(indexAbstraction), is(true));
            assertThat(kibanaRole.indices().allowedIndicesMatcher(READ_CROSS_CLUSTER_NAME).test(indexAbstraction), is(false));
            assertThat(
                kibanaRole.indices().allowedIndicesMatcher(TransportUpdateSettingsAction.TYPE.name()).test(indexAbstraction),
                is(true)
            );
            assertThat(kibanaRole.indices().allowedIndicesMatcher(TransportPutMappingAction.TYPE.name()).test(indexAbstraction), is(true));
            assertThat(kibanaRole.indices().allowedIndicesMatcher(RolloverAction.NAME).test(indexAbstraction), is(true));
        });

        // Tests for third-party agent indices that `kibana_system` has only `read` access
        Arrays.asList(
            "logs-sentinel_one." + randomAlphaOfLength(randomIntBetween(0, 13)),
            "logs-crowdstrike." + randomAlphaOfLength(randomIntBetween(0, 13)),
            "logs-microsoft_defender_endpoint." + randomAlphaOfLength(randomIntBetween(0, 13)),
            "logs-m365_defender." + randomAlphaOfLength(randomIntBetween(0, 13))
        ).forEach((index) -> {
            final IndexAbstraction indexAbstraction = mockIndexAbstraction(index);
            assertThat(kibanaRole.indices().allowedIndicesMatcher("indices:foo").test(indexAbstraction), is(false));
            assertThat(kibanaRole.indices().allowedIndicesMatcher("indices:bar").test(indexAbstraction), is(false));
            assertThat(
                kibanaRole.indices().allowedIndicesMatcher(TransportDeleteIndexAction.TYPE.name()).test(indexAbstraction),
                is(false)
            );
            assertThat(kibanaRole.indices().allowedIndicesMatcher(GetIndexAction.NAME).test(indexAbstraction), is(true));
            assertThat(
                kibanaRole.indices().allowedIndicesMatcher(TransportCreateIndexAction.TYPE.name()).test(indexAbstraction),
                is(false)
            );
            assertThat(kibanaRole.indices().allowedIndicesMatcher(TransportIndexAction.NAME).test(indexAbstraction), is(false));
            assertThat(kibanaRole.indices().allowedIndicesMatcher(TransportDeleteAction.NAME).test(indexAbstraction), is(false));
            assertThat(kibanaRole.indices().allowedIndicesMatcher(TransportSearchAction.TYPE.name()).test(indexAbstraction), is(true));
            assertThat(kibanaRole.indices().allowedIndicesMatcher(TransportMultiSearchAction.TYPE.name()).test(indexAbstraction), is(true));
            assertThat(kibanaRole.indices().allowedIndicesMatcher(TransportGetAction.TYPE.name()).test(indexAbstraction), is(true));
            assertThat(kibanaRole.indices().allowedIndicesMatcher(READ_CROSS_CLUSTER_NAME).test(indexAbstraction), is(false));
            assertThat(
                kibanaRole.indices().allowedIndicesMatcher(TransportUpdateSettingsAction.TYPE.name()).test(indexAbstraction),
                is(true)
            );
            assertThat(kibanaRole.indices().allowedIndicesMatcher(TransportPutMappingAction.TYPE.name()).test(indexAbstraction), is(true));
            assertThat(kibanaRole.indices().allowedIndicesMatcher(RolloverAction.NAME).test(indexAbstraction), is(true));
        });

        // Index for Endpoint specific actions
        Arrays.asList(".logs-endpoint.actions-" + randomAlphaOfLength(randomIntBetween(0, 13))).forEach((index) -> {
            final IndexAbstraction indexAbstraction = mockIndexAbstraction(index);
            assertThat(kibanaRole.indices().allowedIndicesMatcher("indices:foo").test(indexAbstraction), is(false));
            assertThat(kibanaRole.indices().allowedIndicesMatcher("indices:bar").test(indexAbstraction), is(false));
            assertThat(
                kibanaRole.indices().allowedIndicesMatcher(TransportDeleteIndexAction.TYPE.name()).test(indexAbstraction),
                is(false)
            );
            assertThat(kibanaRole.indices().allowedIndicesMatcher(GetIndexAction.NAME).test(indexAbstraction), is(true));
            assertThat(kibanaRole.indices().allowedIndicesMatcher(TransportCreateIndexAction.TYPE.name()).test(indexAbstraction), is(true));
            assertThat(kibanaRole.indices().allowedIndicesMatcher(TransportIndexAction.NAME).test(indexAbstraction), is(true));
            assertThat(kibanaRole.indices().allowedIndicesMatcher(TransportDeleteAction.NAME).test(indexAbstraction), is(true));
            assertThat(kibanaRole.indices().allowedIndicesMatcher(TransportSearchAction.TYPE.name()).test(indexAbstraction), is(true));
            assertThat(kibanaRole.indices().allowedIndicesMatcher(TransportMultiSearchAction.TYPE.name()).test(indexAbstraction), is(true));
            assertThat(kibanaRole.indices().allowedIndicesMatcher(TransportGetAction.TYPE.name()).test(indexAbstraction), is(true));
            assertThat(kibanaRole.indices().allowedIndicesMatcher(READ_CROSS_CLUSTER_NAME).test(indexAbstraction), is(false));
            assertThat(
                kibanaRole.indices().allowedIndicesMatcher(TransportUpdateSettingsAction.TYPE.name()).test(indexAbstraction),
                is(true)
            );
            assertThat(kibanaRole.indices().allowedIndicesMatcher(TransportPutMappingAction.TYPE.name()).test(indexAbstraction), is(true));
            assertThat(kibanaRole.indices().allowedIndicesMatcher(RolloverAction.NAME).test(indexAbstraction), is(true));
        });

        // read-only index for Endpoint specific heartbeats
        Arrays.asList(".logs-endpoint.heartbeat-" + randomAlphaOfLength(randomIntBetween(0, 13))).forEach((index) -> {
            final IndexAbstraction indexAbstraction = mockIndexAbstraction(index);
            assertThat(kibanaRole.indices().allowedIndicesMatcher("indices:foo").test(indexAbstraction), is(false));
            assertThat(kibanaRole.indices().allowedIndicesMatcher("indices:bar").test(indexAbstraction), is(false));
            assertThat(
                kibanaRole.indices().allowedIndicesMatcher(TransportDeleteIndexAction.TYPE.name()).test(indexAbstraction),
                is(false)
            );
            assertThat(kibanaRole.indices().allowedIndicesMatcher(GetIndexAction.NAME).test(indexAbstraction), is(true));
            assertThat(kibanaRole.indices().allowedIndicesMatcher(TransportCreateIndexAction.TYPE.name()).test(indexAbstraction), is(true));
            assertThat(kibanaRole.indices().allowedIndicesMatcher(TransportIndexAction.NAME).test(indexAbstraction), is(false));
            assertThat(kibanaRole.indices().allowedIndicesMatcher(TransportDeleteAction.NAME).test(indexAbstraction), is(false));
            assertThat(kibanaRole.indices().allowedIndicesMatcher(TransportSearchAction.TYPE.name()).test(indexAbstraction), is(true));
            assertThat(kibanaRole.indices().allowedIndicesMatcher(TransportMultiSearchAction.TYPE.name()).test(indexAbstraction), is(true));
            assertThat(kibanaRole.indices().allowedIndicesMatcher(TransportGetAction.TYPE.name()).test(indexAbstraction), is(true));
            assertThat(kibanaRole.indices().allowedIndicesMatcher(READ_CROSS_CLUSTER_NAME).test(indexAbstraction), is(false));
            assertThat(
                kibanaRole.indices().allowedIndicesMatcher(TransportUpdateSettingsAction.TYPE.name()).test(indexAbstraction),
                is(true)
            );
            assertThat(kibanaRole.indices().allowedIndicesMatcher(TransportPutMappingAction.TYPE.name()).test(indexAbstraction), is(true));
            assertThat(kibanaRole.indices().allowedIndicesMatcher(RolloverAction.NAME).test(indexAbstraction), is(true));
        });

        // index for Security Solution workflow insights
        Arrays.asList(".edr-workflow-insights-" + randomAlphaOfLength(randomIntBetween(0, 13))).forEach((index) -> {
            final IndexAbstraction indexAbstraction = mockIndexAbstraction(index);
            assertThat(kibanaRole.indices().allowedIndicesMatcher("indices:foo").test(indexAbstraction), is(false));
            assertThat(kibanaRole.indices().allowedIndicesMatcher("indices:bar").test(indexAbstraction), is(false));
            assertThat(kibanaRole.indices().allowedIndicesMatcher(TransportDeleteIndexAction.TYPE.name()).test(indexAbstraction), is(true));
            assertThat(kibanaRole.indices().allowedIndicesMatcher(GetIndexAction.NAME).test(indexAbstraction), is(true));
            assertThat(kibanaRole.indices().allowedIndicesMatcher(TransportCreateIndexAction.TYPE.name()).test(indexAbstraction), is(true));
            assertThat(kibanaRole.indices().allowedIndicesMatcher(TransportIndexAction.NAME).test(indexAbstraction), is(true));
            assertThat(kibanaRole.indices().allowedIndicesMatcher(TransportDeleteAction.NAME).test(indexAbstraction), is(true));
            assertThat(kibanaRole.indices().allowedIndicesMatcher(TransportSearchAction.TYPE.name()).test(indexAbstraction), is(true));
            assertThat(kibanaRole.indices().allowedIndicesMatcher(TransportMultiSearchAction.TYPE.name()).test(indexAbstraction), is(true));
            assertThat(kibanaRole.indices().allowedIndicesMatcher(TransportGetAction.TYPE.name()).test(indexAbstraction), is(true));
            assertThat(kibanaRole.indices().allowedIndicesMatcher(READ_CROSS_CLUSTER_NAME).test(indexAbstraction), is(false));
            assertThat(
                kibanaRole.indices().allowedIndicesMatcher(TransportUpdateSettingsAction.TYPE.name()).test(indexAbstraction),
                is(true)
            );
            assertThat(kibanaRole.indices().allowedIndicesMatcher(TransportPutMappingAction.TYPE.name()).test(indexAbstraction), is(true));
            assertThat(kibanaRole.indices().allowedIndicesMatcher(RolloverAction.NAME).test(indexAbstraction), is(true));
        });

        // Data telemetry reads mappings, metadata and stats of indices
        Arrays.asList(randomAlphaOfLengthBetween(8, 24), "packetbeat-*").forEach((index) -> {
            logger.info("index name [{}]", index);
            assertThat(kibanaRole.indices().allowedIndicesMatcher(IndicesStatsAction.NAME).test(mockIndexAbstraction(index)), is(true));
            assertViewIndexMetadata(kibanaRole, index);

            assertThat(kibanaRole.indices().allowedIndicesMatcher("indices:foo").test(mockIndexAbstraction(index)), is(false));
            assertThat(kibanaRole.indices().allowedIndicesMatcher("indices:bar").test(mockIndexAbstraction(index)), is(false));
            assertThat(
                kibanaRole.indices().allowedIndicesMatcher(TransportDeleteIndexAction.TYPE.name()).test(mockIndexAbstraction(index)),
                is(false)
            );
            assertThat(
                kibanaRole.indices().allowedIndicesMatcher(TransportCreateIndexAction.TYPE.name()).test(mockIndexAbstraction(index)),
                is(false)
            );
            assertThat(kibanaRole.indices().allowedIndicesMatcher(TransportIndexAction.NAME).test(mockIndexAbstraction(index)), is(false));
            assertThat(kibanaRole.indices().allowedIndicesMatcher(TransportDeleteAction.NAME).test(mockIndexAbstraction(index)), is(false));
            assertThat(
                kibanaRole.indices().allowedIndicesMatcher(TransportUpdateSettingsAction.TYPE.name()).test(mockIndexAbstraction(index)),
                is(false)
            );
            assertThat(
                kibanaRole.indices().allowedIndicesMatcher(TransportSearchAction.TYPE.name()).test(mockIndexAbstraction(index)),
                is(false)
            );
            assertThat(
                kibanaRole.indices().allowedIndicesMatcher(TransportMultiSearchAction.TYPE.name()).test(mockIndexAbstraction(index)),
                is(false)
            );
            assertThat(
                kibanaRole.indices().allowedIndicesMatcher(TransportGetAction.TYPE.name()).test(mockIndexAbstraction(index)),
                is(false)
            );
            assertThat(kibanaRole.indices().allowedIndicesMatcher(READ_CROSS_CLUSTER_NAME).test(mockIndexAbstraction(index)), is(false));
        });

        // Data telemetry does not have access to system indices that aren't specified
        List.of(".watches", ".geoip_databases", ".logstash", ".snapshot-blob-cache").forEach((index) -> {
            logger.info("index name [{}]", index);
            assertThat(kibanaRole.indices().allowedIndicesMatcher(GetIndexAction.NAME).test(mockIndexAbstraction(index)), is(false));
            assertThat(kibanaRole.indices().allowedIndicesMatcher(GetMappingsAction.NAME).test(mockIndexAbstraction(index)), is(false));
            assertThat(kibanaRole.indices().allowedIndicesMatcher(IndicesStatsAction.NAME).test(mockIndexAbstraction(index)), is(false));
            assertThat(kibanaRole.indices().allowedIndicesMatcher("indices:foo").test(mockIndexAbstraction(index)), is(false));
            assertThat(kibanaRole.indices().allowedIndicesMatcher("indices:bar").test(mockIndexAbstraction(index)), is(false));
            assertThat(kibanaRole.indices().allowedIndicesMatcher(READ_CROSS_CLUSTER_NAME).test(mockIndexAbstraction(index)), is(false));
        });

        // Data telemetry does not have access to security and async search
        TestRestrictedIndices.SAMPLE_RESTRICTED_NAMES.forEach((index) -> {
            logger.info("index name [{}]", index);
            assertThat(kibanaRole.indices().allowedIndicesMatcher(GetIndexAction.NAME).test(mockIndexAbstraction(index)), is(false));
            assertThat(kibanaRole.indices().allowedIndicesMatcher(GetMappingsAction.NAME).test(mockIndexAbstraction(index)), is(false));
            assertThat(kibanaRole.indices().allowedIndicesMatcher(IndicesStatsAction.NAME).test(mockIndexAbstraction(index)), is(false));
            assertThat(kibanaRole.indices().allowedIndicesMatcher("indices:foo").test(mockIndexAbstraction(index)), is(false));
            assertThat(kibanaRole.indices().allowedIndicesMatcher("indices:bar").test(mockIndexAbstraction(index)), is(false));
            assertThat(kibanaRole.indices().allowedIndicesMatcher(READ_CROSS_CLUSTER_NAME).test(mockIndexAbstraction(index)), is(false));
        });

        // read-only datastream for Endpoint policy responses
        Arrays.asList("metrics-endpoint.policy-" + randomAlphaOfLength(randomIntBetween(0, 13))).forEach((index) -> {
            final IndexAbstraction indexAbstraction = mockIndexAbstraction(index);
            assertThat(kibanaRole.indices().allowedIndicesMatcher("indices:foo").test(indexAbstraction), is(false));
            assertThat(kibanaRole.indices().allowedIndicesMatcher("indices:bar").test(indexAbstraction), is(false));
            assertThat(
                kibanaRole.indices().allowedIndicesMatcher(TransportDeleteIndexAction.TYPE.name()).test(indexAbstraction),
                is(false)
            );
            assertThat(kibanaRole.indices().allowedIndicesMatcher(GetIndexAction.NAME).test(indexAbstraction), is(true));
            assertThat(
                kibanaRole.indices().allowedIndicesMatcher(TransportCreateIndexAction.TYPE.name()).test(indexAbstraction),
                is(false)
            );
            assertThat(kibanaRole.indices().allowedIndicesMatcher(TransportIndexAction.NAME).test(indexAbstraction), is(false));
            assertThat(kibanaRole.indices().allowedIndicesMatcher(TransportDeleteAction.NAME).test(indexAbstraction), is(false));
            assertThat(kibanaRole.indices().allowedIndicesMatcher(TransportSearchAction.TYPE.name()).test(indexAbstraction), is(true));
            assertThat(kibanaRole.indices().allowedIndicesMatcher(TransportMultiSearchAction.TYPE.name()).test(indexAbstraction), is(true));
            assertThat(kibanaRole.indices().allowedIndicesMatcher(TransportGetAction.TYPE.name()).test(indexAbstraction), is(true));
            assertThat(kibanaRole.indices().allowedIndicesMatcher(READ_CROSS_CLUSTER_NAME).test(indexAbstraction), is(false));
            assertThat(
                kibanaRole.indices().allowedIndicesMatcher(TransportUpdateSettingsAction.TYPE.name()).test(indexAbstraction),
                is(true)
            );
            assertThat(kibanaRole.indices().allowedIndicesMatcher(TransportPutMappingAction.TYPE.name()).test(indexAbstraction), is(true));
            assertThat(kibanaRole.indices().allowedIndicesMatcher(RolloverAction.NAME).test(indexAbstraction), is(true));
        });

        // read-only datastream for Endpoint metrics
        Arrays.asList("metrics-endpoint.metrics-" + randomAlphaOfLength(randomIntBetween(0, 13))).forEach((index) -> {
            final IndexAbstraction indexAbstraction = mockIndexAbstraction(index);
            assertThat(kibanaRole.indices().allowedIndicesMatcher("indices:foo").test(indexAbstraction), is(false));
            assertThat(kibanaRole.indices().allowedIndicesMatcher("indices:bar").test(indexAbstraction), is(false));
            assertThat(
                kibanaRole.indices().allowedIndicesMatcher(TransportDeleteIndexAction.TYPE.name()).test(indexAbstraction),
                is(false)
            );
            assertThat(kibanaRole.indices().allowedIndicesMatcher(GetIndexAction.NAME).test(indexAbstraction), is(true));
            assertThat(
                kibanaRole.indices().allowedIndicesMatcher(TransportCreateIndexAction.TYPE.name()).test(indexAbstraction),
                is(false)
            );
            assertThat(kibanaRole.indices().allowedIndicesMatcher(TransportIndexAction.NAME).test(indexAbstraction), is(false));
            assertThat(kibanaRole.indices().allowedIndicesMatcher(TransportDeleteAction.NAME).test(indexAbstraction), is(false));
            assertThat(kibanaRole.indices().allowedIndicesMatcher(TransportSearchAction.TYPE.name()).test(indexAbstraction), is(true));
            assertThat(kibanaRole.indices().allowedIndicesMatcher(TransportMultiSearchAction.TYPE.name()).test(indexAbstraction), is(true));
            assertThat(kibanaRole.indices().allowedIndicesMatcher(TransportGetAction.TYPE.name()).test(indexAbstraction), is(true));
            assertThat(kibanaRole.indices().allowedIndicesMatcher(READ_CROSS_CLUSTER_NAME).test(indexAbstraction), is(false));
            assertThat(
                kibanaRole.indices().allowedIndicesMatcher(TransportUpdateSettingsAction.TYPE.name()).test(indexAbstraction),
                is(true)
            );
            assertThat(kibanaRole.indices().allowedIndicesMatcher(TransportPutMappingAction.TYPE.name()).test(indexAbstraction), is(true));
            assertThat(kibanaRole.indices().allowedIndicesMatcher(RolloverAction.NAME).test(indexAbstraction), is(true));
        });

        // Beats management index
        final String index = ".management-beats";
        assertThat(kibanaRole.indices().allowedIndicesMatcher("indices:foo").test(mockIndexAbstraction(index)), is(false));
        assertThat(kibanaRole.indices().allowedIndicesMatcher("indices:bar").test(mockIndexAbstraction(index)), is(false));
        assertThat(
            kibanaRole.indices().allowedIndicesMatcher(TransportDeleteIndexAction.TYPE.name()).test(mockIndexAbstraction(index)),
            is(false)
        );
        assertThat(
            kibanaRole.indices().allowedIndicesMatcher(TransportCreateIndexAction.TYPE.name()).test(mockIndexAbstraction(index)),
            is(true)
        );
        assertThat(kibanaRole.indices().allowedIndicesMatcher(TransportIndexAction.NAME).test(mockIndexAbstraction(index)), is(true));
        assertThat(kibanaRole.indices().allowedIndicesMatcher(TransportDeleteAction.NAME).test(mockIndexAbstraction(index)), is(true));
        assertThat(
            kibanaRole.indices().allowedIndicesMatcher(TransportUpdateSettingsAction.TYPE.name()).test(mockIndexAbstraction(index)),
            is(false)
        );
        assertThat(
            kibanaRole.indices().allowedIndicesMatcher(TransportSearchAction.TYPE.name()).test(mockIndexAbstraction(index)),
            is(true)
        );
        assertThat(
            kibanaRole.indices().allowedIndicesMatcher(TransportMultiSearchAction.TYPE.name()).test(mockIndexAbstraction(index)),
            is(true)
        );
        assertThat(kibanaRole.indices().allowedIndicesMatcher(TransportGetAction.TYPE.name()).test(mockIndexAbstraction(index)), is(true));
        assertThat(kibanaRole.indices().allowedIndicesMatcher(READ_CROSS_CLUSTER_NAME).test(mockIndexAbstraction(index)), is(false));

        assertNoAccessAllowed(kibanaRole, TestRestrictedIndices.SAMPLE_RESTRICTED_NAMES);
        assertNoAccessAllowed(kibanaRole, XPackPlugin.ASYNC_RESULTS_INDEX + randomAlphaOfLengthBetween(0, 2));

        // Fleet package upgrade
        // 1. Pipeline
        Arrays.asList(
            GetPipelineAction.NAME,
            PutPipelineTransportAction.TYPE.name(),
            DeletePipelineTransportAction.TYPE.name(),
            SimulatePipelineAction.NAME,
            "cluster:admin/ingest/pipeline/" + randomAlphaOfLengthBetween(3, 8)
        ).forEach(action -> assertThat(kibanaRole.cluster().check(action, request, authentication), is(true)));

        // 2. ILM
        Arrays.asList(
            ILMActions.START.name(),
            DeleteLifecycleAction.NAME,
            GetLifecycleAction.NAME,
            GetStatusAction.NAME,
            ILMActions.MOVE_TO_STEP.name(),
            ILMActions.PUT.name(),
            ILMActions.STOP.name(),
            "cluster:admin/ilm/" + randomAlphaOfLengthBetween(3, 8)
        ).forEach(action -> assertThat(kibanaRole.cluster().check(action, request, authentication), is(true)));

        // 3. Fleet data indices
        Arrays.asList(
            "logs-" + randomAlphaOfLengthBetween(3, 8),
            "metrics-" + randomAlphaOfLengthBetween(3, 8),
            "synthetics-" + randomAlphaOfLengthBetween(3, 8),
            "traces-" + randomAlphaOfLengthBetween(3, 8),
            // Hidden data indices for endpoint package
            ".logs-endpoint.action.responses-" + randomAlphaOfLengthBetween(3, 8),
            ".logs-endpoint.diagnostic.collection-" + randomAlphaOfLengthBetween(3, 8),
            ".logs-endpoint.actions-" + randomAlphaOfLengthBetween(3, 8),
            ".logs-endpoint.heartbeat-" + randomAlphaOfLengthBetween(3, 8),
            "profiling-" + randomAlphaOfLengthBetween(3, 8)
        ).forEach(indexName -> {
            logger.info("index name [{}]", indexName);
            final IndexAbstraction indexAbstraction = mockIndexAbstraction(indexName);
            assertThat(
                kibanaRole.indices().allowedIndicesMatcher(TransportUpdateSettingsAction.TYPE.name()).test(indexAbstraction),
                is(true)
            );
            assertThat(kibanaRole.indices().allowedIndicesMatcher(TransportPutMappingAction.TYPE.name()).test(indexAbstraction), is(true));
            assertThat(kibanaRole.indices().allowedIndicesMatcher(RolloverAction.NAME).test(indexAbstraction), is(true));
            assertThat(
                kibanaRole.indices().allowedIndicesMatcher("indices:admin/data_stream/lifecycle/put").test(indexAbstraction),
                is(true)
            );

            // Implied by the overall view_index_metadata and monitor privilege
            assertViewIndexMetadata(kibanaRole, indexName);
            assertThat(
                kibanaRole.indices().allowedIndicesMatcher("indices:monitor/" + randomAlphaOfLengthBetween(3, 8)).test(indexAbstraction),
                is(true)
            );

            final boolean isAlsoAutoCreateIndex = indexName.startsWith(".logs-endpoint.actions-")
                || indexName.startsWith(".logs-endpoint.action.responses-");

            final boolean isAlsoCreateIndex = indexName.startsWith(".logs-endpoint.actions-")
                || indexName.startsWith(".logs-endpoint.action.responses-")
                || indexName.startsWith(".logs-endpoint.diagnostic.collection-")
                || indexName.startsWith(".logs-endpoint.heartbeat-");

            assertThat(
                kibanaRole.indices().allowedIndicesMatcher(TransportCreateIndexAction.TYPE.name()).test(indexAbstraction),
                is(isAlsoCreateIndex)
            );
            assertThat(kibanaRole.indices().allowedIndicesMatcher(AutoCreateAction.NAME).test(indexAbstraction), is(isAlsoCreateIndex));
            assertThat(
                kibanaRole.indices().allowedIndicesMatcher(CreateDataStreamAction.NAME).test(indexAbstraction),
                is(isAlsoCreateIndex)
            );
            assertThat(
                kibanaRole.indices().allowedIndicesMatcher(TransportIndexAction.NAME).test(indexAbstraction),
                is(isAlsoAutoCreateIndex)
            );
            assertThat(
                kibanaRole.indices().allowedIndicesMatcher(TransportDeleteAction.NAME).test(indexAbstraction),
                is(isAlsoAutoCreateIndex)
            );

            // Endpoint diagnostic and actions data streams also have read access, all others should not.
            final boolean isAlsoReadIndex = indexName.startsWith(".logs-endpoint.diagnostic.collection-")
                || indexName.startsWith(".logs-endpoint.actions-")
                || indexName.startsWith(".logs-endpoint.action.responses-")
                || indexName.startsWith(".logs-endpoint.heartbeat-")
                || indexName.startsWith(".logs-osquery_manager.actions-");
            assertThat(
                kibanaRole.indices().allowedIndicesMatcher(TransportGetAction.TYPE.name()).test(indexAbstraction),
                is(isAlsoReadIndex)
            );
            assertThat(
                kibanaRole.indices().allowedIndicesMatcher(TransportSearchAction.TYPE.name()).test(indexAbstraction),
                is(isAlsoReadIndex)
            );
            assertThat(
                kibanaRole.indices().allowedIndicesMatcher(TransportMultiSearchAction.TYPE.name()).test(indexAbstraction),
                is(isAlsoReadIndex)
            );

            // Endpoint diagnostic, APM and Synthetics data streams also have an ILM policy with a delete action, all others should not.
            final boolean isAlsoIlmDeleteIndex = indexName.startsWith(".logs-endpoint.diagnostic.collection-")
                || indexName.startsWith("logs-apm-")
                || indexName.startsWith("logs-apm.")
                || indexName.startsWith("metrics-apm-")
                || indexName.startsWith("metrics-apm.")
                || indexName.startsWith("traces-apm-")
                || indexName.startsWith("traces-apm.")
                || indexName.startsWith("synthetics-http-*")
                || indexName.startsWith("synthetics-tcp-*")
                || indexName.startsWith("synthetics-icmp-*")
                || indexName.startsWith("synthetics-browser-*")
                || indexName.startsWith("synthetics-browser.network-*")
                || indexName.startsWith("synthetics-browser.screenshot-*")
                || indexName.startsWith("profiling-*");
            assertThat(
                kibanaRole.indices().allowedIndicesMatcher(TransportDeleteIndexAction.TYPE.name()).test(indexAbstraction),
                is(isAlsoIlmDeleteIndex)
            );
        });

        // 4. Transform for endpoint package
        Arrays.asList(
            PreviewTransformAction.NAME,
            DeleteTransformAction.NAME,
            GetTransformAction.NAME,
            GetTransformStatsAction.NAME,
            PutTransformAction.NAME,
            StartTransformAction.NAME,
            StopTransformAction.NAME,
            UpdateTransformAction.NAME,
            ValidateTransformAction.NAME,
            "cluster:admin/data_frame/" + randomAlphaOfLengthBetween(3, 8),
            "cluster:monitor/data_frame/" + randomAlphaOfLengthBetween(3, 8),
            "cluster:admin/transform/" + randomAlphaOfLengthBetween(3, 8),
            "cluster:monitor/transform/" + randomAlphaOfLengthBetween(3, 8)
        ).forEach(action -> assertThat(kibanaRole.cluster().check(action, request, authentication), is(true)));

        Arrays.asList(
            "metrics-endpoint.metadata_current_default",
            ".metrics-endpoint.metadata_current_default",
            ".metrics-endpoint.metadata_united_default",
            "metrics-endpoint.metadata_current_default-" + Version.CURRENT,
            ".metrics-endpoint.metadata_current_default-" + Version.CURRENT,
            ".metrics-endpoint.metadata_united_default-" + Version.CURRENT
        ).forEach(indexName -> {
            logger.info("index name [{}]", indexName);
            final IndexAbstraction indexAbstraction = mockIndexAbstraction(indexName);
            // Allow indexing
            assertThat(kibanaRole.indices().allowedIndicesMatcher(TransportSearchAction.TYPE.name()).test(indexAbstraction), is(true));
            assertThat(kibanaRole.indices().allowedIndicesMatcher(TransportGetAction.TYPE.name()).test(indexAbstraction), is(true));
            assertThat(kibanaRole.indices().allowedIndicesMatcher(TransportIndexAction.NAME).test(indexAbstraction), is(true));
            assertThat(kibanaRole.indices().allowedIndicesMatcher(TransportUpdateAction.NAME).test(indexAbstraction), is(true));
            assertThat(kibanaRole.indices().allowedIndicesMatcher(TransportBulkAction.NAME).test(indexAbstraction), is(true));
            // Allow create and delete index, modifying aliases, and updating index settings
            assertThat(kibanaRole.indices().allowedIndicesMatcher(TransportCreateIndexAction.TYPE.name()).test(indexAbstraction), is(true));
            assertThat(kibanaRole.indices().allowedIndicesMatcher(AutoCreateAction.NAME).test(indexAbstraction), is(true));
            assertThat(kibanaRole.indices().allowedIndicesMatcher(CreateDataStreamAction.NAME).test(indexAbstraction), is(true));
            assertThat(kibanaRole.indices().allowedIndicesMatcher(TransportDeleteIndexAction.TYPE.name()).test(indexAbstraction), is(true));
            assertThat(kibanaRole.indices().allowedIndicesMatcher(DeleteDataStreamAction.NAME).test(indexAbstraction), is(true));
            assertThat(kibanaRole.indices().allowedIndicesMatcher(GetAliasesAction.NAME).test(indexAbstraction), is(true));
            assertThat(kibanaRole.indices().allowedIndicesMatcher(TransportIndicesAliasesAction.NAME).test(indexAbstraction), is(true));
            assertThat(
                kibanaRole.indices().allowedIndicesMatcher(TransportUpdateSettingsAction.TYPE.name()).test(indexAbstraction),
                is(true)
            );

            // Implied by the overall view_index_metadata and monitor privilege
            assertViewIndexMetadata(kibanaRole, indexName);
            assertThat(
                kibanaRole.indices().allowedIndicesMatcher("indices:monitor/" + randomAlphaOfLengthBetween(3, 8)).test(indexAbstraction),
                is(true)
            );

            // Granted by bwc for index privilege
            assertThat(
                kibanaRole.indices().allowedIndicesMatcher(TransportPutMappingAction.TYPE.name()).test(indexAbstraction),
                is(indexAbstraction.getType() != IndexAbstraction.Type.DATA_STREAM)
            );

            // Deny deleting documents and rollover
            assertThat(kibanaRole.indices().allowedIndicesMatcher(TransportDeleteAction.NAME).test(indexAbstraction), is(false));
            assertThat(kibanaRole.indices().allowedIndicesMatcher(RolloverAction.NAME).test(indexAbstraction), is(false));
        });

        // Test allow permissions on Threat Intel (ti*) dest indices created by latest transform : "create_index", "delete_index", "read",
        // "index", "delete", IndicesAliasesAction.NAME, UpdateSettingsAction.NAME
        Arrays.asList("logs-ti_recordedfuture_latest.threat", "logs-ti_anomali_latest.threatstream").forEach(indexName -> {
            final IndexAbstraction indexAbstraction = mockIndexAbstraction(indexName);
            // Allow search and indexing
            assertThat(kibanaRole.indices().allowedIndicesMatcher(TransportSearchAction.TYPE.name()).test(indexAbstraction), is(true));
            assertThat(kibanaRole.indices().allowedIndicesMatcher(TransportGetAction.TYPE.name()).test(indexAbstraction), is(true));
            assertThat(kibanaRole.indices().allowedIndicesMatcher(TransportIndexAction.NAME).test(indexAbstraction), is(true));
            assertThat(kibanaRole.indices().allowedIndicesMatcher(TransportUpdateAction.NAME).test(indexAbstraction), is(true));
            assertThat(kibanaRole.indices().allowedIndicesMatcher(TransportBulkAction.NAME).test(indexAbstraction), is(true));
            // Allow create and delete index, modifying aliases, and updating index settings
            assertThat(kibanaRole.indices().allowedIndicesMatcher(TransportCreateIndexAction.TYPE.name()).test(indexAbstraction), is(true));
            assertThat(kibanaRole.indices().allowedIndicesMatcher(TransportDeleteIndexAction.TYPE.name()).test(indexAbstraction), is(true));
            assertThat(kibanaRole.indices().allowedIndicesMatcher(GetAliasesAction.NAME).test(indexAbstraction), is(true));
            assertThat(kibanaRole.indices().allowedIndicesMatcher(TransportIndicesAliasesAction.NAME).test(indexAbstraction), is(true));
            assertThat(
                kibanaRole.indices().allowedIndicesMatcher(TransportUpdateSettingsAction.TYPE.name()).test(indexAbstraction),
                is(true)
            );

            // Allow deleting documents
            assertThat(kibanaRole.indices().allowedIndicesMatcher(TransportDeleteAction.NAME).test(indexAbstraction), is(true));

            // Implied by the overall view_index_metadata and monitor privilege
            assertViewIndexMetadata(kibanaRole, indexName);
            assertThat(
                kibanaRole.indices().allowedIndicesMatcher("indices:monitor/" + randomAlphaOfLengthBetween(3, 8)).test(indexAbstraction),
                is(true)
            );
        });

        // Test allow permissions on Threat Intel (ti*) source indices required by latest transform : "read", "view_index_metadata",
        // IndicesAliasesAction.NAME, PutMappingAction.NAME, UpdateSettingsAction.NAME, "delete_index"
        Arrays.asList(
            "logs-ti_recordedfuture.threat-default",
            "logs-ti_anomali.threatstream-default",
            "logs-ti_recordedfuture.threat-default" + randomAlphaOfLength(randomIntBetween(0, 13)),
            "logs-ti_anomali.threatstream-default" + randomAlphaOfLength(randomIntBetween(0, 13))
        ).forEach(indexName -> {
            final IndexAbstraction indexAbstraction = mockIndexAbstraction(indexName);
            // Allow read-only
            assertThat(kibanaRole.indices().allowedIndicesMatcher("indices:foo").test(indexAbstraction), is(false));
            assertThat(kibanaRole.indices().allowedIndicesMatcher("indices:bar").test(indexAbstraction), is(false));
            assertThat(
                kibanaRole.indices().allowedIndicesMatcher(TransportCreateIndexAction.TYPE.name()).test(indexAbstraction),
                is(false)
            );
            assertThat(kibanaRole.indices().allowedIndicesMatcher(TransportIndexAction.NAME).test(indexAbstraction), is(false));
            assertThat(kibanaRole.indices().allowedIndicesMatcher(TransportDeleteAction.NAME).test(indexAbstraction), is(false));
            assertThat(
                kibanaRole.indices().allowedIndicesMatcher(TransportUpdateSettingsAction.TYPE.name()).test(indexAbstraction),
                is(true)
            );
            assertThat(kibanaRole.indices().allowedIndicesMatcher(TransportPutMappingAction.TYPE.name()).test(indexAbstraction), is(true));
            assertThat(kibanaRole.indices().allowedIndicesMatcher(RolloverAction.NAME).test(indexAbstraction), is(true));
            assertThat(kibanaRole.indices().allowedIndicesMatcher(TransportDeleteIndexAction.TYPE.name()).test(indexAbstraction), is(true));
            assertThat(kibanaRole.indices().allowedIndicesMatcher(TransportSearchAction.TYPE.name()).test(indexAbstraction), is(true));
            assertThat(kibanaRole.indices().allowedIndicesMatcher(TransportMultiSearchAction.TYPE.name()).test(indexAbstraction), is(true));
            assertThat(kibanaRole.indices().allowedIndicesMatcher(TransportGetAction.TYPE.name()).test(indexAbstraction), is(true));

            // Implied by the overall view_index_metadata and monitor privilege
            assertViewIndexMetadata(kibanaRole, indexName);
            assertThat(
                kibanaRole.indices().allowedIndicesMatcher("indices:monitor/" + randomAlphaOfLengthBetween(3, 8)).test(indexAbstraction),
                is(true)
            );
        });

        Arrays.asList(
            ".logs-osquery_manager.actions-" + randomAlphaOfLength(randomIntBetween(0, 13)),
            ".logs-osquery_manager.action.responses-" + randomAlphaOfLength(randomIntBetween(0, 13))
        ).forEach(indexName -> {
            logger.info("index name [{}]", indexName);
            final IndexAbstraction indexAbstraction = mockIndexAbstraction(indexName);
            // Allow indexing
            assertThat(kibanaRole.indices().allowedIndicesMatcher(TransportSearchAction.TYPE.name()).test(indexAbstraction), is(true));
            assertThat(kibanaRole.indices().allowedIndicesMatcher(TransportGetAction.TYPE.name()).test(indexAbstraction), is(true));
            assertThat(kibanaRole.indices().allowedIndicesMatcher(TransportIndexAction.NAME).test(indexAbstraction), is(true));
            assertThat(kibanaRole.indices().allowedIndicesMatcher(TransportUpdateAction.NAME).test(indexAbstraction), is(true));
            assertThat(kibanaRole.indices().allowedIndicesMatcher(TransportBulkAction.NAME).test(indexAbstraction), is(true));
            // Allow create and delete index
            assertThat(kibanaRole.indices().allowedIndicesMatcher(TransportCreateIndexAction.TYPE.name()).test(indexAbstraction), is(true));
            assertThat(kibanaRole.indices().allowedIndicesMatcher(AutoCreateAction.NAME).test(indexAbstraction), is(true));
            assertThat(kibanaRole.indices().allowedIndicesMatcher(CreateDataStreamAction.NAME).test(indexAbstraction), is(true));

            // Implied by the overall view_index_metadata and monitor privilege
            assertViewIndexMetadata(kibanaRole, indexName);
            assertThat(
                kibanaRole.indices().allowedIndicesMatcher("indices:monitor/" + randomAlphaOfLengthBetween(3, 8)).test(indexAbstraction),
                is(true)
            );
        });

        // read-only index for Osquery actions responses
        Arrays.asList("logs-osquery_manager.action.responses-" + randomAlphaOfLength(randomIntBetween(0, 13))).forEach((cspIndex) -> {
            final IndexAbstraction indexAbstraction = mockIndexAbstraction(cspIndex);
            assertThat(kibanaRole.indices().allowedIndicesMatcher("indices:foo").test(indexAbstraction), is(false));
            assertThat(kibanaRole.indices().allowedIndicesMatcher("indices:bar").test(indexAbstraction), is(false));
            assertThat(
                kibanaRole.indices().allowedIndicesMatcher(TransportDeleteIndexAction.TYPE.name()).test(indexAbstraction),
                is(false)
            );
            assertThat(kibanaRole.indices().allowedIndicesMatcher(GetIndexAction.NAME).test(indexAbstraction), is(true));
            assertThat(
                kibanaRole.indices().allowedIndicesMatcher(TransportCreateIndexAction.TYPE.name()).test(indexAbstraction),
                is(false)
            );
            assertThat(kibanaRole.indices().allowedIndicesMatcher(TransportIndexAction.NAME).test(indexAbstraction), is(false));
            assertThat(kibanaRole.indices().allowedIndicesMatcher(TransportDeleteAction.NAME).test(indexAbstraction), is(false));
            assertThat(kibanaRole.indices().allowedIndicesMatcher(TransportSearchAction.TYPE.name()).test(indexAbstraction), is(true));
            assertThat(kibanaRole.indices().allowedIndicesMatcher(TransportMultiSearchAction.TYPE.name()).test(indexAbstraction), is(true));
            assertThat(kibanaRole.indices().allowedIndicesMatcher(TransportGetAction.TYPE.name()).test(indexAbstraction), is(true));
            assertThat(kibanaRole.indices().allowedIndicesMatcher(READ_CROSS_CLUSTER_NAME).test(indexAbstraction), is(false));
            assertThat(
                kibanaRole.indices().allowedIndicesMatcher(TransportUpdateSettingsAction.TYPE.name()).test(indexAbstraction),
                is(true)
            );
            assertThat(kibanaRole.indices().allowedIndicesMatcher(TransportPutMappingAction.TYPE.name()).test(indexAbstraction), is(true));
            assertThat(kibanaRole.indices().allowedIndicesMatcher(RolloverAction.NAME).test(indexAbstraction), is(true));
        });

        // read-only datastream for osquery_manager
        Arrays.asList("logs-osquery_manager.result-" + randomAlphaOfLength(randomIntBetween(0, 13))).forEach((osqIndex) -> {
            final IndexAbstraction indexAbstraction = mockIndexAbstraction(osqIndex);
            assertThat(kibanaRole.indices().allowedIndicesMatcher("indices:foo").test(indexAbstraction), is(false));
            assertThat(kibanaRole.indices().allowedIndicesMatcher("indices:bar").test(indexAbstraction), is(false));
            assertThat(
                kibanaRole.indices().allowedIndicesMatcher(TransportDeleteIndexAction.TYPE.name()).test(indexAbstraction),
                is(false)
            );
            assertThat(kibanaRole.indices().allowedIndicesMatcher(GetIndexAction.NAME).test(indexAbstraction), is(true));
            assertThat(
                kibanaRole.indices().allowedIndicesMatcher(TransportCreateIndexAction.TYPE.name()).test(indexAbstraction),
                is(false)
            );
            assertThat(kibanaRole.indices().allowedIndicesMatcher(TransportIndexAction.NAME).test(indexAbstraction), is(false));
            assertThat(kibanaRole.indices().allowedIndicesMatcher(TransportDeleteAction.NAME).test(indexAbstraction), is(false));
            assertThat(kibanaRole.indices().allowedIndicesMatcher(TransportSearchAction.TYPE.name()).test(indexAbstraction), is(true));
            assertThat(kibanaRole.indices().allowedIndicesMatcher(TransportMultiSearchAction.TYPE.name()).test(indexAbstraction), is(true));
            assertThat(kibanaRole.indices().allowedIndicesMatcher(TransportGetAction.TYPE.name()).test(indexAbstraction), is(true));
            assertThat(kibanaRole.indices().allowedIndicesMatcher(READ_CROSS_CLUSTER_NAME).test(indexAbstraction), is(false));
            assertThat(
                kibanaRole.indices().allowedIndicesMatcher(TransportUpdateSettingsAction.TYPE.name()).test(indexAbstraction),
                is(true)
            );
            assertThat(kibanaRole.indices().allowedIndicesMatcher(TransportPutMappingAction.TYPE.name()).test(indexAbstraction), is(true));
            assertThat(kibanaRole.indices().allowedIndicesMatcher(RolloverAction.NAME).test(indexAbstraction), is(true));
        });

        // read-only datastream for csp indices
        Arrays.asList("logs-cloud_security_posture.findings-" + randomAlphaOfLength(randomIntBetween(0, 13))).forEach((cspIndex) -> {
            final IndexAbstraction indexAbstraction = mockIndexAbstraction(cspIndex);
            assertThat(kibanaRole.indices().allowedIndicesMatcher("indices:foo").test(indexAbstraction), is(false));
            assertThat(kibanaRole.indices().allowedIndicesMatcher("indices:bar").test(indexAbstraction), is(false));
            // Ensure privileges necessary for ILM policies in Cloud Security Posture Package
            assertThat(kibanaRole.indices().allowedIndicesMatcher(TransportDeleteIndexAction.TYPE.name()).test(indexAbstraction), is(true));
            assertThat(kibanaRole.indices().allowedIndicesMatcher(GetIndexAction.NAME).test(indexAbstraction), is(true));
            assertThat(
                kibanaRole.indices().allowedIndicesMatcher(TransportCreateIndexAction.TYPE.name()).test(indexAbstraction),
                is(false)
            );
            assertThat(kibanaRole.indices().allowedIndicesMatcher(TransportIndexAction.NAME).test(indexAbstraction), is(false));
            assertThat(kibanaRole.indices().allowedIndicesMatcher(TransportDeleteAction.NAME).test(indexAbstraction), is(false));
            assertThat(kibanaRole.indices().allowedIndicesMatcher(TransportSearchAction.TYPE.name()).test(indexAbstraction), is(true));
            assertThat(kibanaRole.indices().allowedIndicesMatcher(TransportMultiSearchAction.TYPE.name()).test(indexAbstraction), is(true));
            assertThat(kibanaRole.indices().allowedIndicesMatcher(TransportGetAction.TYPE.name()).test(indexAbstraction), is(true));
            assertThat(kibanaRole.indices().allowedIndicesMatcher(READ_CROSS_CLUSTER_NAME).test(indexAbstraction), is(false));
            assertThat(
                kibanaRole.indices().allowedIndicesMatcher(TransportUpdateSettingsAction.TYPE.name()).test(indexAbstraction),
                is(true)
            );
            assertThat(kibanaRole.indices().allowedIndicesMatcher(TransportPutMappingAction.TYPE.name()).test(indexAbstraction), is(true));
            assertThat(kibanaRole.indices().allowedIndicesMatcher(RolloverAction.NAME).test(indexAbstraction), is(true));
        });

        Arrays.asList("logs-cloud_security_posture.vulnerabilities-" + randomAlphaOfLength(randomIntBetween(0, 13))).forEach((cspIndex) -> {
            final IndexAbstraction indexAbstraction = mockIndexAbstraction(cspIndex);
            assertThat(kibanaRole.indices().allowedIndicesMatcher("indices:foo").test(indexAbstraction), is(false));
            assertThat(kibanaRole.indices().allowedIndicesMatcher("indices:bar").test(indexAbstraction), is(false));
            // Ensure privileges necessary for ILM policies in Cloud Security Posture Package
            assertThat(kibanaRole.indices().allowedIndicesMatcher(TransportDeleteIndexAction.TYPE.name()).test(indexAbstraction), is(true));
            assertThat(kibanaRole.indices().allowedIndicesMatcher(TransportDeleteIndexAction.TYPE.name()).test(indexAbstraction), is(true));
            assertThat(kibanaRole.indices().allowedIndicesMatcher(GetIndexAction.NAME).test(indexAbstraction), is(true));
            assertThat(
                kibanaRole.indices().allowedIndicesMatcher(TransportCreateIndexAction.TYPE.name()).test(indexAbstraction),
                is(false)
            );
            assertThat(kibanaRole.indices().allowedIndicesMatcher(TransportIndexAction.NAME).test(indexAbstraction), is(false));
            assertThat(kibanaRole.indices().allowedIndicesMatcher(TransportDeleteAction.NAME).test(indexAbstraction), is(false));
            assertThat(kibanaRole.indices().allowedIndicesMatcher(TransportSearchAction.TYPE.name()).test(indexAbstraction), is(true));
            assertThat(kibanaRole.indices().allowedIndicesMatcher(TransportMultiSearchAction.TYPE.name()).test(indexAbstraction), is(true));
            assertThat(kibanaRole.indices().allowedIndicesMatcher(TransportGetAction.TYPE.name()).test(indexAbstraction), is(true));
            assertThat(kibanaRole.indices().allowedIndicesMatcher(READ_CROSS_CLUSTER_NAME).test(indexAbstraction), is(false));
            assertThat(
                kibanaRole.indices().allowedIndicesMatcher(TransportUpdateSettingsAction.TYPE.name()).test(indexAbstraction),
                is(true)
            );
            assertThat(kibanaRole.indices().allowedIndicesMatcher(TransportPutMappingAction.TYPE.name()).test(indexAbstraction), is(true));
            assertThat(kibanaRole.indices().allowedIndicesMatcher(RolloverAction.NAME).test(indexAbstraction), is(true));
        });

        Arrays.asList(
            "logs-wiz.vulnerability-" + randomAlphaOfLength(randomIntBetween(0, 13)),
            "logs-wiz.cloud_configuration_finding-" + randomAlphaOfLength(randomIntBetween(0, 13)),
            "logs-wiz.cloud_configuration_finding_full_posture-" + randomAlphaOfLength(randomIntBetween(0, 13)),
            "logs-google_scc.finding-" + randomAlphaOfLength(randomIntBetween(0, 13)),
            "logs-aws.securityhub_findings-" + randomAlphaOfLength(randomIntBetween(0, 13)),
            "logs-aws.securityhub_findings_full_posture-" + randomAlphaOfLength(randomIntBetween(0, 13)),
            "logs-aws.inspector-" + randomAlphaOfLength(randomIntBetween(0, 13)),
            "logs-aws.config-" + randomAlphaOfLength(randomIntBetween(0, 13)),
            "logs-amazon_security_lake.findings-" + randomAlphaOfLength(randomIntBetween(0, 13)),
            "logs-qualys_vmdr.asset_host_detection-" + randomAlphaOfLength(randomIntBetween(0, 13)),
            "logs-tenable_sc.vulnerability-" + randomAlphaOfLength(randomIntBetween(0, 13)),
            "logs-tenable_io.vulnerability-" + randomAlphaOfLength(randomIntBetween(0, 13)),
            "logs-rapid7_insightvm.vulnerability-" + randomAlphaOfLength(randomIntBetween(0, 13)),
            "logs-rapid7_insightvm.asset_vulnerability-" + randomAlphaOfLength(randomIntBetween(0, 13)),
            "logs-carbon_black_cloud.asset_vulnerability_summary-" + randomAlphaOfLength(randomIntBetween(0, 13))
        ).forEach(indexName -> {
            final IndexAbstraction indexAbstraction = mockIndexAbstraction(indexName);
            assertThat(kibanaRole.indices().allowedIndicesMatcher("indices:foo").test(indexAbstraction), is(false));
            assertThat(kibanaRole.indices().allowedIndicesMatcher("indices:bar").test(indexAbstraction), is(false));
            assertThat(
                kibanaRole.indices().allowedIndicesMatcher(TransportDeleteIndexAction.TYPE.name()).test(indexAbstraction),
                is(false)
            );
            assertThat(kibanaRole.indices().allowedIndicesMatcher(GetIndexAction.NAME).test(indexAbstraction), is(true));
            assertThat(
                kibanaRole.indices().allowedIndicesMatcher(TransportCreateIndexAction.TYPE.name()).test(indexAbstraction),
                is(false)
            );
            assertThat(kibanaRole.indices().allowedIndicesMatcher(TransportIndexAction.NAME).test(indexAbstraction), is(false));
            assertThat(kibanaRole.indices().allowedIndicesMatcher(TransportDeleteAction.NAME).test(indexAbstraction), is(false));
            assertThat(kibanaRole.indices().allowedIndicesMatcher(TransportSearchAction.TYPE.name()).test(indexAbstraction), is(true));
            assertThat(kibanaRole.indices().allowedIndicesMatcher(TransportMultiSearchAction.TYPE.name()).test(indexAbstraction), is(true));
            assertThat(kibanaRole.indices().allowedIndicesMatcher(TransportGetAction.TYPE.name()).test(indexAbstraction), is(true));
            assertThat(kibanaRole.indices().allowedIndicesMatcher(READ_CROSS_CLUSTER_NAME).test(indexAbstraction), is(false));
            assertThat(
                kibanaRole.indices().allowedIndicesMatcher(TransportUpdateSettingsAction.TYPE.name()).test(indexAbstraction),
                is(true)
            );
            assertThat(kibanaRole.indices().allowedIndicesMatcher(TransportPutMappingAction.TYPE.name()).test(indexAbstraction), is(true));
            assertThat(kibanaRole.indices().allowedIndicesMatcher(RolloverAction.NAME).test(indexAbstraction), is(true));
            // Implied by the overall view_index_metadata and monitor privilege
            assertViewIndexMetadata(kibanaRole, indexName);
            assertThat(kibanaRole.indices().allowedIndicesMatcher("indices:monitor/").test(indexAbstraction), is(true));
        });

        Arrays.asList(
            "logs-m365_defender.vulnerability-" + randomAlphaOfLength(randomIntBetween(0, 13)),
            "logs-microsoft_defender_endpoint.vulnerability-" + randomAlphaOfLength(randomIntBetween(0, 13)),
            "logs-microsoft_defender_cloud.assessment-" + randomAlphaOfLength(randomIntBetween(0, 13)),
            "logs-sentinel_one.application_risk-" + randomAlphaOfLength(randomIntBetween(0, 13))
        ).forEach(indexName -> {
            final IndexAbstraction indexAbstraction = mockIndexAbstraction(indexName);
            assertThat(kibanaRole.indices().allowedIndicesMatcher("indices:foo").test(indexAbstraction), is(false));
            assertThat(kibanaRole.indices().allowedIndicesMatcher("indices:bar").test(indexAbstraction), is(false));
            assertThat(kibanaRole.indices().allowedIndicesMatcher(TransportDeleteIndexAction.TYPE.name()).test(indexAbstraction), is(true));
            assertThat(kibanaRole.indices().allowedIndicesMatcher(GetIndexAction.NAME).test(indexAbstraction), is(true));
            assertThat(
                kibanaRole.indices().allowedIndicesMatcher(TransportCreateIndexAction.TYPE.name()).test(indexAbstraction),
                is(false)
            );
            assertThat(kibanaRole.indices().allowedIndicesMatcher(TransportIndexAction.NAME).test(indexAbstraction), is(false));
            assertThat(kibanaRole.indices().allowedIndicesMatcher(TransportDeleteAction.NAME).test(indexAbstraction), is(false));
            assertThat(kibanaRole.indices().allowedIndicesMatcher(TransportSearchAction.TYPE.name()).test(indexAbstraction), is(true));
            assertThat(kibanaRole.indices().allowedIndicesMatcher(TransportMultiSearchAction.TYPE.name()).test(indexAbstraction), is(true));
            assertThat(kibanaRole.indices().allowedIndicesMatcher(TransportGetAction.TYPE.name()).test(indexAbstraction), is(true));
            assertThat(kibanaRole.indices().allowedIndicesMatcher(READ_CROSS_CLUSTER_NAME).test(indexAbstraction), is(false));
            assertThat(
                kibanaRole.indices().allowedIndicesMatcher(TransportUpdateSettingsAction.TYPE.name()).test(indexAbstraction),
                is(true)
            );
            assertThat(kibanaRole.indices().allowedIndicesMatcher(TransportPutMappingAction.TYPE.name()).test(indexAbstraction), is(true));
            assertThat(kibanaRole.indices().allowedIndicesMatcher(RolloverAction.NAME).test(indexAbstraction), is(true));
            // Implied by the overall view_index_metadata and monitor privilege
            assertViewIndexMetadata(kibanaRole, indexName);
            assertThat(kibanaRole.indices().allowedIndicesMatcher("indices:monitor/").test(indexAbstraction), is(true));

        });

        Arrays.asList(
            "logs-cloud_security_posture.findings_latest-default",
            "logs-cloud_security_posture.scores-default",
            "logs-cloud_security_posture.vulnerabilities_latest-default",
            "logs-cloud_security_posture.findings_latest-default-" + Version.CURRENT,
            "logs-cloud_security_posture.scores-default-" + Version.CURRENT,
            "logs-cloud_security_posture.vulnerabilities_latest-default" + Version.CURRENT,
            "security_solution-*.vulnerability_latest-" + Version.CURRENT,
            "security_solution-*.misconfiguration_latest-" + Version.CURRENT
        ).forEach(indexName -> {
            logger.info("index name [{}]", indexName);
            final IndexAbstraction indexAbstraction = mockIndexAbstraction(indexName);
            // Allow indexing
            assertThat(kibanaRole.indices().allowedIndicesMatcher(TransportSearchAction.TYPE.name()).test(indexAbstraction), is(true));
            assertThat(kibanaRole.indices().allowedIndicesMatcher(TransportGetAction.TYPE.name()).test(indexAbstraction), is(true));
            assertThat(kibanaRole.indices().allowedIndicesMatcher(TransportIndexAction.NAME).test(indexAbstraction), is(true));
            assertThat(kibanaRole.indices().allowedIndicesMatcher(TransportUpdateAction.NAME).test(indexAbstraction), is(true));
            assertThat(kibanaRole.indices().allowedIndicesMatcher(TransportBulkAction.NAME).test(indexAbstraction), is(true));
            // Allow create and delete index, modifying aliases, and updating index settings
            assertThat(kibanaRole.indices().allowedIndicesMatcher(TransportCreateIndexAction.TYPE.name()).test(indexAbstraction), is(true));
            assertThat(kibanaRole.indices().allowedIndicesMatcher(AutoCreateAction.NAME).test(indexAbstraction), is(true));
            assertThat(kibanaRole.indices().allowedIndicesMatcher(CreateDataStreamAction.NAME).test(indexAbstraction), is(true));
            assertThat(kibanaRole.indices().allowedIndicesMatcher(GetAliasesAction.NAME).test(indexAbstraction), is(true));
            assertThat(kibanaRole.indices().allowedIndicesMatcher(TransportIndicesAliasesAction.NAME).test(indexAbstraction), is(true));
            assertThat(
                kibanaRole.indices().allowedIndicesMatcher(TransportUpdateSettingsAction.TYPE.name()).test(indexAbstraction),
                is(true)
            );
            assertThat(kibanaRole.indices().allowedIndicesMatcher(TransportDeleteIndexAction.TYPE.name()).test(indexAbstraction), is(true));

            // Implied by the overall view_index_metadata and monitor privilege
            assertViewIndexMetadata(kibanaRole, indexName);
            assertThat(
                kibanaRole.indices().allowedIndicesMatcher("indices:monitor/" + randomAlphaOfLengthBetween(3, 8)).test(indexAbstraction),
                is(true)
            );

        });

        // cloud_defend
        // read-only datastream for cloud_defend indices (for usageCollection)
        Arrays.asList(
            "logs-cloud_defend.file-" + randomAlphaOfLength(randomIntBetween(0, 13)),
            "logs-cloud_defend.process-" + randomAlphaOfLength(randomIntBetween(0, 13)),
            "logs-cloud_defend.alerts-" + randomAlphaOfLength(randomIntBetween(0, 13)),
            "metrics-cloud_defend.metrics-" + randomAlphaOfLength(randomIntBetween(0, 13))
        ).forEach((indexName) -> {
            final IndexAbstraction indexAbstraction = mockIndexAbstraction(indexName);
            assertThat(kibanaRole.indices().allowedIndicesMatcher("indices:foo").test(indexAbstraction), is(false));
            assertThat(kibanaRole.indices().allowedIndicesMatcher("indices:bar").test(indexAbstraction), is(false));
            assertThat(
                kibanaRole.indices().allowedIndicesMatcher(TransportDeleteIndexAction.TYPE.name()).test(indexAbstraction),
                is(false)
            );
            assertThat(kibanaRole.indices().allowedIndicesMatcher(GetIndexAction.NAME).test(indexAbstraction), is(true));
            assertThat(
                kibanaRole.indices().allowedIndicesMatcher(TransportCreateIndexAction.TYPE.name()).test(indexAbstraction),
                is(false)
            );
            assertThat(kibanaRole.indices().allowedIndicesMatcher(TransportIndexAction.NAME).test(indexAbstraction), is(false));
            assertThat(kibanaRole.indices().allowedIndicesMatcher(TransportDeleteAction.NAME).test(indexAbstraction), is(false));
            assertThat(kibanaRole.indices().allowedIndicesMatcher(TransportSearchAction.TYPE.name()).test(indexAbstraction), is(true));
            assertThat(kibanaRole.indices().allowedIndicesMatcher(TransportMultiSearchAction.TYPE.name()).test(indexAbstraction), is(true));
            assertThat(kibanaRole.indices().allowedIndicesMatcher(TransportGetAction.TYPE.name()).test(indexAbstraction), is(true));
            assertThat(kibanaRole.indices().allowedIndicesMatcher(READ_CROSS_CLUSTER_NAME).test(indexAbstraction), is(false));
            assertThat(
                kibanaRole.indices().allowedIndicesMatcher(TransportUpdateSettingsAction.TYPE.name()).test(indexAbstraction),
                is(true)
            );
            assertThat(kibanaRole.indices().allowedIndicesMatcher(TransportPutMappingAction.TYPE.name()).test(indexAbstraction), is(true));
            assertThat(kibanaRole.indices().allowedIndicesMatcher(RolloverAction.NAME).test(indexAbstraction), is(true));
            assertViewIndexMetadata(kibanaRole, indexName);
        });

        // Ensure privileges necessary for ILM policies in APM & Endpoint packages
        Arrays.asList(
            ".logs-endpoint.diagnostic.collection-" + randomAlphaOfLengthBetween(3, 8),
            "logs-apm-" + randomAlphaOfLengthBetween(3, 8),
            "logs-apm." + randomAlphaOfLengthBetween(3, 8) + "-" + randomAlphaOfLengthBetween(3, 8),
            "metrics-apm-" + randomAlphaOfLengthBetween(3, 8),
            "metrics-apm." + randomAlphaOfLengthBetween(3, 8) + "-" + randomAlphaOfLengthBetween(3, 8),
            "traces-apm-" + randomAlphaOfLengthBetween(3, 8),
            "traces-apm." + randomAlphaOfLengthBetween(3, 8) + "-" + randomAlphaOfLengthBetween(3, 8),
            "synthetics-http-" + randomAlphaOfLengthBetween(3, 8),
            "synthetics-icmp-" + randomAlphaOfLengthBetween(3, 8),
            "synthetics-tcp-" + randomAlphaOfLengthBetween(3, 8),
            "synthetics-browser-" + randomAlphaOfLengthBetween(3, 8),
            "synthetics-browser.network-" + randomAlphaOfLengthBetween(3, 8),
            "synthetics-browser.screenshot-" + randomAlphaOfLengthBetween(3, 8)
        ).forEach(indexName -> {
            logger.info("index name [{}]", indexName);
            final IndexAbstraction indexAbstraction = mockIndexAbstraction(indexName);

            assertThat(kibanaRole.indices().allowedIndicesMatcher(TransportDeleteIndexAction.TYPE.name()).test(indexAbstraction), is(true));
            assertThat(kibanaRole.indices().allowedIndicesMatcher(RolloverAction.NAME).test(indexAbstraction), is(true));
            assertThat(
                kibanaRole.indices().allowedIndicesMatcher(TransportUpdateSettingsAction.TYPE.name()).test(indexAbstraction),
                is(true)
            );
        });

        // Example transform package
        Arrays.asList("kibana_sample_data_ecommerce", "kibana_sample_data_ecommerce_transform" + randomInt()).forEach(indexName -> {
            final IndexAbstraction indexAbstraction = mockIndexAbstraction(indexName);
            // Allow search and indexing
            assertThat(kibanaRole.indices().allowedIndicesMatcher(TransportSearchAction.TYPE.name()).test(indexAbstraction), is(true));
            assertThat(kibanaRole.indices().allowedIndicesMatcher(TransportGetAction.TYPE.name()).test(indexAbstraction), is(true));
            assertThat(kibanaRole.indices().allowedIndicesMatcher(TransportIndexAction.NAME).test(indexAbstraction), is(true));
            assertThat(kibanaRole.indices().allowedIndicesMatcher(TransportUpdateAction.NAME).test(indexAbstraction), is(true));
            assertThat(kibanaRole.indices().allowedIndicesMatcher(TransportBulkAction.NAME).test(indexAbstraction), is(true));
            // Allow create and delete index, modifying aliases, and updating index settings
            assertThat(kibanaRole.indices().allowedIndicesMatcher(TransportCreateIndexAction.TYPE.name()).test(indexAbstraction), is(true));
            assertThat(kibanaRole.indices().allowedIndicesMatcher(TransportDeleteIndexAction.TYPE.name()).test(indexAbstraction), is(true));
            assertThat(kibanaRole.indices().allowedIndicesMatcher(GetAliasesAction.NAME).test(indexAbstraction), is(true));
            assertThat(kibanaRole.indices().allowedIndicesMatcher(TransportIndicesAliasesAction.NAME).test(indexAbstraction), is(true));
            assertThat(
                kibanaRole.indices().allowedIndicesMatcher(TransportUpdateSettingsAction.TYPE.name()).test(indexAbstraction),
                is(true)
            );

            // Implied by the overall view_index_metadata and monitor privilege
            assertViewIndexMetadata(kibanaRole, indexName);
            assertThat(
                kibanaRole.indices().allowedIndicesMatcher("indices:monitor/" + randomAlphaOfLengthBetween(3, 8)).test(indexAbstraction),
                is(true)
            );
        });

        Arrays.asList("risk-score.risk-score-" + randomAlphaOfLength(randomIntBetween(0, 13)))
            .forEach(indexName -> assertAllIndicesAccessAllowed(kibanaRole, indexName));

        Arrays.asList(".asset-criticality.asset-criticality-" + randomAlphaOfLength(randomIntBetween(0, 13))).forEach(indexName -> {
            final IndexAbstraction indexAbstraction = mockIndexAbstraction(indexName);
            assertThat(kibanaRole.indices().allowedIndicesMatcher(TransportCreateIndexAction.TYPE.name()).test(indexAbstraction), is(true));
            assertThat(kibanaRole.indices().allowedIndicesMatcher(TransportSearchAction.TYPE.name()).test(indexAbstraction), is(true));
            assertThat(kibanaRole.indices().allowedIndicesMatcher(TransportUpdateAction.TYPE.name()).test(indexAbstraction), is(true));
            assertViewIndexMetadata(kibanaRole, indexName);
        });

        Arrays.asList(".entities.v1.latest.security_" + randomAlphaOfLength(randomIntBetween(0, 13))).forEach(indexName -> {
            final IndexAbstraction indexAbstraction = mockIndexAbstraction(indexName);
            assertThat(kibanaRole.indices().allowedIndicesMatcher(TransportSearchAction.TYPE.name()).test(indexAbstraction), is(true));
            assertThat(kibanaRole.indices().allowedIndicesMatcher(TransportUpdateAction.TYPE.name()).test(indexAbstraction), is(true));
            assertViewIndexMetadata(kibanaRole, indexName);
        });

        Arrays.asList("metrics-logstash." + randomAlphaOfLength(randomIntBetween(0, 13))).forEach((indexName) -> {
            final IndexAbstraction indexAbstraction = mockIndexAbstraction(indexName);
            assertThat(kibanaRole.indices().allowedIndicesMatcher("indices:foo").test(indexAbstraction), is(false));
            assertThat(kibanaRole.indices().allowedIndicesMatcher("indices:bar").test(indexAbstraction), is(false));
            assertThat(
                kibanaRole.indices().allowedIndicesMatcher(TransportDeleteIndexAction.TYPE.name()).test(indexAbstraction),
                is(false)
            );
            assertThat(kibanaRole.indices().allowedIndicesMatcher(GetIndexAction.NAME).test(indexAbstraction), is(true));
            assertThat(
                kibanaRole.indices().allowedIndicesMatcher(TransportCreateIndexAction.TYPE.name()).test(indexAbstraction),
                is(false)
            );
            assertThat(kibanaRole.indices().allowedIndicesMatcher(TransportIndexAction.NAME).test(indexAbstraction), is(false));
            assertThat(kibanaRole.indices().allowedIndicesMatcher(TransportDeleteAction.NAME).test(indexAbstraction), is(false));
            assertThat(kibanaRole.indices().allowedIndicesMatcher(TransportSearchAction.TYPE.name()).test(indexAbstraction), is(true));
            assertThat(kibanaRole.indices().allowedIndicesMatcher(TransportMultiSearchAction.TYPE.name()).test(indexAbstraction), is(true));
            assertThat(kibanaRole.indices().allowedIndicesMatcher(TransportGetAction.TYPE.name()).test(indexAbstraction), is(true));
            assertThat(kibanaRole.indices().allowedIndicesMatcher(READ_CROSS_CLUSTER_NAME).test(indexAbstraction), is(false));
            assertThat(
                kibanaRole.indices().allowedIndicesMatcher(TransportUpdateSettingsAction.TYPE.name()).test(indexAbstraction),
                is(true)
            );
            assertThat(kibanaRole.indices().allowedIndicesMatcher(TransportPutMappingAction.TYPE.name()).test(indexAbstraction), is(true));
            assertThat(kibanaRole.indices().allowedIndicesMatcher(RolloverAction.NAME).test(indexAbstraction), is(true));
        });

<<<<<<< HEAD
        // Tests for third-party agent indices (ExtraHop, QualysGAV, SentinelOne, Cyera) that `kibana_system` has full management access to
=======
        // Tests for third-party agent indices (ExtraHop, QualysGAV, SentinelOne, Island Browser) that `kibana_system`
        // has full management access to
>>>>>>> 9081aba0
        // This includes read, write, create, delete, and all ILM-related management actions.
        Arrays.asList(
            "logs-extrahop.investigation-" + randomAlphaOfLength(randomIntBetween(1, 10)),
            "logs-qualys_gav.asset-" + randomAlphaOfLength(randomIntBetween(1, 10)),
            "logs-sentinel_one.application-" + randomAlphaOfLength(randomIntBetween(1, 10)),
<<<<<<< HEAD
            "logs-cyera.classification-" + randomAlphaOfLength(randomIntBetween(1, 10)),
            "logs-cyera.issue-" + randomAlphaOfLength(randomIntBetween(1, 10)),
            "logs-cyera.datastore-" + randomAlphaOfLength(randomIntBetween(1, 10))
=======
            "logs-island_browser.user-" + randomAlphaOfLength(randomIntBetween(1, 10)),
            "logs-island_browser.device-" + randomAlphaOfLength(randomIntBetween(1, 10))
>>>>>>> 9081aba0
        ).forEach((index_qualys_extra_hop) -> {
            final IndexAbstraction indexAbstraction = mockIndexAbstraction(index_qualys_extra_hop);

            // Assert Read Actions (Allowed by "read")
            assertThat(kibanaRole.indices().allowedIndicesMatcher(GetIndexAction.NAME).test(indexAbstraction), is(true));
            assertThat(kibanaRole.indices().allowedIndicesMatcher(TransportSearchAction.TYPE.name()).test(indexAbstraction), is(true));
            assertThat(kibanaRole.indices().allowedIndicesMatcher(TransportGetAction.TYPE.name()).test(indexAbstraction), is(true));

            // Assert Write & Delete Document Actions (Allowed by "write", "index", "delete")
            assertThat(kibanaRole.indices().allowedIndicesMatcher(TransportIndexAction.NAME).test(indexAbstraction), is(true));
            assertThat(kibanaRole.indices().allowedIndicesMatcher(TransportDeleteAction.NAME).test(indexAbstraction), is(true));
            // The "update" action is also implicitly part of "write"
            assertThat(kibanaRole.indices().allowedIndicesMatcher(TransportUpdateAction.NAME).test(indexAbstraction), is(true));

            // Assert Index Management Actions (Allowed by "create_index", "delete_index", and "manage")
            // Allowed by the explicit "create_index" privilege
            assertThat(kibanaRole.indices().allowedIndicesMatcher(TransportCreateIndexAction.TYPE.name()).test(indexAbstraction), is(true));
            // Allowed by the explicit TransportDeleteIndexAction
            assertThat(kibanaRole.indices().allowedIndicesMatcher(TransportDeleteIndexAction.TYPE.name()).test(indexAbstraction), is(true));

            // Allowed due to the "manage" privilege and explicit TransportAutoPutMappingAction
            assertThat(kibanaRole.indices().allowedIndicesMatcher(TransportPutMappingAction.TYPE.name()).test(indexAbstraction), is(true));
            // Allowed due to the explicit TransportIndicesAliasesAction
            assertThat(kibanaRole.indices().allowedIndicesMatcher(TransportIndicesAliasesAction.NAME).test(indexAbstraction), is(true));
            // Rollover requires 'manage' on the alias and 'create_index', both of which are granted.
            assertThat(kibanaRole.indices().allowedIndicesMatcher(RolloverAction.NAME).test(indexAbstraction), is(true));

            // Assert Denied Actions
            // This role should not have cross-cluster permissions on these indices
            assertThat(kibanaRole.indices().allowedIndicesMatcher(READ_CROSS_CLUSTER_NAME).test(indexAbstraction), is(false));

            // A check against a completely different index should fail
            final IndexAbstraction otherIndex = mockIndexAbstraction("some-unrelated-index");
            assertThat(kibanaRole.indices().allowedIndicesMatcher(TransportSearchAction.TYPE.name()).test(otherIndex), is(false));
        });
    }

    public void testKibanaAdminRole() {
        final TransportRequest request = mock(TransportRequest.class);
        final Authentication authentication = AuthenticationTestHelper.builder().build();

        RoleDescriptor roleDescriptor = ReservedRolesStore.roleDescriptor("kibana_admin");
        assertNotNull(roleDescriptor);
        assertThat(roleDescriptor.getMetadata(), hasEntry("_reserved", true));
        assertThat(roleDescriptor.getMetadata(), not(hasEntry("_deprecated", true)));

        final String allowedApplicationActionPattern = "example/custom/action/*";
        Role kibanaAdminRole = Role.buildFromRoleDescriptor(
            roleDescriptor,
            new FieldPermissionsCache(Settings.EMPTY),
            RESTRICTED_INDICES,
            List.of(new ApplicationPrivilegeDescriptor("kibana-.kibana", "all", Set.of(allowedApplicationActionPattern), Map.of()))
        );
        assertThat(kibanaAdminRole.cluster().check(TransportClusterHealthAction.NAME, request, authentication), is(false));
        assertThat(kibanaAdminRole.cluster().check(ClusterStateAction.NAME, request, authentication), is(false));
        assertThat(kibanaAdminRole.cluster().check(TransportClusterStatsAction.TYPE.name(), request, authentication), is(false));
        assertThat(kibanaAdminRole.cluster().check(TransportPutIndexTemplateAction.TYPE.name(), request, authentication), is(false));
        assertThat(kibanaAdminRole.cluster().check(TransportClusterRerouteAction.TYPE.name(), request, authentication), is(false));
        assertThat(kibanaAdminRole.cluster().check(ClusterUpdateSettingsAction.NAME, request, authentication), is(false));
        assertThat(kibanaAdminRole.cluster().check(MonitoringBulkAction.NAME, request, authentication), is(false));
        assertThat(kibanaAdminRole.cluster().check(DelegatePkiAuthenticationAction.NAME, request, authentication), is(false));

        assertThat(kibanaAdminRole.runAs().check(randomAlphaOfLengthBetween(1, 12)), is(false));

        assertThat(kibanaAdminRole.indices().allowedIndicesMatcher(TransportIndexAction.NAME).test(mockIndexAbstraction("foo")), is(false));
        assertThat(
            kibanaAdminRole.indices().allowedIndicesMatcher(TransportIndexAction.NAME).test(mockIndexAbstraction(".reporting")),
            is(false)
        );
        assertThat(
            kibanaAdminRole.indices().allowedIndicesMatcher("indices:foo").test(mockIndexAbstraction(randomAlphaOfLengthBetween(8, 24))),
            is(false)
        );

        final String randomApplication = "kibana-" + randomAlphaOfLengthBetween(8, 24);
        assertThat(
            kibanaAdminRole.application().grants(ApplicationPrivilegeTests.createPrivilege(randomApplication, "app-random", "all"), "*"),
            is(false)
        );

        final String application = "kibana-.kibana";
        assertThat(
            kibanaAdminRole.application().grants(ApplicationPrivilegeTests.createPrivilege(application, "app-foo", "foo"), "*"),
            is(false)
        );
        assertThat(
            kibanaAdminRole.application()
                .grants(ApplicationPrivilegeTests.createPrivilege(application, "app-all", allowedApplicationActionPattern), "*"),
            is(true)
        );

        final String applicationWithRandomIndex = "kibana-.kibana_" + randomAlphaOfLengthBetween(8, 24);
        assertThat(
            kibanaAdminRole.application()
                .grants(ApplicationPrivilegeTests.createPrivilege(applicationWithRandomIndex, "app-random-index", "all"), "*"),
            is(false)
        );

        assertNoAccessAllowed(kibanaAdminRole, TestRestrictedIndices.SAMPLE_RESTRICTED_NAMES);
    }

    public void testKibanaUserRole() {
        final TransportRequest request = mock(TransportRequest.class);
        final Authentication authentication = AuthenticationTestHelper.builder().build();

        RoleDescriptor roleDescriptor = ReservedRolesStore.roleDescriptor("kibana_user");
        assertNotNull(roleDescriptor);
        assertThat(roleDescriptor.getMetadata(), hasEntry("_reserved", true));
        assertThat(roleDescriptor.getMetadata(), hasEntry("_deprecated", true));

        final String allowedApplicationActionPattern = "example/custom/action/*";
        Role kibanaUserRole = Role.buildFromRoleDescriptor(
            roleDescriptor,
            new FieldPermissionsCache(Settings.EMPTY),
            RESTRICTED_INDICES,
            List.of(new ApplicationPrivilegeDescriptor("kibana-.kibana", "all", Set.of(allowedApplicationActionPattern), Map.of()))
        );
        assertThat(kibanaUserRole.cluster().check(TransportClusterHealthAction.NAME, request, authentication), is(false));
        assertThat(kibanaUserRole.cluster().check(ClusterStateAction.NAME, request, authentication), is(false));
        assertThat(kibanaUserRole.cluster().check(TransportClusterStatsAction.TYPE.name(), request, authentication), is(false));
        assertThat(kibanaUserRole.cluster().check(TransportPutIndexTemplateAction.TYPE.name(), request, authentication), is(false));
        assertThat(kibanaUserRole.cluster().check(TransportClusterRerouteAction.TYPE.name(), request, authentication), is(false));
        assertThat(kibanaUserRole.cluster().check(ClusterUpdateSettingsAction.NAME, request, authentication), is(false));
        assertThat(kibanaUserRole.cluster().check(MonitoringBulkAction.NAME, request, authentication), is(false));
        assertThat(kibanaUserRole.cluster().check(DelegatePkiAuthenticationAction.NAME, request, authentication), is(false));

        assertThat(kibanaUserRole.runAs().check(randomAlphaOfLengthBetween(1, 12)), is(false));

        assertThat(kibanaUserRole.indices().allowedIndicesMatcher(TransportIndexAction.NAME).test(mockIndexAbstraction("foo")), is(false));
        assertThat(
            kibanaUserRole.indices().allowedIndicesMatcher(TransportIndexAction.NAME).test(mockIndexAbstraction(".reporting")),
            is(false)
        );
        assertThat(
            kibanaUserRole.indices().allowedIndicesMatcher("indices:foo").test(mockIndexAbstraction(randomAlphaOfLengthBetween(8, 24))),
            is(false)
        );

        final String randomApplication = "kibana-" + randomAlphaOfLengthBetween(8, 24);
        assertThat(
            kibanaUserRole.application()
                .grants(ApplicationPrivilegeTests.createPrivilege(randomApplication, "app-random", allowedApplicationActionPattern), "*"),
            is(false)
        );

        final String application = "kibana-.kibana";
        assertThat(
            kibanaUserRole.application().grants(ApplicationPrivilegeTests.createPrivilege(application, "app-foo", "foo"), "*"),
            is(false)
        );
        assertThat(
            kibanaUserRole.application()
                .grants(ApplicationPrivilegeTests.createPrivilege(application, "app-all", allowedApplicationActionPattern), "*"),
            is(true)
        );

        final String applicationWithRandomIndex = "kibana-.kibana_" + randomAlphaOfLengthBetween(8, 24);
        assertThat(
            kibanaUserRole.application()
                .grants(
                    ApplicationPrivilegeTests.createPrivilege(
                        applicationWithRandomIndex,
                        "app-random-index",
                        allowedApplicationActionPattern
                    ),
                    "*"
                ),
            is(false)
        );

        assertNoAccessAllowed(kibanaUserRole, TestRestrictedIndices.SAMPLE_RESTRICTED_NAMES);
        assertNoAccessAllowed(kibanaUserRole, XPackPlugin.ASYNC_RESULTS_INDEX + randomAlphaOfLengthBetween(0, 2));
    }

    public void testMonitoringUserRole() {
        final TransportRequest request = mock(TransportRequest.class);
        final Authentication authentication = AuthenticationTestHelper.builder().build();

        RoleDescriptor roleDescriptor = ReservedRolesStore.roleDescriptor("monitoring_user");
        assertNotNull(roleDescriptor);
        assertThat(roleDescriptor.getMetadata(), hasEntry("_reserved", true));

        final String allowedApplicationActionPattern = "example/custom/action/*";
        final String kibanaApplicationWithRandomIndex = "kibana-" + randomFrom(randomAlphaOfLengthBetween(8, 24), ".kibana");
        Role monitoringUserRole = Role.buildFromRoleDescriptor(
            roleDescriptor,
            new FieldPermissionsCache(Settings.EMPTY),
            RESTRICTED_INDICES,
            List.of(
                new ApplicationPrivilegeDescriptor(
                    kibanaApplicationWithRandomIndex,
                    "reserved_monitoring",
                    Set.of(allowedApplicationActionPattern),
                    Map.of()
                )
            )
        );
        assertThat(monitoringUserRole.cluster().check(MainRestPlugin.MAIN_ACTION.name(), request, authentication), is(true));
        assertThat(monitoringUserRole.cluster().check(XPackInfoAction.NAME, request, authentication), is(true));
        assertThat(monitoringUserRole.cluster().check(TransportRemoteInfoAction.TYPE.name(), request, authentication), is(true));
        assertThat(monitoringUserRole.cluster().check(TransportClusterHealthAction.NAME, request, authentication), is(false));
        assertThat(monitoringUserRole.cluster().check(ClusterStateAction.NAME, request, authentication), is(false));
        assertThat(monitoringUserRole.cluster().check(TransportClusterStatsAction.TYPE.name(), request, authentication), is(false));
        assertThat(monitoringUserRole.cluster().check(TransportPutIndexTemplateAction.TYPE.name(), request, authentication), is(false));
        assertThat(monitoringUserRole.cluster().check(TransportClusterRerouteAction.TYPE.name(), request, authentication), is(false));
        assertThat(monitoringUserRole.cluster().check(ClusterUpdateSettingsAction.NAME, request, authentication), is(false));
        assertThat(monitoringUserRole.cluster().check(MonitoringBulkAction.NAME, request, authentication), is(false));
        assertThat(monitoringUserRole.cluster().check(DelegatePkiAuthenticationAction.NAME, request, authentication), is(false));
        assertThat(monitoringUserRole.cluster().check(ActivateProfileAction.NAME, request, authentication), is(false));
        assertThat(monitoringUserRole.cluster().check(SuggestProfilesAction.NAME, request, authentication), is(false));
        assertThat(monitoringUserRole.cluster().check(UpdateProfileDataAction.NAME, request, authentication), is(false));
        assertThat(monitoringUserRole.cluster().check(GetProfilesAction.NAME, request, authentication), is(false));
        assertThat(monitoringUserRole.cluster().check(ProfileHasPrivilegesAction.NAME, request, authentication), is(false));

        assertThat(monitoringUserRole.runAs().check(randomAlphaOfLengthBetween(1, 12)), is(false));

        assertThat(
            monitoringUserRole.indices().allowedIndicesMatcher(TransportSearchAction.TYPE.name()).test(mockIndexAbstraction("foo")),
            is(false)
        );
        assertThat(
            monitoringUserRole.indices().allowedIndicesMatcher(TransportSearchAction.TYPE.name()).test(mockIndexAbstraction(".reporting")),
            is(false)
        );
        assertThat(
            monitoringUserRole.indices().allowedIndicesMatcher(TransportSearchAction.TYPE.name()).test(mockIndexAbstraction(".kibana")),
            is(false)
        );
        assertThat(
            monitoringUserRole.indices().allowedIndicesMatcher("indices:foo").test(mockIndexAbstraction(randomAlphaOfLengthBetween(8, 24))),
            is(false)
        );
        assertThat(
            monitoringUserRole.indices().allowedIndicesMatcher(READ_CROSS_CLUSTER_NAME).test(mockIndexAbstraction("foo")),
            is(false)
        );
        assertThat(
            monitoringUserRole.indices().allowedIndicesMatcher(READ_CROSS_CLUSTER_NAME).test(mockIndexAbstraction(".reporting")),
            is(false)
        );
        assertThat(
            monitoringUserRole.indices().allowedIndicesMatcher(READ_CROSS_CLUSTER_NAME).test(mockIndexAbstraction(".kibana")),
            is(false)
        );

        final String index = ".monitoring-" + randomAlphaOfLength(randomIntBetween(0, 13));
        assertThat(monitoringUserRole.indices().allowedIndicesMatcher("indices:foo").test(mockIndexAbstraction(index)), is(false));
        assertThat(monitoringUserRole.indices().allowedIndicesMatcher("indices:bar").test(mockIndexAbstraction(index)), is(false));
        assertThat(
            monitoringUserRole.indices().allowedIndicesMatcher(TransportDeleteIndexAction.TYPE.name()).test(mockIndexAbstraction(index)),
            is(false)
        );
        assertThat(
            monitoringUserRole.indices().allowedIndicesMatcher(TransportCreateIndexAction.TYPE.name()).test(mockIndexAbstraction(index)),
            is(false)
        );
        assertThat(
            monitoringUserRole.indices().allowedIndicesMatcher(TransportIndexAction.NAME).test(mockIndexAbstraction(index)),
            is(false)
        );
        assertThat(
            monitoringUserRole.indices().allowedIndicesMatcher(TransportDeleteAction.NAME).test(mockIndexAbstraction(index)),
            is(false)
        );
        assertThat(
            monitoringUserRole.indices().allowedIndicesMatcher(TransportUpdateSettingsAction.TYPE.name()).test(mockIndexAbstraction(index)),
            is(false)
        );
        assertThat(
            monitoringUserRole.indices().allowedIndicesMatcher(TransportSearchAction.TYPE.name()).test(mockIndexAbstraction(index)),
            is(true)
        );
        assertThat(
            monitoringUserRole.indices().allowedIndicesMatcher(TransportGetAction.TYPE.name()).test(mockIndexAbstraction(index)),
            is(true)
        );
        assertThat(monitoringUserRole.indices().allowedIndicesMatcher(READ_CROSS_CLUSTER_NAME).test(mockIndexAbstraction(index)), is(true));

        assertNoAccessAllowed(monitoringUserRole, TestRestrictedIndices.SAMPLE_RESTRICTED_NAMES);
        assertNoAccessAllowed(monitoringUserRole, XPackPlugin.ASYNC_RESULTS_INDEX + randomAlphaOfLengthBetween(0, 2));

        assertThat(
            monitoringUserRole.application()
                .grants(ApplicationPrivilegeTests.createPrivilege(kibanaApplicationWithRandomIndex, "app-foo", "foo"), "*"),
            is(false)
        );
        assertThat(
            monitoringUserRole.application()
                .grants(
                    ApplicationPrivilegeTests.createPrivilege(
                        kibanaApplicationWithRandomIndex,
                        "app-reserved_monitoring",
                        allowedApplicationActionPattern
                    ),
                    "*"
                ),
            is(true)
        );

        final String otherApplication = "logstash-" + randomAlphaOfLengthBetween(8, 24);
        assertThat(
            monitoringUserRole.application().grants(ApplicationPrivilegeTests.createPrivilege(otherApplication, "app-foo", "foo"), "*"),
            is(false)
        );
        assertThat(
            monitoringUserRole.application()
                .grants(
                    ApplicationPrivilegeTests.createPrivilege(otherApplication, "app-reserved_monitoring", allowedApplicationActionPattern),
                    "*"
                ),
            is(false)
        );

        final String metricsPrefix = "metrics-";
        assertNoAccessAllowed(monitoringUserRole, metricsPrefix + "system.cpu-default");
        assertNoAccessAllowed(monitoringUserRole, metricsPrefix + "elastic_agent.filebeat-default");

        assertOnlyReadAllowed(monitoringUserRole, metricsPrefix + "elasticsearch");
        assertOnlyReadAllowed(monitoringUserRole, metricsPrefix + "elasticsearch.stack_monitoring.cluster_stats-default");
        assertOnlyReadAllowed(monitoringUserRole, metricsPrefix + "elasticsearch.ingest_pipeline-default");
        assertOnlyReadAllowed(monitoringUserRole, metricsPrefix + "kibana.stack_monitoring.stats-default");
        assertOnlyReadAllowed(monitoringUserRole, metricsPrefix + "logstash.stack_monitoring.node_stats-default");
        assertOnlyReadAllowed(monitoringUserRole, metricsPrefix + "beats.stack_monitoring.stats-default");
        assertOnlyReadAllowed(monitoringUserRole, metricsPrefix + "enterprisesearch.stack_monitoring.health-default");
    }

    public void testRemoteMonitoringAgentRole() {
        final TransportRequest request = mock(TransportRequest.class);
        final Authentication authentication = AuthenticationTestHelper.builder().build();

        RoleDescriptor roleDescriptor = ReservedRolesStore.roleDescriptor("remote_monitoring_agent");
        assertNotNull(roleDescriptor);
        assertThat(roleDescriptor.getMetadata(), hasEntry("_reserved", true));

        Role remoteMonitoringAgentRole = Role.buildFromRoleDescriptor(
            roleDescriptor,
            new FieldPermissionsCache(Settings.EMPTY),
            RESTRICTED_INDICES
        );
        assertThat(remoteMonitoringAgentRole.cluster().check(TransportClusterHealthAction.NAME, request, authentication), is(true));
        assertThat(remoteMonitoringAgentRole.cluster().check(ClusterStateAction.NAME, request, authentication), is(true));
        assertThat(remoteMonitoringAgentRole.cluster().check(TransportClusterStatsAction.TYPE.name(), request, authentication), is(true));
        assertThat(
            remoteMonitoringAgentRole.cluster().check(TransportPutIndexTemplateAction.TYPE.name(), request, authentication),
            is(true)
        );
        assertThat(
            remoteMonitoringAgentRole.cluster().check(TransportClusterRerouteAction.TYPE.name(), request, authentication),
            is(false)
        );
        assertThat(remoteMonitoringAgentRole.cluster().check(ClusterUpdateSettingsAction.NAME, request, authentication), is(false));
        assertThat(remoteMonitoringAgentRole.cluster().check(MonitoringBulkAction.NAME, request, authentication), is(false));
        assertThat(remoteMonitoringAgentRole.cluster().check(GetWatchAction.NAME, request, authentication), is(true));
        assertThat(remoteMonitoringAgentRole.cluster().check(PutWatchAction.NAME, request, authentication), is(true));
        assertThat(remoteMonitoringAgentRole.cluster().check(DeleteWatchAction.NAME, request, authentication), is(true));
        assertThat(remoteMonitoringAgentRole.cluster().check(ExecuteWatchAction.NAME, request, authentication), is(false));
        assertThat(remoteMonitoringAgentRole.cluster().check(AckWatchAction.NAME, request, authentication), is(false));
        assertThat(remoteMonitoringAgentRole.cluster().check(ActivateWatchAction.NAME, request, authentication), is(false));
        assertThat(remoteMonitoringAgentRole.cluster().check(WatcherServiceAction.NAME, request, authentication), is(false));
        assertThat(remoteMonitoringAgentRole.cluster().check(DelegatePkiAuthenticationAction.NAME, request, authentication), is(false));
        assertThat(remoteMonitoringAgentRole.cluster().check(ActivateProfileAction.NAME, request, authentication), is(false));
        assertThat(remoteMonitoringAgentRole.cluster().check(SuggestProfilesAction.NAME, request, authentication), is(false));
        assertThat(remoteMonitoringAgentRole.cluster().check(UpdateProfileDataAction.NAME, request, authentication), is(false));
        assertThat(remoteMonitoringAgentRole.cluster().check(GetProfilesAction.NAME, request, authentication), is(false));
        assertThat(remoteMonitoringAgentRole.cluster().check(ProfileHasPrivilegesAction.NAME, request, authentication), is(false));
        // ILM
        assertThat(remoteMonitoringAgentRole.cluster().check(GetLifecycleAction.NAME, request, authentication), is(true));
        assertThat(remoteMonitoringAgentRole.cluster().check(ILMActions.PUT.name(), request, authentication), is(true));

        // we get this from the cluster:monitor privilege
        assertThat(remoteMonitoringAgentRole.cluster().check(WatcherStatsAction.NAME, request, authentication), is(true));

        assertThat(remoteMonitoringAgentRole.runAs().check(randomAlphaOfLengthBetween(1, 12)), is(false));

        assertThat(
            remoteMonitoringAgentRole.indices().allowedIndicesMatcher(TransportSearchAction.TYPE.name()).test(mockIndexAbstraction("foo")),
            is(false)
        );
        assertThat(
            remoteMonitoringAgentRole.indices()
                .allowedIndicesMatcher(TransportSearchAction.TYPE.name())
                .test(mockIndexAbstraction(".reporting")),
            is(false)
        );
        assertThat(
            remoteMonitoringAgentRole.indices()
                .allowedIndicesMatcher(TransportSearchAction.TYPE.name())
                .test(mockIndexAbstraction(".kibana")),
            is(false)
        );
        assertThat(
            remoteMonitoringAgentRole.indices()
                .allowedIndicesMatcher("indices:foo")
                .test(mockIndexAbstraction(randomAlphaOfLengthBetween(8, 24))),
            is(false)
        );

        final String monitoringIndex = ".monitoring-" + randomAlphaOfLength(randomIntBetween(0, 13));
        assertThat(
            remoteMonitoringAgentRole.indices().allowedIndicesMatcher("indices:foo").test(mockIndexAbstraction(monitoringIndex)),
            is(true)
        );
        assertThat(
            remoteMonitoringAgentRole.indices().allowedIndicesMatcher("indices:bar").test(mockIndexAbstraction(monitoringIndex)),
            is(true)
        );
        assertThat(
            remoteMonitoringAgentRole.indices()
                .allowedIndicesMatcher(TransportDeleteIndexAction.TYPE.name())
                .test(mockIndexAbstraction(monitoringIndex)),
            is(true)
        );
        assertThat(
            remoteMonitoringAgentRole.indices()
                .allowedIndicesMatcher(TransportCreateIndexAction.TYPE.name())
                .test(mockIndexAbstraction(monitoringIndex)),
            is(true)
        );
        assertThat(
            remoteMonitoringAgentRole.indices()
                .allowedIndicesMatcher(TransportIndexAction.NAME)
                .test(mockIndexAbstraction(monitoringIndex)),
            is(true)
        );
        assertThat(
            remoteMonitoringAgentRole.indices()
                .allowedIndicesMatcher(TransportDeleteAction.NAME)
                .test(mockIndexAbstraction(monitoringIndex)),
            is(true)
        );
        assertThat(
            remoteMonitoringAgentRole.indices()
                .allowedIndicesMatcher(TransportUpdateSettingsAction.TYPE.name())
                .test(mockIndexAbstraction(monitoringIndex)),
            is(true)
        );
        assertThat(
            remoteMonitoringAgentRole.indices()
                .allowedIndicesMatcher(TransportSearchAction.TYPE.name())
                .test(mockIndexAbstraction(monitoringIndex)),
            is(true)
        );
        assertThat(
            remoteMonitoringAgentRole.indices()
                .allowedIndicesMatcher(TransportGetAction.TYPE.name())
                .test(mockIndexAbstraction(monitoringIndex)),
            is(true)
        );
        assertThat(
            remoteMonitoringAgentRole.indices().allowedIndicesMatcher(GetIndexAction.NAME).test(mockIndexAbstraction(monitoringIndex)),
            is(true)
        );

        final String metricbeatIndex = "metricbeat-" + randomAlphaOfLength(randomIntBetween(0, 13));
        assertThat(
            remoteMonitoringAgentRole.indices().allowedIndicesMatcher("indices:foo").test(mockIndexAbstraction(metricbeatIndex)),
            is(false)
        );
        assertThat(
            remoteMonitoringAgentRole.indices().allowedIndicesMatcher("indices:bar").test(mockIndexAbstraction(metricbeatIndex)),
            is(false)
        );
        assertThat(
            remoteMonitoringAgentRole.indices()
                .allowedIndicesMatcher(TransportDeleteIndexAction.TYPE.name())
                .test(mockIndexAbstraction(metricbeatIndex)),
            is(false)
        );
        assertThat(
            remoteMonitoringAgentRole.indices()
                .allowedIndicesMatcher(TransportCreateIndexAction.TYPE.name())
                .test(mockIndexAbstraction(metricbeatIndex)),
            is(true)
        );
        assertThat(
            remoteMonitoringAgentRole.indices()
                .allowedIndicesMatcher(TransportIndexAction.NAME)
                .test(mockIndexAbstraction(metricbeatIndex)),
            is(true)
        );
        assertThat(
            remoteMonitoringAgentRole.indices().allowedIndicesMatcher(GetIndexAction.NAME).test(mockIndexAbstraction(metricbeatIndex)),
            is(true)
        );
        assertThat(
            remoteMonitoringAgentRole.indices().allowedIndicesMatcher(GetAliasesAction.NAME).test(mockIndexAbstraction(metricbeatIndex)),
            is(true)
        );
        assertThat(
            remoteMonitoringAgentRole.indices()
                .allowedIndicesMatcher(TransportIndicesAliasesAction.NAME)
                .test(mockIndexAbstraction(metricbeatIndex)),
            is(true)
        );
        assertThat(
            remoteMonitoringAgentRole.indices().allowedIndicesMatcher(RolloverAction.NAME).test(mockIndexAbstraction(metricbeatIndex)),
            is(true)
        );
        assertThat(
            remoteMonitoringAgentRole.indices()
                .allowedIndicesMatcher(IndicesSegmentsAction.NAME)
                .test(mockIndexAbstraction(metricbeatIndex)),
            is(false)
        );
        assertThat(
            remoteMonitoringAgentRole.indices()
                .allowedIndicesMatcher(RemoveIndexLifecyclePolicyAction.NAME)
                .test(mockIndexAbstraction(metricbeatIndex)),
            is(false)
        );
        assertThat(
            remoteMonitoringAgentRole.indices()
                .allowedIndicesMatcher(TransportDeleteAction.NAME)
                .test(mockIndexAbstraction(metricbeatIndex)),
            is(false)
        );
        assertThat(
            remoteMonitoringAgentRole.indices()
                .allowedIndicesMatcher(TransportUpdateSettingsAction.TYPE.name())
                .test(mockIndexAbstraction(metricbeatIndex)),
            is(false)
        );
        assertThat(
            remoteMonitoringAgentRole.indices()
                .allowedIndicesMatcher(TransportSearchAction.TYPE.name())
                .test(mockIndexAbstraction(metricbeatIndex)),
            is(false)
        );
        assertThat(
            remoteMonitoringAgentRole.indices()
                .allowedIndicesMatcher(TransportGetAction.TYPE.name())
                .test(mockIndexAbstraction(metricbeatIndex)),
            is(false)
        );

        assertNoAccessAllowed(remoteMonitoringAgentRole, TestRestrictedIndices.SAMPLE_RESTRICTED_NAMES);
        assertNoAccessAllowed(remoteMonitoringAgentRole, XPackPlugin.ASYNC_RESULTS_INDEX + randomAlphaOfLengthBetween(0, 2));
    }

    public void testRemoteMonitoringCollectorRole() {
        final TransportRequest request = mock(TransportRequest.class);
        final Authentication authentication = AuthenticationTestHelper.builder().build();

        RoleDescriptor roleDescriptor = ReservedRolesStore.roleDescriptor("remote_monitoring_collector");
        assertNotNull(roleDescriptor);
        assertThat(roleDescriptor.getMetadata(), hasEntry("_reserved", true));

        Role remoteMonitoringCollectorRole = Role.buildFromRoleDescriptor(
            roleDescriptor,
            new FieldPermissionsCache(Settings.EMPTY),
            RESTRICTED_INDICES
        );
        assertThat(remoteMonitoringCollectorRole.cluster().check(TransportClusterHealthAction.NAME, request, authentication), is(true));
        assertThat(remoteMonitoringCollectorRole.cluster().check(ClusterStateAction.NAME, request, authentication), is(true));
        assertThat(
            remoteMonitoringCollectorRole.cluster().check(TransportClusterStatsAction.TYPE.name(), request, authentication),
            is(true)
        );
        assertThat(remoteMonitoringCollectorRole.cluster().check(GetIndexTemplatesAction.NAME, request, authentication), is(true));
        assertThat(
            remoteMonitoringCollectorRole.cluster().check(TransportPutIndexTemplateAction.TYPE.name(), request, authentication),
            is(false)
        );
        assertThat(
            remoteMonitoringCollectorRole.cluster().check(TransportDeleteIndexTemplateAction.TYPE.name(), request, authentication),
            is(false)
        );
        assertThat(
            remoteMonitoringCollectorRole.cluster().check(TransportClusterRerouteAction.TYPE.name(), request, authentication),
            is(false)
        );
        assertThat(remoteMonitoringCollectorRole.cluster().check(ClusterUpdateSettingsAction.NAME, request, authentication), is(false));
        assertThat(remoteMonitoringCollectorRole.cluster().check(MonitoringBulkAction.NAME, request, authentication), is(false));
        assertThat(remoteMonitoringCollectorRole.cluster().check(DelegatePkiAuthenticationAction.NAME, request, authentication), is(false));

        assertThat(remoteMonitoringCollectorRole.runAs().check(randomAlphaOfLengthBetween(1, 12)), is(false));

        assertThat(
            remoteMonitoringCollectorRole.indices().allowedIndicesMatcher(RecoveryAction.NAME).test(mockIndexAbstraction("foo")),
            is(true)
        );
        assertThat(
            remoteMonitoringCollectorRole.indices()
                .allowedIndicesMatcher(TransportSearchAction.TYPE.name())
                .test(mockIndexAbstraction("foo")),
            is(false)
        );
        assertThat(
            remoteMonitoringCollectorRole.indices()
                .allowedIndicesMatcher(TransportSearchAction.TYPE.name())
                .test(mockIndexAbstraction(".reporting")),
            is(false)
        );
        assertThat(
            remoteMonitoringCollectorRole.indices()
                .allowedIndicesMatcher(TransportSearchAction.TYPE.name())
                .test(mockIndexAbstraction(".kibana")),
            is(true)
        );
        assertThat(
            remoteMonitoringCollectorRole.indices()
                .allowedIndicesMatcher(TransportGetAction.TYPE.name())
                .test(mockIndexAbstraction(".kibana")),
            is(true)
        );
        assertThat(
            remoteMonitoringCollectorRole.indices()
                .allowedIndicesMatcher("indices:foo")
                .test(mockIndexAbstraction(randomAlphaOfLengthBetween(8, 24))),
            is(false)
        );

        Arrays.asList(
            ".monitoring-" + randomAlphaOfLength(randomIntBetween(0, 13)),
            "metricbeat-" + randomAlphaOfLength(randomIntBetween(0, 13))
        ).forEach((index) -> {
            logger.info("index name [{}]", index);
            assertThat(
                remoteMonitoringCollectorRole.indices().allowedIndicesMatcher("indices:foo").test(mockIndexAbstraction(index)),
                is(false)
            );
            assertThat(
                remoteMonitoringCollectorRole.indices().allowedIndicesMatcher("indices:bar").test(mockIndexAbstraction(index)),
                is(false)
            );
            assertThat(
                remoteMonitoringCollectorRole.indices()
                    .allowedIndicesMatcher(TransportDeleteIndexAction.TYPE.name())
                    .test(mockIndexAbstraction(index)),
                is(false)
            );
            assertThat(
                remoteMonitoringCollectorRole.indices()
                    .allowedIndicesMatcher(TransportCreateIndexAction.TYPE.name())
                    .test(mockIndexAbstraction(index)),
                is(false)
            );
            assertThat(
                remoteMonitoringCollectorRole.indices().allowedIndicesMatcher(TransportIndexAction.NAME).test(mockIndexAbstraction(index)),
                is(false)
            );
            assertThat(
                remoteMonitoringCollectorRole.indices().allowedIndicesMatcher(GetIndexAction.NAME).test(mockIndexAbstraction(index)),
                is(false)
            );
            assertThat(
                remoteMonitoringCollectorRole.indices().allowedIndicesMatcher(GetAliasesAction.NAME).test(mockIndexAbstraction(index)),
                is(false)
            );
            assertThat(
                remoteMonitoringCollectorRole.indices()
                    .allowedIndicesMatcher(RemoveIndexLifecyclePolicyAction.NAME)
                    .test(mockIndexAbstraction(index)),
                is(false)
            );
            assertThat(
                remoteMonitoringCollectorRole.indices().allowedIndicesMatcher(TransportDeleteAction.NAME).test(mockIndexAbstraction(index)),
                is(false)
            );
            assertThat(
                remoteMonitoringCollectorRole.indices()
                    .allowedIndicesMatcher(TransportUpdateSettingsAction.TYPE.name())
                    .test(mockIndexAbstraction(index)),
                is(false)
            );
            assertThat(
                remoteMonitoringCollectorRole.indices()
                    .allowedIndicesMatcher(TransportSearchAction.TYPE.name())
                    .test(mockIndexAbstraction(index)),
                is(false)
            );
            assertThat(
                remoteMonitoringCollectorRole.indices()
                    .allowedIndicesMatcher(TransportGetAction.TYPE.name())
                    .test(mockIndexAbstraction(index)),
                is(false)
            );
            assertThat(
                remoteMonitoringCollectorRole.indices().allowedIndicesMatcher(GetIndexAction.NAME).test(mockIndexAbstraction(index)),
                is(false)
            );
        });

        // These tests might need to change if we add new non-security restricted indices that the monitoring user isn't supposed to see
        // (but ideally, the monitoring user should see all indices).
        assertThat(
            remoteMonitoringCollectorRole.indices()
                .allowedIndicesMatcher(GetSettingsAction.NAME)
                .test(mockIndexAbstraction(randomFrom(TestRestrictedIndices.SAMPLE_RESTRICTED_NAMES))),
            is(true)
        );
        assertThat(
            remoteMonitoringCollectorRole.indices()
                .allowedIndicesMatcher(GetSettingsAction.NAME)
                .test(mockIndexAbstraction(XPackPlugin.ASYNC_RESULTS_INDEX + randomAlphaOfLengthBetween(0, 2))),
            is(true)
        );
        assertThat(
            remoteMonitoringCollectorRole.indices()
                .allowedIndicesMatcher(TransportIndicesShardStoresAction.TYPE.name())
                .test(mockIndexAbstraction(randomFrom(TestRestrictedIndices.SAMPLE_RESTRICTED_NAMES))),
            is(true)
        );
        assertThat(
            remoteMonitoringCollectorRole.indices()
                .allowedIndicesMatcher(TransportIndicesShardStoresAction.TYPE.name())
                .test(mockIndexAbstraction(XPackPlugin.ASYNC_RESULTS_INDEX + randomAlphaOfLengthBetween(0, 2))),
            is(true)
        );
        assertThat(
            remoteMonitoringCollectorRole.indices()
                .allowedIndicesMatcher(RecoveryAction.NAME)
                .test(mockIndexAbstraction(randomFrom(TestRestrictedIndices.SAMPLE_RESTRICTED_NAMES))),
            is(true)
        );
        assertThat(
            remoteMonitoringCollectorRole.indices()
                .allowedIndicesMatcher(RecoveryAction.NAME)
                .test(mockIndexAbstraction(XPackPlugin.ASYNC_RESULTS_INDEX + randomAlphaOfLengthBetween(0, 2))),
            is(true)
        );
        assertThat(
            remoteMonitoringCollectorRole.indices()
                .allowedIndicesMatcher(IndicesStatsAction.NAME)
                .test(mockIndexAbstraction(randomFrom(TestRestrictedIndices.SAMPLE_RESTRICTED_NAMES))),
            is(true)
        );
        assertThat(
            remoteMonitoringCollectorRole.indices()
                .allowedIndicesMatcher(IndicesStatsAction.NAME)
                .test(mockIndexAbstraction(XPackPlugin.ASYNC_RESULTS_INDEX + randomAlphaOfLengthBetween(0, 2))),
            is(true)
        );
        assertThat(
            remoteMonitoringCollectorRole.indices()
                .allowedIndicesMatcher(IndicesSegmentsAction.NAME)
                .test(mockIndexAbstraction(randomFrom(TestRestrictedIndices.SAMPLE_RESTRICTED_NAMES))),
            is(true)
        );
        assertThat(
            remoteMonitoringCollectorRole.indices()
                .allowedIndicesMatcher(IndicesSegmentsAction.NAME)
                .test(mockIndexAbstraction(XPackPlugin.ASYNC_RESULTS_INDEX + randomAlphaOfLengthBetween(0, 2))),
            is(true)
        );

        assertThat(
            remoteMonitoringCollectorRole.indices()
                .allowedIndicesMatcher(TransportSearchAction.TYPE.name())
                .test(mockIndexAbstraction(randomFrom(TestRestrictedIndices.SAMPLE_RESTRICTED_NAMES))),
            is(false)
        );
        assertThat(
            remoteMonitoringCollectorRole.indices()
                .allowedIndicesMatcher(TransportSearchAction.TYPE.name())
                .test(mockIndexAbstraction(XPackPlugin.ASYNC_RESULTS_INDEX + randomAlphaOfLengthBetween(0, 2))),
            is(false)
        );
        assertThat(
            remoteMonitoringCollectorRole.indices()
                .allowedIndicesMatcher(TransportGetAction.TYPE.name())
                .test(mockIndexAbstraction(randomFrom(TestRestrictedIndices.SAMPLE_RESTRICTED_NAMES))),
            is(false)
        );
        assertThat(
            remoteMonitoringCollectorRole.indices()
                .allowedIndicesMatcher(TransportGetAction.TYPE.name())
                .test(mockIndexAbstraction(XPackPlugin.ASYNC_RESULTS_INDEX + randomAlphaOfLengthBetween(0, 2))),
            is(false)
        );
        assertThat(
            remoteMonitoringCollectorRole.indices()
                .allowedIndicesMatcher(TransportDeleteAction.NAME)
                .test(mockIndexAbstraction(randomFrom(TestRestrictedIndices.SAMPLE_RESTRICTED_NAMES))),
            is(false)
        );
        assertThat(
            remoteMonitoringCollectorRole.indices()
                .allowedIndicesMatcher(TransportDeleteAction.NAME)
                .test(mockIndexAbstraction(XPackPlugin.ASYNC_RESULTS_INDEX + randomAlphaOfLengthBetween(0, 2))),
            is(false)
        );
        assertThat(
            remoteMonitoringCollectorRole.indices()
                .allowedIndicesMatcher(TransportIndexAction.NAME)
                .test(mockIndexAbstraction(randomFrom(TestRestrictedIndices.SAMPLE_RESTRICTED_NAMES))),
            is(false)
        );
        assertThat(
            remoteMonitoringCollectorRole.indices()
                .allowedIndicesMatcher(TransportIndexAction.NAME)
                .test(mockIndexAbstraction(XPackPlugin.ASYNC_RESULTS_INDEX + randomAlphaOfLengthBetween(0, 2))),
            is(false)
        );

        assertMonitoringOnRestrictedIndices(remoteMonitoringCollectorRole);

        assertNoAccessAllowed(remoteMonitoringCollectorRole, TestRestrictedIndices.SAMPLE_RESTRICTED_NAMES);
        assertNoAccessAllowed(remoteMonitoringCollectorRole, XPackPlugin.ASYNC_RESULTS_INDEX + randomAlphaOfLengthBetween(0, 2));
    }

    private void assertMonitoringOnRestrictedIndices(Role role) {
        final Settings indexSettings = Settings.builder().put(IndexMetadata.SETTING_VERSION_CREATED, IndexVersion.current()).build();
        final String internalSecurityIndex = randomFrom(
            TestRestrictedIndices.INTERNAL_SECURITY_MAIN_INDEX_6,
            TestRestrictedIndices.INTERNAL_SECURITY_MAIN_INDEX_7
        );
        final Metadata metadata = new Metadata.Builder().put(
            new IndexMetadata.Builder(internalSecurityIndex).settings(indexSettings)
                .numberOfShards(1)
                .numberOfReplicas(0)
                .putAlias(new AliasMetadata.Builder(TestRestrictedIndices.SECURITY_MAIN_ALIAS).build())
                .build(),
            true
        ).build();
        final FieldPermissionsCache fieldPermissionsCache = new FieldPermissionsCache(Settings.EMPTY);
        final List<String> indexMonitoringActionNamesList = Arrays.asList(
            IndicesStatsAction.NAME,
            IndicesSegmentsAction.NAME,
            GetSettingsAction.NAME,
            TransportIndicesShardStoresAction.TYPE.name(),
            RecoveryAction.NAME
        );
        for (final String indexMonitoringActionName : indexMonitoringActionNamesList) {
            String asyncSearchIndex = XPackPlugin.ASYNC_RESULTS_INDEX + randomAlphaOfLengthBetween(0, 2);
            final IndicesAccessControl iac = role.indices()
                .authorize(
                    indexMonitoringActionName,
                    Sets.newHashSet(internalSecurityIndex, TestRestrictedIndices.SECURITY_MAIN_ALIAS, asyncSearchIndex),
                    metadata.getProject(),
                    fieldPermissionsCache
                );
            assertThat(iac.hasIndexPermissions(internalSecurityIndex), is(true));
            assertThat(iac.hasIndexPermissions(TestRestrictedIndices.SECURITY_MAIN_ALIAS), is(true));
            assertThat(iac.hasIndexPermissions(asyncSearchIndex), is(true));
        }
    }

    public void testReportingUserRole() {
        final TransportRequest request = mock(TransportRequest.class);
        final Authentication authentication = AuthenticationTestHelper.builder().build();

        RoleDescriptor roleDescriptor = ReservedRolesStore.roleDescriptor("reporting_user");
        assertNotNull(roleDescriptor);
        assertThat(roleDescriptor.getMetadata(), hasEntry("_reserved", true));
        assertThat(roleDescriptor.getMetadata(), hasEntry("_deprecated", true));

        final String applicationName = "kibana-.kibana";

        final Set<String> applicationPrivilegeNames = Set.of("reserved_reporting_user");

        final Set<String> allowedApplicationActionPatterns = Set.of(
            "login:",
            "app:discover",
            "app:canvas",
            "app:kibana",
            "ui:catalogue/canvas",
            "ui:navLinks/canvas",
            "ui:catalogue/discover",
            "ui:navLinks/discover",
            "ui:navLinks/kibana",
            "saved_object:index-pattern/*",
            "saved_object:search/*",
            "saved_object:query/*",
            "saved_object:config/*",
            "saved_object:config/get",
            "saved_object:config/find",
            "saved_object:config-global/*",
            "saved_object:telemetry/*",
            "saved_object:canvas-workpad/*",
            "saved_object:canvas-element/*",
            "saved_object:url/*",
            "ui:discover/show"
        );

        final List<ApplicationPrivilegeDescriptor> applicationPrivilegeDescriptors = new ArrayList<>();
        for (String appPrivilegeName : applicationPrivilegeNames) {
            applicationPrivilegeDescriptors.add(
                new ApplicationPrivilegeDescriptor(applicationName, appPrivilegeName, allowedApplicationActionPatterns, Map.of())
            );
        }

        Role reportingUserRole = Role.buildFromRoleDescriptor(
            roleDescriptor,
            new FieldPermissionsCache(Settings.EMPTY),
            RESTRICTED_INDICES,
            applicationPrivilegeDescriptors
        );
        assertThat(reportingUserRole.cluster().check(TransportClusterHealthAction.NAME, request, authentication), is(false));
        assertThat(reportingUserRole.cluster().check(ClusterStateAction.NAME, request, authentication), is(false));
        assertThat(reportingUserRole.cluster().check(TransportClusterStatsAction.TYPE.name(), request, authentication), is(false));
        assertThat(reportingUserRole.cluster().check(TransportPutIndexTemplateAction.TYPE.name(), request, authentication), is(false));
        assertThat(reportingUserRole.cluster().check(TransportClusterRerouteAction.TYPE.name(), request, authentication), is(false));
        assertThat(reportingUserRole.cluster().check(ClusterUpdateSettingsAction.NAME, request, authentication), is(false));
        assertThat(reportingUserRole.cluster().check(MonitoringBulkAction.NAME, request, authentication), is(false));
        assertThat(reportingUserRole.cluster().check(DelegatePkiAuthenticationAction.NAME, request, authentication), is(false));

        assertThat(reportingUserRole.runAs().check(randomAlphaOfLengthBetween(1, 12)), is(false));

        assertThat(
            reportingUserRole.indices().allowedIndicesMatcher(TransportSearchAction.TYPE.name()).test(mockIndexAbstraction("foo")),
            is(false)
        );
        assertThat(
            reportingUserRole.indices().allowedIndicesMatcher(TransportSearchAction.TYPE.name()).test(mockIndexAbstraction(".reporting")),
            is(false)
        );
        assertThat(
            reportingUserRole.indices().allowedIndicesMatcher(TransportSearchAction.TYPE.name()).test(mockIndexAbstraction(".kibana")),
            is(false)
        );
        assertThat(
            reportingUserRole.indices().allowedIndicesMatcher("indices:foo").test(mockIndexAbstraction(randomAlphaOfLengthBetween(8, 24))),
            is(false)
        );

        final String index = ".reporting-" + randomAlphaOfLength(randomIntBetween(0, 13));
        assertThat(reportingUserRole.indices().allowedIndicesMatcher("indices:foo").test(mockIndexAbstraction(index)), is(false));
        assertThat(reportingUserRole.indices().allowedIndicesMatcher("indices:bar").test(mockIndexAbstraction(index)), is(false));
        assertThat(
            reportingUserRole.indices().allowedIndicesMatcher(TransportDeleteIndexAction.TYPE.name()).test(mockIndexAbstraction(index)),
            is(false)
        );
        assertThat(
            reportingUserRole.indices().allowedIndicesMatcher(TransportCreateIndexAction.TYPE.name()).test(mockIndexAbstraction(index)),
            is(false)
        );
        assertThat(
            reportingUserRole.indices().allowedIndicesMatcher(TransportUpdateSettingsAction.TYPE.name()).test(mockIndexAbstraction(index)),
            is(false)
        );
        assertThat(
            reportingUserRole.indices().allowedIndicesMatcher(TransportSearchAction.TYPE.name()).test(mockIndexAbstraction(index)),
            is(false)
        );
        assertThat(
            reportingUserRole.indices().allowedIndicesMatcher(TransportGetAction.TYPE.name()).test(mockIndexAbstraction(index)),
            is(false)
        );
        assertThat(
            reportingUserRole.indices().allowedIndicesMatcher(TransportIndexAction.NAME).test(mockIndexAbstraction(index)),
            is(false)
        );
        assertThat(
            reportingUserRole.indices().allowedIndicesMatcher(TransportUpdateAction.NAME).test(mockIndexAbstraction(index)),
            is(false)
        );
        assertThat(
            reportingUserRole.indices().allowedIndicesMatcher(TransportDeleteAction.NAME).test(mockIndexAbstraction(index)),
            is(false)
        );
        assertThat(
            reportingUserRole.indices().allowedIndicesMatcher(TransportBulkAction.NAME).test(mockIndexAbstraction(index)),
            is(false)
        );

        assertNoAccessAllowed(reportingUserRole, TestRestrictedIndices.SAMPLE_RESTRICTED_NAMES);
        assertNoAccessAllowed(reportingUserRole, XPackPlugin.ASYNC_RESULTS_INDEX + randomAlphaOfLengthBetween(0, 2));

        applicationPrivilegeNames.forEach(appPrivilege -> {
            assertThat(
                reportingUserRole.application()
                    .grants(
                        ApplicationPrivilegeTests.createPrivilege(
                            applicationName,
                            appPrivilege,
                            allowedApplicationActionPatterns.toArray(new String[0])
                        ),
                        "*"
                    ),
                is(true)
            );
        });
        assertThat(
            reportingUserRole.application()
                .grants(
                    ApplicationPrivilegeTests.createPrivilege(
                        "kibana-.*",
                        "feature_random.minimal_read",
                        allowedApplicationActionPatterns.toArray(new String[0])
                    ),
                    "*"
                ),
            is(false)
        );
    }

    public void testSuperuserRole() {
        final TransportRequest request = mock(TransportRequest.class);
        final Authentication authentication = AuthenticationTestHelper.builder().build();

        RoleDescriptor roleDescriptor = ReservedRolesStore.roleDescriptor("superuser");
        assertNotNull(roleDescriptor);
        assertThat(roleDescriptor.getMetadata(), hasEntry("_reserved", true));

        Role superuserRole = Role.buildFromRoleDescriptor(roleDescriptor, new FieldPermissionsCache(Settings.EMPTY), RESTRICTED_INDICES);
        assertThat(superuserRole.cluster().check(TransportClusterHealthAction.NAME, request, authentication), is(true));
        assertThat(superuserRole.cluster().check(ClusterUpdateSettingsAction.NAME, request, authentication), is(true));
        assertThat(superuserRole.cluster().check(PutUserAction.NAME, request, authentication), is(true));
        assertThat(superuserRole.cluster().check(PutRoleAction.NAME, request, authentication), is(true));
        assertThat(superuserRole.cluster().check(TransportPutIndexTemplateAction.TYPE.name(), request, authentication), is(true));
        assertThat(superuserRole.cluster().check(DelegatePkiAuthenticationAction.NAME, request, authentication), is(true));
        assertThat(superuserRole.cluster().check("internal:admin/foo", request, authentication), is(false));
        assertThat(
            superuserRole.cluster().check(UpdateProfileDataAction.NAME, mock(UpdateProfileDataRequest.class), authentication),
            is(true)
        );
        assertThat(superuserRole.cluster().check(GetProfilesAction.NAME, mock(UpdateProfileDataRequest.class), authentication), is(true));
        assertThat(superuserRole.cluster().check(SuggestProfilesAction.NAME, mock(SuggestProfilesRequest.class), authentication), is(true));
        assertThat(superuserRole.cluster().check(ActivateProfileAction.NAME, mock(ActivateProfileRequest.class), authentication), is(true));

        final Settings indexSettings = Settings.builder().put(IndexMetadata.SETTING_VERSION_CREATED, IndexVersion.current()).build();
        final String internalSecurityIndex = randomFrom(
            TestRestrictedIndices.INTERNAL_SECURITY_MAIN_INDEX_6,
            TestRestrictedIndices.INTERNAL_SECURITY_MAIN_INDEX_7
        );
        final var metadata = new Metadata.Builder().put(
            new IndexMetadata.Builder("a1").settings(indexSettings).numberOfShards(1).numberOfReplicas(0).build(),
            true
        )
            .put(new IndexMetadata.Builder("a2").settings(indexSettings).numberOfShards(1).numberOfReplicas(0).build(), true)
            .put(new IndexMetadata.Builder("aaaaaa").settings(indexSettings).numberOfShards(1).numberOfReplicas(0).build(), true)
            .put(new IndexMetadata.Builder("bbbbb").settings(indexSettings).numberOfShards(1).numberOfReplicas(0).build(), true)
            .put(
                new IndexMetadata.Builder("b").settings(indexSettings)
                    .numberOfShards(1)
                    .numberOfReplicas(0)
                    .putAlias(new AliasMetadata.Builder("ab").build())
                    .putAlias(new AliasMetadata.Builder("ba").build())
                    .build(),
                true
            )
            .put(
                new IndexMetadata.Builder(internalSecurityIndex).settings(indexSettings)
                    .numberOfShards(1)
                    .numberOfReplicas(0)
                    .putAlias(new AliasMetadata.Builder(TestRestrictedIndices.SECURITY_MAIN_ALIAS).build())
                    .build(),
                true
            )
            .build()
            .getProject();

        FieldPermissionsCache fieldPermissionsCache = new FieldPermissionsCache(Settings.EMPTY);
        IndicesAccessControl iac = superuserRole.indices()
            .authorize(TransportSearchAction.TYPE.name(), Sets.newHashSet("a1", "ba"), metadata, fieldPermissionsCache);
        assertThat(iac.hasIndexPermissions("a1"), is(true));
        assertThat(iac.hasIndexPermissions("b"), is(true));
        iac = superuserRole.indices()
            .authorize(TransportDeleteIndexAction.TYPE.name(), Sets.newHashSet("a1", "ba"), metadata, fieldPermissionsCache);
        assertThat(iac.hasIndexPermissions("a1"), is(true));
        assertThat(iac.hasIndexPermissions("b"), is(true));
        iac = superuserRole.indices().authorize(TransportIndexAction.NAME, Sets.newHashSet("a2", "ba"), metadata, fieldPermissionsCache);
        assertThat(iac.hasIndexPermissions("a2"), is(true));
        assertThat(iac.hasIndexPermissions("b"), is(true));
        iac = superuserRole.indices()
            .authorize(TransportUpdateSettingsAction.TYPE.name(), Sets.newHashSet("aaaaaa", "ba"), metadata, fieldPermissionsCache);
        assertThat(iac.hasIndexPermissions("aaaaaa"), is(true));
        assertThat(iac.hasIndexPermissions("b"), is(true));

        // Read security indices => allowed
        iac = superuserRole.indices()
            .authorize(
                randomFrom(TransportSearchAction.TYPE.name(), GetIndexAction.NAME),
                Sets.newHashSet(TestRestrictedIndices.SECURITY_MAIN_ALIAS),
                metadata,
                fieldPermissionsCache
            );
        assertThat("For " + iac, iac.hasIndexPermissions(TestRestrictedIndices.SECURITY_MAIN_ALIAS), is(true));
        assertThat("For " + iac, iac.hasIndexPermissions(internalSecurityIndex), is(true));

        // Write security indices => denied
        iac = superuserRole.indices()
            .authorize(
                randomFrom(TransportIndexAction.NAME, TransportDeleteIndexAction.TYPE.name()),
                Sets.newHashSet(TestRestrictedIndices.SECURITY_MAIN_ALIAS),
                metadata,
                fieldPermissionsCache
            );
        assertThat("For " + iac, iac.hasIndexPermissions(TestRestrictedIndices.SECURITY_MAIN_ALIAS), is(false));
        assertThat("For " + iac, iac.hasIndexPermissions(internalSecurityIndex), is(false));

        assertTrue(superuserRole.indices().check(TransportSearchAction.TYPE.name()));
        assertFalse(superuserRole.indices().check("unknown"));

        assertThat(superuserRole.runAs().check(randomAlphaOfLengthBetween(1, 30)), is(true));

        // Read security indices => allowed
        assertThat(
            superuserRole.indices()
                .allowedIndicesMatcher(randomFrom(TransportGetAction.TYPE.name(), IndicesStatsAction.NAME))
                .test(mockIndexAbstraction(TestRestrictedIndices.SECURITY_MAIN_ALIAS)),
            is(true)
        );
        assertThat(
            superuserRole.indices()
                .allowedIndicesMatcher(randomFrom(TransportGetAction.TYPE.name(), IndicesStatsAction.NAME))
                .test(mockIndexAbstraction(internalSecurityIndex)),
            is(true)
        );

        // Write security indices => denied
        assertThat(
            superuserRole.indices()
                .allowedIndicesMatcher(randomFrom(TransportIndexAction.NAME, TransportDeleteIndexAction.TYPE.name()))
                .test(mockIndexAbstraction(TestRestrictedIndices.SECURITY_MAIN_ALIAS)),
            is(false)
        );
        assertThat(
            superuserRole.indices()
                .allowedIndicesMatcher(randomFrom(TransportIndexAction.NAME, TransportDeleteIndexAction.TYPE.name()))
                .test(mockIndexAbstraction(internalSecurityIndex)),
            is(false)
        );
        assertThat(
            superuserRole.remoteCluster().collapseAndRemoveUnsupportedPrivileges("*", TransportVersion.current()),
            equalTo(RemoteClusterPermissions.getSupportedRemoteClusterPermissions().toArray(new String[0]))
        );
    }

    public void testLogstashSystemRole() {
        final TransportRequest request = mock(TransportRequest.class);
        final Authentication authentication = AuthenticationTestHelper.builder().build();

        RoleDescriptor roleDescriptor = ReservedRolesStore.roleDescriptor("logstash_system");
        assertNotNull(roleDescriptor);
        assertThat(roleDescriptor.getMetadata(), hasEntry("_reserved", true));

        Role logstashSystemRole = Role.buildFromRoleDescriptor(
            roleDescriptor,
            new FieldPermissionsCache(Settings.EMPTY),
            RESTRICTED_INDICES
        );
        assertThat(logstashSystemRole.cluster().check(TransportClusterHealthAction.NAME, request, authentication), is(true));
        assertThat(logstashSystemRole.cluster().check(ClusterStateAction.NAME, request, authentication), is(true));
        assertThat(logstashSystemRole.cluster().check(TransportClusterStatsAction.TYPE.name(), request, authentication), is(true));
        assertThat(logstashSystemRole.cluster().check(TransportPutIndexTemplateAction.TYPE.name(), request, authentication), is(false));
        assertThat(logstashSystemRole.cluster().check(TransportClusterRerouteAction.TYPE.name(), request, authentication), is(false));
        assertThat(logstashSystemRole.cluster().check(ClusterUpdateSettingsAction.NAME, request, authentication), is(false));
        assertThat(logstashSystemRole.cluster().check(DelegatePkiAuthenticationAction.NAME, request, authentication), is(false));
        assertThat(logstashSystemRole.cluster().check(MonitoringBulkAction.NAME, request, authentication), is(true));

        assertThat(logstashSystemRole.runAs().check(randomAlphaOfLengthBetween(1, 30)), is(false));

        assertThat(
            logstashSystemRole.indices().allowedIndicesMatcher(TransportIndexAction.NAME).test(mockIndexAbstraction("foo")),
            is(false)
        );
        assertThat(
            logstashSystemRole.indices().allowedIndicesMatcher(TransportIndexAction.NAME).test(mockIndexAbstraction(".reporting")),
            is(false)
        );
        assertThat(
            logstashSystemRole.indices().allowedIndicesMatcher("indices:foo").test(mockIndexAbstraction(randomAlphaOfLengthBetween(8, 24))),
            is(false)
        );

        assertNoAccessAllowed(logstashSystemRole, TestRestrictedIndices.SAMPLE_RESTRICTED_NAMES);
        assertNoAccessAllowed(logstashSystemRole, XPackPlugin.ASYNC_RESULTS_INDEX + randomAlphaOfLengthBetween(0, 2));
    }

    public void testBeatsAdminRole() {
        final TransportRequest request = mock(TransportRequest.class);
        final Authentication authentication = AuthenticationTestHelper.builder().build();

        final RoleDescriptor roleDescriptor = ReservedRolesStore.roleDescriptor("beats_admin");
        assertNotNull(roleDescriptor);
        assertThat(roleDescriptor.getMetadata(), hasEntry("_reserved", true));

        final Role beatsAdminRole = Role.buildFromRoleDescriptor(
            roleDescriptor,
            new FieldPermissionsCache(Settings.EMPTY),
            RESTRICTED_INDICES
        );
        assertThat(beatsAdminRole.cluster().check(TransportClusterHealthAction.NAME, request, authentication), is(false));
        assertThat(beatsAdminRole.cluster().check(ClusterStateAction.NAME, request, authentication), is(false));
        assertThat(beatsAdminRole.cluster().check(TransportClusterStatsAction.TYPE.name(), request, authentication), is(false));
        assertThat(beatsAdminRole.cluster().check(TransportPutIndexTemplateAction.TYPE.name(), request, authentication), is(false));
        assertThat(beatsAdminRole.cluster().check(TransportClusterRerouteAction.TYPE.name(), request, authentication), is(false));
        assertThat(beatsAdminRole.cluster().check(ClusterUpdateSettingsAction.NAME, request, authentication), is(false));
        assertThat(beatsAdminRole.cluster().check(MonitoringBulkAction.NAME, request, authentication), is(false));
        assertThat(beatsAdminRole.cluster().check(DelegatePkiAuthenticationAction.NAME, request, authentication), is(false));
        assertThat(beatsAdminRole.cluster().check(ActivateProfileAction.NAME, request, authentication), is(false));
        assertThat(beatsAdminRole.cluster().check(SuggestProfilesAction.NAME, request, authentication), is(false));
        assertThat(beatsAdminRole.cluster().check(UpdateProfileDataAction.NAME, request, authentication), is(false));
        assertThat(beatsAdminRole.cluster().check(GetProfilesAction.NAME, request, authentication), is(false));
        assertThat(beatsAdminRole.cluster().check(ProfileHasPrivilegesAction.NAME, request, authentication), is(false));

        assertThat(beatsAdminRole.runAs().check(randomAlphaOfLengthBetween(1, 30)), is(false));

        assertThat(
            beatsAdminRole.indices().allowedIndicesMatcher("indices:foo").test(mockIndexAbstraction(randomAlphaOfLengthBetween(8, 24))),
            is(false)
        );

        final String index = ".management-beats";
        logger.info("index name [{}]", index);
        assertThat(beatsAdminRole.indices().allowedIndicesMatcher("indices:foo").test(mockIndexAbstraction(index)), is(true));
        assertThat(beatsAdminRole.indices().allowedIndicesMatcher("indices:bar").test(mockIndexAbstraction(index)), is(true));
        assertThat(
            beatsAdminRole.indices().allowedIndicesMatcher(TransportDeleteIndexAction.TYPE.name()).test(mockIndexAbstraction(index)),
            is(true)
        );
        assertThat(
            beatsAdminRole.indices().allowedIndicesMatcher(TransportCreateIndexAction.TYPE.name()).test(mockIndexAbstraction(index)),
            is(true)
        );
        assertThat(beatsAdminRole.indices().allowedIndicesMatcher(TransportIndexAction.NAME).test(mockIndexAbstraction(index)), is(true));
        assertThat(beatsAdminRole.indices().allowedIndicesMatcher(TransportDeleteAction.NAME).test(mockIndexAbstraction(index)), is(true));
        assertThat(
            beatsAdminRole.indices().allowedIndicesMatcher(TransportUpdateSettingsAction.TYPE.name()).test(mockIndexAbstraction(index)),
            is(true)
        );
        assertThat(
            beatsAdminRole.indices().allowedIndicesMatcher(TransportSearchAction.TYPE.name()).test(mockIndexAbstraction(index)),
            is(true)
        );
        assertThat(
            beatsAdminRole.indices().allowedIndicesMatcher(TransportMultiSearchAction.TYPE.name()).test(mockIndexAbstraction(index)),
            is(true)
        );
        assertThat(
            beatsAdminRole.indices().allowedIndicesMatcher(TransportGetAction.TYPE.name()).test(mockIndexAbstraction(index)),
            is(true)
        );

        assertNoAccessAllowed(beatsAdminRole, TestRestrictedIndices.SAMPLE_RESTRICTED_NAMES);
        assertNoAccessAllowed(beatsAdminRole, XPackPlugin.ASYNC_RESULTS_INDEX + randomAlphaOfLengthBetween(0, 2));
    }

    public void testBeatsSystemRole() {
        final TransportRequest request = mock(TransportRequest.class);
        final Authentication authentication = AuthenticationTestHelper.builder().build();

        RoleDescriptor roleDescriptor = ReservedRolesStore.roleDescriptor(UsernamesField.BEATS_ROLE);
        assertNotNull(roleDescriptor);
        assertThat(roleDescriptor.getMetadata(), hasEntry("_reserved", true));

        Role beatsSystemRole = Role.buildFromRoleDescriptor(roleDescriptor, new FieldPermissionsCache(Settings.EMPTY), RESTRICTED_INDICES);
        assertThat(beatsSystemRole.cluster().check(TransportClusterHealthAction.NAME, request, authentication), is(true));
        assertThat(beatsSystemRole.cluster().check(ClusterStateAction.NAME, request, authentication), is(true));
        assertThat(beatsSystemRole.cluster().check(TransportClusterStatsAction.TYPE.name(), request, authentication), is(true));
        assertThat(beatsSystemRole.cluster().check(TransportPutIndexTemplateAction.TYPE.name(), request, authentication), is(false));
        assertThat(beatsSystemRole.cluster().check(TransportClusterRerouteAction.TYPE.name(), request, authentication), is(false));
        assertThat(beatsSystemRole.cluster().check(ClusterUpdateSettingsAction.NAME, request, authentication), is(false));
        assertThat(beatsSystemRole.cluster().check(DelegatePkiAuthenticationAction.NAME, request, authentication), is(false));
        assertThat(beatsSystemRole.cluster().check(MonitoringBulkAction.NAME, request, authentication), is(true));
        assertThat(beatsSystemRole.cluster().check(ActivateProfileAction.NAME, request, authentication), is(false));
        assertThat(beatsSystemRole.cluster().check(SuggestProfilesAction.NAME, request, authentication), is(false));
        assertThat(beatsSystemRole.cluster().check(UpdateProfileDataAction.NAME, request, authentication), is(false));
        assertThat(beatsSystemRole.cluster().check(GetProfilesAction.NAME, request, authentication), is(false));
        assertThat(beatsSystemRole.cluster().check(ProfileHasPrivilegesAction.NAME, request, authentication), is(false));

        assertThat(beatsSystemRole.runAs().check(randomAlphaOfLengthBetween(1, 30)), is(false));

        final String index = ".monitoring-beats-" + randomIntBetween(0, 5);
        logger.info("beats monitoring index name [{}]", index);
        assertThat(beatsSystemRole.indices().allowedIndicesMatcher(TransportIndexAction.NAME).test(mockIndexAbstraction("foo")), is(false));
        assertThat(
            beatsSystemRole.indices().allowedIndicesMatcher(TransportIndexAction.NAME).test(mockIndexAbstraction(".reporting")),
            is(false)
        );
        assertThat(
            beatsSystemRole.indices().allowedIndicesMatcher("indices:foo").test(mockIndexAbstraction(randomAlphaOfLengthBetween(8, 24))),
            is(false)
        );
        assertThat(
            beatsSystemRole.indices().allowedIndicesMatcher(TransportCreateIndexAction.TYPE.name()).test(mockIndexAbstraction(index)),
            is(true)
        );
        assertThat(beatsSystemRole.indices().allowedIndicesMatcher(TransportIndexAction.NAME).test(mockIndexAbstraction(index)), is(true));
        assertThat(
            beatsSystemRole.indices().allowedIndicesMatcher(TransportDeleteAction.NAME).test(mockIndexAbstraction(index)),
            is(false)
        );
        assertThat(beatsSystemRole.indices().allowedIndicesMatcher(TransportBulkAction.NAME).test(mockIndexAbstraction(index)), is(true));

        assertNoAccessAllowed(beatsSystemRole, TestRestrictedIndices.SAMPLE_RESTRICTED_NAMES);
        assertNoAccessAllowed(beatsSystemRole, XPackPlugin.ASYNC_RESULTS_INDEX + randomAlphaOfLengthBetween(0, 2));
    }

    public void testAPMSystemRole() {
        final TransportRequest request = mock(TransportRequest.class);
        final Authentication authentication = AuthenticationTestHelper.builder().build();

        RoleDescriptor roleDescriptor = ReservedRolesStore.roleDescriptor(UsernamesField.APM_ROLE);
        assertNotNull(roleDescriptor);
        assertThat(roleDescriptor.getMetadata(), hasEntry("_reserved", true));

        Role APMSystemRole = Role.buildFromRoleDescriptor(roleDescriptor, new FieldPermissionsCache(Settings.EMPTY), RESTRICTED_INDICES);
        assertThat(APMSystemRole.cluster().check(TransportClusterHealthAction.NAME, request, authentication), is(true));
        assertThat(APMSystemRole.cluster().check(ClusterStateAction.NAME, request, authentication), is(true));
        assertThat(APMSystemRole.cluster().check(TransportClusterStatsAction.TYPE.name(), request, authentication), is(true));
        assertThat(APMSystemRole.cluster().check(TransportPutIndexTemplateAction.TYPE.name(), request, authentication), is(false));
        assertThat(APMSystemRole.cluster().check(TransportClusterRerouteAction.TYPE.name(), request, authentication), is(false));
        assertThat(APMSystemRole.cluster().check(ClusterUpdateSettingsAction.NAME, request, authentication), is(false));
        assertThat(APMSystemRole.cluster().check(DelegatePkiAuthenticationAction.NAME, request, authentication), is(false));
        assertThat(APMSystemRole.cluster().check(MonitoringBulkAction.NAME, request, authentication), is(true));

        assertThat(APMSystemRole.runAs().check(randomAlphaOfLengthBetween(1, 30)), is(false));

        assertThat(APMSystemRole.indices().allowedIndicesMatcher(TransportIndexAction.NAME).test(mockIndexAbstraction("foo")), is(false));
        assertThat(
            APMSystemRole.indices().allowedIndicesMatcher(TransportIndexAction.NAME).test(mockIndexAbstraction(".reporting")),
            is(false)
        );
        assertThat(
            APMSystemRole.indices().allowedIndicesMatcher("indices:foo").test(mockIndexAbstraction(randomAlphaOfLengthBetween(8, 24))),
            is(false)
        );

        final String index = ".monitoring-beats-" + randomIntBetween(10, 15);
        logger.info("APM beats monitoring index name [{}]", index);

        assertThat(
            APMSystemRole.indices().allowedIndicesMatcher(TransportCreateIndexAction.TYPE.name()).test(mockIndexAbstraction(index)),
            is(true)
        );
        assertThat(
            APMSystemRole.indices().allowedIndicesMatcher("indices:data/write/index:op_type/create").test(mockIndexAbstraction(index)),
            is(true)
        );
        assertThat(APMSystemRole.indices().allowedIndicesMatcher(TransportDeleteAction.NAME).test(mockIndexAbstraction(index)), is(false));
        assertThat(APMSystemRole.indices().allowedIndicesMatcher(TransportBulkAction.NAME).test(mockIndexAbstraction(index)), is(true));

        assertThat(
            APMSystemRole.indices().allowedIndicesMatcher("indices:data/write/index:op_type/index").test(mockIndexAbstraction(index)),
            is(false)
        );
        assertThat(
            APMSystemRole.indices()
                .allowedIndicesMatcher("indices:data/write/index:op_type/" + randomAlphaOfLengthBetween(3, 5))
                .test(mockIndexAbstraction(index)),
            is(false)
        );

        assertNoAccessAllowed(APMSystemRole, TestRestrictedIndices.SAMPLE_RESTRICTED_NAMES);
        assertNoAccessAllowed(APMSystemRole, XPackPlugin.ASYNC_RESULTS_INDEX + randomAlphaOfLengthBetween(0, 2));
    }

    public void testMachineLearningAdminRole() {
        final TransportRequest request = mock(TransportRequest.class);
        final Authentication authentication = AuthenticationTestHelper.builder().build();

        RoleDescriptor roleDescriptor = ReservedRolesStore.roleDescriptor("machine_learning_admin");
        assertNotNull(roleDescriptor);
        assertThat(roleDescriptor.getMetadata(), hasEntry("_reserved", true));

        final String allowedApplicationActionPattern = "example/custom/action/*";
        final String kibanaApplicationWithRandomIndex = "kibana-" + randomFrom(randomAlphaOfLengthBetween(8, 24), ".kibana");
        Role role = Role.buildFromRoleDescriptor(
            roleDescriptor,
            new FieldPermissionsCache(Settings.EMPTY),
            RESTRICTED_INDICES,
            List.of(
                new ApplicationPrivilegeDescriptor(
                    kibanaApplicationWithRandomIndex,
                    "reserved_ml_admin",
                    Set.of(allowedApplicationActionPattern),
                    Map.of()
                )
            )
        );
        assertRoleHasManageMl(role);
        assertThat(role.cluster().check(DelegatePkiAuthenticationAction.NAME, request, authentication), is(false));

        assertThat(role.runAs().check(randomAlphaOfLengthBetween(1, 30)), is(false));

        assertNoAccessAllowed(role, "foo");
        assertNoAccessAllowed(role, MlConfigIndex.indexName()); // internal use only
        assertOnlyReadAllowed(role, MlMetaIndex.indexName());
        assertOnlyReadAllowed(role, AnomalyDetectorsIndexFields.STATE_INDEX_PREFIX);
        assertOnlyReadAllowed(role, AnomalyDetectorsIndexFields.RESULTS_INDEX_PREFIX + AnomalyDetectorsIndexFields.RESULTS_INDEX_DEFAULT);
        assertOnlyReadAllowed(role, NotificationsIndex.NOTIFICATIONS_INDEX);
        assertReadWriteDocsButNotDeleteIndexAllowed(role, AnnotationIndex.LATEST_INDEX_NAME);

        assertNoAccessAllowed(role, TestRestrictedIndices.SAMPLE_RESTRICTED_NAMES);
        assertNoAccessAllowed(role, XPackPlugin.ASYNC_RESULTS_INDEX + randomAlphaOfLengthBetween(0, 2));

        assertThat(
            role.application().grants(ApplicationPrivilegeTests.createPrivilege(kibanaApplicationWithRandomIndex, "app-foo", "foo"), "*"),
            is(false)
        );
        assertThat(
            role.application()
                .grants(
                    ApplicationPrivilegeTests.createPrivilege(
                        kibanaApplicationWithRandomIndex,
                        "app-reserved_ml",
                        allowedApplicationActionPattern
                    ),
                    "*"
                ),
            is(true)
        );

        final String otherApplication = "logstash-" + randomAlphaOfLengthBetween(8, 24);
        assertThat(
            role.application().grants(ApplicationPrivilegeTests.createPrivilege(otherApplication, "app-foo", "foo"), "*"),
            is(false)
        );
        assertThat(
            role.application()
                .grants(
                    ApplicationPrivilegeTests.createPrivilege(otherApplication, "app-reserved_ml", allowedApplicationActionPattern),
                    "*"
                ),
            is(false)
        );
    }

    private void assertRoleHasManageMl(Role role) {
        final TransportRequest request = mock(TransportRequest.class);
        final Authentication authentication = AuthenticationTestHelper.builder().build();

        assertThat(role.cluster().check(CloseJobAction.NAME, request, authentication), is(true));
        assertThat(role.cluster().check(DeleteCalendarAction.NAME, request, authentication), is(true));
        assertThat(role.cluster().check(DeleteCalendarEventAction.NAME, request, authentication), is(true));
        assertThat(role.cluster().check(DeleteDatafeedAction.NAME, request, authentication), is(true));
        assertThat(role.cluster().check(DeleteExpiredDataAction.NAME, request, authentication), is(true));
        assertThat(role.cluster().check(DeleteFilterAction.NAME, request, authentication), is(true));
        assertThat(role.cluster().check(DeleteForecastAction.NAME, request, authentication), is(true));
        assertThat(role.cluster().check(DeleteJobAction.NAME, request, authentication), is(true));
        assertThat(role.cluster().check(DeleteModelSnapshotAction.NAME, request, authentication), is(true));
        assertThat(role.cluster().check(DeleteTrainedModelAction.NAME, request, authentication), is(true));
        assertThat(role.cluster().check(EstimateModelMemoryAction.NAME, request, authentication), is(true));
        assertThat(role.cluster().check(EvaluateDataFrameAction.NAME, request, authentication), is(true));
        assertThat(role.cluster().check(ExplainDataFrameAnalyticsAction.NAME, request, authentication), is(true));
        assertThat(role.cluster().check(FinalizeJobExecutionAction.NAME, request, authentication), is(false)); // internal use only
        assertThat(role.cluster().check(FlushJobAction.NAME, request, authentication), is(true));
        assertThat(role.cluster().check(ForecastJobAction.NAME, request, authentication), is(true));
        assertThat(role.cluster().check(GetBucketsAction.NAME, request, authentication), is(true));
        assertThat(role.cluster().check(GetCalendarEventsAction.NAME, request, authentication), is(true));
        assertThat(role.cluster().check(GetCalendarsAction.NAME, request, authentication), is(true));
        assertThat(role.cluster().check(GetCategoriesAction.NAME, request, authentication), is(true));
        assertThat(role.cluster().check(GetDatafeedsAction.NAME, request, authentication), is(true));
        assertThat(role.cluster().check(GetDatafeedsStatsAction.NAME, request, authentication), is(true));
        assertThat(role.cluster().check(GetDataFrameAnalyticsAction.NAME, request, authentication), is(true));
        assertThat(role.cluster().check(GetDataFrameAnalyticsStatsAction.NAME, request, authentication), is(true));
        assertThat(role.cluster().check(GetFiltersAction.NAME, request, authentication), is(true));
        assertThat(role.cluster().check(GetInfluencersAction.NAME, request, authentication), is(true));
        assertThat(role.cluster().check(GetJobsAction.NAME, request, authentication), is(true));
        assertThat(role.cluster().check(GetJobsStatsAction.NAME, request, authentication), is(true));
        assertThat(role.cluster().check(GetModelSnapshotsAction.NAME, request, authentication), is(true));
        assertThat(role.cluster().check(GetOverallBucketsAction.NAME, request, authentication), is(true));
        assertThat(role.cluster().check(GetRecordsAction.NAME, request, authentication), is(true));
        assertThat(role.cluster().check(GetTrainedModelsAction.NAME, request, authentication), is(true));
        assertThat(role.cluster().check(GetTrainedModelsStatsAction.NAME, request, authentication), is(true));
        assertThat(role.cluster().check(InferModelAction.EXTERNAL_NAME, request, authentication), is(true));
        assertThat(role.cluster().check(InferModelAction.NAME, request, authentication), is(false)); // internal use only
        assertThat(role.cluster().check(IsolateDatafeedAction.NAME, request, authentication), is(false)); // internal use only
        assertThat(role.cluster().check(KillProcessAction.NAME, request, authentication), is(false)); // internal use only
        assertThat(role.cluster().check(MlInfoAction.NAME, request, authentication), is(true));
        assertThat(role.cluster().check(OpenJobAction.NAME, request, authentication), is(true));
        assertThat(role.cluster().check(PersistJobAction.NAME, request, authentication), is(true));
        assertThat(role.cluster().check(PostCalendarEventsAction.NAME, request, authentication), is(true));
        assertThat(role.cluster().check(PostDataAction.NAME, request, authentication), is(true));
        assertThat(role.cluster().check(PreviewDatafeedAction.NAME, request, authentication), is(true));
        assertThat(role.cluster().check(PutCalendarAction.NAME, request, authentication), is(true));
        assertThat(role.cluster().check(PutDatafeedAction.NAME, request, authentication), is(true));
        assertThat(role.cluster().check(PutDataFrameAnalyticsAction.NAME, request, authentication), is(true));
        assertThat(role.cluster().check(PutFilterAction.NAME, request, authentication), is(true));
        assertThat(role.cluster().check(PutJobAction.NAME, request, authentication), is(true));
        assertThat(role.cluster().check(PutTrainedModelAction.NAME, request, authentication), is(true));
        assertThat(role.cluster().check(RevertModelSnapshotAction.NAME, request, authentication), is(true));
        assertThat(role.cluster().check(SetUpgradeModeAction.NAME, request, authentication), is(true));
        assertThat(role.cluster().check(StartDatafeedAction.NAME, request, authentication), is(true));
        assertThat(role.cluster().check(StartDataFrameAnalyticsAction.NAME, request, authentication), is(true));
        assertThat(role.cluster().check(StopDatafeedAction.NAME, request, authentication), is(true));
        assertThat(role.cluster().check(StopDataFrameAnalyticsAction.NAME, request, authentication), is(true));
        assertThat(role.cluster().check(UpdateCalendarJobAction.NAME, request, authentication), is(true));
        assertThat(role.cluster().check(UpdateDatafeedAction.NAME, request, authentication), is(true));
        assertThat(role.cluster().check(UpdateFilterAction.NAME, request, authentication), is(true));
        assertThat(role.cluster().check(UpdateJobAction.NAME, request, authentication), is(true));
        assertThat(role.cluster().check(UpdateModelSnapshotAction.NAME, request, authentication), is(true));
        assertThat(role.cluster().check(UpdateProcessAction.NAME, request, authentication), is(false)); // internal use only
        assertThat(role.cluster().check(ValidateDetectorAction.NAME, request, authentication), is(true));
        assertThat(role.cluster().check(ValidateJobConfigAction.NAME, request, authentication), is(true));
    }

    public void testMachineLearningUserRole() {
        final TransportRequest request = mock(TransportRequest.class);
        final Authentication authentication = AuthenticationTestHelper.builder().build();

        RoleDescriptor roleDescriptor = ReservedRolesStore.roleDescriptor("machine_learning_user");
        assertNotNull(roleDescriptor);
        assertThat(roleDescriptor.getMetadata(), hasEntry("_reserved", true));

        final String allowedApplicationActionPattern = "example/custom/action/*";
        final String kibanaApplicationWithRandomIndex = "kibana-" + randomFrom(randomAlphaOfLengthBetween(8, 24), ".kibana");
        Role role = Role.buildFromRoleDescriptor(
            roleDescriptor,
            new FieldPermissionsCache(Settings.EMPTY),
            RESTRICTED_INDICES,
            List.of(
                new ApplicationPrivilegeDescriptor(
                    kibanaApplicationWithRandomIndex,
                    "reserved_ml_user",
                    Set.of(allowedApplicationActionPattern),
                    Map.of()
                )
            )
        );
        assertThat(role.cluster().check(CloseJobAction.NAME, request, authentication), is(false));
        assertThat(role.cluster().check(DeleteCalendarAction.NAME, request, authentication), is(false));
        assertThat(role.cluster().check(DeleteCalendarEventAction.NAME, request, authentication), is(false));
        assertThat(role.cluster().check(DeleteDatafeedAction.NAME, request, authentication), is(false));
        assertThat(role.cluster().check(DeleteExpiredDataAction.NAME, request, authentication), is(false));
        assertThat(role.cluster().check(DeleteFilterAction.NAME, request, authentication), is(false));
        assertThat(role.cluster().check(DeleteForecastAction.NAME, request, authentication), is(false));
        assertThat(role.cluster().check(DeleteJobAction.NAME, request, authentication), is(false));
        assertThat(role.cluster().check(DeleteModelSnapshotAction.NAME, request, authentication), is(false));
        assertThat(role.cluster().check(FinalizeJobExecutionAction.NAME, request, authentication), is(false));
        assertThat(role.cluster().check(FlushJobAction.NAME, request, authentication), is(false));
        assertThat(role.cluster().check(ForecastJobAction.NAME, request, authentication), is(false));
        assertThat(role.cluster().check(GetBucketsAction.NAME, request, authentication), is(true));
        assertThat(role.cluster().check(GetCalendarEventsAction.NAME, request, authentication), is(true));
        assertThat(role.cluster().check(GetCalendarsAction.NAME, request, authentication), is(true));
        assertThat(role.cluster().check(GetCategoriesAction.NAME, request, authentication), is(true));
        assertThat(role.cluster().check(GetDatafeedsAction.NAME, request, authentication), is(true));
        assertThat(role.cluster().check(GetDatafeedsStatsAction.NAME, request, authentication), is(true));
        assertThat(role.cluster().check(GetFiltersAction.NAME, request, authentication), is(false));
        assertThat(role.cluster().check(GetInfluencersAction.NAME, request, authentication), is(true));
        assertThat(role.cluster().check(GetJobsAction.NAME, request, authentication), is(true));
        assertThat(role.cluster().check(GetJobsStatsAction.NAME, request, authentication), is(true));
        assertThat(role.cluster().check(GetModelSnapshotsAction.NAME, request, authentication), is(true));
        assertThat(role.cluster().check(GetOverallBucketsAction.NAME, request, authentication), is(true));
        assertThat(role.cluster().check(GetRecordsAction.NAME, request, authentication), is(true));
        assertThat(role.cluster().check(IsolateDatafeedAction.NAME, request, authentication), is(false));
        assertThat(role.cluster().check(KillProcessAction.NAME, request, authentication), is(false));
        assertThat(role.cluster().check(MlInfoAction.NAME, request, authentication), is(true));
        assertThat(role.cluster().check(OpenJobAction.NAME, request, authentication), is(false));
        assertThat(role.cluster().check(PersistJobAction.NAME, request, authentication), is(false));
        assertThat(role.cluster().check(PostCalendarEventsAction.NAME, request, authentication), is(false));
        assertThat(role.cluster().check(PostDataAction.NAME, request, authentication), is(false));
        assertThat(role.cluster().check(PreviewDatafeedAction.NAME, request, authentication), is(false));
        assertThat(role.cluster().check(PutCalendarAction.NAME, request, authentication), is(false));
        assertThat(role.cluster().check(PutDatafeedAction.NAME, request, authentication), is(false));
        assertThat(role.cluster().check(PutFilterAction.NAME, request, authentication), is(false));
        assertThat(role.cluster().check(PutJobAction.NAME, request, authentication), is(false));
        assertThat(role.cluster().check(RevertModelSnapshotAction.NAME, request, authentication), is(false));
        assertThat(role.cluster().check(SetUpgradeModeAction.NAME, request, authentication), is(false));
        assertThat(role.cluster().check(StartDatafeedAction.NAME, request, authentication), is(false));
        assertThat(role.cluster().check(StopDatafeedAction.NAME, request, authentication), is(false));
        assertThat(role.cluster().check(UpdateCalendarJobAction.NAME, request, authentication), is(false));
        assertThat(role.cluster().check(UpdateDatafeedAction.NAME, request, authentication), is(false));
        assertThat(role.cluster().check(UpdateFilterAction.NAME, request, authentication), is(false));
        assertThat(role.cluster().check(UpdateJobAction.NAME, request, authentication), is(false));
        assertThat(role.cluster().check(UpdateModelSnapshotAction.NAME, request, authentication), is(false));
        assertThat(role.cluster().check(UpdateProcessAction.NAME, request, authentication), is(false));
        assertThat(role.cluster().check(ValidateDetectorAction.NAME, request, authentication), is(false));
        assertThat(role.cluster().check(ValidateJobConfigAction.NAME, request, authentication), is(false));
        assertThat(role.cluster().check(DelegatePkiAuthenticationAction.NAME, request, authentication), is(false));
        assertThat(role.cluster().check(ActivateProfileAction.NAME, request, authentication), is(false));
        assertThat(role.cluster().check(SuggestProfilesAction.NAME, request, authentication), is(false));
        assertThat(role.cluster().check(UpdateProfileDataAction.NAME, request, authentication), is(false));
        assertThat(role.cluster().check(GetProfilesAction.NAME, request, authentication), is(false));
        assertThat(role.cluster().check(ProfileHasPrivilegesAction.NAME, request, authentication), is(false));

        assertThat(role.runAs().check(randomAlphaOfLengthBetween(1, 30)), is(false));

        assertNoAccessAllowed(role, "foo");
        assertNoAccessAllowed(role, MlConfigIndex.indexName());
        assertNoAccessAllowed(role, MlMetaIndex.indexName());
        assertNoAccessAllowed(role, AnomalyDetectorsIndexFields.STATE_INDEX_PREFIX);
        assertOnlyReadAllowed(role, AnomalyDetectorsIndexFields.RESULTS_INDEX_PREFIX + AnomalyDetectorsIndexFields.RESULTS_INDEX_DEFAULT);
        assertOnlyReadAllowed(role, NotificationsIndex.NOTIFICATIONS_INDEX);
        assertReadWriteDocsButNotDeleteIndexAllowed(role, AnnotationIndex.LATEST_INDEX_NAME);

        assertNoAccessAllowed(role, TestRestrictedIndices.SAMPLE_RESTRICTED_NAMES);
        assertNoAccessAllowed(role, XPackPlugin.ASYNC_RESULTS_INDEX + randomAlphaOfLengthBetween(0, 2));

        assertThat(
            role.application().grants(ApplicationPrivilegeTests.createPrivilege(kibanaApplicationWithRandomIndex, "app-foo", "foo"), "*"),
            is(false)
        );
        assertThat(
            role.application()
                .grants(
                    ApplicationPrivilegeTests.createPrivilege(
                        kibanaApplicationWithRandomIndex,
                        "app-reserved_ml",
                        allowedApplicationActionPattern
                    ),
                    "*"
                ),
            is(true)
        );

        final String otherApplication = "logstash-" + randomAlphaOfLengthBetween(8, 24);
        assertThat(
            role.application().grants(ApplicationPrivilegeTests.createPrivilege(otherApplication, "app-foo", "foo"), "*"),
            is(false)
        );
        assertThat(
            role.application()
                .grants(
                    ApplicationPrivilegeTests.createPrivilege(otherApplication, "app-reserved_ml", allowedApplicationActionPattern),
                    "*"
                ),
            is(false)
        );
    }

    public void testTransformAdminRole() {
        final TransportRequest request = mock(TransportRequest.class);
        final Authentication authentication = AuthenticationTestHelper.builder().build();

        RoleDescriptor roleDescriptor = ReservedRolesStore.roleDescriptor("transform_admin");

        assertNotNull(roleDescriptor);
        assertThat(roleDescriptor.getMetadata(), hasEntry("_reserved", true));
        assertThat(roleDescriptor.getMetadata(), not(hasEntry("_deprecated", true)));

        final String allowedApplicationActionPattern = "example/custom/action/*";
        final String kibanaApplicationWithRandomIndex = "kibana-" + randomFrom(randomAlphaOfLengthBetween(8, 24), ".kibana");
        List<ApplicationPrivilegeDescriptor> lookup = List.of();
        Role role = Role.buildFromRoleDescriptor(roleDescriptor, new FieldPermissionsCache(Settings.EMPTY), RESTRICTED_INDICES, lookup);
        assertThat(role.cluster().check(DeleteTransformAction.NAME, request, authentication), is(true));
        assertThat(role.cluster().check(GetTransformAction.NAME, request, authentication), is(true));
        assertThat(role.cluster().check(GetTransformStatsAction.NAME, request, authentication), is(true));
        assertThat(role.cluster().check(PreviewTransformAction.NAME, request, authentication), is(true));
        assertThat(role.cluster().check(PutTransformAction.NAME, request, authentication), is(true));
        assertThat(role.cluster().check(StartTransformAction.NAME, request, authentication), is(true));
        assertThat(role.cluster().check(StopTransformAction.NAME, request, authentication), is(true));
        assertThat(role.cluster().check(SetTransformUpgradeModeAction.NAME, request, authentication), is(true));
        assertThat(role.cluster().check(DelegatePkiAuthenticationAction.NAME, request, authentication), is(false));

        assertThat(role.runAs().check(randomAlphaOfLengthBetween(1, 30)), is(false));

        assertOnlyReadAllowed(role, TransformInternalIndexConstants.AUDIT_INDEX_READ_ALIAS);
        assertOnlyReadAllowed(role, TransformInternalIndexConstants.AUDIT_INDEX_PATTERN);
        assertOnlyReadAllowed(role, TransformInternalIndexConstants.AUDIT_INDEX_PATTERN_DEPRECATED);
        assertNoAccessAllowed(role, "foo");
        assertNoAccessAllowed(role, TransformInternalIndexConstants.LATEST_INDEX_NAME); // internal use only

        assertNoAccessAllowed(role, TestRestrictedIndices.SAMPLE_RESTRICTED_NAMES);
        assertNoAccessAllowed(role, XPackPlugin.ASYNC_RESULTS_INDEX + randomAlphaOfLengthBetween(0, 2));

        assertThat(
            role.application().grants(ApplicationPrivilegeTests.createPrivilege(kibanaApplicationWithRandomIndex, "app-foo", "foo"), "*"),
            is(false)
        );

        final String otherApplication = "logstash-" + randomAlphaOfLengthBetween(8, 24);
        assertThat(
            role.application().grants(ApplicationPrivilegeTests.createPrivilege(otherApplication, "app-foo", "foo"), "*"),
            is(false)
        );
    }

    public void testTransformUserRole() {
        final TransportRequest request = mock(TransportRequest.class);
        final Authentication authentication = AuthenticationTestHelper.builder().build();

        RoleDescriptor roleDescriptor = ReservedRolesStore.roleDescriptor("transform_user");

        assertNotNull(roleDescriptor);
        assertThat(roleDescriptor.getMetadata(), hasEntry("_reserved", true));
        assertThat(roleDescriptor.getMetadata(), not(hasEntry("_deprecated", true)));

        final String allowedApplicationActionPattern = "example/custom/action/*";
        final String kibanaApplicationWithRandomIndex = "kibana-" + randomFrom(randomAlphaOfLengthBetween(8, 24), ".kibana");
        List<ApplicationPrivilegeDescriptor> lookup = List.of();
        Role role = Role.buildFromRoleDescriptor(roleDescriptor, new FieldPermissionsCache(Settings.EMPTY), RESTRICTED_INDICES, lookup);
        assertThat(role.cluster().check(DeleteTransformAction.NAME, request, authentication), is(false));
        assertThat(role.cluster().check(GetTransformAction.NAME, request, authentication), is(true));
        assertThat(role.cluster().check(GetTransformStatsAction.NAME, request, authentication), is(true));
        assertThat(role.cluster().check(PreviewTransformAction.NAME, request, authentication), is(false));
        assertThat(role.cluster().check(PutTransformAction.NAME, request, authentication), is(false));
        assertThat(role.cluster().check(StartTransformAction.NAME, request, authentication), is(false));
        assertThat(role.cluster().check(StopTransformAction.NAME, request, authentication), is(false));
        assertThat(role.cluster().check(SetTransformUpgradeModeAction.NAME, request, authentication), is(false));
        assertThat(role.cluster().check(DelegatePkiAuthenticationAction.NAME, request, authentication), is(false));
        assertThat(role.cluster().check(ActivateProfileAction.NAME, request, authentication), is(false));
        assertThat(role.cluster().check(SuggestProfilesAction.NAME, request, authentication), is(false));
        assertThat(role.cluster().check(UpdateProfileDataAction.NAME, request, authentication), is(false));
        assertThat(role.cluster().check(GetProfilesAction.NAME, request, authentication), is(false));
        assertThat(role.cluster().check(ProfileHasPrivilegesAction.NAME, request, authentication), is(false));

        assertThat(role.runAs().check(randomAlphaOfLengthBetween(1, 30)), is(false));

        assertOnlyReadAllowed(role, TransformInternalIndexConstants.AUDIT_INDEX_READ_ALIAS);
        assertOnlyReadAllowed(role, TransformInternalIndexConstants.AUDIT_INDEX_PATTERN);
        assertOnlyReadAllowed(role, TransformInternalIndexConstants.AUDIT_INDEX_PATTERN_DEPRECATED);
        assertNoAccessAllowed(role, "foo");
        assertNoAccessAllowed(role, TransformInternalIndexConstants.LATEST_INDEX_NAME);

        assertNoAccessAllowed(role, TestRestrictedIndices.SAMPLE_RESTRICTED_NAMES);
        assertNoAccessAllowed(role, XPackPlugin.ASYNC_RESULTS_INDEX + randomAlphaOfLengthBetween(0, 2));

        assertThat(
            role.application().grants(ApplicationPrivilegeTests.createPrivilege(kibanaApplicationWithRandomIndex, "app-foo", "foo"), "*"),
            is(false)
        );

        final String otherApplication = "logstash-" + randomAlphaOfLengthBetween(8, 24);
        assertThat(
            role.application().grants(ApplicationPrivilegeTests.createPrivilege(otherApplication, "app-foo", "foo"), "*"),
            is(false)
        );
    }

    public void testWatcherAdminRole() {
        final TransportRequest request = mock(TransportRequest.class);
        final Authentication authentication = AuthenticationTestHelper.builder().build();

        RoleDescriptor roleDescriptor = ReservedRolesStore.roleDescriptor("watcher_admin");
        assertNotNull(roleDescriptor);
        assertThat(roleDescriptor.getMetadata(), hasEntry("_reserved", true));

        Role role = Role.buildFromRoleDescriptor(roleDescriptor, new FieldPermissionsCache(Settings.EMPTY), RESTRICTED_INDICES);
        assertThat(role.cluster().check(PutWatchAction.NAME, request, authentication), is(true));
        assertThat(role.cluster().check(GetWatchAction.NAME, request, authentication), is(true));
        assertThat(role.cluster().check(DeleteWatchAction.NAME, request, authentication), is(true));
        assertThat(role.cluster().check(ExecuteWatchAction.NAME, request, authentication), is(true));
        assertThat(role.cluster().check(AckWatchAction.NAME, request, authentication), is(true));
        assertThat(role.cluster().check(ActivateWatchAction.NAME, request, authentication), is(true));
        assertThat(role.cluster().check(WatcherServiceAction.NAME, request, authentication), is(true));
        assertThat(role.cluster().check(WatcherStatsAction.NAME, request, authentication), is(true));
        assertThat(role.cluster().check(DelegatePkiAuthenticationAction.NAME, request, authentication), is(false));

        assertThat(role.runAs().check(randomAlphaOfLengthBetween(1, 30)), is(false));

        assertThat(role.indices().allowedIndicesMatcher(TransportIndexAction.NAME).test(mockIndexAbstraction("foo")), is(false));

        for (String index : new String[] { Watch.INDEX, HistoryStoreField.DATA_STREAM, TriggeredWatchStoreField.INDEX_NAME }) {
            assertOnlyReadAllowed(role, index);
        }

        assertNoAccessAllowed(role, TestRestrictedIndices.SAMPLE_RESTRICTED_NAMES);
        assertNoAccessAllowed(role, XPackPlugin.ASYNC_RESULTS_INDEX + randomAlphaOfLengthBetween(0, 2));
    }

    public void testWatcherUserRole() {
        final TransportRequest request = mock(TransportRequest.class);
        final Authentication authentication = AuthenticationTestHelper.builder().build();

        RoleDescriptor roleDescriptor = ReservedRolesStore.roleDescriptor("watcher_user");
        assertNotNull(roleDescriptor);
        assertThat(roleDescriptor.getMetadata(), hasEntry("_reserved", true));

        Role role = Role.buildFromRoleDescriptor(roleDescriptor, new FieldPermissionsCache(Settings.EMPTY), RESTRICTED_INDICES);
        assertThat(role.cluster().check(PutWatchAction.NAME, request, authentication), is(false));
        assertThat(role.cluster().check(GetWatchAction.NAME, request, authentication), is(true));
        assertThat(role.cluster().check(DeleteWatchAction.NAME, request, authentication), is(false));
        assertThat(role.cluster().check(ExecuteWatchAction.NAME, request, authentication), is(false));
        assertThat(role.cluster().check(AckWatchAction.NAME, request, authentication), is(false));
        assertThat(role.cluster().check(ActivateWatchAction.NAME, request, authentication), is(false));
        assertThat(role.cluster().check(WatcherServiceAction.NAME, request, authentication), is(false));
        assertThat(role.cluster().check(WatcherStatsAction.NAME, request, authentication), is(true));
        assertThat(role.cluster().check(DelegatePkiAuthenticationAction.NAME, request, authentication), is(false));

        assertThat(role.runAs().check(randomAlphaOfLengthBetween(1, 30)), is(false));

        assertThat(role.indices().allowedIndicesMatcher(TransportIndexAction.NAME).test(mockIndexAbstraction("foo")), is(false));
        assertThat(
            role.indices().allowedIndicesMatcher(TransportIndexAction.NAME).test(mockIndexAbstraction(TriggeredWatchStoreField.INDEX_NAME)),
            is(false)
        );

        for (String index : new String[] { Watch.INDEX, HistoryStoreField.DATA_STREAM }) {
            assertOnlyReadAllowed(role, index);
        }

        assertNoAccessAllowed(role, TestRestrictedIndices.SAMPLE_RESTRICTED_NAMES);
        assertNoAccessAllowed(role, XPackPlugin.ASYNC_RESULTS_INDEX + randomAlphaOfLengthBetween(0, 2));
    }

    public void testPredefinedViewerRole() {
        final TransportRequest request = mock(TransportRequest.class);
        final Authentication authentication = AuthenticationTestHelper.builder().build();

        RoleDescriptor roleDescriptor = ReservedRolesStore.roleDescriptor("viewer");
        assertNotNull(roleDescriptor);
        assertThat(roleDescriptor.getMetadata(), hasEntry("_reserved", true));

        final String allowedApplicationActionPattern = "example/custom/action/*";
        Role role = Role.buildFromRoleDescriptor(
            roleDescriptor,
            new FieldPermissionsCache(Settings.EMPTY),
            RESTRICTED_INDICES,
            List.of(new ApplicationPrivilegeDescriptor("kibana-.kibana", "read", Set.of(allowedApplicationActionPattern), Map.of()))
        );
        // No cluster privileges
        assertThat(role.cluster().check(TransportClusterHealthAction.NAME, request, authentication), is(false));
        assertThat(role.cluster().check(ClusterStateAction.NAME, request, authentication), is(false));
        assertThat(role.cluster().check(TransportClusterStatsAction.TYPE.name(), request, authentication), is(false));
        assertThat(role.cluster().check(TransportPutIndexTemplateAction.TYPE.name(), request, authentication), is(false));
        assertThat(role.cluster().check(TransportClusterRerouteAction.TYPE.name(), request, authentication), is(false));
        assertThat(role.cluster().check(ClusterUpdateSettingsAction.NAME, request, authentication), is(false));
        assertThat(role.cluster().check(MonitoringBulkAction.NAME, request, authentication), is(false));
        assertThat(role.cluster().check(DelegatePkiAuthenticationAction.NAME, request, authentication), is(false));
        assertThat(role.cluster().check(ActivateProfileAction.NAME, request, authentication), is(false));
        assertThat(role.cluster().check(SuggestProfilesAction.NAME, request, authentication), is(false));
        assertThat(role.cluster().check(UpdateProfileDataAction.NAME, request, authentication), is(false));
        assertThat(role.cluster().check(GetProfilesAction.NAME, request, authentication), is(false));
        assertThat(role.cluster().check(ProfileHasPrivilegesAction.NAME, request, authentication), is(false));
        // Check index privileges
        assertOnlyReadAllowed(role, "observability-annotations");
        assertOnlyReadAllowed(role, "logs-" + randomIntBetween(0, 5));
        assertOnlyReadAllowed(role, "metrics-" + randomIntBetween(0, 5));
        assertOnlyReadAllowed(role, "synthetics-" + randomIntBetween(0, 5));
        assertOnlyReadAllowed(role, "apm-" + randomIntBetween(0, 5));
        assertOnlyReadAllowed(role, "traces-apm." + randomIntBetween(0, 5));
        assertOnlyReadAllowed(role, "filebeat-" + randomIntBetween(0, 5));
        assertOnlyReadAllowed(role, "metricbeat-" + randomIntBetween(0, 5));
        assertOnlyReadAllowed(role, "heardbeat-" + randomIntBetween(0, 5));
        assertOnlyReadAllowed(role, "kibana_sample_data_-" + randomIntBetween(0, 5));
        assertOnlyReadAllowed(role, ".siem-signals-" + randomIntBetween(0, 5));
        assertOnlyReadAllowed(role, ".alerts-" + randomIntBetween(0, 5));
        assertOnlyReadAllowed(role, ".preview.alerts-" + randomIntBetween(0, 5));
        assertOnlyReadAllowed(role, ".lists-" + randomIntBetween(0, 5));
        assertOnlyReadAllowed(role, ".items-" + randomIntBetween(0, 5));
        assertOnlyReadAllowed(role, "apm-" + randomIntBetween(0, 5) + "-transaction-" + randomIntBetween(0, 5));
        assertOnlyReadAllowed(role, "logs-" + randomIntBetween(0, 5));
        assertOnlyReadAllowed(role, "auditbeat-" + randomIntBetween(0, 5));
        assertOnlyReadAllowed(role, "filebeat-" + randomIntBetween(0, 5));
        assertOnlyReadAllowed(role, "packetbeat-" + randomIntBetween(0, 5));
        assertOnlyReadAllowed(role, "winlogbeat-" + randomIntBetween(0, 5));
        assertOnlyReadAllowed(role, "endgame-" + randomIntBetween(0, 5));
        assertOnlyReadAllowed(role, "profiling-" + randomIntBetween(0, 5));
        assertOnlyReadAllowed(role, ".profiling-" + randomIntBetween(0, 5));
        assertOnlyReadAllowed(role, randomAlphaOfLength(5));

        assertOnlyReadAllowed(role, ".entities.v1.latest.security_" + randomIntBetween(0, 5));
        assertOnlyReadAllowed(role, ".asset-criticality.asset-criticality-" + randomIntBetween(0, 5));

        assertOnlyReadAllowed(role, ".slo-observability." + randomIntBetween(0, 5));
        assertViewIndexMetadata(role, ".slo-observability." + randomIntBetween(0, 5));

        assertNoAccessAllowed(role, TestRestrictedIndices.SAMPLE_RESTRICTED_NAMES);
        assertNoAccessAllowed(role, "." + randomAlphaOfLengthBetween(6, 10));
        assertNoAccessAllowed(role, "ilm-history-" + randomIntBetween(0, 5));
        // Check application privileges
        assertThat(
            role.application()
                .grants(ApplicationPrivilegeTests.createPrivilege("kibana-.kibana", "kibana-read", allowedApplicationActionPattern), "*"),
            is(true)
        );
        assertThat(
            role.application().grants(ApplicationPrivilegeTests.createPrivilege("kibana-.kibana", "kibana-all", "all"), "*"),
            is(false)
        );

        assertThat(role.runAs().check(randomAlphaOfLengthBetween(1, 20)), is(false));
    }

    public void testPredefinedEditorRole() {
        final TransportRequest request = mock(TransportRequest.class);
        final Authentication authentication = AuthenticationTestHelper.builder().build();

        RoleDescriptor roleDescriptor = ReservedRolesStore.roleDescriptor("editor");
        assertNotNull(roleDescriptor);
        assertThat(roleDescriptor.getMetadata(), hasEntry("_reserved", true));

        final String allowedApplicationActionPattern = "example/custom/action/*";
        Role role = Role.buildFromRoleDescriptor(
            roleDescriptor,
            new FieldPermissionsCache(Settings.EMPTY),
            RESTRICTED_INDICES,
            List.of(new ApplicationPrivilegeDescriptor("kibana-.kibana", "all", Set.of(allowedApplicationActionPattern), Map.of()))
        );

        // No cluster privileges
        assertThat(role.cluster().check(TransportClusterHealthAction.NAME, request, authentication), is(false));
        assertThat(role.cluster().check(ClusterStateAction.NAME, request, authentication), is(false));
        assertThat(role.cluster().check(TransportClusterStatsAction.TYPE.name(), request, authentication), is(false));
        assertThat(role.cluster().check(TransportPutIndexTemplateAction.TYPE.name(), request, authentication), is(false));
        assertThat(role.cluster().check(TransportClusterRerouteAction.TYPE.name(), request, authentication), is(false));
        assertThat(role.cluster().check(ClusterUpdateSettingsAction.NAME, request, authentication), is(false));
        assertThat(role.cluster().check(MonitoringBulkAction.NAME, request, authentication), is(false));
        assertThat(role.cluster().check(DelegatePkiAuthenticationAction.NAME, request, authentication), is(false));
        assertThat(role.cluster().check(ActivateProfileAction.NAME, request, authentication), is(false));
        assertThat(role.cluster().check(SuggestProfilesAction.NAME, request, authentication), is(false));
        assertThat(role.cluster().check(UpdateProfileDataAction.NAME, request, authentication), is(false));
        assertThat(role.cluster().check(GetProfilesAction.NAME, request, authentication), is(false));
        assertThat(role.cluster().check(ProfileHasPrivilegesAction.NAME, request, authentication), is(false));

        // Check index privileges
        assertOnlyReadAllowed(role, "logs-" + randomIntBetween(0, 5));
        assertOnlyReadAllowed(role, "metrics-" + randomIntBetween(0, 5));
        assertOnlyReadAllowed(role, "synthetics-" + randomIntBetween(0, 5));
        assertOnlyReadAllowed(role, "apm-" + randomIntBetween(0, 5));
        assertOnlyReadAllowed(role, "traces-apm." + randomIntBetween(0, 5));
        assertOnlyReadAllowed(role, "filebeat-" + randomIntBetween(0, 5));
        assertOnlyReadAllowed(role, "metricbeat-" + randomIntBetween(0, 5));
        assertOnlyReadAllowed(role, "heardbeat-" + randomIntBetween(0, 5));
        assertOnlyReadAllowed(role, "kibana_sample_data_-" + randomIntBetween(0, 5));
        assertOnlyReadAllowed(role, "apm-" + randomIntBetween(0, 5) + "-transaction-" + randomIntBetween(0, 5));
        assertOnlyReadAllowed(role, "logs-" + randomIntBetween(0, 5));
        assertOnlyReadAllowed(role, "auditbeat-" + randomIntBetween(0, 5));
        assertOnlyReadAllowed(role, "filebeat-" + randomIntBetween(0, 5));
        assertOnlyReadAllowed(role, "packetbeat-" + randomIntBetween(0, 5));
        assertOnlyReadAllowed(role, "winlogbeat-" + randomIntBetween(0, 5));
        assertOnlyReadAllowed(role, "endgame-" + randomIntBetween(0, 5));
        assertOnlyReadAllowed(role, "profiling-" + randomIntBetween(0, 5));
        assertOnlyReadAllowed(role, ".profiling-" + randomIntBetween(0, 5));
        assertOnlyReadAllowed(role, ".entities.v1.latest.security_" + randomIntBetween(0, 5));
        assertOnlyReadAllowed(role, randomAlphaOfLength(5));

        assertReadWriteDocsAndMaintenanceButNotDeleteIndexAllowed(role, ".siem-signals-" + randomIntBetween(0, 5));
        assertReadWriteDocsAndMaintenanceButNotDeleteIndexAllowed(role, ".lists-" + randomIntBetween(0, 5));
        assertReadWriteDocsAndMaintenanceButNotDeleteIndexAllowed(role, ".items-" + randomIntBetween(0, 5));
        assertReadWriteDocsButNotDeleteIndexAllowed(role, "observability-annotations");
        assertReadWriteDocsAndMaintenanceButNotDeleteIndexAllowed(role, ".alerts-" + randomIntBetween(0, 5));
        assertReadWriteDocsAndMaintenanceButNotDeleteIndexAllowed(role, ".internal.alerts-" + randomIntBetween(0, 5));
        assertReadWriteDocsAndMaintenanceButNotDeleteIndexAllowed(role, ".preview.alerts-" + randomIntBetween(0, 5));
        assertReadWriteDocsAndMaintenanceButNotDeleteIndexAllowed(role, ".internal.preview.alerts-" + randomIntBetween(0, 5));
        assertReadWriteDocsAndMaintenanceButNotDeleteIndexAllowed(role, ".asset-criticality.asset-criticality-" + randomIntBetween(0, 5));

        assertViewIndexMetadata(role, ".slo-observability." + randomIntBetween(0, 5));
        assertReadWriteAndManage(role, ".slo-observability." + randomIntBetween(0, 5));

        assertNoAccessAllowed(role, TestRestrictedIndices.SAMPLE_RESTRICTED_NAMES);
        assertNoAccessAllowed(role, "." + randomAlphaOfLengthBetween(6, 10));
        assertNoAccessAllowed(role, "ilm-history-" + randomIntBetween(0, 5));

        // Check application privileges
        assertThat(
            role.application()
                .grants(ApplicationPrivilegeTests.createPrivilege("kibana-.kibana", "kibana-all", allowedApplicationActionPattern), "*"),
            is(true)
        );

        assertThat(role.runAs().check(randomAlphaOfLengthBetween(1, 20)), is(false));
    }

    public void testRemoteIndicesPrivilegesForSuperuserRole() {
        final RoleDescriptor superuserRoleDescriptor = ReservedRolesStore.roleDescriptor("superuser");
        final Role superuserRole = Role.buildFromRoleDescriptor(
            superuserRoleDescriptor,
            new FieldPermissionsCache(Settings.EMPTY),
            RESTRICTED_INDICES
        );

        assertThat(superuserRoleDescriptor.hasRemoteIndicesPrivileges(), is(true));
        assertThat(
            Arrays.stream(superuserRoleDescriptor.getRemoteIndicesPrivileges())
                .map(RoleDescriptor.RemoteIndicesPrivileges::indicesPrivileges)
                .toArray(RoleDescriptor.IndicesPrivileges[]::new),
            equalTo(superuserRoleDescriptor.getIndicesPrivileges())
        );
        final List<RemoteIndicesPermission.RemoteIndicesGroup> remoteIndicesGroups = superuserRole.remoteIndices().remoteIndicesGroups();
        assertThat(remoteIndicesGroups.size(), equalTo(1));
        assertThat(remoteIndicesGroups.get(0).remoteClusterAliasMatcher().isTotal(), is(true));
    }

    public void testRemoteIndicesPrivileges() {
        final List<String> rolesWithRemoteIndicesPrivileges = new ArrayList<>();

        for (RoleDescriptor roleDescriptor : ReservedRolesStore.roleDescriptors()) {
            if (roleDescriptor.getName().equals("superuser")) {
                continue;  // superuser is tested separately
            }
            final Role role = Role.buildFromRoleDescriptor(roleDescriptor, new FieldPermissionsCache(Settings.EMPTY), RESTRICTED_INDICES);

            // The assumption here is that any read_cross_cluster indices privileges should be paired with
            // a corresponding remote indices privileges
            final var readCrossClusterIndicesPrivileges = Arrays.stream(roleDescriptor.getIndicesPrivileges())
                .filter(ip -> Arrays.asList(ip.getPrivileges()).contains("read_cross_cluster"))
                .toArray(RoleDescriptor.IndicesPrivileges[]::new);
            if (readCrossClusterIndicesPrivileges.length == 0) {
                assertThat(roleDescriptor.hasRemoteIndicesPrivileges(), is(false));
            } else {
                assertThat(roleDescriptor.hasRemoteIndicesPrivileges(), is(true));
                assertThat(
                    Arrays.stream(roleDescriptor.getRemoteIndicesPrivileges())
                        .map(RoleDescriptor.RemoteIndicesPrivileges::indicesPrivileges)
                        .toList(),
                    containsInAnyOrder(readCrossClusterIndicesPrivileges)
                );
                rolesWithRemoteIndicesPrivileges.add(roleDescriptor.getName());
            }
        }

        assertThat(rolesWithRemoteIndicesPrivileges, containsInAnyOrder("kibana_system", "monitoring_user"));
    }

    /**
     * Ensures that all reserved roles are self-documented with a brief description.
     */
    public void testAllReservedRolesHaveDescription() {
        for (RoleDescriptor role : ReservedRolesStore.roleDescriptors()) {
            assertThat("reserved role [" + role.getName() + "] must have description", role.hasDescription(), is(true));
        }
    }

    private void assertAllIndicesAccessAllowed(Role role, String index) {
        logger.info("index name [{}]", index);
        assertThat(role.indices().allowedIndicesMatcher("indices:foo").test(mockIndexAbstraction(index)), is(true));
        assertThat(role.indices().allowedIndicesMatcher("indices:bar").test(mockIndexAbstraction(index)), is(true));
        assertThat(
            role.indices().allowedIndicesMatcher(TransportDeleteIndexAction.TYPE.name()).test(mockIndexAbstraction(index)),
            is(true)
        );
        assertThat(role.indices().allowedIndicesMatcher(GetIndexAction.NAME).test(mockIndexAbstraction(index)), is(true));
        assertThat(
            role.indices().allowedIndicesMatcher(TransportCreateIndexAction.TYPE.name()).test(mockIndexAbstraction(index)),
            is(true)
        );
        assertThat(role.indices().allowedIndicesMatcher(TransportIndexAction.NAME).test(mockIndexAbstraction(index)), is(true));
        assertThat(role.indices().allowedIndicesMatcher(TransportDeleteAction.NAME).test(mockIndexAbstraction(index)), is(true));
        assertThat(
            role.indices().allowedIndicesMatcher(TransportUpdateSettingsAction.TYPE.name()).test(mockIndexAbstraction(index)),
            is(true)
        );
        assertThat(role.indices().allowedIndicesMatcher(TransportSearchAction.TYPE.name()).test(mockIndexAbstraction(index)), is(true));
        assertThat(
            role.indices().allowedIndicesMatcher(TransportMultiSearchAction.TYPE.name()).test(mockIndexAbstraction(index)),
            is(true)
        );
        assertThat(role.indices().allowedIndicesMatcher(TransportGetAction.TYPE.name()).test(mockIndexAbstraction(index)), is(true));
        // inherits from 'all'
        assertThat(role.indices().allowedIndicesMatcher(READ_CROSS_CLUSTER_NAME).test(mockIndexAbstraction(index)), is(true));
    }

    private void assertReadWriteDocsAndMaintenanceButNotDeleteIndexAllowed(Role role, String index) {
        assertThat(
            role.indices().allowedIndicesMatcher(TransportDeleteIndexAction.TYPE.name()).test(mockIndexAbstraction(index)),
            is(false)
        );
        assertThat(role.indices().allowedIndicesMatcher(TransportSearchAction.TYPE.name()).test(mockIndexAbstraction(index)), is(true));
        assertThat(role.indices().allowedIndicesMatcher(TransportGetAction.TYPE.name()).test(mockIndexAbstraction(index)), is(true));
        assertThat(role.indices().allowedIndicesMatcher(TransportIndexAction.NAME).test(mockIndexAbstraction(index)), is(true));
        assertThat(role.indices().allowedIndicesMatcher(TransportUpdateAction.NAME).test(mockIndexAbstraction(index)), is(true));
        assertThat(role.indices().allowedIndicesMatcher(TransportDeleteAction.NAME).test(mockIndexAbstraction(index)), is(true));
        assertThat(role.indices().allowedIndicesMatcher(TransportBulkAction.NAME).test(mockIndexAbstraction(index)), is(true));
        assertThat(role.indices().allowedIndicesMatcher("indices:admin/refresh*").test(mockIndexAbstraction(index)), is(true));
        assertThat(role.indices().allowedIndicesMatcher("indices:admin/flush*").test(mockIndexAbstraction(index)), is(true));
        assertThat(role.indices().allowedIndicesMatcher("indices:admin/synced_flush").test(mockIndexAbstraction(index)), is(true));
        assertThat(role.indices().allowedIndicesMatcher("indices:admin/forcemerge*").test(mockIndexAbstraction(index)), is(true));
    }

    private void assertReadWriteDocsButNotDeleteIndexAllowed(Role role, String index) {
        assertThat(
            role.indices().allowedIndicesMatcher(TransportDeleteIndexAction.TYPE.name()).test(mockIndexAbstraction(index)),
            is(false)
        );

        assertThat(role.indices().allowedIndicesMatcher(TransportSearchAction.TYPE.name()).test(mockIndexAbstraction(index)), is(true));
        assertThat(role.indices().allowedIndicesMatcher(TransportGetAction.TYPE.name()).test(mockIndexAbstraction(index)), is(true));
        assertThat(role.indices().allowedIndicesMatcher(TransportIndexAction.NAME).test(mockIndexAbstraction(index)), is(true));
        assertThat(role.indices().allowedIndicesMatcher(TransportUpdateAction.NAME).test(mockIndexAbstraction(index)), is(true));
        assertThat(role.indices().allowedIndicesMatcher(TransportDeleteAction.NAME).test(mockIndexAbstraction(index)), is(true));
        assertThat(role.indices().allowedIndicesMatcher(TransportBulkAction.NAME).test(mockIndexAbstraction(index)), is(true));
    }

    private void assertReadWriteAndManage(Role role, String index) {
        assertThat(
            role.indices().allowedIndicesMatcher(TransportDeleteIndexAction.TYPE.name()).test(mockIndexAbstraction(index)),
            is(true)
        );
        assertThat(
            role.indices().allowedIndicesMatcher(TransportFieldCapabilitiesAction.NAME + "*").test(mockIndexAbstraction(index)),
            is(true)
        );
        assertThat(
            role.indices().allowedIndicesMatcher(TransportCreateIndexAction.TYPE.name()).test(mockIndexAbstraction(index)),
            is(true)
        );
        assertThat(
            role.indices().allowedIndicesMatcher(TransportUpdateSettingsAction.TYPE.name()).test(mockIndexAbstraction(index)),
            is(true)
        );
        assertThat(role.indices().allowedIndicesMatcher(GetRollupIndexCapsAction.NAME + "*").test(mockIndexAbstraction(index)), is(true));
        assertThat(role.indices().allowedIndicesMatcher("indices:admin/*").test(mockIndexAbstraction(index)), is(true));
        assertThat(role.indices().allowedIndicesMatcher("indices:monitor/*").test(mockIndexAbstraction(index)), is(true));
        assertThat(
            role.indices().allowedIndicesMatcher(TransportAutoPutMappingAction.TYPE.name()).test(mockIndexAbstraction(index)),
            is(true)
        );
        assertThat(role.indices().allowedIndicesMatcher(AutoCreateAction.NAME).test(mockIndexAbstraction(index)), is(true));

        assertThat(role.indices().allowedIndicesMatcher(TransportSearchAction.TYPE.name()).test(mockIndexAbstraction(index)), is(true));
        assertThat(role.indices().allowedIndicesMatcher(TransportGetAction.TYPE.name()).test(mockIndexAbstraction(index)), is(true));
        assertThat(role.indices().allowedIndicesMatcher(TransportIndexAction.NAME).test(mockIndexAbstraction(index)), is(true));
        assertThat(role.indices().allowedIndicesMatcher(TransportUpdateAction.NAME).test(mockIndexAbstraction(index)), is(true));
        assertThat(role.indices().allowedIndicesMatcher(TransportDeleteAction.NAME).test(mockIndexAbstraction(index)), is(true));
        assertThat(role.indices().allowedIndicesMatcher(TransportBulkAction.NAME).test(mockIndexAbstraction(index)), is(true));
    }

    private void assertOnlyReadAllowed(Role role, String index) {
        assertThat(
            role.indices().allowedIndicesMatcher(TransportDeleteIndexAction.TYPE.name()).test(mockIndexAbstraction(index)),
            is(false)
        );
        assertThat(
            role.indices().allowedIndicesMatcher(TransportCreateIndexAction.TYPE.name()).test(mockIndexAbstraction(index)),
            is(false)
        );
        assertThat(
            role.indices().allowedIndicesMatcher(TransportUpdateSettingsAction.TYPE.name()).test(mockIndexAbstraction(index)),
            is(false)
        );
        assertThat(role.indices().allowedIndicesMatcher(TransportSearchAction.TYPE.name()).test(mockIndexAbstraction(index)), is(true));
        assertThat(role.indices().allowedIndicesMatcher(TransportGetAction.TYPE.name()).test(mockIndexAbstraction(index)), is(true));
        assertThat(role.indices().allowedIndicesMatcher(TransportIndexAction.NAME).test(mockIndexAbstraction(index)), is(false));
        assertThat(role.indices().allowedIndicesMatcher(TransportUpdateAction.NAME).test(mockIndexAbstraction(index)), is(false));
        assertThat(role.indices().allowedIndicesMatcher(TransportDeleteAction.NAME).test(mockIndexAbstraction(index)), is(false));
        assertThat(role.indices().allowedIndicesMatcher(TransportBulkAction.NAME).test(mockIndexAbstraction(index)), is(false));

        assertNoAccessAllowed(role, TestRestrictedIndices.SAMPLE_RESTRICTED_NAMES);
        assertNoAccessAllowed(role, XPackPlugin.ASYNC_RESULTS_INDEX + randomAlphaOfLengthBetween(0, 2));
    }

    private void assertViewIndexMetadata(Role role, String index) {
        Arrays.asList(
            GetAliasesAction.NAME,
            GetIndexAction.NAME,
            GetFieldMappingsAction.NAME + "*",
            GetMappingsAction.NAME,
            TransportClusterSearchShardsAction.TYPE.name(),
            TransportSearchShardsAction.TYPE.name(),
            ValidateQueryAction.NAME + "*",
            GetSettingsAction.NAME,
            ExplainLifecycleAction.NAME,
            GetDataStreamAction.NAME,
            ResolveIndexAction.NAME,
            TransportFieldCapabilitiesAction.NAME + "*",
            GetRollupIndexCapsAction.NAME + "*"
        ).forEach(action -> assertThat(role.indices().allowedIndicesMatcher(action).test(mockIndexAbstraction(index)), is(true)));
    }

    private void assertNoAccessAllowed(Role role, Collection<String> indices) {
        for (String index : indices) {
            assertNoAccessAllowed(role, index);
        }
    }

    private void assertNoAccessAllowed(Role role, String index) {
        assertThat(
            role.indices().allowedIndicesMatcher(TransportDeleteIndexAction.TYPE.name()).test(mockIndexAbstraction(index)),
            is(false)
        );
        assertThat(
            role.indices().allowedIndicesMatcher(TransportCreateIndexAction.TYPE.name()).test(mockIndexAbstraction(index)),
            is(false)
        );
        assertThat(
            role.indices().allowedIndicesMatcher(TransportUpdateSettingsAction.TYPE.name()).test(mockIndexAbstraction(index)),
            is(false)
        );
        assertThat(role.indices().allowedIndicesMatcher(TransportSearchAction.TYPE.name()).test(mockIndexAbstraction(index)), is(false));
        assertThat(role.indices().allowedIndicesMatcher(TransportGetAction.TYPE.name()).test(mockIndexAbstraction(index)), is(false));
        assertThat(role.indices().allowedIndicesMatcher(TransportIndexAction.NAME).test(mockIndexAbstraction(index)), is(false));
        assertThat(role.indices().allowedIndicesMatcher(TransportUpdateAction.NAME).test(mockIndexAbstraction(index)), is(false));
        assertThat(role.indices().allowedIndicesMatcher(TransportDeleteAction.NAME).test(mockIndexAbstraction(index)), is(false));
        assertThat(role.indices().allowedIndicesMatcher(TransportBulkAction.NAME).test(mockIndexAbstraction(index)), is(false));
    }

    public void testLogstashAdminRole() {
        final TransportRequest request = mock(TransportRequest.class);
        final Authentication authentication = AuthenticationTestHelper.builder().build();

        RoleDescriptor roleDescriptor = ReservedRolesStore.roleDescriptor("logstash_admin");
        assertNotNull(roleDescriptor);
        assertThat(roleDescriptor.getMetadata(), hasEntry("_reserved", true));

        Role logstashAdminRole = Role.buildFromRoleDescriptor(
            roleDescriptor,
            new FieldPermissionsCache(Settings.EMPTY),
            RESTRICTED_INDICES
        );
        assertThat(logstashAdminRole.cluster().check(TransportClusterHealthAction.NAME, request, authentication), is(false));
        assertThat(logstashAdminRole.cluster().check(TransportPutIndexTemplateAction.TYPE.name(), request, authentication), is(false));
        assertThat(logstashAdminRole.cluster().check(TransportClusterRerouteAction.TYPE.name(), request, authentication), is(false));
        assertThat(logstashAdminRole.cluster().check(ClusterUpdateSettingsAction.NAME, request, authentication), is(false));
        assertThat(logstashAdminRole.cluster().check(DelegatePkiAuthenticationAction.NAME, request, authentication), is(false));

        assertThat(logstashAdminRole.cluster().check("cluster:admin/logstash/pipeline/delete", request, authentication), is(true));
        assertThat(logstashAdminRole.cluster().check("cluster:admin/logstash/pipeline/get", request, authentication), is(true));
        assertThat(logstashAdminRole.cluster().check("cluster:admin/logstash/pipeline/put", request, authentication), is(true));

        assertThat(logstashAdminRole.runAs().check(randomAlphaOfLengthBetween(1, 30)), is(false));

        assertThat(
            logstashAdminRole.indices().allowedIndicesMatcher(TransportIndexAction.NAME).test(mockIndexAbstraction("foo")),
            is(false)
        );
        assertThat(
            logstashAdminRole.indices().allowedIndicesMatcher(TransportIndexAction.NAME).test(mockIndexAbstraction(".reporting")),
            is(false)
        );
        assertThat(
            logstashAdminRole.indices().allowedIndicesMatcher(TransportIndexAction.NAME).test(mockIndexAbstraction(".logstash")),
            is(true)
        );
        assertThat(
            logstashAdminRole.indices().allowedIndicesMatcher("indices:foo").test(mockIndexAbstraction(randomAlphaOfLengthBetween(8, 24))),
            is(false)
        );

        final String index = ".logstash-" + randomIntBetween(0, 5);

        assertThat(
            logstashAdminRole.indices().allowedIndicesMatcher(TransportDeleteAction.NAME).test(mockIndexAbstraction(index)),
            is(true)
        );
        assertThat(
            logstashAdminRole.indices().allowedIndicesMatcher(TransportDeleteIndexAction.TYPE.name()).test(mockIndexAbstraction(index)),
            is(true)
        );
        assertThat(
            logstashAdminRole.indices().allowedIndicesMatcher(TransportCreateIndexAction.TYPE.name()).test(mockIndexAbstraction(index)),
            is(true)
        );
        assertThat(
            logstashAdminRole.indices().allowedIndicesMatcher(TransportIndexAction.NAME).test(mockIndexAbstraction(index)),
            is(true)
        );
        assertThat(
            logstashAdminRole.indices().allowedIndicesMatcher(TransportGetAction.TYPE.name()).test(mockIndexAbstraction(index)),
            is(true)
        );
        assertThat(
            logstashAdminRole.indices().allowedIndicesMatcher(TransportSearchAction.TYPE.name()).test(mockIndexAbstraction(index)),
            is(true)
        );
        assertThat(
            logstashAdminRole.indices().allowedIndicesMatcher(TransportMultiSearchAction.TYPE.name()).test(mockIndexAbstraction(index)),
            is(true)
        );
        assertThat(
            logstashAdminRole.indices().allowedIndicesMatcher(TransportUpdateSettingsAction.TYPE.name()).test(mockIndexAbstraction(index)),
            is(true)
        );
    }

    public void testIncludeReservedRolesSetting() {
        // default value
        final List<String> defaultIncludes = INCLUDED_RESERVED_ROLES_SETTING.get(Settings.EMPTY);
        assertThat(defaultIncludes, containsInAnyOrder(ReservedRolesStore.names().toArray(String[]::new)));

        // must include superuser
        final String[] includedRolesWithoutSuperuser = randomArray(
            0,
            8,
            String[]::new,
            () -> randomValueOtherThanMany(name -> name.equals("superuser"), () -> randomFrom(ReservedRolesStore.names()))
        );
        final IllegalArgumentException e1 = expectThrows(
            IllegalArgumentException.class,
            () -> INCLUDED_RESERVED_ROLES_SETTING.get(
                Settings.builder().putList("xpack.security.reserved_roles.include", includedRolesWithoutSuperuser).build()
            )
        );
        assertThat(e1.getMessage(), containsString("the [superuser] reserved role must be included"));

        // all roles names must be known
        final List<String> includedRoles = new ArrayList<>();
        includedRoles.add("superuser");
        IntStream.range(0, randomIntBetween(0, 3)).forEach(ignore -> includedRoles.add(randomFrom(ReservedRolesStore.names())));
        IntStream.range(0, randomIntBetween(1, 3))
            .forEach(
                ignore -> includedRoles.add(
                    randomValueOtherThanMany(name -> ReservedRolesStore.names().contains(name), () -> randomAlphaOfLengthBetween(5, 20))
                )
            );
        final IllegalArgumentException e2 = expectThrows(
            IllegalArgumentException.class,
            () -> INCLUDED_RESERVED_ROLES_SETTING.get(
                Settings.builder().putList("xpack.security.reserved_roles.include", includedRoles).build()
            )
        );
        assertThat(e2.getMessage(), containsString("unknown reserved roles to include"));
    }

    public void testIncludeReservedRoles() {
        final Set<String> allRoleNames = ReservedRolesStore.names();
        final Set<String> includedRoles = new HashSet<>();
        includedRoles.add("superuser");
        IntStream.range(0, randomIntBetween(0, 3)).forEach(ignore -> includedRoles.add(randomFrom(allRoleNames)));

        final var reservedRolesStore = new ReservedRolesStore(includedRoles);
        for (String roleName : allRoleNames) {
            final PlainActionFuture<RoleRetrievalResult> future = new PlainActionFuture<>();
            if (includedRoles.contains(roleName)) {
                assertThat(ReservedRolesStore.isReserved(roleName), is(true));
                assertThat(ReservedRolesStore.names(), hasItem(roleName));

                reservedRolesStore.accept(Set.of(roleName), future);
                final RoleRetrievalResult roleRetrievalResult = future.actionGet();
                assertThat(roleRetrievalResult.isSuccess(), is(true));
                assertThat(roleRetrievalResult.getDescriptors().stream().map(RoleDescriptor::getName).toList(), contains(roleName));

                assertThat(ReservedRolesStore.roleDescriptor(roleName), notNullValue());
            } else {
                assertThat(ReservedRolesStore.isReserved(roleName), is(false));
                assertThat(ReservedRolesStore.names(), not(hasItem(roleName)));

                reservedRolesStore.accept(Set.of(roleName), future);
                final RoleRetrievalResult roleRetrievalResult = future.actionGet();
                assertThat(roleRetrievalResult.isSuccess(), is(true));
                assertThat(roleRetrievalResult.getDescriptors(), emptyIterable());

                assertThat(ReservedRolesStore.roleDescriptor(roleName), nullValue());
            }
        }

        assertThat(
            ReservedRolesStore.roleDescriptors().stream().map(RoleDescriptor::getName).collect(Collectors.toUnmodifiableSet()),
            equalTo(includedRoles)
        );
    }

    public void testEnrichUserRole() {
        final TransportRequest request = mock(TransportRequest.class);
        final Authentication authentication = AuthenticationTestHelper.builder().build();

        RoleDescriptor roleDescriptor = ReservedRolesStore.roleDescriptor("enrich_user");
        assertNotNull(roleDescriptor);
        assertThat(roleDescriptor.getMetadata(), hasEntry("_reserved", true));

        Role role = Role.buildFromRoleDescriptor(roleDescriptor, new FieldPermissionsCache(Settings.EMPTY), RESTRICTED_INDICES);
        assertTrue(role.cluster().check("cluster:admin/xpack/enrich/put", request, authentication));
        assertTrue(role.cluster().check("cluster:admin/xpack/enrich/execute", request, authentication));
        assertTrue(role.cluster().check("cluster:admin/xpack/enrich/esql/resolve", request, authentication));
        assertTrue(role.cluster().check("cluster:admin/xpack/enrich/esql/lookup", request, authentication));
        assertFalse(role.runAs().check(randomAlphaOfLengthBetween(1, 30)));
        assertFalse(role.indices().allowedIndicesMatcher(TransportIndexAction.NAME).test(mockIndexAbstraction("foo")));
        assertOnlyReadAllowed(role, ".enrich-foo");
    }

    public void testInferenceAdminRole() {
        final TransportRequest request = mock(TransportRequest.class);
        final Authentication authentication = AuthenticationTestHelper.builder().build();

        RoleDescriptor roleDescriptor = ReservedRolesStore.roleDescriptor("inference_admin");
        assertNotNull(roleDescriptor);
        assertThat(roleDescriptor.getMetadata(), hasEntry("_reserved", true));

        Role role = Role.buildFromRoleDescriptor(roleDescriptor, new FieldPermissionsCache(Settings.EMPTY), RESTRICTED_INDICES);
        assertTrue(role.cluster().check("cluster:monitor/xpack/inference/post", request, authentication));
        assertTrue(role.cluster().check("cluster:monitor/xpack/inference/get", request, authentication));
        assertTrue(role.cluster().check("cluster:admin/xpack/inference/put", request, authentication));
        assertTrue(role.cluster().check("cluster:admin/xpack/inference/delete", request, authentication));
        assertTrue(role.cluster().check("cluster:monitor/xpack/ml/trained_models/deployment/infer", request, authentication));
        assertTrue(role.cluster().check("cluster:admin/xpack/ml/trained_models/deployment/start", request, authentication));
        assertTrue(role.cluster().check("cluster:admin/xpack/ml/trained_models/deployment/stop", request, authentication));
        assertFalse(role.runAs().check(randomAlphaOfLengthBetween(1, 30)));
        assertNoAccessAllowed(role, ".inference");
    }

    public void testInferenceUserRole() {
        final TransportRequest request = mock(TransportRequest.class);
        final Authentication authentication = AuthenticationTestHelper.builder().build();

        RoleDescriptor roleDescriptor = ReservedRolesStore.roleDescriptor("inference_user");
        assertNotNull(roleDescriptor);
        assertThat(roleDescriptor.getMetadata(), hasEntry("_reserved", true));

        Role role = Role.buildFromRoleDescriptor(roleDescriptor, new FieldPermissionsCache(Settings.EMPTY), RESTRICTED_INDICES);
        assertTrue(role.cluster().check("cluster:monitor/xpack/inference/post", request, authentication));
        assertTrue(role.cluster().check("cluster:monitor/xpack/inference/get", request, authentication));
        assertFalse(role.cluster().check("cluster:admin/xpack/inference/put", request, authentication));
        assertFalse(role.cluster().check("cluster:admin/xpack/inference/delete", request, authentication));
        assertTrue(role.cluster().check("cluster:monitor/xpack/ml/trained_models/deployment/infer", request, authentication));
        assertFalse(role.cluster().check("cluster:admin/xpack/ml/trained_models/deployment/start", request, authentication));
        assertFalse(role.cluster().check("cluster:admin/xpack/ml/trained_models/deployment/stop", request, authentication));
        assertFalse(role.runAs().check(randomAlphaOfLengthBetween(1, 30)));
        assertNoAccessAllowed(role, ".inference");
    }

    private IndexAbstraction mockIndexAbstraction(String name) {
        IndexAbstraction mock = mock(IndexAbstraction.class);
        when(mock.getName()).thenReturn(name);
        when(mock.getType()).thenReturn(
            randomFrom(IndexAbstraction.Type.CONCRETE_INDEX, IndexAbstraction.Type.ALIAS, IndexAbstraction.Type.DATA_STREAM)
        );
        return mock;
    }
}<|MERGE_RESOLUTION|>--- conflicted
+++ resolved
@@ -1976,25 +1976,18 @@
             assertThat(kibanaRole.indices().allowedIndicesMatcher(RolloverAction.NAME).test(indexAbstraction), is(true));
         });
 
-<<<<<<< HEAD
-        // Tests for third-party agent indices (ExtraHop, QualysGAV, SentinelOne, Cyera) that `kibana_system` has full management access to
-=======
-        // Tests for third-party agent indices (ExtraHop, QualysGAV, SentinelOne, Island Browser) that `kibana_system`
+        // Tests for third-party agent indices (ExtraHop, QualysGAV, SentinelOne, Island Browser, Cyera) that `kibana_system`
         // has full management access to
->>>>>>> 9081aba0
         // This includes read, write, create, delete, and all ILM-related management actions.
         Arrays.asList(
             "logs-extrahop.investigation-" + randomAlphaOfLength(randomIntBetween(1, 10)),
             "logs-qualys_gav.asset-" + randomAlphaOfLength(randomIntBetween(1, 10)),
             "logs-sentinel_one.application-" + randomAlphaOfLength(randomIntBetween(1, 10)),
-<<<<<<< HEAD
+            "logs-island_browser.user-" + randomAlphaOfLength(randomIntBetween(1, 10)),
+            "logs-island_browser.device-" + randomAlphaOfLength(randomIntBetween(1, 10)),
             "logs-cyera.classification-" + randomAlphaOfLength(randomIntBetween(1, 10)),
             "logs-cyera.issue-" + randomAlphaOfLength(randomIntBetween(1, 10)),
             "logs-cyera.datastore-" + randomAlphaOfLength(randomIntBetween(1, 10))
-=======
-            "logs-island_browser.user-" + randomAlphaOfLength(randomIntBetween(1, 10)),
-            "logs-island_browser.device-" + randomAlphaOfLength(randomIntBetween(1, 10))
->>>>>>> 9081aba0
         ).forEach((index_qualys_extra_hop) -> {
             final IndexAbstraction indexAbstraction = mockIndexAbstraction(index_qualys_extra_hop);
 

/*
 * Copyright Elasticsearch B.V. and/or licensed to Elasticsearch B.V. under one
 * or more contributor license agreements. Licensed under the Elastic License
 * 2.0; you may not use this file except in compliance with the Elastic License
 * 2.0.
 */
package org.elasticsearch.xpack.core.security.authz.store;

import org.elasticsearch.TransportVersion;
import org.elasticsearch.Version;
import org.elasticsearch.action.admin.cluster.health.TransportClusterHealthAction;
import org.elasticsearch.action.admin.cluster.remote.TransportRemoteInfoAction;
import org.elasticsearch.action.admin.cluster.repositories.get.GetRepositoriesAction;
import org.elasticsearch.action.admin.cluster.repositories.put.TransportPutRepositoryAction;
import org.elasticsearch.action.admin.cluster.reroute.TransportClusterRerouteAction;
import org.elasticsearch.action.admin.cluster.settings.ClusterUpdateSettingsAction;
import org.elasticsearch.action.admin.cluster.shards.TransportClusterSearchShardsAction;
import org.elasticsearch.action.admin.cluster.snapshots.create.TransportCreateSnapshotAction;
import org.elasticsearch.action.admin.cluster.snapshots.get.TransportGetSnapshotsAction;
import org.elasticsearch.action.admin.cluster.snapshots.status.TransportSnapshotsStatusAction;
import org.elasticsearch.action.admin.cluster.state.ClusterStateAction;
import org.elasticsearch.action.admin.cluster.stats.TransportClusterStatsAction;
import org.elasticsearch.action.admin.indices.alias.TransportIndicesAliasesAction;
import org.elasticsearch.action.admin.indices.alias.get.GetAliasesAction;
import org.elasticsearch.action.admin.indices.create.AutoCreateAction;
import org.elasticsearch.action.admin.indices.create.TransportCreateIndexAction;
import org.elasticsearch.action.admin.indices.delete.TransportDeleteIndexAction;
import org.elasticsearch.action.admin.indices.get.GetIndexAction;
import org.elasticsearch.action.admin.indices.mapping.get.GetFieldMappingsAction;
import org.elasticsearch.action.admin.indices.mapping.get.GetMappingsAction;
import org.elasticsearch.action.admin.indices.mapping.put.TransportAutoPutMappingAction;
import org.elasticsearch.action.admin.indices.mapping.put.TransportPutMappingAction;
import org.elasticsearch.action.admin.indices.recovery.RecoveryAction;
import org.elasticsearch.action.admin.indices.resolve.ResolveIndexAction;
import org.elasticsearch.action.admin.indices.rollover.RolloverAction;
import org.elasticsearch.action.admin.indices.segments.IndicesSegmentsAction;
import org.elasticsearch.action.admin.indices.settings.get.GetSettingsAction;
import org.elasticsearch.action.admin.indices.settings.put.TransportUpdateSettingsAction;
import org.elasticsearch.action.admin.indices.shards.TransportIndicesShardStoresAction;
import org.elasticsearch.action.admin.indices.stats.IndicesStatsAction;
import org.elasticsearch.action.admin.indices.template.delete.TransportDeleteIndexTemplateAction;
import org.elasticsearch.action.admin.indices.template.get.GetIndexTemplatesAction;
import org.elasticsearch.action.admin.indices.template.put.TransportPutIndexTemplateAction;
import org.elasticsearch.action.admin.indices.validate.query.ValidateQueryAction;
import org.elasticsearch.action.bulk.TransportBulkAction;
import org.elasticsearch.action.datastreams.CreateDataStreamAction;
import org.elasticsearch.action.datastreams.DeleteDataStreamAction;
import org.elasticsearch.action.datastreams.GetDataStreamAction;
import org.elasticsearch.action.delete.TransportDeleteAction;
import org.elasticsearch.action.fieldcaps.TransportFieldCapabilitiesAction;
import org.elasticsearch.action.get.TransportGetAction;
import org.elasticsearch.action.index.TransportIndexAction;
import org.elasticsearch.action.ingest.DeletePipelineTransportAction;
import org.elasticsearch.action.ingest.GetPipelineAction;
import org.elasticsearch.action.ingest.PutPipelineTransportAction;
import org.elasticsearch.action.ingest.SimulatePipelineAction;
import org.elasticsearch.action.search.TransportMultiSearchAction;
import org.elasticsearch.action.search.TransportSearchAction;
import org.elasticsearch.action.search.TransportSearchShardsAction;
import org.elasticsearch.action.support.PlainActionFuture;
import org.elasticsearch.action.support.WriteRequest;
import org.elasticsearch.action.update.TransportUpdateAction;
import org.elasticsearch.cluster.metadata.AliasMetadata;
import org.elasticsearch.cluster.metadata.IndexAbstraction;
import org.elasticsearch.cluster.metadata.IndexMetadata;
import org.elasticsearch.cluster.metadata.Metadata;
import org.elasticsearch.common.settings.Settings;
import org.elasticsearch.common.util.set.Sets;
import org.elasticsearch.index.IndexVersion;
import org.elasticsearch.rest.root.MainRestPlugin;
import org.elasticsearch.test.ESTestCase;
import org.elasticsearch.transport.TransportRequest;
import org.elasticsearch.xpack.core.XPackPlugin;
import org.elasticsearch.xpack.core.action.XPackInfoAction;
import org.elasticsearch.xpack.core.ilm.action.DeleteLifecycleAction;
import org.elasticsearch.xpack.core.ilm.action.ExplainLifecycleAction;
import org.elasticsearch.xpack.core.ilm.action.GetLifecycleAction;
import org.elasticsearch.xpack.core.ilm.action.GetStatusAction;
import org.elasticsearch.xpack.core.ilm.action.ILMActions;
import org.elasticsearch.xpack.core.ilm.action.RemoveIndexLifecyclePolicyAction;
import org.elasticsearch.xpack.core.ml.MlConfigIndex;
import org.elasticsearch.xpack.core.ml.MlMetaIndex;
import org.elasticsearch.xpack.core.ml.action.CloseJobAction;
import org.elasticsearch.xpack.core.ml.action.DeleteCalendarAction;
import org.elasticsearch.xpack.core.ml.action.DeleteCalendarEventAction;
import org.elasticsearch.xpack.core.ml.action.DeleteDatafeedAction;
import org.elasticsearch.xpack.core.ml.action.DeleteExpiredDataAction;
import org.elasticsearch.xpack.core.ml.action.DeleteFilterAction;
import org.elasticsearch.xpack.core.ml.action.DeleteForecastAction;
import org.elasticsearch.xpack.core.ml.action.DeleteJobAction;
import org.elasticsearch.xpack.core.ml.action.DeleteModelSnapshotAction;
import org.elasticsearch.xpack.core.ml.action.DeleteTrainedModelAction;
import org.elasticsearch.xpack.core.ml.action.EstimateModelMemoryAction;
import org.elasticsearch.xpack.core.ml.action.EvaluateDataFrameAction;
import org.elasticsearch.xpack.core.ml.action.ExplainDataFrameAnalyticsAction;
import org.elasticsearch.xpack.core.ml.action.FinalizeJobExecutionAction;
import org.elasticsearch.xpack.core.ml.action.FlushJobAction;
import org.elasticsearch.xpack.core.ml.action.ForecastJobAction;
import org.elasticsearch.xpack.core.ml.action.GetBucketsAction;
import org.elasticsearch.xpack.core.ml.action.GetCalendarEventsAction;
import org.elasticsearch.xpack.core.ml.action.GetCalendarsAction;
import org.elasticsearch.xpack.core.ml.action.GetCategoriesAction;
import org.elasticsearch.xpack.core.ml.action.GetDataFrameAnalyticsAction;
import org.elasticsearch.xpack.core.ml.action.GetDataFrameAnalyticsStatsAction;
import org.elasticsearch.xpack.core.ml.action.GetDatafeedsAction;
import org.elasticsearch.xpack.core.ml.action.GetDatafeedsStatsAction;
import org.elasticsearch.xpack.core.ml.action.GetFiltersAction;
import org.elasticsearch.xpack.core.ml.action.GetInfluencersAction;
import org.elasticsearch.xpack.core.ml.action.GetJobsAction;
import org.elasticsearch.xpack.core.ml.action.GetJobsStatsAction;
import org.elasticsearch.xpack.core.ml.action.GetModelSnapshotsAction;
import org.elasticsearch.xpack.core.ml.action.GetOverallBucketsAction;
import org.elasticsearch.xpack.core.ml.action.GetRecordsAction;
import org.elasticsearch.xpack.core.ml.action.GetTrainedModelsAction;
import org.elasticsearch.xpack.core.ml.action.GetTrainedModelsStatsAction;
import org.elasticsearch.xpack.core.ml.action.InferModelAction;
import org.elasticsearch.xpack.core.ml.action.IsolateDatafeedAction;
import org.elasticsearch.xpack.core.ml.action.KillProcessAction;
import org.elasticsearch.xpack.core.ml.action.MlInfoAction;
import org.elasticsearch.xpack.core.ml.action.OpenJobAction;
import org.elasticsearch.xpack.core.ml.action.PersistJobAction;
import org.elasticsearch.xpack.core.ml.action.PostCalendarEventsAction;
import org.elasticsearch.xpack.core.ml.action.PostDataAction;
import org.elasticsearch.xpack.core.ml.action.PreviewDatafeedAction;
import org.elasticsearch.xpack.core.ml.action.PutCalendarAction;
import org.elasticsearch.xpack.core.ml.action.PutDataFrameAnalyticsAction;
import org.elasticsearch.xpack.core.ml.action.PutDatafeedAction;
import org.elasticsearch.xpack.core.ml.action.PutFilterAction;
import org.elasticsearch.xpack.core.ml.action.PutJobAction;
import org.elasticsearch.xpack.core.ml.action.PutTrainedModelAction;
import org.elasticsearch.xpack.core.ml.action.RevertModelSnapshotAction;
import org.elasticsearch.xpack.core.ml.action.SetUpgradeModeAction;
import org.elasticsearch.xpack.core.ml.action.StartDataFrameAnalyticsAction;
import org.elasticsearch.xpack.core.ml.action.StartDatafeedAction;
import org.elasticsearch.xpack.core.ml.action.StopDataFrameAnalyticsAction;
import org.elasticsearch.xpack.core.ml.action.StopDatafeedAction;
import org.elasticsearch.xpack.core.ml.action.UpdateCalendarJobAction;
import org.elasticsearch.xpack.core.ml.action.UpdateDatafeedAction;
import org.elasticsearch.xpack.core.ml.action.UpdateFilterAction;
import org.elasticsearch.xpack.core.ml.action.UpdateJobAction;
import org.elasticsearch.xpack.core.ml.action.UpdateModelSnapshotAction;
import org.elasticsearch.xpack.core.ml.action.UpdateProcessAction;
import org.elasticsearch.xpack.core.ml.action.ValidateDetectorAction;
import org.elasticsearch.xpack.core.ml.action.ValidateJobConfigAction;
import org.elasticsearch.xpack.core.ml.annotations.AnnotationIndex;
import org.elasticsearch.xpack.core.ml.job.persistence.AnomalyDetectorsIndexFields;
import org.elasticsearch.xpack.core.ml.notifications.NotificationsIndex;
import org.elasticsearch.xpack.core.monitoring.action.MonitoringBulkAction;
import org.elasticsearch.xpack.core.rollup.action.GetRollupIndexCapsAction;
import org.elasticsearch.xpack.core.security.action.DelegatePkiAuthenticationAction;
import org.elasticsearch.xpack.core.security.action.apikey.CreateApiKeyAction;
import org.elasticsearch.xpack.core.security.action.apikey.CreateApiKeyRequest;
import org.elasticsearch.xpack.core.security.action.apikey.GetApiKeyAction;
import org.elasticsearch.xpack.core.security.action.apikey.GetApiKeyRequest;
import org.elasticsearch.xpack.core.security.action.apikey.GrantApiKeyAction;
import org.elasticsearch.xpack.core.security.action.apikey.InvalidateApiKeyAction;
import org.elasticsearch.xpack.core.security.action.apikey.QueryApiKeyAction;
import org.elasticsearch.xpack.core.security.action.apikey.QueryApiKeyRequest;
import org.elasticsearch.xpack.core.security.action.privilege.DeletePrivilegesAction;
import org.elasticsearch.xpack.core.security.action.privilege.DeletePrivilegesRequest;
import org.elasticsearch.xpack.core.security.action.privilege.GetBuiltinPrivilegesAction;
import org.elasticsearch.xpack.core.security.action.privilege.GetPrivilegesAction;
import org.elasticsearch.xpack.core.security.action.privilege.GetPrivilegesRequest;
import org.elasticsearch.xpack.core.security.action.privilege.PutPrivilegesAction;
import org.elasticsearch.xpack.core.security.action.privilege.PutPrivilegesRequest;
import org.elasticsearch.xpack.core.security.action.profile.ActivateProfileAction;
import org.elasticsearch.xpack.core.security.action.profile.ActivateProfileRequest;
import org.elasticsearch.xpack.core.security.action.profile.GetProfilesAction;
import org.elasticsearch.xpack.core.security.action.profile.SuggestProfilesAction;
import org.elasticsearch.xpack.core.security.action.profile.SuggestProfilesRequest;
import org.elasticsearch.xpack.core.security.action.profile.UpdateProfileDataAction;
import org.elasticsearch.xpack.core.security.action.profile.UpdateProfileDataRequest;
import org.elasticsearch.xpack.core.security.action.role.PutRoleAction;
import org.elasticsearch.xpack.core.security.action.saml.SamlAuthenticateAction;
import org.elasticsearch.xpack.core.security.action.saml.SamlPrepareAuthenticationAction;
import org.elasticsearch.xpack.core.security.action.token.CreateTokenAction;
import org.elasticsearch.xpack.core.security.action.token.InvalidateTokenAction;
import org.elasticsearch.xpack.core.security.action.user.ProfileHasPrivilegesAction;
import org.elasticsearch.xpack.core.security.action.user.PutUserAction;
import org.elasticsearch.xpack.core.security.authc.Authentication;
import org.elasticsearch.xpack.core.security.authc.AuthenticationTestHelper;
import org.elasticsearch.xpack.core.security.authz.RoleDescriptor;
import org.elasticsearch.xpack.core.security.authz.accesscontrol.IndicesAccessControl;
import org.elasticsearch.xpack.core.security.authz.permission.FieldPermissionsCache;
import org.elasticsearch.xpack.core.security.authz.permission.RemoteClusterPermissions;
import org.elasticsearch.xpack.core.security.authz.permission.RemoteIndicesPermission;
import org.elasticsearch.xpack.core.security.authz.permission.Role;
import org.elasticsearch.xpack.core.security.authz.privilege.ApplicationPrivilegeDescriptor;
import org.elasticsearch.xpack.core.security.authz.privilege.ApplicationPrivilegeTests;
import org.elasticsearch.xpack.core.security.test.TestRestrictedIndices;
import org.elasticsearch.xpack.core.security.user.RemoteMonitoringUser;
import org.elasticsearch.xpack.core.security.user.SystemUser;
import org.elasticsearch.xpack.core.security.user.UsernamesField;
import org.elasticsearch.xpack.core.textstructure.action.FindStructureAction;
import org.elasticsearch.xpack.core.transform.action.DeleteTransformAction;
import org.elasticsearch.xpack.core.transform.action.GetTransformAction;
import org.elasticsearch.xpack.core.transform.action.GetTransformStatsAction;
import org.elasticsearch.xpack.core.transform.action.PreviewTransformAction;
import org.elasticsearch.xpack.core.transform.action.PutTransformAction;
import org.elasticsearch.xpack.core.transform.action.SetTransformUpgradeModeAction;
import org.elasticsearch.xpack.core.transform.action.StartTransformAction;
import org.elasticsearch.xpack.core.transform.action.StopTransformAction;
import org.elasticsearch.xpack.core.transform.action.UpdateTransformAction;
import org.elasticsearch.xpack.core.transform.action.ValidateTransformAction;
import org.elasticsearch.xpack.core.transform.transforms.persistence.TransformInternalIndexConstants;
import org.elasticsearch.xpack.core.watcher.execution.TriggeredWatchStoreField;
import org.elasticsearch.xpack.core.watcher.history.HistoryStoreField;
import org.elasticsearch.xpack.core.watcher.transport.actions.ack.AckWatchAction;
import org.elasticsearch.xpack.core.watcher.transport.actions.activate.ActivateWatchAction;
import org.elasticsearch.xpack.core.watcher.transport.actions.delete.DeleteWatchAction;
import org.elasticsearch.xpack.core.watcher.transport.actions.execute.ExecuteWatchAction;
import org.elasticsearch.xpack.core.watcher.transport.actions.get.GetWatchAction;
import org.elasticsearch.xpack.core.watcher.transport.actions.put.PutWatchAction;
import org.elasticsearch.xpack.core.watcher.transport.actions.service.WatcherServiceAction;
import org.elasticsearch.xpack.core.watcher.transport.actions.stats.WatcherStatsAction;
import org.elasticsearch.xpack.core.watcher.watch.Watch;

import java.util.ArrayList;
import java.util.Arrays;
import java.util.Collection;
import java.util.Collections;
import java.util.HashSet;
import java.util.List;
import java.util.Map;
import java.util.Set;
import java.util.stream.Collectors;
import java.util.stream.IntStream;

import static org.elasticsearch.xpack.core.security.authz.store.ReservedRolesStore.INCLUDED_RESERVED_ROLES_SETTING;
import static org.elasticsearch.xpack.core.security.test.TestRestrictedIndices.RESTRICTED_INDICES;
import static org.hamcrest.Matchers.contains;
import static org.hamcrest.Matchers.containsInAnyOrder;
import static org.hamcrest.Matchers.containsString;
import static org.hamcrest.Matchers.emptyIterable;
import static org.hamcrest.Matchers.equalTo;
import static org.hamcrest.Matchers.hasEntry;
import static org.hamcrest.Matchers.hasItem;
import static org.hamcrest.Matchers.is;
import static org.hamcrest.Matchers.not;
import static org.hamcrest.Matchers.notNullValue;
import static org.hamcrest.Matchers.nullValue;
import static org.mockito.Mockito.mock;
import static org.mockito.Mockito.when;

/**
 * Unit tests for the {@link ReservedRolesStore}
 */
public class ReservedRolesStoreTests extends ESTestCase {

    @Override
    public void setUp() throws Exception {
        super.setUp();
        // Initialize the reserved roles store so that static fields are populated.
        // In production code, this is guaranteed by how components are initialized by the Security plugin
        new ReservedRolesStore();
    }

    private static final String READ_CROSS_CLUSTER_NAME = "internal:transport/proxy/indices:data/read/query";

    public void testIsReserved() {
        assertThat(ReservedRolesStore.isReserved("kibana_system"), is(true));
        assertThat(ReservedRolesStore.isReserved("superuser"), is(true));
        assertThat(ReservedRolesStore.isReserved("foobar"), is(false));
        assertThat(ReservedRolesStore.isReserved(SystemUser.ROLE_NAME), is(false));
        assertThat(ReservedRolesStore.isReserved(UsernamesField.ASYNC_SEARCH_ROLE), is(false));
        assertThat(ReservedRolesStore.isReserved(UsernamesField.SECURITY_PROFILE_ROLE), is(false));
        assertThat(ReservedRolesStore.isReserved(UsernamesField.XPACK_ROLE), is(false));
        assertThat(ReservedRolesStore.isReserved(UsernamesField.XPACK_SECURITY_ROLE), is(false));
        assertThat(ReservedRolesStore.isReserved("transport_client"), is(true));
        assertThat(ReservedRolesStore.isReserved("kibana_admin"), is(true));
        assertThat(ReservedRolesStore.isReserved("kibana_user"), is(true));
        assertThat(ReservedRolesStore.isReserved("inference_admin"), is(true));
        assertThat(ReservedRolesStore.isReserved("inference_user"), is(true));
        assertThat(ReservedRolesStore.isReserved("ingest_admin"), is(true));
        assertThat(ReservedRolesStore.isReserved("monitoring_user"), is(true));
        assertThat(ReservedRolesStore.isReserved("reporting_user"), is(true));
        assertThat(ReservedRolesStore.isReserved("machine_learning_user"), is(true));
        assertThat(ReservedRolesStore.isReserved("machine_learning_admin"), is(true));
        assertThat(ReservedRolesStore.isReserved("transform_user"), is(true));
        assertThat(ReservedRolesStore.isReserved("transform_admin"), is(true));
        assertThat(ReservedRolesStore.isReserved("watcher_user"), is(true));
        assertThat(ReservedRolesStore.isReserved("watcher_admin"), is(true));
        assertThat(ReservedRolesStore.isReserved("beats_admin"), is(true));
        assertThat(ReservedRolesStore.isReserved(UsernamesField.LOGSTASH_ROLE), is(true));
        assertThat(ReservedRolesStore.isReserved(UsernamesField.BEATS_ROLE), is(true));
        assertThat(ReservedRolesStore.isReserved(UsernamesField.APM_ROLE), is(true));
        assertThat(ReservedRolesStore.isReserved(RemoteMonitoringUser.COLLECTION_ROLE_NAME), is(true));
        assertThat(ReservedRolesStore.isReserved(RemoteMonitoringUser.INDEXING_ROLE_NAME), is(true));
        assertThat(ReservedRolesStore.isReserved("snapshot_user"), is(true));
        assertThat(ReservedRolesStore.isReserved("code_admin"), is(false));
        assertThat(ReservedRolesStore.isReserved("code_user"), is(false));
        assertThat(ReservedRolesStore.isReserved("viewer"), is(true));
        assertThat(ReservedRolesStore.isReserved("editor"), is(true));
    }

    public void testSnapshotUserRole() {
        final TransportRequest request = mock(TransportRequest.class);
        final Authentication authentication = AuthenticationTestHelper.builder().build();

        RoleDescriptor roleDescriptor = ReservedRolesStore.roleDescriptor("snapshot_user");
        assertNotNull(roleDescriptor);
        assertThat(roleDescriptor.getMetadata(), hasEntry("_reserved", true));

        FieldPermissionsCache fieldPermissionsCache = new FieldPermissionsCache(Settings.EMPTY);
        Role snapshotUserRole = Role.buildFromRoleDescriptor(roleDescriptor, fieldPermissionsCache, RESTRICTED_INDICES);
        assertThat(snapshotUserRole.cluster().check(GetRepositoriesAction.NAME, request, authentication), is(true));
        assertThat(snapshotUserRole.cluster().check(TransportCreateSnapshotAction.TYPE.name(), request, authentication), is(true));
        assertThat(snapshotUserRole.cluster().check(TransportSnapshotsStatusAction.TYPE.name(), request, authentication), is(true));
        assertThat(snapshotUserRole.cluster().check(TransportGetSnapshotsAction.TYPE.name(), request, authentication), is(true));

        assertThat(snapshotUserRole.cluster().check(TransportPutRepositoryAction.TYPE.name(), request, authentication), is(false));
        assertThat(snapshotUserRole.cluster().check(GetIndexTemplatesAction.NAME, request, authentication), is(false));
        assertThat(snapshotUserRole.cluster().check(TransportDeleteIndexTemplateAction.TYPE.name(), request, authentication), is(false));
        assertThat(snapshotUserRole.cluster().check(PutPipelineTransportAction.TYPE.name(), request, authentication), is(false));
        assertThat(snapshotUserRole.cluster().check(GetPipelineAction.NAME, request, authentication), is(false));
        assertThat(snapshotUserRole.cluster().check(DeletePipelineTransportAction.TYPE.name(), request, authentication), is(false));
        assertThat(snapshotUserRole.cluster().check(TransportClusterRerouteAction.TYPE.name(), request, authentication), is(false));
        assertThat(snapshotUserRole.cluster().check(ClusterUpdateSettingsAction.NAME, request, authentication), is(false));
        assertThat(snapshotUserRole.cluster().check(MonitoringBulkAction.NAME, request, authentication), is(false));
        assertThat(snapshotUserRole.cluster().check(GetWatchAction.NAME, request, authentication), is(false));
        assertThat(snapshotUserRole.cluster().check(PutWatchAction.NAME, request, authentication), is(false));
        assertThat(snapshotUserRole.cluster().check(DeleteWatchAction.NAME, request, authentication), is(false));
        assertThat(snapshotUserRole.cluster().check(ExecuteWatchAction.NAME, request, authentication), is(false));
        assertThat(snapshotUserRole.cluster().check(AckWatchAction.NAME, request, authentication), is(false));
        assertThat(snapshotUserRole.cluster().check(ActivateWatchAction.NAME, request, authentication), is(false));
        assertThat(snapshotUserRole.cluster().check(WatcherServiceAction.NAME, request, authentication), is(false));
        assertThat(snapshotUserRole.cluster().check(DelegatePkiAuthenticationAction.NAME, request, authentication), is(false));

        assertThat(
            snapshotUserRole.indices()
                .allowedIndicesMatcher(TransportIndexAction.NAME)
                .test(mockIndexAbstraction(randomAlphaOfLengthBetween(8, 24))),
            is(false)
        );
        assertThat(
            snapshotUserRole.indices().allowedIndicesMatcher("indices:foo").test(mockIndexAbstraction(randomAlphaOfLengthBetween(8, 24))),
            is(false)
        );
        assertThat(
            snapshotUserRole.indices()
                .allowedIndicesMatcher(TransportGetAction.TYPE.name())
                .test(mockIndexAbstraction(randomAlphaOfLengthBetween(8, 24))),
            is(false)
        );
        assertThat(
            snapshotUserRole.indices()
                .allowedIndicesMatcher(TransportGetAction.TYPE.name())
                .test(mockIndexAbstraction(randomAlphaOfLengthBetween(8, 24))),
            is(false)
        );

        assertThat(
            snapshotUserRole.indices()
                .allowedIndicesMatcher(GetIndexAction.NAME)
                .test(mockIndexAbstraction(randomAlphaOfLengthBetween(8, 24))),
            is(true)
        );

        for (String index : TestRestrictedIndices.SAMPLE_RESTRICTED_NAMES) {
            // This test might cease to be true if we ever have non-security restricted names
            // but that depends on how users are supposed to perform snapshots of those new indices.
            assertThat(snapshotUserRole.indices().allowedIndicesMatcher(GetIndexAction.NAME).test(mockIndexAbstraction(index)), is(true));
        }
        assertThat(
            snapshotUserRole.indices()
                .allowedIndicesMatcher(GetIndexAction.NAME)
                .test(mockIndexAbstraction(XPackPlugin.ASYNC_RESULTS_INDEX + randomAlphaOfLengthBetween(0, 2))),
            is(true)
        );

        assertNoAccessAllowed(snapshotUserRole, TestRestrictedIndices.SAMPLE_RESTRICTED_NAMES);
        assertNoAccessAllowed(snapshotUserRole, XPackPlugin.ASYNC_RESULTS_INDEX + randomAlphaOfLengthBetween(0, 2));
    }

    public void testIngestAdminRole() {
        final TransportRequest request = mock(TransportRequest.class);
        final Authentication authentication = AuthenticationTestHelper.builder().build();

        RoleDescriptor roleDescriptor = ReservedRolesStore.roleDescriptor("ingest_admin");
        assertNotNull(roleDescriptor);
        assertThat(roleDescriptor.getMetadata(), hasEntry("_reserved", true));

        Role ingestAdminRole = Role.buildFromRoleDescriptor(roleDescriptor, new FieldPermissionsCache(Settings.EMPTY), RESTRICTED_INDICES);
        assertThat(ingestAdminRole.cluster().check(TransportPutIndexTemplateAction.TYPE.name(), request, authentication), is(true));
        assertThat(ingestAdminRole.cluster().check(GetIndexTemplatesAction.NAME, request, authentication), is(true));
        assertThat(ingestAdminRole.cluster().check(TransportDeleteIndexTemplateAction.TYPE.name(), request, authentication), is(true));
        assertThat(ingestAdminRole.cluster().check(PutPipelineTransportAction.TYPE.name(), request, authentication), is(true));
        assertThat(ingestAdminRole.cluster().check(GetPipelineAction.NAME, request, authentication), is(true));
        assertThat(ingestAdminRole.cluster().check(DeletePipelineTransportAction.TYPE.name(), request, authentication), is(true));
        assertThat(ingestAdminRole.cluster().check(TransportClusterRerouteAction.TYPE.name(), request, authentication), is(false));
        assertThat(ingestAdminRole.cluster().check(ClusterUpdateSettingsAction.NAME, request, authentication), is(false));
        assertThat(ingestAdminRole.cluster().check(MonitoringBulkAction.NAME, request, authentication), is(false));
        assertThat(ingestAdminRole.cluster().check(DelegatePkiAuthenticationAction.NAME, request, authentication), is(false));
        assertThat(ingestAdminRole.cluster().check(ActivateProfileAction.NAME, request, authentication), is(false));
        assertThat(ingestAdminRole.cluster().check(SuggestProfilesAction.NAME, request, authentication), is(false));
        assertThat(ingestAdminRole.cluster().check(UpdateProfileDataAction.NAME, request, authentication), is(false));
        assertThat(ingestAdminRole.cluster().check(GetProfilesAction.NAME, request, authentication), is(false));
        assertThat(ingestAdminRole.cluster().check(ProfileHasPrivilegesAction.NAME, request, authentication), is(false));

        assertThat(ingestAdminRole.indices().allowedIndicesMatcher(TransportIndexAction.NAME).test(mockIndexAbstraction("foo")), is(false));
        assertThat(
            ingestAdminRole.indices().allowedIndicesMatcher("indices:foo").test(mockIndexAbstraction(randomAlphaOfLengthBetween(8, 24))),
            is(false)
        );
        assertThat(
            ingestAdminRole.indices()
                .allowedIndicesMatcher(TransportGetAction.TYPE.name())
                .test(mockIndexAbstraction(randomAlphaOfLengthBetween(8, 24))),
            is(false)
        );

        assertNoAccessAllowed(ingestAdminRole, TestRestrictedIndices.SAMPLE_RESTRICTED_NAMES);
        assertNoAccessAllowed(ingestAdminRole, XPackPlugin.ASYNC_RESULTS_INDEX + randomAlphaOfLengthBetween(0, 2));
    }

    public void testKibanaSystemRole() {
        final TransportRequest request = mock(TransportRequest.class);
        final Authentication authentication = randomValueOtherThanMany(
            Authentication::isApiKey,  // cannot be API key for managing API keys
            () -> AuthenticationTestHelper.builder().build()
        );

        RoleDescriptor roleDescriptor = ReservedRolesStore.roleDescriptor("kibana_system");
        assertNotNull(roleDescriptor);
        assertThat(roleDescriptor.getMetadata(), hasEntry("_reserved", true));

        Role kibanaRole = Role.buildFromRoleDescriptor(roleDescriptor, new FieldPermissionsCache(Settings.EMPTY), RESTRICTED_INDICES);
        assertThat(kibanaRole.cluster().check(TransportClusterHealthAction.NAME, request, authentication), is(true));
        assertThat(kibanaRole.cluster().check(ClusterStateAction.NAME, request, authentication), is(true));
        assertThat(kibanaRole.cluster().check(TransportClusterStatsAction.TYPE.name(), request, authentication), is(true));
        assertThat(kibanaRole.cluster().check(TransportPutIndexTemplateAction.TYPE.name(), request, authentication), is(true));
        assertThat(kibanaRole.cluster().check(GetIndexTemplatesAction.NAME, request, authentication), is(true));
        assertThat(kibanaRole.cluster().check(TransportClusterRerouteAction.TYPE.name(), request, authentication), is(false));
        assertThat(kibanaRole.cluster().check(ClusterUpdateSettingsAction.NAME, request, authentication), is(false));
        assertThat(kibanaRole.cluster().check(MonitoringBulkAction.NAME, request, authentication), is(true));

        // Script
        assertTrue(kibanaRole.cluster().check("cluster:admin/script/put", request, authentication));
        assertTrue(kibanaRole.cluster().check("cluster:admin/script/get", request, authentication));

        // Inference
        assertTrue(kibanaRole.cluster().check("cluster:admin/xpack/inference/get", request, authentication));
        assertTrue(kibanaRole.cluster().check("cluster:admin/xpack/inference/put", request, authentication));
        assertTrue(kibanaRole.cluster().check("cluster:admin/xpack/inference/delete", request, authentication));

        // Enrich
        assertThat(kibanaRole.cluster().check("cluster:admin/xpack/enrich/put", request, authentication), is(true));
        assertThat(kibanaRole.cluster().check("cluster:admin/xpack/enrich/execute", request, authentication), is(true));
        assertThat(kibanaRole.cluster().check("cluster:admin/xpack/enrich/get", request, authentication), is(true));
        assertThat(kibanaRole.cluster().check("cluster:admin/xpack/enrich/delete", request, authentication), is(true));
        assertThat(kibanaRole.cluster().check("cluster:admin/xpack/enrich/stats", request, authentication), is(true));

        // SAML and token
        assertThat(kibanaRole.cluster().check(SamlPrepareAuthenticationAction.NAME, request, authentication), is(true));
        assertThat(kibanaRole.cluster().check(SamlAuthenticateAction.NAME, request, authentication), is(true));
        assertThat(kibanaRole.cluster().check(InvalidateTokenAction.NAME, request, authentication), is(true));
        assertThat(kibanaRole.cluster().check(CreateTokenAction.NAME, request, authentication), is(true));

        // API keys
        assertThat(kibanaRole.cluster().check(InvalidateApiKeyAction.NAME, request, authentication), is(true));
        assertThat(kibanaRole.cluster().check(GrantApiKeyAction.NAME, request, authentication), is(true));
        final CreateApiKeyRequest createApiKeyRequest = new CreateApiKeyRequest(randomAlphaOfLength(8), null, null);
        assertThat(kibanaRole.cluster().check(CreateApiKeyAction.NAME, createApiKeyRequest, authentication), is(true));
        // Can only get and query its own API keys
        assertThat(kibanaRole.cluster().check(GetApiKeyAction.NAME, GetApiKeyRequest.builder().build(), authentication), is(false));
        assertThat(
            kibanaRole.cluster().check(GetApiKeyAction.NAME, GetApiKeyRequest.builder().ownedByAuthenticatedUser().build(), authentication),
            is(true)
        );
        final QueryApiKeyRequest queryApiKeyRequest = new QueryApiKeyRequest();
        assertThat(kibanaRole.cluster().check(QueryApiKeyAction.NAME, queryApiKeyRequest, authentication), is(false));
        queryApiKeyRequest.setFilterForCurrentUser();
        assertThat(kibanaRole.cluster().check(QueryApiKeyAction.NAME, queryApiKeyRequest, authentication), is(true));

        // ML
        assertRoleHasManageMl(kibanaRole);

        // Text Structure
        assertThat(kibanaRole.cluster().check(FindStructureAction.NAME, request, authentication), is(true));

        // Application Privileges
        DeletePrivilegesRequest deleteKibanaPrivileges = new DeletePrivilegesRequest("kibana-.kibana", new String[] { "all", "read" });
        DeletePrivilegesRequest deleteLogstashPrivileges = new DeletePrivilegesRequest("logstash", new String[] { "all", "read" });
        assertThat(kibanaRole.cluster().check(DeletePrivilegesAction.NAME, deleteKibanaPrivileges, authentication), is(true));
        assertThat(kibanaRole.cluster().check(DeletePrivilegesAction.NAME, deleteLogstashPrivileges, authentication), is(false));

        GetPrivilegesRequest getKibanaPrivileges = new GetPrivilegesRequest();
        getKibanaPrivileges.application("kibana-.kibana-sales");
        GetPrivilegesRequest getApmPrivileges = new GetPrivilegesRequest();
        getApmPrivileges.application("apm");
        assertThat(kibanaRole.cluster().check(GetPrivilegesAction.NAME, getKibanaPrivileges, authentication), is(true));
        assertThat(kibanaRole.cluster().check(GetPrivilegesAction.NAME, getApmPrivileges, authentication), is(false));

        PutPrivilegesRequest putKibanaPrivileges = new PutPrivilegesRequest();
        putKibanaPrivileges.setPrivileges(
            Collections.singletonList(
                new ApplicationPrivilegeDescriptor(
                    "kibana-.kibana-" + randomAlphaOfLengthBetween(2, 6),
                    "all",
                    Collections.emptySet(),
                    Collections.emptyMap()
                )
            )
        );
        PutPrivilegesRequest putSwiftypePrivileges = new PutPrivilegesRequest();
        putSwiftypePrivileges.setPrivileges(
            Collections.singletonList(
                new ApplicationPrivilegeDescriptor("swiftype-kibana", "all", Collections.emptySet(), Collections.emptyMap())
            )
        );
        assertThat(kibanaRole.cluster().check(PutPrivilegesAction.NAME, putKibanaPrivileges, authentication), is(true));
        assertThat(kibanaRole.cluster().check(PutPrivilegesAction.NAME, putSwiftypePrivileges, authentication), is(false));

        assertThat(kibanaRole.cluster().check(GetBuiltinPrivilegesAction.NAME, request, authentication), is(true));

        // User profile
        assertThat(kibanaRole.cluster().check(GetProfilesAction.NAME, request, authentication), is(true));
        assertThat(kibanaRole.cluster().check(ActivateProfileAction.NAME, request, authentication), is(true));
        assertThat(kibanaRole.cluster().check(SuggestProfilesAction.NAME, request, authentication), is(true));
        assertThat(kibanaRole.cluster().check(ProfileHasPrivilegesAction.NAME, request, authentication), is(true));
        UpdateProfileDataRequest updateProfileDataRequest = randomBoolean()
            ? new UpdateProfileDataRequest(
                randomAlphaOfLength(10),
                Map.of("kibana" + randomAlphaOfLengthBetween(0, 4), mock(Object.class)),
                Map.of(),
                randomFrom(-1L, randomLong()),
                randomFrom(-1L, randomLong()),
                randomFrom(WriteRequest.RefreshPolicy.values())
            )
            : new UpdateProfileDataRequest(
                randomAlphaOfLength(10),
                Map.of(),
                Map.of("kibana" + randomAlphaOfLengthBetween(0, 4), mock(Object.class)),
                randomFrom(-1L, randomLong()),
                randomFrom(-1L, randomLong()),
                randomFrom(WriteRequest.RefreshPolicy.values())
            );
        assertThat(kibanaRole.cluster().check(UpdateProfileDataAction.NAME, updateProfileDataRequest, authentication), is(true));
        updateProfileDataRequest = new UpdateProfileDataRequest(
            randomAlphaOfLength(10),
            Map.of("kibana" + randomAlphaOfLengthBetween(0, 4), mock(Object.class)),
            Map.of("kibana" + randomAlphaOfLengthBetween(0, 4), mock(Object.class)),
            randomFrom(-1L, randomLong()),
            randomFrom(-1L, randomLong()),
            randomFrom(WriteRequest.RefreshPolicy.values())
        );
        assertThat(kibanaRole.cluster().check(UpdateProfileDataAction.NAME, updateProfileDataRequest, authentication), is(true));
        updateProfileDataRequest = randomBoolean()
            ? new UpdateProfileDataRequest(
                randomAlphaOfLength(10),
                Map.of(randomValueOtherThan("kibana", () -> randomAlphaOfLengthBetween(0, 6)), mock(Object.class)),
                Map.of(),
                randomFrom(-1L, randomLong()),
                randomFrom(-1L, randomLong()),
                randomFrom(WriteRequest.RefreshPolicy.values())
            )
            : new UpdateProfileDataRequest(
                randomAlphaOfLength(10),
                Map.of(),
                Map.of(randomAlphaOfLengthBetween(0, 6), mock(Object.class)),
                randomFrom(-1L, randomLong()),
                randomFrom(-1L, randomLong()),
                randomFrom(WriteRequest.RefreshPolicy.values())
            );
        assertThat(kibanaRole.cluster().check(UpdateProfileDataAction.NAME, updateProfileDataRequest, authentication), is(false));
        updateProfileDataRequest = randomBoolean()
            ? new UpdateProfileDataRequest(
                randomAlphaOfLength(10),
                Map.of(
                    "kibana" + randomAlphaOfLengthBetween(0, 4),
                    mock(Object.class),
                    randomValueOtherThan("kibana", () -> randomAlphaOfLengthBetween(0, 6)),
                    mock(Object.class)
                ),
                Map.of("kibana" + randomAlphaOfLengthBetween(0, 4), mock(Object.class)),
                randomFrom(-1L, randomLong()),
                randomFrom(-1L, randomLong()),
                randomFrom(WriteRequest.RefreshPolicy.values())
            )
            : new UpdateProfileDataRequest(
                randomAlphaOfLength(10),
                Map.of("kibana" + randomAlphaOfLengthBetween(0, 4), mock(Object.class)),
                Map.of(
                    "kibana" + randomAlphaOfLengthBetween(0, 4),
                    mock(Object.class),
                    randomValueOtherThan("kibana", () -> randomAlphaOfLengthBetween(0, 6)),
                    mock(Object.class)
                ),
                randomFrom(-1L, randomLong()),
                randomFrom(-1L, randomLong()),
                randomFrom(WriteRequest.RefreshPolicy.values())
            );
        assertThat(kibanaRole.cluster().check(UpdateProfileDataAction.NAME, updateProfileDataRequest, authentication), is(false));

        // Everything else
        assertThat(kibanaRole.runAs().check(randomAlphaOfLengthBetween(1, 12)), is(false));
        assertThat(kibanaRole.cluster().check(DelegatePkiAuthenticationAction.NAME, request, authentication), is(true));

        assertThat(kibanaRole.indices().allowedIndicesMatcher(TransportIndexAction.NAME).test(mockIndexAbstraction("foo")), is(false));
        assertThat(
            kibanaRole.indices().allowedIndicesMatcher(TransportIndexAction.NAME).test(mockIndexAbstraction(".reporting")),
            is(false)
        );
        assertThat(
            kibanaRole.indices().allowedIndicesMatcher("indices:foo").test(mockIndexAbstraction(randomAlphaOfLengthBetween(8, 24))),
            is(false)
        );

        Arrays.asList(
            ".kibana",
            ".kibana-devnull",
            ".reporting-" + randomAlphaOfLength(randomIntBetween(0, 13)),
            ".apm-agent-configuration",
            ".apm-custom-link",
            ".apm-source-map",
            ReservedRolesStore.CASES_ANALYTICS_INDEXES + randomAlphaOfLength(randomIntBetween(0, 13)),
            ReservedRolesStore.CASES_ANALYTICS_ALIASES + randomAlphaOfLength(randomIntBetween(0, 13)),
            ReservedRolesStore.ALERTS_LEGACY_INDEX + randomAlphaOfLength(randomIntBetween(0, 13)),
            ReservedRolesStore.ALERTS_LEGACY_INDEX_REINDEXED_V8 + randomAlphaOfLength(randomIntBetween(0, 13)),
            ReservedRolesStore.ALERTS_BACKING_INDEX + randomAlphaOfLength(randomIntBetween(0, 13)),
            ReservedRolesStore.ALERTS_BACKING_INDEX_REINDEXED + randomAlphaOfLength(randomIntBetween(0, 13)),
            ReservedRolesStore.ALERTS_INDEX_ALIAS + randomAlphaOfLength(randomIntBetween(0, 13)),
            ReservedRolesStore.PREVIEW_ALERTS_INDEX_ALIAS + randomAlphaOfLength(randomIntBetween(0, 13)),
            ReservedRolesStore.PREVIEW_ALERTS_BACKING_INDEX + randomAlphaOfLength(randomIntBetween(0, 13)),
            ReservedRolesStore.PREVIEW_ALERTS_BACKING_INDEX_REINDEXED + randomAlphaOfLength(randomIntBetween(0, 13)),
            ReservedRolesStore.LISTS_INDEX + randomAlphaOfLength(randomIntBetween(0, 13)),
            ReservedRolesStore.LISTS_INDEX_REINDEXED_V8 + randomAlphaOfLength(randomIntBetween(0, 13)),
            ReservedRolesStore.LISTS_ITEMS_INDEX + randomAlphaOfLength(randomIntBetween(0, 13)),
            ReservedRolesStore.LISTS_ITEMS_INDEX_REINDEXED_V8 + randomAlphaOfLength(randomIntBetween(0, 13)),
            ".slo-observability." + randomAlphaOfLength(randomIntBetween(0, 13))
        ).forEach(index -> assertAllIndicesAccessAllowed(kibanaRole, index));

        Arrays.asList(
            ReservedRolesStore.ADHOC_ALERTS_INDEX_ALIAS + randomAlphaOfLength(randomIntBetween(0, 13)),
            ReservedRolesStore.ADHOC_ALERTS_BACKING_INDEX + randomAlphaOfLength(randomIntBetween(0, 13))
        ).forEach(index -> {
            final IndexAbstraction indexAbstraction = mockIndexAbstraction(index);
            assertThat(kibanaRole.indices().allowedIndicesMatcher(RolloverAction.NAME).test(indexAbstraction), is(true));
            assertThat(kibanaRole.indices().allowedIndicesMatcher(TransportCreateIndexAction.TYPE.name()).test(indexAbstraction), is(true));
            assertThat(kibanaRole.indices().allowedIndicesMatcher(TransportIndicesAliasesAction.NAME).test(indexAbstraction), is(true));
            assertThat(kibanaRole.indices().allowedIndicesMatcher(TransportPutMappingAction.TYPE.name()).test(indexAbstraction), is(true));
            assertThat(
                kibanaRole.indices().allowedIndicesMatcher(TransportAutoPutMappingAction.TYPE.name()).test(indexAbstraction),
                is(true)
            );
            assertThat(
                kibanaRole.indices().allowedIndicesMatcher(TransportUpdateSettingsAction.TYPE.name()).test(indexAbstraction),
                is(true)
            );

            // Check view_index_metadata privilege
            assertViewIndexMetadata(kibanaRole, index);

            // Check read, write and maintenance privileges
            assertReadWriteDocsAndMaintenanceButNotDeleteIndexAllowed(kibanaRole, index + randomIntBetween(0, 5));
        });

        // read-only index access, including cross cluster
        Arrays.asList(".monitoring-" + randomAlphaOfLength(randomIntBetween(0, 13))).forEach((index) -> {
            logger.info("index name [{}]", index);
            assertThat(kibanaRole.indices().allowedIndicesMatcher("indices:foo").test(mockIndexAbstraction(index)), is(false));
            assertThat(kibanaRole.indices().allowedIndicesMatcher("indices:bar").test(mockIndexAbstraction(index)), is(false));
            assertThat(
                kibanaRole.indices().allowedIndicesMatcher(TransportDeleteIndexAction.TYPE.name()).test(mockIndexAbstraction(index)),
                is(false)
            );
            assertThat(
                kibanaRole.indices().allowedIndicesMatcher(TransportCreateIndexAction.TYPE.name()).test(mockIndexAbstraction(index)),
                is(false)
            );
            assertThat(kibanaRole.indices().allowedIndicesMatcher(TransportIndexAction.NAME).test(mockIndexAbstraction(index)), is(false));
            assertThat(kibanaRole.indices().allowedIndicesMatcher(TransportDeleteAction.NAME).test(mockIndexAbstraction(index)), is(false));
            assertThat(
                kibanaRole.indices().allowedIndicesMatcher(TransportUpdateSettingsAction.TYPE.name()).test(mockIndexAbstraction(index)),
                is(false)
            );
            assertThat(
                kibanaRole.indices().allowedIndicesMatcher(TransportSearchAction.TYPE.name()).test(mockIndexAbstraction(index)),
                is(true)
            );
            assertThat(
                kibanaRole.indices().allowedIndicesMatcher(TransportMultiSearchAction.TYPE.name()).test(mockIndexAbstraction(index)),
                is(true)
            );
            assertThat(
                kibanaRole.indices().allowedIndicesMatcher(TransportGetAction.TYPE.name()).test(mockIndexAbstraction(index)),
                is(true)
            );
            assertThat(kibanaRole.indices().allowedIndicesMatcher(READ_CROSS_CLUSTER_NAME).test(mockIndexAbstraction(index)), is(true));
        });

        // read-only index access, excluding cross cluster
        Arrays.asList(
            ".ml-anomalies-" + randomAlphaOfLength(randomIntBetween(0, 13)),
            ".ml-stats-" + randomAlphaOfLength(randomIntBetween(0, 13))
        ).forEach((index) -> {
            logger.trace("index name [{}]", index);
            assertThat(kibanaRole.indices().allowedIndicesMatcher("indices:foo").test(mockIndexAbstraction(index)), is(false));
            assertThat(kibanaRole.indices().allowedIndicesMatcher("indices:bar").test(mockIndexAbstraction(index)), is(false));
            assertThat(
                kibanaRole.indices().allowedIndicesMatcher(TransportDeleteIndexAction.TYPE.name()).test(mockIndexAbstraction(index)),
                is(false)
            );
            assertThat(
                kibanaRole.indices().allowedIndicesMatcher(TransportCreateIndexAction.TYPE.name()).test(mockIndexAbstraction(index)),
                is(false)
            );
            assertThat(kibanaRole.indices().allowedIndicesMatcher(TransportIndexAction.NAME).test(mockIndexAbstraction(index)), is(false));
            assertThat(kibanaRole.indices().allowedIndicesMatcher(TransportDeleteAction.NAME).test(mockIndexAbstraction(index)), is(false));
            assertThat(
                kibanaRole.indices().allowedIndicesMatcher(TransportUpdateSettingsAction.TYPE.name()).test(mockIndexAbstraction(index)),
                is(false)
            );
            assertThat(
                kibanaRole.indices().allowedIndicesMatcher(TransportSearchAction.TYPE.name()).test(mockIndexAbstraction(index)),
                is(true)
            );
            assertThat(
                kibanaRole.indices().allowedIndicesMatcher(TransportMultiSearchAction.TYPE.name()).test(mockIndexAbstraction(index)),
                is(true)
            );
            assertThat(
                kibanaRole.indices().allowedIndicesMatcher(TransportGetAction.TYPE.name()).test(mockIndexAbstraction(index)),
                is(true)
            );
            assertThat(kibanaRole.indices().allowedIndicesMatcher(READ_CROSS_CLUSTER_NAME).test(mockIndexAbstraction(index)), is(false));
        });

        // read/write index access, excluding cross cluster
        Arrays.asList(
            ".ml-annotations-" + randomAlphaOfLength(randomIntBetween(0, 13)),
            ".ml-notifications-" + randomAlphaOfLength(randomIntBetween(0, 13))
        ).forEach((index) -> {
            logger.trace("index name [{}]", index);
            assertThat(kibanaRole.indices().allowedIndicesMatcher("indices:foo").test(mockIndexAbstraction(index)), is(false));
            assertThat(kibanaRole.indices().allowedIndicesMatcher("indices:bar").test(mockIndexAbstraction(index)), is(false));
            assertThat(
                kibanaRole.indices().allowedIndicesMatcher(TransportDeleteIndexAction.TYPE.name()).test(mockIndexAbstraction(index)),
                is(false)
            );
            assertThat(
                kibanaRole.indices().allowedIndicesMatcher(TransportCreateIndexAction.TYPE.name()).test(mockIndexAbstraction(index)),
                is(false)
            );
            assertThat(kibanaRole.indices().allowedIndicesMatcher(TransportIndexAction.NAME).test(mockIndexAbstraction(index)), is(true));
            assertThat(kibanaRole.indices().allowedIndicesMatcher(TransportDeleteAction.NAME).test(mockIndexAbstraction(index)), is(true));
            assertThat(
                kibanaRole.indices().allowedIndicesMatcher(TransportUpdateSettingsAction.TYPE.name()).test(mockIndexAbstraction(index)),
                is(false)
            );
            assertThat(
                kibanaRole.indices().allowedIndicesMatcher(TransportSearchAction.TYPE.name()).test(mockIndexAbstraction(index)),
                is(true)
            );
            assertThat(
                kibanaRole.indices().allowedIndicesMatcher(TransportMultiSearchAction.TYPE.name()).test(mockIndexAbstraction(index)),
                is(true)
            );
            assertThat(
                kibanaRole.indices().allowedIndicesMatcher(TransportGetAction.TYPE.name()).test(mockIndexAbstraction(index)),
                is(true)
            );
            assertThat(kibanaRole.indices().allowedIndicesMatcher(READ_CROSS_CLUSTER_NAME).test(mockIndexAbstraction(index)), is(false));
        });

        // read-only indices for APM telemetry
        Arrays.asList("apm-" + randomAlphaOfLength(randomIntBetween(0, 13))).forEach((index) -> {
            assertThat(kibanaRole.indices().allowedIndicesMatcher("indices:foo").test(mockIndexAbstraction(index)), is(false));
            assertThat(kibanaRole.indices().allowedIndicesMatcher("indices:bar").test(mockIndexAbstraction(index)), is(false));
            assertThat(
                kibanaRole.indices().allowedIndicesMatcher(TransportDeleteIndexAction.TYPE.name()).test(mockIndexAbstraction(index)),
                is(false)
            );
            assertThat(kibanaRole.indices().allowedIndicesMatcher(GetIndexAction.NAME).test(mockIndexAbstraction(index)), is(true));
            assertThat(
                kibanaRole.indices().allowedIndicesMatcher(TransportCreateIndexAction.TYPE.name()).test(mockIndexAbstraction(index)),
                is(false)
            );
            assertThat(kibanaRole.indices().allowedIndicesMatcher(TransportIndexAction.NAME).test(mockIndexAbstraction(index)), is(false));
            assertThat(kibanaRole.indices().allowedIndicesMatcher(TransportDeleteAction.NAME).test(mockIndexAbstraction(index)), is(false));
            assertThat(
                kibanaRole.indices().allowedIndicesMatcher(TransportUpdateSettingsAction.TYPE.name()).test(mockIndexAbstraction(index)),
                is(false)
            );
            assertThat(
                kibanaRole.indices().allowedIndicesMatcher(TransportSearchAction.TYPE.name()).test(mockIndexAbstraction(index)),
                is(true)
            );
            assertThat(
                kibanaRole.indices().allowedIndicesMatcher(TransportMultiSearchAction.TYPE.name()).test(mockIndexAbstraction(index)),
                is(true)
            );
            assertThat(
                kibanaRole.indices().allowedIndicesMatcher(TransportGetAction.TYPE.name()).test(mockIndexAbstraction(index)),
                is(true)
            );
            assertThat(kibanaRole.indices().allowedIndicesMatcher(READ_CROSS_CLUSTER_NAME).test(mockIndexAbstraction(index)), is(true));
        });

        // read-only indices for APM telemetry under Fleet
        Arrays.asList(
            "traces-apm-" + randomAlphaOfLength(randomIntBetween(0, 13)),
            "traces-apm." + randomAlphaOfLength(randomIntBetween(0, 13)),
            "logs-apm." + randomAlphaOfLength(randomIntBetween(0, 13)),
            "metrics-apm." + randomAlphaOfLength(randomIntBetween(0, 13))
        ).forEach((index) -> {
            assertThat(kibanaRole.indices().allowedIndicesMatcher("indices:foo").test(mockIndexAbstraction(index)), is(false));
            assertThat(kibanaRole.indices().allowedIndicesMatcher("indices:bar").test(mockIndexAbstraction(index)), is(false));
            assertThat(kibanaRole.indices().allowedIndicesMatcher(GetIndexAction.NAME).test(mockIndexAbstraction(index)), is(true));
            assertThat(
                kibanaRole.indices().allowedIndicesMatcher(TransportCreateIndexAction.TYPE.name()).test(mockIndexAbstraction(index)),
                is(false)
            );
            assertThat(kibanaRole.indices().allowedIndicesMatcher(TransportIndexAction.NAME).test(mockIndexAbstraction(index)), is(false));
            assertThat(kibanaRole.indices().allowedIndicesMatcher(TransportDeleteAction.NAME).test(mockIndexAbstraction(index)), is(false));
            assertThat(
                kibanaRole.indices().allowedIndicesMatcher(TransportSearchAction.TYPE.name()).test(mockIndexAbstraction(index)),
                is(true)
            );
            assertThat(
                kibanaRole.indices().allowedIndicesMatcher(TransportMultiSearchAction.TYPE.name()).test(mockIndexAbstraction(index)),
                is(true)
            );
            assertThat(
                kibanaRole.indices().allowedIndicesMatcher(TransportGetAction.TYPE.name()).test(mockIndexAbstraction(index)),
                is(true)
            );
            assertThat(kibanaRole.indices().allowedIndicesMatcher(READ_CROSS_CLUSTER_NAME).test(mockIndexAbstraction(index)), is(true));
        });

        // read-only indices for Endpoint diagnostic information
        Arrays.asList(".logs-endpoint.diagnostic.collection-" + randomAlphaOfLength(randomIntBetween(0, 13))).forEach((index) -> {
            assertThat(kibanaRole.indices().allowedIndicesMatcher("indices:foo").test(mockIndexAbstraction(index)), is(false));
            assertThat(kibanaRole.indices().allowedIndicesMatcher("indices:bar").test(mockIndexAbstraction(index)), is(false));
            assertThat(kibanaRole.indices().allowedIndicesMatcher(GetIndexAction.NAME).test(mockIndexAbstraction(index)), is(true));
            assertThat(
                kibanaRole.indices().allowedIndicesMatcher(TransportCreateIndexAction.TYPE.name()).test(mockIndexAbstraction(index)),
                is(true)
            );
            assertThat(kibanaRole.indices().allowedIndicesMatcher(TransportIndexAction.NAME).test(mockIndexAbstraction(index)), is(false));
            assertThat(kibanaRole.indices().allowedIndicesMatcher(TransportDeleteAction.NAME).test(mockIndexAbstraction(index)), is(false));
            assertThat(
                kibanaRole.indices().allowedIndicesMatcher(TransportSearchAction.TYPE.name()).test(mockIndexAbstraction(index)),
                is(true)
            );
            assertThat(
                kibanaRole.indices().allowedIndicesMatcher(TransportMultiSearchAction.TYPE.name()).test(mockIndexAbstraction(index)),
                is(true)
            );
            assertThat(
                kibanaRole.indices().allowedIndicesMatcher(TransportGetAction.TYPE.name()).test(mockIndexAbstraction(index)),
                is(true)
            );
            assertThat(kibanaRole.indices().allowedIndicesMatcher(READ_CROSS_CLUSTER_NAME).test(mockIndexAbstraction(index)), is(false));

            // Privileges needed for Fleet package upgrades
            assertThat(
                kibanaRole.indices().allowedIndicesMatcher(TransportUpdateSettingsAction.TYPE.name()).test(mockIndexAbstraction(index)),
                is(true)
            );
            assertThat(
                kibanaRole.indices().allowedIndicesMatcher(TransportPutMappingAction.TYPE.name()).test(mockIndexAbstraction(index)),
                is(true)
            );
            assertThat(kibanaRole.indices().allowedIndicesMatcher(RolloverAction.NAME).test(mockIndexAbstraction(index)), is(true));
            // Privileges needed for installing current ILM policy with delete action
            assertThat(
                kibanaRole.indices().allowedIndicesMatcher(TransportDeleteIndexAction.TYPE.name()).test(mockIndexAbstraction(index)),
                is(true)
            );
        });

        // read-only indices for Endpoint events (to build timelines)
        Arrays.asList("logs-endpoint.events.process-default-" + randomAlphaOfLength(randomIntBetween(0, 13))).forEach((index) -> {
            final IndexAbstraction indexAbstraction = mockIndexAbstraction(index);
            assertThat(kibanaRole.indices().allowedIndicesMatcher("indices:foo").test(indexAbstraction), is(false));
            assertThat(kibanaRole.indices().allowedIndicesMatcher("indices:bar").test(indexAbstraction), is(false));
            assertThat(
                kibanaRole.indices().allowedIndicesMatcher(TransportDeleteIndexAction.TYPE.name()).test(indexAbstraction),
                is(false)
            );
            assertThat(kibanaRole.indices().allowedIndicesMatcher(GetIndexAction.NAME).test(indexAbstraction), is(true));
            assertThat(
                kibanaRole.indices().allowedIndicesMatcher(TransportCreateIndexAction.TYPE.name()).test(indexAbstraction),
                is(false)
            );
            assertThat(kibanaRole.indices().allowedIndicesMatcher(TransportIndexAction.NAME).test(indexAbstraction), is(false));
            assertThat(kibanaRole.indices().allowedIndicesMatcher(TransportDeleteAction.NAME).test(indexAbstraction), is(false));
            assertThat(kibanaRole.indices().allowedIndicesMatcher(TransportSearchAction.TYPE.name()).test(indexAbstraction), is(true));
            assertThat(kibanaRole.indices().allowedIndicesMatcher(TransportMultiSearchAction.TYPE.name()).test(indexAbstraction), is(true));
            assertThat(kibanaRole.indices().allowedIndicesMatcher(TransportGetAction.TYPE.name()).test(indexAbstraction), is(true));
            assertThat(kibanaRole.indices().allowedIndicesMatcher(READ_CROSS_CLUSTER_NAME).test(indexAbstraction), is(false));
            assertThat(
                kibanaRole.indices().allowedIndicesMatcher(TransportUpdateSettingsAction.TYPE.name()).test(indexAbstraction),
                is(true)
            );
            assertThat(kibanaRole.indices().allowedIndicesMatcher(TransportPutMappingAction.TYPE.name()).test(indexAbstraction), is(true));
            assertThat(kibanaRole.indices().allowedIndicesMatcher(RolloverAction.NAME).test(indexAbstraction), is(true));
        });

        // read-only indices for Endpoint events (to build timelines)
        Arrays.asList("logs-endpoint.events.network-default-" + randomAlphaOfLength(randomIntBetween(0, 13))).forEach((index) -> {
            final IndexAbstraction indexAbstraction = mockIndexAbstraction(index);
            assertThat(kibanaRole.indices().allowedIndicesMatcher("indices:foo").test(indexAbstraction), is(false));
            assertThat(kibanaRole.indices().allowedIndicesMatcher("indices:bar").test(indexAbstraction), is(false));
            assertThat(
                kibanaRole.indices().allowedIndicesMatcher(TransportDeleteIndexAction.TYPE.name()).test(indexAbstraction),
                is(false)
            );
            assertThat(kibanaRole.indices().allowedIndicesMatcher(GetIndexAction.NAME).test(indexAbstraction), is(true));
            assertThat(
                kibanaRole.indices().allowedIndicesMatcher(TransportCreateIndexAction.TYPE.name()).test(indexAbstraction),
                is(false)
            );
            assertThat(kibanaRole.indices().allowedIndicesMatcher(TransportIndexAction.NAME).test(indexAbstraction), is(false));
            assertThat(kibanaRole.indices().allowedIndicesMatcher(TransportDeleteAction.NAME).test(indexAbstraction), is(false));
            assertThat(kibanaRole.indices().allowedIndicesMatcher(TransportSearchAction.TYPE.name()).test(indexAbstraction), is(true));
            assertThat(kibanaRole.indices().allowedIndicesMatcher(TransportMultiSearchAction.TYPE.name()).test(indexAbstraction), is(true));
            assertThat(kibanaRole.indices().allowedIndicesMatcher(TransportGetAction.TYPE.name()).test(indexAbstraction), is(true));
            assertThat(kibanaRole.indices().allowedIndicesMatcher(READ_CROSS_CLUSTER_NAME).test(indexAbstraction), is(false));
            assertThat(
                kibanaRole.indices().allowedIndicesMatcher(TransportUpdateSettingsAction.TYPE.name()).test(indexAbstraction),
                is(true)
            );
            assertThat(kibanaRole.indices().allowedIndicesMatcher(TransportPutMappingAction.TYPE.name()).test(indexAbstraction), is(true));
            assertThat(kibanaRole.indices().allowedIndicesMatcher(RolloverAction.NAME).test(indexAbstraction), is(true));
        });

        Arrays.asList(
            ".fleet-agents",
            ".fleet-actions",
            ".fleet-enrollment-api-keys",
            ".fleet-policies",
            ".fleet-actions-results",
            ".fleet-servers",
            ".fleet-fileds"
        ).forEach(index -> assertAllIndicesAccessAllowed(kibanaRole, index));

        final IndexAbstraction dotFleetSecretsIndex = mockIndexAbstraction(".fleet-secrets");
        assertThat(kibanaRole.indices().allowedIndicesMatcher("indices:foo").test(dotFleetSecretsIndex), is(false));
        assertThat(kibanaRole.indices().allowedIndicesMatcher("indices:bar").test(dotFleetSecretsIndex), is(false));
        assertThat(kibanaRole.indices().allowedIndicesMatcher(GetIndexAction.NAME).test(dotFleetSecretsIndex), is(true));
        assertThat(kibanaRole.indices().allowedIndicesMatcher(TransportCreateIndexAction.TYPE.name()).test(dotFleetSecretsIndex), is(true));
        assertThat(kibanaRole.indices().allowedIndicesMatcher(TransportIndexAction.NAME).test(dotFleetSecretsIndex), is(true));
        assertThat(kibanaRole.indices().allowedIndicesMatcher(TransportDeleteAction.NAME).test(dotFleetSecretsIndex), is(true));
        assertThat(kibanaRole.indices().allowedIndicesMatcher(TransportSearchAction.TYPE.name()).test(dotFleetSecretsIndex), is(false));
        assertThat(
            kibanaRole.indices().allowedIndicesMatcher(TransportMultiSearchAction.TYPE.name()).test(dotFleetSecretsIndex),
            is(false)
        );
        assertThat(kibanaRole.indices().allowedIndicesMatcher(TransportGetAction.TYPE.name()).test(dotFleetSecretsIndex), is(false));
        assertThat(
            kibanaRole.indices().allowedIndicesMatcher(TransportUpdateSettingsAction.TYPE.name()).test(dotFleetSecretsIndex),
            is(false)
        );

        assertThat(kibanaRole.cluster().check("cluster:admin/fleet/secrets/get", request, authentication), is(false));
        assertThat(kibanaRole.cluster().check("cluster:admin/fleet/secrets/post", request, authentication), is(true));
        assertThat(kibanaRole.cluster().check("cluster:admin/fleet/secrets/delete", request, authentication), is(true));

        // read-only indices for Fleet telemetry
        Arrays.asList("logs-elastic_agent-default", "logs-elastic_agent.fleet_server-default").forEach((index) -> {
            assertThat(kibanaRole.indices().allowedIndicesMatcher("indices:foo").test(mockIndexAbstraction(index)), is(false));
            assertThat(kibanaRole.indices().allowedIndicesMatcher("indices:bar").test(mockIndexAbstraction(index)), is(false));
            assertThat(kibanaRole.indices().allowedIndicesMatcher(GetIndexAction.NAME).test(mockIndexAbstraction(index)), is(true));
            assertThat(
                kibanaRole.indices().allowedIndicesMatcher(TransportCreateIndexAction.TYPE.name()).test(mockIndexAbstraction(index)),
                is(false)
            );
            assertThat(kibanaRole.indices().allowedIndicesMatcher(TransportIndexAction.NAME).test(mockIndexAbstraction(index)), is(false));
            assertThat(kibanaRole.indices().allowedIndicesMatcher(TransportDeleteAction.NAME).test(mockIndexAbstraction(index)), is(false));
            assertThat(
                kibanaRole.indices().allowedIndicesMatcher(TransportSearchAction.TYPE.name()).test(mockIndexAbstraction(index)),
                is(true)
            );
            assertThat(
                kibanaRole.indices().allowedIndicesMatcher(TransportMultiSearchAction.TYPE.name()).test(mockIndexAbstraction(index)),
                is(true)
            );
            assertThat(
                kibanaRole.indices().allowedIndicesMatcher(TransportGetAction.TYPE.name()).test(mockIndexAbstraction(index)),
                is(true)
            );
        });

        // Elastic Defend internal index for response actions results
        Arrays.asList(".logs-endpoint.action.responses-" + randomAlphaOfLength(randomIntBetween(0, 13))).forEach((index) -> {
            final IndexAbstraction indexAbstraction = mockIndexAbstraction(index);
            assertThat(kibanaRole.indices().allowedIndicesMatcher("indices:foo").test(indexAbstraction), is(false));
            assertThat(kibanaRole.indices().allowedIndicesMatcher("indices:bar").test(indexAbstraction), is(false));
            assertThat(
                kibanaRole.indices().allowedIndicesMatcher(TransportDeleteIndexAction.TYPE.name()).test(indexAbstraction),
                is(false)
            );
            assertThat(kibanaRole.indices().allowedIndicesMatcher(GetIndexAction.NAME).test(indexAbstraction), is(true));
            assertThat(kibanaRole.indices().allowedIndicesMatcher(TransportCreateIndexAction.TYPE.name()).test(indexAbstraction), is(true));
            assertThat(kibanaRole.indices().allowedIndicesMatcher(TransportIndexAction.NAME).test(indexAbstraction), is(true));
            assertThat(kibanaRole.indices().allowedIndicesMatcher(TransportDeleteAction.NAME).test(indexAbstraction), is(true));
            assertThat(kibanaRole.indices().allowedIndicesMatcher(TransportSearchAction.TYPE.name()).test(indexAbstraction), is(true));
            assertThat(kibanaRole.indices().allowedIndicesMatcher(TransportMultiSearchAction.TYPE.name()).test(indexAbstraction), is(true));
            assertThat(kibanaRole.indices().allowedIndicesMatcher(TransportGetAction.TYPE.name()).test(indexAbstraction), is(true));
            assertThat(kibanaRole.indices().allowedIndicesMatcher(READ_CROSS_CLUSTER_NAME).test(indexAbstraction), is(false));
            assertThat(
                kibanaRole.indices().allowedIndicesMatcher(TransportUpdateSettingsAction.TYPE.name()).test(indexAbstraction),
                is(true)
            );
            assertThat(kibanaRole.indices().allowedIndicesMatcher(TransportPutMappingAction.TYPE.name()).test(indexAbstraction), is(true));
            assertThat(kibanaRole.indices().allowedIndicesMatcher(RolloverAction.NAME).test(indexAbstraction), is(true));
        });

        Arrays.asList(".logs-osquery_manager.action.responses-" + randomAlphaOfLength(randomIntBetween(0, 13))).forEach((index) -> {
            final IndexAbstraction indexAbstraction = mockIndexAbstraction(index);
            assertThat(kibanaRole.indices().allowedIndicesMatcher("indices:foo").test(indexAbstraction), is(false));
            assertThat(kibanaRole.indices().allowedIndicesMatcher("indices:bar").test(indexAbstraction), is(false));
            assertThat(
                kibanaRole.indices().allowedIndicesMatcher(TransportDeleteIndexAction.TYPE.name()).test(indexAbstraction),
                is(false)
            );
            assertThat(kibanaRole.indices().allowedIndicesMatcher(GetIndexAction.NAME).test(indexAbstraction), is(true));
            assertThat(kibanaRole.indices().allowedIndicesMatcher(TransportCreateIndexAction.TYPE.name()).test(indexAbstraction), is(true));
            assertThat(kibanaRole.indices().allowedIndicesMatcher(TransportIndexAction.NAME).test(indexAbstraction), is(true));
            assertThat(kibanaRole.indices().allowedIndicesMatcher(TransportDeleteAction.NAME).test(indexAbstraction), is(true));
            assertThat(kibanaRole.indices().allowedIndicesMatcher(TransportSearchAction.TYPE.name()).test(indexAbstraction), is(true));
            assertThat(kibanaRole.indices().allowedIndicesMatcher(TransportMultiSearchAction.TYPE.name()).test(indexAbstraction), is(true));
            assertThat(kibanaRole.indices().allowedIndicesMatcher(TransportGetAction.TYPE.name()).test(indexAbstraction), is(true));
            assertThat(kibanaRole.indices().allowedIndicesMatcher(READ_CROSS_CLUSTER_NAME).test(indexAbstraction), is(false));
            assertThat(
                kibanaRole.indices().allowedIndicesMatcher(TransportUpdateSettingsAction.TYPE.name()).test(indexAbstraction),
                is(true)
            );
            assertThat(kibanaRole.indices().allowedIndicesMatcher(TransportPutMappingAction.TYPE.name()).test(indexAbstraction), is(true));
            assertThat(kibanaRole.indices().allowedIndicesMatcher(RolloverAction.NAME).test(indexAbstraction), is(true));
        });

        Arrays.asList("logs-osquery_manager.action.responses-" + randomAlphaOfLength(randomIntBetween(0, 13))).forEach((index) -> {
            final IndexAbstraction indexAbstraction = mockIndexAbstraction(index);
            assertThat(kibanaRole.indices().allowedIndicesMatcher("indices:foo").test(indexAbstraction), is(false));
            assertThat(kibanaRole.indices().allowedIndicesMatcher("indices:bar").test(indexAbstraction), is(false));
            assertThat(
                kibanaRole.indices().allowedIndicesMatcher(TransportDeleteIndexAction.TYPE.name()).test(indexAbstraction),
                is(false)
            );
            assertThat(kibanaRole.indices().allowedIndicesMatcher(GetIndexAction.NAME).test(indexAbstraction), is(true));
            assertThat(
                kibanaRole.indices().allowedIndicesMatcher(TransportCreateIndexAction.TYPE.name()).test(indexAbstraction),
                is(false)
            );
            assertThat(kibanaRole.indices().allowedIndicesMatcher(TransportIndexAction.NAME).test(indexAbstraction), is(false));
            assertThat(kibanaRole.indices().allowedIndicesMatcher(TransportDeleteAction.NAME).test(indexAbstraction), is(false));
            assertThat(kibanaRole.indices().allowedIndicesMatcher(TransportSearchAction.TYPE.name()).test(indexAbstraction), is(true));
            assertThat(kibanaRole.indices().allowedIndicesMatcher(TransportMultiSearchAction.TYPE.name()).test(indexAbstraction), is(true));
            assertThat(kibanaRole.indices().allowedIndicesMatcher(TransportGetAction.TYPE.name()).test(indexAbstraction), is(true));
            assertThat(kibanaRole.indices().allowedIndicesMatcher(READ_CROSS_CLUSTER_NAME).test(indexAbstraction), is(false));
            assertThat(
                kibanaRole.indices().allowedIndicesMatcher(TransportUpdateSettingsAction.TYPE.name()).test(indexAbstraction),
                is(true)
            );
            assertThat(kibanaRole.indices().allowedIndicesMatcher(TransportPutMappingAction.TYPE.name()).test(indexAbstraction), is(true));
            assertThat(kibanaRole.indices().allowedIndicesMatcher(RolloverAction.NAME).test(indexAbstraction), is(true));
        });

        Arrays.asList("logs-osquery_manager.result-" + randomAlphaOfLength(randomIntBetween(0, 13))).forEach((osqIndex) -> {
            final IndexAbstraction indexAbstraction = mockIndexAbstraction(osqIndex);
            assertThat(kibanaRole.indices().allowedIndicesMatcher("indices:foo").test(indexAbstraction), is(false));
            assertThat(kibanaRole.indices().allowedIndicesMatcher("indices:bar").test(indexAbstraction), is(false));
            assertThat(
                kibanaRole.indices().allowedIndicesMatcher(TransportDeleteIndexAction.TYPE.name()).test(indexAbstraction),
                is(false)
            );
            assertThat(kibanaRole.indices().allowedIndicesMatcher(GetIndexAction.NAME).test(indexAbstraction), is(true));
            assertThat(
                kibanaRole.indices().allowedIndicesMatcher(TransportCreateIndexAction.TYPE.name()).test(indexAbstraction),
                is(false)
            );
            assertThat(kibanaRole.indices().allowedIndicesMatcher(TransportIndexAction.NAME).test(indexAbstraction), is(false));
            assertThat(kibanaRole.indices().allowedIndicesMatcher(TransportDeleteAction.NAME).test(indexAbstraction), is(false));
            assertThat(kibanaRole.indices().allowedIndicesMatcher(TransportSearchAction.TYPE.name()).test(indexAbstraction), is(true));
            assertThat(kibanaRole.indices().allowedIndicesMatcher(TransportMultiSearchAction.TYPE.name()).test(indexAbstraction), is(true));
            assertThat(kibanaRole.indices().allowedIndicesMatcher(TransportGetAction.TYPE.name()).test(indexAbstraction), is(true));
            assertThat(kibanaRole.indices().allowedIndicesMatcher(READ_CROSS_CLUSTER_NAME).test(indexAbstraction), is(false));
            assertThat(
                kibanaRole.indices().allowedIndicesMatcher(TransportUpdateSettingsAction.TYPE.name()).test(indexAbstraction),
                is(true)
            );
            assertThat(kibanaRole.indices().allowedIndicesMatcher(TransportPutMappingAction.TYPE.name()).test(indexAbstraction), is(true));
            assertThat(kibanaRole.indices().allowedIndicesMatcher(RolloverAction.NAME).test(indexAbstraction), is(true));
        });

        // Tests for third-party agent indices that `kibana_system` has only `read` access
        Arrays.asList(
            "logs-sentinel_one." + randomAlphaOfLength(randomIntBetween(0, 13)),
            "logs-crowdstrike." + randomAlphaOfLength(randomIntBetween(0, 13)),
            "logs-microsoft_defender_endpoint." + randomAlphaOfLength(randomIntBetween(0, 13)),
            "logs-m365_defender." + randomAlphaOfLength(randomIntBetween(0, 13))
        ).forEach((index) -> {
            final IndexAbstraction indexAbstraction = mockIndexAbstraction(index);
            assertThat(kibanaRole.indices().allowedIndicesMatcher("indices:foo").test(indexAbstraction), is(false));
            assertThat(kibanaRole.indices().allowedIndicesMatcher("indices:bar").test(indexAbstraction), is(false));
            assertThat(
                kibanaRole.indices().allowedIndicesMatcher(TransportDeleteIndexAction.TYPE.name()).test(indexAbstraction),
                is(false)
            );
            assertThat(kibanaRole.indices().allowedIndicesMatcher(GetIndexAction.NAME).test(indexAbstraction), is(true));
            assertThat(
                kibanaRole.indices().allowedIndicesMatcher(TransportCreateIndexAction.TYPE.name()).test(indexAbstraction),
                is(false)
            );
            assertThat(kibanaRole.indices().allowedIndicesMatcher(TransportIndexAction.NAME).test(indexAbstraction), is(false));
            assertThat(kibanaRole.indices().allowedIndicesMatcher(TransportDeleteAction.NAME).test(indexAbstraction), is(false));
            assertThat(kibanaRole.indices().allowedIndicesMatcher(TransportSearchAction.TYPE.name()).test(indexAbstraction), is(true));
            assertThat(kibanaRole.indices().allowedIndicesMatcher(TransportMultiSearchAction.TYPE.name()).test(indexAbstraction), is(true));
            assertThat(kibanaRole.indices().allowedIndicesMatcher(TransportGetAction.TYPE.name()).test(indexAbstraction), is(true));
            assertThat(kibanaRole.indices().allowedIndicesMatcher(READ_CROSS_CLUSTER_NAME).test(indexAbstraction), is(false));
            assertThat(
                kibanaRole.indices().allowedIndicesMatcher(TransportUpdateSettingsAction.TYPE.name()).test(indexAbstraction),
                is(true)
            );
            assertThat(kibanaRole.indices().allowedIndicesMatcher(TransportPutMappingAction.TYPE.name()).test(indexAbstraction), is(true));
            assertThat(kibanaRole.indices().allowedIndicesMatcher(RolloverAction.NAME).test(indexAbstraction), is(true));
        });

        // Index for Endpoint specific actions
        Arrays.asList(".logs-endpoint.actions-" + randomAlphaOfLength(randomIntBetween(0, 13))).forEach((index) -> {
            final IndexAbstraction indexAbstraction = mockIndexAbstraction(index);
            assertThat(kibanaRole.indices().allowedIndicesMatcher("indices:foo").test(indexAbstraction), is(false));
            assertThat(kibanaRole.indices().allowedIndicesMatcher("indices:bar").test(indexAbstraction), is(false));
            assertThat(
                kibanaRole.indices().allowedIndicesMatcher(TransportDeleteIndexAction.TYPE.name()).test(indexAbstraction),
                is(false)
            );
            assertThat(kibanaRole.indices().allowedIndicesMatcher(GetIndexAction.NAME).test(indexAbstraction), is(true));
            assertThat(kibanaRole.indices().allowedIndicesMatcher(TransportCreateIndexAction.TYPE.name()).test(indexAbstraction), is(true));
            assertThat(kibanaRole.indices().allowedIndicesMatcher(TransportIndexAction.NAME).test(indexAbstraction), is(true));
            assertThat(kibanaRole.indices().allowedIndicesMatcher(TransportDeleteAction.NAME).test(indexAbstraction), is(true));
            assertThat(kibanaRole.indices().allowedIndicesMatcher(TransportSearchAction.TYPE.name()).test(indexAbstraction), is(true));
            assertThat(kibanaRole.indices().allowedIndicesMatcher(TransportMultiSearchAction.TYPE.name()).test(indexAbstraction), is(true));
            assertThat(kibanaRole.indices().allowedIndicesMatcher(TransportGetAction.TYPE.name()).test(indexAbstraction), is(true));
            assertThat(kibanaRole.indices().allowedIndicesMatcher(READ_CROSS_CLUSTER_NAME).test(indexAbstraction), is(false));
            assertThat(
                kibanaRole.indices().allowedIndicesMatcher(TransportUpdateSettingsAction.TYPE.name()).test(indexAbstraction),
                is(true)
            );
            assertThat(kibanaRole.indices().allowedIndicesMatcher(TransportPutMappingAction.TYPE.name()).test(indexAbstraction), is(true));
            assertThat(kibanaRole.indices().allowedIndicesMatcher(RolloverAction.NAME).test(indexAbstraction), is(true));
        });

        // read-only index for Endpoint specific heartbeats
        Arrays.asList(".logs-endpoint.heartbeat-" + randomAlphaOfLength(randomIntBetween(0, 13))).forEach((index) -> {
            final IndexAbstraction indexAbstraction = mockIndexAbstraction(index);
            assertThat(kibanaRole.indices().allowedIndicesMatcher("indices:foo").test(indexAbstraction), is(false));
            assertThat(kibanaRole.indices().allowedIndicesMatcher("indices:bar").test(indexAbstraction), is(false));
            assertThat(
                kibanaRole.indices().allowedIndicesMatcher(TransportDeleteIndexAction.TYPE.name()).test(indexAbstraction),
                is(false)
            );
            assertThat(kibanaRole.indices().allowedIndicesMatcher(GetIndexAction.NAME).test(indexAbstraction), is(true));
            assertThat(kibanaRole.indices().allowedIndicesMatcher(TransportCreateIndexAction.TYPE.name()).test(indexAbstraction), is(true));
            assertThat(kibanaRole.indices().allowedIndicesMatcher(TransportIndexAction.NAME).test(indexAbstraction), is(false));
            assertThat(kibanaRole.indices().allowedIndicesMatcher(TransportDeleteAction.NAME).test(indexAbstraction), is(false));
            assertThat(kibanaRole.indices().allowedIndicesMatcher(TransportSearchAction.TYPE.name()).test(indexAbstraction), is(true));
            assertThat(kibanaRole.indices().allowedIndicesMatcher(TransportMultiSearchAction.TYPE.name()).test(indexAbstraction), is(true));
            assertThat(kibanaRole.indices().allowedIndicesMatcher(TransportGetAction.TYPE.name()).test(indexAbstraction), is(true));
            assertThat(kibanaRole.indices().allowedIndicesMatcher(READ_CROSS_CLUSTER_NAME).test(indexAbstraction), is(false));
            assertThat(
                kibanaRole.indices().allowedIndicesMatcher(TransportUpdateSettingsAction.TYPE.name()).test(indexAbstraction),
                is(true)
            );
            assertThat(kibanaRole.indices().allowedIndicesMatcher(TransportPutMappingAction.TYPE.name()).test(indexAbstraction), is(true));
            assertThat(kibanaRole.indices().allowedIndicesMatcher(RolloverAction.NAME).test(indexAbstraction), is(true));
        });

        // index for Security Solution workflow insights
        Arrays.asList(".edr-workflow-insights-" + randomAlphaOfLength(randomIntBetween(0, 13))).forEach((index) -> {
            final IndexAbstraction indexAbstraction = mockIndexAbstraction(index);
            assertThat(kibanaRole.indices().allowedIndicesMatcher("indices:foo").test(indexAbstraction), is(false));
            assertThat(kibanaRole.indices().allowedIndicesMatcher("indices:bar").test(indexAbstraction), is(false));
            assertThat(kibanaRole.indices().allowedIndicesMatcher(TransportDeleteIndexAction.TYPE.name()).test(indexAbstraction), is(true));
            assertThat(kibanaRole.indices().allowedIndicesMatcher(GetIndexAction.NAME).test(indexAbstraction), is(true));
            assertThat(kibanaRole.indices().allowedIndicesMatcher(TransportCreateIndexAction.TYPE.name()).test(indexAbstraction), is(true));
            assertThat(kibanaRole.indices().allowedIndicesMatcher(TransportIndexAction.NAME).test(indexAbstraction), is(true));
            assertThat(kibanaRole.indices().allowedIndicesMatcher(TransportDeleteAction.NAME).test(indexAbstraction), is(true));
            assertThat(kibanaRole.indices().allowedIndicesMatcher(TransportSearchAction.TYPE.name()).test(indexAbstraction), is(true));
            assertThat(kibanaRole.indices().allowedIndicesMatcher(TransportMultiSearchAction.TYPE.name()).test(indexAbstraction), is(true));
            assertThat(kibanaRole.indices().allowedIndicesMatcher(TransportGetAction.TYPE.name()).test(indexAbstraction), is(true));
            assertThat(kibanaRole.indices().allowedIndicesMatcher(READ_CROSS_CLUSTER_NAME).test(indexAbstraction), is(false));
            assertThat(
                kibanaRole.indices().allowedIndicesMatcher(TransportUpdateSettingsAction.TYPE.name()).test(indexAbstraction),
                is(true)
            );
            assertThat(kibanaRole.indices().allowedIndicesMatcher(TransportPutMappingAction.TYPE.name()).test(indexAbstraction), is(true));
            assertThat(kibanaRole.indices().allowedIndicesMatcher(RolloverAction.NAME).test(indexAbstraction), is(true));
        });

        // Data telemetry reads mappings, metadata and stats of indices
        Arrays.asList(randomAlphaOfLengthBetween(8, 24), "packetbeat-*").forEach((index) -> {
            logger.info("index name [{}]", index);
            assertThat(kibanaRole.indices().allowedIndicesMatcher(IndicesStatsAction.NAME).test(mockIndexAbstraction(index)), is(true));
            assertViewIndexMetadata(kibanaRole, index);

            assertThat(kibanaRole.indices().allowedIndicesMatcher("indices:foo").test(mockIndexAbstraction(index)), is(false));
            assertThat(kibanaRole.indices().allowedIndicesMatcher("indices:bar").test(mockIndexAbstraction(index)), is(false));
            assertThat(
                kibanaRole.indices().allowedIndicesMatcher(TransportDeleteIndexAction.TYPE.name()).test(mockIndexAbstraction(index)),
                is(false)
            );
            assertThat(
                kibanaRole.indices().allowedIndicesMatcher(TransportCreateIndexAction.TYPE.name()).test(mockIndexAbstraction(index)),
                is(false)
            );
            assertThat(kibanaRole.indices().allowedIndicesMatcher(TransportIndexAction.NAME).test(mockIndexAbstraction(index)), is(false));
            assertThat(kibanaRole.indices().allowedIndicesMatcher(TransportDeleteAction.NAME).test(mockIndexAbstraction(index)), is(false));
            assertThat(
                kibanaRole.indices().allowedIndicesMatcher(TransportUpdateSettingsAction.TYPE.name()).test(mockIndexAbstraction(index)),
                is(false)
            );
            assertThat(
                kibanaRole.indices().allowedIndicesMatcher(TransportSearchAction.TYPE.name()).test(mockIndexAbstraction(index)),
                is(false)
            );
            assertThat(
                kibanaRole.indices().allowedIndicesMatcher(TransportMultiSearchAction.TYPE.name()).test(mockIndexAbstraction(index)),
                is(false)
            );
            assertThat(
                kibanaRole.indices().allowedIndicesMatcher(TransportGetAction.TYPE.name()).test(mockIndexAbstraction(index)),
                is(false)
            );
            assertThat(kibanaRole.indices().allowedIndicesMatcher(READ_CROSS_CLUSTER_NAME).test(mockIndexAbstraction(index)), is(false));
        });

        // Data telemetry does not have access to system indices that aren't specified
        List.of(".watches", ".geoip_databases", ".logstash", ".snapshot-blob-cache").forEach((index) -> {
            logger.info("index name [{}]", index);
            assertThat(kibanaRole.indices().allowedIndicesMatcher(GetIndexAction.NAME).test(mockIndexAbstraction(index)), is(false));
            assertThat(kibanaRole.indices().allowedIndicesMatcher(GetMappingsAction.NAME).test(mockIndexAbstraction(index)), is(false));
            assertThat(kibanaRole.indices().allowedIndicesMatcher(IndicesStatsAction.NAME).test(mockIndexAbstraction(index)), is(false));
            assertThat(kibanaRole.indices().allowedIndicesMatcher("indices:foo").test(mockIndexAbstraction(index)), is(false));
            assertThat(kibanaRole.indices().allowedIndicesMatcher("indices:bar").test(mockIndexAbstraction(index)), is(false));
            assertThat(kibanaRole.indices().allowedIndicesMatcher(READ_CROSS_CLUSTER_NAME).test(mockIndexAbstraction(index)), is(false));
        });

        // Data telemetry does not have access to security and async search
        TestRestrictedIndices.SAMPLE_RESTRICTED_NAMES.forEach((index) -> {
            logger.info("index name [{}]", index);
            assertThat(kibanaRole.indices().allowedIndicesMatcher(GetIndexAction.NAME).test(mockIndexAbstraction(index)), is(false));
            assertThat(kibanaRole.indices().allowedIndicesMatcher(GetMappingsAction.NAME).test(mockIndexAbstraction(index)), is(false));
            assertThat(kibanaRole.indices().allowedIndicesMatcher(IndicesStatsAction.NAME).test(mockIndexAbstraction(index)), is(false));
            assertThat(kibanaRole.indices().allowedIndicesMatcher("indices:foo").test(mockIndexAbstraction(index)), is(false));
            assertThat(kibanaRole.indices().allowedIndicesMatcher("indices:bar").test(mockIndexAbstraction(index)), is(false));
            assertThat(kibanaRole.indices().allowedIndicesMatcher(READ_CROSS_CLUSTER_NAME).test(mockIndexAbstraction(index)), is(false));
        });

        // read-only datastream for Endpoint policy responses
        Arrays.asList("metrics-endpoint.policy-" + randomAlphaOfLength(randomIntBetween(0, 13))).forEach((index) -> {
            final IndexAbstraction indexAbstraction = mockIndexAbstraction(index);
            assertThat(kibanaRole.indices().allowedIndicesMatcher("indices:foo").test(indexAbstraction), is(false));
            assertThat(kibanaRole.indices().allowedIndicesMatcher("indices:bar").test(indexAbstraction), is(false));
            assertThat(
                kibanaRole.indices().allowedIndicesMatcher(TransportDeleteIndexAction.TYPE.name()).test(indexAbstraction),
                is(false)
            );
            assertThat(kibanaRole.indices().allowedIndicesMatcher(GetIndexAction.NAME).test(indexAbstraction), is(true));
            assertThat(
                kibanaRole.indices().allowedIndicesMatcher(TransportCreateIndexAction.TYPE.name()).test(indexAbstraction),
                is(false)
            );
            assertThat(kibanaRole.indices().allowedIndicesMatcher(TransportIndexAction.NAME).test(indexAbstraction), is(false));
            assertThat(kibanaRole.indices().allowedIndicesMatcher(TransportDeleteAction.NAME).test(indexAbstraction), is(false));
            assertThat(kibanaRole.indices().allowedIndicesMatcher(TransportSearchAction.TYPE.name()).test(indexAbstraction), is(true));
            assertThat(kibanaRole.indices().allowedIndicesMatcher(TransportMultiSearchAction.TYPE.name()).test(indexAbstraction), is(true));
            assertThat(kibanaRole.indices().allowedIndicesMatcher(TransportGetAction.TYPE.name()).test(indexAbstraction), is(true));
            assertThat(kibanaRole.indices().allowedIndicesMatcher(READ_CROSS_CLUSTER_NAME).test(indexAbstraction), is(false));
            assertThat(
                kibanaRole.indices().allowedIndicesMatcher(TransportUpdateSettingsAction.TYPE.name()).test(indexAbstraction),
                is(true)
            );
            assertThat(kibanaRole.indices().allowedIndicesMatcher(TransportPutMappingAction.TYPE.name()).test(indexAbstraction), is(true));
            assertThat(kibanaRole.indices().allowedIndicesMatcher(RolloverAction.NAME).test(indexAbstraction), is(true));
        });

        // read-only datastream for Endpoint metrics
        Arrays.asList("metrics-endpoint.metrics-" + randomAlphaOfLength(randomIntBetween(0, 13))).forEach((index) -> {
            final IndexAbstraction indexAbstraction = mockIndexAbstraction(index);
            assertThat(kibanaRole.indices().allowedIndicesMatcher("indices:foo").test(indexAbstraction), is(false));
            assertThat(kibanaRole.indices().allowedIndicesMatcher("indices:bar").test(indexAbstraction), is(false));
            assertThat(
                kibanaRole.indices().allowedIndicesMatcher(TransportDeleteIndexAction.TYPE.name()).test(indexAbstraction),
                is(false)
            );
            assertThat(kibanaRole.indices().allowedIndicesMatcher(GetIndexAction.NAME).test(indexAbstraction), is(true));
            assertThat(
                kibanaRole.indices().allowedIndicesMatcher(TransportCreateIndexAction.TYPE.name()).test(indexAbstraction),
                is(false)
            );
            assertThat(kibanaRole.indices().allowedIndicesMatcher(TransportIndexAction.NAME).test(indexAbstraction), is(false));
            assertThat(kibanaRole.indices().allowedIndicesMatcher(TransportDeleteAction.NAME).test(indexAbstraction), is(false));
            assertThat(kibanaRole.indices().allowedIndicesMatcher(TransportSearchAction.TYPE.name()).test(indexAbstraction), is(true));
            assertThat(kibanaRole.indices().allowedIndicesMatcher(TransportMultiSearchAction.TYPE.name()).test(indexAbstraction), is(true));
            assertThat(kibanaRole.indices().allowedIndicesMatcher(TransportGetAction.TYPE.name()).test(indexAbstraction), is(true));
            assertThat(kibanaRole.indices().allowedIndicesMatcher(READ_CROSS_CLUSTER_NAME).test(indexAbstraction), is(false));
            assertThat(
                kibanaRole.indices().allowedIndicesMatcher(TransportUpdateSettingsAction.TYPE.name()).test(indexAbstraction),
                is(true)
            );
            assertThat(kibanaRole.indices().allowedIndicesMatcher(TransportPutMappingAction.TYPE.name()).test(indexAbstraction), is(true));
            assertThat(kibanaRole.indices().allowedIndicesMatcher(RolloverAction.NAME).test(indexAbstraction), is(true));
        });

        // Beats management index
        final String index = ".management-beats";
        assertThat(kibanaRole.indices().allowedIndicesMatcher("indices:foo").test(mockIndexAbstraction(index)), is(false));
        assertThat(kibanaRole.indices().allowedIndicesMatcher("indices:bar").test(mockIndexAbstraction(index)), is(false));
        assertThat(
            kibanaRole.indices().allowedIndicesMatcher(TransportDeleteIndexAction.TYPE.name()).test(mockIndexAbstraction(index)),
            is(false)
        );
        assertThat(
            kibanaRole.indices().allowedIndicesMatcher(TransportCreateIndexAction.TYPE.name()).test(mockIndexAbstraction(index)),
            is(true)
        );
        assertThat(kibanaRole.indices().allowedIndicesMatcher(TransportIndexAction.NAME).test(mockIndexAbstraction(index)), is(true));
        assertThat(kibanaRole.indices().allowedIndicesMatcher(TransportDeleteAction.NAME).test(mockIndexAbstraction(index)), is(true));
        assertThat(
            kibanaRole.indices().allowedIndicesMatcher(TransportUpdateSettingsAction.TYPE.name()).test(mockIndexAbstraction(index)),
            is(false)
        );
        assertThat(
            kibanaRole.indices().allowedIndicesMatcher(TransportSearchAction.TYPE.name()).test(mockIndexAbstraction(index)),
            is(true)
        );
        assertThat(
            kibanaRole.indices().allowedIndicesMatcher(TransportMultiSearchAction.TYPE.name()).test(mockIndexAbstraction(index)),
            is(true)
        );
        assertThat(kibanaRole.indices().allowedIndicesMatcher(TransportGetAction.TYPE.name()).test(mockIndexAbstraction(index)), is(true));
        assertThat(kibanaRole.indices().allowedIndicesMatcher(READ_CROSS_CLUSTER_NAME).test(mockIndexAbstraction(index)), is(false));

        assertNoAccessAllowed(kibanaRole, TestRestrictedIndices.SAMPLE_RESTRICTED_NAMES);
        assertNoAccessAllowed(kibanaRole, XPackPlugin.ASYNC_RESULTS_INDEX + randomAlphaOfLengthBetween(0, 2));

        // Fleet package upgrade
        // 1. Pipeline
        Arrays.asList(
            GetPipelineAction.NAME,
            PutPipelineTransportAction.TYPE.name(),
            DeletePipelineTransportAction.TYPE.name(),
            SimulatePipelineAction.NAME,
            "cluster:admin/ingest/pipeline/" + randomAlphaOfLengthBetween(3, 8)
        ).forEach(action -> assertThat(kibanaRole.cluster().check(action, request, authentication), is(true)));

        // 2. ILM
        Arrays.asList(
            ILMActions.START.name(),
            DeleteLifecycleAction.NAME,
            GetLifecycleAction.NAME,
            GetStatusAction.NAME,
            ILMActions.MOVE_TO_STEP.name(),
            ILMActions.PUT.name(),
            ILMActions.STOP.name(),
            "cluster:admin/ilm/" + randomAlphaOfLengthBetween(3, 8)
        ).forEach(action -> assertThat(kibanaRole.cluster().check(action, request, authentication), is(true)));

        // 3. Fleet data indices
        Arrays.asList(
            "logs-" + randomAlphaOfLengthBetween(3, 8),
            "metrics-" + randomAlphaOfLengthBetween(3, 8),
            "synthetics-" + randomAlphaOfLengthBetween(3, 8),
            "traces-" + randomAlphaOfLengthBetween(3, 8),
            // Hidden data indices for endpoint package
            ".logs-endpoint.action.responses-" + randomAlphaOfLengthBetween(3, 8),
            ".logs-endpoint.diagnostic.collection-" + randomAlphaOfLengthBetween(3, 8),
            ".logs-endpoint.actions-" + randomAlphaOfLengthBetween(3, 8),
            ".logs-endpoint.heartbeat-" + randomAlphaOfLengthBetween(3, 8),
            "profiling-" + randomAlphaOfLengthBetween(3, 8)
        ).forEach(indexName -> {
            logger.info("index name [{}]", indexName);
            final IndexAbstraction indexAbstraction = mockIndexAbstraction(indexName);
            assertThat(
                kibanaRole.indices().allowedIndicesMatcher(TransportUpdateSettingsAction.TYPE.name()).test(indexAbstraction),
                is(true)
            );
            assertThat(kibanaRole.indices().allowedIndicesMatcher(TransportPutMappingAction.TYPE.name()).test(indexAbstraction), is(true));
            assertThat(kibanaRole.indices().allowedIndicesMatcher(RolloverAction.NAME).test(indexAbstraction), is(true));
            assertThat(
                kibanaRole.indices().allowedIndicesMatcher("indices:admin/data_stream/lifecycle/put").test(indexAbstraction),
                is(true)
            );

            // Implied by the overall view_index_metadata and monitor privilege
            assertViewIndexMetadata(kibanaRole, indexName);
            assertThat(
                kibanaRole.indices().allowedIndicesMatcher("indices:monitor/" + randomAlphaOfLengthBetween(3, 8)).test(indexAbstraction),
                is(true)
            );

            final boolean isAlsoAutoCreateIndex = indexName.startsWith(".logs-endpoint.actions-")
                || indexName.startsWith(".logs-endpoint.action.responses-");

            final boolean isAlsoCreateIndex = indexName.startsWith(".logs-endpoint.actions-")
                || indexName.startsWith(".logs-endpoint.action.responses-")
                || indexName.startsWith(".logs-endpoint.diagnostic.collection-")
                || indexName.startsWith(".logs-endpoint.heartbeat-");

            assertThat(
                kibanaRole.indices().allowedIndicesMatcher(TransportCreateIndexAction.TYPE.name()).test(indexAbstraction),
                is(isAlsoCreateIndex)
            );
            assertThat(kibanaRole.indices().allowedIndicesMatcher(AutoCreateAction.NAME).test(indexAbstraction), is(isAlsoCreateIndex));
            assertThat(
                kibanaRole.indices().allowedIndicesMatcher(CreateDataStreamAction.NAME).test(indexAbstraction),
                is(isAlsoCreateIndex)
            );
            assertThat(
                kibanaRole.indices().allowedIndicesMatcher(TransportIndexAction.NAME).test(indexAbstraction),
                is(isAlsoAutoCreateIndex)
            );
            assertThat(
                kibanaRole.indices().allowedIndicesMatcher(TransportDeleteAction.NAME).test(indexAbstraction),
                is(isAlsoAutoCreateIndex)
            );

            // Endpoint diagnostic and actions data streams also have read access, all others should not.
            final boolean isAlsoReadIndex = indexName.startsWith(".logs-endpoint.diagnostic.collection-")
                || indexName.startsWith(".logs-endpoint.actions-")
                || indexName.startsWith(".logs-endpoint.action.responses-")
                || indexName.startsWith(".logs-endpoint.heartbeat-")
                || indexName.startsWith(".logs-osquery_manager.actions-");
            assertThat(
                kibanaRole.indices().allowedIndicesMatcher(TransportGetAction.TYPE.name()).test(indexAbstraction),
                is(isAlsoReadIndex)
            );
            assertThat(
                kibanaRole.indices().allowedIndicesMatcher(TransportSearchAction.TYPE.name()).test(indexAbstraction),
                is(isAlsoReadIndex)
            );
            assertThat(
                kibanaRole.indices().allowedIndicesMatcher(TransportMultiSearchAction.TYPE.name()).test(indexAbstraction),
                is(isAlsoReadIndex)
            );

            // Endpoint diagnostic, APM and Synthetics data streams also have an ILM policy with a delete action, all others should not.
            final boolean isAlsoIlmDeleteIndex = indexName.startsWith(".logs-endpoint.diagnostic.collection-")
                || indexName.startsWith("logs-apm-")
                || indexName.startsWith("logs-apm.")
                || indexName.startsWith("metrics-apm-")
                || indexName.startsWith("metrics-apm.")
                || indexName.startsWith("traces-apm-")
                || indexName.startsWith("traces-apm.")
                || indexName.startsWith("synthetics-http-*")
                || indexName.startsWith("synthetics-tcp-*")
                || indexName.startsWith("synthetics-icmp-*")
                || indexName.startsWith("synthetics-browser-*")
                || indexName.startsWith("synthetics-browser.network-*")
                || indexName.startsWith("synthetics-browser.screenshot-*")
                || indexName.startsWith("profiling-*");
            assertThat(
                kibanaRole.indices().allowedIndicesMatcher(TransportDeleteIndexAction.TYPE.name()).test(indexAbstraction),
                is(isAlsoIlmDeleteIndex)
            );
        });

        // 4. Transform for endpoint package
        Arrays.asList(
            PreviewTransformAction.NAME,
            DeleteTransformAction.NAME,
            GetTransformAction.NAME,
            GetTransformStatsAction.NAME,
            PutTransformAction.NAME,
            StartTransformAction.NAME,
            StopTransformAction.NAME,
            UpdateTransformAction.NAME,
            ValidateTransformAction.NAME,
            "cluster:admin/data_frame/" + randomAlphaOfLengthBetween(3, 8),
            "cluster:monitor/data_frame/" + randomAlphaOfLengthBetween(3, 8),
            "cluster:admin/transform/" + randomAlphaOfLengthBetween(3, 8),
            "cluster:monitor/transform/" + randomAlphaOfLengthBetween(3, 8)
        ).forEach(action -> assertThat(kibanaRole.cluster().check(action, request, authentication), is(true)));

        Arrays.asList(
            "metrics-endpoint.metadata_current_default",
            ".metrics-endpoint.metadata_current_default",
            ".metrics-endpoint.metadata_united_default",
            "metrics-endpoint.metadata_current_default-" + Version.CURRENT,
            ".metrics-endpoint.metadata_current_default-" + Version.CURRENT,
            ".metrics-endpoint.metadata_united_default-" + Version.CURRENT
        ).forEach(indexName -> {
            logger.info("index name [{}]", indexName);
            final IndexAbstraction indexAbstraction = mockIndexAbstraction(indexName);
            // Allow indexing
            assertThat(kibanaRole.indices().allowedIndicesMatcher(TransportSearchAction.TYPE.name()).test(indexAbstraction), is(true));
            assertThat(kibanaRole.indices().allowedIndicesMatcher(TransportGetAction.TYPE.name()).test(indexAbstraction), is(true));
            assertThat(kibanaRole.indices().allowedIndicesMatcher(TransportIndexAction.NAME).test(indexAbstraction), is(true));
            assertThat(kibanaRole.indices().allowedIndicesMatcher(TransportUpdateAction.NAME).test(indexAbstraction), is(true));
            assertThat(kibanaRole.indices().allowedIndicesMatcher(TransportBulkAction.NAME).test(indexAbstraction), is(true));
            // Allow create and delete index, modifying aliases, and updating index settings
            assertThat(kibanaRole.indices().allowedIndicesMatcher(TransportCreateIndexAction.TYPE.name()).test(indexAbstraction), is(true));
            assertThat(kibanaRole.indices().allowedIndicesMatcher(AutoCreateAction.NAME).test(indexAbstraction), is(true));
            assertThat(kibanaRole.indices().allowedIndicesMatcher(CreateDataStreamAction.NAME).test(indexAbstraction), is(true));
            assertThat(kibanaRole.indices().allowedIndicesMatcher(TransportDeleteIndexAction.TYPE.name()).test(indexAbstraction), is(true));
            assertThat(kibanaRole.indices().allowedIndicesMatcher(DeleteDataStreamAction.NAME).test(indexAbstraction), is(true));
            assertThat(kibanaRole.indices().allowedIndicesMatcher(GetAliasesAction.NAME).test(indexAbstraction), is(true));
            assertThat(kibanaRole.indices().allowedIndicesMatcher(TransportIndicesAliasesAction.NAME).test(indexAbstraction), is(true));
            assertThat(
                kibanaRole.indices().allowedIndicesMatcher(TransportUpdateSettingsAction.TYPE.name()).test(indexAbstraction),
                is(true)
            );

            // Implied by the overall view_index_metadata and monitor privilege
            assertViewIndexMetadata(kibanaRole, indexName);
            assertThat(
                kibanaRole.indices().allowedIndicesMatcher("indices:monitor/" + randomAlphaOfLengthBetween(3, 8)).test(indexAbstraction),
                is(true)
            );

            // Granted by bwc for index privilege
            assertThat(
                kibanaRole.indices().allowedIndicesMatcher(TransportPutMappingAction.TYPE.name()).test(indexAbstraction),
                is(indexAbstraction.getType() != IndexAbstraction.Type.DATA_STREAM)
            );

            // Deny deleting documents and rollover
            assertThat(kibanaRole.indices().allowedIndicesMatcher(TransportDeleteAction.NAME).test(indexAbstraction), is(false));
            assertThat(kibanaRole.indices().allowedIndicesMatcher(RolloverAction.NAME).test(indexAbstraction), is(false));
        });

        // Test allow permissions on Threat Intel (ti*) dest indices created by latest transform : "create_index", "delete_index", "read",
        // "index", "delete", IndicesAliasesAction.NAME, UpdateSettingsAction.NAME
        Arrays.asList("logs-ti_recordedfuture_latest.threat", "logs-ti_anomali_latest.threatstream").forEach(indexName -> {
            final IndexAbstraction indexAbstraction = mockIndexAbstraction(indexName);
            // Allow search and indexing
            assertThat(kibanaRole.indices().allowedIndicesMatcher(TransportSearchAction.TYPE.name()).test(indexAbstraction), is(true));
            assertThat(kibanaRole.indices().allowedIndicesMatcher(TransportGetAction.TYPE.name()).test(indexAbstraction), is(true));
            assertThat(kibanaRole.indices().allowedIndicesMatcher(TransportIndexAction.NAME).test(indexAbstraction), is(true));
            assertThat(kibanaRole.indices().allowedIndicesMatcher(TransportUpdateAction.NAME).test(indexAbstraction), is(true));
            assertThat(kibanaRole.indices().allowedIndicesMatcher(TransportBulkAction.NAME).test(indexAbstraction), is(true));
            // Allow create and delete index, modifying aliases, and updating index settings
            assertThat(kibanaRole.indices().allowedIndicesMatcher(TransportCreateIndexAction.TYPE.name()).test(indexAbstraction), is(true));
            assertThat(kibanaRole.indices().allowedIndicesMatcher(TransportDeleteIndexAction.TYPE.name()).test(indexAbstraction), is(true));
            assertThat(kibanaRole.indices().allowedIndicesMatcher(GetAliasesAction.NAME).test(indexAbstraction), is(true));
            assertThat(kibanaRole.indices().allowedIndicesMatcher(TransportIndicesAliasesAction.NAME).test(indexAbstraction), is(true));
            assertThat(
                kibanaRole.indices().allowedIndicesMatcher(TransportUpdateSettingsAction.TYPE.name()).test(indexAbstraction),
                is(true)
            );

            // Allow deleting documents
            assertThat(kibanaRole.indices().allowedIndicesMatcher(TransportDeleteAction.NAME).test(indexAbstraction), is(true));

            // Implied by the overall view_index_metadata and monitor privilege
            assertViewIndexMetadata(kibanaRole, indexName);
            assertThat(
                kibanaRole.indices().allowedIndicesMatcher("indices:monitor/" + randomAlphaOfLengthBetween(3, 8)).test(indexAbstraction),
                is(true)
            );
        });

        // Test allow permissions on Threat Intel (ti*) source indices required by latest transform : "read", "view_index_metadata",
        // IndicesAliasesAction.NAME, PutMappingAction.NAME, UpdateSettingsAction.NAME, "delete_index"
        Arrays.asList(
            "logs-ti_recordedfuture.threat-default",
            "logs-ti_anomali.threatstream-default",
            "logs-ti_recordedfuture.threat-default" + randomAlphaOfLength(randomIntBetween(0, 13)),
            "logs-ti_anomali.threatstream-default" + randomAlphaOfLength(randomIntBetween(0, 13))
        ).forEach(indexName -> {
            final IndexAbstraction indexAbstraction = mockIndexAbstraction(indexName);
            // Allow read-only
            assertThat(kibanaRole.indices().allowedIndicesMatcher("indices:foo").test(indexAbstraction), is(false));
            assertThat(kibanaRole.indices().allowedIndicesMatcher("indices:bar").test(indexAbstraction), is(false));
            assertThat(
                kibanaRole.indices().allowedIndicesMatcher(TransportCreateIndexAction.TYPE.name()).test(indexAbstraction),
                is(false)
            );
            assertThat(kibanaRole.indices().allowedIndicesMatcher(TransportIndexAction.NAME).test(indexAbstraction), is(false));
            assertThat(kibanaRole.indices().allowedIndicesMatcher(TransportDeleteAction.NAME).test(indexAbstraction), is(false));
            assertThat(
                kibanaRole.indices().allowedIndicesMatcher(TransportUpdateSettingsAction.TYPE.name()).test(indexAbstraction),
                is(true)
            );
            assertThat(kibanaRole.indices().allowedIndicesMatcher(TransportPutMappingAction.TYPE.name()).test(indexAbstraction), is(true));
            assertThat(kibanaRole.indices().allowedIndicesMatcher(RolloverAction.NAME).test(indexAbstraction), is(true));
            assertThat(kibanaRole.indices().allowedIndicesMatcher(TransportDeleteIndexAction.TYPE.name()).test(indexAbstraction), is(true));
            assertThat(kibanaRole.indices().allowedIndicesMatcher(TransportSearchAction.TYPE.name()).test(indexAbstraction), is(true));
            assertThat(kibanaRole.indices().allowedIndicesMatcher(TransportMultiSearchAction.TYPE.name()).test(indexAbstraction), is(true));
            assertThat(kibanaRole.indices().allowedIndicesMatcher(TransportGetAction.TYPE.name()).test(indexAbstraction), is(true));

            // Implied by the overall view_index_metadata and monitor privilege
            assertViewIndexMetadata(kibanaRole, indexName);
            assertThat(
                kibanaRole.indices().allowedIndicesMatcher("indices:monitor/" + randomAlphaOfLengthBetween(3, 8)).test(indexAbstraction),
                is(true)
            );
        });

        Arrays.asList(
            ".logs-osquery_manager.actions-" + randomAlphaOfLength(randomIntBetween(0, 13)),
            ".logs-osquery_manager.action.responses-" + randomAlphaOfLength(randomIntBetween(0, 13))
        ).forEach(indexName -> {
            logger.info("index name [{}]", indexName);
            final IndexAbstraction indexAbstraction = mockIndexAbstraction(indexName);
            // Allow indexing
            assertThat(kibanaRole.indices().allowedIndicesMatcher(TransportSearchAction.TYPE.name()).test(indexAbstraction), is(true));
            assertThat(kibanaRole.indices().allowedIndicesMatcher(TransportGetAction.TYPE.name()).test(indexAbstraction), is(true));
            assertThat(kibanaRole.indices().allowedIndicesMatcher(TransportIndexAction.NAME).test(indexAbstraction), is(true));
            assertThat(kibanaRole.indices().allowedIndicesMatcher(TransportUpdateAction.NAME).test(indexAbstraction), is(true));
            assertThat(kibanaRole.indices().allowedIndicesMatcher(TransportBulkAction.NAME).test(indexAbstraction), is(true));
            // Allow create and delete index
            assertThat(kibanaRole.indices().allowedIndicesMatcher(TransportCreateIndexAction.TYPE.name()).test(indexAbstraction), is(true));
            assertThat(kibanaRole.indices().allowedIndicesMatcher(AutoCreateAction.NAME).test(indexAbstraction), is(true));
            assertThat(kibanaRole.indices().allowedIndicesMatcher(CreateDataStreamAction.NAME).test(indexAbstraction), is(true));

            // Implied by the overall view_index_metadata and monitor privilege
            assertViewIndexMetadata(kibanaRole, indexName);
            assertThat(
                kibanaRole.indices().allowedIndicesMatcher("indices:monitor/" + randomAlphaOfLengthBetween(3, 8)).test(indexAbstraction),
                is(true)
            );
        });

        // read-only index for Osquery actions responses
        Arrays.asList("logs-osquery_manager.action.responses-" + randomAlphaOfLength(randomIntBetween(0, 13))).forEach((cspIndex) -> {
            final IndexAbstraction indexAbstraction = mockIndexAbstraction(cspIndex);
            assertThat(kibanaRole.indices().allowedIndicesMatcher("indices:foo").test(indexAbstraction), is(false));
            assertThat(kibanaRole.indices().allowedIndicesMatcher("indices:bar").test(indexAbstraction), is(false));
            assertThat(
                kibanaRole.indices().allowedIndicesMatcher(TransportDeleteIndexAction.TYPE.name()).test(indexAbstraction),
                is(false)
            );
            assertThat(kibanaRole.indices().allowedIndicesMatcher(GetIndexAction.NAME).test(indexAbstraction), is(true));
            assertThat(
                kibanaRole.indices().allowedIndicesMatcher(TransportCreateIndexAction.TYPE.name()).test(indexAbstraction),
                is(false)
            );
            assertThat(kibanaRole.indices().allowedIndicesMatcher(TransportIndexAction.NAME).test(indexAbstraction), is(false));
            assertThat(kibanaRole.indices().allowedIndicesMatcher(TransportDeleteAction.NAME).test(indexAbstraction), is(false));
            assertThat(kibanaRole.indices().allowedIndicesMatcher(TransportSearchAction.TYPE.name()).test(indexAbstraction), is(true));
            assertThat(kibanaRole.indices().allowedIndicesMatcher(TransportMultiSearchAction.TYPE.name()).test(indexAbstraction), is(true));
            assertThat(kibanaRole.indices().allowedIndicesMatcher(TransportGetAction.TYPE.name()).test(indexAbstraction), is(true));
            assertThat(kibanaRole.indices().allowedIndicesMatcher(READ_CROSS_CLUSTER_NAME).test(indexAbstraction), is(false));
            assertThat(
                kibanaRole.indices().allowedIndicesMatcher(TransportUpdateSettingsAction.TYPE.name()).test(indexAbstraction),
                is(true)
            );
            assertThat(kibanaRole.indices().allowedIndicesMatcher(TransportPutMappingAction.TYPE.name()).test(indexAbstraction), is(true));
            assertThat(kibanaRole.indices().allowedIndicesMatcher(RolloverAction.NAME).test(indexAbstraction), is(true));
        });

        // read-only datastream for osquery_manager
        Arrays.asList("logs-osquery_manager.result-" + randomAlphaOfLength(randomIntBetween(0, 13))).forEach((osqIndex) -> {
            final IndexAbstraction indexAbstraction = mockIndexAbstraction(osqIndex);
            assertThat(kibanaRole.indices().allowedIndicesMatcher("indices:foo").test(indexAbstraction), is(false));
            assertThat(kibanaRole.indices().allowedIndicesMatcher("indices:bar").test(indexAbstraction), is(false));
            assertThat(
                kibanaRole.indices().allowedIndicesMatcher(TransportDeleteIndexAction.TYPE.name()).test(indexAbstraction),
                is(false)
            );
            assertThat(kibanaRole.indices().allowedIndicesMatcher(GetIndexAction.NAME).test(indexAbstraction), is(true));
            assertThat(
                kibanaRole.indices().allowedIndicesMatcher(TransportCreateIndexAction.TYPE.name()).test(indexAbstraction),
                is(false)
            );
            assertThat(kibanaRole.indices().allowedIndicesMatcher(TransportIndexAction.NAME).test(indexAbstraction), is(false));
            assertThat(kibanaRole.indices().allowedIndicesMatcher(TransportDeleteAction.NAME).test(indexAbstraction), is(false));
            assertThat(kibanaRole.indices().allowedIndicesMatcher(TransportSearchAction.TYPE.name()).test(indexAbstraction), is(true));
            assertThat(kibanaRole.indices().allowedIndicesMatcher(TransportMultiSearchAction.TYPE.name()).test(indexAbstraction), is(true));
            assertThat(kibanaRole.indices().allowedIndicesMatcher(TransportGetAction.TYPE.name()).test(indexAbstraction), is(true));
            assertThat(kibanaRole.indices().allowedIndicesMatcher(READ_CROSS_CLUSTER_NAME).test(indexAbstraction), is(false));
            assertThat(
                kibanaRole.indices().allowedIndicesMatcher(TransportUpdateSettingsAction.TYPE.name()).test(indexAbstraction),
                is(true)
            );
            assertThat(kibanaRole.indices().allowedIndicesMatcher(TransportPutMappingAction.TYPE.name()).test(indexAbstraction), is(true));
            assertThat(kibanaRole.indices().allowedIndicesMatcher(RolloverAction.NAME).test(indexAbstraction), is(true));
        });

        // read-only datastream for csp indices
        Arrays.asList("logs-cloud_security_posture.findings-" + randomAlphaOfLength(randomIntBetween(0, 13))).forEach((cspIndex) -> {
            final IndexAbstraction indexAbstraction = mockIndexAbstraction(cspIndex);
            assertThat(kibanaRole.indices().allowedIndicesMatcher("indices:foo").test(indexAbstraction), is(false));
            assertThat(kibanaRole.indices().allowedIndicesMatcher("indices:bar").test(indexAbstraction), is(false));
            // Ensure privileges necessary for ILM policies in Cloud Security Posture Package
            assertThat(kibanaRole.indices().allowedIndicesMatcher(TransportDeleteIndexAction.TYPE.name()).test(indexAbstraction), is(true));
            assertThat(kibanaRole.indices().allowedIndicesMatcher(GetIndexAction.NAME).test(indexAbstraction), is(true));
            assertThat(
                kibanaRole.indices().allowedIndicesMatcher(TransportCreateIndexAction.TYPE.name()).test(indexAbstraction),
                is(false)
            );
            assertThat(kibanaRole.indices().allowedIndicesMatcher(TransportIndexAction.NAME).test(indexAbstraction), is(false));
            assertThat(kibanaRole.indices().allowedIndicesMatcher(TransportDeleteAction.NAME).test(indexAbstraction), is(false));
            assertThat(kibanaRole.indices().allowedIndicesMatcher(TransportSearchAction.TYPE.name()).test(indexAbstraction), is(true));
            assertThat(kibanaRole.indices().allowedIndicesMatcher(TransportMultiSearchAction.TYPE.name()).test(indexAbstraction), is(true));
            assertThat(kibanaRole.indices().allowedIndicesMatcher(TransportGetAction.TYPE.name()).test(indexAbstraction), is(true));
            assertThat(kibanaRole.indices().allowedIndicesMatcher(READ_CROSS_CLUSTER_NAME).test(indexAbstraction), is(false));
            assertThat(
                kibanaRole.indices().allowedIndicesMatcher(TransportUpdateSettingsAction.TYPE.name()).test(indexAbstraction),
                is(true)
            );
            assertThat(kibanaRole.indices().allowedIndicesMatcher(TransportPutMappingAction.TYPE.name()).test(indexAbstraction), is(true));
            assertThat(kibanaRole.indices().allowedIndicesMatcher(RolloverAction.NAME).test(indexAbstraction), is(true));
        });

        Arrays.asList("logs-cloud_security_posture.vulnerabilities-" + randomAlphaOfLength(randomIntBetween(0, 13))).forEach((cspIndex) -> {
            final IndexAbstraction indexAbstraction = mockIndexAbstraction(cspIndex);
            assertThat(kibanaRole.indices().allowedIndicesMatcher("indices:foo").test(indexAbstraction), is(false));
            assertThat(kibanaRole.indices().allowedIndicesMatcher("indices:bar").test(indexAbstraction), is(false));
            // Ensure privileges necessary for ILM policies in Cloud Security Posture Package
            assertThat(kibanaRole.indices().allowedIndicesMatcher(TransportDeleteIndexAction.TYPE.name()).test(indexAbstraction), is(true));
            assertThat(kibanaRole.indices().allowedIndicesMatcher(TransportDeleteIndexAction.TYPE.name()).test(indexAbstraction), is(true));
            assertThat(kibanaRole.indices().allowedIndicesMatcher(GetIndexAction.NAME).test(indexAbstraction), is(true));
            assertThat(
                kibanaRole.indices().allowedIndicesMatcher(TransportCreateIndexAction.TYPE.name()).test(indexAbstraction),
                is(false)
            );
            assertThat(kibanaRole.indices().allowedIndicesMatcher(TransportIndexAction.NAME).test(indexAbstraction), is(false));
            assertThat(kibanaRole.indices().allowedIndicesMatcher(TransportDeleteAction.NAME).test(indexAbstraction), is(false));
            assertThat(kibanaRole.indices().allowedIndicesMatcher(TransportSearchAction.TYPE.name()).test(indexAbstraction), is(true));
            assertThat(kibanaRole.indices().allowedIndicesMatcher(TransportMultiSearchAction.TYPE.name()).test(indexAbstraction), is(true));
            assertThat(kibanaRole.indices().allowedIndicesMatcher(TransportGetAction.TYPE.name()).test(indexAbstraction), is(true));
            assertThat(kibanaRole.indices().allowedIndicesMatcher(READ_CROSS_CLUSTER_NAME).test(indexAbstraction), is(false));
            assertThat(
                kibanaRole.indices().allowedIndicesMatcher(TransportUpdateSettingsAction.TYPE.name()).test(indexAbstraction),
                is(true)
            );
            assertThat(kibanaRole.indices().allowedIndicesMatcher(TransportPutMappingAction.TYPE.name()).test(indexAbstraction), is(true));
            assertThat(kibanaRole.indices().allowedIndicesMatcher(RolloverAction.NAME).test(indexAbstraction), is(true));
        });

        Arrays.asList(
            "logs-wiz.vulnerability-" + randomAlphaOfLength(randomIntBetween(0, 13)),
            "logs-wiz.cloud_configuration_finding-" + randomAlphaOfLength(randomIntBetween(0, 13)),
            "logs-wiz.cloud_configuration_finding_full_posture-" + randomAlphaOfLength(randomIntBetween(0, 13)),
            "logs-google_scc.finding-" + randomAlphaOfLength(randomIntBetween(0, 13)),
            "logs-aws.securityhub_findings-" + randomAlphaOfLength(randomIntBetween(0, 13)),
            "logs-aws.securityhub_findings_full_posture-" + randomAlphaOfLength(randomIntBetween(0, 13)),
            "logs-aws.inspector-" + randomAlphaOfLength(randomIntBetween(0, 13)),
            "logs-aws.config-" + randomAlphaOfLength(randomIntBetween(0, 13)),
            "logs-amazon_security_lake.findings-" + randomAlphaOfLength(randomIntBetween(0, 13)),
            "logs-qualys_vmdr.asset_host_detection-" + randomAlphaOfLength(randomIntBetween(0, 13)),
            "logs-tenable_sc.vulnerability-" + randomAlphaOfLength(randomIntBetween(0, 13)),
            "logs-tenable_io.vulnerability-" + randomAlphaOfLength(randomIntBetween(0, 13)),
            "logs-rapid7_insightvm.vulnerability-" + randomAlphaOfLength(randomIntBetween(0, 13)),
            "logs-rapid7_insightvm.asset_vulnerability-" + randomAlphaOfLength(randomIntBetween(0, 13)),
            "logs-carbon_black_cloud.asset_vulnerability_summary-" + randomAlphaOfLength(randomIntBetween(0, 13))
        ).forEach(indexName -> {
            final IndexAbstraction indexAbstraction = mockIndexAbstraction(indexName);
            assertThat(kibanaRole.indices().allowedIndicesMatcher("indices:foo").test(indexAbstraction), is(false));
            assertThat(kibanaRole.indices().allowedIndicesMatcher("indices:bar").test(indexAbstraction), is(false));
            assertThat(
                kibanaRole.indices().allowedIndicesMatcher(TransportDeleteIndexAction.TYPE.name()).test(indexAbstraction),
                is(false)
            );
            assertThat(kibanaRole.indices().allowedIndicesMatcher(GetIndexAction.NAME).test(indexAbstraction), is(true));
            assertThat(
                kibanaRole.indices().allowedIndicesMatcher(TransportCreateIndexAction.TYPE.name()).test(indexAbstraction),
                is(false)
            );
            assertThat(kibanaRole.indices().allowedIndicesMatcher(TransportIndexAction.NAME).test(indexAbstraction), is(false));
            assertThat(kibanaRole.indices().allowedIndicesMatcher(TransportDeleteAction.NAME).test(indexAbstraction), is(false));
            assertThat(kibanaRole.indices().allowedIndicesMatcher(TransportSearchAction.TYPE.name()).test(indexAbstraction), is(true));
            assertThat(kibanaRole.indices().allowedIndicesMatcher(TransportMultiSearchAction.TYPE.name()).test(indexAbstraction), is(true));
            assertThat(kibanaRole.indices().allowedIndicesMatcher(TransportGetAction.TYPE.name()).test(indexAbstraction), is(true));
            assertThat(kibanaRole.indices().allowedIndicesMatcher(READ_CROSS_CLUSTER_NAME).test(indexAbstraction), is(false));
            assertThat(
                kibanaRole.indices().allowedIndicesMatcher(TransportUpdateSettingsAction.TYPE.name()).test(indexAbstraction),
                is(true)
            );
            assertThat(kibanaRole.indices().allowedIndicesMatcher(TransportPutMappingAction.TYPE.name()).test(indexAbstraction), is(true));
            assertThat(kibanaRole.indices().allowedIndicesMatcher(RolloverAction.NAME).test(indexAbstraction), is(true));
            // Implied by the overall view_index_metadata and monitor privilege
            assertViewIndexMetadata(kibanaRole, indexName);
            assertThat(kibanaRole.indices().allowedIndicesMatcher("indices:monitor/").test(indexAbstraction), is(true));
        });

        Arrays.asList(
            "logs-m365_defender.vulnerability-" + randomAlphaOfLength(randomIntBetween(0, 13)),
            "logs-microsoft_defender_endpoint.vulnerability-" + randomAlphaOfLength(randomIntBetween(0, 13)),
<<<<<<< HEAD
            "logs-sentinel_one.application_risk-*" + randomAlphaOfLength(randomIntBetween(0, 13))
=======
            "logs-microsoft_defender_cloud.assessment-" + randomAlphaOfLength(randomIntBetween(0, 13))
>>>>>>> bede8818
        ).forEach(indexName -> {
            final IndexAbstraction indexAbstraction = mockIndexAbstraction(indexName);
            assertThat(kibanaRole.indices().allowedIndicesMatcher("indices:foo").test(indexAbstraction), is(false));
            assertThat(kibanaRole.indices().allowedIndicesMatcher("indices:bar").test(indexAbstraction), is(false));
            assertThat(kibanaRole.indices().allowedIndicesMatcher(TransportDeleteIndexAction.TYPE.name()).test(indexAbstraction), is(true));
            assertThat(kibanaRole.indices().allowedIndicesMatcher(GetIndexAction.NAME).test(indexAbstraction), is(true));
            assertThat(
                kibanaRole.indices().allowedIndicesMatcher(TransportCreateIndexAction.TYPE.name()).test(indexAbstraction),
                is(false)
            );
            assertThat(kibanaRole.indices().allowedIndicesMatcher(TransportIndexAction.NAME).test(indexAbstraction), is(false));
            assertThat(kibanaRole.indices().allowedIndicesMatcher(TransportDeleteAction.NAME).test(indexAbstraction), is(false));
            assertThat(kibanaRole.indices().allowedIndicesMatcher(TransportSearchAction.TYPE.name()).test(indexAbstraction), is(true));
            assertThat(kibanaRole.indices().allowedIndicesMatcher(TransportMultiSearchAction.TYPE.name()).test(indexAbstraction), is(true));
            assertThat(kibanaRole.indices().allowedIndicesMatcher(TransportGetAction.TYPE.name()).test(indexAbstraction), is(true));
            assertThat(kibanaRole.indices().allowedIndicesMatcher(READ_CROSS_CLUSTER_NAME).test(indexAbstraction), is(false));
            assertThat(
                kibanaRole.indices().allowedIndicesMatcher(TransportUpdateSettingsAction.TYPE.name()).test(indexAbstraction),
                is(true)
            );
            assertThat(kibanaRole.indices().allowedIndicesMatcher(TransportPutMappingAction.TYPE.name()).test(indexAbstraction), is(true));
            assertThat(kibanaRole.indices().allowedIndicesMatcher(RolloverAction.NAME).test(indexAbstraction), is(true));
            // Implied by the overall view_index_metadata and monitor privilege
            assertViewIndexMetadata(kibanaRole, indexName);
            assertThat(kibanaRole.indices().allowedIndicesMatcher("indices:monitor/").test(indexAbstraction), is(true));

        });

        Arrays.asList(
            "logs-cloud_security_posture.findings_latest-default",
            "logs-cloud_security_posture.scores-default",
            "logs-cloud_security_posture.vulnerabilities_latest-default",
            "logs-cloud_security_posture.findings_latest-default-" + Version.CURRENT,
            "logs-cloud_security_posture.scores-default-" + Version.CURRENT,
            "logs-cloud_security_posture.vulnerabilities_latest-default" + Version.CURRENT,
            "security_solution-*.vulnerability_latest-" + Version.CURRENT,
            "security_solution-*.misconfiguration_latest-" + Version.CURRENT
        ).forEach(indexName -> {
            logger.info("index name [{}]", indexName);
            final IndexAbstraction indexAbstraction = mockIndexAbstraction(indexName);
            // Allow indexing
            assertThat(kibanaRole.indices().allowedIndicesMatcher(TransportSearchAction.TYPE.name()).test(indexAbstraction), is(true));
            assertThat(kibanaRole.indices().allowedIndicesMatcher(TransportGetAction.TYPE.name()).test(indexAbstraction), is(true));
            assertThat(kibanaRole.indices().allowedIndicesMatcher(TransportIndexAction.NAME).test(indexAbstraction), is(true));
            assertThat(kibanaRole.indices().allowedIndicesMatcher(TransportUpdateAction.NAME).test(indexAbstraction), is(true));
            assertThat(kibanaRole.indices().allowedIndicesMatcher(TransportBulkAction.NAME).test(indexAbstraction), is(true));
            // Allow create and delete index, modifying aliases, and updating index settings
            assertThat(kibanaRole.indices().allowedIndicesMatcher(TransportCreateIndexAction.TYPE.name()).test(indexAbstraction), is(true));
            assertThat(kibanaRole.indices().allowedIndicesMatcher(AutoCreateAction.NAME).test(indexAbstraction), is(true));
            assertThat(kibanaRole.indices().allowedIndicesMatcher(CreateDataStreamAction.NAME).test(indexAbstraction), is(true));
            assertThat(kibanaRole.indices().allowedIndicesMatcher(GetAliasesAction.NAME).test(indexAbstraction), is(true));
            assertThat(kibanaRole.indices().allowedIndicesMatcher(TransportIndicesAliasesAction.NAME).test(indexAbstraction), is(true));
            assertThat(
                kibanaRole.indices().allowedIndicesMatcher(TransportUpdateSettingsAction.TYPE.name()).test(indexAbstraction),
                is(true)
            );
            assertThat(kibanaRole.indices().allowedIndicesMatcher(TransportDeleteIndexAction.TYPE.name()).test(indexAbstraction), is(true));

            // Implied by the overall view_index_metadata and monitor privilege
            assertViewIndexMetadata(kibanaRole, indexName);
            assertThat(
                kibanaRole.indices().allowedIndicesMatcher("indices:monitor/" + randomAlphaOfLengthBetween(3, 8)).test(indexAbstraction),
                is(true)
            );

        });

        // cloud_defend
        // read-only datastream for cloud_defend indices (for usageCollection)
        Arrays.asList(
            "logs-cloud_defend.file-" + randomAlphaOfLength(randomIntBetween(0, 13)),
            "logs-cloud_defend.process-" + randomAlphaOfLength(randomIntBetween(0, 13)),
            "logs-cloud_defend.alerts-" + randomAlphaOfLength(randomIntBetween(0, 13)),
            "metrics-cloud_defend.metrics-" + randomAlphaOfLength(randomIntBetween(0, 13))
        ).forEach((indexName) -> {
            final IndexAbstraction indexAbstraction = mockIndexAbstraction(indexName);
            assertThat(kibanaRole.indices().allowedIndicesMatcher("indices:foo").test(indexAbstraction), is(false));
            assertThat(kibanaRole.indices().allowedIndicesMatcher("indices:bar").test(indexAbstraction), is(false));
            assertThat(
                kibanaRole.indices().allowedIndicesMatcher(TransportDeleteIndexAction.TYPE.name()).test(indexAbstraction),
                is(false)
            );
            assertThat(kibanaRole.indices().allowedIndicesMatcher(GetIndexAction.NAME).test(indexAbstraction), is(true));
            assertThat(
                kibanaRole.indices().allowedIndicesMatcher(TransportCreateIndexAction.TYPE.name()).test(indexAbstraction),
                is(false)
            );
            assertThat(kibanaRole.indices().allowedIndicesMatcher(TransportIndexAction.NAME).test(indexAbstraction), is(false));
            assertThat(kibanaRole.indices().allowedIndicesMatcher(TransportDeleteAction.NAME).test(indexAbstraction), is(false));
            assertThat(kibanaRole.indices().allowedIndicesMatcher(TransportSearchAction.TYPE.name()).test(indexAbstraction), is(true));
            assertThat(kibanaRole.indices().allowedIndicesMatcher(TransportMultiSearchAction.TYPE.name()).test(indexAbstraction), is(true));
            assertThat(kibanaRole.indices().allowedIndicesMatcher(TransportGetAction.TYPE.name()).test(indexAbstraction), is(true));
            assertThat(kibanaRole.indices().allowedIndicesMatcher(READ_CROSS_CLUSTER_NAME).test(indexAbstraction), is(false));
            assertThat(
                kibanaRole.indices().allowedIndicesMatcher(TransportUpdateSettingsAction.TYPE.name()).test(indexAbstraction),
                is(true)
            );
            assertThat(kibanaRole.indices().allowedIndicesMatcher(TransportPutMappingAction.TYPE.name()).test(indexAbstraction), is(true));
            assertThat(kibanaRole.indices().allowedIndicesMatcher(RolloverAction.NAME).test(indexAbstraction), is(true));
            assertViewIndexMetadata(kibanaRole, indexName);
        });

        // Ensure privileges necessary for ILM policies in APM & Endpoint packages
        Arrays.asList(
            ".logs-endpoint.diagnostic.collection-" + randomAlphaOfLengthBetween(3, 8),
            "logs-apm-" + randomAlphaOfLengthBetween(3, 8),
            "logs-apm." + randomAlphaOfLengthBetween(3, 8) + "-" + randomAlphaOfLengthBetween(3, 8),
            "metrics-apm-" + randomAlphaOfLengthBetween(3, 8),
            "metrics-apm." + randomAlphaOfLengthBetween(3, 8) + "-" + randomAlphaOfLengthBetween(3, 8),
            "traces-apm-" + randomAlphaOfLengthBetween(3, 8),
            "traces-apm." + randomAlphaOfLengthBetween(3, 8) + "-" + randomAlphaOfLengthBetween(3, 8),
            "synthetics-http-" + randomAlphaOfLengthBetween(3, 8),
            "synthetics-icmp-" + randomAlphaOfLengthBetween(3, 8),
            "synthetics-tcp-" + randomAlphaOfLengthBetween(3, 8),
            "synthetics-browser-" + randomAlphaOfLengthBetween(3, 8),
            "synthetics-browser.network-" + randomAlphaOfLengthBetween(3, 8),
            "synthetics-browser.screenshot-" + randomAlphaOfLengthBetween(3, 8)
        ).forEach(indexName -> {
            logger.info("index name [{}]", indexName);
            final IndexAbstraction indexAbstraction = mockIndexAbstraction(indexName);

            assertThat(kibanaRole.indices().allowedIndicesMatcher(TransportDeleteIndexAction.TYPE.name()).test(indexAbstraction), is(true));
            assertThat(kibanaRole.indices().allowedIndicesMatcher(RolloverAction.NAME).test(indexAbstraction), is(true));
            assertThat(
                kibanaRole.indices().allowedIndicesMatcher(TransportUpdateSettingsAction.TYPE.name()).test(indexAbstraction),
                is(true)
            );
        });

        // Example transform package
        Arrays.asList("kibana_sample_data_ecommerce", "kibana_sample_data_ecommerce_transform" + randomInt()).forEach(indexName -> {
            final IndexAbstraction indexAbstraction = mockIndexAbstraction(indexName);
            // Allow search and indexing
            assertThat(kibanaRole.indices().allowedIndicesMatcher(TransportSearchAction.TYPE.name()).test(indexAbstraction), is(true));
            assertThat(kibanaRole.indices().allowedIndicesMatcher(TransportGetAction.TYPE.name()).test(indexAbstraction), is(true));
            assertThat(kibanaRole.indices().allowedIndicesMatcher(TransportIndexAction.NAME).test(indexAbstraction), is(true));
            assertThat(kibanaRole.indices().allowedIndicesMatcher(TransportUpdateAction.NAME).test(indexAbstraction), is(true));
            assertThat(kibanaRole.indices().allowedIndicesMatcher(TransportBulkAction.NAME).test(indexAbstraction), is(true));
            // Allow create and delete index, modifying aliases, and updating index settings
            assertThat(kibanaRole.indices().allowedIndicesMatcher(TransportCreateIndexAction.TYPE.name()).test(indexAbstraction), is(true));
            assertThat(kibanaRole.indices().allowedIndicesMatcher(TransportDeleteIndexAction.TYPE.name()).test(indexAbstraction), is(true));
            assertThat(kibanaRole.indices().allowedIndicesMatcher(GetAliasesAction.NAME).test(indexAbstraction), is(true));
            assertThat(kibanaRole.indices().allowedIndicesMatcher(TransportIndicesAliasesAction.NAME).test(indexAbstraction), is(true));
            assertThat(
                kibanaRole.indices().allowedIndicesMatcher(TransportUpdateSettingsAction.TYPE.name()).test(indexAbstraction),
                is(true)
            );

            // Implied by the overall view_index_metadata and monitor privilege
            assertViewIndexMetadata(kibanaRole, indexName);
            assertThat(
                kibanaRole.indices().allowedIndicesMatcher("indices:monitor/" + randomAlphaOfLengthBetween(3, 8)).test(indexAbstraction),
                is(true)
            );
        });

        Arrays.asList("risk-score.risk-score-" + randomAlphaOfLength(randomIntBetween(0, 13)))
            .forEach(indexName -> assertAllIndicesAccessAllowed(kibanaRole, indexName));

        Arrays.asList(".asset-criticality.asset-criticality-" + randomAlphaOfLength(randomIntBetween(0, 13))).forEach(indexName -> {
            final IndexAbstraction indexAbstraction = mockIndexAbstraction(indexName);
            assertThat(kibanaRole.indices().allowedIndicesMatcher(TransportCreateIndexAction.TYPE.name()).test(indexAbstraction), is(true));
            assertThat(kibanaRole.indices().allowedIndicesMatcher(TransportSearchAction.TYPE.name()).test(indexAbstraction), is(true));
            assertThat(kibanaRole.indices().allowedIndicesMatcher(TransportUpdateAction.TYPE.name()).test(indexAbstraction), is(true));
            assertViewIndexMetadata(kibanaRole, indexName);
        });

        Arrays.asList(".entities.v1.latest.security_" + randomAlphaOfLength(randomIntBetween(0, 13))).forEach(indexName -> {
            final IndexAbstraction indexAbstraction = mockIndexAbstraction(indexName);
            assertThat(kibanaRole.indices().allowedIndicesMatcher(TransportSearchAction.TYPE.name()).test(indexAbstraction), is(true));
            assertThat(kibanaRole.indices().allowedIndicesMatcher(TransportUpdateAction.TYPE.name()).test(indexAbstraction), is(true));
            assertViewIndexMetadata(kibanaRole, indexName);
        });

        Arrays.asList("metrics-logstash." + randomAlphaOfLength(randomIntBetween(0, 13))).forEach((indexName) -> {
            final IndexAbstraction indexAbstraction = mockIndexAbstraction(indexName);
            assertThat(kibanaRole.indices().allowedIndicesMatcher("indices:foo").test(indexAbstraction), is(false));
            assertThat(kibanaRole.indices().allowedIndicesMatcher("indices:bar").test(indexAbstraction), is(false));
            assertThat(
                kibanaRole.indices().allowedIndicesMatcher(TransportDeleteIndexAction.TYPE.name()).test(indexAbstraction),
                is(false)
            );
            assertThat(kibanaRole.indices().allowedIndicesMatcher(GetIndexAction.NAME).test(indexAbstraction), is(true));
            assertThat(
                kibanaRole.indices().allowedIndicesMatcher(TransportCreateIndexAction.TYPE.name()).test(indexAbstraction),
                is(false)
            );
            assertThat(kibanaRole.indices().allowedIndicesMatcher(TransportIndexAction.NAME).test(indexAbstraction), is(false));
            assertThat(kibanaRole.indices().allowedIndicesMatcher(TransportDeleteAction.NAME).test(indexAbstraction), is(false));
            assertThat(kibanaRole.indices().allowedIndicesMatcher(TransportSearchAction.TYPE.name()).test(indexAbstraction), is(true));
            assertThat(kibanaRole.indices().allowedIndicesMatcher(TransportMultiSearchAction.TYPE.name()).test(indexAbstraction), is(true));
            assertThat(kibanaRole.indices().allowedIndicesMatcher(TransportGetAction.TYPE.name()).test(indexAbstraction), is(true));
            assertThat(kibanaRole.indices().allowedIndicesMatcher(READ_CROSS_CLUSTER_NAME).test(indexAbstraction), is(false));
            assertThat(
                kibanaRole.indices().allowedIndicesMatcher(TransportUpdateSettingsAction.TYPE.name()).test(indexAbstraction),
                is(true)
            );
            assertThat(kibanaRole.indices().allowedIndicesMatcher(TransportPutMappingAction.TYPE.name()).test(indexAbstraction), is(true));
            assertThat(kibanaRole.indices().allowedIndicesMatcher(RolloverAction.NAME).test(indexAbstraction), is(true));
        });

        // Tests for third-party agent indices (ExtraHop, QualysGAV, SentinelOne) that `kibana_system` has full management access to
        // This includes read, write, create, delete, and all ILM-related management actions.
        Arrays.asList(
            "logs-extrahop.investigation-" + randomAlphaOfLength(randomIntBetween(1, 10)),
            "logs-qualys_gav.asset-" + randomAlphaOfLength(randomIntBetween(1, 10)),
            "logs-sentinel_one.application-*" + randomAlphaOfLength(randomIntBetween(1, 10))
        ).forEach((index_qualys_extra_hop) -> {
            final IndexAbstraction indexAbstraction = mockIndexAbstraction(index_qualys_extra_hop);

            // Assert Read Actions (Allowed by "read")
            assertThat(kibanaRole.indices().allowedIndicesMatcher(GetIndexAction.NAME).test(indexAbstraction), is(true));
            assertThat(kibanaRole.indices().allowedIndicesMatcher(TransportSearchAction.TYPE.name()).test(indexAbstraction), is(true));
            assertThat(kibanaRole.indices().allowedIndicesMatcher(TransportGetAction.TYPE.name()).test(indexAbstraction), is(true));

            // Assert Write & Delete Document Actions (Allowed by "write", "index", "delete")
            assertThat(kibanaRole.indices().allowedIndicesMatcher(TransportIndexAction.NAME).test(indexAbstraction), is(true));
            assertThat(kibanaRole.indices().allowedIndicesMatcher(TransportDeleteAction.NAME).test(indexAbstraction), is(true));
            // The "update" action is also implicitly part of "write"
            assertThat(kibanaRole.indices().allowedIndicesMatcher(TransportUpdateAction.NAME).test(indexAbstraction), is(true));

            // Assert Index Management Actions (Allowed by "create_index", "delete_index", and "manage")
            // Allowed by the explicit "create_index" privilege
            assertThat(kibanaRole.indices().allowedIndicesMatcher(TransportCreateIndexAction.TYPE.name()).test(indexAbstraction), is(true));
            // Allowed by the explicit TransportDeleteIndexAction
            assertThat(kibanaRole.indices().allowedIndicesMatcher(TransportDeleteIndexAction.TYPE.name()).test(indexAbstraction), is(true));

            // Allowed due to the "manage" privilege and explicit TransportAutoPutMappingAction
            assertThat(kibanaRole.indices().allowedIndicesMatcher(TransportPutMappingAction.TYPE.name()).test(indexAbstraction), is(true));
            // Allowed due to the explicit TransportIndicesAliasesAction
            assertThat(kibanaRole.indices().allowedIndicesMatcher(TransportIndicesAliasesAction.NAME).test(indexAbstraction), is(true));
            // Rollover requires 'manage' on the alias and 'create_index', both of which are granted.
            assertThat(kibanaRole.indices().allowedIndicesMatcher(RolloverAction.NAME).test(indexAbstraction), is(true));

            // Assert Denied Actions
            // This role should not have cross-cluster permissions on these indices
            assertThat(kibanaRole.indices().allowedIndicesMatcher(READ_CROSS_CLUSTER_NAME).test(indexAbstraction), is(false));

            // A check against a completely different index should fail
            final IndexAbstraction otherIndex = mockIndexAbstraction("some-unrelated-index");
            assertThat(kibanaRole.indices().allowedIndicesMatcher(TransportSearchAction.TYPE.name()).test(otherIndex), is(false));
        });
    }

    public void testKibanaAdminRole() {
        final TransportRequest request = mock(TransportRequest.class);
        final Authentication authentication = AuthenticationTestHelper.builder().build();

        RoleDescriptor roleDescriptor = ReservedRolesStore.roleDescriptor("kibana_admin");
        assertNotNull(roleDescriptor);
        assertThat(roleDescriptor.getMetadata(), hasEntry("_reserved", true));
        assertThat(roleDescriptor.getMetadata(), not(hasEntry("_deprecated", true)));

        final String allowedApplicationActionPattern = "example/custom/action/*";
        Role kibanaAdminRole = Role.buildFromRoleDescriptor(
            roleDescriptor,
            new FieldPermissionsCache(Settings.EMPTY),
            RESTRICTED_INDICES,
            List.of(new ApplicationPrivilegeDescriptor("kibana-.kibana", "all", Set.of(allowedApplicationActionPattern), Map.of()))
        );
        assertThat(kibanaAdminRole.cluster().check(TransportClusterHealthAction.NAME, request, authentication), is(false));
        assertThat(kibanaAdminRole.cluster().check(ClusterStateAction.NAME, request, authentication), is(false));
        assertThat(kibanaAdminRole.cluster().check(TransportClusterStatsAction.TYPE.name(), request, authentication), is(false));
        assertThat(kibanaAdminRole.cluster().check(TransportPutIndexTemplateAction.TYPE.name(), request, authentication), is(false));
        assertThat(kibanaAdminRole.cluster().check(TransportClusterRerouteAction.TYPE.name(), request, authentication), is(false));
        assertThat(kibanaAdminRole.cluster().check(ClusterUpdateSettingsAction.NAME, request, authentication), is(false));
        assertThat(kibanaAdminRole.cluster().check(MonitoringBulkAction.NAME, request, authentication), is(false));
        assertThat(kibanaAdminRole.cluster().check(DelegatePkiAuthenticationAction.NAME, request, authentication), is(false));

        assertThat(kibanaAdminRole.runAs().check(randomAlphaOfLengthBetween(1, 12)), is(false));

        assertThat(kibanaAdminRole.indices().allowedIndicesMatcher(TransportIndexAction.NAME).test(mockIndexAbstraction("foo")), is(false));
        assertThat(
            kibanaAdminRole.indices().allowedIndicesMatcher(TransportIndexAction.NAME).test(mockIndexAbstraction(".reporting")),
            is(false)
        );
        assertThat(
            kibanaAdminRole.indices().allowedIndicesMatcher("indices:foo").test(mockIndexAbstraction(randomAlphaOfLengthBetween(8, 24))),
            is(false)
        );

        final String randomApplication = "kibana-" + randomAlphaOfLengthBetween(8, 24);
        assertThat(
            kibanaAdminRole.application().grants(ApplicationPrivilegeTests.createPrivilege(randomApplication, "app-random", "all"), "*"),
            is(false)
        );

        final String application = "kibana-.kibana";
        assertThat(
            kibanaAdminRole.application().grants(ApplicationPrivilegeTests.createPrivilege(application, "app-foo", "foo"), "*"),
            is(false)
        );
        assertThat(
            kibanaAdminRole.application()
                .grants(ApplicationPrivilegeTests.createPrivilege(application, "app-all", allowedApplicationActionPattern), "*"),
            is(true)
        );

        final String applicationWithRandomIndex = "kibana-.kibana_" + randomAlphaOfLengthBetween(8, 24);
        assertThat(
            kibanaAdminRole.application()
                .grants(ApplicationPrivilegeTests.createPrivilege(applicationWithRandomIndex, "app-random-index", "all"), "*"),
            is(false)
        );

        assertNoAccessAllowed(kibanaAdminRole, TestRestrictedIndices.SAMPLE_RESTRICTED_NAMES);
    }

    public void testKibanaUserRole() {
        final TransportRequest request = mock(TransportRequest.class);
        final Authentication authentication = AuthenticationTestHelper.builder().build();

        RoleDescriptor roleDescriptor = ReservedRolesStore.roleDescriptor("kibana_user");
        assertNotNull(roleDescriptor);
        assertThat(roleDescriptor.getMetadata(), hasEntry("_reserved", true));
        assertThat(roleDescriptor.getMetadata(), hasEntry("_deprecated", true));

        final String allowedApplicationActionPattern = "example/custom/action/*";
        Role kibanaUserRole = Role.buildFromRoleDescriptor(
            roleDescriptor,
            new FieldPermissionsCache(Settings.EMPTY),
            RESTRICTED_INDICES,
            List.of(new ApplicationPrivilegeDescriptor("kibana-.kibana", "all", Set.of(allowedApplicationActionPattern), Map.of()))
        );
        assertThat(kibanaUserRole.cluster().check(TransportClusterHealthAction.NAME, request, authentication), is(false));
        assertThat(kibanaUserRole.cluster().check(ClusterStateAction.NAME, request, authentication), is(false));
        assertThat(kibanaUserRole.cluster().check(TransportClusterStatsAction.TYPE.name(), request, authentication), is(false));
        assertThat(kibanaUserRole.cluster().check(TransportPutIndexTemplateAction.TYPE.name(), request, authentication), is(false));
        assertThat(kibanaUserRole.cluster().check(TransportClusterRerouteAction.TYPE.name(), request, authentication), is(false));
        assertThat(kibanaUserRole.cluster().check(ClusterUpdateSettingsAction.NAME, request, authentication), is(false));
        assertThat(kibanaUserRole.cluster().check(MonitoringBulkAction.NAME, request, authentication), is(false));
        assertThat(kibanaUserRole.cluster().check(DelegatePkiAuthenticationAction.NAME, request, authentication), is(false));

        assertThat(kibanaUserRole.runAs().check(randomAlphaOfLengthBetween(1, 12)), is(false));

        assertThat(kibanaUserRole.indices().allowedIndicesMatcher(TransportIndexAction.NAME).test(mockIndexAbstraction("foo")), is(false));
        assertThat(
            kibanaUserRole.indices().allowedIndicesMatcher(TransportIndexAction.NAME).test(mockIndexAbstraction(".reporting")),
            is(false)
        );
        assertThat(
            kibanaUserRole.indices().allowedIndicesMatcher("indices:foo").test(mockIndexAbstraction(randomAlphaOfLengthBetween(8, 24))),
            is(false)
        );

        final String randomApplication = "kibana-" + randomAlphaOfLengthBetween(8, 24);
        assertThat(
            kibanaUserRole.application()
                .grants(ApplicationPrivilegeTests.createPrivilege(randomApplication, "app-random", allowedApplicationActionPattern), "*"),
            is(false)
        );

        final String application = "kibana-.kibana";
        assertThat(
            kibanaUserRole.application().grants(ApplicationPrivilegeTests.createPrivilege(application, "app-foo", "foo"), "*"),
            is(false)
        );
        assertThat(
            kibanaUserRole.application()
                .grants(ApplicationPrivilegeTests.createPrivilege(application, "app-all", allowedApplicationActionPattern), "*"),
            is(true)
        );

        final String applicationWithRandomIndex = "kibana-.kibana_" + randomAlphaOfLengthBetween(8, 24);
        assertThat(
            kibanaUserRole.application()
                .grants(
                    ApplicationPrivilegeTests.createPrivilege(
                        applicationWithRandomIndex,
                        "app-random-index",
                        allowedApplicationActionPattern
                    ),
                    "*"
                ),
            is(false)
        );

        assertNoAccessAllowed(kibanaUserRole, TestRestrictedIndices.SAMPLE_RESTRICTED_NAMES);
        assertNoAccessAllowed(kibanaUserRole, XPackPlugin.ASYNC_RESULTS_INDEX + randomAlphaOfLengthBetween(0, 2));
    }

    public void testMonitoringUserRole() {
        final TransportRequest request = mock(TransportRequest.class);
        final Authentication authentication = AuthenticationTestHelper.builder().build();

        RoleDescriptor roleDescriptor = ReservedRolesStore.roleDescriptor("monitoring_user");
        assertNotNull(roleDescriptor);
        assertThat(roleDescriptor.getMetadata(), hasEntry("_reserved", true));

        final String allowedApplicationActionPattern = "example/custom/action/*";
        final String kibanaApplicationWithRandomIndex = "kibana-" + randomFrom(randomAlphaOfLengthBetween(8, 24), ".kibana");
        Role monitoringUserRole = Role.buildFromRoleDescriptor(
            roleDescriptor,
            new FieldPermissionsCache(Settings.EMPTY),
            RESTRICTED_INDICES,
            List.of(
                new ApplicationPrivilegeDescriptor(
                    kibanaApplicationWithRandomIndex,
                    "reserved_monitoring",
                    Set.of(allowedApplicationActionPattern),
                    Map.of()
                )
            )
        );
        assertThat(monitoringUserRole.cluster().check(MainRestPlugin.MAIN_ACTION.name(), request, authentication), is(true));
        assertThat(monitoringUserRole.cluster().check(XPackInfoAction.NAME, request, authentication), is(true));
        assertThat(monitoringUserRole.cluster().check(TransportRemoteInfoAction.TYPE.name(), request, authentication), is(true));
        assertThat(monitoringUserRole.cluster().check(TransportClusterHealthAction.NAME, request, authentication), is(false));
        assertThat(monitoringUserRole.cluster().check(ClusterStateAction.NAME, request, authentication), is(false));
        assertThat(monitoringUserRole.cluster().check(TransportClusterStatsAction.TYPE.name(), request, authentication), is(false));
        assertThat(monitoringUserRole.cluster().check(TransportPutIndexTemplateAction.TYPE.name(), request, authentication), is(false));
        assertThat(monitoringUserRole.cluster().check(TransportClusterRerouteAction.TYPE.name(), request, authentication), is(false));
        assertThat(monitoringUserRole.cluster().check(ClusterUpdateSettingsAction.NAME, request, authentication), is(false));
        assertThat(monitoringUserRole.cluster().check(MonitoringBulkAction.NAME, request, authentication), is(false));
        assertThat(monitoringUserRole.cluster().check(DelegatePkiAuthenticationAction.NAME, request, authentication), is(false));
        assertThat(monitoringUserRole.cluster().check(ActivateProfileAction.NAME, request, authentication), is(false));
        assertThat(monitoringUserRole.cluster().check(SuggestProfilesAction.NAME, request, authentication), is(false));
        assertThat(monitoringUserRole.cluster().check(UpdateProfileDataAction.NAME, request, authentication), is(false));
        assertThat(monitoringUserRole.cluster().check(GetProfilesAction.NAME, request, authentication), is(false));
        assertThat(monitoringUserRole.cluster().check(ProfileHasPrivilegesAction.NAME, request, authentication), is(false));

        assertThat(monitoringUserRole.runAs().check(randomAlphaOfLengthBetween(1, 12)), is(false));

        assertThat(
            monitoringUserRole.indices().allowedIndicesMatcher(TransportSearchAction.TYPE.name()).test(mockIndexAbstraction("foo")),
            is(false)
        );
        assertThat(
            monitoringUserRole.indices().allowedIndicesMatcher(TransportSearchAction.TYPE.name()).test(mockIndexAbstraction(".reporting")),
            is(false)
        );
        assertThat(
            monitoringUserRole.indices().allowedIndicesMatcher(TransportSearchAction.TYPE.name()).test(mockIndexAbstraction(".kibana")),
            is(false)
        );
        assertThat(
            monitoringUserRole.indices().allowedIndicesMatcher("indices:foo").test(mockIndexAbstraction(randomAlphaOfLengthBetween(8, 24))),
            is(false)
        );
        assertThat(
            monitoringUserRole.indices().allowedIndicesMatcher(READ_CROSS_CLUSTER_NAME).test(mockIndexAbstraction("foo")),
            is(false)
        );
        assertThat(
            monitoringUserRole.indices().allowedIndicesMatcher(READ_CROSS_CLUSTER_NAME).test(mockIndexAbstraction(".reporting")),
            is(false)
        );
        assertThat(
            monitoringUserRole.indices().allowedIndicesMatcher(READ_CROSS_CLUSTER_NAME).test(mockIndexAbstraction(".kibana")),
            is(false)
        );

        final String index = ".monitoring-" + randomAlphaOfLength(randomIntBetween(0, 13));
        assertThat(monitoringUserRole.indices().allowedIndicesMatcher("indices:foo").test(mockIndexAbstraction(index)), is(false));
        assertThat(monitoringUserRole.indices().allowedIndicesMatcher("indices:bar").test(mockIndexAbstraction(index)), is(false));
        assertThat(
            monitoringUserRole.indices().allowedIndicesMatcher(TransportDeleteIndexAction.TYPE.name()).test(mockIndexAbstraction(index)),
            is(false)
        );
        assertThat(
            monitoringUserRole.indices().allowedIndicesMatcher(TransportCreateIndexAction.TYPE.name()).test(mockIndexAbstraction(index)),
            is(false)
        );
        assertThat(
            monitoringUserRole.indices().allowedIndicesMatcher(TransportIndexAction.NAME).test(mockIndexAbstraction(index)),
            is(false)
        );
        assertThat(
            monitoringUserRole.indices().allowedIndicesMatcher(TransportDeleteAction.NAME).test(mockIndexAbstraction(index)),
            is(false)
        );
        assertThat(
            monitoringUserRole.indices().allowedIndicesMatcher(TransportUpdateSettingsAction.TYPE.name()).test(mockIndexAbstraction(index)),
            is(false)
        );
        assertThat(
            monitoringUserRole.indices().allowedIndicesMatcher(TransportSearchAction.TYPE.name()).test(mockIndexAbstraction(index)),
            is(true)
        );
        assertThat(
            monitoringUserRole.indices().allowedIndicesMatcher(TransportGetAction.TYPE.name()).test(mockIndexAbstraction(index)),
            is(true)
        );
        assertThat(monitoringUserRole.indices().allowedIndicesMatcher(READ_CROSS_CLUSTER_NAME).test(mockIndexAbstraction(index)), is(true));

        assertNoAccessAllowed(monitoringUserRole, TestRestrictedIndices.SAMPLE_RESTRICTED_NAMES);
        assertNoAccessAllowed(monitoringUserRole, XPackPlugin.ASYNC_RESULTS_INDEX + randomAlphaOfLengthBetween(0, 2));

        assertThat(
            monitoringUserRole.application()
                .grants(ApplicationPrivilegeTests.createPrivilege(kibanaApplicationWithRandomIndex, "app-foo", "foo"), "*"),
            is(false)
        );
        assertThat(
            monitoringUserRole.application()
                .grants(
                    ApplicationPrivilegeTests.createPrivilege(
                        kibanaApplicationWithRandomIndex,
                        "app-reserved_monitoring",
                        allowedApplicationActionPattern
                    ),
                    "*"
                ),
            is(true)
        );

        final String otherApplication = "logstash-" + randomAlphaOfLengthBetween(8, 24);
        assertThat(
            monitoringUserRole.application().grants(ApplicationPrivilegeTests.createPrivilege(otherApplication, "app-foo", "foo"), "*"),
            is(false)
        );
        assertThat(
            monitoringUserRole.application()
                .grants(
                    ApplicationPrivilegeTests.createPrivilege(otherApplication, "app-reserved_monitoring", allowedApplicationActionPattern),
                    "*"
                ),
            is(false)
        );

        final String metricsPrefix = "metrics-";
        assertNoAccessAllowed(monitoringUserRole, metricsPrefix + "system.cpu-default");
        assertNoAccessAllowed(monitoringUserRole, metricsPrefix + "elastic_agent.filebeat-default");

        assertOnlyReadAllowed(monitoringUserRole, metricsPrefix + "elasticsearch");
        assertOnlyReadAllowed(monitoringUserRole, metricsPrefix + "elasticsearch.stack_monitoring.cluster_stats-default");
        assertOnlyReadAllowed(monitoringUserRole, metricsPrefix + "elasticsearch.ingest_pipeline-default");
        assertOnlyReadAllowed(monitoringUserRole, metricsPrefix + "kibana.stack_monitoring.stats-default");
        assertOnlyReadAllowed(monitoringUserRole, metricsPrefix + "logstash.stack_monitoring.node_stats-default");
        assertOnlyReadAllowed(monitoringUserRole, metricsPrefix + "beats.stack_monitoring.stats-default");
        assertOnlyReadAllowed(monitoringUserRole, metricsPrefix + "enterprisesearch.stack_monitoring.health-default");
    }

    public void testRemoteMonitoringAgentRole() {
        final TransportRequest request = mock(TransportRequest.class);
        final Authentication authentication = AuthenticationTestHelper.builder().build();

        RoleDescriptor roleDescriptor = ReservedRolesStore.roleDescriptor("remote_monitoring_agent");
        assertNotNull(roleDescriptor);
        assertThat(roleDescriptor.getMetadata(), hasEntry("_reserved", true));

        Role remoteMonitoringAgentRole = Role.buildFromRoleDescriptor(
            roleDescriptor,
            new FieldPermissionsCache(Settings.EMPTY),
            RESTRICTED_INDICES
        );
        assertThat(remoteMonitoringAgentRole.cluster().check(TransportClusterHealthAction.NAME, request, authentication), is(true));
        assertThat(remoteMonitoringAgentRole.cluster().check(ClusterStateAction.NAME, request, authentication), is(true));
        assertThat(remoteMonitoringAgentRole.cluster().check(TransportClusterStatsAction.TYPE.name(), request, authentication), is(true));
        assertThat(
            remoteMonitoringAgentRole.cluster().check(TransportPutIndexTemplateAction.TYPE.name(), request, authentication),
            is(true)
        );
        assertThat(
            remoteMonitoringAgentRole.cluster().check(TransportClusterRerouteAction.TYPE.name(), request, authentication),
            is(false)
        );
        assertThat(remoteMonitoringAgentRole.cluster().check(ClusterUpdateSettingsAction.NAME, request, authentication), is(false));
        assertThat(remoteMonitoringAgentRole.cluster().check(MonitoringBulkAction.NAME, request, authentication), is(false));
        assertThat(remoteMonitoringAgentRole.cluster().check(GetWatchAction.NAME, request, authentication), is(true));
        assertThat(remoteMonitoringAgentRole.cluster().check(PutWatchAction.NAME, request, authentication), is(true));
        assertThat(remoteMonitoringAgentRole.cluster().check(DeleteWatchAction.NAME, request, authentication), is(true));
        assertThat(remoteMonitoringAgentRole.cluster().check(ExecuteWatchAction.NAME, request, authentication), is(false));
        assertThat(remoteMonitoringAgentRole.cluster().check(AckWatchAction.NAME, request, authentication), is(false));
        assertThat(remoteMonitoringAgentRole.cluster().check(ActivateWatchAction.NAME, request, authentication), is(false));
        assertThat(remoteMonitoringAgentRole.cluster().check(WatcherServiceAction.NAME, request, authentication), is(false));
        assertThat(remoteMonitoringAgentRole.cluster().check(DelegatePkiAuthenticationAction.NAME, request, authentication), is(false));
        assertThat(remoteMonitoringAgentRole.cluster().check(ActivateProfileAction.NAME, request, authentication), is(false));
        assertThat(remoteMonitoringAgentRole.cluster().check(SuggestProfilesAction.NAME, request, authentication), is(false));
        assertThat(remoteMonitoringAgentRole.cluster().check(UpdateProfileDataAction.NAME, request, authentication), is(false));
        assertThat(remoteMonitoringAgentRole.cluster().check(GetProfilesAction.NAME, request, authentication), is(false));
        assertThat(remoteMonitoringAgentRole.cluster().check(ProfileHasPrivilegesAction.NAME, request, authentication), is(false));
        // ILM
        assertThat(remoteMonitoringAgentRole.cluster().check(GetLifecycleAction.NAME, request, authentication), is(true));
        assertThat(remoteMonitoringAgentRole.cluster().check(ILMActions.PUT.name(), request, authentication), is(true));

        // we get this from the cluster:monitor privilege
        assertThat(remoteMonitoringAgentRole.cluster().check(WatcherStatsAction.NAME, request, authentication), is(true));

        assertThat(remoteMonitoringAgentRole.runAs().check(randomAlphaOfLengthBetween(1, 12)), is(false));

        assertThat(
            remoteMonitoringAgentRole.indices().allowedIndicesMatcher(TransportSearchAction.TYPE.name()).test(mockIndexAbstraction("foo")),
            is(false)
        );
        assertThat(
            remoteMonitoringAgentRole.indices()
                .allowedIndicesMatcher(TransportSearchAction.TYPE.name())
                .test(mockIndexAbstraction(".reporting")),
            is(false)
        );
        assertThat(
            remoteMonitoringAgentRole.indices()
                .allowedIndicesMatcher(TransportSearchAction.TYPE.name())
                .test(mockIndexAbstraction(".kibana")),
            is(false)
        );
        assertThat(
            remoteMonitoringAgentRole.indices()
                .allowedIndicesMatcher("indices:foo")
                .test(mockIndexAbstraction(randomAlphaOfLengthBetween(8, 24))),
            is(false)
        );

        final String monitoringIndex = ".monitoring-" + randomAlphaOfLength(randomIntBetween(0, 13));
        assertThat(
            remoteMonitoringAgentRole.indices().allowedIndicesMatcher("indices:foo").test(mockIndexAbstraction(monitoringIndex)),
            is(true)
        );
        assertThat(
            remoteMonitoringAgentRole.indices().allowedIndicesMatcher("indices:bar").test(mockIndexAbstraction(monitoringIndex)),
            is(true)
        );
        assertThat(
            remoteMonitoringAgentRole.indices()
                .allowedIndicesMatcher(TransportDeleteIndexAction.TYPE.name())
                .test(mockIndexAbstraction(monitoringIndex)),
            is(true)
        );
        assertThat(
            remoteMonitoringAgentRole.indices()
                .allowedIndicesMatcher(TransportCreateIndexAction.TYPE.name())
                .test(mockIndexAbstraction(monitoringIndex)),
            is(true)
        );
        assertThat(
            remoteMonitoringAgentRole.indices()
                .allowedIndicesMatcher(TransportIndexAction.NAME)
                .test(mockIndexAbstraction(monitoringIndex)),
            is(true)
        );
        assertThat(
            remoteMonitoringAgentRole.indices()
                .allowedIndicesMatcher(TransportDeleteAction.NAME)
                .test(mockIndexAbstraction(monitoringIndex)),
            is(true)
        );
        assertThat(
            remoteMonitoringAgentRole.indices()
                .allowedIndicesMatcher(TransportUpdateSettingsAction.TYPE.name())
                .test(mockIndexAbstraction(monitoringIndex)),
            is(true)
        );
        assertThat(
            remoteMonitoringAgentRole.indices()
                .allowedIndicesMatcher(TransportSearchAction.TYPE.name())
                .test(mockIndexAbstraction(monitoringIndex)),
            is(true)
        );
        assertThat(
            remoteMonitoringAgentRole.indices()
                .allowedIndicesMatcher(TransportGetAction.TYPE.name())
                .test(mockIndexAbstraction(monitoringIndex)),
            is(true)
        );
        assertThat(
            remoteMonitoringAgentRole.indices().allowedIndicesMatcher(GetIndexAction.NAME).test(mockIndexAbstraction(monitoringIndex)),
            is(true)
        );

        final String metricbeatIndex = "metricbeat-" + randomAlphaOfLength(randomIntBetween(0, 13));
        assertThat(
            remoteMonitoringAgentRole.indices().allowedIndicesMatcher("indices:foo").test(mockIndexAbstraction(metricbeatIndex)),
            is(false)
        );
        assertThat(
            remoteMonitoringAgentRole.indices().allowedIndicesMatcher("indices:bar").test(mockIndexAbstraction(metricbeatIndex)),
            is(false)
        );
        assertThat(
            remoteMonitoringAgentRole.indices()
                .allowedIndicesMatcher(TransportDeleteIndexAction.TYPE.name())
                .test(mockIndexAbstraction(metricbeatIndex)),
            is(false)
        );
        assertThat(
            remoteMonitoringAgentRole.indices()
                .allowedIndicesMatcher(TransportCreateIndexAction.TYPE.name())
                .test(mockIndexAbstraction(metricbeatIndex)),
            is(true)
        );
        assertThat(
            remoteMonitoringAgentRole.indices()
                .allowedIndicesMatcher(TransportIndexAction.NAME)
                .test(mockIndexAbstraction(metricbeatIndex)),
            is(true)
        );
        assertThat(
            remoteMonitoringAgentRole.indices().allowedIndicesMatcher(GetIndexAction.NAME).test(mockIndexAbstraction(metricbeatIndex)),
            is(true)
        );
        assertThat(
            remoteMonitoringAgentRole.indices().allowedIndicesMatcher(GetAliasesAction.NAME).test(mockIndexAbstraction(metricbeatIndex)),
            is(true)
        );
        assertThat(
            remoteMonitoringAgentRole.indices()
                .allowedIndicesMatcher(TransportIndicesAliasesAction.NAME)
                .test(mockIndexAbstraction(metricbeatIndex)),
            is(true)
        );
        assertThat(
            remoteMonitoringAgentRole.indices().allowedIndicesMatcher(RolloverAction.NAME).test(mockIndexAbstraction(metricbeatIndex)),
            is(true)
        );
        assertThat(
            remoteMonitoringAgentRole.indices()
                .allowedIndicesMatcher(IndicesSegmentsAction.NAME)
                .test(mockIndexAbstraction(metricbeatIndex)),
            is(false)
        );
        assertThat(
            remoteMonitoringAgentRole.indices()
                .allowedIndicesMatcher(RemoveIndexLifecyclePolicyAction.NAME)
                .test(mockIndexAbstraction(metricbeatIndex)),
            is(false)
        );
        assertThat(
            remoteMonitoringAgentRole.indices()
                .allowedIndicesMatcher(TransportDeleteAction.NAME)
                .test(mockIndexAbstraction(metricbeatIndex)),
            is(false)
        );
        assertThat(
            remoteMonitoringAgentRole.indices()
                .allowedIndicesMatcher(TransportUpdateSettingsAction.TYPE.name())
                .test(mockIndexAbstraction(metricbeatIndex)),
            is(false)
        );
        assertThat(
            remoteMonitoringAgentRole.indices()
                .allowedIndicesMatcher(TransportSearchAction.TYPE.name())
                .test(mockIndexAbstraction(metricbeatIndex)),
            is(false)
        );
        assertThat(
            remoteMonitoringAgentRole.indices()
                .allowedIndicesMatcher(TransportGetAction.TYPE.name())
                .test(mockIndexAbstraction(metricbeatIndex)),
            is(false)
        );

        assertNoAccessAllowed(remoteMonitoringAgentRole, TestRestrictedIndices.SAMPLE_RESTRICTED_NAMES);
        assertNoAccessAllowed(remoteMonitoringAgentRole, XPackPlugin.ASYNC_RESULTS_INDEX + randomAlphaOfLengthBetween(0, 2));
    }

    public void testRemoteMonitoringCollectorRole() {
        final TransportRequest request = mock(TransportRequest.class);
        final Authentication authentication = AuthenticationTestHelper.builder().build();

        RoleDescriptor roleDescriptor = ReservedRolesStore.roleDescriptor("remote_monitoring_collector");
        assertNotNull(roleDescriptor);
        assertThat(roleDescriptor.getMetadata(), hasEntry("_reserved", true));

        Role remoteMonitoringCollectorRole = Role.buildFromRoleDescriptor(
            roleDescriptor,
            new FieldPermissionsCache(Settings.EMPTY),
            RESTRICTED_INDICES
        );
        assertThat(remoteMonitoringCollectorRole.cluster().check(TransportClusterHealthAction.NAME, request, authentication), is(true));
        assertThat(remoteMonitoringCollectorRole.cluster().check(ClusterStateAction.NAME, request, authentication), is(true));
        assertThat(
            remoteMonitoringCollectorRole.cluster().check(TransportClusterStatsAction.TYPE.name(), request, authentication),
            is(true)
        );
        assertThat(remoteMonitoringCollectorRole.cluster().check(GetIndexTemplatesAction.NAME, request, authentication), is(true));
        assertThat(
            remoteMonitoringCollectorRole.cluster().check(TransportPutIndexTemplateAction.TYPE.name(), request, authentication),
            is(false)
        );
        assertThat(
            remoteMonitoringCollectorRole.cluster().check(TransportDeleteIndexTemplateAction.TYPE.name(), request, authentication),
            is(false)
        );
        assertThat(
            remoteMonitoringCollectorRole.cluster().check(TransportClusterRerouteAction.TYPE.name(), request, authentication),
            is(false)
        );
        assertThat(remoteMonitoringCollectorRole.cluster().check(ClusterUpdateSettingsAction.NAME, request, authentication), is(false));
        assertThat(remoteMonitoringCollectorRole.cluster().check(MonitoringBulkAction.NAME, request, authentication), is(false));
        assertThat(remoteMonitoringCollectorRole.cluster().check(DelegatePkiAuthenticationAction.NAME, request, authentication), is(false));

        assertThat(remoteMonitoringCollectorRole.runAs().check(randomAlphaOfLengthBetween(1, 12)), is(false));

        assertThat(
            remoteMonitoringCollectorRole.indices().allowedIndicesMatcher(RecoveryAction.NAME).test(mockIndexAbstraction("foo")),
            is(true)
        );
        assertThat(
            remoteMonitoringCollectorRole.indices()
                .allowedIndicesMatcher(TransportSearchAction.TYPE.name())
                .test(mockIndexAbstraction("foo")),
            is(false)
        );
        assertThat(
            remoteMonitoringCollectorRole.indices()
                .allowedIndicesMatcher(TransportSearchAction.TYPE.name())
                .test(mockIndexAbstraction(".reporting")),
            is(false)
        );
        assertThat(
            remoteMonitoringCollectorRole.indices()
                .allowedIndicesMatcher(TransportSearchAction.TYPE.name())
                .test(mockIndexAbstraction(".kibana")),
            is(true)
        );
        assertThat(
            remoteMonitoringCollectorRole.indices()
                .allowedIndicesMatcher(TransportGetAction.TYPE.name())
                .test(mockIndexAbstraction(".kibana")),
            is(true)
        );
        assertThat(
            remoteMonitoringCollectorRole.indices()
                .allowedIndicesMatcher("indices:foo")
                .test(mockIndexAbstraction(randomAlphaOfLengthBetween(8, 24))),
            is(false)
        );

        Arrays.asList(
            ".monitoring-" + randomAlphaOfLength(randomIntBetween(0, 13)),
            "metricbeat-" + randomAlphaOfLength(randomIntBetween(0, 13))
        ).forEach((index) -> {
            logger.info("index name [{}]", index);
            assertThat(
                remoteMonitoringCollectorRole.indices().allowedIndicesMatcher("indices:foo").test(mockIndexAbstraction(index)),
                is(false)
            );
            assertThat(
                remoteMonitoringCollectorRole.indices().allowedIndicesMatcher("indices:bar").test(mockIndexAbstraction(index)),
                is(false)
            );
            assertThat(
                remoteMonitoringCollectorRole.indices()
                    .allowedIndicesMatcher(TransportDeleteIndexAction.TYPE.name())
                    .test(mockIndexAbstraction(index)),
                is(false)
            );
            assertThat(
                remoteMonitoringCollectorRole.indices()
                    .allowedIndicesMatcher(TransportCreateIndexAction.TYPE.name())
                    .test(mockIndexAbstraction(index)),
                is(false)
            );
            assertThat(
                remoteMonitoringCollectorRole.indices().allowedIndicesMatcher(TransportIndexAction.NAME).test(mockIndexAbstraction(index)),
                is(false)
            );
            assertThat(
                remoteMonitoringCollectorRole.indices().allowedIndicesMatcher(GetIndexAction.NAME).test(mockIndexAbstraction(index)),
                is(false)
            );
            assertThat(
                remoteMonitoringCollectorRole.indices().allowedIndicesMatcher(GetAliasesAction.NAME).test(mockIndexAbstraction(index)),
                is(false)
            );
            assertThat(
                remoteMonitoringCollectorRole.indices()
                    .allowedIndicesMatcher(RemoveIndexLifecyclePolicyAction.NAME)
                    .test(mockIndexAbstraction(index)),
                is(false)
            );
            assertThat(
                remoteMonitoringCollectorRole.indices().allowedIndicesMatcher(TransportDeleteAction.NAME).test(mockIndexAbstraction(index)),
                is(false)
            );
            assertThat(
                remoteMonitoringCollectorRole.indices()
                    .allowedIndicesMatcher(TransportUpdateSettingsAction.TYPE.name())
                    .test(mockIndexAbstraction(index)),
                is(false)
            );
            assertThat(
                remoteMonitoringCollectorRole.indices()
                    .allowedIndicesMatcher(TransportSearchAction.TYPE.name())
                    .test(mockIndexAbstraction(index)),
                is(false)
            );
            assertThat(
                remoteMonitoringCollectorRole.indices()
                    .allowedIndicesMatcher(TransportGetAction.TYPE.name())
                    .test(mockIndexAbstraction(index)),
                is(false)
            );
            assertThat(
                remoteMonitoringCollectorRole.indices().allowedIndicesMatcher(GetIndexAction.NAME).test(mockIndexAbstraction(index)),
                is(false)
            );
        });

        // These tests might need to change if we add new non-security restricted indices that the monitoring user isn't supposed to see
        // (but ideally, the monitoring user should see all indices).
        assertThat(
            remoteMonitoringCollectorRole.indices()
                .allowedIndicesMatcher(GetSettingsAction.NAME)
                .test(mockIndexAbstraction(randomFrom(TestRestrictedIndices.SAMPLE_RESTRICTED_NAMES))),
            is(true)
        );
        assertThat(
            remoteMonitoringCollectorRole.indices()
                .allowedIndicesMatcher(GetSettingsAction.NAME)
                .test(mockIndexAbstraction(XPackPlugin.ASYNC_RESULTS_INDEX + randomAlphaOfLengthBetween(0, 2))),
            is(true)
        );
        assertThat(
            remoteMonitoringCollectorRole.indices()
                .allowedIndicesMatcher(TransportIndicesShardStoresAction.TYPE.name())
                .test(mockIndexAbstraction(randomFrom(TestRestrictedIndices.SAMPLE_RESTRICTED_NAMES))),
            is(true)
        );
        assertThat(
            remoteMonitoringCollectorRole.indices()
                .allowedIndicesMatcher(TransportIndicesShardStoresAction.TYPE.name())
                .test(mockIndexAbstraction(XPackPlugin.ASYNC_RESULTS_INDEX + randomAlphaOfLengthBetween(0, 2))),
            is(true)
        );
        assertThat(
            remoteMonitoringCollectorRole.indices()
                .allowedIndicesMatcher(RecoveryAction.NAME)
                .test(mockIndexAbstraction(randomFrom(TestRestrictedIndices.SAMPLE_RESTRICTED_NAMES))),
            is(true)
        );
        assertThat(
            remoteMonitoringCollectorRole.indices()
                .allowedIndicesMatcher(RecoveryAction.NAME)
                .test(mockIndexAbstraction(XPackPlugin.ASYNC_RESULTS_INDEX + randomAlphaOfLengthBetween(0, 2))),
            is(true)
        );
        assertThat(
            remoteMonitoringCollectorRole.indices()
                .allowedIndicesMatcher(IndicesStatsAction.NAME)
                .test(mockIndexAbstraction(randomFrom(TestRestrictedIndices.SAMPLE_RESTRICTED_NAMES))),
            is(true)
        );
        assertThat(
            remoteMonitoringCollectorRole.indices()
                .allowedIndicesMatcher(IndicesStatsAction.NAME)
                .test(mockIndexAbstraction(XPackPlugin.ASYNC_RESULTS_INDEX + randomAlphaOfLengthBetween(0, 2))),
            is(true)
        );
        assertThat(
            remoteMonitoringCollectorRole.indices()
                .allowedIndicesMatcher(IndicesSegmentsAction.NAME)
                .test(mockIndexAbstraction(randomFrom(TestRestrictedIndices.SAMPLE_RESTRICTED_NAMES))),
            is(true)
        );
        assertThat(
            remoteMonitoringCollectorRole.indices()
                .allowedIndicesMatcher(IndicesSegmentsAction.NAME)
                .test(mockIndexAbstraction(XPackPlugin.ASYNC_RESULTS_INDEX + randomAlphaOfLengthBetween(0, 2))),
            is(true)
        );

        assertThat(
            remoteMonitoringCollectorRole.indices()
                .allowedIndicesMatcher(TransportSearchAction.TYPE.name())
                .test(mockIndexAbstraction(randomFrom(TestRestrictedIndices.SAMPLE_RESTRICTED_NAMES))),
            is(false)
        );
        assertThat(
            remoteMonitoringCollectorRole.indices()
                .allowedIndicesMatcher(TransportSearchAction.TYPE.name())
                .test(mockIndexAbstraction(XPackPlugin.ASYNC_RESULTS_INDEX + randomAlphaOfLengthBetween(0, 2))),
            is(false)
        );
        assertThat(
            remoteMonitoringCollectorRole.indices()
                .allowedIndicesMatcher(TransportGetAction.TYPE.name())
                .test(mockIndexAbstraction(randomFrom(TestRestrictedIndices.SAMPLE_RESTRICTED_NAMES))),
            is(false)
        );
        assertThat(
            remoteMonitoringCollectorRole.indices()
                .allowedIndicesMatcher(TransportGetAction.TYPE.name())
                .test(mockIndexAbstraction(XPackPlugin.ASYNC_RESULTS_INDEX + randomAlphaOfLengthBetween(0, 2))),
            is(false)
        );
        assertThat(
            remoteMonitoringCollectorRole.indices()
                .allowedIndicesMatcher(TransportDeleteAction.NAME)
                .test(mockIndexAbstraction(randomFrom(TestRestrictedIndices.SAMPLE_RESTRICTED_NAMES))),
            is(false)
        );
        assertThat(
            remoteMonitoringCollectorRole.indices()
                .allowedIndicesMatcher(TransportDeleteAction.NAME)
                .test(mockIndexAbstraction(XPackPlugin.ASYNC_RESULTS_INDEX + randomAlphaOfLengthBetween(0, 2))),
            is(false)
        );
        assertThat(
            remoteMonitoringCollectorRole.indices()
                .allowedIndicesMatcher(TransportIndexAction.NAME)
                .test(mockIndexAbstraction(randomFrom(TestRestrictedIndices.SAMPLE_RESTRICTED_NAMES))),
            is(false)
        );
        assertThat(
            remoteMonitoringCollectorRole.indices()
                .allowedIndicesMatcher(TransportIndexAction.NAME)
                .test(mockIndexAbstraction(XPackPlugin.ASYNC_RESULTS_INDEX + randomAlphaOfLengthBetween(0, 2))),
            is(false)
        );

        assertMonitoringOnRestrictedIndices(remoteMonitoringCollectorRole);

        assertNoAccessAllowed(remoteMonitoringCollectorRole, TestRestrictedIndices.SAMPLE_RESTRICTED_NAMES);
        assertNoAccessAllowed(remoteMonitoringCollectorRole, XPackPlugin.ASYNC_RESULTS_INDEX + randomAlphaOfLengthBetween(0, 2));
    }

    private void assertMonitoringOnRestrictedIndices(Role role) {
        final Settings indexSettings = Settings.builder().put(IndexMetadata.SETTING_VERSION_CREATED, IndexVersion.current()).build();
        final String internalSecurityIndex = randomFrom(
            TestRestrictedIndices.INTERNAL_SECURITY_MAIN_INDEX_6,
            TestRestrictedIndices.INTERNAL_SECURITY_MAIN_INDEX_7
        );
        final Metadata metadata = new Metadata.Builder().put(
            new IndexMetadata.Builder(internalSecurityIndex).settings(indexSettings)
                .numberOfShards(1)
                .numberOfReplicas(0)
                .putAlias(new AliasMetadata.Builder(TestRestrictedIndices.SECURITY_MAIN_ALIAS).build())
                .build(),
            true
        ).build();
        final FieldPermissionsCache fieldPermissionsCache = new FieldPermissionsCache(Settings.EMPTY);
        final List<String> indexMonitoringActionNamesList = Arrays.asList(
            IndicesStatsAction.NAME,
            IndicesSegmentsAction.NAME,
            GetSettingsAction.NAME,
            TransportIndicesShardStoresAction.TYPE.name(),
            RecoveryAction.NAME
        );
        for (final String indexMonitoringActionName : indexMonitoringActionNamesList) {
            String asyncSearchIndex = XPackPlugin.ASYNC_RESULTS_INDEX + randomAlphaOfLengthBetween(0, 2);
            final IndicesAccessControl iac = role.indices()
                .authorize(
                    indexMonitoringActionName,
                    Sets.newHashSet(internalSecurityIndex, TestRestrictedIndices.SECURITY_MAIN_ALIAS, asyncSearchIndex),
                    metadata.getProject(),
                    fieldPermissionsCache
                );
            assertThat(iac.hasIndexPermissions(internalSecurityIndex), is(true));
            assertThat(iac.hasIndexPermissions(TestRestrictedIndices.SECURITY_MAIN_ALIAS), is(true));
            assertThat(iac.hasIndexPermissions(asyncSearchIndex), is(true));
        }
    }

    public void testReportingUserRole() {
        final TransportRequest request = mock(TransportRequest.class);
        final Authentication authentication = AuthenticationTestHelper.builder().build();

        RoleDescriptor roleDescriptor = ReservedRolesStore.roleDescriptor("reporting_user");
        assertNotNull(roleDescriptor);
        assertThat(roleDescriptor.getMetadata(), hasEntry("_reserved", true));
        assertThat(roleDescriptor.getMetadata(), hasEntry("_deprecated", true));

        final String applicationName = "kibana-.kibana";

        final Set<String> applicationPrivilegeNames = Set.of("reserved_reporting_user");

        final Set<String> allowedApplicationActionPatterns = Set.of(
            "login:",
            "app:discover",
            "app:canvas",
            "app:kibana",
            "ui:catalogue/canvas",
            "ui:navLinks/canvas",
            "ui:catalogue/discover",
            "ui:navLinks/discover",
            "ui:navLinks/kibana",
            "saved_object:index-pattern/*",
            "saved_object:search/*",
            "saved_object:query/*",
            "saved_object:config/*",
            "saved_object:config/get",
            "saved_object:config/find",
            "saved_object:config-global/*",
            "saved_object:telemetry/*",
            "saved_object:canvas-workpad/*",
            "saved_object:canvas-element/*",
            "saved_object:url/*",
            "ui:discover/show"
        );

        final List<ApplicationPrivilegeDescriptor> applicationPrivilegeDescriptors = new ArrayList<>();
        for (String appPrivilegeName : applicationPrivilegeNames) {
            applicationPrivilegeDescriptors.add(
                new ApplicationPrivilegeDescriptor(applicationName, appPrivilegeName, allowedApplicationActionPatterns, Map.of())
            );
        }

        Role reportingUserRole = Role.buildFromRoleDescriptor(
            roleDescriptor,
            new FieldPermissionsCache(Settings.EMPTY),
            RESTRICTED_INDICES,
            applicationPrivilegeDescriptors
        );
        assertThat(reportingUserRole.cluster().check(TransportClusterHealthAction.NAME, request, authentication), is(false));
        assertThat(reportingUserRole.cluster().check(ClusterStateAction.NAME, request, authentication), is(false));
        assertThat(reportingUserRole.cluster().check(TransportClusterStatsAction.TYPE.name(), request, authentication), is(false));
        assertThat(reportingUserRole.cluster().check(TransportPutIndexTemplateAction.TYPE.name(), request, authentication), is(false));
        assertThat(reportingUserRole.cluster().check(TransportClusterRerouteAction.TYPE.name(), request, authentication), is(false));
        assertThat(reportingUserRole.cluster().check(ClusterUpdateSettingsAction.NAME, request, authentication), is(false));
        assertThat(reportingUserRole.cluster().check(MonitoringBulkAction.NAME, request, authentication), is(false));
        assertThat(reportingUserRole.cluster().check(DelegatePkiAuthenticationAction.NAME, request, authentication), is(false));

        assertThat(reportingUserRole.runAs().check(randomAlphaOfLengthBetween(1, 12)), is(false));

        assertThat(
            reportingUserRole.indices().allowedIndicesMatcher(TransportSearchAction.TYPE.name()).test(mockIndexAbstraction("foo")),
            is(false)
        );
        assertThat(
            reportingUserRole.indices().allowedIndicesMatcher(TransportSearchAction.TYPE.name()).test(mockIndexAbstraction(".reporting")),
            is(false)
        );
        assertThat(
            reportingUserRole.indices().allowedIndicesMatcher(TransportSearchAction.TYPE.name()).test(mockIndexAbstraction(".kibana")),
            is(false)
        );
        assertThat(
            reportingUserRole.indices().allowedIndicesMatcher("indices:foo").test(mockIndexAbstraction(randomAlphaOfLengthBetween(8, 24))),
            is(false)
        );

        final String index = ".reporting-" + randomAlphaOfLength(randomIntBetween(0, 13));
        assertThat(reportingUserRole.indices().allowedIndicesMatcher("indices:foo").test(mockIndexAbstraction(index)), is(false));
        assertThat(reportingUserRole.indices().allowedIndicesMatcher("indices:bar").test(mockIndexAbstraction(index)), is(false));
        assertThat(
            reportingUserRole.indices().allowedIndicesMatcher(TransportDeleteIndexAction.TYPE.name()).test(mockIndexAbstraction(index)),
            is(false)
        );
        assertThat(
            reportingUserRole.indices().allowedIndicesMatcher(TransportCreateIndexAction.TYPE.name()).test(mockIndexAbstraction(index)),
            is(false)
        );
        assertThat(
            reportingUserRole.indices().allowedIndicesMatcher(TransportUpdateSettingsAction.TYPE.name()).test(mockIndexAbstraction(index)),
            is(false)
        );
        assertThat(
            reportingUserRole.indices().allowedIndicesMatcher(TransportSearchAction.TYPE.name()).test(mockIndexAbstraction(index)),
            is(false)
        );
        assertThat(
            reportingUserRole.indices().allowedIndicesMatcher(TransportGetAction.TYPE.name()).test(mockIndexAbstraction(index)),
            is(false)
        );
        assertThat(
            reportingUserRole.indices().allowedIndicesMatcher(TransportIndexAction.NAME).test(mockIndexAbstraction(index)),
            is(false)
        );
        assertThat(
            reportingUserRole.indices().allowedIndicesMatcher(TransportUpdateAction.NAME).test(mockIndexAbstraction(index)),
            is(false)
        );
        assertThat(
            reportingUserRole.indices().allowedIndicesMatcher(TransportDeleteAction.NAME).test(mockIndexAbstraction(index)),
            is(false)
        );
        assertThat(
            reportingUserRole.indices().allowedIndicesMatcher(TransportBulkAction.NAME).test(mockIndexAbstraction(index)),
            is(false)
        );

        assertNoAccessAllowed(reportingUserRole, TestRestrictedIndices.SAMPLE_RESTRICTED_NAMES);
        assertNoAccessAllowed(reportingUserRole, XPackPlugin.ASYNC_RESULTS_INDEX + randomAlphaOfLengthBetween(0, 2));

        applicationPrivilegeNames.forEach(appPrivilege -> {
            assertThat(
                reportingUserRole.application()
                    .grants(
                        ApplicationPrivilegeTests.createPrivilege(
                            applicationName,
                            appPrivilege,
                            allowedApplicationActionPatterns.toArray(new String[0])
                        ),
                        "*"
                    ),
                is(true)
            );
        });
        assertThat(
            reportingUserRole.application()
                .grants(
                    ApplicationPrivilegeTests.createPrivilege(
                        "kibana-.*",
                        "feature_random.minimal_read",
                        allowedApplicationActionPatterns.toArray(new String[0])
                    ),
                    "*"
                ),
            is(false)
        );
    }

    public void testSuperuserRole() {
        final TransportRequest request = mock(TransportRequest.class);
        final Authentication authentication = AuthenticationTestHelper.builder().build();

        RoleDescriptor roleDescriptor = ReservedRolesStore.roleDescriptor("superuser");
        assertNotNull(roleDescriptor);
        assertThat(roleDescriptor.getMetadata(), hasEntry("_reserved", true));

        Role superuserRole = Role.buildFromRoleDescriptor(roleDescriptor, new FieldPermissionsCache(Settings.EMPTY), RESTRICTED_INDICES);
        assertThat(superuserRole.cluster().check(TransportClusterHealthAction.NAME, request, authentication), is(true));
        assertThat(superuserRole.cluster().check(ClusterUpdateSettingsAction.NAME, request, authentication), is(true));
        assertThat(superuserRole.cluster().check(PutUserAction.NAME, request, authentication), is(true));
        assertThat(superuserRole.cluster().check(PutRoleAction.NAME, request, authentication), is(true));
        assertThat(superuserRole.cluster().check(TransportPutIndexTemplateAction.TYPE.name(), request, authentication), is(true));
        assertThat(superuserRole.cluster().check(DelegatePkiAuthenticationAction.NAME, request, authentication), is(true));
        assertThat(superuserRole.cluster().check("internal:admin/foo", request, authentication), is(false));
        assertThat(
            superuserRole.cluster().check(UpdateProfileDataAction.NAME, mock(UpdateProfileDataRequest.class), authentication),
            is(true)
        );
        assertThat(superuserRole.cluster().check(GetProfilesAction.NAME, mock(UpdateProfileDataRequest.class), authentication), is(true));
        assertThat(superuserRole.cluster().check(SuggestProfilesAction.NAME, mock(SuggestProfilesRequest.class), authentication), is(true));
        assertThat(superuserRole.cluster().check(ActivateProfileAction.NAME, mock(ActivateProfileRequest.class), authentication), is(true));

        final Settings indexSettings = Settings.builder().put(IndexMetadata.SETTING_VERSION_CREATED, IndexVersion.current()).build();
        final String internalSecurityIndex = randomFrom(
            TestRestrictedIndices.INTERNAL_SECURITY_MAIN_INDEX_6,
            TestRestrictedIndices.INTERNAL_SECURITY_MAIN_INDEX_7
        );
        final var metadata = new Metadata.Builder().put(
            new IndexMetadata.Builder("a1").settings(indexSettings).numberOfShards(1).numberOfReplicas(0).build(),
            true
        )
            .put(new IndexMetadata.Builder("a2").settings(indexSettings).numberOfShards(1).numberOfReplicas(0).build(), true)
            .put(new IndexMetadata.Builder("aaaaaa").settings(indexSettings).numberOfShards(1).numberOfReplicas(0).build(), true)
            .put(new IndexMetadata.Builder("bbbbb").settings(indexSettings).numberOfShards(1).numberOfReplicas(0).build(), true)
            .put(
                new IndexMetadata.Builder("b").settings(indexSettings)
                    .numberOfShards(1)
                    .numberOfReplicas(0)
                    .putAlias(new AliasMetadata.Builder("ab").build())
                    .putAlias(new AliasMetadata.Builder("ba").build())
                    .build(),
                true
            )
            .put(
                new IndexMetadata.Builder(internalSecurityIndex).settings(indexSettings)
                    .numberOfShards(1)
                    .numberOfReplicas(0)
                    .putAlias(new AliasMetadata.Builder(TestRestrictedIndices.SECURITY_MAIN_ALIAS).build())
                    .build(),
                true
            )
            .build()
            .getProject();

        FieldPermissionsCache fieldPermissionsCache = new FieldPermissionsCache(Settings.EMPTY);
        IndicesAccessControl iac = superuserRole.indices()
            .authorize(TransportSearchAction.TYPE.name(), Sets.newHashSet("a1", "ba"), metadata, fieldPermissionsCache);
        assertThat(iac.hasIndexPermissions("a1"), is(true));
        assertThat(iac.hasIndexPermissions("b"), is(true));
        iac = superuserRole.indices()
            .authorize(TransportDeleteIndexAction.TYPE.name(), Sets.newHashSet("a1", "ba"), metadata, fieldPermissionsCache);
        assertThat(iac.hasIndexPermissions("a1"), is(true));
        assertThat(iac.hasIndexPermissions("b"), is(true));
        iac = superuserRole.indices().authorize(TransportIndexAction.NAME, Sets.newHashSet("a2", "ba"), metadata, fieldPermissionsCache);
        assertThat(iac.hasIndexPermissions("a2"), is(true));
        assertThat(iac.hasIndexPermissions("b"), is(true));
        iac = superuserRole.indices()
            .authorize(TransportUpdateSettingsAction.TYPE.name(), Sets.newHashSet("aaaaaa", "ba"), metadata, fieldPermissionsCache);
        assertThat(iac.hasIndexPermissions("aaaaaa"), is(true));
        assertThat(iac.hasIndexPermissions("b"), is(true));

        // Read security indices => allowed
        iac = superuserRole.indices()
            .authorize(
                randomFrom(TransportSearchAction.TYPE.name(), GetIndexAction.NAME),
                Sets.newHashSet(TestRestrictedIndices.SECURITY_MAIN_ALIAS),
                metadata,
                fieldPermissionsCache
            );
        assertThat("For " + iac, iac.hasIndexPermissions(TestRestrictedIndices.SECURITY_MAIN_ALIAS), is(true));
        assertThat("For " + iac, iac.hasIndexPermissions(internalSecurityIndex), is(true));

        // Write security indices => denied
        iac = superuserRole.indices()
            .authorize(
                randomFrom(TransportIndexAction.NAME, TransportDeleteIndexAction.TYPE.name()),
                Sets.newHashSet(TestRestrictedIndices.SECURITY_MAIN_ALIAS),
                metadata,
                fieldPermissionsCache
            );
        assertThat("For " + iac, iac.hasIndexPermissions(TestRestrictedIndices.SECURITY_MAIN_ALIAS), is(false));
        assertThat("For " + iac, iac.hasIndexPermissions(internalSecurityIndex), is(false));

        assertTrue(superuserRole.indices().check(TransportSearchAction.TYPE.name()));
        assertFalse(superuserRole.indices().check("unknown"));

        assertThat(superuserRole.runAs().check(randomAlphaOfLengthBetween(1, 30)), is(true));

        // Read security indices => allowed
        assertThat(
            superuserRole.indices()
                .allowedIndicesMatcher(randomFrom(TransportGetAction.TYPE.name(), IndicesStatsAction.NAME))
                .test(mockIndexAbstraction(TestRestrictedIndices.SECURITY_MAIN_ALIAS)),
            is(true)
        );
        assertThat(
            superuserRole.indices()
                .allowedIndicesMatcher(randomFrom(TransportGetAction.TYPE.name(), IndicesStatsAction.NAME))
                .test(mockIndexAbstraction(internalSecurityIndex)),
            is(true)
        );

        // Write security indices => denied
        assertThat(
            superuserRole.indices()
                .allowedIndicesMatcher(randomFrom(TransportIndexAction.NAME, TransportDeleteIndexAction.TYPE.name()))
                .test(mockIndexAbstraction(TestRestrictedIndices.SECURITY_MAIN_ALIAS)),
            is(false)
        );
        assertThat(
            superuserRole.indices()
                .allowedIndicesMatcher(randomFrom(TransportIndexAction.NAME, TransportDeleteIndexAction.TYPE.name()))
                .test(mockIndexAbstraction(internalSecurityIndex)),
            is(false)
        );
        assertThat(
            superuserRole.remoteCluster().collapseAndRemoveUnsupportedPrivileges("*", TransportVersion.current()),
            equalTo(RemoteClusterPermissions.getSupportedRemoteClusterPermissions().toArray(new String[0]))
        );
    }

    public void testLogstashSystemRole() {
        final TransportRequest request = mock(TransportRequest.class);
        final Authentication authentication = AuthenticationTestHelper.builder().build();

        RoleDescriptor roleDescriptor = ReservedRolesStore.roleDescriptor("logstash_system");
        assertNotNull(roleDescriptor);
        assertThat(roleDescriptor.getMetadata(), hasEntry("_reserved", true));

        Role logstashSystemRole = Role.buildFromRoleDescriptor(
            roleDescriptor,
            new FieldPermissionsCache(Settings.EMPTY),
            RESTRICTED_INDICES
        );
        assertThat(logstashSystemRole.cluster().check(TransportClusterHealthAction.NAME, request, authentication), is(true));
        assertThat(logstashSystemRole.cluster().check(ClusterStateAction.NAME, request, authentication), is(true));
        assertThat(logstashSystemRole.cluster().check(TransportClusterStatsAction.TYPE.name(), request, authentication), is(true));
        assertThat(logstashSystemRole.cluster().check(TransportPutIndexTemplateAction.TYPE.name(), request, authentication), is(false));
        assertThat(logstashSystemRole.cluster().check(TransportClusterRerouteAction.TYPE.name(), request, authentication), is(false));
        assertThat(logstashSystemRole.cluster().check(ClusterUpdateSettingsAction.NAME, request, authentication), is(false));
        assertThat(logstashSystemRole.cluster().check(DelegatePkiAuthenticationAction.NAME, request, authentication), is(false));
        assertThat(logstashSystemRole.cluster().check(MonitoringBulkAction.NAME, request, authentication), is(true));

        assertThat(logstashSystemRole.runAs().check(randomAlphaOfLengthBetween(1, 30)), is(false));

        assertThat(
            logstashSystemRole.indices().allowedIndicesMatcher(TransportIndexAction.NAME).test(mockIndexAbstraction("foo")),
            is(false)
        );
        assertThat(
            logstashSystemRole.indices().allowedIndicesMatcher(TransportIndexAction.NAME).test(mockIndexAbstraction(".reporting")),
            is(false)
        );
        assertThat(
            logstashSystemRole.indices().allowedIndicesMatcher("indices:foo").test(mockIndexAbstraction(randomAlphaOfLengthBetween(8, 24))),
            is(false)
        );

        assertNoAccessAllowed(logstashSystemRole, TestRestrictedIndices.SAMPLE_RESTRICTED_NAMES);
        assertNoAccessAllowed(logstashSystemRole, XPackPlugin.ASYNC_RESULTS_INDEX + randomAlphaOfLengthBetween(0, 2));
    }

    public void testBeatsAdminRole() {
        final TransportRequest request = mock(TransportRequest.class);
        final Authentication authentication = AuthenticationTestHelper.builder().build();

        final RoleDescriptor roleDescriptor = ReservedRolesStore.roleDescriptor("beats_admin");
        assertNotNull(roleDescriptor);
        assertThat(roleDescriptor.getMetadata(), hasEntry("_reserved", true));

        final Role beatsAdminRole = Role.buildFromRoleDescriptor(
            roleDescriptor,
            new FieldPermissionsCache(Settings.EMPTY),
            RESTRICTED_INDICES
        );
        assertThat(beatsAdminRole.cluster().check(TransportClusterHealthAction.NAME, request, authentication), is(false));
        assertThat(beatsAdminRole.cluster().check(ClusterStateAction.NAME, request, authentication), is(false));
        assertThat(beatsAdminRole.cluster().check(TransportClusterStatsAction.TYPE.name(), request, authentication), is(false));
        assertThat(beatsAdminRole.cluster().check(TransportPutIndexTemplateAction.TYPE.name(), request, authentication), is(false));
        assertThat(beatsAdminRole.cluster().check(TransportClusterRerouteAction.TYPE.name(), request, authentication), is(false));
        assertThat(beatsAdminRole.cluster().check(ClusterUpdateSettingsAction.NAME, request, authentication), is(false));
        assertThat(beatsAdminRole.cluster().check(MonitoringBulkAction.NAME, request, authentication), is(false));
        assertThat(beatsAdminRole.cluster().check(DelegatePkiAuthenticationAction.NAME, request, authentication), is(false));
        assertThat(beatsAdminRole.cluster().check(ActivateProfileAction.NAME, request, authentication), is(false));
        assertThat(beatsAdminRole.cluster().check(SuggestProfilesAction.NAME, request, authentication), is(false));
        assertThat(beatsAdminRole.cluster().check(UpdateProfileDataAction.NAME, request, authentication), is(false));
        assertThat(beatsAdminRole.cluster().check(GetProfilesAction.NAME, request, authentication), is(false));
        assertThat(beatsAdminRole.cluster().check(ProfileHasPrivilegesAction.NAME, request, authentication), is(false));

        assertThat(beatsAdminRole.runAs().check(randomAlphaOfLengthBetween(1, 30)), is(false));

        assertThat(
            beatsAdminRole.indices().allowedIndicesMatcher("indices:foo").test(mockIndexAbstraction(randomAlphaOfLengthBetween(8, 24))),
            is(false)
        );

        final String index = ".management-beats";
        logger.info("index name [{}]", index);
        assertThat(beatsAdminRole.indices().allowedIndicesMatcher("indices:foo").test(mockIndexAbstraction(index)), is(true));
        assertThat(beatsAdminRole.indices().allowedIndicesMatcher("indices:bar").test(mockIndexAbstraction(index)), is(true));
        assertThat(
            beatsAdminRole.indices().allowedIndicesMatcher(TransportDeleteIndexAction.TYPE.name()).test(mockIndexAbstraction(index)),
            is(true)
        );
        assertThat(
            beatsAdminRole.indices().allowedIndicesMatcher(TransportCreateIndexAction.TYPE.name()).test(mockIndexAbstraction(index)),
            is(true)
        );
        assertThat(beatsAdminRole.indices().allowedIndicesMatcher(TransportIndexAction.NAME).test(mockIndexAbstraction(index)), is(true));
        assertThat(beatsAdminRole.indices().allowedIndicesMatcher(TransportDeleteAction.NAME).test(mockIndexAbstraction(index)), is(true));
        assertThat(
            beatsAdminRole.indices().allowedIndicesMatcher(TransportUpdateSettingsAction.TYPE.name()).test(mockIndexAbstraction(index)),
            is(true)
        );
        assertThat(
            beatsAdminRole.indices().allowedIndicesMatcher(TransportSearchAction.TYPE.name()).test(mockIndexAbstraction(index)),
            is(true)
        );
        assertThat(
            beatsAdminRole.indices().allowedIndicesMatcher(TransportMultiSearchAction.TYPE.name()).test(mockIndexAbstraction(index)),
            is(true)
        );
        assertThat(
            beatsAdminRole.indices().allowedIndicesMatcher(TransportGetAction.TYPE.name()).test(mockIndexAbstraction(index)),
            is(true)
        );

        assertNoAccessAllowed(beatsAdminRole, TestRestrictedIndices.SAMPLE_RESTRICTED_NAMES);
        assertNoAccessAllowed(beatsAdminRole, XPackPlugin.ASYNC_RESULTS_INDEX + randomAlphaOfLengthBetween(0, 2));
    }

    public void testBeatsSystemRole() {
        final TransportRequest request = mock(TransportRequest.class);
        final Authentication authentication = AuthenticationTestHelper.builder().build();

        RoleDescriptor roleDescriptor = ReservedRolesStore.roleDescriptor(UsernamesField.BEATS_ROLE);
        assertNotNull(roleDescriptor);
        assertThat(roleDescriptor.getMetadata(), hasEntry("_reserved", true));

        Role beatsSystemRole = Role.buildFromRoleDescriptor(roleDescriptor, new FieldPermissionsCache(Settings.EMPTY), RESTRICTED_INDICES);
        assertThat(beatsSystemRole.cluster().check(TransportClusterHealthAction.NAME, request, authentication), is(true));
        assertThat(beatsSystemRole.cluster().check(ClusterStateAction.NAME, request, authentication), is(true));
        assertThat(beatsSystemRole.cluster().check(TransportClusterStatsAction.TYPE.name(), request, authentication), is(true));
        assertThat(beatsSystemRole.cluster().check(TransportPutIndexTemplateAction.TYPE.name(), request, authentication), is(false));
        assertThat(beatsSystemRole.cluster().check(TransportClusterRerouteAction.TYPE.name(), request, authentication), is(false));
        assertThat(beatsSystemRole.cluster().check(ClusterUpdateSettingsAction.NAME, request, authentication), is(false));
        assertThat(beatsSystemRole.cluster().check(DelegatePkiAuthenticationAction.NAME, request, authentication), is(false));
        assertThat(beatsSystemRole.cluster().check(MonitoringBulkAction.NAME, request, authentication), is(true));
        assertThat(beatsSystemRole.cluster().check(ActivateProfileAction.NAME, request, authentication), is(false));
        assertThat(beatsSystemRole.cluster().check(SuggestProfilesAction.NAME, request, authentication), is(false));
        assertThat(beatsSystemRole.cluster().check(UpdateProfileDataAction.NAME, request, authentication), is(false));
        assertThat(beatsSystemRole.cluster().check(GetProfilesAction.NAME, request, authentication), is(false));
        assertThat(beatsSystemRole.cluster().check(ProfileHasPrivilegesAction.NAME, request, authentication), is(false));

        assertThat(beatsSystemRole.runAs().check(randomAlphaOfLengthBetween(1, 30)), is(false));

        final String index = ".monitoring-beats-" + randomIntBetween(0, 5);
        logger.info("beats monitoring index name [{}]", index);
        assertThat(beatsSystemRole.indices().allowedIndicesMatcher(TransportIndexAction.NAME).test(mockIndexAbstraction("foo")), is(false));
        assertThat(
            beatsSystemRole.indices().allowedIndicesMatcher(TransportIndexAction.NAME).test(mockIndexAbstraction(".reporting")),
            is(false)
        );
        assertThat(
            beatsSystemRole.indices().allowedIndicesMatcher("indices:foo").test(mockIndexAbstraction(randomAlphaOfLengthBetween(8, 24))),
            is(false)
        );
        assertThat(
            beatsSystemRole.indices().allowedIndicesMatcher(TransportCreateIndexAction.TYPE.name()).test(mockIndexAbstraction(index)),
            is(true)
        );
        assertThat(beatsSystemRole.indices().allowedIndicesMatcher(TransportIndexAction.NAME).test(mockIndexAbstraction(index)), is(true));
        assertThat(
            beatsSystemRole.indices().allowedIndicesMatcher(TransportDeleteAction.NAME).test(mockIndexAbstraction(index)),
            is(false)
        );
        assertThat(beatsSystemRole.indices().allowedIndicesMatcher(TransportBulkAction.NAME).test(mockIndexAbstraction(index)), is(true));

        assertNoAccessAllowed(beatsSystemRole, TestRestrictedIndices.SAMPLE_RESTRICTED_NAMES);
        assertNoAccessAllowed(beatsSystemRole, XPackPlugin.ASYNC_RESULTS_INDEX + randomAlphaOfLengthBetween(0, 2));
    }

    public void testAPMSystemRole() {
        final TransportRequest request = mock(TransportRequest.class);
        final Authentication authentication = AuthenticationTestHelper.builder().build();

        RoleDescriptor roleDescriptor = ReservedRolesStore.roleDescriptor(UsernamesField.APM_ROLE);
        assertNotNull(roleDescriptor);
        assertThat(roleDescriptor.getMetadata(), hasEntry("_reserved", true));

        Role APMSystemRole = Role.buildFromRoleDescriptor(roleDescriptor, new FieldPermissionsCache(Settings.EMPTY), RESTRICTED_INDICES);
        assertThat(APMSystemRole.cluster().check(TransportClusterHealthAction.NAME, request, authentication), is(true));
        assertThat(APMSystemRole.cluster().check(ClusterStateAction.NAME, request, authentication), is(true));
        assertThat(APMSystemRole.cluster().check(TransportClusterStatsAction.TYPE.name(), request, authentication), is(true));
        assertThat(APMSystemRole.cluster().check(TransportPutIndexTemplateAction.TYPE.name(), request, authentication), is(false));
        assertThat(APMSystemRole.cluster().check(TransportClusterRerouteAction.TYPE.name(), request, authentication), is(false));
        assertThat(APMSystemRole.cluster().check(ClusterUpdateSettingsAction.NAME, request, authentication), is(false));
        assertThat(APMSystemRole.cluster().check(DelegatePkiAuthenticationAction.NAME, request, authentication), is(false));
        assertThat(APMSystemRole.cluster().check(MonitoringBulkAction.NAME, request, authentication), is(true));

        assertThat(APMSystemRole.runAs().check(randomAlphaOfLengthBetween(1, 30)), is(false));

        assertThat(APMSystemRole.indices().allowedIndicesMatcher(TransportIndexAction.NAME).test(mockIndexAbstraction("foo")), is(false));
        assertThat(
            APMSystemRole.indices().allowedIndicesMatcher(TransportIndexAction.NAME).test(mockIndexAbstraction(".reporting")),
            is(false)
        );
        assertThat(
            APMSystemRole.indices().allowedIndicesMatcher("indices:foo").test(mockIndexAbstraction(randomAlphaOfLengthBetween(8, 24))),
            is(false)
        );

        final String index = ".monitoring-beats-" + randomIntBetween(10, 15);
        logger.info("APM beats monitoring index name [{}]", index);

        assertThat(
            APMSystemRole.indices().allowedIndicesMatcher(TransportCreateIndexAction.TYPE.name()).test(mockIndexAbstraction(index)),
            is(true)
        );
        assertThat(
            APMSystemRole.indices().allowedIndicesMatcher("indices:data/write/index:op_type/create").test(mockIndexAbstraction(index)),
            is(true)
        );
        assertThat(APMSystemRole.indices().allowedIndicesMatcher(TransportDeleteAction.NAME).test(mockIndexAbstraction(index)), is(false));
        assertThat(APMSystemRole.indices().allowedIndicesMatcher(TransportBulkAction.NAME).test(mockIndexAbstraction(index)), is(true));

        assertThat(
            APMSystemRole.indices().allowedIndicesMatcher("indices:data/write/index:op_type/index").test(mockIndexAbstraction(index)),
            is(false)
        );
        assertThat(
            APMSystemRole.indices()
                .allowedIndicesMatcher("indices:data/write/index:op_type/" + randomAlphaOfLengthBetween(3, 5))
                .test(mockIndexAbstraction(index)),
            is(false)
        );

        assertNoAccessAllowed(APMSystemRole, TestRestrictedIndices.SAMPLE_RESTRICTED_NAMES);
        assertNoAccessAllowed(APMSystemRole, XPackPlugin.ASYNC_RESULTS_INDEX + randomAlphaOfLengthBetween(0, 2));
    }

    public void testMachineLearningAdminRole() {
        final TransportRequest request = mock(TransportRequest.class);
        final Authentication authentication = AuthenticationTestHelper.builder().build();

        RoleDescriptor roleDescriptor = ReservedRolesStore.roleDescriptor("machine_learning_admin");
        assertNotNull(roleDescriptor);
        assertThat(roleDescriptor.getMetadata(), hasEntry("_reserved", true));

        final String allowedApplicationActionPattern = "example/custom/action/*";
        final String kibanaApplicationWithRandomIndex = "kibana-" + randomFrom(randomAlphaOfLengthBetween(8, 24), ".kibana");
        Role role = Role.buildFromRoleDescriptor(
            roleDescriptor,
            new FieldPermissionsCache(Settings.EMPTY),
            RESTRICTED_INDICES,
            List.of(
                new ApplicationPrivilegeDescriptor(
                    kibanaApplicationWithRandomIndex,
                    "reserved_ml_admin",
                    Set.of(allowedApplicationActionPattern),
                    Map.of()
                )
            )
        );
        assertRoleHasManageMl(role);
        assertThat(role.cluster().check(DelegatePkiAuthenticationAction.NAME, request, authentication), is(false));

        assertThat(role.runAs().check(randomAlphaOfLengthBetween(1, 30)), is(false));

        assertNoAccessAllowed(role, "foo");
        assertNoAccessAllowed(role, MlConfigIndex.indexName()); // internal use only
        assertOnlyReadAllowed(role, MlMetaIndex.indexName());
        assertOnlyReadAllowed(role, AnomalyDetectorsIndexFields.STATE_INDEX_PREFIX);
        assertOnlyReadAllowed(role, AnomalyDetectorsIndexFields.RESULTS_INDEX_PREFIX + AnomalyDetectorsIndexFields.RESULTS_INDEX_DEFAULT);
        assertOnlyReadAllowed(role, NotificationsIndex.NOTIFICATIONS_INDEX);
        assertReadWriteDocsButNotDeleteIndexAllowed(role, AnnotationIndex.LATEST_INDEX_NAME);

        assertNoAccessAllowed(role, TestRestrictedIndices.SAMPLE_RESTRICTED_NAMES);
        assertNoAccessAllowed(role, XPackPlugin.ASYNC_RESULTS_INDEX + randomAlphaOfLengthBetween(0, 2));

        assertThat(
            role.application().grants(ApplicationPrivilegeTests.createPrivilege(kibanaApplicationWithRandomIndex, "app-foo", "foo"), "*"),
            is(false)
        );
        assertThat(
            role.application()
                .grants(
                    ApplicationPrivilegeTests.createPrivilege(
                        kibanaApplicationWithRandomIndex,
                        "app-reserved_ml",
                        allowedApplicationActionPattern
                    ),
                    "*"
                ),
            is(true)
        );

        final String otherApplication = "logstash-" + randomAlphaOfLengthBetween(8, 24);
        assertThat(
            role.application().grants(ApplicationPrivilegeTests.createPrivilege(otherApplication, "app-foo", "foo"), "*"),
            is(false)
        );
        assertThat(
            role.application()
                .grants(
                    ApplicationPrivilegeTests.createPrivilege(otherApplication, "app-reserved_ml", allowedApplicationActionPattern),
                    "*"
                ),
            is(false)
        );
    }

    private void assertRoleHasManageMl(Role role) {
        final TransportRequest request = mock(TransportRequest.class);
        final Authentication authentication = AuthenticationTestHelper.builder().build();

        assertThat(role.cluster().check(CloseJobAction.NAME, request, authentication), is(true));
        assertThat(role.cluster().check(DeleteCalendarAction.NAME, request, authentication), is(true));
        assertThat(role.cluster().check(DeleteCalendarEventAction.NAME, request, authentication), is(true));
        assertThat(role.cluster().check(DeleteDatafeedAction.NAME, request, authentication), is(true));
        assertThat(role.cluster().check(DeleteExpiredDataAction.NAME, request, authentication), is(true));
        assertThat(role.cluster().check(DeleteFilterAction.NAME, request, authentication), is(true));
        assertThat(role.cluster().check(DeleteForecastAction.NAME, request, authentication), is(true));
        assertThat(role.cluster().check(DeleteJobAction.NAME, request, authentication), is(true));
        assertThat(role.cluster().check(DeleteModelSnapshotAction.NAME, request, authentication), is(true));
        assertThat(role.cluster().check(DeleteTrainedModelAction.NAME, request, authentication), is(true));
        assertThat(role.cluster().check(EstimateModelMemoryAction.NAME, request, authentication), is(true));
        assertThat(role.cluster().check(EvaluateDataFrameAction.NAME, request, authentication), is(true));
        assertThat(role.cluster().check(ExplainDataFrameAnalyticsAction.NAME, request, authentication), is(true));
        assertThat(role.cluster().check(FinalizeJobExecutionAction.NAME, request, authentication), is(false)); // internal use only
        assertThat(role.cluster().check(FlushJobAction.NAME, request, authentication), is(true));
        assertThat(role.cluster().check(ForecastJobAction.NAME, request, authentication), is(true));
        assertThat(role.cluster().check(GetBucketsAction.NAME, request, authentication), is(true));
        assertThat(role.cluster().check(GetCalendarEventsAction.NAME, request, authentication), is(true));
        assertThat(role.cluster().check(GetCalendarsAction.NAME, request, authentication), is(true));
        assertThat(role.cluster().check(GetCategoriesAction.NAME, request, authentication), is(true));
        assertThat(role.cluster().check(GetDatafeedsAction.NAME, request, authentication), is(true));
        assertThat(role.cluster().check(GetDatafeedsStatsAction.NAME, request, authentication), is(true));
        assertThat(role.cluster().check(GetDataFrameAnalyticsAction.NAME, request, authentication), is(true));
        assertThat(role.cluster().check(GetDataFrameAnalyticsStatsAction.NAME, request, authentication), is(true));
        assertThat(role.cluster().check(GetFiltersAction.NAME, request, authentication), is(true));
        assertThat(role.cluster().check(GetInfluencersAction.NAME, request, authentication), is(true));
        assertThat(role.cluster().check(GetJobsAction.NAME, request, authentication), is(true));
        assertThat(role.cluster().check(GetJobsStatsAction.NAME, request, authentication), is(true));
        assertThat(role.cluster().check(GetModelSnapshotsAction.NAME, request, authentication), is(true));
        assertThat(role.cluster().check(GetOverallBucketsAction.NAME, request, authentication), is(true));
        assertThat(role.cluster().check(GetRecordsAction.NAME, request, authentication), is(true));
        assertThat(role.cluster().check(GetTrainedModelsAction.NAME, request, authentication), is(true));
        assertThat(role.cluster().check(GetTrainedModelsStatsAction.NAME, request, authentication), is(true));
        assertThat(role.cluster().check(InferModelAction.EXTERNAL_NAME, request, authentication), is(true));
        assertThat(role.cluster().check(InferModelAction.NAME, request, authentication), is(false)); // internal use only
        assertThat(role.cluster().check(IsolateDatafeedAction.NAME, request, authentication), is(false)); // internal use only
        assertThat(role.cluster().check(KillProcessAction.NAME, request, authentication), is(false)); // internal use only
        assertThat(role.cluster().check(MlInfoAction.NAME, request, authentication), is(true));
        assertThat(role.cluster().check(OpenJobAction.NAME, request, authentication), is(true));
        assertThat(role.cluster().check(PersistJobAction.NAME, request, authentication), is(true));
        assertThat(role.cluster().check(PostCalendarEventsAction.NAME, request, authentication), is(true));
        assertThat(role.cluster().check(PostDataAction.NAME, request, authentication), is(true));
        assertThat(role.cluster().check(PreviewDatafeedAction.NAME, request, authentication), is(true));
        assertThat(role.cluster().check(PutCalendarAction.NAME, request, authentication), is(true));
        assertThat(role.cluster().check(PutDatafeedAction.NAME, request, authentication), is(true));
        assertThat(role.cluster().check(PutDataFrameAnalyticsAction.NAME, request, authentication), is(true));
        assertThat(role.cluster().check(PutFilterAction.NAME, request, authentication), is(true));
        assertThat(role.cluster().check(PutJobAction.NAME, request, authentication), is(true));
        assertThat(role.cluster().check(PutTrainedModelAction.NAME, request, authentication), is(true));
        assertThat(role.cluster().check(RevertModelSnapshotAction.NAME, request, authentication), is(true));
        assertThat(role.cluster().check(SetUpgradeModeAction.NAME, request, authentication), is(true));
        assertThat(role.cluster().check(StartDatafeedAction.NAME, request, authentication), is(true));
        assertThat(role.cluster().check(StartDataFrameAnalyticsAction.NAME, request, authentication), is(true));
        assertThat(role.cluster().check(StopDatafeedAction.NAME, request, authentication), is(true));
        assertThat(role.cluster().check(StopDataFrameAnalyticsAction.NAME, request, authentication), is(true));
        assertThat(role.cluster().check(UpdateCalendarJobAction.NAME, request, authentication), is(true));
        assertThat(role.cluster().check(UpdateDatafeedAction.NAME, request, authentication), is(true));
        assertThat(role.cluster().check(UpdateFilterAction.NAME, request, authentication), is(true));
        assertThat(role.cluster().check(UpdateJobAction.NAME, request, authentication), is(true));
        assertThat(role.cluster().check(UpdateModelSnapshotAction.NAME, request, authentication), is(true));
        assertThat(role.cluster().check(UpdateProcessAction.NAME, request, authentication), is(false)); // internal use only
        assertThat(role.cluster().check(ValidateDetectorAction.NAME, request, authentication), is(true));
        assertThat(role.cluster().check(ValidateJobConfigAction.NAME, request, authentication), is(true));
    }

    public void testMachineLearningUserRole() {
        final TransportRequest request = mock(TransportRequest.class);
        final Authentication authentication = AuthenticationTestHelper.builder().build();

        RoleDescriptor roleDescriptor = ReservedRolesStore.roleDescriptor("machine_learning_user");
        assertNotNull(roleDescriptor);
        assertThat(roleDescriptor.getMetadata(), hasEntry("_reserved", true));

        final String allowedApplicationActionPattern = "example/custom/action/*";
        final String kibanaApplicationWithRandomIndex = "kibana-" + randomFrom(randomAlphaOfLengthBetween(8, 24), ".kibana");
        Role role = Role.buildFromRoleDescriptor(
            roleDescriptor,
            new FieldPermissionsCache(Settings.EMPTY),
            RESTRICTED_INDICES,
            List.of(
                new ApplicationPrivilegeDescriptor(
                    kibanaApplicationWithRandomIndex,
                    "reserved_ml_user",
                    Set.of(allowedApplicationActionPattern),
                    Map.of()
                )
            )
        );
        assertThat(role.cluster().check(CloseJobAction.NAME, request, authentication), is(false));
        assertThat(role.cluster().check(DeleteCalendarAction.NAME, request, authentication), is(false));
        assertThat(role.cluster().check(DeleteCalendarEventAction.NAME, request, authentication), is(false));
        assertThat(role.cluster().check(DeleteDatafeedAction.NAME, request, authentication), is(false));
        assertThat(role.cluster().check(DeleteExpiredDataAction.NAME, request, authentication), is(false));
        assertThat(role.cluster().check(DeleteFilterAction.NAME, request, authentication), is(false));
        assertThat(role.cluster().check(DeleteForecastAction.NAME, request, authentication), is(false));
        assertThat(role.cluster().check(DeleteJobAction.NAME, request, authentication), is(false));
        assertThat(role.cluster().check(DeleteModelSnapshotAction.NAME, request, authentication), is(false));
        assertThat(role.cluster().check(FinalizeJobExecutionAction.NAME, request, authentication), is(false));
        assertThat(role.cluster().check(FlushJobAction.NAME, request, authentication), is(false));
        assertThat(role.cluster().check(ForecastJobAction.NAME, request, authentication), is(false));
        assertThat(role.cluster().check(GetBucketsAction.NAME, request, authentication), is(true));
        assertThat(role.cluster().check(GetCalendarEventsAction.NAME, request, authentication), is(true));
        assertThat(role.cluster().check(GetCalendarsAction.NAME, request, authentication), is(true));
        assertThat(role.cluster().check(GetCategoriesAction.NAME, request, authentication), is(true));
        assertThat(role.cluster().check(GetDatafeedsAction.NAME, request, authentication), is(true));
        assertThat(role.cluster().check(GetDatafeedsStatsAction.NAME, request, authentication), is(true));
        assertThat(role.cluster().check(GetFiltersAction.NAME, request, authentication), is(false));
        assertThat(role.cluster().check(GetInfluencersAction.NAME, request, authentication), is(true));
        assertThat(role.cluster().check(GetJobsAction.NAME, request, authentication), is(true));
        assertThat(role.cluster().check(GetJobsStatsAction.NAME, request, authentication), is(true));
        assertThat(role.cluster().check(GetModelSnapshotsAction.NAME, request, authentication), is(true));
        assertThat(role.cluster().check(GetOverallBucketsAction.NAME, request, authentication), is(true));
        assertThat(role.cluster().check(GetRecordsAction.NAME, request, authentication), is(true));
        assertThat(role.cluster().check(IsolateDatafeedAction.NAME, request, authentication), is(false));
        assertThat(role.cluster().check(KillProcessAction.NAME, request, authentication), is(false));
        assertThat(role.cluster().check(MlInfoAction.NAME, request, authentication), is(true));
        assertThat(role.cluster().check(OpenJobAction.NAME, request, authentication), is(false));
        assertThat(role.cluster().check(PersistJobAction.NAME, request, authentication), is(false));
        assertThat(role.cluster().check(PostCalendarEventsAction.NAME, request, authentication), is(false));
        assertThat(role.cluster().check(PostDataAction.NAME, request, authentication), is(false));
        assertThat(role.cluster().check(PreviewDatafeedAction.NAME, request, authentication), is(false));
        assertThat(role.cluster().check(PutCalendarAction.NAME, request, authentication), is(false));
        assertThat(role.cluster().check(PutDatafeedAction.NAME, request, authentication), is(false));
        assertThat(role.cluster().check(PutFilterAction.NAME, request, authentication), is(false));
        assertThat(role.cluster().check(PutJobAction.NAME, request, authentication), is(false));
        assertThat(role.cluster().check(RevertModelSnapshotAction.NAME, request, authentication), is(false));
        assertThat(role.cluster().check(SetUpgradeModeAction.NAME, request, authentication), is(false));
        assertThat(role.cluster().check(StartDatafeedAction.NAME, request, authentication), is(false));
        assertThat(role.cluster().check(StopDatafeedAction.NAME, request, authentication), is(false));
        assertThat(role.cluster().check(UpdateCalendarJobAction.NAME, request, authentication), is(false));
        assertThat(role.cluster().check(UpdateDatafeedAction.NAME, request, authentication), is(false));
        assertThat(role.cluster().check(UpdateFilterAction.NAME, request, authentication), is(false));
        assertThat(role.cluster().check(UpdateJobAction.NAME, request, authentication), is(false));
        assertThat(role.cluster().check(UpdateModelSnapshotAction.NAME, request, authentication), is(false));
        assertThat(role.cluster().check(UpdateProcessAction.NAME, request, authentication), is(false));
        assertThat(role.cluster().check(ValidateDetectorAction.NAME, request, authentication), is(false));
        assertThat(role.cluster().check(ValidateJobConfigAction.NAME, request, authentication), is(false));
        assertThat(role.cluster().check(DelegatePkiAuthenticationAction.NAME, request, authentication), is(false));
        assertThat(role.cluster().check(ActivateProfileAction.NAME, request, authentication), is(false));
        assertThat(role.cluster().check(SuggestProfilesAction.NAME, request, authentication), is(false));
        assertThat(role.cluster().check(UpdateProfileDataAction.NAME, request, authentication), is(false));
        assertThat(role.cluster().check(GetProfilesAction.NAME, request, authentication), is(false));
        assertThat(role.cluster().check(ProfileHasPrivilegesAction.NAME, request, authentication), is(false));

        assertThat(role.runAs().check(randomAlphaOfLengthBetween(1, 30)), is(false));

        assertNoAccessAllowed(role, "foo");
        assertNoAccessAllowed(role, MlConfigIndex.indexName());
        assertNoAccessAllowed(role, MlMetaIndex.indexName());
        assertNoAccessAllowed(role, AnomalyDetectorsIndexFields.STATE_INDEX_PREFIX);
        assertOnlyReadAllowed(role, AnomalyDetectorsIndexFields.RESULTS_INDEX_PREFIX + AnomalyDetectorsIndexFields.RESULTS_INDEX_DEFAULT);
        assertOnlyReadAllowed(role, NotificationsIndex.NOTIFICATIONS_INDEX);
        assertReadWriteDocsButNotDeleteIndexAllowed(role, AnnotationIndex.LATEST_INDEX_NAME);

        assertNoAccessAllowed(role, TestRestrictedIndices.SAMPLE_RESTRICTED_NAMES);
        assertNoAccessAllowed(role, XPackPlugin.ASYNC_RESULTS_INDEX + randomAlphaOfLengthBetween(0, 2));

        assertThat(
            role.application().grants(ApplicationPrivilegeTests.createPrivilege(kibanaApplicationWithRandomIndex, "app-foo", "foo"), "*"),
            is(false)
        );
        assertThat(
            role.application()
                .grants(
                    ApplicationPrivilegeTests.createPrivilege(
                        kibanaApplicationWithRandomIndex,
                        "app-reserved_ml",
                        allowedApplicationActionPattern
                    ),
                    "*"
                ),
            is(true)
        );

        final String otherApplication = "logstash-" + randomAlphaOfLengthBetween(8, 24);
        assertThat(
            role.application().grants(ApplicationPrivilegeTests.createPrivilege(otherApplication, "app-foo", "foo"), "*"),
            is(false)
        );
        assertThat(
            role.application()
                .grants(
                    ApplicationPrivilegeTests.createPrivilege(otherApplication, "app-reserved_ml", allowedApplicationActionPattern),
                    "*"
                ),
            is(false)
        );
    }

    public void testTransformAdminRole() {
        final TransportRequest request = mock(TransportRequest.class);
        final Authentication authentication = AuthenticationTestHelper.builder().build();

        RoleDescriptor roleDescriptor = ReservedRolesStore.roleDescriptor("transform_admin");

        assertNotNull(roleDescriptor);
        assertThat(roleDescriptor.getMetadata(), hasEntry("_reserved", true));
        assertThat(roleDescriptor.getMetadata(), not(hasEntry("_deprecated", true)));

        final String allowedApplicationActionPattern = "example/custom/action/*";
        final String kibanaApplicationWithRandomIndex = "kibana-" + randomFrom(randomAlphaOfLengthBetween(8, 24), ".kibana");
        List<ApplicationPrivilegeDescriptor> lookup = List.of();
        Role role = Role.buildFromRoleDescriptor(roleDescriptor, new FieldPermissionsCache(Settings.EMPTY), RESTRICTED_INDICES, lookup);
        assertThat(role.cluster().check(DeleteTransformAction.NAME, request, authentication), is(true));
        assertThat(role.cluster().check(GetTransformAction.NAME, request, authentication), is(true));
        assertThat(role.cluster().check(GetTransformStatsAction.NAME, request, authentication), is(true));
        assertThat(role.cluster().check(PreviewTransformAction.NAME, request, authentication), is(true));
        assertThat(role.cluster().check(PutTransformAction.NAME, request, authentication), is(true));
        assertThat(role.cluster().check(StartTransformAction.NAME, request, authentication), is(true));
        assertThat(role.cluster().check(StopTransformAction.NAME, request, authentication), is(true));
        assertThat(role.cluster().check(SetTransformUpgradeModeAction.NAME, request, authentication), is(true));
        assertThat(role.cluster().check(DelegatePkiAuthenticationAction.NAME, request, authentication), is(false));

        assertThat(role.runAs().check(randomAlphaOfLengthBetween(1, 30)), is(false));

        assertOnlyReadAllowed(role, TransformInternalIndexConstants.AUDIT_INDEX_READ_ALIAS);
        assertOnlyReadAllowed(role, TransformInternalIndexConstants.AUDIT_INDEX_PATTERN);
        assertOnlyReadAllowed(role, TransformInternalIndexConstants.AUDIT_INDEX_PATTERN_DEPRECATED);
        assertNoAccessAllowed(role, "foo");
        assertNoAccessAllowed(role, TransformInternalIndexConstants.LATEST_INDEX_NAME); // internal use only

        assertNoAccessAllowed(role, TestRestrictedIndices.SAMPLE_RESTRICTED_NAMES);
        assertNoAccessAllowed(role, XPackPlugin.ASYNC_RESULTS_INDEX + randomAlphaOfLengthBetween(0, 2));

        assertThat(
            role.application().grants(ApplicationPrivilegeTests.createPrivilege(kibanaApplicationWithRandomIndex, "app-foo", "foo"), "*"),
            is(false)
        );

        final String otherApplication = "logstash-" + randomAlphaOfLengthBetween(8, 24);
        assertThat(
            role.application().grants(ApplicationPrivilegeTests.createPrivilege(otherApplication, "app-foo", "foo"), "*"),
            is(false)
        );
    }

    public void testTransformUserRole() {
        final TransportRequest request = mock(TransportRequest.class);
        final Authentication authentication = AuthenticationTestHelper.builder().build();

        RoleDescriptor roleDescriptor = ReservedRolesStore.roleDescriptor("transform_user");

        assertNotNull(roleDescriptor);
        assertThat(roleDescriptor.getMetadata(), hasEntry("_reserved", true));
        assertThat(roleDescriptor.getMetadata(), not(hasEntry("_deprecated", true)));

        final String allowedApplicationActionPattern = "example/custom/action/*";
        final String kibanaApplicationWithRandomIndex = "kibana-" + randomFrom(randomAlphaOfLengthBetween(8, 24), ".kibana");
        List<ApplicationPrivilegeDescriptor> lookup = List.of();
        Role role = Role.buildFromRoleDescriptor(roleDescriptor, new FieldPermissionsCache(Settings.EMPTY), RESTRICTED_INDICES, lookup);
        assertThat(role.cluster().check(DeleteTransformAction.NAME, request, authentication), is(false));
        assertThat(role.cluster().check(GetTransformAction.NAME, request, authentication), is(true));
        assertThat(role.cluster().check(GetTransformStatsAction.NAME, request, authentication), is(true));
        assertThat(role.cluster().check(PreviewTransformAction.NAME, request, authentication), is(false));
        assertThat(role.cluster().check(PutTransformAction.NAME, request, authentication), is(false));
        assertThat(role.cluster().check(StartTransformAction.NAME, request, authentication), is(false));
        assertThat(role.cluster().check(StopTransformAction.NAME, request, authentication), is(false));
        assertThat(role.cluster().check(SetTransformUpgradeModeAction.NAME, request, authentication), is(false));
        assertThat(role.cluster().check(DelegatePkiAuthenticationAction.NAME, request, authentication), is(false));
        assertThat(role.cluster().check(ActivateProfileAction.NAME, request, authentication), is(false));
        assertThat(role.cluster().check(SuggestProfilesAction.NAME, request, authentication), is(false));
        assertThat(role.cluster().check(UpdateProfileDataAction.NAME, request, authentication), is(false));
        assertThat(role.cluster().check(GetProfilesAction.NAME, request, authentication), is(false));
        assertThat(role.cluster().check(ProfileHasPrivilegesAction.NAME, request, authentication), is(false));

        assertThat(role.runAs().check(randomAlphaOfLengthBetween(1, 30)), is(false));

        assertOnlyReadAllowed(role, TransformInternalIndexConstants.AUDIT_INDEX_READ_ALIAS);
        assertOnlyReadAllowed(role, TransformInternalIndexConstants.AUDIT_INDEX_PATTERN);
        assertOnlyReadAllowed(role, TransformInternalIndexConstants.AUDIT_INDEX_PATTERN_DEPRECATED);
        assertNoAccessAllowed(role, "foo");
        assertNoAccessAllowed(role, TransformInternalIndexConstants.LATEST_INDEX_NAME);

        assertNoAccessAllowed(role, TestRestrictedIndices.SAMPLE_RESTRICTED_NAMES);
        assertNoAccessAllowed(role, XPackPlugin.ASYNC_RESULTS_INDEX + randomAlphaOfLengthBetween(0, 2));

        assertThat(
            role.application().grants(ApplicationPrivilegeTests.createPrivilege(kibanaApplicationWithRandomIndex, "app-foo", "foo"), "*"),
            is(false)
        );

        final String otherApplication = "logstash-" + randomAlphaOfLengthBetween(8, 24);
        assertThat(
            role.application().grants(ApplicationPrivilegeTests.createPrivilege(otherApplication, "app-foo", "foo"), "*"),
            is(false)
        );
    }

    public void testWatcherAdminRole() {
        final TransportRequest request = mock(TransportRequest.class);
        final Authentication authentication = AuthenticationTestHelper.builder().build();

        RoleDescriptor roleDescriptor = ReservedRolesStore.roleDescriptor("watcher_admin");
        assertNotNull(roleDescriptor);
        assertThat(roleDescriptor.getMetadata(), hasEntry("_reserved", true));

        Role role = Role.buildFromRoleDescriptor(roleDescriptor, new FieldPermissionsCache(Settings.EMPTY), RESTRICTED_INDICES);
        assertThat(role.cluster().check(PutWatchAction.NAME, request, authentication), is(true));
        assertThat(role.cluster().check(GetWatchAction.NAME, request, authentication), is(true));
        assertThat(role.cluster().check(DeleteWatchAction.NAME, request, authentication), is(true));
        assertThat(role.cluster().check(ExecuteWatchAction.NAME, request, authentication), is(true));
        assertThat(role.cluster().check(AckWatchAction.NAME, request, authentication), is(true));
        assertThat(role.cluster().check(ActivateWatchAction.NAME, request, authentication), is(true));
        assertThat(role.cluster().check(WatcherServiceAction.NAME, request, authentication), is(true));
        assertThat(role.cluster().check(WatcherStatsAction.NAME, request, authentication), is(true));
        assertThat(role.cluster().check(DelegatePkiAuthenticationAction.NAME, request, authentication), is(false));

        assertThat(role.runAs().check(randomAlphaOfLengthBetween(1, 30)), is(false));

        assertThat(role.indices().allowedIndicesMatcher(TransportIndexAction.NAME).test(mockIndexAbstraction("foo")), is(false));

        for (String index : new String[] { Watch.INDEX, HistoryStoreField.DATA_STREAM, TriggeredWatchStoreField.INDEX_NAME }) {
            assertOnlyReadAllowed(role, index);
        }

        assertNoAccessAllowed(role, TestRestrictedIndices.SAMPLE_RESTRICTED_NAMES);
        assertNoAccessAllowed(role, XPackPlugin.ASYNC_RESULTS_INDEX + randomAlphaOfLengthBetween(0, 2));
    }

    public void testWatcherUserRole() {
        final TransportRequest request = mock(TransportRequest.class);
        final Authentication authentication = AuthenticationTestHelper.builder().build();

        RoleDescriptor roleDescriptor = ReservedRolesStore.roleDescriptor("watcher_user");
        assertNotNull(roleDescriptor);
        assertThat(roleDescriptor.getMetadata(), hasEntry("_reserved", true));

        Role role = Role.buildFromRoleDescriptor(roleDescriptor, new FieldPermissionsCache(Settings.EMPTY), RESTRICTED_INDICES);
        assertThat(role.cluster().check(PutWatchAction.NAME, request, authentication), is(false));
        assertThat(role.cluster().check(GetWatchAction.NAME, request, authentication), is(true));
        assertThat(role.cluster().check(DeleteWatchAction.NAME, request, authentication), is(false));
        assertThat(role.cluster().check(ExecuteWatchAction.NAME, request, authentication), is(false));
        assertThat(role.cluster().check(AckWatchAction.NAME, request, authentication), is(false));
        assertThat(role.cluster().check(ActivateWatchAction.NAME, request, authentication), is(false));
        assertThat(role.cluster().check(WatcherServiceAction.NAME, request, authentication), is(false));
        assertThat(role.cluster().check(WatcherStatsAction.NAME, request, authentication), is(true));
        assertThat(role.cluster().check(DelegatePkiAuthenticationAction.NAME, request, authentication), is(false));

        assertThat(role.runAs().check(randomAlphaOfLengthBetween(1, 30)), is(false));

        assertThat(role.indices().allowedIndicesMatcher(TransportIndexAction.NAME).test(mockIndexAbstraction("foo")), is(false));
        assertThat(
            role.indices().allowedIndicesMatcher(TransportIndexAction.NAME).test(mockIndexAbstraction(TriggeredWatchStoreField.INDEX_NAME)),
            is(false)
        );

        for (String index : new String[] { Watch.INDEX, HistoryStoreField.DATA_STREAM }) {
            assertOnlyReadAllowed(role, index);
        }

        assertNoAccessAllowed(role, TestRestrictedIndices.SAMPLE_RESTRICTED_NAMES);
        assertNoAccessAllowed(role, XPackPlugin.ASYNC_RESULTS_INDEX + randomAlphaOfLengthBetween(0, 2));
    }

    public void testPredefinedViewerRole() {
        final TransportRequest request = mock(TransportRequest.class);
        final Authentication authentication = AuthenticationTestHelper.builder().build();

        RoleDescriptor roleDescriptor = ReservedRolesStore.roleDescriptor("viewer");
        assertNotNull(roleDescriptor);
        assertThat(roleDescriptor.getMetadata(), hasEntry("_reserved", true));

        final String allowedApplicationActionPattern = "example/custom/action/*";
        Role role = Role.buildFromRoleDescriptor(
            roleDescriptor,
            new FieldPermissionsCache(Settings.EMPTY),
            RESTRICTED_INDICES,
            List.of(new ApplicationPrivilegeDescriptor("kibana-.kibana", "read", Set.of(allowedApplicationActionPattern), Map.of()))
        );
        // No cluster privileges
        assertThat(role.cluster().check(TransportClusterHealthAction.NAME, request, authentication), is(false));
        assertThat(role.cluster().check(ClusterStateAction.NAME, request, authentication), is(false));
        assertThat(role.cluster().check(TransportClusterStatsAction.TYPE.name(), request, authentication), is(false));
        assertThat(role.cluster().check(TransportPutIndexTemplateAction.TYPE.name(), request, authentication), is(false));
        assertThat(role.cluster().check(TransportClusterRerouteAction.TYPE.name(), request, authentication), is(false));
        assertThat(role.cluster().check(ClusterUpdateSettingsAction.NAME, request, authentication), is(false));
        assertThat(role.cluster().check(MonitoringBulkAction.NAME, request, authentication), is(false));
        assertThat(role.cluster().check(DelegatePkiAuthenticationAction.NAME, request, authentication), is(false));
        assertThat(role.cluster().check(ActivateProfileAction.NAME, request, authentication), is(false));
        assertThat(role.cluster().check(SuggestProfilesAction.NAME, request, authentication), is(false));
        assertThat(role.cluster().check(UpdateProfileDataAction.NAME, request, authentication), is(false));
        assertThat(role.cluster().check(GetProfilesAction.NAME, request, authentication), is(false));
        assertThat(role.cluster().check(ProfileHasPrivilegesAction.NAME, request, authentication), is(false));
        // Check index privileges
        assertOnlyReadAllowed(role, "observability-annotations");
        assertOnlyReadAllowed(role, "logs-" + randomIntBetween(0, 5));
        assertOnlyReadAllowed(role, "metrics-" + randomIntBetween(0, 5));
        assertOnlyReadAllowed(role, "synthetics-" + randomIntBetween(0, 5));
        assertOnlyReadAllowed(role, "apm-" + randomIntBetween(0, 5));
        assertOnlyReadAllowed(role, "traces-apm." + randomIntBetween(0, 5));
        assertOnlyReadAllowed(role, "filebeat-" + randomIntBetween(0, 5));
        assertOnlyReadAllowed(role, "metricbeat-" + randomIntBetween(0, 5));
        assertOnlyReadAllowed(role, "heardbeat-" + randomIntBetween(0, 5));
        assertOnlyReadAllowed(role, "kibana_sample_data_-" + randomIntBetween(0, 5));
        assertOnlyReadAllowed(role, ".siem-signals-" + randomIntBetween(0, 5));
        assertOnlyReadAllowed(role, ".alerts-" + randomIntBetween(0, 5));
        assertOnlyReadAllowed(role, ".preview.alerts-" + randomIntBetween(0, 5));
        assertOnlyReadAllowed(role, ".lists-" + randomIntBetween(0, 5));
        assertOnlyReadAllowed(role, ".items-" + randomIntBetween(0, 5));
        assertOnlyReadAllowed(role, "apm-" + randomIntBetween(0, 5) + "-transaction-" + randomIntBetween(0, 5));
        assertOnlyReadAllowed(role, "logs-" + randomIntBetween(0, 5));
        assertOnlyReadAllowed(role, "auditbeat-" + randomIntBetween(0, 5));
        assertOnlyReadAllowed(role, "filebeat-" + randomIntBetween(0, 5));
        assertOnlyReadAllowed(role, "packetbeat-" + randomIntBetween(0, 5));
        assertOnlyReadAllowed(role, "winlogbeat-" + randomIntBetween(0, 5));
        assertOnlyReadAllowed(role, "endgame-" + randomIntBetween(0, 5));
        assertOnlyReadAllowed(role, "profiling-" + randomIntBetween(0, 5));
        assertOnlyReadAllowed(role, ".profiling-" + randomIntBetween(0, 5));
        assertOnlyReadAllowed(role, randomAlphaOfLength(5));

        assertOnlyReadAllowed(role, ".entities.v1.latest.security_" + randomIntBetween(0, 5));
        assertOnlyReadAllowed(role, ".asset-criticality.asset-criticality-" + randomIntBetween(0, 5));

        assertOnlyReadAllowed(role, ".slo-observability." + randomIntBetween(0, 5));
        assertViewIndexMetadata(role, ".slo-observability." + randomIntBetween(0, 5));

        assertNoAccessAllowed(role, TestRestrictedIndices.SAMPLE_RESTRICTED_NAMES);
        assertNoAccessAllowed(role, "." + randomAlphaOfLengthBetween(6, 10));
        assertNoAccessAllowed(role, "ilm-history-" + randomIntBetween(0, 5));
        // Check application privileges
        assertThat(
            role.application()
                .grants(ApplicationPrivilegeTests.createPrivilege("kibana-.kibana", "kibana-read", allowedApplicationActionPattern), "*"),
            is(true)
        );
        assertThat(
            role.application().grants(ApplicationPrivilegeTests.createPrivilege("kibana-.kibana", "kibana-all", "all"), "*"),
            is(false)
        );

        assertThat(role.runAs().check(randomAlphaOfLengthBetween(1, 20)), is(false));
    }

    public void testPredefinedEditorRole() {
        final TransportRequest request = mock(TransportRequest.class);
        final Authentication authentication = AuthenticationTestHelper.builder().build();

        RoleDescriptor roleDescriptor = ReservedRolesStore.roleDescriptor("editor");
        assertNotNull(roleDescriptor);
        assertThat(roleDescriptor.getMetadata(), hasEntry("_reserved", true));

        final String allowedApplicationActionPattern = "example/custom/action/*";
        Role role = Role.buildFromRoleDescriptor(
            roleDescriptor,
            new FieldPermissionsCache(Settings.EMPTY),
            RESTRICTED_INDICES,
            List.of(new ApplicationPrivilegeDescriptor("kibana-.kibana", "all", Set.of(allowedApplicationActionPattern), Map.of()))
        );

        // No cluster privileges
        assertThat(role.cluster().check(TransportClusterHealthAction.NAME, request, authentication), is(false));
        assertThat(role.cluster().check(ClusterStateAction.NAME, request, authentication), is(false));
        assertThat(role.cluster().check(TransportClusterStatsAction.TYPE.name(), request, authentication), is(false));
        assertThat(role.cluster().check(TransportPutIndexTemplateAction.TYPE.name(), request, authentication), is(false));
        assertThat(role.cluster().check(TransportClusterRerouteAction.TYPE.name(), request, authentication), is(false));
        assertThat(role.cluster().check(ClusterUpdateSettingsAction.NAME, request, authentication), is(false));
        assertThat(role.cluster().check(MonitoringBulkAction.NAME, request, authentication), is(false));
        assertThat(role.cluster().check(DelegatePkiAuthenticationAction.NAME, request, authentication), is(false));
        assertThat(role.cluster().check(ActivateProfileAction.NAME, request, authentication), is(false));
        assertThat(role.cluster().check(SuggestProfilesAction.NAME, request, authentication), is(false));
        assertThat(role.cluster().check(UpdateProfileDataAction.NAME, request, authentication), is(false));
        assertThat(role.cluster().check(GetProfilesAction.NAME, request, authentication), is(false));
        assertThat(role.cluster().check(ProfileHasPrivilegesAction.NAME, request, authentication), is(false));

        // Check index privileges
        assertOnlyReadAllowed(role, "logs-" + randomIntBetween(0, 5));
        assertOnlyReadAllowed(role, "metrics-" + randomIntBetween(0, 5));
        assertOnlyReadAllowed(role, "synthetics-" + randomIntBetween(0, 5));
        assertOnlyReadAllowed(role, "apm-" + randomIntBetween(0, 5));
        assertOnlyReadAllowed(role, "traces-apm." + randomIntBetween(0, 5));
        assertOnlyReadAllowed(role, "filebeat-" + randomIntBetween(0, 5));
        assertOnlyReadAllowed(role, "metricbeat-" + randomIntBetween(0, 5));
        assertOnlyReadAllowed(role, "heardbeat-" + randomIntBetween(0, 5));
        assertOnlyReadAllowed(role, "kibana_sample_data_-" + randomIntBetween(0, 5));
        assertOnlyReadAllowed(role, "apm-" + randomIntBetween(0, 5) + "-transaction-" + randomIntBetween(0, 5));
        assertOnlyReadAllowed(role, "logs-" + randomIntBetween(0, 5));
        assertOnlyReadAllowed(role, "auditbeat-" + randomIntBetween(0, 5));
        assertOnlyReadAllowed(role, "filebeat-" + randomIntBetween(0, 5));
        assertOnlyReadAllowed(role, "packetbeat-" + randomIntBetween(0, 5));
        assertOnlyReadAllowed(role, "winlogbeat-" + randomIntBetween(0, 5));
        assertOnlyReadAllowed(role, "endgame-" + randomIntBetween(0, 5));
        assertOnlyReadAllowed(role, "profiling-" + randomIntBetween(0, 5));
        assertOnlyReadAllowed(role, ".profiling-" + randomIntBetween(0, 5));
        assertOnlyReadAllowed(role, ".entities.v1.latest.security_" + randomIntBetween(0, 5));
        assertOnlyReadAllowed(role, randomAlphaOfLength(5));

        assertReadWriteDocsAndMaintenanceButNotDeleteIndexAllowed(role, ".siem-signals-" + randomIntBetween(0, 5));
        assertReadWriteDocsAndMaintenanceButNotDeleteIndexAllowed(role, ".lists-" + randomIntBetween(0, 5));
        assertReadWriteDocsAndMaintenanceButNotDeleteIndexAllowed(role, ".items-" + randomIntBetween(0, 5));
        assertReadWriteDocsButNotDeleteIndexAllowed(role, "observability-annotations");
        assertReadWriteDocsAndMaintenanceButNotDeleteIndexAllowed(role, ".alerts-" + randomIntBetween(0, 5));
        assertReadWriteDocsAndMaintenanceButNotDeleteIndexAllowed(role, ".internal.alerts-" + randomIntBetween(0, 5));
        assertReadWriteDocsAndMaintenanceButNotDeleteIndexAllowed(role, ".preview.alerts-" + randomIntBetween(0, 5));
        assertReadWriteDocsAndMaintenanceButNotDeleteIndexAllowed(role, ".internal.preview.alerts-" + randomIntBetween(0, 5));
        assertReadWriteDocsAndMaintenanceButNotDeleteIndexAllowed(role, ".asset-criticality.asset-criticality-" + randomIntBetween(0, 5));

        assertViewIndexMetadata(role, ".slo-observability." + randomIntBetween(0, 5));
        assertReadWriteAndManage(role, ".slo-observability." + randomIntBetween(0, 5));

        assertNoAccessAllowed(role, TestRestrictedIndices.SAMPLE_RESTRICTED_NAMES);
        assertNoAccessAllowed(role, "." + randomAlphaOfLengthBetween(6, 10));
        assertNoAccessAllowed(role, "ilm-history-" + randomIntBetween(0, 5));

        // Check application privileges
        assertThat(
            role.application()
                .grants(ApplicationPrivilegeTests.createPrivilege("kibana-.kibana", "kibana-all", allowedApplicationActionPattern), "*"),
            is(true)
        );

        assertThat(role.runAs().check(randomAlphaOfLengthBetween(1, 20)), is(false));
    }

    public void testRemoteIndicesPrivilegesForSuperuserRole() {
        final RoleDescriptor superuserRoleDescriptor = ReservedRolesStore.roleDescriptor("superuser");
        final Role superuserRole = Role.buildFromRoleDescriptor(
            superuserRoleDescriptor,
            new FieldPermissionsCache(Settings.EMPTY),
            RESTRICTED_INDICES
        );

        assertThat(superuserRoleDescriptor.hasRemoteIndicesPrivileges(), is(true));
        assertThat(
            Arrays.stream(superuserRoleDescriptor.getRemoteIndicesPrivileges())
                .map(RoleDescriptor.RemoteIndicesPrivileges::indicesPrivileges)
                .toArray(RoleDescriptor.IndicesPrivileges[]::new),
            equalTo(superuserRoleDescriptor.getIndicesPrivileges())
        );
        final List<RemoteIndicesPermission.RemoteIndicesGroup> remoteIndicesGroups = superuserRole.remoteIndices().remoteIndicesGroups();
        assertThat(remoteIndicesGroups.size(), equalTo(1));
        assertThat(remoteIndicesGroups.get(0).remoteClusterAliasMatcher().isTotal(), is(true));
    }

    public void testRemoteIndicesPrivileges() {
        final List<String> rolesWithRemoteIndicesPrivileges = new ArrayList<>();

        for (RoleDescriptor roleDescriptor : ReservedRolesStore.roleDescriptors()) {
            if (roleDescriptor.getName().equals("superuser")) {
                continue;  // superuser is tested separately
            }
            final Role role = Role.buildFromRoleDescriptor(roleDescriptor, new FieldPermissionsCache(Settings.EMPTY), RESTRICTED_INDICES);

            // The assumption here is that any read_cross_cluster indices privileges should be paired with
            // a corresponding remote indices privileges
            final var readCrossClusterIndicesPrivileges = Arrays.stream(roleDescriptor.getIndicesPrivileges())
                .filter(ip -> Arrays.asList(ip.getPrivileges()).contains("read_cross_cluster"))
                .toArray(RoleDescriptor.IndicesPrivileges[]::new);
            if (readCrossClusterIndicesPrivileges.length == 0) {
                assertThat(roleDescriptor.hasRemoteIndicesPrivileges(), is(false));
            } else {
                assertThat(roleDescriptor.hasRemoteIndicesPrivileges(), is(true));
                assertThat(
                    Arrays.stream(roleDescriptor.getRemoteIndicesPrivileges())
                        .map(RoleDescriptor.RemoteIndicesPrivileges::indicesPrivileges)
                        .toList(),
                    containsInAnyOrder(readCrossClusterIndicesPrivileges)
                );
                rolesWithRemoteIndicesPrivileges.add(roleDescriptor.getName());
            }
        }

        assertThat(rolesWithRemoteIndicesPrivileges, containsInAnyOrder("kibana_system", "monitoring_user"));
    }

    /**
     * Ensures that all reserved roles are self-documented with a brief description.
     */
    public void testAllReservedRolesHaveDescription() {
        for (RoleDescriptor role : ReservedRolesStore.roleDescriptors()) {
            assertThat("reserved role [" + role.getName() + "] must have description", role.hasDescription(), is(true));
        }
    }

    private void assertAllIndicesAccessAllowed(Role role, String index) {
        logger.info("index name [{}]", index);
        assertThat(role.indices().allowedIndicesMatcher("indices:foo").test(mockIndexAbstraction(index)), is(true));
        assertThat(role.indices().allowedIndicesMatcher("indices:bar").test(mockIndexAbstraction(index)), is(true));
        assertThat(
            role.indices().allowedIndicesMatcher(TransportDeleteIndexAction.TYPE.name()).test(mockIndexAbstraction(index)),
            is(true)
        );
        assertThat(role.indices().allowedIndicesMatcher(GetIndexAction.NAME).test(mockIndexAbstraction(index)), is(true));
        assertThat(
            role.indices().allowedIndicesMatcher(TransportCreateIndexAction.TYPE.name()).test(mockIndexAbstraction(index)),
            is(true)
        );
        assertThat(role.indices().allowedIndicesMatcher(TransportIndexAction.NAME).test(mockIndexAbstraction(index)), is(true));
        assertThat(role.indices().allowedIndicesMatcher(TransportDeleteAction.NAME).test(mockIndexAbstraction(index)), is(true));
        assertThat(
            role.indices().allowedIndicesMatcher(TransportUpdateSettingsAction.TYPE.name()).test(mockIndexAbstraction(index)),
            is(true)
        );
        assertThat(role.indices().allowedIndicesMatcher(TransportSearchAction.TYPE.name()).test(mockIndexAbstraction(index)), is(true));
        assertThat(
            role.indices().allowedIndicesMatcher(TransportMultiSearchAction.TYPE.name()).test(mockIndexAbstraction(index)),
            is(true)
        );
        assertThat(role.indices().allowedIndicesMatcher(TransportGetAction.TYPE.name()).test(mockIndexAbstraction(index)), is(true));
        // inherits from 'all'
        assertThat(role.indices().allowedIndicesMatcher(READ_CROSS_CLUSTER_NAME).test(mockIndexAbstraction(index)), is(true));
    }

    private void assertReadWriteDocsAndMaintenanceButNotDeleteIndexAllowed(Role role, String index) {
        assertThat(
            role.indices().allowedIndicesMatcher(TransportDeleteIndexAction.TYPE.name()).test(mockIndexAbstraction(index)),
            is(false)
        );
        assertThat(role.indices().allowedIndicesMatcher(TransportSearchAction.TYPE.name()).test(mockIndexAbstraction(index)), is(true));
        assertThat(role.indices().allowedIndicesMatcher(TransportGetAction.TYPE.name()).test(mockIndexAbstraction(index)), is(true));
        assertThat(role.indices().allowedIndicesMatcher(TransportIndexAction.NAME).test(mockIndexAbstraction(index)), is(true));
        assertThat(role.indices().allowedIndicesMatcher(TransportUpdateAction.NAME).test(mockIndexAbstraction(index)), is(true));
        assertThat(role.indices().allowedIndicesMatcher(TransportDeleteAction.NAME).test(mockIndexAbstraction(index)), is(true));
        assertThat(role.indices().allowedIndicesMatcher(TransportBulkAction.NAME).test(mockIndexAbstraction(index)), is(true));
        assertThat(role.indices().allowedIndicesMatcher("indices:admin/refresh*").test(mockIndexAbstraction(index)), is(true));
        assertThat(role.indices().allowedIndicesMatcher("indices:admin/flush*").test(mockIndexAbstraction(index)), is(true));
        assertThat(role.indices().allowedIndicesMatcher("indices:admin/synced_flush").test(mockIndexAbstraction(index)), is(true));
        assertThat(role.indices().allowedIndicesMatcher("indices:admin/forcemerge*").test(mockIndexAbstraction(index)), is(true));
    }

    private void assertReadWriteDocsButNotDeleteIndexAllowed(Role role, String index) {
        assertThat(
            role.indices().allowedIndicesMatcher(TransportDeleteIndexAction.TYPE.name()).test(mockIndexAbstraction(index)),
            is(false)
        );

        assertThat(role.indices().allowedIndicesMatcher(TransportSearchAction.TYPE.name()).test(mockIndexAbstraction(index)), is(true));
        assertThat(role.indices().allowedIndicesMatcher(TransportGetAction.TYPE.name()).test(mockIndexAbstraction(index)), is(true));
        assertThat(role.indices().allowedIndicesMatcher(TransportIndexAction.NAME).test(mockIndexAbstraction(index)), is(true));
        assertThat(role.indices().allowedIndicesMatcher(TransportUpdateAction.NAME).test(mockIndexAbstraction(index)), is(true));
        assertThat(role.indices().allowedIndicesMatcher(TransportDeleteAction.NAME).test(mockIndexAbstraction(index)), is(true));
        assertThat(role.indices().allowedIndicesMatcher(TransportBulkAction.NAME).test(mockIndexAbstraction(index)), is(true));
    }

    private void assertReadWriteAndManage(Role role, String index) {
        assertThat(
            role.indices().allowedIndicesMatcher(TransportDeleteIndexAction.TYPE.name()).test(mockIndexAbstraction(index)),
            is(true)
        );
        assertThat(
            role.indices().allowedIndicesMatcher(TransportFieldCapabilitiesAction.NAME + "*").test(mockIndexAbstraction(index)),
            is(true)
        );
        assertThat(
            role.indices().allowedIndicesMatcher(TransportCreateIndexAction.TYPE.name()).test(mockIndexAbstraction(index)),
            is(true)
        );
        assertThat(
            role.indices().allowedIndicesMatcher(TransportUpdateSettingsAction.TYPE.name()).test(mockIndexAbstraction(index)),
            is(true)
        );
        assertThat(role.indices().allowedIndicesMatcher(GetRollupIndexCapsAction.NAME + "*").test(mockIndexAbstraction(index)), is(true));
        assertThat(role.indices().allowedIndicesMatcher("indices:admin/*").test(mockIndexAbstraction(index)), is(true));
        assertThat(role.indices().allowedIndicesMatcher("indices:monitor/*").test(mockIndexAbstraction(index)), is(true));
        assertThat(
            role.indices().allowedIndicesMatcher(TransportAutoPutMappingAction.TYPE.name()).test(mockIndexAbstraction(index)),
            is(true)
        );
        assertThat(role.indices().allowedIndicesMatcher(AutoCreateAction.NAME).test(mockIndexAbstraction(index)), is(true));

        assertThat(role.indices().allowedIndicesMatcher(TransportSearchAction.TYPE.name()).test(mockIndexAbstraction(index)), is(true));
        assertThat(role.indices().allowedIndicesMatcher(TransportGetAction.TYPE.name()).test(mockIndexAbstraction(index)), is(true));
        assertThat(role.indices().allowedIndicesMatcher(TransportIndexAction.NAME).test(mockIndexAbstraction(index)), is(true));
        assertThat(role.indices().allowedIndicesMatcher(TransportUpdateAction.NAME).test(mockIndexAbstraction(index)), is(true));
        assertThat(role.indices().allowedIndicesMatcher(TransportDeleteAction.NAME).test(mockIndexAbstraction(index)), is(true));
        assertThat(role.indices().allowedIndicesMatcher(TransportBulkAction.NAME).test(mockIndexAbstraction(index)), is(true));
    }

    private void assertOnlyReadAllowed(Role role, String index) {
        assertThat(
            role.indices().allowedIndicesMatcher(TransportDeleteIndexAction.TYPE.name()).test(mockIndexAbstraction(index)),
            is(false)
        );
        assertThat(
            role.indices().allowedIndicesMatcher(TransportCreateIndexAction.TYPE.name()).test(mockIndexAbstraction(index)),
            is(false)
        );
        assertThat(
            role.indices().allowedIndicesMatcher(TransportUpdateSettingsAction.TYPE.name()).test(mockIndexAbstraction(index)),
            is(false)
        );
        assertThat(role.indices().allowedIndicesMatcher(TransportSearchAction.TYPE.name()).test(mockIndexAbstraction(index)), is(true));
        assertThat(role.indices().allowedIndicesMatcher(TransportGetAction.TYPE.name()).test(mockIndexAbstraction(index)), is(true));
        assertThat(role.indices().allowedIndicesMatcher(TransportIndexAction.NAME).test(mockIndexAbstraction(index)), is(false));
        assertThat(role.indices().allowedIndicesMatcher(TransportUpdateAction.NAME).test(mockIndexAbstraction(index)), is(false));
        assertThat(role.indices().allowedIndicesMatcher(TransportDeleteAction.NAME).test(mockIndexAbstraction(index)), is(false));
        assertThat(role.indices().allowedIndicesMatcher(TransportBulkAction.NAME).test(mockIndexAbstraction(index)), is(false));

        assertNoAccessAllowed(role, TestRestrictedIndices.SAMPLE_RESTRICTED_NAMES);
        assertNoAccessAllowed(role, XPackPlugin.ASYNC_RESULTS_INDEX + randomAlphaOfLengthBetween(0, 2));
    }

    private void assertViewIndexMetadata(Role role, String index) {
        Arrays.asList(
            GetAliasesAction.NAME,
            GetIndexAction.NAME,
            GetFieldMappingsAction.NAME + "*",
            GetMappingsAction.NAME,
            TransportClusterSearchShardsAction.TYPE.name(),
            TransportSearchShardsAction.TYPE.name(),
            ValidateQueryAction.NAME + "*",
            GetSettingsAction.NAME,
            ExplainLifecycleAction.NAME,
            GetDataStreamAction.NAME,
            ResolveIndexAction.NAME,
            TransportFieldCapabilitiesAction.NAME + "*",
            GetRollupIndexCapsAction.NAME + "*"
        ).forEach(action -> assertThat(role.indices().allowedIndicesMatcher(action).test(mockIndexAbstraction(index)), is(true)));
    }

    private void assertNoAccessAllowed(Role role, Collection<String> indices) {
        for (String index : indices) {
            assertNoAccessAllowed(role, index);
        }
    }

    private void assertNoAccessAllowed(Role role, String index) {
        assertThat(
            role.indices().allowedIndicesMatcher(TransportDeleteIndexAction.TYPE.name()).test(mockIndexAbstraction(index)),
            is(false)
        );
        assertThat(
            role.indices().allowedIndicesMatcher(TransportCreateIndexAction.TYPE.name()).test(mockIndexAbstraction(index)),
            is(false)
        );
        assertThat(
            role.indices().allowedIndicesMatcher(TransportUpdateSettingsAction.TYPE.name()).test(mockIndexAbstraction(index)),
            is(false)
        );
        assertThat(role.indices().allowedIndicesMatcher(TransportSearchAction.TYPE.name()).test(mockIndexAbstraction(index)), is(false));
        assertThat(role.indices().allowedIndicesMatcher(TransportGetAction.TYPE.name()).test(mockIndexAbstraction(index)), is(false));
        assertThat(role.indices().allowedIndicesMatcher(TransportIndexAction.NAME).test(mockIndexAbstraction(index)), is(false));
        assertThat(role.indices().allowedIndicesMatcher(TransportUpdateAction.NAME).test(mockIndexAbstraction(index)), is(false));
        assertThat(role.indices().allowedIndicesMatcher(TransportDeleteAction.NAME).test(mockIndexAbstraction(index)), is(false));
        assertThat(role.indices().allowedIndicesMatcher(TransportBulkAction.NAME).test(mockIndexAbstraction(index)), is(false));
    }

    public void testLogstashAdminRole() {
        final TransportRequest request = mock(TransportRequest.class);
        final Authentication authentication = AuthenticationTestHelper.builder().build();

        RoleDescriptor roleDescriptor = ReservedRolesStore.roleDescriptor("logstash_admin");
        assertNotNull(roleDescriptor);
        assertThat(roleDescriptor.getMetadata(), hasEntry("_reserved", true));

        Role logstashAdminRole = Role.buildFromRoleDescriptor(
            roleDescriptor,
            new FieldPermissionsCache(Settings.EMPTY),
            RESTRICTED_INDICES
        );
        assertThat(logstashAdminRole.cluster().check(TransportClusterHealthAction.NAME, request, authentication), is(false));
        assertThat(logstashAdminRole.cluster().check(TransportPutIndexTemplateAction.TYPE.name(), request, authentication), is(false));
        assertThat(logstashAdminRole.cluster().check(TransportClusterRerouteAction.TYPE.name(), request, authentication), is(false));
        assertThat(logstashAdminRole.cluster().check(ClusterUpdateSettingsAction.NAME, request, authentication), is(false));
        assertThat(logstashAdminRole.cluster().check(DelegatePkiAuthenticationAction.NAME, request, authentication), is(false));

        assertThat(logstashAdminRole.cluster().check("cluster:admin/logstash/pipeline/delete", request, authentication), is(true));
        assertThat(logstashAdminRole.cluster().check("cluster:admin/logstash/pipeline/get", request, authentication), is(true));
        assertThat(logstashAdminRole.cluster().check("cluster:admin/logstash/pipeline/put", request, authentication), is(true));

        assertThat(logstashAdminRole.runAs().check(randomAlphaOfLengthBetween(1, 30)), is(false));

        assertThat(
            logstashAdminRole.indices().allowedIndicesMatcher(TransportIndexAction.NAME).test(mockIndexAbstraction("foo")),
            is(false)
        );
        assertThat(
            logstashAdminRole.indices().allowedIndicesMatcher(TransportIndexAction.NAME).test(mockIndexAbstraction(".reporting")),
            is(false)
        );
        assertThat(
            logstashAdminRole.indices().allowedIndicesMatcher(TransportIndexAction.NAME).test(mockIndexAbstraction(".logstash")),
            is(true)
        );
        assertThat(
            logstashAdminRole.indices().allowedIndicesMatcher("indices:foo").test(mockIndexAbstraction(randomAlphaOfLengthBetween(8, 24))),
            is(false)
        );

        final String index = ".logstash-" + randomIntBetween(0, 5);

        assertThat(
            logstashAdminRole.indices().allowedIndicesMatcher(TransportDeleteAction.NAME).test(mockIndexAbstraction(index)),
            is(true)
        );
        assertThat(
            logstashAdminRole.indices().allowedIndicesMatcher(TransportDeleteIndexAction.TYPE.name()).test(mockIndexAbstraction(index)),
            is(true)
        );
        assertThat(
            logstashAdminRole.indices().allowedIndicesMatcher(TransportCreateIndexAction.TYPE.name()).test(mockIndexAbstraction(index)),
            is(true)
        );
        assertThat(
            logstashAdminRole.indices().allowedIndicesMatcher(TransportIndexAction.NAME).test(mockIndexAbstraction(index)),
            is(true)
        );
        assertThat(
            logstashAdminRole.indices().allowedIndicesMatcher(TransportGetAction.TYPE.name()).test(mockIndexAbstraction(index)),
            is(true)
        );
        assertThat(
            logstashAdminRole.indices().allowedIndicesMatcher(TransportSearchAction.TYPE.name()).test(mockIndexAbstraction(index)),
            is(true)
        );
        assertThat(
            logstashAdminRole.indices().allowedIndicesMatcher(TransportMultiSearchAction.TYPE.name()).test(mockIndexAbstraction(index)),
            is(true)
        );
        assertThat(
            logstashAdminRole.indices().allowedIndicesMatcher(TransportUpdateSettingsAction.TYPE.name()).test(mockIndexAbstraction(index)),
            is(true)
        );
    }

    public void testIncludeReservedRolesSetting() {
        // default value
        final List<String> defaultIncludes = INCLUDED_RESERVED_ROLES_SETTING.get(Settings.EMPTY);
        assertThat(defaultIncludes, containsInAnyOrder(ReservedRolesStore.names().toArray(String[]::new)));

        // must include superuser
        final String[] includedRolesWithoutSuperuser = randomArray(
            0,
            8,
            String[]::new,
            () -> randomValueOtherThanMany(name -> name.equals("superuser"), () -> randomFrom(ReservedRolesStore.names()))
        );
        final IllegalArgumentException e1 = expectThrows(
            IllegalArgumentException.class,
            () -> INCLUDED_RESERVED_ROLES_SETTING.get(
                Settings.builder().putList("xpack.security.reserved_roles.include", includedRolesWithoutSuperuser).build()
            )
        );
        assertThat(e1.getMessage(), containsString("the [superuser] reserved role must be included"));

        // all roles names must be known
        final List<String> includedRoles = new ArrayList<>();
        includedRoles.add("superuser");
        IntStream.range(0, randomIntBetween(0, 3)).forEach(ignore -> includedRoles.add(randomFrom(ReservedRolesStore.names())));
        IntStream.range(0, randomIntBetween(1, 3))
            .forEach(
                ignore -> includedRoles.add(
                    randomValueOtherThanMany(name -> ReservedRolesStore.names().contains(name), () -> randomAlphaOfLengthBetween(5, 20))
                )
            );
        final IllegalArgumentException e2 = expectThrows(
            IllegalArgumentException.class,
            () -> INCLUDED_RESERVED_ROLES_SETTING.get(
                Settings.builder().putList("xpack.security.reserved_roles.include", includedRoles).build()
            )
        );
        assertThat(e2.getMessage(), containsString("unknown reserved roles to include"));
    }

    public void testIncludeReservedRoles() {
        final Set<String> allRoleNames = ReservedRolesStore.names();
        final Set<String> includedRoles = new HashSet<>();
        includedRoles.add("superuser");
        IntStream.range(0, randomIntBetween(0, 3)).forEach(ignore -> includedRoles.add(randomFrom(allRoleNames)));

        final var reservedRolesStore = new ReservedRolesStore(includedRoles);
        for (String roleName : allRoleNames) {
            final PlainActionFuture<RoleRetrievalResult> future = new PlainActionFuture<>();
            if (includedRoles.contains(roleName)) {
                assertThat(ReservedRolesStore.isReserved(roleName), is(true));
                assertThat(ReservedRolesStore.names(), hasItem(roleName));

                reservedRolesStore.accept(Set.of(roleName), future);
                final RoleRetrievalResult roleRetrievalResult = future.actionGet();
                assertThat(roleRetrievalResult.isSuccess(), is(true));
                assertThat(roleRetrievalResult.getDescriptors().stream().map(RoleDescriptor::getName).toList(), contains(roleName));

                assertThat(ReservedRolesStore.roleDescriptor(roleName), notNullValue());
            } else {
                assertThat(ReservedRolesStore.isReserved(roleName), is(false));
                assertThat(ReservedRolesStore.names(), not(hasItem(roleName)));

                reservedRolesStore.accept(Set.of(roleName), future);
                final RoleRetrievalResult roleRetrievalResult = future.actionGet();
                assertThat(roleRetrievalResult.isSuccess(), is(true));
                assertThat(roleRetrievalResult.getDescriptors(), emptyIterable());

                assertThat(ReservedRolesStore.roleDescriptor(roleName), nullValue());
            }
        }

        assertThat(
            ReservedRolesStore.roleDescriptors().stream().map(RoleDescriptor::getName).collect(Collectors.toUnmodifiableSet()),
            equalTo(includedRoles)
        );
    }

    public void testEnrichUserRole() {
        final TransportRequest request = mock(TransportRequest.class);
        final Authentication authentication = AuthenticationTestHelper.builder().build();

        RoleDescriptor roleDescriptor = ReservedRolesStore.roleDescriptor("enrich_user");
        assertNotNull(roleDescriptor);
        assertThat(roleDescriptor.getMetadata(), hasEntry("_reserved", true));

        Role role = Role.buildFromRoleDescriptor(roleDescriptor, new FieldPermissionsCache(Settings.EMPTY), RESTRICTED_INDICES);
        assertTrue(role.cluster().check("cluster:admin/xpack/enrich/put", request, authentication));
        assertTrue(role.cluster().check("cluster:admin/xpack/enrich/execute", request, authentication));
        assertTrue(role.cluster().check("cluster:admin/xpack/enrich/esql/resolve", request, authentication));
        assertTrue(role.cluster().check("cluster:admin/xpack/enrich/esql/lookup", request, authentication));
        assertFalse(role.runAs().check(randomAlphaOfLengthBetween(1, 30)));
        assertFalse(role.indices().allowedIndicesMatcher(TransportIndexAction.NAME).test(mockIndexAbstraction("foo")));
        assertOnlyReadAllowed(role, ".enrich-foo");
    }

    public void testInferenceAdminRole() {
        final TransportRequest request = mock(TransportRequest.class);
        final Authentication authentication = AuthenticationTestHelper.builder().build();

        RoleDescriptor roleDescriptor = ReservedRolesStore.roleDescriptor("inference_admin");
        assertNotNull(roleDescriptor);
        assertThat(roleDescriptor.getMetadata(), hasEntry("_reserved", true));

        Role role = Role.buildFromRoleDescriptor(roleDescriptor, new FieldPermissionsCache(Settings.EMPTY), RESTRICTED_INDICES);
        assertTrue(role.cluster().check("cluster:monitor/xpack/inference/post", request, authentication));
        assertTrue(role.cluster().check("cluster:monitor/xpack/inference/get", request, authentication));
        assertTrue(role.cluster().check("cluster:admin/xpack/inference/put", request, authentication));
        assertTrue(role.cluster().check("cluster:admin/xpack/inference/delete", request, authentication));
        assertTrue(role.cluster().check("cluster:monitor/xpack/ml/trained_models/deployment/infer", request, authentication));
        assertTrue(role.cluster().check("cluster:admin/xpack/ml/trained_models/deployment/start", request, authentication));
        assertTrue(role.cluster().check("cluster:admin/xpack/ml/trained_models/deployment/stop", request, authentication));
        assertFalse(role.runAs().check(randomAlphaOfLengthBetween(1, 30)));
        assertNoAccessAllowed(role, ".inference");
    }

    public void testInferenceUserRole() {
        final TransportRequest request = mock(TransportRequest.class);
        final Authentication authentication = AuthenticationTestHelper.builder().build();

        RoleDescriptor roleDescriptor = ReservedRolesStore.roleDescriptor("inference_user");
        assertNotNull(roleDescriptor);
        assertThat(roleDescriptor.getMetadata(), hasEntry("_reserved", true));

        Role role = Role.buildFromRoleDescriptor(roleDescriptor, new FieldPermissionsCache(Settings.EMPTY), RESTRICTED_INDICES);
        assertTrue(role.cluster().check("cluster:monitor/xpack/inference/post", request, authentication));
        assertTrue(role.cluster().check("cluster:monitor/xpack/inference/get", request, authentication));
        assertFalse(role.cluster().check("cluster:admin/xpack/inference/put", request, authentication));
        assertFalse(role.cluster().check("cluster:admin/xpack/inference/delete", request, authentication));
        assertTrue(role.cluster().check("cluster:monitor/xpack/ml/trained_models/deployment/infer", request, authentication));
        assertFalse(role.cluster().check("cluster:admin/xpack/ml/trained_models/deployment/start", request, authentication));
        assertFalse(role.cluster().check("cluster:admin/xpack/ml/trained_models/deployment/stop", request, authentication));
        assertFalse(role.runAs().check(randomAlphaOfLengthBetween(1, 30)));
        assertNoAccessAllowed(role, ".inference");
    }

    private IndexAbstraction mockIndexAbstraction(String name) {
        IndexAbstraction mock = mock(IndexAbstraction.class);
        when(mock.getName()).thenReturn(name);
        when(mock.getType()).thenReturn(
            randomFrom(IndexAbstraction.Type.CONCRETE_INDEX, IndexAbstraction.Type.ALIAS, IndexAbstraction.Type.DATA_STREAM)
        );
        return mock;
    }
}<|MERGE_RESOLUTION|>--- conflicted
+++ resolved
@@ -1773,11 +1773,8 @@
         Arrays.asList(
             "logs-m365_defender.vulnerability-" + randomAlphaOfLength(randomIntBetween(0, 13)),
             "logs-microsoft_defender_endpoint.vulnerability-" + randomAlphaOfLength(randomIntBetween(0, 13)),
-<<<<<<< HEAD
-            "logs-sentinel_one.application_risk-*" + randomAlphaOfLength(randomIntBetween(0, 13))
-=======
-            "logs-microsoft_defender_cloud.assessment-" + randomAlphaOfLength(randomIntBetween(0, 13))
->>>>>>> bede8818
+            "logs-microsoft_defender_cloud.assessment-" + randomAlphaOfLength(randomIntBetween(0, 13)),
+            "logs-sentinel_one.application_risk-" + randomAlphaOfLength(randomIntBetween(0, 13))
         ).forEach(indexName -> {
             final IndexAbstraction indexAbstraction = mockIndexAbstraction(indexName);
             assertThat(kibanaRole.indices().allowedIndicesMatcher("indices:foo").test(indexAbstraction), is(false));
@@ -1984,7 +1981,7 @@
         Arrays.asList(
             "logs-extrahop.investigation-" + randomAlphaOfLength(randomIntBetween(1, 10)),
             "logs-qualys_gav.asset-" + randomAlphaOfLength(randomIntBetween(1, 10)),
-            "logs-sentinel_one.application-*" + randomAlphaOfLength(randomIntBetween(1, 10))
+            "logs-sentinel_one.application-" + randomAlphaOfLength(randomIntBetween(1, 10))
         ).forEach((index_qualys_extra_hop) -> {
             final IndexAbstraction indexAbstraction = mockIndexAbstraction(index_qualys_extra_hop);
 

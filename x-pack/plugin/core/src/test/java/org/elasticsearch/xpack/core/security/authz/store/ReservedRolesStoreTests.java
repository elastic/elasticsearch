--- conflicted
+++ resolved
@@ -2002,13 +2002,8 @@
             assertThat(kibanaRole.indices().allowedIndicesMatcher(RolloverAction.NAME).test(indexAbstraction), is(true));
         });
 
-<<<<<<< HEAD
         // Tests for third-party agent indices (ExtraHop, QualysGAV, SentinelOne, Island Browser, Cyera,
-        // IRONSCALES and JupiterOne) that `kibana_system` has full management access to
-=======
-        // Tests for third-party agent indices (ExtraHop, QualysGAV, SentinelOne, Island Browser, Cyera, IRONSCALES, Axonius) that
-        // `kibana_system` has full management access to
->>>>>>> 5f249878
+        // IRONSCALES, Axonius and JupiterOne) that `kibana_system` has full management access to
         // This includes read, write, create, delete, and all ILM-related management actions.
         Arrays.asList(
             "logs-extrahop.investigation-" + randomAlphaOfLength(randomIntBetween(1, 10)),
@@ -2021,11 +2016,8 @@
             "logs-cyera.issue-" + randomAlphaOfLength(randomIntBetween(1, 10)),
             "logs-cyera.datastore-" + randomAlphaOfLength(randomIntBetween(1, 10)),
             "logs-ironscales.incident-" + randomAlphaOfLength(randomIntBetween(1, 10)),
-<<<<<<< HEAD
             "logs-jupiter_one.risks_and_alerts-" + randomAlphaOfLength(randomIntBetween(1, 10))
-=======
             "logs-axonius.adapter-" + randomAlphaOfLength(randomIntBetween(1, 10))
->>>>>>> 5f249878
         ).forEach((index_qualys_extra_hop) -> {
             final IndexAbstraction indexAbstraction = mockIndexAbstraction(index_qualys_extra_hop);
 

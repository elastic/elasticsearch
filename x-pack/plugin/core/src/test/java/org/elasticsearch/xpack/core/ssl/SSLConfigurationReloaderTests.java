/*
 * Copyright Elasticsearch B.V. and/or licensed to Elasticsearch B.V. under one
 * or more contributor license agreements. Licensed under the Elastic License;
 * you may not use this file except in compliance with the Elastic License.
 */
package org.elasticsearch.xpack.core.ssl;

<<<<<<< HEAD
import org.apache.lucene.util.SetOnce;
=======
import org.apache.http.client.methods.HttpGet;
import org.apache.http.impl.client.CloseableHttpClient;
import org.apache.http.impl.client.HttpClients;
import org.apache.http.ssl.SSLContextBuilder;
import org.bouncycastle.openssl.jcajce.JcaPEMWriter;
import org.bouncycastle.openssl.jcajce.JcePEMEncryptorBuilder;
import org.elasticsearch.common.CheckedRunnable;
>>>>>>> 890afadb
import org.elasticsearch.common.settings.MockSecureSettings;
import org.elasticsearch.common.settings.Settings;
import org.elasticsearch.env.Environment;
import org.elasticsearch.env.TestEnvironment;
import org.elasticsearch.test.ESTestCase;
import org.elasticsearch.test.http.MockResponse;
import org.elasticsearch.test.http.MockWebServer;
import org.elasticsearch.threadpool.TestThreadPool;
import org.elasticsearch.threadpool.ThreadPool;
import org.elasticsearch.watcher.ResourceWatcherService;
import org.junit.After;
import org.junit.Before;

<<<<<<< HEAD
import javax.net.ssl.X509ExtendedKeyManager;
import javax.net.ssl.X509ExtendedTrustManager;
=======
import javax.net.ssl.SSLContext;
import javax.net.ssl.SSLHandshakeException;
import javax.security.auth.x500.X500Principal;
>>>>>>> 890afadb

import java.io.BufferedWriter;
import java.io.IOException;
import java.io.InputStream;
import java.io.OutputStream;
import java.nio.file.AtomicMoveNotSupportedException;
import java.nio.file.Files;
import java.nio.file.Path;
import java.nio.file.StandardCopyOption;
import java.nio.file.StandardOpenOption;
<<<<<<< HEAD
import java.security.PrivateKey;
=======
import java.security.AccessController;
import java.security.KeyManagementException;
import java.security.KeyPair;
import java.security.KeyStore;
import java.security.KeyStoreException;
import java.security.NoSuchAlgorithmException;
import java.security.PrivilegedActionException;
import java.security.PrivilegedExceptionAction;
import java.security.UnrecoverableKeyException;
>>>>>>> 890afadb
import java.security.cert.Certificate;
import java.security.cert.CertificateException;
import java.security.cert.X509Certificate;
import java.util.concurrent.CountDownLatch;
import java.util.function.Consumer;

import static org.hamcrest.Matchers.containsString;
import static org.hamcrest.Matchers.sameInstance;

/**
 * Unit tests for the reloading of SSL configuration
 */
public class SSLConfigurationReloaderTests extends ESTestCase {

    private ThreadPool threadPool;
    private ResourceWatcherService resourceWatcherService;

    @Before
    public void setup() {
        threadPool = new TestThreadPool("reload tests");
        resourceWatcherService =
                new ResourceWatcherService(Settings.builder().put("resource.reload.interval.high", "1s").build(), threadPool);
        resourceWatcherService.start();
    }

    @After
    public void cleanup() throws Exception {
        if (threadPool != null) {
            terminate(threadPool);
        }
    }

    /**
     * Tests reloading a keystore that is used in the KeyManager of SSLContext
     */
    public void testReloadingKeyStore() throws Exception {
        final Path tempDir = createTempDir();
        final Path keystorePath = tempDir.resolve("testnode.jks");
        final Path updatedKeystorePath = tempDir.resolve("testnode_updated.jks");
        Files.copy(getDataPath("/org/elasticsearch/xpack/security/transport/ssl/certs/simple/testnode.jks"), keystorePath);
        Files.copy(getDataPath("/org/elasticsearch/xpack/security/transport/ssl/certs/simple/testnode_updated.jks"), updatedKeystorePath);
        MockSecureSettings secureSettings = new MockSecureSettings();
        secureSettings.setString("xpack.ssl.keystore.secure_password", "testnode");
        final Settings settings = Settings.builder()
                .put("path.home", createTempDir())
                .put("xpack.ssl.keystore.path", keystorePath)
                .setSecureSettings(secureSettings)
                .build();
        final Environment env = randomBoolean() ? null : TestEnvironment.newEnvironment(settings);
<<<<<<< HEAD

        final BiConsumer<X509ExtendedKeyManager, SSLConfiguration> keyManagerPreChecks = (keyManager, config) -> {
            // key manager checks
            String[] aliases = keyManager.getServerAliases("RSA", null);
            assertNotNull(aliases);
            assertThat(aliases.length, is(1));
            assertThat(aliases[0], is("testnode_rsa"));
        };

        final SetOnce<Integer> trustedCount = new SetOnce<>();
        final BiConsumer<X509ExtendedTrustManager, SSLConfiguration> trustManagerPreChecks = (trustManager, config) -> {
            // trust manager checks
            Certificate[] certificates = trustManager.getAcceptedIssuers();
            trustedCount.set(certificates.length);
        };

        final Runnable modifier = () -> {
            try {
                atomicMoveIfPossible(updatedKeystorePath, keystorePath);
            } catch (Exception e) {
                throw new RuntimeException("modification failed", e);
            }
        };

        final BiConsumer<X509ExtendedKeyManager, SSLConfiguration> keyManagerPostChecks = (updatedKeyManager, config) -> {
            String[] aliases = updatedKeyManager.getServerAliases("RSA", null);
            assertNotNull(aliases);
            assertThat(aliases.length, is(1));
            assertThat(aliases[0], is("key"));
        };
        final BiConsumer<X509ExtendedTrustManager, SSLConfiguration> trustManagerPostChecks = (updatedTrustManager, config) -> {
            assertThat(trustedCount.get() - updatedTrustManager.getAcceptedIssuers().length, is(7));
        };
        validateSSLConfigurationIsReloaded(settings, env, keyManagerPreChecks, trustManagerPreChecks, modifier, keyManagerPostChecks,
                trustManagerPostChecks);
=======
        //Load HTTPClient only once. Client uses the same store as a truststore
        try (CloseableHttpClient client = getSSLClient(keystorePath, "testnode")) {
            final Consumer<SSLContext> keyMaterialPreChecks = (context) -> {
                try (MockWebServer server = new MockWebServer(context, true)) {
                    server.enqueue(new MockResponse().setResponseCode(200).setBody("body"));
                    server.start();
                    privilegedConnect(() -> client.execute(new HttpGet("https://localhost:" + server.getPort())).close());
                } catch (Exception e) {
                    throw new RuntimeException("Exception starting or connecting to the mock server", e);
                }
            };

            final Runnable modifier = () -> {
                try {
                    // modify the keystore that the KeyManager uses
                    KeyStore keyStore = KeyStore.getInstance("jks");
                    keyStore.load(null, null);
                    final KeyPair keyPair = CertUtils.generateKeyPair(512);
                    X509Certificate cert = CertUtils.generateSignedCertificate(new X500Principal("CN=localhost"), null, keyPair,
                        null, null, 365);
                    keyStore.setKeyEntry("key", keyPair.getPrivate(), "testnode".toCharArray(), new X509Certificate[]{cert});
                    Path updated = tempDir.resolve("updated.jks");
                    try (OutputStream out = Files.newOutputStream(updated)) {
                        keyStore.store(out, "testnode".toCharArray());
                    }
                    atomicMoveIfPossible(updated, keystorePath);
                } catch (Exception e) {
                    throw new RuntimeException("modification failed", e);
                }
            };
            // The new server certificate is not in the client's truststore so SSLHandshake should fail
            final Consumer<SSLContext> keyMaterialPostChecks = (updatedContext) -> {
                try (MockWebServer server = new MockWebServer(updatedContext, true)) {
                    server.enqueue(new MockResponse().setResponseCode(200).setBody("body"));
                    server.start();
                    SSLHandshakeException sslException = expectThrows(SSLHandshakeException.class, () ->
                        privilegedConnect(() -> client.execute(new HttpGet("https://localhost:" + server.getPort())).close()));
                    assertThat(sslException.getCause().getMessage(), containsString("PKIX path building failed"));
                } catch (Exception e) {
                    throw new RuntimeException("Exception starting or connecting to the mock server", e);
                }
            };
            validateSSLConfigurationIsReloaded(settings, env, keyMaterialPreChecks, modifier, keyMaterialPostChecks);
        }
>>>>>>> 890afadb
    }

    /**
     * Tests the reloading of SSLContext when a PEM key and certificate are used.
     */
<<<<<<< HEAD
    public void testPEMKeyConfigReloading() throws Exception {
        Path tempDir = createTempDir();
        Path keyPath = tempDir.resolve("testnode.pem");
        Path updatedKeyPath = tempDir.resolve("testnode_updated.pem");
        Path certPath = tempDir.resolve("testnode.crt");
        Path clientCertPath = tempDir.resolve("testclient.crt");
=======
    public void testPEMKeyCertConfigReloading() throws Exception {
        final Path tempDir = createTempDir();
        final Path keyPath = tempDir.resolve("testnode.pem");
        final Path certPath = tempDir.resolve("testnode.crt");
        final Path clientTruststorePath = tempDir.resolve("testnode.jks");
        Files.copy(getDataPath("/org/elasticsearch/xpack/security/transport/ssl/certs/simple/testnode.jks"), clientTruststorePath);
>>>>>>> 890afadb
        Files.copy(getDataPath("/org/elasticsearch/xpack/security/transport/ssl/certs/simple/testnode.pem"), keyPath);
        Files.copy(getDataPath("/org/elasticsearch/xpack/security/transport/ssl/certs/simple/testnode_updated.pem"), updatedKeyPath);
        Files.copy(getDataPath("/org/elasticsearch/xpack/security/transport/ssl/certs/simple/testnode.crt"), certPath);
        MockSecureSettings secureSettings = new MockSecureSettings();
        secureSettings.setString("xpack.ssl.secure_key_passphrase", "testnode");
        final Settings settings = Settings.builder()
            .put("path.home", createTempDir())
            .put("xpack.ssl.key", keyPath)
            .put("xpack.ssl.certificate", certPath)
            .setSecureSettings(secureSettings)
            .build();
        final Environment env = randomBoolean() ? null :
<<<<<<< HEAD
                TestEnvironment.newEnvironment(Settings.builder().put("path.home", createTempDir()).build());

        final SetOnce<PrivateKey> privateKey = new SetOnce<>();
        final PrivateKey updatedPrivateKey = PemUtils.readPrivateKey(updatedKeyPath, "testnode"::toCharArray);
        final BiConsumer<X509ExtendedKeyManager, SSLConfiguration> keyManagerPreChecks = (keyManager, config) -> {
            String[] aliases = keyManager.getServerAliases("RSA", null);
            assertNotNull(aliases);
            assertThat(aliases.length, is(1));
            assertThat(aliases[0], is("key"));
            privateKey.set(keyManager.getPrivateKey("key"));
            assertNotNull(privateKey.get());
        };

        final Runnable modifier = () -> {
            try {
                atomicMoveIfPossible(updatedKeyPath, keyPath);
            } catch (Exception e) {
                throw new RuntimeException("failed to modify file", e);
            }
        };

        final BiConsumer<X509ExtendedKeyManager, SSLConfiguration> keyManagerPostChecks = (keyManager, config) -> {
            String[] aliases = keyManager.getServerAliases("RSA", null);
            assertNotNull(aliases);
            assertThat(aliases.length, is(1));
            assertThat(aliases[0], is("key"));
            assertThat(keyManager.getPrivateKey(aliases[0]), not(equalTo(privateKey)));
            assertThat(keyManager.getPrivateKey(aliases[0]), is(equalTo(updatedPrivateKey)));
        };
        validateKeyConfigurationIsReloaded(settings, env, keyManagerPreChecks, modifier, keyManagerPostChecks);
=======
            TestEnvironment.newEnvironment(Settings.builder().put("path.home", createTempDir()).build());
        // Load HTTPClient once. Client uses a keystore containing testnode key/cert as a truststore
        try (CloseableHttpClient client = getSSLClient(clientTruststorePath, "testnode")) {
            final Consumer<SSLContext> keyMaterialPreChecks = (context) -> {
                try (MockWebServer server = new MockWebServer(context, false)) {
                    server.enqueue(new MockResponse().setResponseCode(200).setBody("body"));
                    server.start();
                    privilegedConnect(() -> client.execute(new HttpGet("https://localhost:" + server.getPort())).close());
                } catch (Exception e) {
                    throw new RuntimeException("Exception starting or connecting to the mock server", e);
                }
            };
            final Runnable modifier = () -> {
                try {
                    final KeyPair keyPair = CertUtils.generateKeyPair(512);
                    X509Certificate cert = CertUtils.generateSignedCertificate(new X500Principal("CN=localhost"), null, keyPair,
                        null, null, 365);
                    Path updatedKeyPath = tempDir.resolve("updated.pem");
                    Path updatedCertPath = tempDir.resolve("updated.crt");
                    try (OutputStream os = Files.newOutputStream(updatedKeyPath);
                         OutputStreamWriter osWriter = new OutputStreamWriter(os, StandardCharsets.UTF_8);
                         JcaPEMWriter writer = new JcaPEMWriter(osWriter)) {
                        writer.writeObject(keyPair,
                                new JcePEMEncryptorBuilder("DES-EDE3-CBC").setProvider(CertUtils.BC_PROV).build("testnode".toCharArray()));
                    }
                    try (BufferedWriter out = Files.newBufferedWriter(updatedCertPath);
                         JcaPEMWriter pemWriter = new JcaPEMWriter(out)) {
                        pemWriter.writeObject(cert);
                    }
                    atomicMoveIfPossible(updatedKeyPath, keyPath);
                    atomicMoveIfPossible(updatedCertPath, certPath);
                } catch (Exception e) {
                    throw new RuntimeException("failed to modify file", e);
                }
            };
            // The new server certificate is not in the client's truststore so SSLHandshake should fail
            final Consumer<SSLContext> keyMaterialPostChecks = (updatedContext) -> {
                try (MockWebServer server = new MockWebServer(updatedContext, false)) {
                    server.enqueue(new MockResponse().setResponseCode(200).setBody("body"));
                    server.start();
                    SSLHandshakeException sslException = expectThrows(SSLHandshakeException.class, () ->
                        privilegedConnect(() -> client.execute(new HttpGet("https://localhost:" + server.getPort())).close()));
                    assertThat(sslException.getCause().getMessage(), containsString("PKIX path building failed"));
                } catch (Exception e) {
                    throw new RuntimeException("Exception starting or connecting to the mock server", e);
                }
            };

            validateSSLConfigurationIsReloaded(settings, env, keyMaterialPreChecks, modifier, keyMaterialPostChecks);
        }
>>>>>>> 890afadb
    }

    /**
     * Tests the reloading of SSLContext when the trust store is modified. The same store is used as a TrustStore (for the
     * reloadable SSLContext used in the HTTPClient) and as a KeyStore for the MockWebServer
     */
    public void testReloadingTrustStore() throws Exception {
        Path tempDir = createTempDir();
        Path trustStorePath = tempDir.resolve("testnode.jks");
        Path updatedTruststorePath = tempDir.resolve("testnode_updated.jks");
        Files.copy(getDataPath("/org/elasticsearch/xpack/security/transport/ssl/certs/simple/testnode.jks"), trustStorePath);
        Files.copy(getDataPath("/org/elasticsearch/xpack/security/transport/ssl/certs/simple/testnode_updated.jks"), updatedTruststorePath);
        MockSecureSettings secureSettings = new MockSecureSettings();
        secureSettings.setString("xpack.ssl.truststore.secure_password", "testnode");
        Settings settings = Settings.builder()
            .put("xpack.ssl.truststore.path", trustStorePath)
            .put("path.home", createTempDir())
            .setSecureSettings(secureSettings)
            .build();
        Environment env = randomBoolean() ? null : TestEnvironment.newEnvironment(settings);
<<<<<<< HEAD

        final SetOnce<Integer> trustedCount = new SetOnce<>();
        final BiConsumer<X509ExtendedTrustManager, SSLConfiguration> trustManagerPreChecks = (trustManager, config) -> {
            // trust manager checks
            Certificate[] certificates = trustManager.getAcceptedIssuers();
            trustedCount.set(certificates.length);
        };

        final Runnable modifier = () -> {
            try {
                atomicMoveIfPossible(updatedTruststorePath, trustStorePath);
            } catch (Exception e) {
                throw new RuntimeException("failed to modify file", e);
            }
        };

        final BiConsumer<X509ExtendedTrustManager, SSLConfiguration> trustManagerPostChecks = (updatedTrustManager, config) -> {
            assertThat(trustedCount.get() - updatedTrustManager.getAcceptedIssuers().length, is(7));
        };
=======
        // Create the MockWebServer once for both pre and post checks
        try(MockWebServer server = getSslServer(trustStorePath, "testnode")){
            final Consumer<SSLContext> trustMaterialPreChecks = (context) -> {
                try (CloseableHttpClient client = HttpClients.custom().setSSLContext(context).build()){
                    privilegedConnect(() -> client.execute(new HttpGet("https://localhost:" + server.getPort())).close());
                } catch (Exception e) {
                    throw new RuntimeException("Error connecting to the mock server", e);
                }
            };

            final Runnable modifier = () -> {
                try {
                    Path updatedTrustStore = tempDir.resolve("updated.jks");
                    KeyStore keyStore = KeyStore.getInstance("jks");
                    keyStore.load(null, null);
                    final KeyPair keyPair = CertUtils.generateKeyPair(512);
                    X509Certificate cert = CertUtils.generateSignedCertificate(new X500Principal("CN=localhost"), null, keyPair,
                        null, null, 365);
                    keyStore.setKeyEntry("newKey", keyPair.getPrivate(), "testnode".toCharArray(), new Certificate[]{cert});
                    try (OutputStream out = Files.newOutputStream(updatedTrustStore)) {
                        keyStore.store(out, "testnode".toCharArray());
                    }
                    atomicMoveIfPossible(updatedTrustStore, trustStorePath);
                } catch (Exception e) {
                    throw new RuntimeException("failed to modify file", e);
                }
            };

            // Client's truststore doesn't contain the server's certificate anymore so SSLHandshake should fail
            final Consumer<SSLContext> trustMaterialPostChecks = (updatedContext) -> {
                try (CloseableHttpClient client = HttpClients.custom().setSSLContext(updatedContext).build()){
                    SSLHandshakeException sslException = expectThrows(SSLHandshakeException.class, () ->
                        privilegedConnect(() -> client.execute(new HttpGet("https://localhost:" + server.getPort())).close()));
                    assertThat(sslException.getCause().getMessage(), containsString("PKIX path building failed"));
                } catch (Exception e) {
                    throw new RuntimeException("Error closing CloseableHttpClient", e);
                }
            };
>>>>>>> 890afadb

            validateSSLConfigurationIsReloaded(settings, env, trustMaterialPreChecks, modifier, trustMaterialPostChecks);
        }
    }

    /**
     * Test the reloading of SSLContext whose trust config is backed by PEM certificate files.
     */
    public void testReloadingPEMTrustConfig() throws Exception {
        Path tempDir = createTempDir();
        Path clientCertPath = tempDir.resolve("testnode.crt");
        Path keyStorePath = tempDir.resolve("testnode.jks");
        Files.copy(getDataPath("/org/elasticsearch/xpack/security/transport/ssl/certs/simple/testnode.jks"), keyStorePath);
        Files.copy(getDataPath("/org/elasticsearch/xpack/security/transport/ssl/certs/simple/testnode.crt"), clientCertPath);
        Settings settings = Settings.builder()
                .putList("xpack.ssl.certificate_authorities", clientCertPath.toString())
                .put("path.home", createTempDir())
                .build();
        Environment env = randomBoolean() ? null : TestEnvironment.newEnvironment(settings);
        // Create the MockWebServer once for both pre and post checks
        try(MockWebServer server = getSslServer(keyStorePath, "testnode")){
            final Consumer<SSLContext> trustMaterialPreChecks = (context) -> {
                try (CloseableHttpClient client = HttpClients.custom().setSSLContext(context).build()){
                    privilegedConnect(() -> client.execute(new HttpGet("https://localhost:" + server.getPort())).close());
                } catch (Exception e) {
                    throw new RuntimeException("Exception connecting to the mock server", e);
                }
            };

            final Runnable modifier = () -> {
                try {
                    final KeyPair keyPair = CertUtils.generateKeyPair(512);
                    X509Certificate cert = CertUtils.generateSignedCertificate(new X500Principal("CN=localhost"), null, keyPair,
                        null, null, 365);
                    Path updatedCertPath = tempDir.resolve("updated.crt");
                    try (BufferedWriter out = Files.newBufferedWriter(updatedCertPath);
                         JcaPEMWriter pemWriter = new JcaPEMWriter(out)) {
                        pemWriter.writeObject(cert);
                    }
                    atomicMoveIfPossible(updatedCertPath, clientCertPath);
                } catch (Exception e) {
                    throw new RuntimeException("failed to modify file", e);
                }
            };
            // Client doesn't trust the Server certificate anymore so SSLHandshake should fail
            final Consumer<SSLContext> trustMaterialPostChecks = (updatedContext) -> {
                try (CloseableHttpClient client = HttpClients.custom().setSSLContext(updatedContext).build()){
                    SSLHandshakeException sslException = expectThrows(SSLHandshakeException.class, () ->
                        privilegedConnect(() -> client.execute(new HttpGet("https://localhost:" + server.getPort())).close()));
                    assertThat(sslException.getCause().getMessage(), containsString("PKIX path building failed"));
                } catch (Exception e) {
                    throw new RuntimeException("Error closing CloseableHttpClient", e);
                }
            };

            validateSSLConfigurationIsReloaded(settings, env, trustMaterialPreChecks, modifier, trustMaterialPostChecks);
        }
    }

    /**
     * Tests the reloading of a keystore when there is an exception during reloading. An exception is caused by truncating the keystore
     * that is being monitored
     */
    public void testReloadingKeyStoreException() throws Exception {
        Path tempDir = createTempDir();
        Path keystorePath = tempDir.resolve("testnode.jks");
        Files.copy(getDataPath("/org/elasticsearch/xpack/security/transport/ssl/certs/simple/testnode.jks"), keystorePath);
        MockSecureSettings secureSettings = new MockSecureSettings();
        secureSettings.setString("xpack.ssl.keystore.secure_password", "testnode");
        Settings settings = Settings.builder()
                .put("xpack.ssl.keystore.path", keystorePath)
                .setSecureSettings(secureSettings)
                .put("path.home", createTempDir())
                .build();
        Environment env = randomBoolean() ? null : TestEnvironment.newEnvironment(settings);
        final SSLService sslService = new SSLService(settings, env);
        final SSLConfiguration config = sslService.sslConfiguration(Settings.EMPTY);
        new SSLConfigurationReloader(settings, env, sslService, resourceWatcherService) {
            @Override
            void reloadSSLContext(SSLConfiguration configuration) {
                fail("reload should not be called! [keystore reload exception]");
            }
        };

        final SSLContext context = sslService.sslContextHolder(config).sslContext();

        // truncate the keystore
        try (OutputStream out = Files.newOutputStream(keystorePath, StandardOpenOption.TRUNCATE_EXISTING)) {
        }

        // we intentionally don't wait here as we rely on concurrency to catch a failure
        assertThat(sslService.sslContextHolder(config).sslContext(), sameInstance(context));
    }

    /**
     * Tests the reloading of a key config backed by pem files when there is an exception during reloading. An exception is caused by
     * truncating the key file that is being monitored
     */
    public void testReloadingPEMKeyConfigException() throws Exception {
        Path tempDir = createTempDir();
        Path keyPath = tempDir.resolve("testnode.pem");
        Path certPath = tempDir.resolve("testnode.crt");
        Path clientCertPath = tempDir.resolve("testclient.crt");
        Files.copy(getDataPath("/org/elasticsearch/xpack/security/transport/ssl/certs/simple/testnode.pem"), keyPath);
        Files.copy(getDataPath("/org/elasticsearch/xpack/security/transport/ssl/certs/simple/testnode.crt"), certPath);
        Files.copy(getDataPath("/org/elasticsearch/xpack/security/transport/ssl/certs/simple/testclient.crt"), clientCertPath);
        MockSecureSettings secureSettings = new MockSecureSettings();
        secureSettings.setString("xpack.ssl.secure_key_passphrase", "testnode");
        Settings settings = Settings.builder()
                .put("xpack.ssl.key", keyPath)
                .put("xpack.ssl.certificate", certPath)
                .putList("xpack.ssl.certificate_authorities", certPath.toString(), clientCertPath.toString())
                .put("path.home", createTempDir())
                .setSecureSettings(secureSettings)
                .build();
        Environment env = randomBoolean() ? null : TestEnvironment.newEnvironment(settings);
        final SSLService sslService = new SSLService(settings, env);
        final SSLConfiguration config = sslService.sslConfiguration(Settings.EMPTY);
        new SSLConfigurationReloader(settings, env, sslService, resourceWatcherService) {
            @Override
            void reloadSSLContext(SSLConfiguration configuration) {
                fail("reload should not be called! [pem key reload exception]");
            }
        };

        final SSLContext context = sslService.sslContextHolder(config).sslContext();

        // truncate the file
        try (OutputStream os = Files.newOutputStream(keyPath, StandardOpenOption.TRUNCATE_EXISTING)) {
        }

        // we intentionally don't wait here as we rely on concurrency to catch a failure
        assertThat(sslService.sslContextHolder(config).sslContext(), sameInstance(context));
    }

    /**
     * Tests the reloading of a truststore when there is an exception during reloading. An exception is caused by truncating the truststore
     * that is being monitored
     */
    public void testTrustStoreReloadException() throws Exception {
        Path tempDir = createTempDir();
        Path trustStorePath = tempDir.resolve("testnode.jks");
        Files.copy(getDataPath("/org/elasticsearch/xpack/security/transport/ssl/certs/simple/testnode.jks"), trustStorePath);
        MockSecureSettings secureSettings = new MockSecureSettings();
        secureSettings.setString("xpack.ssl.truststore.secure_password", "testnode");
        Settings settings = Settings.builder()
                .put("xpack.ssl.truststore.path", trustStorePath)
                .put("path.home", createTempDir())
                .setSecureSettings(secureSettings)
                .build();
        Environment env = randomBoolean() ? null : TestEnvironment.newEnvironment(settings);
        final SSLService sslService = new SSLService(settings, env);
        final SSLConfiguration config = sslService.sslConfiguration(Settings.EMPTY);
        new SSLConfigurationReloader(settings, env, sslService, resourceWatcherService) {
            @Override
            void reloadSSLContext(SSLConfiguration configuration) {
                fail("reload should not be called! [truststore reload exception]");
            }
        };

        final SSLContext context = sslService.sslContextHolder(config).sslContext();

        // truncate the truststore
        try (OutputStream os = Files.newOutputStream(trustStorePath, StandardOpenOption.TRUNCATE_EXISTING)) {
        }

        // we intentionally don't wait here as we rely on concurrency to catch a failure
        assertThat(sslService.sslContextHolder(config).sslContext(), sameInstance(context));
    }

    /**
     * Tests the reloading of a trust config backed by pem files when there is an exception during reloading. An exception is caused by
     * truncating the certificate file that is being monitored
     */
    public void testPEMTrustReloadException() throws Exception {
        Path tempDir = createTempDir();
        Path clientCertPath = tempDir.resolve("testclient.crt");
        Files.copy(getDataPath("/org/elasticsearch/xpack/security/transport/ssl/certs/simple/testclient.crt"), clientCertPath);
        Settings settings = Settings.builder()
                .putList("xpack.ssl.certificate_authorities", clientCertPath.toString())
                .put("path.home", createTempDir())
                .build();
        Environment env = randomBoolean() ? null : TestEnvironment.newEnvironment(settings);
        final SSLService sslService = new SSLService(settings, env);
        final SSLConfiguration config = sslService.sslConfiguration(Settings.EMPTY);
        new SSLConfigurationReloader(settings, env, sslService, resourceWatcherService) {
            @Override
            void reloadSSLContext(SSLConfiguration configuration) {
                fail("reload should not be called! [pem trust reload exception]");
            }
        };

        final SSLContext context = sslService.sslContextHolder(config).sslContext();

        // write bad file
        Path updatedCert = tempDir.resolve("updated.crt");
        try (OutputStream os = Files.newOutputStream(updatedCert)) {
            os.write(randomByte());
        }
        atomicMoveIfPossible(updatedCert, clientCertPath);

        // we intentionally don't wait here as we rely on concurrency to catch a failure
        assertThat(sslService.sslContextHolder(config).sslContext(), sameInstance(context));
    }

    private void validateSSLConfigurationIsReloaded(Settings settings, Environment env,
                                                    Consumer<SSLContext> preChecks,
                                                    Runnable modificationFunction,
                                                    Consumer<SSLContext> postChecks)
                                                    throws Exception {

        final CountDownLatch reloadLatch = new CountDownLatch(1);
        final SSLService sslService = new SSLService(settings, env);
        final SSLConfiguration config = sslService.sslConfiguration(Settings.EMPTY);
        new SSLConfigurationReloader(settings, env, sslService, resourceWatcherService) {
            @Override
            void reloadSSLContext(SSLConfiguration configuration) {
                super.reloadSSLContext(configuration);
                reloadLatch.countDown();
            }
        };
        // Baseline checks
        preChecks.accept(sslService.sslContextHolder(config).sslContext());

        assertEquals("nothing should have called reload", 1, reloadLatch.getCount());

        // modify
        modificationFunction.run();
        reloadLatch.await();
        // checks after reload
        postChecks.accept(sslService.sslContextHolder(config).sslContext());
    }

    private static void atomicMoveIfPossible(Path source, Path target) throws IOException {
        try {
            Files.move(source, target, StandardCopyOption.REPLACE_EXISTING, StandardCopyOption.ATOMIC_MOVE);
        } catch (AtomicMoveNotSupportedException e) {
            Files.move(source, target, StandardCopyOption.REPLACE_EXISTING);
        }
    }

    private static MockWebServer getSslServer(Path keyStorePath, String keyStorePass) throws KeyStoreException, CertificateException,
        NoSuchAlgorithmException, IOException, KeyManagementException, UnrecoverableKeyException {
        KeyStore keyStore = KeyStore.getInstance(KeyStore.getDefaultType());
        try(InputStream is = Files.newInputStream(keyStorePath)) {
            keyStore.load(is, keyStorePass.toCharArray());
        }
        final SSLContext sslContext = new SSLContextBuilder().loadKeyMaterial(keyStore, keyStorePass.toCharArray())
            .build();
        MockWebServer server = new MockWebServer(sslContext, false);
        server.enqueue(new MockResponse().setResponseCode(200).setBody("body"));
        server.start();
        return server;
    }

    private static CloseableHttpClient getSSLClient(Path trustStorePath, String trustStorePass) throws KeyStoreException,
        NoSuchAlgorithmException,
        KeyManagementException, IOException, CertificateException {
        KeyStore trustStore = KeyStore.getInstance(KeyStore.getDefaultType());
        try(InputStream is = Files.newInputStream(trustStorePath)) {
            trustStore.load(is, trustStorePass.toCharArray());
        }
        final SSLContext sslContext = new SSLContextBuilder().loadTrustMaterial(trustStore, null).build();
        return HttpClients.custom().setSSLContext(sslContext).build();
    }

    private static void privilegedConnect(CheckedRunnable<Exception> runnable) throws Exception {
        try {
            AccessController.doPrivileged((PrivilegedExceptionAction<Void>) () -> {
                runnable.run();
                return null;
            });
        } catch (PrivilegedActionException e) {
            throw (Exception) e.getCause();
        }
    }

}<|MERGE_RESOLUTION|>--- conflicted
+++ resolved
@@ -5,9 +5,6 @@
  */
 package org.elasticsearch.xpack.core.ssl;
 
-<<<<<<< HEAD
-import org.apache.lucene.util.SetOnce;
-=======
 import org.apache.http.client.methods.HttpGet;
 import org.apache.http.impl.client.CloseableHttpClient;
 import org.apache.http.impl.client.HttpClients;
@@ -15,7 +12,6 @@
 import org.bouncycastle.openssl.jcajce.JcaPEMWriter;
 import org.bouncycastle.openssl.jcajce.JcePEMEncryptorBuilder;
 import org.elasticsearch.common.CheckedRunnable;
->>>>>>> 890afadb
 import org.elasticsearch.common.settings.MockSecureSettings;
 import org.elasticsearch.common.settings.Settings;
 import org.elasticsearch.env.Environment;
@@ -23,33 +19,29 @@
 import org.elasticsearch.test.ESTestCase;
 import org.elasticsearch.test.http.MockResponse;
 import org.elasticsearch.test.http.MockWebServer;
+import org.elasticsearch.test.http.MockResponse;
+import org.elasticsearch.test.http.MockWebServer;
 import org.elasticsearch.threadpool.TestThreadPool;
 import org.elasticsearch.threadpool.ThreadPool;
 import org.elasticsearch.watcher.ResourceWatcherService;
 import org.junit.After;
 import org.junit.Before;
 
-<<<<<<< HEAD
-import javax.net.ssl.X509ExtendedKeyManager;
-import javax.net.ssl.X509ExtendedTrustManager;
-=======
 import javax.net.ssl.SSLContext;
 import javax.net.ssl.SSLHandshakeException;
 import javax.security.auth.x500.X500Principal;
->>>>>>> 890afadb
 
 import java.io.BufferedWriter;
 import java.io.IOException;
 import java.io.InputStream;
 import java.io.OutputStream;
+import java.io.OutputStreamWriter;
+import java.nio.charset.StandardCharsets;
 import java.nio.file.AtomicMoveNotSupportedException;
 import java.nio.file.Files;
 import java.nio.file.Path;
 import java.nio.file.StandardCopyOption;
 import java.nio.file.StandardOpenOption;
-<<<<<<< HEAD
-import java.security.PrivateKey;
-=======
 import java.security.AccessController;
 import java.security.KeyManagementException;
 import java.security.KeyPair;
@@ -59,7 +51,6 @@
 import java.security.PrivilegedActionException;
 import java.security.PrivilegedExceptionAction;
 import java.security.UnrecoverableKeyException;
->>>>>>> 890afadb
 import java.security.cert.Certificate;
 import java.security.cert.CertificateException;
 import java.security.cert.X509Certificate;
@@ -104,48 +95,11 @@
         MockSecureSettings secureSettings = new MockSecureSettings();
         secureSettings.setString("xpack.ssl.keystore.secure_password", "testnode");
         final Settings settings = Settings.builder()
-                .put("path.home", createTempDir())
-                .put("xpack.ssl.keystore.path", keystorePath)
-                .setSecureSettings(secureSettings)
-                .build();
+            .put("path.home", createTempDir())
+            .put("xpack.ssl.keystore.path", keystorePath)
+            .setSecureSettings(secureSettings)
+            .build();
         final Environment env = randomBoolean() ? null : TestEnvironment.newEnvironment(settings);
-<<<<<<< HEAD
-
-        final BiConsumer<X509ExtendedKeyManager, SSLConfiguration> keyManagerPreChecks = (keyManager, config) -> {
-            // key manager checks
-            String[] aliases = keyManager.getServerAliases("RSA", null);
-            assertNotNull(aliases);
-            assertThat(aliases.length, is(1));
-            assertThat(aliases[0], is("testnode_rsa"));
-        };
-
-        final SetOnce<Integer> trustedCount = new SetOnce<>();
-        final BiConsumer<X509ExtendedTrustManager, SSLConfiguration> trustManagerPreChecks = (trustManager, config) -> {
-            // trust manager checks
-            Certificate[] certificates = trustManager.getAcceptedIssuers();
-            trustedCount.set(certificates.length);
-        };
-
-        final Runnable modifier = () -> {
-            try {
-                atomicMoveIfPossible(updatedKeystorePath, keystorePath);
-            } catch (Exception e) {
-                throw new RuntimeException("modification failed", e);
-            }
-        };
-
-        final BiConsumer<X509ExtendedKeyManager, SSLConfiguration> keyManagerPostChecks = (updatedKeyManager, config) -> {
-            String[] aliases = updatedKeyManager.getServerAliases("RSA", null);
-            assertNotNull(aliases);
-            assertThat(aliases.length, is(1));
-            assertThat(aliases[0], is("key"));
-        };
-        final BiConsumer<X509ExtendedTrustManager, SSLConfiguration> trustManagerPostChecks = (updatedTrustManager, config) -> {
-            assertThat(trustedCount.get() - updatedTrustManager.getAcceptedIssuers().length, is(7));
-        };
-        validateSSLConfigurationIsReloaded(settings, env, keyManagerPreChecks, trustManagerPreChecks, modifier, keyManagerPostChecks,
-                trustManagerPostChecks);
-=======
         //Load HTTPClient only once. Client uses the same store as a truststore
         try (CloseableHttpClient client = getSSLClient(keystorePath, "testnode")) {
             final Consumer<SSLContext> keyMaterialPreChecks = (context) -> {
@@ -160,22 +114,12 @@
 
             final Runnable modifier = () -> {
                 try {
-                    // modify the keystore that the KeyManager uses
-                    KeyStore keyStore = KeyStore.getInstance("jks");
-                    keyStore.load(null, null);
-                    final KeyPair keyPair = CertUtils.generateKeyPair(512);
-                    X509Certificate cert = CertUtils.generateSignedCertificate(new X500Principal("CN=localhost"), null, keyPair,
-                        null, null, 365);
-                    keyStore.setKeyEntry("key", keyPair.getPrivate(), "testnode".toCharArray(), new X509Certificate[]{cert});
-                    Path updated = tempDir.resolve("updated.jks");
-                    try (OutputStream out = Files.newOutputStream(updated)) {
-                        keyStore.store(out, "testnode".toCharArray());
-                    }
-                    atomicMoveIfPossible(updated, keystorePath);
+                    atomicMoveIfPossible(updatedKeystorePath, keystorePath);
                 } catch (Exception e) {
                     throw new RuntimeException("modification failed", e);
                 }
             };
+
             // The new server certificate is not in the client's truststore so SSLHandshake should fail
             final Consumer<SSLContext> keyMaterialPostChecks = (updatedContext) -> {
                 try (MockWebServer server = new MockWebServer(updatedContext, true)) {
@@ -189,28 +133,18 @@
                 }
             };
             validateSSLConfigurationIsReloaded(settings, env, keyMaterialPreChecks, modifier, keyMaterialPostChecks);
-        }
->>>>>>> 890afadb
-    }
-
+
+        }
+    }
     /**
      * Tests the reloading of SSLContext when a PEM key and certificate are used.
      */
-<<<<<<< HEAD
     public void testPEMKeyConfigReloading() throws Exception {
         Path tempDir = createTempDir();
         Path keyPath = tempDir.resolve("testnode.pem");
         Path updatedKeyPath = tempDir.resolve("testnode_updated.pem");
         Path certPath = tempDir.resolve("testnode.crt");
-        Path clientCertPath = tempDir.resolve("testclient.crt");
-=======
-    public void testPEMKeyCertConfigReloading() throws Exception {
-        final Path tempDir = createTempDir();
-        final Path keyPath = tempDir.resolve("testnode.pem");
-        final Path certPath = tempDir.resolve("testnode.crt");
         final Path clientTruststorePath = tempDir.resolve("testnode.jks");
-        Files.copy(getDataPath("/org/elasticsearch/xpack/security/transport/ssl/certs/simple/testnode.jks"), clientTruststorePath);
->>>>>>> 890afadb
         Files.copy(getDataPath("/org/elasticsearch/xpack/security/transport/ssl/certs/simple/testnode.pem"), keyPath);
         Files.copy(getDataPath("/org/elasticsearch/xpack/security/transport/ssl/certs/simple/testnode_updated.pem"), updatedKeyPath);
         Files.copy(getDataPath("/org/elasticsearch/xpack/security/transport/ssl/certs/simple/testnode.crt"), certPath);
@@ -223,38 +157,6 @@
             .setSecureSettings(secureSettings)
             .build();
         final Environment env = randomBoolean() ? null :
-<<<<<<< HEAD
-                TestEnvironment.newEnvironment(Settings.builder().put("path.home", createTempDir()).build());
-
-        final SetOnce<PrivateKey> privateKey = new SetOnce<>();
-        final PrivateKey updatedPrivateKey = PemUtils.readPrivateKey(updatedKeyPath, "testnode"::toCharArray);
-        final BiConsumer<X509ExtendedKeyManager, SSLConfiguration> keyManagerPreChecks = (keyManager, config) -> {
-            String[] aliases = keyManager.getServerAliases("RSA", null);
-            assertNotNull(aliases);
-            assertThat(aliases.length, is(1));
-            assertThat(aliases[0], is("key"));
-            privateKey.set(keyManager.getPrivateKey("key"));
-            assertNotNull(privateKey.get());
-        };
-
-        final Runnable modifier = () -> {
-            try {
-                atomicMoveIfPossible(updatedKeyPath, keyPath);
-            } catch (Exception e) {
-                throw new RuntimeException("failed to modify file", e);
-            }
-        };
-
-        final BiConsumer<X509ExtendedKeyManager, SSLConfiguration> keyManagerPostChecks = (keyManager, config) -> {
-            String[] aliases = keyManager.getServerAliases("RSA", null);
-            assertNotNull(aliases);
-            assertThat(aliases.length, is(1));
-            assertThat(aliases[0], is("key"));
-            assertThat(keyManager.getPrivateKey(aliases[0]), not(equalTo(privateKey)));
-            assertThat(keyManager.getPrivateKey(aliases[0]), is(equalTo(updatedPrivateKey)));
-        };
-        validateKeyConfigurationIsReloaded(settings, env, keyManagerPreChecks, modifier, keyManagerPostChecks);
-=======
             TestEnvironment.newEnvironment(Settings.builder().put("path.home", createTempDir()).build());
         // Load HTTPClient once. Client uses a keystore containing testnode key/cert as a truststore
         try (CloseableHttpClient client = getSSLClient(clientTruststorePath, "testnode")) {
@@ -269,27 +171,12 @@
             };
             final Runnable modifier = () -> {
                 try {
-                    final KeyPair keyPair = CertUtils.generateKeyPair(512);
-                    X509Certificate cert = CertUtils.generateSignedCertificate(new X500Principal("CN=localhost"), null, keyPair,
-                        null, null, 365);
-                    Path updatedKeyPath = tempDir.resolve("updated.pem");
-                    Path updatedCertPath = tempDir.resolve("updated.crt");
-                    try (OutputStream os = Files.newOutputStream(updatedKeyPath);
-                         OutputStreamWriter osWriter = new OutputStreamWriter(os, StandardCharsets.UTF_8);
-                         JcaPEMWriter writer = new JcaPEMWriter(osWriter)) {
-                        writer.writeObject(keyPair,
-                                new JcePEMEncryptorBuilder("DES-EDE3-CBC").setProvider(CertUtils.BC_PROV).build("testnode".toCharArray()));
-                    }
-                    try (BufferedWriter out = Files.newBufferedWriter(updatedCertPath);
-                         JcaPEMWriter pemWriter = new JcaPEMWriter(out)) {
-                        pemWriter.writeObject(cert);
-                    }
                     atomicMoveIfPossible(updatedKeyPath, keyPath);
-                    atomicMoveIfPossible(updatedCertPath, certPath);
                 } catch (Exception e) {
                     throw new RuntimeException("failed to modify file", e);
                 }
             };
+
             // The new server certificate is not in the client's truststore so SSLHandshake should fail
             final Consumer<SSLContext> keyMaterialPostChecks = (updatedContext) -> {
                 try (MockWebServer server = new MockWebServer(updatedContext, false)) {
@@ -302,10 +189,8 @@
                     throw new RuntimeException("Exception starting or connecting to the mock server", e);
                 }
             };
-
             validateSSLConfigurationIsReloaded(settings, env, keyMaterialPreChecks, modifier, keyMaterialPostChecks);
         }
->>>>>>> 890afadb
     }
 
     /**
@@ -326,31 +211,10 @@
             .setSecureSettings(secureSettings)
             .build();
         Environment env = randomBoolean() ? null : TestEnvironment.newEnvironment(settings);
-<<<<<<< HEAD
-
-        final SetOnce<Integer> trustedCount = new SetOnce<>();
-        final BiConsumer<X509ExtendedTrustManager, SSLConfiguration> trustManagerPreChecks = (trustManager, config) -> {
-            // trust manager checks
-            Certificate[] certificates = trustManager.getAcceptedIssuers();
-            trustedCount.set(certificates.length);
-        };
-
-        final Runnable modifier = () -> {
-            try {
-                atomicMoveIfPossible(updatedTruststorePath, trustStorePath);
-            } catch (Exception e) {
-                throw new RuntimeException("failed to modify file", e);
-            }
-        };
-
-        final BiConsumer<X509ExtendedTrustManager, SSLConfiguration> trustManagerPostChecks = (updatedTrustManager, config) -> {
-            assertThat(trustedCount.get() - updatedTrustManager.getAcceptedIssuers().length, is(7));
-        };
-=======
-        // Create the MockWebServer once for both pre and post checks
-        try(MockWebServer server = getSslServer(trustStorePath, "testnode")){
+// Create the MockWebServer once for both pre and post checks
+        try (MockWebServer server = getSslServer(trustStorePath, "testnode")) {
             final Consumer<SSLContext> trustMaterialPreChecks = (context) -> {
-                try (CloseableHttpClient client = HttpClients.custom().setSSLContext(context).build()){
+                try (CloseableHttpClient client = HttpClients.custom().setSSLContext(context).build()) {
                     privilegedConnect(() -> client.execute(new HttpGet("https://localhost:" + server.getPort())).close());
                 } catch (Exception e) {
                     throw new RuntimeException("Error connecting to the mock server", e);
@@ -359,17 +223,7 @@
 
             final Runnable modifier = () -> {
                 try {
-                    Path updatedTrustStore = tempDir.resolve("updated.jks");
-                    KeyStore keyStore = KeyStore.getInstance("jks");
-                    keyStore.load(null, null);
-                    final KeyPair keyPair = CertUtils.generateKeyPair(512);
-                    X509Certificate cert = CertUtils.generateSignedCertificate(new X500Principal("CN=localhost"), null, keyPair,
-                        null, null, 365);
-                    keyStore.setKeyEntry("newKey", keyPair.getPrivate(), "testnode".toCharArray(), new Certificate[]{cert});
-                    try (OutputStream out = Files.newOutputStream(updatedTrustStore)) {
-                        keyStore.store(out, "testnode".toCharArray());
-                    }
-                    atomicMoveIfPossible(updatedTrustStore, trustStorePath);
+                    atomicMoveIfPossible(updatedTruststorePath, trustStorePath);
                 } catch (Exception e) {
                     throw new RuntimeException("failed to modify file", e);
                 }
@@ -377,7 +231,7 @@
 
             // Client's truststore doesn't contain the server's certificate anymore so SSLHandshake should fail
             final Consumer<SSLContext> trustMaterialPostChecks = (updatedContext) -> {
-                try (CloseableHttpClient client = HttpClients.custom().setSSLContext(updatedContext).build()){
+                try (CloseableHttpClient client = HttpClients.custom().setSSLContext(updatedContext).build()) {
                     SSLHandshakeException sslException = expectThrows(SSLHandshakeException.class, () ->
                         privilegedConnect(() -> client.execute(new HttpGet("https://localhost:" + server.getPort())).close()));
                     assertThat(sslException.getCause().getMessage(), containsString("PKIX path building failed"));
@@ -385,12 +239,10 @@
                     throw new RuntimeException("Error closing CloseableHttpClient", e);
                 }
             };
->>>>>>> 890afadb
 
             validateSSLConfigurationIsReloaded(settings, env, trustMaterialPreChecks, modifier, trustMaterialPostChecks);
         }
     }
-
     /**
      * Test the reloading of SSLContext whose trust config is backed by PEM certificate files.
      */
@@ -405,10 +257,10 @@
                 .put("path.home", createTempDir())
                 .build();
         Environment env = randomBoolean() ? null : TestEnvironment.newEnvironment(settings);
-        // Create the MockWebServer once for both pre and post checks
-        try(MockWebServer server = getSslServer(keyStorePath, "testnode")){
+// Create the MockWebServer once for both pre and post checks
+        try (MockWebServer server = getSslServer(keyStorePath, "testnode")) {
             final Consumer<SSLContext> trustMaterialPreChecks = (context) -> {
-                try (CloseableHttpClient client = HttpClients.custom().setSSLContext(context).build()){
+                try (CloseableHttpClient client = HttpClients.custom().setSSLContext(context).build()) {
                     privilegedConnect(() -> client.execute(new HttpGet("https://localhost:" + server.getPort())).close());
                 } catch (Exception e) {
                     throw new RuntimeException("Exception connecting to the mock server", e);
@@ -417,22 +269,17 @@
 
             final Runnable modifier = () -> {
                 try {
-                    final KeyPair keyPair = CertUtils.generateKeyPair(512);
-                    X509Certificate cert = CertUtils.generateSignedCertificate(new X500Principal("CN=localhost"), null, keyPair,
-                        null, null, 365);
-                    Path updatedCertPath = tempDir.resolve("updated.crt");
-                    try (BufferedWriter out = Files.newBufferedWriter(updatedCertPath);
-                         JcaPEMWriter pemWriter = new JcaPEMWriter(out)) {
-                        pemWriter.writeObject(cert);
-                    }
-                    atomicMoveIfPossible(updatedCertPath, clientCertPath);
+                    Path updatedCert = tempDir.resolve("updated.crt");
+                    Files.copy(getDataPath("/org/elasticsearch/xpack/security/transport/ssl/certs/simple/testnode_updated.crt"),
+                        updatedCert, StandardCopyOption.REPLACE_EXISTING);
+                    atomicMoveIfPossible(updatedCert, clientCertPath);
                 } catch (Exception e) {
                     throw new RuntimeException("failed to modify file", e);
                 }
             };
             // Client doesn't trust the Server certificate anymore so SSLHandshake should fail
             final Consumer<SSLContext> trustMaterialPostChecks = (updatedContext) -> {
-                try (CloseableHttpClient client = HttpClients.custom().setSSLContext(updatedContext).build()){
+                try (CloseableHttpClient client = HttpClients.custom().setSSLContext(updatedContext).build()) {
                     SSLHandshakeException sslException = expectThrows(SSLHandshakeException.class, () ->
                         privilegedConnect(() -> client.execute(new HttpGet("https://localhost:" + server.getPort())).close()));
                     assertThat(sslException.getCause().getMessage(), containsString("PKIX path building failed"));
@@ -565,9 +412,9 @@
         Path clientCertPath = tempDir.resolve("testclient.crt");
         Files.copy(getDataPath("/org/elasticsearch/xpack/security/transport/ssl/certs/simple/testclient.crt"), clientCertPath);
         Settings settings = Settings.builder()
-                .putList("xpack.ssl.certificate_authorities", clientCertPath.toString())
-                .put("path.home", createTempDir())
-                .build();
+            .putList("xpack.ssl.certificate_authorities", clientCertPath.toString())
+            .put("path.home", createTempDir())
+            .build();
         Environment env = randomBoolean() ? null : TestEnvironment.newEnvironment(settings);
         final SSLService sslService = new SSLService(settings, env);
         final SSLConfiguration config = sslService.sslConfiguration(Settings.EMPTY);
@@ -589,13 +436,13 @@
 
         // we intentionally don't wait here as we rely on concurrency to catch a failure
         assertThat(sslService.sslContextHolder(config).sslContext(), sameInstance(context));
-    }
-
+
+    }
     private void validateSSLConfigurationIsReloaded(Settings settings, Environment env,
                                                     Consumer<SSLContext> preChecks,
                                                     Runnable modificationFunction,
                                                     Consumer<SSLContext> postChecks)
-                                                    throws Exception {
+        throws Exception {
 
         final CountDownLatch reloadLatch = new CountDownLatch(1);
         final SSLService sslService = new SSLService(settings, env);
@@ -630,7 +477,7 @@
     private static MockWebServer getSslServer(Path keyStorePath, String keyStorePass) throws KeyStoreException, CertificateException,
         NoSuchAlgorithmException, IOException, KeyManagementException, UnrecoverableKeyException {
         KeyStore keyStore = KeyStore.getInstance(KeyStore.getDefaultType());
-        try(InputStream is = Files.newInputStream(keyStorePath)) {
+        try (InputStream is = Files.newInputStream(keyStorePath)) {
             keyStore.load(is, keyStorePass.toCharArray());
         }
         final SSLContext sslContext = new SSLContextBuilder().loadKeyMaterial(keyStore, keyStorePass.toCharArray())
@@ -645,7 +492,7 @@
         NoSuchAlgorithmException,
         KeyManagementException, IOException, CertificateException {
         KeyStore trustStore = KeyStore.getInstance(KeyStore.getDefaultType());
-        try(InputStream is = Files.newInputStream(trustStorePath)) {
+        try (InputStream is = Files.newInputStream(trustStorePath)) {
             trustStore.load(is, trustStorePass.toCharArray());
         }
         final SSLContext sslContext = new SSLContextBuilder().loadTrustMaterial(trustStore, null).build();

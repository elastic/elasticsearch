--- conflicted
+++ resolved
@@ -15,10 +15,7 @@
             "service.name",
             "host.name",
             "container.name",
-<<<<<<< HEAD
             "process.executable.name",
-            "process.thread.name"
-=======
             "process.thread.name",
             "@timestamp"
           ],
@@ -30,8 +27,8 @@
             "asc",
             "asc",
             "asc",
+            "asc",
             "desc"
->>>>>>> 873827db
           ]
         }
       },

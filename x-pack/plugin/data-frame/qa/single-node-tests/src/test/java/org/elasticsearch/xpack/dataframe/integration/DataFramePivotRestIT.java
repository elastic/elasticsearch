/*
 * Copyright Elasticsearch B.V. and/or licensed to Elasticsearch B.V. under one
 * or more contributor license agreements. Licensed under the Elastic License;
 * you may not use this file except in compliance with the Elastic License.
 */

package org.elasticsearch.xpack.dataframe.integration;

import org.elasticsearch.client.Request;
import org.elasticsearch.client.Response;
import org.elasticsearch.common.xcontent.support.XContentMapValues;
import org.junit.Before;

import java.io.IOException;
import java.util.List;
import java.util.Map;
import java.util.concurrent.TimeUnit;

import static org.hamcrest.Matchers.equalTo;

public class DataFramePivotRestIT extends DataFrameRestTestCase {

    private static boolean indicesCreated = false;

    // preserve indices in order to reuse source indices in several test cases
    @Override
    protected boolean preserveIndicesUponCompletion() {
        return true;
    }

    @Before
    public void createIndexes() throws IOException {

        // it's not possible to run it as @BeforeClass as clients aren't initialized then, so we need this little hack
        if (indicesCreated) {
            return;
        }

        createReviewsIndex();
        indicesCreated = true;
    }

    public void testSimplePivot() throws Exception {
        String transformId = "simplePivot";
        String dataFrameIndex = "pivot_reviews";

        createPivotReviewsTransform(transformId, dataFrameIndex, null);

        startAndWaitForTransform(transformId, dataFrameIndex);

        // we expect 27 documents as there shall be 27 user_id's
        Map<String, Object> indexStats = getAsMap(dataFrameIndex + "/_stats");
        assertEquals(27, XContentMapValues.extractValue("_all.total.docs.count", indexStats));

        // get and check some users
        assertOnePivotValue(dataFrameIndex + "/_search?q=reviewer:user_0", 3.776978417);
        assertOnePivotValue(dataFrameIndex + "/_search?q=reviewer:user_5", 3.72);
        assertOnePivotValue(dataFrameIndex + "/_search?q=reviewer:user_11", 3.846153846);
        assertOnePivotValue(dataFrameIndex + "/_search?q=reviewer:user_20", 3.769230769);
        assertOnePivotValue(dataFrameIndex + "/_search?q=reviewer:user_26", 3.918918918);
    }

    public void testSimplePivotWithQuery() throws Exception {
        String transformId = "simplePivotWithQuery";
        String dataFrameIndex = "pivot_reviews_user_id_above_20";
        String query = "\"match\": {\"user_id\": \"user_26\"}";

        createPivotReviewsTransform(transformId, dataFrameIndex, query);

        startAndWaitForTransform(transformId, dataFrameIndex);

        // we expect only 1 document due to the query
        Map<String, Object> indexStats = getAsMap(dataFrameIndex + "/_stats");
        assertEquals(1, XContentMapValues.extractValue("_all.total.docs.count", indexStats));
        assertOnePivotValue(dataFrameIndex + "/_search?q=reviewer:user_26", 3.918918918);
    }

<<<<<<< HEAD
    public void testHistogramPivot() throws Exception {
        String transformId = "simpleHistogramPivot";
        String dataFrameIndex = "pivot_reviews_via_histogram";
=======
    public void testBiggerPivot() throws Exception {
        String transformId = "biggerPivot";
        String dataFrameIndex = "bigger_pivot_reviews";
>>>>>>> cd7292c7

        final Request createDataframeTransformRequest = new Request("PUT", DATAFRAME_ENDPOINT + transformId);

        String config = "{"
<<<<<<< HEAD
            + " \"source\": \"reviews\","
            + " \"dest\": \"" + dataFrameIndex + "\",";


        config += " \"pivot\": {"
            + "   \"group_by\": [ {"
            + "     \"every_2\": {"
            + "       \"histogram\": {"
            + "         \"interval\": 2,\"field\":\"stars\""
            + " } } } ],"
            + "   \"aggregations\": {"
            + "     \"avg_rating\": {"
            + "       \"avg\": {"
            + "         \"field\": \"stars\""
            + " } } } }"
            + "}";
=======
                + " \"source\": \"reviews\","
                + " \"dest\": \"" + dataFrameIndex + "\",";


        config += " \"pivot\": {"
                + "   \"group_by\": [ {"
                + "     \"reviewer\": {"
                + "       \"terms\": {"
                + "         \"field\": \"user_id\""
                + " } } } ],"
                + "   \"aggregations\": {"
                + "     \"avg_rating\": {"
                + "       \"avg\": {"
                + "         \"field\": \"stars\""
                + " } },"
                + "     \"sum_rating\": {"
                + "       \"sum\": {"
                + "         \"field\": \"stars\""
                + " } },"
                + "     \"cardinality_business\": {"
                + "       \"cardinality\": {"
                + "         \"field\": \"business_id\""
                + " } },"
                + "     \"min_rating\": {"
                + "       \"min\": {"
                + "         \"field\": \"stars\""
                + " } },"
                + "     \"max_rating\": {"
                + "       \"max\": {"
                + "         \"field\": \"stars\""
                + " } },"
                + "     \"count\": {"
                + "       \"value_count\": {"
                + "         \"field\": \"business_id\""
                + " } }"
                + " } }"
                + "}";
>>>>>>> cd7292c7

        createDataframeTransformRequest.setJsonEntity(config);
        Map<String, Object> createDataframeTransformResponse = entityAsMap(client().performRequest(createDataframeTransformRequest));
        assertThat(createDataframeTransformResponse.get("acknowledged"), equalTo(Boolean.TRUE));
        assertTrue(indexExists(dataFrameIndex));

        startAndWaitForTransform(transformId, dataFrameIndex);

<<<<<<< HEAD
        // we expect 3 documents as there shall be 5 unique star values and we are bucketing every 2 starting at 0
        Map<String, Object> indexStats = getAsMap(dataFrameIndex + "/_stats");
        assertEquals(3, XContentMapValues.extractValue("_all.total.docs.count", indexStats));
        assertOnePivotValue(dataFrameIndex + "/_search?q=every_2:0.0", 1.0);
    }

    public void testDateHistogramPivot() throws Exception {
        String transformId = "simpleDateHistogramPivot";
        String dataFrameIndex = "pivot_reviews_via_date_histogram";

        final Request createDataframeTransformRequest = new Request("PUT", DATAFRAME_ENDPOINT + transformId);

        String config = "{"
            + " \"source\": \"reviews\","
            + " \"dest\": \"" + dataFrameIndex + "\",";


        config += " \"pivot\": {"
            + "   \"group_by\": [ {"
            + "     \"by_day\": {"
            + "       \"date_histogram\": {"
            + "         \"interval\": \"1d\",\"field\":\"timestamp\",\"format\":\"yyyy-MM-DD\""
            + " } } } ],"
            + "   \"aggregations\": {"
            + "     \"avg_rating\": {"
            + "       \"avg\": {"
            + "         \"field\": \"stars\""
            + " } } } }"
            + "}";

        createDataframeTransformRequest.setJsonEntity(config);
        Map<String, Object> createDataframeTransformResponse = entityAsMap(client().performRequest(createDataframeTransformRequest));
        assertThat(createDataframeTransformResponse.get("acknowledged"), equalTo(Boolean.TRUE));
        assertTrue(indexExists(dataFrameIndex));

        startAndWaitForTransform(transformId, dataFrameIndex);

        // we expect 17 documents as there shall be 21 days worth of docs
        Map<String, Object> indexStats = getAsMap(dataFrameIndex + "/_stats");
        assertEquals(21, XContentMapValues.extractValue("_all.total.docs.count", indexStats));
        assertOnePivotValue(dataFrameIndex + "/_search?q=by_day:2017-01-15", 3.82);
=======
        // we expect 27 documents as there shall be 27 user_id's
        Map<String, Object> indexStats = getAsMap(dataFrameIndex + "/_stats");
        assertEquals(27, XContentMapValues.extractValue("_all.total.docs.count", indexStats));

        // get and check some users
        Map<String, Object> searchResult = getAsMap(dataFrameIndex + "/_search?q=reviewer:user_4");

        assertEquals(1, XContentMapValues.extractValue("hits.total.value", searchResult));
        Number actual = (Number) ((List<?>) XContentMapValues.extractValue("hits.hits._source.avg_rating", searchResult)).get(0);
        assertEquals(3.878048780, actual.doubleValue(), 0.000001);
        actual = (Number) ((List<?>) XContentMapValues.extractValue("hits.hits._source.sum_rating", searchResult)).get(0);
        assertEquals(159, actual.longValue());
        actual = (Number) ((List<?>) XContentMapValues.extractValue("hits.hits._source.cardinality_business", searchResult)).get(0);
        assertEquals(6, actual.longValue());
        actual = (Number) ((List<?>) XContentMapValues.extractValue("hits.hits._source.min_rating", searchResult)).get(0);
        assertEquals(1, actual.longValue());
        actual = (Number) ((List<?>) XContentMapValues.extractValue("hits.hits._source.max_rating", searchResult)).get(0);
        assertEquals(5, actual.longValue());
        actual = (Number) ((List<?>) XContentMapValues.extractValue("hits.hits._source.count", searchResult)).get(0);
        assertEquals(41, actual.longValue());
>>>>>>> cd7292c7
    }

    private void startAndWaitForTransform(String transformId, String dataFrameIndex) throws IOException, Exception {
        // start the transform
        final Request startTransformRequest = new Request("POST", DATAFRAME_ENDPOINT + transformId + "/_start");
        Map<String, Object> startTransformResponse = entityAsMap(client().performRequest(startTransformRequest));
        assertThat(startTransformResponse.get("started"), equalTo(Boolean.TRUE));

        // wait until the dataframe has been created and all data is available
        waitForDataFrameGeneration(transformId);
        refreshIndex(dataFrameIndex);
    }



    private void waitForDataFrameGeneration(String transformId) throws Exception {
        assertBusy(() -> {
            long generation = getDataFrameGeneration(transformId);
            assertEquals(1, generation);
        }, 30, TimeUnit.SECONDS);
    }

    private static int getDataFrameGeneration(String transformId) throws IOException {
        Response statsResponse = client().performRequest(new Request("GET", DATAFRAME_ENDPOINT + transformId + "/_stats"));

        Map<?, ?> transformStatsAsMap = (Map<?, ?>) ((List<?>) entityAsMap(statsResponse).get("transforms")).get(0);
        return (int) XContentMapValues.extractValue("state.generation", transformStatsAsMap);
    }

    private void refreshIndex(String index) throws IOException {
        assertOK(client().performRequest(new Request("POST", index + "/_refresh")));
    }

    private void assertOnePivotValue(String query, double expected) throws IOException {
        Map<String, Object> searchResult = getAsMap(query);

        assertEquals(1, XContentMapValues.extractValue("hits.total.value", searchResult));
        double actual = (double) ((List<?>) XContentMapValues.extractValue("hits.hits._source.avg_rating", searchResult)).get(0);
        assertEquals(expected, actual, 0.000001);
    }
}<|MERGE_RESOLUTION|>--- conflicted
+++ resolved
@@ -75,20 +75,13 @@
         assertOnePivotValue(dataFrameIndex + "/_search?q=reviewer:user_26", 3.918918918);
     }
 
-<<<<<<< HEAD
     public void testHistogramPivot() throws Exception {
         String transformId = "simpleHistogramPivot";
         String dataFrameIndex = "pivot_reviews_via_histogram";
-=======
-    public void testBiggerPivot() throws Exception {
-        String transformId = "biggerPivot";
-        String dataFrameIndex = "bigger_pivot_reviews";
->>>>>>> cd7292c7
 
         final Request createDataframeTransformRequest = new Request("PUT", DATAFRAME_ENDPOINT + transformId);
 
         String config = "{"
-<<<<<<< HEAD
             + " \"source\": \"reviews\","
             + " \"dest\": \"" + dataFrameIndex + "\",";
 
@@ -105,45 +98,7 @@
             + "         \"field\": \"stars\""
             + " } } } }"
             + "}";
-=======
-                + " \"source\": \"reviews\","
-                + " \"dest\": \"" + dataFrameIndex + "\",";
-
-
-        config += " \"pivot\": {"
-                + "   \"group_by\": [ {"
-                + "     \"reviewer\": {"
-                + "       \"terms\": {"
-                + "         \"field\": \"user_id\""
-                + " } } } ],"
-                + "   \"aggregations\": {"
-                + "     \"avg_rating\": {"
-                + "       \"avg\": {"
-                + "         \"field\": \"stars\""
-                + " } },"
-                + "     \"sum_rating\": {"
-                + "       \"sum\": {"
-                + "         \"field\": \"stars\""
-                + " } },"
-                + "     \"cardinality_business\": {"
-                + "       \"cardinality\": {"
-                + "         \"field\": \"business_id\""
-                + " } },"
-                + "     \"min_rating\": {"
-                + "       \"min\": {"
-                + "         \"field\": \"stars\""
-                + " } },"
-                + "     \"max_rating\": {"
-                + "       \"max\": {"
-                + "         \"field\": \"stars\""
-                + " } },"
-                + "     \"count\": {"
-                + "       \"value_count\": {"
-                + "         \"field\": \"business_id\""
-                + " } }"
-                + " } }"
-                + "}";
->>>>>>> cd7292c7
+
 
         createDataframeTransformRequest.setJsonEntity(config);
         Map<String, Object> createDataframeTransformResponse = entityAsMap(client().performRequest(createDataframeTransformRequest));
@@ -152,16 +107,15 @@
 
         startAndWaitForTransform(transformId, dataFrameIndex);
 
-<<<<<<< HEAD
         // we expect 3 documents as there shall be 5 unique star values and we are bucketing every 2 starting at 0
         Map<String, Object> indexStats = getAsMap(dataFrameIndex + "/_stats");
         assertEquals(3, XContentMapValues.extractValue("_all.total.docs.count", indexStats));
         assertOnePivotValue(dataFrameIndex + "/_search?q=every_2:0.0", 1.0);
     }
 
-    public void testDateHistogramPivot() throws Exception {
-        String transformId = "simpleDateHistogramPivot";
-        String dataFrameIndex = "pivot_reviews_via_date_histogram";
+    public void testBiggerPivot() throws Exception {
+        String transformId = "biggerPivot";
+        String dataFrameIndex = "bigger_pivot_reviews";
 
         final Request createDataframeTransformRequest = new Request("PUT", DATAFRAME_ENDPOINT + transformId);
 
@@ -172,15 +126,36 @@
 
         config += " \"pivot\": {"
             + "   \"group_by\": [ {"
-            + "     \"by_day\": {"
-            + "       \"date_histogram\": {"
-            + "         \"interval\": \"1d\",\"field\":\"timestamp\",\"format\":\"yyyy-MM-DD\""
+            + "     \"reviewer\": {"
+            + "       \"terms\": {"
+            + "         \"field\": \"user_id\""
             + " } } } ],"
             + "   \"aggregations\": {"
             + "     \"avg_rating\": {"
             + "       \"avg\": {"
             + "         \"field\": \"stars\""
-            + " } } } }"
+            + " } },"
+            + "     \"sum_rating\": {"
+            + "       \"sum\": {"
+            + "         \"field\": \"stars\""
+            + " } },"
+            + "     \"cardinality_business\": {"
+            + "       \"cardinality\": {"
+            + "         \"field\": \"business_id\""
+            + " } },"
+            + "     \"min_rating\": {"
+            + "       \"min\": {"
+            + "         \"field\": \"stars\""
+            + " } },"
+            + "     \"max_rating\": {"
+            + "       \"max\": {"
+            + "         \"field\": \"stars\""
+            + " } },"
+            + "     \"count\": {"
+            + "       \"value_count\": {"
+            + "         \"field\": \"business_id\""
+            + " } }"
+            + " } }"
             + "}";
 
         createDataframeTransformRequest.setJsonEntity(config);
@@ -190,11 +165,6 @@
 
         startAndWaitForTransform(transformId, dataFrameIndex);
 
-        // we expect 17 documents as there shall be 21 days worth of docs
-        Map<String, Object> indexStats = getAsMap(dataFrameIndex + "/_stats");
-        assertEquals(21, XContentMapValues.extractValue("_all.total.docs.count", indexStats));
-        assertOnePivotValue(dataFrameIndex + "/_search?q=by_day:2017-01-15", 3.82);
-=======
         // we expect 27 documents as there shall be 27 user_id's
         Map<String, Object> indexStats = getAsMap(dataFrameIndex + "/_stats");
         assertEquals(27, XContentMapValues.extractValue("_all.total.docs.count", indexStats));
@@ -215,7 +185,43 @@
         assertEquals(5, actual.longValue());
         actual = (Number) ((List<?>) XContentMapValues.extractValue("hits.hits._source.count", searchResult)).get(0);
         assertEquals(41, actual.longValue());
->>>>>>> cd7292c7
+    }
+
+    public void testDateHistogramPivot() throws Exception {
+        String transformId = "simpleDateHistogramPivot";
+        String dataFrameIndex = "pivot_reviews_via_date_histogram";
+
+        final Request createDataframeTransformRequest = new Request("PUT", DATAFRAME_ENDPOINT + transformId);
+
+        String config = "{"
+            + " \"source\": \"reviews\","
+            + " \"dest\": \"" + dataFrameIndex + "\",";
+
+
+        config += " \"pivot\": {"
+            + "   \"group_by\": [ {"
+            + "     \"by_day\": {"
+            + "       \"date_histogram\": {"
+            + "         \"interval\": \"1d\",\"field\":\"timestamp\",\"format\":\"yyyy-MM-DD\""
+            + " } } } ],"
+            + "   \"aggregations\": {"
+            + "     \"avg_rating\": {"
+            + "       \"avg\": {"
+            + "         \"field\": \"stars\""
+            + " } } } }"
+            + "}";
+
+        createDataframeTransformRequest.setJsonEntity(config);
+        Map<String, Object> createDataframeTransformResponse = entityAsMap(client().performRequest(createDataframeTransformRequest));
+        assertThat(createDataframeTransformResponse.get("acknowledged"), equalTo(Boolean.TRUE));
+        assertTrue(indexExists(dataFrameIndex));
+
+        startAndWaitForTransform(transformId, dataFrameIndex);
+
+        // we expect 17 documents as there shall be 21 days worth of docs
+        Map<String, Object> indexStats = getAsMap(dataFrameIndex + "/_stats");
+        assertEquals(21, XContentMapValues.extractValue("_all.total.docs.count", indexStats));
+        assertOnePivotValue(dataFrameIndex + "/_search?q=by_day:2017-01-15", 3.82);
     }
 
     private void startAndWaitForTransform(String transformId, String dataFrameIndex) throws IOException, Exception {
@@ -229,8 +235,6 @@
         refreshIndex(dataFrameIndex);
     }
 
-
-
     private void waitForDataFrameGeneration(String transformId) throws Exception {
         assertBusy(() -> {
             long generation = getDataFrameGeneration(transformId);

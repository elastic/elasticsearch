--- conflicted
+++ resolved
@@ -28,16 +28,9 @@
     @Override
     protected RestChannelConsumer prepareRequest(RestRequest restRequest, NodeClient client) throws IOException {
         String id = restRequest.param(DataFrameField.ID.getPreferredName());
-<<<<<<< HEAD
         boolean force = restRequest.paramAsBoolean(DataFrameField.FORCE.getPreferredName(), false);
         StartDataFrameTransformAction.Request request = new StartDataFrameTransformAction.Request(id, force);
-        if (restRequest.hasParam(DataFrameField.TIMEOUT.getPreferredName())) {
-            request.timeout(restRequest.paramAsTime(DataFrameField.TIMEOUT.getPreferredName(), AcknowledgedRequest.DEFAULT_ACK_TIMEOUT));
-        }
-=======
-        StartDataFrameTransformAction.Request request = new StartDataFrameTransformAction.Request(id);
         request.timeout(restRequest.paramAsTime(DataFrameField.TIMEOUT.getPreferredName(), AcknowledgedRequest.DEFAULT_ACK_TIMEOUT));
->>>>>>> 70615dd3
         return channel -> client.execute(StartDataFrameTransformAction.INSTANCE, request, new RestToXContentListener<>(channel));
     }
 

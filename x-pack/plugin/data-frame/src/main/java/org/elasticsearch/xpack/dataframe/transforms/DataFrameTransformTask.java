--- conflicted
+++ resolved
@@ -110,12 +110,8 @@
 
         this.indexer = new ClientDataFrameIndexer(transform.getId(), transformsConfigManager, transformsCheckpointService,
             new AtomicReference<>(initialState), initialPosition, client, auditor);
-<<<<<<< HEAD
         this.currentCheckpoint = new AtomicLong(initialGeneration);
-=======
-        this.generation = new AtomicReference<>(initialGeneration);
         this.previousStats = new DataFrameIndexerTransformStats(transform.getId());
->>>>>>> fcc71581
         this.taskState = new AtomicReference<>(initialTaskState);
         this.stateReason = new AtomicReference<>(initialReason);
         this.failureCount = new AtomicInteger(0);

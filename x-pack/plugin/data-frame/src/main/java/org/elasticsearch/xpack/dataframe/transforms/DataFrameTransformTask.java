/*
 * Copyright Elasticsearch B.V. and/or licensed to Elasticsearch B.V. under one
 * or more contributor license agreements. Licensed under the Elastic License;
 * you may not use this file except in compliance with the Elastic License.
 */

package org.elasticsearch.xpack.dataframe.transforms;

import org.apache.logging.log4j.LogManager;
import org.apache.logging.log4j.Logger;
import org.apache.logging.log4j.message.ParameterizedMessage;
import org.apache.lucene.util.SetOnce;
import org.elasticsearch.ElasticsearchException;
import org.elasticsearch.ElasticsearchStatusException;
import org.elasticsearch.ResourceNotFoundException;
import org.elasticsearch.action.ActionListener;
import org.elasticsearch.action.bulk.BulkAction;
import org.elasticsearch.action.bulk.BulkItemResponse;
import org.elasticsearch.action.bulk.BulkRequest;
import org.elasticsearch.action.bulk.BulkResponse;
import org.elasticsearch.action.search.SearchAction;
import org.elasticsearch.action.search.SearchRequest;
import org.elasticsearch.action.search.SearchResponse;
import org.elasticsearch.client.Client;
import org.elasticsearch.common.Nullable;
import org.elasticsearch.common.logging.LoggerMessageFormat;
import org.elasticsearch.common.settings.Setting;
import org.elasticsearch.common.unit.TimeValue;
import org.elasticsearch.index.IndexNotFoundException;
import org.elasticsearch.persistent.AllocatedPersistentTask;
import org.elasticsearch.persistent.PersistentTasksCustomMetaData;
import org.elasticsearch.rest.RestStatus;
import org.elasticsearch.tasks.TaskId;
import org.elasticsearch.threadpool.ThreadPool;
import org.elasticsearch.xpack.core.ClientHelper;
import org.elasticsearch.xpack.core.dataframe.DataFrameField;
import org.elasticsearch.xpack.core.dataframe.DataFrameMessages;
import org.elasticsearch.xpack.core.dataframe.action.StartDataFrameTransformTaskAction;
import org.elasticsearch.xpack.core.dataframe.action.StartDataFrameTransformTaskAction.Response;
import org.elasticsearch.xpack.core.dataframe.transforms.DataFrameIndexerPosition;
import org.elasticsearch.xpack.core.dataframe.transforms.DataFrameIndexerTransformStats;
import org.elasticsearch.xpack.core.dataframe.transforms.DataFrameTransform;
import org.elasticsearch.xpack.core.dataframe.transforms.DataFrameTransformCheckpoint;
import org.elasticsearch.xpack.core.dataframe.transforms.DataFrameTransformCheckpointingInfo;
import org.elasticsearch.xpack.core.dataframe.transforms.DataFrameTransformConfig;
import org.elasticsearch.xpack.core.dataframe.transforms.DataFrameTransformProgress;
import org.elasticsearch.xpack.core.dataframe.transforms.DataFrameTransformState;
import org.elasticsearch.xpack.core.dataframe.transforms.DataFrameTransformStoredDoc;
import org.elasticsearch.xpack.core.dataframe.transforms.DataFrameTransformTaskState;
import org.elasticsearch.xpack.core.dataframe.utils.ExceptionsHelper;
import org.elasticsearch.xpack.core.indexing.IndexerState;
import org.elasticsearch.xpack.core.scheduler.SchedulerEngine;
import org.elasticsearch.xpack.core.scheduler.SchedulerEngine.Event;
import org.elasticsearch.xpack.dataframe.checkpoint.CheckpointProvider;
import org.elasticsearch.xpack.dataframe.checkpoint.DataFrameTransformsCheckpointService;
import org.elasticsearch.xpack.dataframe.notifications.DataFrameAuditor;
import org.elasticsearch.xpack.dataframe.persistence.DataFrameTransformsConfigManager;
import org.elasticsearch.xpack.dataframe.persistence.SeqNoPrimaryTermAndIndex;
import org.elasticsearch.xpack.dataframe.transforms.pivot.AggregationResultUtils;

import java.time.Instant;
import java.util.Arrays;
import java.util.Map;
import java.util.concurrent.atomic.AtomicBoolean;
import java.util.concurrent.atomic.AtomicInteger;
import java.util.concurrent.atomic.AtomicLong;
import java.util.concurrent.atomic.AtomicReference;

import static org.elasticsearch.xpack.core.dataframe.DataFrameMessages.DATA_FRAME_CANNOT_START_FAILED_TRANSFORM;
import static org.elasticsearch.xpack.core.dataframe.DataFrameMessages.DATA_FRAME_CANNOT_STOP_FAILED_TRANSFORM;


public class DataFrameTransformTask extends AllocatedPersistentTask implements SchedulerEngine.Listener {

    // Default interval the scheduler sends an event if the config does not specify a frequency
    private static final long SCHEDULER_NEXT_MILLISECONDS = 60000;
    private static final Logger logger = LogManager.getLogger(DataFrameTransformTask.class);
    private static final int DEFAULT_FAILURE_RETRIES = 10;
    private volatile int numFailureRetries = DEFAULT_FAILURE_RETRIES;
    // How many times the transform task can retry on an non-critical failure
    public static final Setting<Integer> NUM_FAILURE_RETRIES_SETTING = Setting.intSetting(
        "xpack.data_frame.num_transform_failure_retries",
        DEFAULT_FAILURE_RETRIES,
        0,
        100,
        Setting.Property.NodeScope,
        Setting.Property.Dynamic);
    private static final IndexerState[] RUNNING_STATES = new IndexerState[]{IndexerState.STARTED, IndexerState.INDEXING};
    public static final String SCHEDULE_NAME = DataFrameField.TASK_NAME + "/schedule";

    private final DataFrameTransform transform;
    private final SchedulerEngine schedulerEngine;
    private final ThreadPool threadPool;
    private final DataFrameAuditor auditor;
    private final DataFrameIndexerPosition initialPosition;
    private final IndexerState initialIndexerState;
    // TODO should be obviated in 8.x with DataFrameTransformTaskState::STOPPING
    private volatile boolean shouldStopAtCheckpoint = false;
    private volatile Instant changesLastDetectedAt;

    private final SetOnce<ClientDataFrameIndexer> indexer = new SetOnce<>();

    private final AtomicReference<DataFrameTransformTaskState> taskState;
    private final AtomicReference<String> stateReason;
    private final AtomicReference<SeqNoPrimaryTermAndIndex> seqNoPrimaryTermAndIndex = new AtomicReference<>(null);
    // the checkpoint of this data frame, storing the checkpoint until data indexing from source to dest is _complete_
    // Note: Each indexer run creates a new future checkpoint which becomes the current checkpoint only after the indexer run finished
    private final AtomicLong currentCheckpoint;

    public DataFrameTransformTask(long id, String type, String action, TaskId parentTask, DataFrameTransform transform,
                                  DataFrameTransformState state, SchedulerEngine schedulerEngine, DataFrameAuditor auditor,
                                  ThreadPool threadPool, Map<String, String> headers) {
        super(id, type, action, DataFrameField.PERSISTENT_TASK_DESCRIPTION_PREFIX + transform.getId(), parentTask, headers);
        this.transform = transform;
        this.schedulerEngine = schedulerEngine;
        this.threadPool = threadPool;
        this.auditor = auditor;
        IndexerState initialState = IndexerState.STOPPED;
        DataFrameTransformTaskState initialTaskState = DataFrameTransformTaskState.STOPPED;
        String initialReason = null;
        long initialGeneration = 0;
        DataFrameIndexerPosition initialPosition = null;
        if (state != null) {
            initialTaskState = state.getTaskState();
            initialReason = state.getReason();
            final IndexerState existingState = state.getIndexerState();
            if (existingState.equals(IndexerState.INDEXING)) {
                // reset to started as no indexer is running
                initialState = IndexerState.STARTED;
            } else if (existingState.equals(IndexerState.ABORTING) || existingState.equals(IndexerState.STOPPING)) {
                // reset to stopped as something bad happened
                initialState = IndexerState.STOPPED;
            } else {
                initialState = existingState;
            }
            initialPosition = state.getPosition();
            initialGeneration = state.getCheckpoint();
        }

        this.initialIndexerState = initialState;
        this.initialPosition = initialPosition;
        this.currentCheckpoint = new AtomicLong(initialGeneration);
        this.taskState = new AtomicReference<>(initialTaskState);
        this.stateReason = new AtomicReference<>(initialReason);
    }

    public String getTransformId() {
        return transform.getId();
    }

    /**
     * Enable Task API to return detailed status information
     */
    @Override
    public Status getStatus() {
        return getState();
    }

    private ClientDataFrameIndexer getIndexer() {
        return indexer.get();
    }

    public DataFrameTransformState getState() {
        return getIndexer() == null ?
            new DataFrameTransformState(taskState.get(),
                initialIndexerState,
                initialPosition,
                currentCheckpoint.get(),
                stateReason.get(),
                null,
                null, //Node attributes
                shouldStopAtCheckpoint) :
           new DataFrameTransformState(
               taskState.get(),
               indexer.get().getState(),
               indexer.get().getPosition(),
               currentCheckpoint.get(),
               stateReason.get(),
               getIndexer().getProgress(),
               null, //Node attributes
               shouldStopAtCheckpoint);
    }

    public DataFrameIndexerTransformStats getStats() {
        if (getIndexer() == null) {
            return new DataFrameIndexerTransformStats();
        } else {
            return getIndexer().getStats();
        }
    }

    public long getCheckpoint() {
        return currentCheckpoint.get();
    }

    public void getCheckpointingInfo(DataFrameTransformsCheckpointService transformsCheckpointService,
            ActionListener<DataFrameTransformCheckpointingInfo> listener) {
        ClientDataFrameIndexer indexer = getIndexer();
        if (indexer == null) {
            transformsCheckpointService.getCheckpointingInfo(
                    transform.getId(),
                    currentCheckpoint.get(),
                    initialPosition,
                    null,
                    listener);
            return;
        }
        indexer.getCheckpointProvider().getCheckpointingInfo(
                indexer.getLastCheckpoint(),
                indexer.getNextCheckpoint(),
                indexer.getPosition(),
                indexer.getProgress(),
                ActionListener.wrap(
                    info -> {
                        if (changesLastDetectedAt == null) {
                            listener.onResponse(info);
                        } else {
                            listener.onResponse(info.setChangesLastDetectedAt(changesLastDetectedAt));
                        }
                    },
                    listener::onFailure
                ));
    }

    /**
     * Start the background indexer and set the task's state to started
     * @param startingCheckpoint Set the current checkpoint to this value. If null the
     *                           current checkpoint is not set
     * @param listener Started listener
     */
    public synchronized void start(Long startingCheckpoint, boolean force, ActionListener<Response> listener) {
        logger.debug("[{}] start called with force [{}] and state [{}].", getTransformId(), force, getState());
        if (taskState.get() == DataFrameTransformTaskState.FAILED && force == false) {
            listener.onFailure(new ElasticsearchStatusException(
                DataFrameMessages.getMessage(DATA_FRAME_CANNOT_START_FAILED_TRANSFORM,
                    getTransformId(),
                    stateReason.get()),
                RestStatus.CONFLICT));
            return;
        }
        // If we are already in a `STARTED` state, we should not attempt to call `.start` on the indexer again.
        if (taskState.get() == DataFrameTransformTaskState.STARTED) {
            listener.onFailure(new ElasticsearchStatusException(
                "Cannot start transform [{}] as it is already STARTED.",
                RestStatus.CONFLICT,
                getTransformId()
            ));
            return;
        }
        if (getIndexer() == null) {
            // If our state is failed AND the indexer is null, the user needs to _stop?force=true so that the indexer gets
            // fully initialized.
            // If we are NOT failed, then we can assume that `start` was just called early in the process.
            String msg = taskState.get() == DataFrameTransformTaskState.FAILED ?
                "It failed during the initialization process; force stop to allow reinitialization." :
                "Try again later.";
            listener.onFailure(new ElasticsearchStatusException("Task for transform [{}] not fully initialized. {}",
                RestStatus.CONFLICT,
                getTransformId(),
                msg));
            return;
        }
<<<<<<< HEAD
        if (shouldStopAtCheckpoint) {
            listener.onFailure(new ElasticsearchException("Cannot start task for data frame transform [{}], " +
                "because it is stopping at the next checkpoint.", transform.getId()));
=======
        // If we are already in a `STARTED` state, we should not attempt to call `.start` on the indexer again.
        if (taskState.get() == DataFrameTransformTaskState.STARTED) {
            listener.onFailure(new ElasticsearchStatusException(
                "Cannot start transform [{}] as it is already STARTED.",
                RestStatus.CONFLICT,
                getTransformId()
            ));
>>>>>>> 91f7a0e3
            return;
        }
        final IndexerState newState = getIndexer().start();
        if (Arrays.stream(RUNNING_STATES).noneMatch(newState::equals)) {
            listener.onFailure(new ElasticsearchException("Cannot start task for data frame transform [{}], because state was [{}]",
                    transform.getId(), newState));
            return;
        }
        stateReason.set(null);
        taskState.set(DataFrameTransformTaskState.STARTED);
        if (startingCheckpoint != null) {
            currentCheckpoint.set(startingCheckpoint);
        }

        final DataFrameTransformState state = new DataFrameTransformState(
            DataFrameTransformTaskState.STARTED,
            IndexerState.STOPPED,
            getIndexer().getPosition(),
            currentCheckpoint.get(),
            null,
            getIndexer().getProgress());

        logger.info("[{}] updating state for data frame transform to [{}].", transform.getId(), state.toString());
        // Even though the indexer information is persisted to an index, we still need DataFrameTransformTaskState in the clusterstate
        // This keeps track of STARTED, FAILED, STOPPED
        // This is because a FAILED state can occur because we cannot read the config from the internal index, which would imply that
        //   we could not read the previous state information from said index.
        persistStateToClusterState(state, ActionListener.wrap(
            task -> {
                auditor.info(transform.getId(),
                    "Updated data frame transform state to [" + state.getTaskState() + "].");
                long now = System.currentTimeMillis();
                // kick off the indexer
                triggered(new Event(schedulerJobName(), now, now));
                registerWithSchedulerJob();
                listener.onResponse(new StartDataFrameTransformTaskAction.Response(true));
            },
            exc -> {
                auditor.warning(transform.getId(),
                    "Failed to persist to cluster state while marking task as started. Failure: " + exc.getMessage());
                logger.error(new ParameterizedMessage("[{}] failed updating state to [{}].", getTransformId(), state), exc);
                getIndexer().stop();
                listener.onFailure(new ElasticsearchException("Error while updating state for data frame transform ["
                                    + transform.getId() + "] to [" + state.getIndexerState() + "].", exc));
            }
        ));
    }

    /**
     * This sets the flag for the task to stop at the next checkpoint.
     *
     * If first persists the flag to cluster state, and then mutates the local variable.
     *
     * It only persists to cluster state if the value is different than what is currently held in memory.
     * @param shouldStopAtCheckpoint whether or not we should stop at the next checkpoint or not
     * @param shouldStopAtCheckpointListener the listener to return to when we have persisted the updated value to cluster state.
     */
    public synchronized void setShouldStopAtCheckpoint(boolean shouldStopAtCheckpoint,
                                                       Runnable shouldStopAtCheckpointListener) {
        logger.debug("[{}] attempted to set task to stop at checkpoint [{}] with state [{}]",
            getTransformId(),
            shouldStopAtCheckpoint,
            getState());
        if (this.shouldStopAtCheckpoint == shouldStopAtCheckpoint ||
            taskState.get() == DataFrameTransformTaskState.STARTED == false ||
            getIndexer() == null ||
            getIndexer().getState() == IndexerState.STOPPED ||
            getIndexer().getState() == IndexerState.STOPPING) {
            shouldStopAtCheckpointListener.run();
            return;
        }
        this.shouldStopAtCheckpoint = shouldStopAtCheckpoint;
        DataFrameTransformState state = getState();
        persistStateToClusterState(state,
            ActionListener.wrap(
                r -> {
                    logger.debug("[{}] successfully persisted to clusterstate should_stop_at_checkpoint update [{}]",
                        getTransformId(),
                        shouldStopAtCheckpoint);
                    shouldStopAtCheckpointListener.run();
                },
                statsExc -> {
                    logger.warn("[{}] failed to persist to clusterstate should_stop_at_checkpoint update [{}]",
                        getTransformId(),
                        shouldStopAtCheckpoint);
                    shouldStopAtCheckpointListener.run();
                }
            ));
    }

    synchronized void setShouldStopAtCheckpoint(boolean shouldStopAtCheckpoint) {
        this.shouldStopAtCheckpoint = shouldStopAtCheckpoint;
    }

    public synchronized void stop(boolean force, boolean shouldStopAtCheckpoint) {
        logger.debug("[{}] stop called with force [{}], shouldStopAtCheckpoint [{}], state [{}]",
            getTransformId(),
            force,
            shouldStopAtCheckpoint,
            getState());
        if (getIndexer() == null) {
            // If there is no indexer the task has not been triggered
            // but it still needs to be stopped and removed
            shutdown();
            return;
        }

        if (getIndexer().getState() == IndexerState.STOPPED || getIndexer().getState() == IndexerState.STOPPING) {
            return;
        }

        if (taskState.get() == DataFrameTransformTaskState.FAILED && force == false) {
            throw new ElasticsearchStatusException(
                DataFrameMessages.getMessage(DATA_FRAME_CANNOT_STOP_FAILED_TRANSFORM,
                    getTransformId(),
                    stateReason.get()),
                RestStatus.CONFLICT);
        }

        stateReason.set(null);
<<<<<<< HEAD
        this.shouldStopAtCheckpoint = shouldStopAtCheckpoint;
        // shouldStopAtCheckpoint only comes into play when onFinish is called (or doSaveState right after).
        // If the indexerState is STARTED and it is on an initialRun, that means that the indexer has previously finished a checkpoint,
        // or has yet to even start one.
        // Either way, this means that we won't get to have onFinish called down stream (or at least won't for some time).
        // We should just stop the indexer
        if (shouldStopAtCheckpoint == false || (getIndexer().getState() == IndexerState.STARTED && getIndexer().initialRun())) {
            IndexerState state = getIndexer().stop();
            // No reason to keep it in the potentially failed state.
            // Since we have called `stop` against the indexer, we have no more fear of triggering again.
            // But, since `doSaveState` is asynchronous, it is best to set the state as STARTED so that another `start` call cannot be
            // executed while we are wrapping up.
            taskState.compareAndSet(DataFrameTransformTaskState.FAILED, DataFrameTransformTaskState.STARTED);
            if (state == IndexerState.STOPPED) {
                getIndexer().onStop();
                getIndexer().doSaveState(state, getIndexer().getPosition(), () -> {});
            }
=======
        // No reason to keep it in the potentially failed state.
        // Since we have called `stop` against the indexer, we have no more fear of triggering again.
        // But, since `doSaveState` is asynchronous, it is best to set the state as STARTED so that another `start` call cannot be
        // executed while we are wrapping up.
        taskState.compareAndSet(DataFrameTransformTaskState.FAILED, DataFrameTransformTaskState.STARTED);
        if (state == IndexerState.STOPPED) {
            getIndexer().onStop();
            getIndexer().doSaveState(state, getIndexer().getPosition(), () -> {});
>>>>>>> 91f7a0e3
        }
    }

    @Override
    public synchronized void triggered(Event event) {
        // Ignore if event is not for this job
        if (event.getJobName().equals(schedulerJobName()) == false)  {
            return;
        }

        if (getIndexer() == null) {
            logger.warn("[{}] data frame task triggered with an unintialized indexer.", getTransformId());
            return;
        }

        if (taskState.get() == DataFrameTransformTaskState.FAILED || taskState.get() == DataFrameTransformTaskState.STOPPED) {
            logger.debug("[{}] schedule was triggered for transform but task is [{}]. Ignoring trigger.",
                getTransformId(),
                taskState.get());
            return;
        }

        // ignore trigger if indexer is running or completely stopped
        IndexerState indexerState = getIndexer().getState();
        if (IndexerState.INDEXING.equals(indexerState) ||
            IndexerState.STOPPING.equals(indexerState) ||
            IndexerState.STOPPED.equals(indexerState)) {
            logger.debug("[{}] indexer for transform has state [{}]. Ignoring trigger.", getTransformId(), indexerState);
            return;
        }

        logger.debug("[{}] data frame indexer schedule has triggered, state: [{}].", event.getJobName(), indexerState);

        // if it runs for the 1st time we just do it, if not we check for changes
        if (currentCheckpoint.get() == 0) {
            logger.debug("[{}] trigger initial run.", getTransformId());
            getIndexer().maybeTriggerAsyncJob(System.currentTimeMillis());
        } else if (getIndexer().isContinuous()) {
            getIndexer().maybeTriggerAsyncJob(System.currentTimeMillis());
        }
    }

    /**
     * Attempt to gracefully cleanup the data frame transform so it can be terminated.
     * This tries to remove the job from the scheduler and completes the persistent task
     */
    synchronized void shutdown() {
        deregisterSchedulerJob();
        markAsCompleted();
    }

    void persistStateToClusterState(DataFrameTransformState state,
                                    ActionListener<PersistentTasksCustomMetaData.PersistentTask<?>> listener) {
        updatePersistentTaskState(state, ActionListener.wrap(
            success -> {
                logger.debug("[{}] successfully updated state for data frame transform to [{}].", transform.getId(), state.toString());
                listener.onResponse(success);
            },
            failure -> {
                logger.error(new ParameterizedMessage("[{}] failed to update cluster state for data frame transform.",
                    transform.getId()),
                    failure);
                listener.onFailure(failure);
            }
        ));
    }

    synchronized void markAsFailed(String reason, ActionListener<Void> listener) {
        // If we are already flagged as failed, this probably means that a second trigger started firing while we were attempting to
        // flag the previously triggered indexer as failed. Exit early as we are already flagged as failed.
        if (taskState.get() == DataFrameTransformTaskState.FAILED) {
            logger.warn("[{}] is already failed but encountered new failure; reason [{}].", getTransformId(), reason);
            listener.onResponse(null);
            return;
        }
        // If the indexer is `STOPPING` this means that `DataFrameTransformTask#stop` was called previously, but something caused
        // the indexer to fail. Since `ClientDataFrameIndexer#doSaveState` will persist the state to the index once the indexer stops,
        // it is probably best to NOT change the internal state of the task and allow the normal stopping logic to continue.
        if (getIndexer() != null && getIndexer().getState() == IndexerState.STOPPING) {
            logger.info("[{}] attempt to fail transform with reason [{}] while it was stopping.", getTransformId(), reason);
            listener.onResponse(null);
            return;
        }
        // If we are stopped, this means that between the failure occurring and being handled, somebody called stop
        // We should just allow that stop to continue
        if (getIndexer() != null && getIndexer().getState() == IndexerState.STOPPED) {
            logger.info("[{}] encountered a failure but indexer is STOPPED; reason [{}].", getTransformId(), reason);
            listener.onResponse(null);
            return;
        }
        auditor.error(transform.getId(), reason);
        // We should not keep retrying. Either the task will be stopped, or started
        // If it is started again, it is registered again.
        deregisterSchedulerJob();
        // The idea of stopping at the next checkpoint is no longer valid. Since a failed task could potentially START again,
        // we should set this flag to false.
        shouldStopAtCheckpoint = false;
        // The end user should see that the task is in a failed state, and attempt to stop it again but with force=true
        taskState.set(DataFrameTransformTaskState.FAILED);
        stateReason.set(reason);
        DataFrameTransformState newState = getState();
        // Even though the indexer information is persisted to an index, we still need DataFrameTransformTaskState in the clusterstate
        // This keeps track of STARTED, FAILED, STOPPED
        // This is because a FAILED state could occur because we failed to read the config from the internal index, which would imply that
        //   we could not read the previous state information from said index.
        persistStateToClusterState(newState, ActionListener.wrap(
            r -> listener.onResponse(null),
            e -> {
                String msg = "Failed to persist to cluster state while marking task as failed with reason [" + reason + "].";
                auditor.warning(transform.getId(),
                    msg + " Failure: " + e.getMessage());
                logger.error(new ParameterizedMessage("[{}] {}", getTransformId(), msg),
                    e);
                listener.onFailure(e);
            }
        ));
    }

    /**
     * This is called when the persistent task signals that the allocated task should be terminated.
     * Termination in the task framework is essentially voluntary, as the allocated task can only be
     * shut down from the inside.
     */
    @Override
    public synchronized void onCancelled() {
        logger.info("[{}] received cancellation request for data frame transform, state: [{}].",
            getTransformId(),
            taskState.get());
        if (getIndexer() != null && getIndexer().abort()) {
            // there is no background transform running, we can shutdown safely
            shutdown();
        }
    }

    public DataFrameTransformTask setNumFailureRetries(int numFailureRetries) {
        this.numFailureRetries = numFailureRetries;
        return this;
    }

    public int getNumFailureRetries() {
        return numFailureRetries;
    }

    private void registerWithSchedulerJob() {
        schedulerEngine.register(this);
        final SchedulerEngine.Job schedulerJob = new SchedulerEngine.Job(schedulerJobName(), next());
        schedulerEngine.add(schedulerJob);
    }

    private void deregisterSchedulerJob() {
        schedulerEngine.remove(schedulerJobName());
        schedulerEngine.unregister(this);
    }

    private String schedulerJobName() {
        return DataFrameTransformTask.SCHEDULE_NAME + "_" + getTransformId();
    }

    private SchedulerEngine.Schedule next() {
        return (startTime, now) -> {
            TimeValue frequency = transform.getFrequency();
            return now + (frequency == null ? SCHEDULER_NEXT_MILLISECONDS : frequency.getMillis());
        };
    }

    synchronized void initializeIndexer(ClientDataFrameIndexerBuilder indexerBuilder) {
        indexer.set(indexerBuilder.build(this));
    }

    void updateSeqNoPrimaryTermAndIndex(SeqNoPrimaryTermAndIndex expectedValue, SeqNoPrimaryTermAndIndex newValue) {
        boolean updated = seqNoPrimaryTermAndIndex.compareAndSet(expectedValue, newValue);
        // This should never happen. We ONLY ever update this value if at initialization or we just finished updating the document
        // famous last words...
        assert updated :
            "[" + getTransformId() + "] unexpected change to seqNoPrimaryTermAndIndex.";
    }

    @Nullable
    SeqNoPrimaryTermAndIndex getSeqNoPrimaryTermAndIndex() {
        return seqNoPrimaryTermAndIndex.get();
    }

    static class ClientDataFrameIndexerBuilder {
        private Client client;
        private DataFrameTransformsConfigManager transformsConfigManager;
        private DataFrameTransformsCheckpointService transformsCheckpointService;
        private String transformId;
        private DataFrameAuditor auditor;
        private Map<String, String> fieldMappings;
        private DataFrameTransformConfig transformConfig;
        private DataFrameIndexerTransformStats initialStats;
        private IndexerState indexerState = IndexerState.STOPPED;
        private DataFrameIndexerPosition initialPosition;
        private DataFrameTransformProgress progress;
        private DataFrameTransformCheckpoint lastCheckpoint;
        private DataFrameTransformCheckpoint nextCheckpoint;

        ClientDataFrameIndexerBuilder(String transformId) {
            this.transformId = transformId;
            this.initialStats = new DataFrameIndexerTransformStats();
        }

        ClientDataFrameIndexer build(DataFrameTransformTask parentTask) {
            CheckpointProvider checkpointProvider = transformsCheckpointService.getCheckpointProvider(transformConfig);

            return new ClientDataFrameIndexer(this.transformId,
                this.transformsConfigManager,
                checkpointProvider,
                new AtomicReference<>(this.indexerState),
                this.initialPosition,
                this.client,
                this.auditor,
                this.initialStats,
                this.transformConfig,
                this.fieldMappings,
                this.progress,
                this.lastCheckpoint,
                this.nextCheckpoint,
                parentTask);
        }

        ClientDataFrameIndexerBuilder setClient(Client client) {
            this.client = client;
            return this;
        }

        ClientDataFrameIndexerBuilder setTransformsConfigManager(DataFrameTransformsConfigManager transformsConfigManager) {
            this.transformsConfigManager = transformsConfigManager;
            return this;
        }

        ClientDataFrameIndexerBuilder setTransformsCheckpointService(DataFrameTransformsCheckpointService transformsCheckpointService) {
            this.transformsCheckpointService = transformsCheckpointService;
            return this;
        }

        ClientDataFrameIndexerBuilder setTransformId(String transformId) {
            this.transformId = transformId;
            return this;
        }

        ClientDataFrameIndexerBuilder setAuditor(DataFrameAuditor auditor) {
            this.auditor = auditor;
            return this;
        }

        ClientDataFrameIndexerBuilder setFieldMappings(Map<String, String> fieldMappings) {
            this.fieldMappings = fieldMappings;
            return this;
        }

        ClientDataFrameIndexerBuilder setTransformConfig(DataFrameTransformConfig transformConfig) {
            this.transformConfig = transformConfig;
            return this;
        }

        DataFrameTransformConfig getTransformConfig() {
            return this.transformConfig;
        }

        ClientDataFrameIndexerBuilder setInitialStats(DataFrameIndexerTransformStats initialStats) {
            this.initialStats = initialStats;
            return this;
        }

        ClientDataFrameIndexerBuilder setIndexerState(IndexerState indexerState) {
            this.indexerState = indexerState;
            return this;
        }

        ClientDataFrameIndexerBuilder setInitialPosition(DataFrameIndexerPosition initialPosition) {
            this.initialPosition = initialPosition;
            return this;
        }

        ClientDataFrameIndexerBuilder setProgress(DataFrameTransformProgress progress) {
            this.progress = progress;
            return this;
        }

        ClientDataFrameIndexerBuilder setLastCheckpoint(DataFrameTransformCheckpoint lastCheckpoint) {
            this.lastCheckpoint = lastCheckpoint;
            return this;
        }

        ClientDataFrameIndexerBuilder setNextCheckpoint(DataFrameTransformCheckpoint nextCheckpoint) {
            this.nextCheckpoint = nextCheckpoint;
            return this;
        }
    }

    static class ClientDataFrameIndexer extends DataFrameIndexer {

        private long logEvery = 1;
        private long logCount = 0;
        private final Client client;
        private final DataFrameTransformsConfigManager transformsConfigManager;
        private final CheckpointProvider checkpointProvider;
        private final String transformId;
        private final DataFrameTransformTask transformTask;
        private final AtomicInteger failureCount;
        private volatile boolean auditBulkFailures = true;
        // Indicates that the source has changed for the current run
        private volatile boolean hasSourceChanged = true;
        // Keeps track of the last exception that was written to our audit, keeps us from spamming the audit index
        private volatile String lastAuditedExceptionMessage = null;
        private final AtomicBoolean oldStatsCleanedUp = new AtomicBoolean(false);

        ClientDataFrameIndexer(String transformId,
                               DataFrameTransformsConfigManager transformsConfigManager,
                               CheckpointProvider checkpointProvider,
                               AtomicReference<IndexerState> initialState,
                               DataFrameIndexerPosition initialPosition,
                               Client client,
                               DataFrameAuditor auditor,
                               DataFrameIndexerTransformStats initialStats,
                               DataFrameTransformConfig transformConfig,
                               Map<String, String> fieldMappings,
                               DataFrameTransformProgress transformProgress,
                               DataFrameTransformCheckpoint lastCheckpoint,
                               DataFrameTransformCheckpoint nextCheckpoint,
                               DataFrameTransformTask parentTask) {
            super(ExceptionsHelper.requireNonNull(parentTask, "parentTask")
                    .threadPool
                    .executor(ThreadPool.Names.GENERIC),
                ExceptionsHelper.requireNonNull(auditor, "auditor"),
                transformConfig,
                fieldMappings,
                ExceptionsHelper.requireNonNull(initialState, "initialState"),
                initialPosition,
                initialStats == null ? new DataFrameIndexerTransformStats() : initialStats,
                transformProgress,
                lastCheckpoint,
                nextCheckpoint);
            this.transformId = ExceptionsHelper.requireNonNull(transformId, "transformId");
            this.transformsConfigManager = ExceptionsHelper.requireNonNull(transformsConfigManager, "transformsConfigManager");
            this.checkpointProvider = ExceptionsHelper.requireNonNull(checkpointProvider, "checkpointProvider");

            this.client = ExceptionsHelper.requireNonNull(client, "client");
            this.transformTask = parentTask;
            this.failureCount = new AtomicInteger(0);
        }

        @Override
        protected void onStart(long now, ActionListener<Boolean> listener) {
            if (transformTask.taskState.get() == DataFrameTransformTaskState.FAILED) {
                logger.debug("[{}] attempted to start while failed.", transformId);
                listener.onFailure(new ElasticsearchException("Attempted to start a failed transform [{}].", transformId));
                return;
            }
            // On each run, we need to get the total number of docs and reset the count of processed docs
            // Since multiple checkpoints can be executed in the task while it is running on the same node, we need to gather
            // the progress here, and not in the executor.
            ActionListener<Void> updateConfigListener = ActionListener.wrap(
                updateConfigResponse -> {
                    if (initialRun()) {
                        createCheckpoint(ActionListener.wrap(cp -> {
                            nextCheckpoint = cp;
                            // If nextCheckpoint > 1, this means that we are now on the checkpoint AFTER the batch checkpoint
                            // Consequently, the idea of percent complete no longer makes sense.
                            if (nextCheckpoint.getCheckpoint() > 1) {
                                progress = new DataFrameTransformProgress(null, 0L, 0L);
                                super.onStart(now, listener);
                                return;
                            }
                            TransformProgressGatherer.getInitialProgress(this.client, buildFilterQuery(), getConfig(), ActionListener.wrap(
                                newProgress -> {
                                    logger.trace("[{}] reset the progress from [{}] to [{}].", transformId, progress, newProgress);
                                    progress = newProgress;
                                    super.onStart(now, listener);
                                },
                                failure -> {
                                    progress = null;
                                    logger.warn(new ParameterizedMessage("[{}] unable to load progress information for task.",
                                        transformId),
                                        failure);
                                    super.onStart(now, listener);
                                }
                            ));
                        }, listener::onFailure));
                    } else {
                        super.onStart(now, listener);
                    }
                },
                listener::onFailure
            );

            // If we are continuous, we will want to verify we have the latest stored configuration
            ActionListener<Void> changedSourceListener = ActionListener.wrap(
                r -> {
                    if (isContinuous()) {
                        transformsConfigManager.getTransformConfiguration(getJobId(), ActionListener.wrap(
                            config -> {
                                transformConfig = config;
                                logger.debug("[{}] successfully refreshed data frame transform config from index.", transformId);
                                updateConfigListener.onResponse(null);
                            },
                            failure -> {
                                String msg = DataFrameMessages.getMessage(
                                    DataFrameMessages.FAILED_TO_RELOAD_TRANSFORM_CONFIGURATION,
                                    getJobId());
                                logger.error(msg, failure);
                                // If the transform config index or the transform config is gone, something serious occurred
                                // We are in an unknown state and should fail out
                                if (failure instanceof ResourceNotFoundException) {
                                    updateConfigListener.onFailure(new TransformConfigReloadingException(msg, failure));
                                } else {
                                    auditor.warning(getJobId(), msg);
                                    updateConfigListener.onResponse(null);
                                }
                            }
                        ));
                    } else {
                        updateConfigListener.onResponse(null);
                    }
                },
                listener::onFailure
            );

            // If we are not on the initial batch checkpoint and its the first pass of whatever continuous checkpoint we are on,
            // we should verify if there are local changes based on the sync config. If not, do not proceed further and exit.
            if (transformTask.currentCheckpoint.get() > 0 && initialRun()) {
                sourceHasChanged(ActionListener.wrap(
                    hasChanged -> {
                        hasSourceChanged = hasChanged;
                        if (hasChanged) {
                            transformTask.changesLastDetectedAt = Instant.now();
                            logger.debug("[{}] source has changed, triggering new indexer run.", transformId);
                            changedSourceListener.onResponse(null);
                        } else {
                            logger.trace("[{}] source has not changed, finish indexer early.", transformId);
                            // No changes, stop executing
                            listener.onResponse(false);
                        }
                    },
                    failure -> {
                        // If we failed determining if the source changed, it's safer to assume there were changes.
                        // We should allow the failure path to complete as normal
                        hasSourceChanged = true;
                        listener.onFailure(failure);
                    }
                ));
            } else {
                hasSourceChanged = true;
                changedSourceListener.onResponse(null);
            }
        }

        @Override
        protected String getJobId() {
            return transformId;
        }

        public CheckpointProvider getCheckpointProvider() {
            return checkpointProvider;
        }

        @Override
        public synchronized boolean maybeTriggerAsyncJob(long now) {
            if (transformTask.taskState.get() == DataFrameTransformTaskState.FAILED) {
                logger.debug("[{}] schedule was triggered for transform but task is failed. Ignoring trigger.", getJobId());
                return false;
            }

            // ignore trigger if indexer is running, prevents log spam in A2P indexer
            IndexerState indexerState = getState();
            if (IndexerState.INDEXING.equals(indexerState) || IndexerState.STOPPING.equals(indexerState)) {
                logger.debug("[{}] indexer for transform has state [{}]. Ignoring trigger.", getJobId(), indexerState);
                return false;
            }

            return super.maybeTriggerAsyncJob(now);
        }

        @Override
        protected void doNextSearch(SearchRequest request, ActionListener<SearchResponse> nextPhase) {
            if (transformTask.taskState.get() == DataFrameTransformTaskState.FAILED) {
                logger.debug("[{}] attempted to search while failed.", transformId);
                nextPhase.onFailure(new ElasticsearchException("Attempted to do a search request for failed transform [{}].",
                    transformId));
                return;
            }
            ClientHelper.executeWithHeadersAsync(transformConfig.getHeaders(), ClientHelper.DATA_FRAME_ORIGIN, client,
                    SearchAction.INSTANCE, request, nextPhase);
        }

        @Override
        protected void doNextBulk(BulkRequest request, ActionListener<BulkResponse> nextPhase) {
            if (transformTask.taskState.get() == DataFrameTransformTaskState.FAILED) {
                logger.debug("[{}] attempted to bulk index while failed.", transformId);
                nextPhase.onFailure(new ElasticsearchException("Attempted to do a bulk index request for failed transform [{}].",
                    transformId));
                return;
            }
            ClientHelper.executeWithHeadersAsync(transformConfig.getHeaders(),
                ClientHelper.DATA_FRAME_ORIGIN,
                client,
                BulkAction.INSTANCE,
                request,
                ActionListener.wrap(bulkResponse -> {
                    if (bulkResponse.hasFailures()) {
                        int failureCount = 0;
                        for(BulkItemResponse item : bulkResponse.getItems()) {
                            if (item.isFailed()) {
                                failureCount++;
                            }
                            // TODO gather information on irrecoverable failures and update isIrrecoverableFailure
                        }
                        if (auditBulkFailures) {
                            auditor.warning(transformId,
                                "Experienced at least [" +
                                    failureCount +
                                    "] bulk index failures. See the logs of the node running the transform for details. " +
                                    bulkResponse.buildFailureMessage());
                            auditBulkFailures = false;
                        }
                        // This calls AsyncTwoPhaseIndexer#finishWithIndexingFailure
                        // It increments the indexing failure, and then calls the `onFailure` logic
                        nextPhase.onFailure(
                            new BulkIndexingException("Bulk index experienced failures. " +
                                "See the logs of the node running the transform for details."));
                    } else {
                        auditBulkFailures = true;
                        nextPhase.onResponse(bulkResponse);
                    }
                }, nextPhase::onFailure));
        }

        @Override
        protected void doSaveState(IndexerState indexerState, DataFrameIndexerPosition position, Runnable next) {
            if (transformTask.taskState.get() == DataFrameTransformTaskState.FAILED) {
                logger.debug("[{}] attempted to save state and stats while failed.", transformId);
                // If we are failed, we should call next to allow failure handling to occur if necessary.
                next.run();
                return;
            }
            if (indexerState.equals(IndexerState.ABORTING)) {
                // If we're aborting, just invoke `next` (which is likely an onFailure handler)
                next.run();
                return;
            }
<<<<<<< HEAD
=======

            // This means that the indexer was triggered to discover changes, found none, and exited early.
            // If the state is `STOPPED` this means that DataFrameTransformTask#stop was called while we were checking for changes.
            // Allow the stop call path to continue
            if (hasSourceChanged == false && indexerState.equals(IndexerState.STOPPED) == false) {
                next.run();
                return;
            }
>>>>>>> 91f7a0e3

            DataFrameTransformTaskState taskState = transformTask.taskState.get();
            boolean shouldStopAtCheckpoint = transformTask.shouldStopAtCheckpoint;

            if (indexerState.equals(IndexerState.STARTED)
                && transformTask.currentCheckpoint.get() == 1
                && this.isContinuous() == false) {
                // set both to stopped so they are persisted as such
                indexerState = IndexerState.STOPPED;

                auditor.info(transformConfig.getId(), "Data frame finished indexing all data, initiating stop");
                logger.info("[{}] data frame transform finished indexing all data, initiating stop.", transformConfig.getId());
            }

<<<<<<< HEAD

            // If we should stop at the next checkpoint, are STARTED, and with `initialRun()` we are in one of two states
            // 1. We have just called `onFinish` completing our request, but `shouldStopAtCheckpoint` was set to `true` before our check
            //    there and now
            // 2. We are on the very first run of a NEW checkpoint and got here either through a failure, or the very first save state call.
            //
            // In either case, we should stop so that we guarantee a consistent state and that there are no partially completed checkpoints
            if (shouldStopAtCheckpoint && initialRun() && indexerState.equals(IndexerState.STARTED)) {
                indexerState = IndexerState.STOPPED;
                auditor.info(transformConfig.getId(), "Data frame is no longer in the middle of a checkpoint, initiating stop.");
                logger.info("[{}] data frame transform is no longer in the middle of a checkpoint, initiating stop.",
                    transformConfig.getId());
            }

=======
>>>>>>> 91f7a0e3
            // If we are `STOPPED` on a `doSaveState` call, that indicates we transitioned to `STOPPED` from `STOPPING`
            // OR we called `doSaveState` manually as the indexer was not actively running.
            // Since we save the state to an index, we should make sure that our task state is in parity with the indexer state
            if (indexerState.equals(IndexerState.STOPPED)) {
<<<<<<< HEAD
                taskState = DataFrameTransformTaskState.STOPPED;
                // If we are going to stop after the state is saved, we should NOT persist `shouldStopAtCheckpoint: true` as this may
                // cause problems if the task starts up again.
                // Additionally, we don't have to worry about inconsistency with the ClusterState (if it is persisted there) as the
                // when we stop, we mark the task as complete and that state goes away.
                shouldStopAtCheckpoint = false;
=======
                // We don't want adjust the stored taskState because as soon as it is `STOPPED` a user could call
                // .start again.
                taskState = DataFrameTransformTaskState.STOPPED;
>>>>>>> 91f7a0e3
            }

            final DataFrameTransformState state = new DataFrameTransformState(
                taskState,
                indexerState,
                position,
                transformTask.currentCheckpoint.get(),
                transformTask.stateReason.get(),
                getProgress(),
                null,
                shouldStopAtCheckpoint);
            logger.debug("[{}] updating persistent state of transform to [{}].", transformConfig.getId(), state.toString());

            // This could be `null` but the putOrUpdateTransformStoredDoc handles that case just fine
            SeqNoPrimaryTermAndIndex seqNoPrimaryTermAndIndex = transformTask.getSeqNoPrimaryTermAndIndex();

            // Persist the current state and stats in the internal index. The interval of this method being
            // called is controlled by AsyncTwoPhaseIndexer#onBulkResponse which calls doSaveState every so
            // often when doing bulk indexing calls or at the end of one indexing run.
            transformsConfigManager.putOrUpdateTransformStoredDoc(
                    new DataFrameTransformStoredDoc(transformId, state, getStats()),
                    seqNoPrimaryTermAndIndex,
                    ActionListener.wrap(
                            r -> {
                                transformTask.updateSeqNoPrimaryTermAndIndex(seqNoPrimaryTermAndIndex, r);
                                // for auto stop shutdown the task
                                if (state.getTaskState().equals(DataFrameTransformTaskState.STOPPED)) {
                                    transformTask.shutdown();
                                }
                                // Only do this clean up once, if it succeeded, no reason to do the query again.
                                if (oldStatsCleanedUp.compareAndSet(false, true)) {
                                    transformsConfigManager.deleteOldTransformStoredDocuments(transformId, ActionListener.wrap(
                                        nil -> {
                                            logger.trace("[{}] deleted old transform stats and state document", transformId);
                                            next.run();
                                        },
                                        e -> {
                                            String msg = LoggerMessageFormat.format("[{}] failed deleting old transform configurations.",
                                                transformId);
                                            logger.warn(msg, e);
                                            // If we have failed, we should attempt the clean up again later
                                            oldStatsCleanedUp.set(false);
                                            next.run();
                                        }
                                    ));
                                } else {
                                    next.run();
                                }
                            },
                            statsExc -> {
                                logger.error(new ParameterizedMessage("[{}] updating stats of transform failed.",
                                    transformConfig.getId()),
                                    statsExc);
                                auditor.warning(getJobId(),
                                    "Failure updating stats of transform: " + statsExc.getMessage());
                                // for auto stop shutdown the task
                                if (state.getTaskState().equals(DataFrameTransformTaskState.STOPPED)) {
                                    transformTask.shutdown();
                                }
                                next.run();
                            }
                    ));
        }

        @Override
        protected void onFailure(Exception exc) {
            // the failure handler must not throw an exception due to internal problems
            try {
                handleFailure(exc);
            } catch (Exception e) {
                logger.error(
                    new ParameterizedMessage("[{}] data frame transform encountered an unexpected internal exception: ", transformId),
                    e);
            }
        }

        @Override
        protected void onFinish(ActionListener<Void> listener) {
            try {
                // This indicates an early exit since no changes were found.
                // So, don't treat this like a checkpoint being completed, as no work was done.
                if (hasSourceChanged == false) {
                    listener.onResponse(null);
                }
                // TODO: needs cleanup super is called with a listener, but listener.onResponse is called below
                // super.onFinish() fortunately ignores the listener
                super.onFinish(listener);
                long checkpoint = transformTask.currentCheckpoint.getAndIncrement();
                lastCheckpoint = getNextCheckpoint();
                nextCheckpoint = null;
                // Reset our failure count as we have finished and may start again with a new checkpoint
                failureCount.set(0);
                transformTask.stateReason.set(null);

                // With bucket_selector we could have read all the buckets and completed the transform
                // but not "see" all the buckets since they were filtered out. Consequently, progress would
                // show less than 100% even though we are done.
                // NOTE: this method is called in the same thread as the processing thread.
                // Theoretically, there should not be a race condition with updating progress here.
                // NOTE 2: getPercentComplete should only NOT be null on the first (batch) checkpoint
                if (progress != null && progress.getPercentComplete() != null && progress.getPercentComplete() < 100.0) {
                    progress.incrementDocsProcessed(progress.getTotalDocs() - progress.getDocumentsProcessed());
                }
                // If the last checkpoint is now greater than 1, that means that we have just processed the first
                // continuous checkpoint and should start recording the exponential averages
                if (lastCheckpoint != null && lastCheckpoint.getCheckpoint() > 1) {
                    long docsIndexed = 0;
                    long docsProcessed = 0;
                    // This should not happen as we simply create a new one when we reach continuous checkpoints
                    // but this is a paranoid `null` check
                    if (progress != null) {
                        docsIndexed = progress.getDocumentsIndexed();
                        docsProcessed = progress.getDocumentsProcessed();
                    }
                    long durationMs = System.currentTimeMillis() - lastCheckpoint.getTimestamp();
                    getStats().incrementCheckpointExponentialAverages(durationMs < 0 ? 0 : durationMs, docsIndexed, docsProcessed);
                }
                if (shouldAuditOnFinish(checkpoint)) {
                    auditor.info(transformTask.getTransformId(),
                        "Finished indexing for data frame transform checkpoint [" + checkpoint + "].");
                }
                logger.debug(
                    "[{}] finished indexing for data frame transform checkpoint [{}].", getJobId(), checkpoint);
                auditBulkFailures = true;
                // TODO should be obviated in 8.x with DataFrameTransformTaskState::STOPPING
                if (transformTask.shouldStopAtCheckpoint) {
                    stop();
                }
                listener.onResponse(null);
            } catch (Exception e) {
                listener.onFailure(e);
            }
        }

        /**
         * Indicates if an audit message should be written when onFinish is called for the given checkpoint
         * We audit the first checkpoint, and then every 10 checkpoints until completedCheckpoint == 99
         * Then we audit every 100, until completedCheckpoint == 999
         *
         * Then we always audit every 1_000 checkpoints
         *
         * @param completedCheckpoint The checkpoint that was just completed
         * @return {@code true} if an audit message should be written
         */
        protected boolean shouldAuditOnFinish(long completedCheckpoint) {
            if (++logCount % logEvery != 0) {
                return false;
            }
            if (completedCheckpoint == 0) {
                return true;
            }
            int log10Checkpoint = (int) Math.floor(Math.log10(completedCheckpoint));
            logEvery = log10Checkpoint >= 3  ? 1_000 : (int)Math.pow(10.0, log10Checkpoint);
            logCount = 0;
            return true;
        }

        @Override
        protected void onStop() {
            auditor.info(transformConfig.getId(), "Data frame transform has stopped.");
            logger.info("[{}] data frame transform has stopped.", transformConfig.getId());
        }

        @Override
        protected void onAbort() {
            auditor.info(transformConfig.getId(), "Received abort request, stopping data frame transform.");
            logger.info("[{}] data frame transform received abort request. Stopping indexer.", transformConfig.getId());
            transformTask.shutdown();
        }

        @Override
        protected void createCheckpoint(ActionListener<DataFrameTransformCheckpoint> listener) {
            checkpointProvider.createNextCheckpoint(getLastCheckpoint(), ActionListener.wrap(
                    checkpoint -> transformsConfigManager.putTransformCheckpoint(checkpoint,
                        ActionListener.wrap(
                            putCheckPointResponse -> listener.onResponse(checkpoint),
                            createCheckpointException -> {
                                logger.warn(new ParameterizedMessage("[{}] failed to create checkpoint.", transformId),
                                    createCheckpointException);
                                listener.onFailure(
                                    new RuntimeException("Failed to create checkpoint due to " + createCheckpointException.getMessage(),
                                        createCheckpointException));
                            }
                    )),
                    getCheckPointException -> {
                        logger.warn(new ParameterizedMessage("[{}] failed to retrieve checkpoint.", transformId),
                            getCheckPointException);
                        listener.onFailure(
                            new RuntimeException("Failed to retrieve checkpoint due to " + getCheckPointException.getMessage(),
                                getCheckPointException));
                    }
            ));
        }

        @Override
        protected void sourceHasChanged(ActionListener<Boolean> hasChangedListener) {
            checkpointProvider.sourceHasChanged(getLastCheckpoint(),
                ActionListener.wrap(
                    hasChanged -> {
                        logger.trace("[{}] change detected [{}].", transformId, hasChanged);
                        hasChangedListener.onResponse(hasChanged);
                    },
                    e -> {
                        logger.warn(
                            new ParameterizedMessage(
                                "[{}] failed to detect changes for data frame transform. Skipping update till next check.",
                                transformId),
                            e);
                        auditor.warning(transformId,
                            "Failed to detect changes for data frame transform, skipping update till next check. Exception: "
                                + e.getMessage());
                        hasChangedListener.onResponse(false);
                    }));
        }

        private boolean isIrrecoverableFailure(Exception e) {
            return e instanceof IndexNotFoundException
                || e instanceof AggregationResultUtils.AggregationExtractionException
                || e instanceof TransformConfigReloadingException;
        }

        synchronized void handleFailure(Exception e) {
            logger.warn(new ParameterizedMessage("[{}] data frame transform encountered an exception: ",
                transformTask.getTransformId()),
                e);
            if (handleCircuitBreakingException(e)) {
                return;
            }

            if (isIrrecoverableFailure(e) || failureCount.incrementAndGet() > transformTask.getNumFailureRetries()) {
                String failureMessage = isIrrecoverableFailure(e) ?
                    "task encountered irrecoverable failure: " + e.getMessage() :
                    "task encountered more than " + transformTask.getNumFailureRetries() + " failures; latest failure: " + e.getMessage();
                failIndexer(failureMessage);
            } else {
                // Since our schedule fires again very quickly after failures it is possible to run into the same failure numerous
                // times in a row, very quickly. We do not want to spam the audit log with repeated failures, so only record the first one
                if (e.getMessage().equals(lastAuditedExceptionMessage) == false) {
                    auditor.warning(transformTask.getTransformId(),
                        "Data frame transform encountered an exception: " + e.getMessage() +
                            " Will attempt again at next scheduled trigger.");
                    lastAuditedExceptionMessage = e.getMessage();
                }
            }
        }

        @Override
        protected void failIndexer(String failureMessage) {
            logger.error("[{}] transform has failed; experienced: [{}].", getJobId(), failureMessage);
            auditor.error(transformTask.getTransformId(), failureMessage);
            transformTask.markAsFailed(failureMessage, ActionListener.wrap(
                r -> {
                    // Successfully marked as failed, reset counter so that task can be restarted
                    failureCount.set(0);
                }, e -> {}));
        }
    }

    // Considered a recoverable indexing failure
    private static class BulkIndexingException extends ElasticsearchException {
        BulkIndexingException(String msg, Object... args) {
            super(msg, args);
        }
    }

    private static class TransformConfigReloadingException extends ElasticsearchException {
        TransformConfigReloadingException(String msg, Throwable cause, Object... args) {
            super(msg, cause, args);
        }
    }
}<|MERGE_RESOLUTION|>--- conflicted
+++ resolved
@@ -260,11 +260,6 @@
                 msg));
             return;
         }
-<<<<<<< HEAD
-        if (shouldStopAtCheckpoint) {
-            listener.onFailure(new ElasticsearchException("Cannot start task for data frame transform [{}], " +
-                "because it is stopping at the next checkpoint.", transform.getId()));
-=======
         // If we are already in a `STARTED` state, we should not attempt to call `.start` on the indexer again.
         if (taskState.get() == DataFrameTransformTaskState.STARTED) {
             listener.onFailure(new ElasticsearchStatusException(
@@ -272,7 +267,12 @@
                 RestStatus.CONFLICT,
                 getTransformId()
             ));
->>>>>>> 91f7a0e3
+            return;
+        }
+
+        if (shouldStopAtCheckpoint) {
+                listener.onFailure(new ElasticsearchException("Cannot start task for data frame transform [{}], " +
+                    "because it is stopping at the next checkpoint.", transform.getId()));
             return;
         }
         final IndexerState newState = getIndexer().start();
@@ -393,7 +393,6 @@
         }
 
         stateReason.set(null);
-<<<<<<< HEAD
         this.shouldStopAtCheckpoint = shouldStopAtCheckpoint;
         // shouldStopAtCheckpoint only comes into play when onFinish is called (or doSaveState right after).
         // If the indexerState is STARTED and it is on an initialRun, that means that the indexer has previously finished a checkpoint,
@@ -411,16 +410,6 @@
                 getIndexer().onStop();
                 getIndexer().doSaveState(state, getIndexer().getPosition(), () -> {});
             }
-=======
-        // No reason to keep it in the potentially failed state.
-        // Since we have called `stop` against the indexer, we have no more fear of triggering again.
-        // But, since `doSaveState` is asynchronous, it is best to set the state as STARTED so that another `start` call cannot be
-        // executed while we are wrapping up.
-        taskState.compareAndSet(DataFrameTransformTaskState.FAILED, DataFrameTransformTaskState.STARTED);
-        if (state == IndexerState.STOPPED) {
-            getIndexer().onStop();
-            getIndexer().doSaveState(state, getIndexer().getPosition(), () -> {});
->>>>>>> 91f7a0e3
         }
     }
 
@@ -962,8 +951,6 @@
                 next.run();
                 return;
             }
-<<<<<<< HEAD
-=======
 
             // This means that the indexer was triggered to discover changes, found none, and exited early.
             // If the state is `STOPPED` this means that DataFrameTransformTask#stop was called while we were checking for changes.
@@ -972,7 +959,6 @@
                 next.run();
                 return;
             }
->>>>>>> 91f7a0e3
 
             DataFrameTransformTaskState taskState = transformTask.taskState.get();
             boolean shouldStopAtCheckpoint = transformTask.shouldStopAtCheckpoint;
@@ -986,8 +972,6 @@
                 auditor.info(transformConfig.getId(), "Data frame finished indexing all data, initiating stop");
                 logger.info("[{}] data frame transform finished indexing all data, initiating stop.", transformConfig.getId());
             }
-
-<<<<<<< HEAD
 
             // If we should stop at the next checkpoint, are STARTED, and with `initialRun()` we are in one of two states
             // 1. We have just called `onFinish` completing our request, but `shouldStopAtCheckpoint` was set to `true` before our check
@@ -1002,24 +986,18 @@
                     transformConfig.getId());
             }
 
-=======
->>>>>>> 91f7a0e3
             // If we are `STOPPED` on a `doSaveState` call, that indicates we transitioned to `STOPPED` from `STOPPING`
             // OR we called `doSaveState` manually as the indexer was not actively running.
             // Since we save the state to an index, we should make sure that our task state is in parity with the indexer state
             if (indexerState.equals(IndexerState.STOPPED)) {
-<<<<<<< HEAD
-                taskState = DataFrameTransformTaskState.STOPPED;
                 // If we are going to stop after the state is saved, we should NOT persist `shouldStopAtCheckpoint: true` as this may
                 // cause problems if the task starts up again.
                 // Additionally, we don't have to worry about inconsistency with the ClusterState (if it is persisted there) as the
                 // when we stop, we mark the task as complete and that state goes away.
                 shouldStopAtCheckpoint = false;
-=======
                 // We don't want adjust the stored taskState because as soon as it is `STOPPED` a user could call
                 // .start again.
                 taskState = DataFrameTransformTaskState.STOPPED;
->>>>>>> 91f7a0e3
             }
 
             final DataFrameTransformState state = new DataFrameTransformState(

--- conflicted
+++ resolved
@@ -1233,14 +1233,9 @@
                 null,
                 null,
                 null,
-<<<<<<< HEAD
-                null,
+                metadata,
                 new ComposableIndexTemplate.DataStreamTemplate(),
                 null
-=======
-                metadata,
-                new ComposableIndexTemplate.DataStreamTemplate()
->>>>>>> c859deed
             )
         );
         client().execute(PutComposableIndexTemplateAction.INSTANCE, request).actionGet();

/*
 * Copyright Elasticsearch B.V. and/or licensed to Elasticsearch B.V. under one
 * or more contributor license agreements. Licensed under the Elastic License;
 * you may not use this file except in compliance with the Elastic License.
 */

package org.elasticsearch.xpack.datastreams.mapper;

import org.apache.lucene.index.DocValuesType;
import org.apache.lucene.index.IndexableField;
import org.apache.lucene.search.Query;
import org.elasticsearch.common.bytes.BytesReference;
import org.elasticsearch.common.xcontent.XContentBuilder;
import org.elasticsearch.common.xcontent.XContentHelper;
import org.elasticsearch.common.xcontent.XContentType;
import org.elasticsearch.index.mapper.DateFieldMapper;
import org.elasticsearch.index.mapper.MappingLookup;
import org.elasticsearch.index.mapper.FieldMapper;
import org.elasticsearch.index.mapper.MappedFieldType;
import org.elasticsearch.index.mapper.Mapper;
import org.elasticsearch.index.mapper.MetadataFieldMapper;
import org.elasticsearch.index.mapper.ParametrizedFieldMapper;
import org.elasticsearch.index.mapper.ParseContext;
import org.elasticsearch.index.mapper.TextSearchInfo;
import org.elasticsearch.index.query.QueryShardContext;

import java.io.IOException;
import java.io.UncheckedIOException;
import java.util.Arrays;
import java.util.List;
import java.util.Map;

import static org.elasticsearch.common.xcontent.XContentFactory.jsonBuilder;

public class DataStreamTimestampFieldMapper extends MetadataFieldMapper {

    public static final String NAME = "_data_stream_timestamp";
    private static final String DEFAULT_PATH = "@timestamp";

    // For now the field shouldn't be useable in searches.
    // In the future it should act as an alias to the actual data stream timestamp field.
    public static final class TimestampFieldType extends MappedFieldType {

        public TimestampFieldType() {
            super(NAME, false, false, TextSearchInfo.NONE, Map.of());
        }

        @Override
        public String typeName() {
            return NAME;
        }

        @Override
        public Query termQuery(Object value, QueryShardContext context) {
            throw new IllegalArgumentException("Field [" + name() + "] of type [" + typeName() + "] does not support term queries");
        }

        @Override
        public Query existsQuery(QueryShardContext context) {
            throw new IllegalArgumentException("Field [" + name() + "] of type [" + typeName() + "] does not support exists queries");
        }

    }

    private static DataStreamTimestampFieldMapper toType(FieldMapper in) {
        return (DataStreamTimestampFieldMapper) in;
    }

    public static class Builder extends MetadataFieldMapper.Builder {

        private final Parameter<Boolean> enabled = Parameter.boolParam("enabled", false, m -> toType(m).enabled, false);

        public Builder() {
            super(NAME);
        }

        @Override
        protected List<Parameter<?>> getParameters() {
            return List.of(enabled);
        }

        @Override
        public MetadataFieldMapper build(BuilderContext context) {
            return new DataStreamTimestampFieldMapper(new TimestampFieldType(), enabled.getValue());
        }
    }

    public static final TypeParser PARSER = new ConfigurableTypeParser(
        c -> new DataStreamTimestampFieldMapper(new TimestampFieldType(), false),
        c -> new Builder()
    );

    private final String path = DEFAULT_PATH;
    private final boolean enabled;

    private DataStreamTimestampFieldMapper(MappedFieldType mappedFieldType, boolean enabled) {
        super(mappedFieldType);
        this.enabled = enabled;
    }

    @Override
<<<<<<< HEAD
    public ParametrizedFieldMapper.Builder getMergeBuilder() {
        return new Builder().init(this);
    }

    public void validate(DocumentFieldMappers lookup) {
=======
    public void doValidate(MappingLookup lookup) {
>>>>>>> a9afad0f
        if (enabled == false) {
            // not configured, so skip the validation
            return;
        }

        Mapper mapper = lookup.getMapper(path);
        if (mapper == null) {
            throw new IllegalArgumentException("data stream timestamp field [" + path + "] does not exist");
        }

        if (DateFieldMapper.CONTENT_TYPE.equals(mapper.typeName()) == false
            && DateFieldMapper.DATE_NANOS_CONTENT_TYPE.equals(mapper.typeName()) == false) {
            throw new IllegalArgumentException(
                "data stream timestamp field ["
                    + path
                    + "] is of type ["
                    + mapper.typeName()
                    + "], but ["
                    + DateFieldMapper.CONTENT_TYPE
                    + ","
                    + DateFieldMapper.DATE_NANOS_CONTENT_TYPE
                    + "] is expected"
            );
        }

        DateFieldMapper dateFieldMapper = (DateFieldMapper) mapper;
        if (dateFieldMapper.fieldType().isSearchable() == false) {
            throw new IllegalArgumentException("data stream timestamp field [" + path + "] is not indexed");
        }
        if (dateFieldMapper.fieldType().hasDocValues() == false) {
            throw new IllegalArgumentException("data stream timestamp field [" + path + "] doesn't have doc values");
        }
        if (dateFieldMapper.getNullValue() != null) {
            throw new IllegalArgumentException(
                "data stream timestamp field [" + path + "] has disallowed [null_value] attribute specified"
            );
        }
        if (dateFieldMapper.getIgnoreMalformed()) {
            throw new IllegalArgumentException(
                "data stream timestamp field [" + path + "] has disallowed [ignore_malformed] attribute specified"
            );
        }

        // Catch all validation that validates whether disallowed mapping attributes have been specified
        // on the field this meta field refers to:
        try (XContentBuilder builder = jsonBuilder()) {
            builder.startObject();
            dateFieldMapper.toXContent(builder, EMPTY_PARAMS);
            builder.endObject();
            Map<?, ?> configuredSettings = XContentHelper.convertToMap(BytesReference.bytes(builder), false, XContentType.JSON).v2();
            configuredSettings = (Map<?, ?>) configuredSettings.values().iterator().next();

            // Only type, meta and format attributes are allowed:
            configuredSettings.remove("type");
            configuredSettings.remove("meta");
            configuredSettings.remove("format");
            // All other configured attributes are not allowed:
            if (configuredSettings.isEmpty() == false) {
                throw new IllegalArgumentException(
                    "data stream timestamp field [@timestamp] has disallowed attributes: " + configuredSettings.keySet()
                );
            }
        } catch (IOException e) {
            throw new UncheckedIOException(e);
        }
    }

    @Override
    public void preParse(ParseContext context) throws IOException {}

    @Override
    protected void parseCreateField(ParseContext context) throws IOException {
        // Meta field doesn't create any fields, so this shouldn't happen.
        throw new IllegalStateException(NAME + " field mapper cannot create fields");
    }

    @Override
    public void postParse(ParseContext context) throws IOException {
        if (enabled == false) {
            // not configured, so skip the validation
            return;
        }

        IndexableField[] fields = context.rootDoc().getFields(path);
        if (fields.length == 0) {
            throw new IllegalArgumentException("data stream timestamp field [" + path + "] is missing");
        }

        long numberOfValues = Arrays.stream(fields)
            .filter(indexableField -> indexableField.fieldType().docValuesType() == DocValuesType.SORTED_NUMERIC)
            .count();
        if (numberOfValues > 1) {
            throw new IllegalArgumentException("data stream timestamp field [" + path + "] encountered multiple values");
        }
    }

    @Override
    protected String contentType() {
        return NAME;
    }
}<|MERGE_RESOLUTION|>--- conflicted
+++ resolved
@@ -99,15 +99,11 @@
     }
 
     @Override
-<<<<<<< HEAD
     public ParametrizedFieldMapper.Builder getMergeBuilder() {
         return new Builder().init(this);
     }
 
-    public void validate(DocumentFieldMappers lookup) {
-=======
     public void doValidate(MappingLookup lookup) {
->>>>>>> a9afad0f
         if (enabled == false) {
             // not configured, so skip the validation
             return;

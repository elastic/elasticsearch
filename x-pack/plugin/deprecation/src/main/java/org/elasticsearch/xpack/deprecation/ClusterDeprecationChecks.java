/*
 * Copyright Elasticsearch B.V. and/or licensed to Elasticsearch B.V. under one
 * or more contributor license agreements. Licensed under the Elastic License
 * 2.0; you may not use this file except in compliance with the Elastic License
 * 2.0.
 */

package org.elasticsearch.xpack.deprecation;

import org.apache.logging.log4j.LogManager;
import org.apache.logging.log4j.Logger;
import org.elasticsearch.cluster.ClusterState;
import org.elasticsearch.cluster.metadata.ComponentTemplate;
import org.elasticsearch.cluster.metadata.IndexTemplateMetadata;
import org.elasticsearch.cluster.metadata.MappingMetadata;
import org.elasticsearch.common.Strings;
import org.elasticsearch.common.collect.ImmutableOpenMap;
import org.elasticsearch.common.compress.CompressedXContent;
import org.elasticsearch.common.xcontent.XContentHelper;
import org.elasticsearch.common.xcontent.XContentType;
import org.elasticsearch.core.TimeValue;
import org.elasticsearch.core.Tuple;
import org.elasticsearch.index.IndexSettings;
import org.elasticsearch.index.mapper.FieldNamesFieldMapper;
import org.elasticsearch.index.mapper.LegacyGeoShapeFieldMapper;
import org.elasticsearch.ingest.IngestService;
import org.elasticsearch.ingest.PipelineConfiguration;

import java.util.ArrayList;
import java.util.Collections;
import java.util.HashSet;
import java.util.List;
import java.util.Map;
import java.util.Objects;
import java.util.Set;
import java.util.concurrent.atomic.AtomicInteger;
import java.util.stream.Collectors;
import java.util.stream.StreamSupport;

import static org.elasticsearch.cluster.routing.allocation.DiskThresholdSettings.CLUSTER_ROUTING_ALLOCATION_INCLUDE_RELOCATIONS_SETTING;
import static org.elasticsearch.search.SearchModule.INDICES_MAX_CLAUSE_COUNT_SETTING;
import static org.elasticsearch.xpack.core.ilm.LifecycleSettings.LIFECYCLE_POLL_INTERVAL_SETTING;
import static org.elasticsearch.xpack.deprecation.NodeDeprecationChecks.checkRemovedSetting;

public class ClusterDeprecationChecks {
    private static final Logger logger = LogManager.getLogger(ClusterDeprecationChecks.class);

    @SuppressWarnings("unchecked")
    static DeprecationIssue checkUserAgentPipelines(ClusterState state) {
        List<PipelineConfiguration> pipelines = IngestService.getPipelines(state);

        List<String> pipelinesWithDeprecatedEcsConfig = pipelines.stream()
            .filter(Objects::nonNull)
            .filter(pipeline -> {
                Map<String, Object> pipelineConfig = pipeline.getConfigAsMap();

                List<Map<String, Map<String, Object>>> processors =
                    (List<Map<String, Map<String, Object>>>) pipelineConfig.get("processors");
                return processors.stream()
                    .filter(Objects::nonNull)
                    .filter(processor -> processor.containsKey("user_agent"))
                    .map(processor -> processor.get("user_agent"))
                    .anyMatch(processorConfig -> processorConfig.containsKey("ecs"));
            })
            .map(PipelineConfiguration::getId)
            .sorted() // Make the warning consistent for testing purposes
            .collect(Collectors.toList());
        if (pipelinesWithDeprecatedEcsConfig.isEmpty() == false) {
            return new DeprecationIssue(DeprecationIssue.Level.WARNING,
                "User-Agent ingest plugin will always use ECS-formatted output",
                "https://www.elastic.co/guide/en/elasticsearch/reference/master/breaking-changes-8.0.html" +
                    "#ingest-user-agent-ecs-always",
                "Ingest pipelines " + pipelinesWithDeprecatedEcsConfig +
                    " uses the [ecs] option which needs to be removed to work in 8.0", false, null);
        }
        return null;
    }

    static DeprecationIssue checkTemplatesWithTooManyFields(ClusterState state) {
        Integer maxClauseCount = INDICES_MAX_CLAUSE_COUNT_SETTING.get(state.getMetadata().settings());
        List<String> templatesOverLimit = new ArrayList<>();
        state.getMetadata().getTemplates().forEach((templateCursor) -> {
            AtomicInteger maxFields = new AtomicInteger(0);
            String templateName = templateCursor.key;
            boolean defaultFieldSet = templateCursor.value.settings().get(IndexSettings.DEFAULT_FIELD_SETTING.getKey()) != null;
            templateCursor.value.getMappings().forEach((mappingCursor) -> {
                MappingMetadata mappingMetadata = new MappingMetadata(mappingCursor.value);
                if (mappingMetadata != null && defaultFieldSet == false) {
                    maxFields.set(IndexDeprecationChecks.countFieldsRecursively(mappingMetadata.type(), mappingMetadata.sourceAsMap()));
                }
                if (maxFields.get() > maxClauseCount) {
                    templatesOverLimit.add(templateName);
                }
            });
        });

        if (templatesOverLimit.isEmpty() == false) {
            return new DeprecationIssue(DeprecationIssue.Level.WARNING,
                "Fields in index template exceed automatic field expansion limit",
                "https://www.elastic.co/guide/en/elasticsearch/reference/7.0/breaking-changes-7.0.html" +
                    "#_limiting_the_number_of_auto_expanded_fields",
                "Index templates " + templatesOverLimit + " have a number of fields which exceeds the automatic field expansion " +
                    "limit of [" + maxClauseCount + "] and does not have [" + IndexSettings.DEFAULT_FIELD_SETTING.getKey() + "] set, " +
                    "which may cause queries which use automatic field expansion, such as query_string, simple_query_string, and " +
                    "multi_match to fail if fields are not explicitly specified in the query.", false, null);
        }
        return null;
    }

    /**
     * Check templates that use `_field_names` explicitly, which was deprecated in https://github.com/elastic/elasticsearch/pull/42854
     * and will throw an error on new indices in 8.0
     */
    @SuppressWarnings("unchecked")
    static DeprecationIssue checkTemplatesWithFieldNamesDisabled(ClusterState state) {
        Set<String> templatesContainingFieldNames = new HashSet<>();
        state.getMetadata().getTemplates().forEach((templateCursor) -> {
            String templateName = templateCursor.key;
            templateCursor.value.getMappings().forEach((mappingCursor) -> {
                String type = mappingCursor.key;
                // there should be the type name at this level, but there was a bug where mappings could be stored without a type (#45120)
                // to make sure, we try to detect this like we try to do in MappingMetadata#sourceAsMap()
                Map<String, Object> mapping = XContentHelper.convertToMap(mappingCursor.value.compressedReference(), true).v2();
                if (mapping.size() == 1 && mapping.containsKey(type)) {
                    // the type name is the root value, reduce it
                    mapping = (Map<String, Object>) mapping.get(type);
                }
                if (mapContainsFieldNamesDisabled(mapping)) {
                    templatesContainingFieldNames.add(templateName);
                }
            });
        });

        if (templatesContainingFieldNames.isEmpty() == false) {
            return new DeprecationIssue(DeprecationIssue.Level.WARNING, "Index templates contain _field_names settings.",
                    "https://www.elastic.co/guide/en/elasticsearch/reference/master/breaking-changes-8.0.html#fieldnames-enabling",
                    "Index templates " + templatesContainingFieldNames + " use the deprecated `enable` setting for the `"
                            + FieldNamesFieldMapper.NAME + "` field. Using this setting in new index mappings will throw an error "
                                    + "in the next major version and needs to be removed from existing mappings and templates.",
                false, null);
        }
        return null;
    }

    /**
     * check for "_field_names" entries in the map that contain another property "enabled" in the sub-map
     */
    static boolean mapContainsFieldNamesDisabled(Map<?, ?> map) {
        Object fieldNamesMapping = map.get(FieldNamesFieldMapper.NAME);
        if (fieldNamesMapping != null) {
            if (((Map<?, ?>) fieldNamesMapping).keySet().contains("enabled")) {
                return true;
            }
        }
        return false;
    }

    static DeprecationIssue checkPollIntervalTooLow(ClusterState state) {
        String pollIntervalString = state.metadata().settings().get(LIFECYCLE_POLL_INTERVAL_SETTING.getKey());
        if (Strings.isNullOrEmpty(pollIntervalString)) {
            return null;
        }

        TimeValue pollInterval;
        try {
            pollInterval = TimeValue.parseTimeValue(pollIntervalString, LIFECYCLE_POLL_INTERVAL_SETTING.getKey());
        } catch (IllegalArgumentException e) {
            logger.error("Failed to parse [{}] value: [{}]", LIFECYCLE_POLL_INTERVAL_SETTING.getKey(), pollIntervalString);
            return null;
        }

        if (pollInterval.compareTo(TimeValue.timeValueSeconds(1)) < 0) {
            return new DeprecationIssue(DeprecationIssue.Level.CRITICAL,
                "Index Lifecycle Management poll interval is set too low",
                "https://www.elastic.co/guide/en/elasticsearch/reference/master/breaking-changes-8.0.html" +
                    "#ilm-poll-interval-limit",
                "The Index Lifecycle Management poll interval setting [" + LIFECYCLE_POLL_INTERVAL_SETTING.getKey() + "] is " +
                    "currently set to [" + pollIntervalString + "], but must be 1s or greater", false, null);
        }
        return null;
    }

    static DeprecationIssue checkTemplatesWithMultipleTypes(ClusterState state) {
        Set<String> templatesWithMultipleTypes = new HashSet<>();
        state.getMetadata().getTemplates().forEach((templateCursor) -> {
            String templateName = templateCursor.key;
            ImmutableOpenMap<String, CompressedXContent> mappings = templateCursor.value.mappings();
            if (mappings != null && mappings.size() > 1) {
                templatesWithMultipleTypes.add(templateName);
            }
        });
        if (templatesWithMultipleTypes.isEmpty()) {
            return null;
        }
        return new DeprecationIssue(DeprecationIssue.Level.CRITICAL,
            "Some index templates contain multiple mapping types",
            "https://www.elastic.co/guide/en/elasticsearch/reference/master/removal-of-types.html",
            "Index templates " + templatesWithMultipleTypes
            + " define multiple types and so will cause errors when used in index creation",
            false,
            null);
    }

    static DeprecationIssue checkClusterRoutingAllocationIncludeRelocationsSetting(final ClusterState clusterState) {
        return checkRemovedSetting(clusterState.metadata().settings(),
            CLUSTER_ROUTING_ALLOCATION_INCLUDE_RELOCATIONS_SETTING,
            "https://www.elastic.co/guide/en/elasticsearch/reference/master/migrating-8.0.html#breaking_80_allocation_changes",
            DeprecationIssue.Level.WARNING
        );
    }

    @SuppressWarnings("unchecked")
    private static String getDetailsMessageForGeoShapeComponentTemplates(Map<String, ComponentTemplate> componentTemplates) {
        String detailsForComponentTemplates =
            componentTemplates.entrySet().stream().map((templateCursor) -> {
                String templateName = templateCursor.getKey();
                ComponentTemplate componentTemplate = templateCursor.getValue();
                CompressedXContent mappings = componentTemplate.template().mappings();
                if (mappings != null) {
                    Tuple<XContentType, Map<String, Object>> tuple = XContentHelper.convertToMap(mappings.uncompressed(), true,
                        XContentType.JSON);
                    Map<String, Object> mappingAsMap = tuple.v2();
                    List<String> messages = mappingAsMap == null ? Collections.emptyList() :
                        IndexDeprecationChecks.findInPropertiesRecursively(LegacyGeoShapeFieldMapper.CONTENT_TYPE,
                            mappingAsMap,
                            IndexDeprecationChecks::isGeoShapeFieldWithDeprecatedParam,
                            IndexDeprecationChecks::formatDeprecatedGeoShapeParamMessage);
                    if (messages.isEmpty() == false) {
                        String messageForMapping =
                            "mappings in component template " + templateName + " contains deprecated geo_shape properties. " +
                                messages.stream().collect(Collectors.joining("; "));
                        return messageForMapping;
                    }
                }
                return null;
            }).filter(messageForTemplate -> Strings.isEmpty(messageForTemplate) == false).collect(Collectors.joining("; "));
        return detailsForComponentTemplates;
    }

    @SuppressWarnings("unchecked")
    private static String getDetailsMessageForGeoShapeIndexTemplates(ImmutableOpenMap<String, IndexTemplateMetadata> indexTemplates) {
        String detailsForIndexTemplates =
            StreamSupport.stream(indexTemplates.spliterator(), false).map((templateCursor) -> {
                String templateName = templateCursor.key;
                IndexTemplateMetadata indexTemplateMetadata = templateCursor.value;
                String messageForTemplate =
                    StreamSupport.stream(indexTemplateMetadata.getMappings().spliterator(), false).map((mappingCursor) -> {
                        CompressedXContent mapping = mappingCursor.value;
                        Tuple<XContentType, Map<String, Object>> tuple = XContentHelper.convertToMap(mapping.uncompressed(), true,
                            XContentType.JSON);
                        Map<String, Object> mappingAsMap = (Map<String, Object>) tuple.v2().get("_doc");
                        List<String> messages = mappingAsMap == null ? Collections.emptyList() :
                            IndexDeprecationChecks.findInPropertiesRecursively(LegacyGeoShapeFieldMapper.CONTENT_TYPE,
                                mappingAsMap,
                                IndexDeprecationChecks::isGeoShapeFieldWithDeprecatedParam,
                                IndexDeprecationChecks::formatDeprecatedGeoShapeParamMessage);
                        return messages;
                    }).filter(messages -> messages.isEmpty() == false).map(messages -> {
                        String messageForMapping =
                            "mappings in index template " + templateName + " contains deprecated geo_shape properties. " +
                                messages.stream().collect(Collectors.joining("; "));
                        return messageForMapping;
                    }).collect(Collectors.joining("; "));
                return messageForTemplate;
            }).filter(messageForTemplate -> Strings.isEmpty(messageForTemplate) == false).collect(Collectors.joining("; "));
        return detailsForIndexTemplates;
    }

    @SuppressWarnings("unchecked")
    static DeprecationIssue checkGeoShapeTemplates(final ClusterState clusterState) {
        String detailsForComponentTemplates =
<<<<<<< HEAD
            getDetailsMessageForComponentTemplates(clusterState.getMetadata().componentTemplates());
        String detailsForIndexTemplates = getDetailsMessageForIndexTemplates(clusterState.getMetadata().getTemplates());
=======
            getDetailsMessageForGeoShapeComponentTemplates(clusterState.getMetadata().componentTemplates());
        String detailsForIndexTemplates = getDetailsMessageForGeoShapeIndexTemplates(clusterState.getMetadata().getTemplates());
>>>>>>> 53a70eaa
        boolean deprecationInComponentTemplates = Strings.isEmpty(detailsForComponentTemplates) == false;
        boolean deprecationInIndexTemplates = Strings.isEmpty(detailsForIndexTemplates) == false;
        String url = "https://www.elastic.co/guide/en/elasticsearch/reference/master/migrating-8.0.html#breaking_80_mappings_changes";
        if (deprecationInComponentTemplates && deprecationInIndexTemplates) {
            String message = "component templates and index templates contain deprecated geo_shape properties that must be removed";
            String details = detailsForComponentTemplates + "; " + detailsForIndexTemplates;
            return new DeprecationIssue(DeprecationIssue.Level.CRITICAL, message, url, details, false,
                null);
        } if (deprecationInComponentTemplates == false && deprecationInIndexTemplates) {
            String message = "index templates contain deprecated geo_shape properties that must be removed";
            return new DeprecationIssue(DeprecationIssue.Level.CRITICAL, message, url, detailsForIndexTemplates, false,
                null);
        } else if (deprecationInIndexTemplates == false && deprecationInComponentTemplates) {
            String message = "component templates contain deprecated geo_shape properties that must be removed";
            return new DeprecationIssue(DeprecationIssue.Level.CRITICAL, message, url, detailsForComponentTemplates, false,
                null);
        } else {
            return null;
        }
    }

    protected static boolean isSparseVector(Map<?, ?> property) {
        return "sparse_vector".equals(property.get("type"));
    }

    protected static String formatDeprecatedSparseVectorMessage(String type, Map.Entry<?, ?> entry) {
        return entry.getKey().toString();
    }

    @SuppressWarnings("unchecked")
    private static String getDetailsMessageForSparseVectorComponentTemplates(Map<String, ComponentTemplate> componentTemplates) {
        String detailsForComponentTemplates =
            componentTemplates.entrySet().stream().map((templateCursor) -> {
                String templateName = templateCursor.getKey();
                ComponentTemplate componentTemplate = templateCursor.getValue();
                CompressedXContent mappings = componentTemplate.template().mappings();
                if (mappings != null) {
                    Tuple<XContentType, Map<String, Object>> tuple = XContentHelper.convertToMap(mappings.uncompressed(), true,
                        XContentType.JSON);
                    Map<String, Object> mappingAsMap = tuple.v2();
                    List<String> messages = mappingAsMap == null ? Collections.emptyList() :
                        IndexDeprecationChecks.findInPropertiesRecursively(LegacyGeoShapeFieldMapper.CONTENT_TYPE,
                            mappingAsMap,
                            ClusterDeprecationChecks::isSparseVector,
                            ClusterDeprecationChecks::formatDeprecatedSparseVectorMessage);
                    if (messages.isEmpty() == false) {
                        String messageForMapping =
                            "mappings in component template [" + templateName + "] contains deprecated sparse_vector fields: " +
                                messages.stream().collect(Collectors.joining(", "));
                        return messageForMapping;
                    }
                }
                return null;
            }).filter(messageForTemplate -> Strings.isEmpty(messageForTemplate) == false).collect(Collectors.joining("; "));
        return detailsForComponentTemplates;
    }

    @SuppressWarnings("unchecked")
    private static String getDetailsMessageForSparseVectorIndexTemplates(ImmutableOpenMap<String, IndexTemplateMetadata> indexTemplates) {
        String detailsForIndexTemplates =
            StreamSupport.stream(indexTemplates.spliterator(), false).map((templateCursor) -> {
                String templateName = templateCursor.key;
                IndexTemplateMetadata indexTemplateMetadata = templateCursor.value;
                String messageForTemplate =
                    StreamSupport.stream(indexTemplateMetadata.getMappings().spliterator(), false).map((mappingCursor) -> {
                        CompressedXContent mapping = mappingCursor.value;
                        Tuple<XContentType, Map<String, Object>> tuple = XContentHelper.convertToMap(mapping.uncompressed(), true,
                            XContentType.JSON);
                        Map<String, Object> mappingAsMap = (Map<String, Object>) tuple.v2().get("_doc");
                        List<String> messages = mappingAsMap == null ? Collections.emptyList() :
                            IndexDeprecationChecks.findInPropertiesRecursively(LegacyGeoShapeFieldMapper.CONTENT_TYPE,
                                mappingAsMap,
                                ClusterDeprecationChecks::isSparseVector,
                                ClusterDeprecationChecks::formatDeprecatedSparseVectorMessage);
                        return messages;
                    }).filter(messages -> messages.isEmpty() == false).map(messages -> {
                        String messageForMapping =
                            "mappings in index template " + templateName + " contains deprecated sparse_vector fields: " +
                                messages.stream().collect(Collectors.joining(", "));
                        return messageForMapping;
                    }).collect(Collectors.joining("; "));
                return messageForTemplate;
            }).filter(messageForTemplate -> Strings.isEmpty(messageForTemplate) == false).collect(Collectors.joining("; "));
        return detailsForIndexTemplates;
    }

    @SuppressWarnings("unchecked")
    static DeprecationIssue checkSparseVectorTemplates(final ClusterState clusterState) {
        String detailsForComponentTemplates =
            getDetailsMessageForSparseVectorComponentTemplates(clusterState.getMetadata().componentTemplates());
        String detailsForIndexTemplates = getDetailsMessageForSparseVectorIndexTemplates(clusterState.getMetadata().getTemplates());
        boolean deprecationInComponentTemplates = Strings.isEmpty(detailsForComponentTemplates) == false;
        boolean deprecationInIndexTemplates = Strings.isEmpty(detailsForIndexTemplates) == false;
        String url = "https://www.elastic.co/guide/en/elasticsearch/reference/master/migrating-8.0.html#breaking_80_search_changes";
        if (deprecationInComponentTemplates && deprecationInIndexTemplates) {
            String message = "component templates and index templates contain deprecated sparse_vector fields that must be removed";
            String details = detailsForComponentTemplates + "; " + detailsForIndexTemplates;
            return new DeprecationIssue(DeprecationIssue.Level.CRITICAL, message, url, details, false,
                null);
        } if (deprecationInComponentTemplates == false && deprecationInIndexTemplates) {
            String message = "index templates contain deprecated sparse_vector fields that must be removed";
            return new DeprecationIssue(DeprecationIssue.Level.CRITICAL, message, url, detailsForIndexTemplates, false,
                null);
        } else if (deprecationInIndexTemplates == false && deprecationInComponentTemplates) {
            String message = "component templates contain deprecated sparse_vector fields that must be removed";
            return new DeprecationIssue(DeprecationIssue.Level.CRITICAL, message, url, detailsForComponentTemplates, false,
                null);
        } else {
            return null;
        }
    }
}<|MERGE_RESOLUTION|>--- conflicted
+++ resolved
@@ -269,13 +269,8 @@
     @SuppressWarnings("unchecked")
     static DeprecationIssue checkGeoShapeTemplates(final ClusterState clusterState) {
         String detailsForComponentTemplates =
-<<<<<<< HEAD
-            getDetailsMessageForComponentTemplates(clusterState.getMetadata().componentTemplates());
-        String detailsForIndexTemplates = getDetailsMessageForIndexTemplates(clusterState.getMetadata().getTemplates());
-=======
             getDetailsMessageForGeoShapeComponentTemplates(clusterState.getMetadata().componentTemplates());
         String detailsForIndexTemplates = getDetailsMessageForGeoShapeIndexTemplates(clusterState.getMetadata().getTemplates());
->>>>>>> 53a70eaa
         boolean deprecationInComponentTemplates = Strings.isEmpty(detailsForComponentTemplates) == false;
         boolean deprecationInIndexTemplates = Strings.isEmpty(detailsForIndexTemplates) == false;
         String url = "https://www.elastic.co/guide/en/elasticsearch/reference/master/migrating-8.0.html#breaking_80_mappings_changes";

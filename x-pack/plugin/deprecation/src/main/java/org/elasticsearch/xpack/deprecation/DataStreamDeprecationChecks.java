/*
 * Copyright Elasticsearch B.V. and/or licensed to Elasticsearch B.V. under one
 * or more contributor license agreements. Licensed under the Elastic License
 * 2.0; you may not use this file except in compliance with the Elastic License
 * 2.0.
 */

package org.elasticsearch.xpack.deprecation;

import org.elasticsearch.cluster.ClusterState;
import org.elasticsearch.cluster.metadata.DataStream;
import org.elasticsearch.index.Index;
import org.elasticsearch.xpack.core.deprecation.DeprecatedIndexPredicate;
import org.elasticsearch.xpack.core.deprecation.DeprecationIssue;

import java.util.List;
import java.util.Set;
import java.util.stream.Collectors;

import static java.util.Map.entry;
import static java.util.Map.ofEntries;

public class DataStreamDeprecationChecks {
    static DeprecationIssue oldIndicesCheck(DataStream dataStream, ClusterState clusterState) {
        List<Index> backingIndices = dataStream.getIndices();

<<<<<<< HEAD
        Set<String> indicesNeedingUpgrade = backingIndices.stream()
            .filter(DeprecatedIndexPredicate.getReindexRequiredPredicate(clusterState.metadata().getProject()))
            .map(Index::getName)
            .collect(Collectors.toUnmodifiableSet());
=======
        Set<String> indicesNeedingUpgrade = getReindexRequiredIndices(backingIndices, clusterState, false);
>>>>>>> bc67124a

        if (indicesNeedingUpgrade.isEmpty() == false) {
            return new DeprecationIssue(
                DeprecationIssue.Level.CRITICAL,
                "Old data stream with a compatibility version < 9.0",
                "https://www.elastic.co/guide/en/elasticsearch/reference/master/breaking-changes-9.0.html",
                "This data stream has backing indices that were created before Elasticsearch 9.0.0",
                false,
                ofEntries(
                    entry("reindex_required", true),
                    entry("total_backing_indices", backingIndices.size()),
                    entry("indices_requiring_upgrade_count", indicesNeedingUpgrade.size()),
                    entry("indices_requiring_upgrade", indicesNeedingUpgrade)
                )
            );
        }

        return null;
    }

    static DeprecationIssue ignoredOldIndicesCheck(DataStream dataStream, ClusterState clusterState) {
        List<Index> backingIndices = dataStream.getIndices();

        Set<String> ignoredIndices = getReindexRequiredIndices(backingIndices, clusterState, true);

        if (ignoredIndices.isEmpty() == false) {
            return new DeprecationIssue(
                DeprecationIssue.Level.WARNING,
                "Old data stream with a compatibility version < 9.0 Have Been Ignored",
                "https://www.elastic.co/guide/en/elasticsearch/reference/master/breaking-changes-9.0.html",
                "This data stream has read only backing indices that were created before Elasticsearch 9.0.0 and have been marked as "
                    + "OK to remain read-only after upgrade",
                false,
                ofEntries(
                    entry("reindex_required", true),
                    entry("total_backing_indices", backingIndices.size()),
                    entry("ignored_indices_requiring_upgrade_count", ignoredIndices.size()),
                    entry("ignored_indices_requiring_upgrade", ignoredIndices)
                )
            );
        }

        return null;
    }

    private static Set<String> getReindexRequiredIndices(
        List<Index> backingIndices,
        ClusterState clusterState,
        boolean filterToBlockedStatus
    ) {
        return backingIndices.stream()
            .filter(DeprecatedIndexPredicate.getReindexRequiredPredicate(clusterState.metadata(), filterToBlockedStatus))
            .map(Index::getName)
            .collect(Collectors.toUnmodifiableSet());
    }
}<|MERGE_RESOLUTION|>--- conflicted
+++ resolved
@@ -24,14 +24,7 @@
     static DeprecationIssue oldIndicesCheck(DataStream dataStream, ClusterState clusterState) {
         List<Index> backingIndices = dataStream.getIndices();
 
-<<<<<<< HEAD
-        Set<String> indicesNeedingUpgrade = backingIndices.stream()
-            .filter(DeprecatedIndexPredicate.getReindexRequiredPredicate(clusterState.metadata().getProject()))
-            .map(Index::getName)
-            .collect(Collectors.toUnmodifiableSet());
-=======
         Set<String> indicesNeedingUpgrade = getReindexRequiredIndices(backingIndices, clusterState, false);
->>>>>>> bc67124a
 
         if (indicesNeedingUpgrade.isEmpty() == false) {
             return new DeprecationIssue(
@@ -83,7 +76,7 @@
         boolean filterToBlockedStatus
     ) {
         return backingIndices.stream()
-            .filter(DeprecatedIndexPredicate.getReindexRequiredPredicate(clusterState.metadata(), filterToBlockedStatus))
+            .filter(DeprecatedIndexPredicate.getReindexRequiredPredicate(clusterState.metadata().getProject(), filterToBlockedStatus))
             .map(Index::getName)
             .collect(Collectors.toUnmodifiableSet());
     }

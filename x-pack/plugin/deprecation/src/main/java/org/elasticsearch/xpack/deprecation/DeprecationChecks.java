--- conflicted
+++ resolved
@@ -98,9 +98,7 @@
                     NodeDeprecationChecks::checkImplicitlyDisabledSecurityOnBasicAndTrial,
                     NodeDeprecationChecks::checkSearchRemoteSettings,
                     NodeDeprecationChecks::checkMonitoringExporterPassword,
-<<<<<<< HEAD
                     NodeDeprecationChecks::checkFrozenCacheLeniency,
-=======
                     NodeDeprecationChecks::checkSslServerEnabled,
                     NodeDeprecationChecks::checkSslCertConfiguration,
                     NodeDeprecationChecks::checkClusterRoutingAllocationIncludeRelocationsSetting,
@@ -119,7 +117,6 @@
                     NodeDeprecationChecks::checkAcceptRolesCacheMaxSizeSetting,
                     NodeDeprecationChecks::checkRolesCacheTTLSizeSetting,
                     NodeDeprecationChecks::checkMaxLocalStorageNodesSetting,
->>>>>>> 4039c35e
                     NodeDeprecationChecks::checkClusterRoutingAllocationIncludeRelocationsSetting
                 )
             ).collect(Collectors.toList());

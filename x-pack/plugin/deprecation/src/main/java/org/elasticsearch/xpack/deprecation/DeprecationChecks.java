/*
 * Copyright Elasticsearch B.V. and/or licensed to Elasticsearch B.V. under one
 * or more contributor license agreements. Licensed under the Elastic License
 * 2.0; you may not use this file except in compliance with the Elastic License
 * 2.0.
 */
package org.elasticsearch.xpack.deprecation;

import org.elasticsearch.action.admin.cluster.node.info.PluginsAndModules;
import org.elasticsearch.cluster.ClusterState;
import org.elasticsearch.cluster.metadata.IndexMetadata;
import org.elasticsearch.cluster.node.DiscoveryNode;
import org.elasticsearch.common.settings.Settings;
import org.elasticsearch.license.XPackLicenseState;
import org.elasticsearch.transport.TransportService;
import org.elasticsearch.xpack.core.XPackSettings;

import java.util.Arrays;
import java.util.Collections;
import java.util.List;
import java.util.Objects;
import java.util.function.Function;
import java.util.stream.Collectors;
import java.util.stream.Stream;

/**
 * Class containing all the cluster, node, and index deprecation checks that will be served
 * by the {@link DeprecationInfoAction}.
 */
public class DeprecationChecks {

    private DeprecationChecks() {
    }

    static List<Function<ClusterState, DeprecationIssue>> CLUSTER_SETTINGS_CHECKS =
        Collections.unmodifiableList(Arrays.asList(
            ClusterDeprecationChecks::checkUserAgentPipelines,
            ClusterDeprecationChecks::checkTemplatesWithTooManyFields,
            ClusterDeprecationChecks::checkPollIntervalTooLow,
            ClusterDeprecationChecks::checkTemplatesWithFieldNamesDisabled,
            ClusterDeprecationChecks::checkTemplatesWithMultipleTypes,
            ClusterDeprecationChecks::checkClusterRoutingAllocationIncludeRelocationsSetting,
            ClusterDeprecationChecks::checkGeoShapeTemplates
        ));

    static final List<NodeDeprecationCheck<Settings, PluginsAndModules, ClusterState, XPackLicenseState, DeprecationIssue>>
        NODE_SETTINGS_CHECKS;

        static {
            final Stream<NodeDeprecationCheck<Settings, PluginsAndModules, ClusterState, XPackLicenseState, DeprecationIssue>>
                legacyRoleSettings =
                DiscoveryNode.getPossibleRoles().stream()
                .filter(r -> r.legacySetting() != null)
                .map(r -> (s, p, t, c) -> NodeDeprecationChecks.checkLegacyRoleSettings(r.legacySetting(), s, p));
            NODE_SETTINGS_CHECKS = Stream.concat(
                legacyRoleSettings,
                Stream.of(
                    NodeDeprecationChecks::javaVersionCheck,
                    NodeDeprecationChecks::checkPidfile,
                    NodeDeprecationChecks::checkProcessors,
                    NodeDeprecationChecks::checkMissingRealmOrders,
                    NodeDeprecationChecks::checkUniqueRealmOrders,
                    NodeDeprecationChecks::checkImplicitlyDisabledBasicRealms,
                    NodeDeprecationChecks::checkReservedPrefixedRealmNames,
                    (settings, pluginsAndModules, clusterState, licenseState) ->
                        NodeDeprecationChecks.checkThreadPoolListenerQueueSize(settings),
                    (settings, pluginsAndModules, clusterState, licenseState) ->
                        NodeDeprecationChecks.checkThreadPoolListenerSize(settings),
                    NodeDeprecationChecks::checkClusterRemoteConnectSetting,
                    NodeDeprecationChecks::checkNodeLocalStorageSetting,
                    NodeDeprecationChecks::checkGeneralScriptSizeSetting,
                    NodeDeprecationChecks::checkGeneralScriptExpireSetting,
                    NodeDeprecationChecks::checkGeneralScriptCompileSettings,
                    (settings, pluginsAndModules, clusterState, licenseState) ->
                        NodeDeprecationChecks.checkNodeBasicLicenseFeatureEnabledSetting(settings, XPackSettings.ENRICH_ENABLED_SETTING),
                    (settings, pluginsAndModules, clusterState, licenseState) ->
                        NodeDeprecationChecks.checkNodeBasicLicenseFeatureEnabledSetting(settings, XPackSettings.FLATTENED_ENABLED),
                    (settings, pluginsAndModules, clusterState, licenseState) ->
                        NodeDeprecationChecks.checkNodeBasicLicenseFeatureEnabledSetting(settings, XPackSettings.INDEX_LIFECYCLE_ENABLED),
                    (settings, pluginsAndModules, clusterState, licenseState) ->
                        NodeDeprecationChecks.checkNodeBasicLicenseFeatureEnabledSetting(settings, XPackSettings.MONITORING_ENABLED),
                    (settings, pluginsAndModules, clusterState, licenseState) ->
                        NodeDeprecationChecks.checkNodeBasicLicenseFeatureEnabledSetting(settings, XPackSettings.ROLLUP_ENABLED),
                    (settings, pluginsAndModules, clusterState, licenseState) ->
                        NodeDeprecationChecks.checkNodeBasicLicenseFeatureEnabledSetting(settings,
                            XPackSettings.SNAPSHOT_LIFECYCLE_ENABLED),
                    (settings, pluginsAndModules, clusterState, licenseState) ->
                        NodeDeprecationChecks.checkNodeBasicLicenseFeatureEnabledSetting(settings, XPackSettings.SQL_ENABLED),
                    (settings, pluginsAndModules, clusterState, licenseState) ->
                        NodeDeprecationChecks.checkNodeBasicLicenseFeatureEnabledSetting(settings, XPackSettings.TRANSFORM_ENABLED),
                    (settings, pluginsAndModules, clusterState, licenseState) ->
                        NodeDeprecationChecks.checkNodeBasicLicenseFeatureEnabledSetting(settings, XPackSettings.VECTORS_ENABLED),
                    NodeDeprecationChecks::checkMultipleDataPaths,
                    NodeDeprecationChecks::checkDataPathsList,
                    NodeDeprecationChecks::checkBootstrapSystemCallFilterSetting,
                    NodeDeprecationChecks::checkSharedDataPathSetting,
                    NodeDeprecationChecks::checkSingleDataNodeWatermarkSetting,
                    NodeDeprecationChecks::checkImplicitlyDisabledSecurityOnBasicAndTrial,
                    NodeDeprecationChecks::checkSearchRemoteSettings,
                    NodeDeprecationChecks::checkMonitoringExporterPassword,
<<<<<<< HEAD
                    NodeDeprecationChecks::checkFractionalByteValueSettings,
=======
                    NodeDeprecationChecks::checkFrozenCacheLeniency,
                    NodeDeprecationChecks::checkSslServerEnabled,
                    NodeDeprecationChecks::checkSslCertConfiguration,
                    NodeDeprecationChecks::checkClusterRoutingAllocationIncludeRelocationsSetting,
                    (settings, pluginsAndModules, clusterState, licenseState) ->
                        NodeDeprecationChecks.checkNoPermitHandshakeFromIncompatibleBuilds(settings, pluginsAndModules, clusterState,
                            licenseState, () -> System.getProperty(TransportService.PERMIT_HANDSHAKES_FROM_INCOMPATIBLE_BUILDS_KEY)),
>>>>>>> 783afbc1
                    NodeDeprecationChecks::checkTransportClientProfilesFilterSetting,
                    NodeDeprecationChecks::checkDelayClusterStateRecoverySettings,
                    NodeDeprecationChecks::checkFixedAutoQueueSizeThreadpool,
                    NodeDeprecationChecks::checkJoinTimeoutSetting,
                    NodeDeprecationChecks::checkClusterRoutingAllocationIncludeRelocationsSetting,
                    NodeDeprecationChecks::checkClusterRoutingRequireSetting,
                    NodeDeprecationChecks::checkClusterRoutingIncludeSetting,
                    NodeDeprecationChecks::checkClusterRoutingExcludeSetting,
                    NodeDeprecationChecks::checkAcceptDefaultPasswordSetting,
                    NodeDeprecationChecks::checkAcceptRolesCacheMaxSizeSetting,
                    NodeDeprecationChecks::checkRolesCacheTTLSizeSetting,
                    NodeDeprecationChecks::checkMaxLocalStorageNodesSetting,
                    NodeDeprecationChecks::checkClusterRoutingAllocationIncludeRelocationsSetting
                )
            ).collect(Collectors.toList());
        }

    static List<Function<IndexMetadata, DeprecationIssue>> INDEX_SETTINGS_CHECKS =
        Collections.unmodifiableList(Arrays.asList(
            IndexDeprecationChecks::oldIndicesCheck,
            IndexDeprecationChecks::tooManyFieldsCheck,
            IndexDeprecationChecks::chainedMultiFieldsCheck,
            IndexDeprecationChecks::deprecatedDateTimeFormat,
            IndexDeprecationChecks::translogRetentionSettingCheck,
            IndexDeprecationChecks::fieldNamesDisabledCheck,
            IndexDeprecationChecks::checkIndexDataPath,
            IndexDeprecationChecks::indexingSlowLogLevelSettingCheck,
            IndexDeprecationChecks::searchSlowLogLevelSettingCheck,
            IndexDeprecationChecks::storeTypeSettingCheck,
            IndexDeprecationChecks::checkIndexRoutingRequireSetting,
            IndexDeprecationChecks::checkIndexRoutingIncludeSetting,
            IndexDeprecationChecks::checkIndexRoutingExcludeSetting,
            IndexDeprecationChecks::checkGeoShapeMappings
        ));

    /**
     * helper utility function to reduce repeat of running a specific {@link List} of checks.
     *
     * @param checks The functional checks to execute using the mapper function
     * @param mapper The function that executes the lambda check with the appropriate arguments
     * @param <T> The signature of the check (TriFunction, BiFunction, Function, including the appropriate arguments)
     * @return The list of {@link DeprecationIssue} that were found in the cluster
     */
    static <T> List<DeprecationIssue> filterChecks(List<T> checks, Function<T, DeprecationIssue> mapper) {
        return checks.stream().map(mapper).filter(Objects::nonNull).collect(Collectors.toList());
    }

    @FunctionalInterface
    public interface NodeDeprecationCheck<A, B, C, D, R> {
        R apply(A first, B second, C third, D fourth);
    }
}<|MERGE_RESOLUTION|>--- conflicted
+++ resolved
@@ -98,9 +98,7 @@
                     NodeDeprecationChecks::checkImplicitlyDisabledSecurityOnBasicAndTrial,
                     NodeDeprecationChecks::checkSearchRemoteSettings,
                     NodeDeprecationChecks::checkMonitoringExporterPassword,
-<<<<<<< HEAD
                     NodeDeprecationChecks::checkFractionalByteValueSettings,
-=======
                     NodeDeprecationChecks::checkFrozenCacheLeniency,
                     NodeDeprecationChecks::checkSslServerEnabled,
                     NodeDeprecationChecks::checkSslCertConfiguration,
@@ -108,7 +106,6 @@
                     (settings, pluginsAndModules, clusterState, licenseState) ->
                         NodeDeprecationChecks.checkNoPermitHandshakeFromIncompatibleBuilds(settings, pluginsAndModules, clusterState,
                             licenseState, () -> System.getProperty(TransportService.PERMIT_HANDSHAKES_FROM_INCOMPATIBLE_BUILDS_KEY)),
->>>>>>> 783afbc1
                     NodeDeprecationChecks::checkTransportClientProfilesFilterSetting,
                     NodeDeprecationChecks::checkDelayClusterStateRecoverySettings,
                     NodeDeprecationChecks::checkFixedAutoQueueSizeThreadpool,

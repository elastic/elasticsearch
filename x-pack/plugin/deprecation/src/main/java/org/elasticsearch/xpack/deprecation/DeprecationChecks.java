/*
 * Copyright Elasticsearch B.V. and/or licensed to Elasticsearch B.V. under one
 * or more contributor license agreements. Licensed under the Elastic License
 * 2.0; you may not use this file except in compliance with the Elastic License
 * 2.0.
 */
package org.elasticsearch.xpack.deprecation;

import org.elasticsearch.action.admin.cluster.node.info.PluginsAndModules;
import org.elasticsearch.cluster.ClusterState;
import org.elasticsearch.cluster.metadata.IndexMetadata;
import org.elasticsearch.cluster.node.DiscoveryNode;
import org.elasticsearch.common.settings.Settings;
import org.elasticsearch.license.XPackLicenseState;
import org.elasticsearch.xpack.core.XPackSettings;

import java.util.Arrays;
import java.util.Collections;
import java.util.List;
import java.util.Objects;
import java.util.function.Function;
import java.util.stream.Collectors;
import java.util.stream.Stream;

/**
 * Class containing all the cluster, node, and index deprecation checks that will be served
 * by the {@link DeprecationInfoAction}.
 */
public class DeprecationChecks {

    private DeprecationChecks() {
    }

    static List<Function<ClusterState, DeprecationIssue>> CLUSTER_SETTINGS_CHECKS =
        Collections.unmodifiableList(Arrays.asList(
            ClusterDeprecationChecks::checkUserAgentPipelines,
            ClusterDeprecationChecks::checkTemplatesWithTooManyFields,
            ClusterDeprecationChecks::checkPollIntervalTooLow,
            ClusterDeprecationChecks::checkTemplatesWithFieldNamesDisabled,
            ClusterDeprecationChecks::checkTemplatesWithMultipleTypes,
            ClusterDeprecationChecks::checkClusterRoutingAllocationIncludeRelocationsSetting,
            ClusterDeprecationChecks::checkGeoShapeTemplates
        ));

    static final List<NodeDeprecationCheck<Settings, PluginsAndModules, ClusterState, XPackLicenseState, DeprecationIssue>>
        NODE_SETTINGS_CHECKS;

        static {
            final Stream<NodeDeprecationCheck<Settings, PluginsAndModules, ClusterState, XPackLicenseState, DeprecationIssue>>
                legacyRoleSettings =
                DiscoveryNode.getPossibleRoles().stream()
                .filter(r -> r.legacySetting() != null)
                .map(r -> (s, p, t, c) -> NodeDeprecationChecks.checkLegacyRoleSettings(r.legacySetting(), s, p));
            NODE_SETTINGS_CHECKS = Stream.concat(
                legacyRoleSettings,
                Stream.of(
                    NodeDeprecationChecks::javaVersionCheck,
                    NodeDeprecationChecks::checkPidfile,
                    NodeDeprecationChecks::checkProcessors,
                    NodeDeprecationChecks::checkMissingRealmOrders,
                    NodeDeprecationChecks::checkUniqueRealmOrders,
                    NodeDeprecationChecks::checkImplicitlyDisabledBasicRealms,
                    NodeDeprecationChecks::checkReservedPrefixedRealmNames,
                    (settings, pluginsAndModules, clusterState, licenseState) ->
                        NodeDeprecationChecks.checkThreadPoolListenerQueueSize(settings),
                    (settings, pluginsAndModules, clusterState, licenseState) ->
                        NodeDeprecationChecks.checkThreadPoolListenerSize(settings),
                    NodeDeprecationChecks::checkClusterRemoteConnectSetting,
                    NodeDeprecationChecks::checkNodeLocalStorageSetting,
                    NodeDeprecationChecks::checkGeneralScriptSizeSetting,
                    NodeDeprecationChecks::checkGeneralScriptExpireSetting,
                    NodeDeprecationChecks::checkGeneralScriptCompileSettings,
                    (settings, pluginsAndModules, clusterState, licenseState) ->
                        NodeDeprecationChecks.checkNodeBasicLicenseFeatureEnabledSetting(settings, XPackSettings.ENRICH_ENABLED_SETTING),
                    (settings, pluginsAndModules, clusterState, licenseState) ->
                        NodeDeprecationChecks.checkNodeBasicLicenseFeatureEnabledSetting(settings, XPackSettings.FLATTENED_ENABLED),
                    (settings, pluginsAndModules, clusterState, licenseState) ->
                        NodeDeprecationChecks.checkNodeBasicLicenseFeatureEnabledSetting(settings, XPackSettings.INDEX_LIFECYCLE_ENABLED),
                    (settings, pluginsAndModules, clusterState, licenseState) ->
                        NodeDeprecationChecks.checkNodeBasicLicenseFeatureEnabledSetting(settings, XPackSettings.MONITORING_ENABLED),
                    (settings, pluginsAndModules, clusterState, licenseState) ->
                        NodeDeprecationChecks.checkNodeBasicLicenseFeatureEnabledSetting(settings, XPackSettings.ROLLUP_ENABLED),
                    (settings, pluginsAndModules, clusterState, licenseState) ->
                        NodeDeprecationChecks.checkNodeBasicLicenseFeatureEnabledSetting(settings,
                            XPackSettings.SNAPSHOT_LIFECYCLE_ENABLED),
                    (settings, pluginsAndModules, clusterState, licenseState) ->
                        NodeDeprecationChecks.checkNodeBasicLicenseFeatureEnabledSetting(settings, XPackSettings.SQL_ENABLED),
                    (settings, pluginsAndModules, clusterState, licenseState) ->
                        NodeDeprecationChecks.checkNodeBasicLicenseFeatureEnabledSetting(settings, XPackSettings.TRANSFORM_ENABLED),
                    (settings, pluginsAndModules, clusterState, licenseState) ->
                        NodeDeprecationChecks.checkNodeBasicLicenseFeatureEnabledSetting(settings, XPackSettings.VECTORS_ENABLED),
                    NodeDeprecationChecks::checkMultipleDataPaths,
                    NodeDeprecationChecks::checkDataPathsList,
                    NodeDeprecationChecks::checkBootstrapSystemCallFilterSetting,
                    NodeDeprecationChecks::checkSharedDataPathSetting,
                    NodeDeprecationChecks::checkSingleDataNodeWatermarkSetting,
                    NodeDeprecationChecks::checkImplicitlyDisabledSecurityOnBasicAndTrial,
                    NodeDeprecationChecks::checkSearchRemoteSettings,
                    NodeDeprecationChecks::checkMonitoringExporterPassword,
<<<<<<< HEAD
                    NodeDeprecationChecks::checkClusterRoutingAllocationIncludeRelocationsSetting,
                    NodeDeprecationChecks::checkNoPermitHandshakeFromIncompatibleBuilds
=======
                    NodeDeprecationChecks::checkAcceptDefaultPasswordSetting,
                    NodeDeprecationChecks::checkAcceptRolesCacheMaxSizeSetting,
                    NodeDeprecationChecks::checkRolesCacheTTLSizeSetting,
                    NodeDeprecationChecks::checkClusterRoutingAllocationIncludeRelocationsSetting
>>>>>>> fc1749b1
                )
            ).collect(Collectors.toList());
        }

    static List<Function<IndexMetadata, DeprecationIssue>> INDEX_SETTINGS_CHECKS =
        Collections.unmodifiableList(Arrays.asList(
            IndexDeprecationChecks::oldIndicesCheck,
            IndexDeprecationChecks::tooManyFieldsCheck,
            IndexDeprecationChecks::chainedMultiFieldsCheck,
            IndexDeprecationChecks::deprecatedDateTimeFormat,
            IndexDeprecationChecks::translogRetentionSettingCheck,
            IndexDeprecationChecks::fieldNamesDisabledCheck,
            IndexDeprecationChecks::checkIndexDataPath,
            IndexDeprecationChecks::indexingSlowLogLevelSettingCheck,
            IndexDeprecationChecks::searchSlowLogLevelSettingCheck,
            IndexDeprecationChecks::storeTypeSettingCheck,
            IndexDeprecationChecks::checkGeoShapeMappings
        ));

    /**
     * helper utility function to reduce repeat of running a specific {@link List} of checks.
     *
     * @param checks The functional checks to execute using the mapper function
     * @param mapper The function that executes the lambda check with the appropriate arguments
     * @param <T> The signature of the check (TriFunction, BiFunction, Function, including the appropriate arguments)
     * @return The list of {@link DeprecationIssue} that were found in the cluster
     */
    static <T> List<DeprecationIssue> filterChecks(List<T> checks, Function<T, DeprecationIssue> mapper) {
        return checks.stream().map(mapper).filter(Objects::nonNull).collect(Collectors.toList());
    }

    @FunctionalInterface
    public interface NodeDeprecationCheck<A, B, C, D, R> {
        R apply(A first, B second, C third, D fourth);
    }
}<|MERGE_RESOLUTION|>--- conflicted
+++ resolved
@@ -97,15 +97,12 @@
                     NodeDeprecationChecks::checkImplicitlyDisabledSecurityOnBasicAndTrial,
                     NodeDeprecationChecks::checkSearchRemoteSettings,
                     NodeDeprecationChecks::checkMonitoringExporterPassword,
-<<<<<<< HEAD
                     NodeDeprecationChecks::checkClusterRoutingAllocationIncludeRelocationsSetting,
-                    NodeDeprecationChecks::checkNoPermitHandshakeFromIncompatibleBuilds
-=======
+                    NodeDeprecationChecks::checkNoPermitHandshakeFromIncompatibleBuilds,
                     NodeDeprecationChecks::checkAcceptDefaultPasswordSetting,
                     NodeDeprecationChecks::checkAcceptRolesCacheMaxSizeSetting,
                     NodeDeprecationChecks::checkRolesCacheTTLSizeSetting,
                     NodeDeprecationChecks::checkClusterRoutingAllocationIncludeRelocationsSetting
->>>>>>> fc1749b1
                 )
             ).collect(Collectors.toList());
         }

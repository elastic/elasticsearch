/*
 * Copyright Elasticsearch B.V. and/or licensed to Elasticsearch B.V. under one
 * or more contributor license agreements. Licensed under the Elastic License
 * 2.0; you may not use this file except in compliance with the Elastic License
 * 2.0.
 */
package org.elasticsearch.xpack.deprecation;

import org.elasticsearch.action.admin.cluster.node.info.PluginsAndModules;
import org.elasticsearch.cluster.ClusterState;
import org.elasticsearch.common.settings.Setting;
import org.elasticsearch.common.settings.Settings;
import org.elasticsearch.license.XPackLicenseState;
import org.elasticsearch.xpack.core.deprecation.DeprecationIssue;

import java.util.List;
import java.util.Objects;
import java.util.function.Function;
import java.util.stream.Collectors;

/**
 * Class containing all the cluster, node, and index deprecation checks that will be served
 * by the {@link DeprecationInfoAction}.
 */
public class DeprecationChecks {

    public static final Setting<List<String>> SKIP_DEPRECATIONS_SETTING = Setting.stringListSetting(
        "deprecation.skip_deprecated_settings",
        Setting.Property.NodeScope,
        Setting.Property.Dynamic
    );

    private DeprecationChecks() {}

    static List<Function<ClusterState, DeprecationIssue>> CLUSTER_SETTINGS_CHECKS = List.of();

    static final List<
        NodeDeprecationCheck<Settings, PluginsAndModules, ClusterState, XPackLicenseState, DeprecationIssue>> NODE_SETTINGS_CHECKS = List
            .of(
                NodeDeprecationChecks::checkMultipleDataPaths,
                NodeDeprecationChecks::checkDataPathsList,
                NodeDeprecationChecks::checkSharedDataPathSetting,
                NodeDeprecationChecks::checkReservedPrefixedRealmNames,
                NodeDeprecationChecks::checkExporterUseIngestPipelineSettings,
                NodeDeprecationChecks::checkExporterPipelineMasterTimeoutSetting,
                NodeDeprecationChecks::checkExporterCreateLegacyTemplateSetting,
                NodeDeprecationChecks::checkMonitoringSettingHistoryDuration,
                NodeDeprecationChecks::checkMonitoringSettingHistoryDuration,
                NodeDeprecationChecks::checkMonitoringSettingCollectIndexRecovery,
                NodeDeprecationChecks::checkMonitoringSettingCollectIndices,
                NodeDeprecationChecks::checkMonitoringSettingCollectCcrTimeout,
                NodeDeprecationChecks::checkMonitoringSettingCollectEnrichStatsTimeout,
                NodeDeprecationChecks::checkMonitoringSettingCollectIndexRecoveryStatsTimeout,
                NodeDeprecationChecks::checkMonitoringSettingCollectIndexStatsTimeout,
                NodeDeprecationChecks::checkMonitoringSettingCollectMlJobStatsTimeout,
                NodeDeprecationChecks::checkMonitoringSettingCollectNodeStatsTimeout,
                NodeDeprecationChecks::checkMonitoringSettingCollectClusterStatsTimeout,
                NodeDeprecationChecks::checkMonitoringSettingExportersHost,
                NodeDeprecationChecks::checkMonitoringSettingExportersBulkTimeout,
                NodeDeprecationChecks::checkMonitoringSettingExportersConnectionTimeout,
                NodeDeprecationChecks::checkMonitoringSettingExportersConnectionReadTimeout,
                NodeDeprecationChecks::checkMonitoringSettingExportersAuthUsername,
                NodeDeprecationChecks::checkMonitoringSettingExportersAuthPass,
                NodeDeprecationChecks::checkMonitoringSettingExportersSSL,
                NodeDeprecationChecks::checkMonitoringSettingExportersProxyBase,
                NodeDeprecationChecks::checkMonitoringSettingExportersSniffEnabled,
                NodeDeprecationChecks::checkMonitoringSettingExportersHeaders,
                NodeDeprecationChecks::checkMonitoringSettingExportersTemplateTimeout,
                NodeDeprecationChecks::checkMonitoringSettingExportersMasterTimeout,
                NodeDeprecationChecks::checkMonitoringSettingExportersEnabled,
                NodeDeprecationChecks::checkMonitoringSettingExportersType,
                NodeDeprecationChecks::checkMonitoringSettingExportersAlertsEnabled,
                NodeDeprecationChecks::checkMonitoringSettingExportersAlertsBlacklist,
                NodeDeprecationChecks::checkMonitoringSettingExportersIndexNameTimeFormat,
                NodeDeprecationChecks::checkMonitoringSettingDecommissionAlerts,
                NodeDeprecationChecks::checkMonitoringSettingEsCollectionEnabled,
                NodeDeprecationChecks::checkMonitoringSettingCollectionEnabled,
                NodeDeprecationChecks::checkMonitoringSettingCollectionInterval,
                NodeDeprecationChecks::checkScriptContextCache,
                NodeDeprecationChecks::checkScriptContextCompilationsRateLimitSetting,
                NodeDeprecationChecks::checkScriptContextCacheSizeSetting,
                NodeDeprecationChecks::checkScriptContextCacheExpirationSetting,
                NodeDeprecationChecks::checkEnforceDefaultTierPreferenceSetting,
                NodeDeprecationChecks::checkLifecyleStepMasterTimeoutSetting,
                NodeDeprecationChecks::checkEqlEnabledSetting,
                NodeDeprecationChecks::checkNodeAttrData,
                NodeDeprecationChecks::checkWatcherBulkConcurrentRequestsSetting,
                NodeDeprecationChecks::checkTracingApmSettings
            );

<<<<<<< HEAD
    static List<BiFunction<IndexMetadata, ClusterState, DeprecationIssue>> INDEX_SETTINGS_CHECKS = List.of(
        IndexDeprecationChecks::oldIndicesCheck,
        IndexDeprecationChecks::ignoredOldIndicesCheck,
        IndexDeprecationChecks::translogRetentionSettingCheck,
        IndexDeprecationChecks::checkIndexDataPath,
        IndexDeprecationChecks::storeTypeSettingCheck,
        IndexDeprecationChecks::deprecatedCamelCasePattern
    );

    static List<BiFunction<DataStream, ClusterState, DeprecationIssue>> DATA_STREAM_CHECKS = List.of(
        DataStreamDeprecationChecks::oldIndicesCheck,
        DataStreamDeprecationChecks::ignoredOldIndicesCheck
    );

=======
>>>>>>> 8185cafa
    /**
     * helper utility function to reduce repeat of running a specific {@link List} of checks.
     *
     * @param checks The functional checks to execute using the mapper function
     * @param mapper The function that executes the lambda check with the appropriate arguments
     * @param <T> The signature of the check (BiFunction, Function, including the appropriate arguments)
     * @return The list of {@link DeprecationIssue} that were found in the cluster
     */
    static <T> List<DeprecationIssue> filterChecks(List<T> checks, Function<T, DeprecationIssue> mapper) {
        return checks.stream().map(mapper).filter(Objects::nonNull).collect(Collectors.toList());
    }

    @FunctionalInterface
    public interface NodeDeprecationCheck<A, B, C, D, R> {
        R apply(A first, B second, C third, D fourth);
    }
}<|MERGE_RESOLUTION|>--- conflicted
+++ resolved
@@ -88,23 +88,6 @@
                 NodeDeprecationChecks::checkTracingApmSettings
             );
 
-<<<<<<< HEAD
-    static List<BiFunction<IndexMetadata, ClusterState, DeprecationIssue>> INDEX_SETTINGS_CHECKS = List.of(
-        IndexDeprecationChecks::oldIndicesCheck,
-        IndexDeprecationChecks::ignoredOldIndicesCheck,
-        IndexDeprecationChecks::translogRetentionSettingCheck,
-        IndexDeprecationChecks::checkIndexDataPath,
-        IndexDeprecationChecks::storeTypeSettingCheck,
-        IndexDeprecationChecks::deprecatedCamelCasePattern
-    );
-
-    static List<BiFunction<DataStream, ClusterState, DeprecationIssue>> DATA_STREAM_CHECKS = List.of(
-        DataStreamDeprecationChecks::oldIndicesCheck,
-        DataStreamDeprecationChecks::ignoredOldIndicesCheck
-    );
-
-=======
->>>>>>> 8185cafa
     /**
      * helper utility function to reduce repeat of running a specific {@link List} of checks.
      *

--- conflicted
+++ resolved
@@ -274,12 +274,8 @@
             IndexNameExpressionResolver indexNameExpressionResolver,
             Request request,
             NodesDeprecationCheckResponse nodeDeprecationResponse,
-<<<<<<< HEAD
             List<BiFunction<IndexMetadata, ClusterState, DeprecationIssue>> indexSettingsChecks,
-=======
-            List<Function<IndexMetadata, DeprecationIssue>> indexSettingsChecks,
             List<BiFunction<DataStream, ClusterState, DeprecationIssue>> dataStreamChecks,
->>>>>>> 53f6080b
             List<Function<ClusterState, DeprecationIssue>> clusterSettingsChecks,
             Map<String, List<DeprecationIssue>> pluginSettingIssues,
             List<String> skipTheseDeprecatedSettings

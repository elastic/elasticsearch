--- conflicted
+++ resolved
@@ -216,37 +216,11 @@
         return null;
     }
 
-<<<<<<< HEAD
-    private static DeprecationIssue frozenIndexSettingCheck(
-        IndexMetadata indexMetadata,
-        ClusterState clusterState,
-        Map<String, List<String>> ignored
-    ) {
-        Boolean isIndexFrozen = FrozenEngine.INDEX_FROZEN.get(indexMetadata.getSettings());
-        if (Boolean.TRUE.equals(isIndexFrozen)) {
-            String indexName = indexMetadata.getIndex().getName();
-            return new DeprecationIssue(
-                DeprecationIssue.Level.WARNING,
-                "index ["
-                    + indexName
-                    + "] is a frozen index. The frozen indices feature is deprecated and will be removed in a future version",
-                "https://www.elastic.co/guide/en/elasticsearch/reference/master/frozen-indices.html",
-                "Frozen indices no longer offer any advantages. Consider cold or frozen tiers in place of frozen indices.",
-                false,
-                null
-            );
-        }
-        return null;
-    }
-
     private static DeprecationIssue legacyRoutingSettingCheck(
         IndexMetadata indexMetadata,
         ClusterState clusterState,
         Map<String, List<String>> ignored
     ) {
-=======
-    private static DeprecationIssue legacyRoutingSettingCheck(IndexMetadata indexMetadata, ClusterState clusterState) {
->>>>>>> 9009606a
         List<String> deprecatedSettings = LegacyTiersDetection.getDeprecatedFilteredAllocationSettings(indexMetadata.getSettings());
         if (deprecatedSettings.isEmpty()) {
             return null;

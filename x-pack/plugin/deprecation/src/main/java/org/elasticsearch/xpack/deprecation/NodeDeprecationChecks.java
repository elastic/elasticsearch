--- conflicted
+++ resolved
@@ -1010,10 +1010,7 @@
         final ClusterState clusterState,
         final XPackLicenseState licenseState
     ) {
-<<<<<<< HEAD
-        Setting<Integer> deprecatedSetting = Setting.intSetting("xpack.watcher.bulk.concurrent_requests", 1, Setting.Property.Deprecated);
-        String url = "https://ela.st/es-deprecation-8-watcher-concurrent-bulk-requests-setting";
-=======
+
         Setting<Integer> deprecatedSetting = Setting.intSetting(
             "xpack.watcher.bulk.concurrent_requests",
             0,
@@ -1023,18 +1020,11 @@
             Setting.Property.Deprecated
         );
         String url = "https://ela.st/es-deprecation-8-watcher-settings";
->>>>>>> aeb37189
         return checkRemovedSetting(
             clusterState.metadata().settings(),
             settings,
             deprecatedSetting,
             url,
-<<<<<<< HEAD
-            "As of 8.7 the limit is managed by Elasticsearch.",
-            DeprecationIssue.Level.WARNING
-        );
-    }
-=======
             "As of 8.8.0 this setting is ignored.",
             DeprecationIssue.Level.WARNING
         );
@@ -1072,5 +1062,4 @@
     public interface NodeDeprecationCheck<A, B, C, D, R> {
         R apply(A first, B second, C third, D fourth);
     }
->>>>>>> aeb37189
 }
/*
 * Copyright Elasticsearch B.V. and/or licensed to Elasticsearch B.V. under one
 * or more contributor license agreements. Licensed under the Elastic License
 * 2.0; you may not use this file except in compliance with the Elastic License
 * 2.0.
 */

package org.elasticsearch.xpack.deprecation;

import org.elasticsearch.action.admin.cluster.node.info.PluginsAndModules;
import org.elasticsearch.cluster.routing.allocation.DataTier;
import org.elasticsearch.cluster.routing.allocation.decider.DiskThresholdDecider;
import org.elasticsearch.common.settings.SecureSetting;
import org.elasticsearch.common.settings.Setting;
import org.elasticsearch.common.settings.Settings;
import org.elasticsearch.env.Environment;
import org.elasticsearch.script.ScriptService;
import org.elasticsearch.xpack.core.deprecation.DeprecationIssue;
import org.elasticsearch.xpack.core.monitoring.MonitoringDeprecatedSettings;
import org.elasticsearch.xpack.core.security.authc.RealmConfig;
import org.elasticsearch.xpack.core.security.authc.RealmSettings;

import java.util.ArrayList;
import java.util.Comparator;
import java.util.List;
import java.util.Locale;
import java.util.Map;
import java.util.Set;
import java.util.function.Function;
import java.util.stream.Collectors;

import static org.elasticsearch.xpack.core.security.authc.RealmSettings.RESERVED_REALM_NAME_PREFIX;

public class NodeDeprecationChecks {

    static DeprecationIssue checkDeprecatedSetting(
        final Settings settings,
        final Setting<?> deprecatedSetting,
        final String url,
        final String whenRemoved
    ) {
        if (deprecatedSetting.exists(settings) == false) {
            return null;
        }
        final String deprecatedSettingKey = deprecatedSetting.getKey();
        final String value = deprecatedSetting.get(settings).toString();
        final String message = String.format(
            Locale.ROOT,
            "setting [%s] is deprecated and will be removed " + whenRemoved,
            deprecatedSettingKey
        );
        final String details = String.format(
            Locale.ROOT,
            "the setting [%s] is currently set to [%s], remove this setting",
            deprecatedSettingKey,
            value
        );
        return new DeprecationIssue(DeprecationIssue.Level.WARNING, message, url, details, false, null);
    }

    static DeprecationIssue checkRemovedSetting(final Settings settings, final Setting<?> removedSetting, final String url) {
        if (removedSetting.exists(settings) == false) {
            return null;
        }
        final String removedSettingKey = removedSetting.getKey();
        final String value = removedSetting.get(settings).toString();
        final String message = String.format(
            Locale.ROOT,
            "setting [%s] is deprecated and will be removed in the next major version",
            removedSettingKey
        );
        final String details = String.format(
            Locale.ROOT,
            "the setting [%s] is currently set to [%s], remove this setting",
            removedSettingKey,
            value
        );
        return new DeprecationIssue(DeprecationIssue.Level.CRITICAL, message, url, details, false, null);
    }

    static DeprecationIssue checkSharedDataPathSetting(final Settings settings, final PluginsAndModules pluginsAndModules) {
        if (Environment.PATH_SHARED_DATA_SETTING.exists(settings)) {
            final String message = String.format(
                Locale.ROOT,
                "setting [%s] is deprecated and will be removed in a future version",
                Environment.PATH_SHARED_DATA_SETTING.getKey()
            );
            final String url = "https://www.elastic.co/guide/en/elasticsearch/reference/7.13/"
                + "breaking-changes-7.13.html#deprecate-shared-data-path-setting";
            final String details = "Found shared data path configured. Discontinue use of this setting.";
            return new DeprecationIssue(DeprecationIssue.Level.CRITICAL, message, url, details, false, null);
        }
        return null;
    }

    static DeprecationIssue checkReservedPrefixedRealmNames(final Settings settings, final PluginsAndModules pluginsAndModules) {
        final Map<RealmConfig.RealmIdentifier, Settings> realmSettings = RealmSettings.getRealmSettings(settings);
        if (realmSettings.isEmpty()) {
            return null;
        }
        List<RealmConfig.RealmIdentifier> reservedPrefixedRealmIdentifiers = new ArrayList<>();
        for (RealmConfig.RealmIdentifier realmIdentifier : realmSettings.keySet()) {
            if (realmIdentifier.getName().startsWith(RESERVED_REALM_NAME_PREFIX)) {
                reservedPrefixedRealmIdentifiers.add(realmIdentifier);
            }
        }
        if (reservedPrefixedRealmIdentifiers.isEmpty()) {
            return null;
        } else {
            return new DeprecationIssue(
                DeprecationIssue.Level.CRITICAL,
                "Realm that start with [" + RESERVED_REALM_NAME_PREFIX + "] will not be permitted in a future major release.",
                "https://www.elastic.co/guide/en/elasticsearch/reference/7.14/deprecated-7.14.html#reserved-prefixed-realm-names",
                String.format(
                    Locale.ROOT,
                    "Found realm "
                        + (reservedPrefixedRealmIdentifiers.size() == 1 ? "name" : "names")
                        + " with reserved prefix [%s]: [%s]. "
                        + "In a future major release, node will fail to start if any realm names start with reserved prefix.",
                    RESERVED_REALM_NAME_PREFIX,
                    reservedPrefixedRealmIdentifiers.stream()
                        .map(rid -> RealmSettings.PREFIX + rid.getType() + "." + rid.getName())
                        .sorted()
                        .collect(Collectors.joining("; "))
                ),
                false,
                null
            );
        }
    }

    static DeprecationIssue checkSingleDataNodeWatermarkSetting(final Settings settings, final PluginsAndModules pluginsAndModules) {
        if (DiskThresholdDecider.ENABLE_FOR_SINGLE_DATA_NODE.exists(settings)) {
            String key = DiskThresholdDecider.ENABLE_FOR_SINGLE_DATA_NODE.getKey();
            return new DeprecationIssue(
                DeprecationIssue.Level.CRITICAL,
                String.format(Locale.ROOT, "setting [%s] is deprecated and will not be available in a future version", key),
                "https://www.elastic.co/guide/en/elasticsearch/reference/7.14/"
                    + "breaking-changes-7.14.html#deprecate-single-data-node-watermark",
                String.format(Locale.ROOT, "found [%s] configured. Discontinue use of this setting.", key),
                false,
                null
            );
        }

        return null;
    }

    private static DeprecationIssue deprecatedAffixSetting(
        Setting.AffixSetting<?> deprecatedAffixSetting,
        String detailPattern,
        String url,
        DeprecationIssue.Level warningLevel,
        Settings settings
    ) {
        List<Setting<?>> deprecatedConcreteSettings = deprecatedAffixSetting.getAllConcreteSettings(settings)
            .sorted(Comparator.comparing(Setting::getKey))
            .collect(Collectors.toList());

        if (deprecatedConcreteSettings.isEmpty()) {
            return null;
        }

        final String concatSettingNames = deprecatedConcreteSettings.stream().map(Setting::getKey).collect(Collectors.joining(","));
        final String message = String.format(
            Locale.ROOT,
            "The [%s] settings are deprecated and will be removed after 8.0",
            concatSettingNames
        );
        final String details = String.format(Locale.ROOT, detailPattern, concatSettingNames);

        return new DeprecationIssue(warningLevel, message, url, details, false, null);
    }

    private static DeprecationIssue deprecatedAffixGroupedSetting(
        Setting.AffixSetting<Settings> deprecatedAffixSetting,
        String detailPattern,
        String url,
        DeprecationIssue.Level warningLevel,
        Settings settings
    ) {
        List<Setting<Settings>> deprecatedConcreteSettings = deprecatedAffixSetting.getAllConcreteSettings(settings)
            .sorted(Comparator.comparing(Setting::getKey))
            .collect(Collectors.toList());

        if (deprecatedConcreteSettings.isEmpty()) {
            return null;
        }

        // The concrete setting names that are the root of the grouped settings (with asterisk appended for display)
        final String groupSettingNames = deprecatedConcreteSettings.stream()
            .map(Setting::getKey)
            .map(key -> key + "*")
            .collect(Collectors.joining(","));
        // The actual group setting that are present in the settings object, with full setting name prepended.
        String allSubSettings = deprecatedConcreteSettings.stream().map(affixSetting -> {
            String groupPrefix = affixSetting.getKey();
            Settings groupSettings = affixSetting.get(settings);
            Set<String> subSettings = groupSettings.keySet();
            return subSettings.stream().map(key -> groupPrefix + key).collect(Collectors.joining(","));
        }).collect(Collectors.joining(";"));

        final String message = String.format(
            Locale.ROOT,
            "The [%s] settings are deprecated and will be removed after 8.0",
            groupSettingNames
        );
        final String details = String.format(Locale.ROOT, detailPattern, allSubSettings);

        return new DeprecationIssue(warningLevel, message, url, details, false, null);
    }

    private static final String MONITORING_SETTING_DEPRECATION_LINK = "https://ela.st/es-deprecation-7-monitoring-settings";
    private static final String MONITORING_SETTING_REMOVAL_TIME = "after 8.0";

    static DeprecationIssue genericMonitoringSetting(final Settings settings, final Setting<?> deprecated) {
        return checkDeprecatedSetting(settings, deprecated, MONITORING_SETTING_DEPRECATION_LINK, MONITORING_SETTING_REMOVAL_TIME);
    }

    static DeprecationIssue genericMonitoringAffixSetting(final Settings settings, final String deprecatedSuffix) {
        return deprecatedAffixSetting(
            Setting.affixKeySetting(
                "xpack.monitoring.exporters.",
                deprecatedSuffix,
                (Function<String, Setting<String>>) Setting::simpleString
            ),
            "Remove the following settings from elasticsearch.yml: [%s]",
            MONITORING_SETTING_DEPRECATION_LINK,
            DeprecationIssue.Level.WARNING,
            settings
        );
    }

    static DeprecationIssue genericMonitoringAffixSecureSetting(final Settings settings, final String deprecatedSuffix) {
        return deprecatedAffixSetting(
            Setting.affixKeySetting("xpack.monitoring.exporters.", deprecatedSuffix, k -> SecureSetting.secureString(k, null)),
            "Remove the following settings from the keystore: [%s]",
            MONITORING_SETTING_DEPRECATION_LINK,
            DeprecationIssue.Level.WARNING,
            settings
        );
    }

    static DeprecationIssue genericMonitoringAffixGroupedSetting(final Settings settings, final String deprecatedSuffix) {
        return deprecatedAffixGroupedSetting(
            Setting.affixKeySetting("xpack.monitoring.exporters.", deprecatedSuffix, k -> Setting.groupSetting(k + ".")),
            "Remove the following settings from elasticsearch.yml: [%s]",
            MONITORING_SETTING_DEPRECATION_LINK,
            DeprecationIssue.Level.WARNING,
            settings
        );
    }

    static DeprecationIssue checkMonitoringSettingHistoryDuration(final Settings settings, final PluginsAndModules pluginsAndModules) {
        return genericMonitoringSetting(settings, Setting.simpleString("xpack.monitoring.history.duration"));
    }

    static DeprecationIssue checkMonitoringSettingCollectIndexRecovery(final Settings settings, final PluginsAndModules pluginsAndModules) {
        return genericMonitoringSetting(settings, Setting.simpleString("xpack.monitoring.collection.index.recovery.active_only"));
    }

    static DeprecationIssue checkMonitoringSettingCollectIndices(final Settings settings, final PluginsAndModules pluginsAndModules) {
        return genericMonitoringSetting(settings, Setting.simpleString("xpack.monitoring.collection.indices"));
    }

    static DeprecationIssue checkMonitoringSettingCollectCcrTimeout(final Settings settings, final PluginsAndModules pluginsAndModules) {
        return genericMonitoringSetting(settings, Setting.simpleString("xpack.monitoring.collection.ccr.stats.timeout"));
    }

    static DeprecationIssue checkMonitoringSettingCollectEnrichStatsTimeout(
        final Settings settings,
        final PluginsAndModules pluginsAndModules
    ) {
        return genericMonitoringSetting(settings, Setting.simpleString("xpack.monitoring.collection.enrich.stats.timeout"));
    }

    static DeprecationIssue checkMonitoringSettingCollectIndexRecoveryStatsTimeout(
        final Settings settings,
        final PluginsAndModules pluginsAndModules
    ) {
        return genericMonitoringSetting(settings, Setting.simpleString("xpack.monitoring.collection.index.recovery.timeout"));
    }

    static DeprecationIssue checkMonitoringSettingCollectIndexStatsTimeout(
        final Settings settings,
        final PluginsAndModules pluginsAndModules
    ) {
        return genericMonitoringSetting(settings, Setting.simpleString("xpack.monitoring.collection.index.stats.timeout"));
    }

    static DeprecationIssue checkMonitoringSettingCollectMlJobStatsTimeout(
        final Settings settings,
        final PluginsAndModules pluginsAndModules
    ) {
        return genericMonitoringSetting(settings, Setting.simpleString("xpack.monitoring.collection.ml.job.stats.timeout"));
    }

    static DeprecationIssue checkMonitoringSettingCollectNodeStatsTimeout(
        final Settings settings,
        final PluginsAndModules pluginsAndModules
    ) {
        return genericMonitoringSetting(settings, Setting.simpleString("xpack.monitoring.collection.node.stats.timeout"));
    }

    static DeprecationIssue checkMonitoringSettingCollectClusterStatsTimeout(
        final Settings settings,
        final PluginsAndModules pluginsAndModules
    ) {
        return genericMonitoringSetting(settings, Setting.simpleString("xpack.monitoring.collection.cluster.stats.timeout"));
    }

    static DeprecationIssue checkMonitoringSettingExportersHost(final Settings settings, final PluginsAndModules pluginsAndModules) {
        return genericMonitoringAffixSetting(settings, "host");
    }

    static DeprecationIssue checkMonitoringSettingExportersBulkTimeout(final Settings settings, final PluginsAndModules pluginsAndModules) {
        return genericMonitoringAffixSetting(settings, "bulk.timeout");
    }

    static DeprecationIssue checkMonitoringSettingExportersConnectionTimeout(
        final Settings settings,
        final PluginsAndModules pluginsAndModules
    ) {
        return genericMonitoringAffixSetting(settings, "connection.timeout");
    }

    static DeprecationIssue checkMonitoringSettingExportersConnectionReadTimeout(
        final Settings settings,
        final PluginsAndModules pluginsAndModules
    ) {
        return genericMonitoringAffixSetting(settings, "connection.read_timeout");
    }

    static DeprecationIssue checkMonitoringSettingExportersAuthUsername(
        final Settings settings,
        final PluginsAndModules pluginsAndModules
    ) {
        return genericMonitoringAffixSetting(settings, "auth.username");
    }

    static DeprecationIssue checkMonitoringSettingExportersAuthPass(final Settings settings, final PluginsAndModules pluginsAndModules) {
        return genericMonitoringAffixSecureSetting(settings, "auth.secure_password");
    }

    static DeprecationIssue checkMonitoringSettingExportersSSL(final Settings settings, final PluginsAndModules pluginsAndModules) {
        return genericMonitoringAffixGroupedSetting(settings, "ssl");
    }

    static DeprecationIssue checkMonitoringSettingExportersProxyBase(final Settings settings, final PluginsAndModules pluginsAndModules) {
        return genericMonitoringAffixSetting(settings, "proxy.base_path");
    }

    static DeprecationIssue checkMonitoringSettingExportersSniffEnabled(
        final Settings settings,
        final PluginsAndModules pluginsAndModules
    ) {
        return genericMonitoringAffixSetting(settings, "sniff.enabled");
    }

    static DeprecationIssue checkMonitoringSettingExportersHeaders(final Settings settings, final PluginsAndModules pluginsAndModules) {
        return genericMonitoringAffixGroupedSetting(settings, "headers");
    }

    static DeprecationIssue checkMonitoringSettingExportersTemplateTimeout(
        final Settings settings,
        final PluginsAndModules pluginsAndModules
    ) {
        return genericMonitoringAffixSetting(settings, "index.template.master_timeout");
    }

    static DeprecationIssue checkMonitoringSettingExportersMasterTimeout(
        final Settings settings,
        final PluginsAndModules pluginsAndModules
    ) {
        return genericMonitoringAffixSetting(settings, "wait_master.timeout");
    }

    static DeprecationIssue checkMonitoringSettingExportersEnabled(final Settings settings, final PluginsAndModules pluginsAndModules) {
        return genericMonitoringAffixSetting(settings, "enabled");
    }

    static DeprecationIssue checkMonitoringSettingExportersType(final Settings settings, final PluginsAndModules pluginsAndModules) {
        return genericMonitoringAffixSetting(settings, "type");
    }

    static DeprecationIssue checkMonitoringSettingExportersAlertsEnabled(
        final Settings settings,
        final PluginsAndModules pluginsAndModules
    ) {
        return genericMonitoringAffixSetting(settings, "cluster_alerts.management.enabled");
    }

    static DeprecationIssue checkMonitoringSettingExportersAlertsBlacklist(
        final Settings settings,
        final PluginsAndModules pluginsAndModules
    ) {
        return genericMonitoringAffixSetting(settings, "cluster_alerts.management.blacklist");
    }

    static DeprecationIssue checkMonitoringSettingExportersIndexNameTimeFormat(
        final Settings settings,
        final PluginsAndModules pluginsAndModules
    ) {
        return genericMonitoringAffixSetting(settings, "index.name.time_format");
    }

    static DeprecationIssue checkMonitoringSettingDecommissionAlerts(final Settings settings, final PluginsAndModules pluginsAndModules) {
        return genericMonitoringSetting(settings, Setting.simpleString("xpack.monitoring.migration.decommission_alerts"));
    }

    static DeprecationIssue checkMonitoringSettingEsCollectionEnabled(final Settings settings, final PluginsAndModules pluginsAndModules) {
        return genericMonitoringSetting(settings, Setting.simpleString("xpack.monitoring.elasticsearch.collection.enabled"));
    }

    static DeprecationIssue checkMonitoringSettingCollectionEnabled(final Settings settings, final PluginsAndModules pluginsAndModules) {
        return genericMonitoringSetting(settings, Setting.simpleString("xpack.monitoring.collection.enabled"));
    }

    static DeprecationIssue checkMonitoringSettingCollectionInterval(final Settings settings, final PluginsAndModules pluginsAndModules) {
        return genericMonitoringSetting(settings, Setting.simpleString("xpack.monitoring.collection.interval"));
    }

    static DeprecationIssue checkExporterUseIngestPipelineSettings(final Settings settings, final PluginsAndModules pluginsAndModules) {
        return deprecatedAffixSetting(
            MonitoringDeprecatedSettings.USE_INGEST_PIPELINE_SETTING,
            "Remove the following settings from elasticsearch.yml: [%s]",
            "https://ela.st/es-deprecation-7-monitoring-exporter-use-ingest-setting",
            DeprecationIssue.Level.WARNING,
            settings
        );
    }

    static DeprecationIssue checkExporterPipelineMasterTimeoutSetting(final Settings settings, final PluginsAndModules pluginsAndModules) {
        return deprecatedAffixSetting(
            MonitoringDeprecatedSettings.PIPELINE_CHECK_TIMEOUT_SETTING,
            "Remove the following settings from elasticsearch.yml: [%s]",
            "https://ela.st/es-deprecation-7-monitoring-exporter-pipeline-timeout-setting",
            DeprecationIssue.Level.WARNING,
            settings
        );
    }

    static DeprecationIssue checkExporterCreateLegacyTemplateSetting(final Settings settings, final PluginsAndModules pluginsAndModules) {
        return deprecatedAffixSetting(
            MonitoringDeprecatedSettings.TEMPLATE_CREATE_LEGACY_VERSIONS_SETTING,
            "Remove the following settings from elasticsearch.yml: [%s]",
            "https://ela.st/es-deprecation-7-monitoring-exporter-create-legacy-template-setting",
            DeprecationIssue.Level.WARNING,
            settings
        );
    }

    static DeprecationIssue checkScriptContextCache(final Settings settings, final PluginsAndModules pluginsAndModules) {
        if (ScriptService.isUseContextCacheSet(settings)) {
            return new DeprecationIssue(
                DeprecationIssue.Level.WARNING,
                ScriptService.USE_CONTEXT_RATE_KEY_DEPRECATION_MESSAGE,
                "https://ela.st/es-deprecation-7-script-context-cache",
                "found deprecated script context caches in use, change setting to compilation rate or remove "
                    + "setting to use the default",
                false,
                null
            );
        }
        return null;
    }

    static DeprecationIssue checkScriptContextCompilationsRateLimitSetting(
        final Settings settings,
        final PluginsAndModules pluginsAndModules
    ) {
        Setting.AffixSetting<?> maxSetting = ScriptService.SCRIPT_MAX_COMPILATIONS_RATE_SETTING;
        Set<String> contextCompilationRates = maxSetting.getAsMap(settings).keySet();
        if (contextCompilationRates.isEmpty() == false) {
            String maxSettings = contextCompilationRates.stream()
                .sorted()
                .map(c -> maxSetting.getConcreteSettingForNamespace(c).getKey())
                .collect(Collectors.joining(","));
            return new DeprecationIssue(
                DeprecationIssue.Level.WARNING,
                String.format(
                    Locale.ROOT,
                    "Setting context-specific rate limits [%s] is deprecated."
                        + " Use [%s] to rate limit the compilation of user scripts."
                        + " Context-specific caches are no longer needed to prevent system scripts from triggering rate limits.",
                    maxSettings,
                    ScriptService.SCRIPT_GENERAL_MAX_COMPILATIONS_RATE_SETTING.getKey()
                ),
                "https://ela.st/es-deprecation-7-script-context-cache",
                String.format(Locale.ROOT, "[%s] is deprecated and will be removed in a future release", maxSettings),
                false,
                null
            );
        }
        return null;
    }

    static DeprecationIssue checkScriptContextCacheSizeSetting(final Settings settings, final PluginsAndModules pluginsAndModules) {
        Setting.AffixSetting<?> cacheSizeSetting = ScriptService.SCRIPT_CACHE_SIZE_SETTING;
        Set<String> contextCacheSizes = cacheSizeSetting.getAsMap(settings).keySet();
        if (contextCacheSizes.isEmpty() == false) {
            String cacheSizeSettings = contextCacheSizes.stream()
                .sorted()
                .map(c -> cacheSizeSetting.getConcreteSettingForNamespace(c).getKey())
                .collect(Collectors.joining(","));
            return new DeprecationIssue(
                DeprecationIssue.Level.WARNING,
                String.format(
                    Locale.ROOT,
                    "Setting a context-specific cache size [%s] is deprecated."
                        + " Use [%s] to configure the size of the general cache for scripts."
                        + " Context-specific caches are no longer needed to prevent system scripts from triggering rate limits.",
                    cacheSizeSettings,
                    ScriptService.SCRIPT_GENERAL_CACHE_SIZE_SETTING.getKey()
                ),
                "https://ela.st/es-deprecation-7-script-context-cache",
                String.format(Locale.ROOT, "[%s] is deprecated and will be removed in a future release", cacheSizeSettings),
                false,
                null
            );
        }
        return null;
    }

    static DeprecationIssue checkScriptContextCacheExpirationSetting(final Settings settings, final PluginsAndModules pluginsAndModules) {
        Setting.AffixSetting<?> cacheExpireSetting = ScriptService.SCRIPT_CACHE_EXPIRE_SETTING;
        Set<String> contextCacheExpires = cacheExpireSetting.getAsMap(settings).keySet();
        if (contextCacheExpires.isEmpty() == false) {
            String cacheExpireSettings = contextCacheExpires.stream()
                .sorted()
                .map(c -> cacheExpireSetting.getConcreteSettingForNamespace(c).getKey())
                .collect(Collectors.joining(","));
            return new DeprecationIssue(
                DeprecationIssue.Level.WARNING,
                String.format(
                    Locale.ROOT,
                    "Setting a context-specific cache expiration [%s] is deprecated."
                        + " Use [%s] to configure the expiration of the general cache."
                        + " Context-specific caches are no longer needed to prevent system scripts from triggering rate limits.",
                    cacheExpireSettings,
                    ScriptService.SCRIPT_GENERAL_CACHE_EXPIRE_SETTING.getKey()
                ),
                "https://ela.st/es-deprecation-7-script-context-cache",
                String.format(Locale.ROOT, "[%s] is deprecated and will be removed in a future release", cacheExpireSettings),
                false,
                null
            );
<<<<<<< HEAD
=======
        }
        return null;
    }

    static DeprecationIssue checkEnforceDefaultTierPreferenceSetting(final Settings settings, final PluginsAndModules pluginsAndModules) {
        if (DataTier.ENFORCE_DEFAULT_TIER_PREFERENCE_SETTING.exists(settings)) {
            String key = DataTier.ENFORCE_DEFAULT_TIER_PREFERENCE_SETTING.getKey();
            return new DeprecationIssue(
                DeprecationIssue.Level.CRITICAL,
                String.format(Locale.ROOT, "setting [%s] is deprecated and will not be available in a future version", key),
                "https://www.elastic.co/guide/en/elasticsearch/reference/current/data-tiers.html",
                String.format(Locale.ROOT, "found [%s] configured. Discontinue use of this setting.", key),
                false,
                null
            );
>>>>>>> 30e15ba8
        }

        return null;
    }

}<|MERGE_RESOLUTION|>--- conflicted
+++ resolved
@@ -545,8 +545,6 @@
                 false,
                 null
             );
-<<<<<<< HEAD
-=======
         }
         return null;
     }
@@ -562,7 +560,6 @@
                 false,
                 null
             );
->>>>>>> 30e15ba8
         }
 
         return null;

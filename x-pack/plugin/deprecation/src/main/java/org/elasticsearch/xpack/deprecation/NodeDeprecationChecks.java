--- conflicted
+++ resolved
@@ -138,7 +138,14 @@
         );
     }
 
-<<<<<<< HEAD
+    public static DeprecationIssue checkNodeBasicLicenseFeatureEnabledSetting(final Settings settings, Setting<?> setting) {
+        return checkRemovedSetting(
+            settings,
+            setting,
+            "https://www.elastic.co/guide/en/elasticsearch/reference/7.8/breaking-changes-7.8.html#deprecate-basic-license-feature-enabled"
+        );
+    }
+
     public static DeprecationIssue checkGeneralScriptSizeSetting(final Settings settings, final PluginsAndModules pluginsAndModules) {
         return checkDeprecatedSetting(
             settings,
@@ -146,36 +153,29 @@
             ScriptService.SCRIPT_GENERAL_CACHE_SIZE_SETTING,
             ScriptService.SCRIPT_CACHE_SIZE_SETTING,
             "a script context",
-            "https://www.elastic.co/guide/en/elasticsearch/reference/7.8/breaking-changes-7.8.html#deprecate-general-script-cache-size"
-        );
-    }
-
-     public static DeprecationIssue checkGeneralScriptExpireSetting(final Settings settings, final PluginsAndModules pluginsAndModules) {
+            "https://www.elastic.co/guide/en/elasticsearch/reference/7.9/breaking-changes-7.9.html#deprecate-general-script-cache-size"
+        );
+    }
+
+    public static DeprecationIssue checkGeneralScriptExpireSetting(final Settings settings, final PluginsAndModules pluginsAndModules) {
         return checkDeprecatedSetting(
             settings,
             pluginsAndModules,
             ScriptService.SCRIPT_GENERAL_CACHE_EXPIRE_SETTING,
             ScriptService.SCRIPT_CACHE_EXPIRE_SETTING,
             "a script context",
-            "https://www.elastic.co/guide/en/elasticsearch/reference/7.8/breaking-changes-7.8.html#deprecate-general-script-expire"
-        );
-    }
-
-     public static DeprecationIssue checkGeneralScriptCompileSettings(final Settings settings, final PluginsAndModules pluginsAndModules) {
+            "https://www.elastic.co/guide/en/elasticsearch/reference/7.9/breaking-changes-7.9.html#deprecate-general-script-expire"
+        );
+    }
+
+    public static DeprecationIssue checkGeneralScriptCompileSettings(final Settings settings, final PluginsAndModules pluginsAndModules) {
         return checkDeprecatedSetting(
             settings,
             pluginsAndModules,
             ScriptService.SCRIPT_GENERAL_MAX_COMPILATIONS_RATE_SETTING,
             ScriptService.SCRIPT_MAX_COMPILATIONS_RATE_SETTING,
             "a script context",
-            "https://www.elastic.co/guide/en/elasticsearch/reference/7.8/breaking-changes-7.8.html#deprecate-general-script-compile-rate"
-=======
-    public static DeprecationIssue checkNodeBasicLicenseFeatureEnabledSetting(final Settings settings, Setting<?> setting) {
-        return checkRemovedSetting(
-            settings,
-            setting,
-            "https://www.elastic.co/guide/en/elasticsearch/reference/7.8/breaking-changes-7.8.html#deprecate-basic-license-feature-enabled"
->>>>>>> 71a42dbd
+            "https://www.elastic.co/guide/en/elasticsearch/reference/7.9/breaking-changes-7.9.html#deprecate-general-script-compile-rate"
         );
     }
 
@@ -249,4 +249,5 @@
             String.format(Locale.ROOT, "the setting [%s] is currently set to [%s], remove this setting", removedSettingKey, value);
         return new DeprecationIssue(DeprecationIssue.Level.CRITICAL, message, url, details);
     }
+
 }
--- conflicted
+++ resolved
@@ -308,45 +308,6 @@
         );
     }
 
-<<<<<<< HEAD
-    public static DeprecationIssue checkGeneralScriptSizeSetting(final Settings settings, final PluginsAndModules pluginsAndModules,
-                                                                 final ClusterState clusterState, final XPackLicenseState licenseState) {
-        return checkDeprecatedSetting(
-            settings,
-            pluginsAndModules,
-            ScriptService.SCRIPT_GENERAL_CACHE_SIZE_SETTING,
-            ScriptService.SCRIPT_CACHE_SIZE_SETTING,
-            "the script context.",
-            "https://ela.st/es-deprecation-7-script-cache-size-setting"
-        );
-    }
-
-    public static DeprecationIssue checkGeneralScriptExpireSetting(final Settings settings, final PluginsAndModules pluginsAndModules,
-                                                                   final ClusterState clusterState, final XPackLicenseState licenseState) {
-        return checkDeprecatedSetting(
-            settings,
-            pluginsAndModules,
-            ScriptService.SCRIPT_GENERAL_CACHE_EXPIRE_SETTING,
-            ScriptService.SCRIPT_CACHE_EXPIRE_SETTING,
-            "the script context.",
-            "https://ela.st/es-deprecation-7-script-cache-expire-setting"
-        );
-    }
-
-    public static DeprecationIssue checkGeneralScriptCompileSettings(final Settings settings, final PluginsAndModules pluginsAndModules,
-                                                                    final ClusterState clusterState, final XPackLicenseState licenseState) {
-        return checkDeprecatedSetting(
-            settings,
-            pluginsAndModules,
-            ScriptService.SCRIPT_GENERAL_MAX_COMPILATIONS_RATE_SETTING,
-            ScriptService.SCRIPT_MAX_COMPILATIONS_RATE_SETTING,
-            "the script context.",
-            "https://ela.st/es-deprecation-7-script-max-compilations-rate-setting"
-        );
-    }
-
-=======
->>>>>>> 533d822d
     public static DeprecationIssue checkLegacyRoleSettings(
         final Setting<Boolean> legacyRoleSetting,
         final Settings settings,

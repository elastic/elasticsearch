/*
 * Copyright Elasticsearch B.V. and/or licensed to Elasticsearch B.V. under one
 * or more contributor license agreements. Licensed under the Elastic License
 * 2.0; you may not use this file except in compliance with the Elastic License
 * 2.0.
 */
package org.elasticsearch.xpack.deprecation;

import org.apache.logging.log4j.LogManager;
import org.apache.logging.log4j.Logger;
import org.elasticsearch.action.ActionListener;
import org.elasticsearch.action.FailedNodeException;
import org.elasticsearch.action.support.ActionFilters;
import org.elasticsearch.action.support.GroupedActionListener;
import org.elasticsearch.action.support.master.TransportMasterNodeReadAction;
import org.elasticsearch.client.OriginSettingClient;
import org.elasticsearch.client.node.NodeClient;
import org.elasticsearch.cluster.ClusterState;
import org.elasticsearch.cluster.block.ClusterBlockException;
import org.elasticsearch.cluster.block.ClusterBlockLevel;
import org.elasticsearch.cluster.metadata.IndexNameExpressionResolver;
import org.elasticsearch.cluster.service.ClusterService;
import org.elasticsearch.common.inject.Inject;
import org.elasticsearch.common.settings.Settings;
import org.elasticsearch.tasks.Task;
import org.elasticsearch.threadpool.ThreadPool;
import org.elasticsearch.transport.TransportService;
import org.elasticsearch.xcontent.NamedXContentRegistry;
import org.elasticsearch.xpack.core.ClientHelper;
import org.elasticsearch.xpack.core.deprecation.DeprecationIssue;

import java.util.Collections;
import java.util.List;
import java.util.Map;
import java.util.stream.Collectors;

import static org.elasticsearch.xpack.deprecation.DeprecationChecks.CLUSTER_SETTINGS_CHECKS;
import static org.elasticsearch.xpack.deprecation.DeprecationChecks.INDEX_SETTINGS_CHECKS;

public class TransportDeprecationInfoAction extends TransportMasterNodeReadAction<
    DeprecationInfoAction.Request,
    DeprecationInfoAction.Response> {
    private static final List<DeprecationChecker> PLUGIN_CHECKERS = List.of(new MlDeprecationChecker(), new TransformDeprecationChecker());
    private static final Logger logger = LogManager.getLogger(TransportDeprecationInfoAction.class);

    private final NodeClient client;
    private final IndexNameExpressionResolver indexNameExpressionResolver;
    private final Settings settings;
    private final NamedXContentRegistry xContentRegistry;
    private volatile List<String> skipTheseDeprecations;

    @Inject
    public TransportDeprecationInfoAction(
        Settings settings,
        TransportService transportService,
        ClusterService clusterService,
        ThreadPool threadPool,
        ActionFilters actionFilters,
        IndexNameExpressionResolver indexNameExpressionResolver,
        NodeClient client,
        NamedXContentRegistry xContentRegistry
    ) {
        super(
            DeprecationInfoAction.NAME,
            transportService,
            clusterService,
            threadPool,
            actionFilters,
            DeprecationInfoAction.Request::new,
            indexNameExpressionResolver,
            DeprecationInfoAction.Response::new,
            ThreadPool.Names.GENERIC
        );
        this.client = client;
        this.indexNameExpressionResolver = indexNameExpressionResolver;
        this.settings = settings;
        this.xContentRegistry = xContentRegistry;
        skipTheseDeprecations = DeprecationChecks.SKIP_DEPRECATIONS_SETTING.get(settings);
        // Safe to register this here because it happens synchronously before the cluster service is started:
        clusterService.getClusterSettings()
            .addSettingsUpdateConsumer(DeprecationChecks.SKIP_DEPRECATIONS_SETTING, this::setSkipDeprecations);
    }

    private <T> void setSkipDeprecations(List<String> skipDeprecations) {
        this.skipTheseDeprecations = Collections.unmodifiableList(skipDeprecations);
    }

    @Override
    protected ClusterBlockException checkBlock(DeprecationInfoAction.Request request, ClusterState state) {
        // Cluster is not affected but we look up repositories in metadata
        return state.blocks().globalBlockedException(ClusterBlockLevel.METADATA_READ);
    }

    @Override
    protected final void masterOperation(
        Task task,
        final DeprecationInfoAction.Request request,
        ClusterState state,
        final ActionListener<DeprecationInfoAction.Response> listener
    ) {
        NodesDeprecationCheckRequest nodeDepReq = new NodesDeprecationCheckRequest("_all");
        ClientHelper.executeAsyncWithOrigin(
            client,
            ClientHelper.DEPRECATION_ORIGIN,
            NodesDeprecationCheckAction.INSTANCE,
            nodeDepReq,
            ActionListener.wrap(response -> {
                if (response.hasFailures()) {
                    List<String> failedNodeIds = response.failures()
                        .stream()
                        .map(failure -> failure.nodeId() + ": " + failure.getMessage())
                        .collect(Collectors.toList());
                    logger.warn("nodes failed to run deprecation checks: {}", failedNodeIds);
                    for (FailedNodeException failure : response.failures()) {
                        logger.debug("node {} failed to run deprecation checks: {}", failure.nodeId(), failure);
                    }
                }

                DeprecationChecker.Components components = new DeprecationChecker.Components(
                    xContentRegistry,
                    settings,
                    new OriginSettingClient(client, ClientHelper.DEPRECATION_ORIGIN)
                );
<<<<<<< HEAD
                pluginSettingIssues(
                    PLUGIN_CHECKERS,
                    components,
                    ActionListener.wrap(
                        deprecationIssues -> listener.onResponse(
                            DeprecationInfoAction.Response.from(
                                state,
                                indexNameExpressionResolver,
                                request,
                                response,
                                INDEX_SETTINGS_CHECKS,
                                CLUSTER_SETTINGS_CHECKS,
                                deprecationIssues
                            )
                        ),
                        listener::onFailure
                    )
                );
=======
                pluginSettingIssues(PLUGIN_CHECKERS, components, ActionListener.wrap(deprecationIssues -> {
                    listener.onResponse(
                        DeprecationInfoAction.Response.from(
                            state,
                            indexNameExpressionResolver,
                            request,
                            response,
                            INDEX_SETTINGS_CHECKS,
                            CLUSTER_SETTINGS_CHECKS,
                            deprecationIssues,
                            skipTheseDeprecations
                        )
                    );
                }, listener::onFailure));
>>>>>>> d90fa4eb

            }, listener::onFailure)
        );
    }

    static void pluginSettingIssues(
        List<DeprecationChecker> checkers,
        DeprecationChecker.Components components,
        ActionListener<Map<String, List<DeprecationIssue>>> listener
    ) {
        List<DeprecationChecker> enabledCheckers = checkers.stream()
            .filter(c -> c.enabled(components.settings()))
            .collect(Collectors.toList());
        if (enabledCheckers.isEmpty()) {
            listener.onResponse(Collections.emptyMap());
            return;
        }
        GroupedActionListener<DeprecationChecker.CheckResult> groupedActionListener = new GroupedActionListener<>(
            ActionListener.wrap(
                checkResults -> listener.onResponse(
                    checkResults.stream()
                        .collect(
                            Collectors.toMap(DeprecationChecker.CheckResult::getCheckerName, DeprecationChecker.CheckResult::getIssues)
                        )
                ),
                listener::onFailure
            ),
            enabledCheckers.size()
        );
        for (DeprecationChecker checker : checkers) {
            checker.check(components, groupedActionListener);
        }
    }

}<|MERGE_RESOLUTION|>--- conflicted
+++ resolved
@@ -121,26 +121,6 @@
                     settings,
                     new OriginSettingClient(client, ClientHelper.DEPRECATION_ORIGIN)
                 );
-<<<<<<< HEAD
-                pluginSettingIssues(
-                    PLUGIN_CHECKERS,
-                    components,
-                    ActionListener.wrap(
-                        deprecationIssues -> listener.onResponse(
-                            DeprecationInfoAction.Response.from(
-                                state,
-                                indexNameExpressionResolver,
-                                request,
-                                response,
-                                INDEX_SETTINGS_CHECKS,
-                                CLUSTER_SETTINGS_CHECKS,
-                                deprecationIssues
-                            )
-                        ),
-                        listener::onFailure
-                    )
-                );
-=======
                 pluginSettingIssues(PLUGIN_CHECKERS, components, ActionListener.wrap(deprecationIssues -> {
                     listener.onResponse(
                         DeprecationInfoAction.Response.from(
@@ -155,7 +135,6 @@
                         )
                     );
                 }, listener::onFailure));
->>>>>>> d90fa4eb
 
             }, listener::onFailure)
         );

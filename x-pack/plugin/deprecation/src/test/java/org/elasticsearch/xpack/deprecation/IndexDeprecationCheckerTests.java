/*
 * Copyright Elasticsearch B.V. and/or licensed to Elasticsearch B.V. under one
 * or more contributor license agreements. Licensed under the Elastic License
 * 2.0; you may not use this file except in compliance with the Elastic License
 * 2.0.
 */

package org.elasticsearch.xpack.deprecation;

import org.elasticsearch.cluster.ClusterState;
import org.elasticsearch.cluster.metadata.DataStream;
import org.elasticsearch.cluster.metadata.DataStreamMetadata;
import org.elasticsearch.cluster.metadata.DataStreamOptions;
import org.elasticsearch.cluster.metadata.IndexMetadata;
import org.elasticsearch.cluster.metadata.IndexNameExpressionResolver;
import org.elasticsearch.cluster.metadata.Metadata;
import org.elasticsearch.cluster.metadata.MetadataIndexStateService;
import org.elasticsearch.common.collect.ImmutableOpenMap;
import org.elasticsearch.common.settings.Settings;
import org.elasticsearch.core.TimeValue;
import org.elasticsearch.index.IndexMode;
import org.elasticsearch.index.IndexSettings;
import org.elasticsearch.index.IndexVersion;
import org.elasticsearch.index.engine.frozen.FrozenEngine;
import org.elasticsearch.indices.TestIndexNameExpressionResolver;
import org.elasticsearch.snapshots.SearchableSnapshotsSettings;
import org.elasticsearch.test.ESTestCase;
import org.elasticsearch.xpack.core.deprecation.DeprecationIssue;

import java.util.List;
import java.util.Map;

import static java.util.Collections.singletonList;
import static java.util.Collections.singletonMap;
import static org.elasticsearch.index.IndexModule.INDEX_STORE_TYPE_SETTING;
import static org.hamcrest.Matchers.contains;
import static org.hamcrest.Matchers.equalTo;
import static org.hamcrest.Matchers.hasItem;

public class IndexDeprecationCheckerTests extends ESTestCase {

    private static final IndexVersion OLD_VERSION = IndexVersion.fromId(7170099);

    private final IndexNameExpressionResolver indexNameExpressionResolver = TestIndexNameExpressionResolver.newInstance();
    private final IndexDeprecationChecker checker = new IndexDeprecationChecker(indexNameExpressionResolver, Map.of());

    public void testOldIndicesCheck() {
        IndexMetadata indexMetadata = IndexMetadata.builder("test")
            .settings(settings(OLD_VERSION))
            .numberOfShards(1)
            .numberOfReplicas(0)
            .state(randomBoolean() ? IndexMetadata.State.OPEN : IndexMetadata.State.CLOSE) // does not matter if its open or closed
            .build();
        ClusterState clusterState = ClusterState.builder(ClusterState.EMPTY_STATE)
            .metadata(Metadata.builder().put(indexMetadata, true))
            .build();
        DeprecationIssue expected = new DeprecationIssue(
            DeprecationIssue.Level.CRITICAL,
            "Old index with a compatibility version < 9.0",
            "https://www.elastic.co/guide/en/elasticsearch/reference/master/breaking-changes-9.0.html",
            "This index has version: " + OLD_VERSION.toReleaseVersion(),
            false,
            singletonMap("reindex_required", true)
        );
        Map<String, List<DeprecationIssue>> issuesByIndex = checker.check(
            clusterState,
            new DeprecationInfoAction.Request(TimeValue.THIRTY_SECONDS)
        );
        List<DeprecationIssue> issues = issuesByIndex.get("test");
        assertEquals(singletonList(expected), issues);
    }

    public void testOldTransformIndicesCheck() {
        var checker = new IndexDeprecationChecker(indexNameExpressionResolver, Map.of("test", List.of("test-transform")));
        var indexMetadata = indexMetadata("test", OLD_VERSION);
        var clusterState = ClusterState.builder(ClusterState.EMPTY_STATE).metadata(Metadata.builder().put(indexMetadata, true)).build();
        var expected = new DeprecationIssue(
            DeprecationIssue.Level.CRITICAL,
            "Old index with a compatibility version < 9.0",
            "https://www.elastic.co/guide/en/elasticsearch/reference/master/breaking-changes-9.0.html",
            "This index has version: " + OLD_VERSION.toReleaseVersion(),
            false,
            Map.of("reindex_required", true, "transform_ids", List.of("test-transform"))
        );
        var issuesByIndex = checker.check(clusterState, new DeprecationInfoAction.Request(TimeValue.THIRTY_SECONDS));
        assertEquals(singletonList(expected), issuesByIndex.get("test"));
    }

    public void testOldIndicesCheckWithMultipleTransforms() {
        var checker = new IndexDeprecationChecker(
            indexNameExpressionResolver,
            Map.of("test", List.of("test-transform1", "test-transform2"))
        );
        var indexMetadata = indexMetadata("test", OLD_VERSION);
        var clusterState = ClusterState.builder(ClusterState.EMPTY_STATE).metadata(Metadata.builder().put(indexMetadata, true)).build();
        var expected = new DeprecationIssue(
            DeprecationIssue.Level.CRITICAL,
            "Old index with a compatibility version < 9.0",
            "https://www.elastic.co/guide/en/elasticsearch/reference/master/breaking-changes-9.0.html",
            "This index has version: " + OLD_VERSION.toReleaseVersion(),
            false,
            Map.of("reindex_required", true, "transform_ids", List.of("test-transform1", "test-transform2"))
        );
        var issuesByIndex = checker.check(clusterState, new DeprecationInfoAction.Request(TimeValue.THIRTY_SECONDS));
        assertEquals(singletonList(expected), issuesByIndex.get("test"));
    }

    public void testMultipleOldIndicesCheckWithTransforms() {
        var checker = new IndexDeprecationChecker(
            indexNameExpressionResolver,
            Map.of("test1", List.of("test-transform1"), "test2", List.of("test-transform2"))
        );
        var indexMetadata1 = indexMetadata("test1", OLD_VERSION);
        var indexMetadata2 = indexMetadata("test2", OLD_VERSION);
        var clusterState = ClusterState.builder(ClusterState.EMPTY_STATE)
            .metadata(Metadata.builder().put(indexMetadata1, true).put(indexMetadata2, true))
            .build();
        var expected = Map.of(
            "test1",
            List.of(
                new DeprecationIssue(
                    DeprecationIssue.Level.CRITICAL,
                    "Old index with a compatibility version < 9.0",
                    "https://www.elastic.co/guide/en/elasticsearch/reference/master/breaking-changes-9.0.html",
                    "This index has version: " + OLD_VERSION.toReleaseVersion(),
                    false,
                    Map.of("reindex_required", true, "transform_ids", List.of("test-transform1"))
                )
            ),
            "test2",
            List.of(
                new DeprecationIssue(
                    DeprecationIssue.Level.CRITICAL,
                    "Old index with a compatibility version < 9.0",
                    "https://www.elastic.co/guide/en/elasticsearch/reference/master/breaking-changes-9.0.html",
                    "This index has version: " + OLD_VERSION.toReleaseVersion(),
                    false,
                    Map.of("reindex_required", true, "transform_ids", List.of("test-transform2"))
                )
            )
        );
        var issuesByIndex = checker.check(clusterState, new DeprecationInfoAction.Request(TimeValue.THIRTY_SECONDS));
        assertEquals(expected, issuesByIndex);
    }

    private IndexMetadata indexMetadata(String indexName, IndexVersion indexVersion) {
        return IndexMetadata.builder(indexName).settings(settings(indexVersion)).numberOfShards(1).numberOfReplicas(0).build();
    }

    public void testOldIndicesCheckDataStreamIndex() {
        IndexMetadata indexMetadata = IndexMetadata.builder(".ds-test")
            .settings(settings(OLD_VERSION).put("index.hidden", true))
            .numberOfShards(1)
            .numberOfReplicas(0)
            .build();
        DataStream dataStream = new DataStream(
            randomAlphaOfLength(10),
            List.of(indexMetadata.getIndex()),
            randomNegativeLong(),
            Map.of(),
            randomBoolean(),
            false,
            false,
            randomBoolean(),
            randomFrom(IndexMode.values()),
            null,
            randomFrom(DataStreamOptions.EMPTY, DataStreamOptions.FAILURE_STORE_DISABLED, DataStreamOptions.FAILURE_STORE_ENABLED, null),
            List.of(),
            randomBoolean(),
            null
        );
        ClusterState clusterState = ClusterState.builder(ClusterState.EMPTY_STATE)
            .metadata(
                Metadata.builder()
                    .put(indexMetadata, true)
                    .customs(
                        Map.of(
                            DataStreamMetadata.TYPE,
                            new DataStreamMetadata(
                                ImmutableOpenMap.builder(Map.of("my-data-stream", dataStream)).build(),
                                ImmutableOpenMap.of()
                            )
                        )
                    )
            )
            .build();
        Map<String, List<DeprecationIssue>> issuesByIndex = checker.check(
            clusterState,
            new DeprecationInfoAction.Request(TimeValue.THIRTY_SECONDS)
        );
        assertThat(issuesByIndex.size(), equalTo(0));
    }

    public void testOldIndicesCheckSnapshotIgnored() {
        Settings.Builder settings = settings(OLD_VERSION);
        settings.put(INDEX_STORE_TYPE_SETTING.getKey(), SearchableSnapshotsSettings.SEARCHABLE_SNAPSHOT_STORE_TYPE);
        IndexMetadata indexMetadata = IndexMetadata.builder("test").settings(settings).numberOfShards(1).numberOfReplicas(0).build();
        ClusterState clusterState = ClusterState.builder(ClusterState.EMPTY_STATE)
            .metadata(Metadata.builder().put(indexMetadata, true))
            .build();

        Map<String, List<DeprecationIssue>> issuesByIndex = checker.check(
            clusterState,
            new DeprecationInfoAction.Request(TimeValue.THIRTY_SECONDS)
        );
        assertThat(issuesByIndex.size(), equalTo(0));
    }

<<<<<<< HEAD
=======
    public void testOldIndicesCheckClosedIgnored() {
        Settings.Builder settings = settings(OLD_VERSION);
        IndexMetadata indexMetadata = IndexMetadata.builder("test")
            .settings(settings)
            .numberOfShards(1)
            .numberOfReplicas(0)
            .state(IndexMetadata.State.CLOSE)
            .build();
        ClusterState clusterState = ClusterState.builder(ClusterState.EMPTY_STATE)
            .metadata(Metadata.builder().put(indexMetadata, true))
            .build();
        Map<String, List<DeprecationIssue>> issuesByIndex = checker.check(
            clusterState,
            new DeprecationInfoAction.Request(TimeValue.THIRTY_SECONDS)
        );
        assertThat(issuesByIndex.size(), equalTo(0));
    }

>>>>>>> b2cc9d9b
    public void testOldIndicesIgnoredWarningCheck() {
        Settings.Builder settings = settings(OLD_VERSION).put(MetadataIndexStateService.VERIFIED_READ_ONLY_SETTING.getKey(), true);
        IndexMetadata indexMetadata = IndexMetadata.builder("test").settings(settings).numberOfShards(1).numberOfReplicas(0).build();
        ClusterState clusterState = ClusterState.builder(ClusterState.EMPTY_STATE)
            .metadata(Metadata.builder().put(indexMetadata, true))
            .build();
        DeprecationIssue expected = new DeprecationIssue(
            DeprecationIssue.Level.WARNING,
            "Old index with a compatibility version < 9.0 Has Been Ignored",
            "https://www.elastic.co/guide/en/elasticsearch/reference/master/breaking-changes-9.0.html",
            "This read-only index has version: " + OLD_VERSION.toReleaseVersion() + " and will be supported as read-only in 9.0",
            false,
            singletonMap("reindex_required", true)
        );
        Map<String, List<DeprecationIssue>> issuesByIndex = checker.check(
            clusterState,
            new DeprecationInfoAction.Request(TimeValue.THIRTY_SECONDS)
        );
        assertTrue(issuesByIndex.containsKey("test"));
        assertEquals(List.of(expected), issuesByIndex.get("test"));
    }

    public void testTranslogRetentionSettings() {
        Settings.Builder settings = settings(IndexVersion.current());
        settings.put(IndexSettings.INDEX_TRANSLOG_RETENTION_AGE_SETTING.getKey(), randomPositiveTimeValue());
        settings.put(IndexSettings.INDEX_TRANSLOG_RETENTION_SIZE_SETTING.getKey(), between(1, 1024) + "b");
        IndexMetadata indexMetadata = IndexMetadata.builder("test").settings(settings).numberOfShards(1).numberOfReplicas(0).build();
        ClusterState state = ClusterState.builder(ClusterState.EMPTY_STATE).metadata(Metadata.builder().put(indexMetadata, true)).build();
        Map<String, List<DeprecationIssue>> issuesByIndex = checker.check(
            state,
            new DeprecationInfoAction.Request(TimeValue.THIRTY_SECONDS)
        );
        List<DeprecationIssue> issues = issuesByIndex.get("test");
        assertThat(
            issues,
            contains(
                new DeprecationIssue(
                    DeprecationIssue.Level.WARNING,
                    "translog retention settings are ignored",
                    "https://www.elastic.co/guide/en/elasticsearch/reference/current/index-modules-translog.html",
                    "translog retention settings [index.translog.retention.size] and [index.translog.retention.age] are ignored "
                        + "because translog is no longer used in peer recoveries with soft-deletes enabled (default in 7.0 or later)",
                    false,
                    DeprecationIssue.createMetaMapForRemovableSettings(
                        List.of(
                            IndexSettings.INDEX_TRANSLOG_RETENTION_SIZE_SETTING.getKey(),
                            IndexSettings.INDEX_TRANSLOG_RETENTION_AGE_SETTING.getKey()
                        )
                    )
                )
            )
        );
    }

    public void testDefaultTranslogRetentionSettings() {
        Settings.Builder settings = settings(IndexVersion.current());
        if (randomBoolean()) {
            settings.put(IndexSettings.INDEX_TRANSLOG_RETENTION_AGE_SETTING.getKey(), randomPositiveTimeValue());
            settings.put(IndexSettings.INDEX_TRANSLOG_RETENTION_SIZE_SETTING.getKey(), between(1, 1024) + "b");
            settings.put(IndexSettings.INDEX_SOFT_DELETES_SETTING.getKey(), false);
        }
        IndexMetadata indexMetadata = IndexMetadata.builder("test").settings(settings).numberOfShards(1).numberOfReplicas(0).build();
        ClusterState state = ClusterState.builder(ClusterState.EMPTY_STATE).metadata(Metadata.builder().put(indexMetadata, true)).build();
        Map<String, List<DeprecationIssue>> issuesByIndex = checker.check(
            state,
            new DeprecationInfoAction.Request(TimeValue.THIRTY_SECONDS)
        );
        assertThat(issuesByIndex.size(), equalTo(0));
    }

    public void testIndexDataPathSetting() {
        Settings.Builder settings = settings(IndexVersion.current());
        settings.put(IndexMetadata.INDEX_DATA_PATH_SETTING.getKey(), createTempDir());
        IndexMetadata indexMetadata = IndexMetadata.builder("test").settings(settings).numberOfShards(1).numberOfReplicas(0).build();
        ClusterState state = ClusterState.builder(ClusterState.EMPTY_STATE).metadata(Metadata.builder().put(indexMetadata, true)).build();
        Map<String, List<DeprecationIssue>> issuesByIndex = checker.check(
            state,
            new DeprecationInfoAction.Request(TimeValue.THIRTY_SECONDS)
        );
        final String expectedUrl =
            "https://www.elastic.co/guide/en/elasticsearch/reference/7.13/breaking-changes-7.13.html#deprecate-shared-data-path-setting";
        assertThat(
            issuesByIndex.get("test"),
            contains(
                new DeprecationIssue(
                    DeprecationIssue.Level.WARNING,
                    "setting [index.data_path] is deprecated and will be removed in a future version",
                    expectedUrl,
                    "Found index data path configured. Discontinue use of this setting.",
                    false,
                    null
                )
            )
        );
    }

    public void testSimpleFSSetting() {
        Settings.Builder settings = settings(IndexVersion.current());
        settings.put(INDEX_STORE_TYPE_SETTING.getKey(), "simplefs");
        IndexMetadata indexMetadata = IndexMetadata.builder("test").settings(settings).numberOfShards(1).numberOfReplicas(0).build();
        ClusterState state = ClusterState.builder(ClusterState.EMPTY_STATE).metadata(Metadata.builder().put(indexMetadata, true)).build();
        Map<String, List<DeprecationIssue>> issuesByIndex = checker.check(
            state,
            new DeprecationInfoAction.Request(TimeValue.THIRTY_SECONDS)
        );
        assertThat(
            issuesByIndex.get("test"),
            contains(
                new DeprecationIssue(
                    DeprecationIssue.Level.WARNING,
                    "[simplefs] is deprecated and will be removed in future versions",
                    "https://www.elastic.co/guide/en/elasticsearch/reference/current/index-modules-store.html",
                    "[simplefs] is deprecated and will be removed in 8.0. Use [niofs] or other file systems instead. "
                        + "Elasticsearch 7.15 or later uses [niofs] for the [simplefs] store type "
                        + "as it offers superior or equivalent performance to [simplefs].",
                    false,
                    null
                )
            )
        );
    }

    public void testFrozenIndex() {
        Settings.Builder settings = settings(IndexVersion.current());
        settings.put(FrozenEngine.INDEX_FROZEN.getKey(), true);
        IndexMetadata indexMetadata = IndexMetadata.builder("test").settings(settings).numberOfShards(1).numberOfReplicas(0).build();
        ClusterState state = ClusterState.builder(ClusterState.EMPTY_STATE).metadata(Metadata.builder().put(indexMetadata, true)).build();
        Map<String, List<DeprecationIssue>> issuesByIndex = checker.check(
            state,
            new DeprecationInfoAction.Request(TimeValue.THIRTY_SECONDS)
        );
        assertThat(
            issuesByIndex.get("test"),
            contains(
                new DeprecationIssue(
                    DeprecationIssue.Level.WARNING,
                    "index [test] is a frozen index. The frozen indices feature is deprecated and will be removed in a future version",
                    "https://www.elastic.co/guide/en/elasticsearch/reference/master/frozen-indices.html",
                    "Frozen indices no longer offer any advantages. Consider cold or frozen tiers in place of frozen indices.",
                    false,
                    null
                )
            )
        );
    }

    public void testCamelCaseDeprecation() {
        String simpleMapping = "{\n\"_doc\": {"
            + "\"properties\" : {\n"
            + "   \"date_time_field\" : {\n"
            + "       \"type\" : \"date\",\n"
            + "       \"format\" : \"strictDateOptionalTime\"\n"
            + "       }\n"
            + "   }"
            + "} }";

        String indexName = randomAlphaOfLengthBetween(5, 10);
        IndexMetadata simpleIndex = IndexMetadata.builder(indexName)
            .settings(settings(IndexVersion.current()))
            .numberOfShards(1)
            .numberOfReplicas(1)
            .putMapping(simpleMapping)
            .build();
        ClusterState state = ClusterState.builder(ClusterState.EMPTY_STATE).metadata(Metadata.builder().put(simpleIndex, true)).build();
        Map<String, List<DeprecationIssue>> issuesByIndex = checker.check(
            state,
            new DeprecationInfoAction.Request(TimeValue.THIRTY_SECONDS)
        );
        DeprecationIssue expected = new DeprecationIssue(
            DeprecationIssue.Level.CRITICAL,
            "Date fields use deprecated camel case formats",
            "https://ela.st/es-deprecation-7-camel-case-format",
            "Convert [date_time_field] format [strictDateOptionalTime] "
                + "which contains deprecated camel case to snake case. [strictDateOptionalTime] to [strict_date_optional_time].",
            false,
            null
        );
        assertThat(issuesByIndex.get(indexName), hasItem(expected));
    }

    public void testLegacyTierIndex() {
        Settings.Builder settings = settings(IndexVersion.current());
        String filter = randomFrom("include", "exclude", "require");
        String tier = randomFrom("hot", "warm", "cold", "frozen");
        settings.put("index.routing.allocation." + filter + ".data", tier);
        IndexMetadata indexMetadata = IndexMetadata.builder("test").settings(settings).numberOfShards(1).numberOfReplicas(0).build();
        ClusterState state = ClusterState.builder(ClusterState.EMPTY_STATE).metadata(Metadata.builder().put(indexMetadata, true)).build();
        Map<String, List<DeprecationIssue>> issuesByIndex = checker.check(
            state,
            new DeprecationInfoAction.Request(TimeValue.THIRTY_SECONDS)
        );
        assertThat(
            issuesByIndex.get("test"),
            contains(
                new DeprecationIssue(
                    DeprecationIssue.Level.WARNING,
                    "index [test] is configuring tiers via filtered allocation which is not recommended.",
                    "https://ela.st/migrate-to-tiers",
                    "One or more of your indices is configured with 'index.routing.allocation.*.data' settings."
                        + " This is typically used to create a hot/warm or tiered architecture, based on legacy guidelines."
                        + " Data tiers are a recommended replacement for tiered architecture clusters.",
                    false,
                    DeprecationIssue.createMetaMapForRemovableSettings(List.of("index.routing.allocation." + filter + ".data"))
                )
            )
        );
    }
}<|MERGE_RESOLUTION|>--- conflicted
+++ resolved
@@ -206,27 +206,6 @@
         assertThat(issuesByIndex.size(), equalTo(0));
     }
 
-<<<<<<< HEAD
-=======
-    public void testOldIndicesCheckClosedIgnored() {
-        Settings.Builder settings = settings(OLD_VERSION);
-        IndexMetadata indexMetadata = IndexMetadata.builder("test")
-            .settings(settings)
-            .numberOfShards(1)
-            .numberOfReplicas(0)
-            .state(IndexMetadata.State.CLOSE)
-            .build();
-        ClusterState clusterState = ClusterState.builder(ClusterState.EMPTY_STATE)
-            .metadata(Metadata.builder().put(indexMetadata, true))
-            .build();
-        Map<String, List<DeprecationIssue>> issuesByIndex = checker.check(
-            clusterState,
-            new DeprecationInfoAction.Request(TimeValue.THIRTY_SECONDS)
-        );
-        assertThat(issuesByIndex.size(), equalTo(0));
-    }
-
->>>>>>> b2cc9d9b
     public void testOldIndicesIgnoredWarningCheck() {
         Settings.Builder settings = settings(OLD_VERSION).put(MetadataIndexStateService.VERIFIED_READ_ONLY_SETTING.getKey(), true);
         IndexMetadata indexMetadata = IndexMetadata.builder("test").settings(settings).numberOfShards(1).numberOfReplicas(0).build();

--- conflicted
+++ resolved
@@ -45,28 +45,23 @@
 
 public class IndexDeprecationCheckerTests extends ESTestCase {
 
-    private final IndexMetadata.State indexMetdataState;
-
-    public IndexDeprecationCheckerTests(@Name("indexMetadataState") IndexMetadata.State indexMetdataState) {
-        this.indexMetdataState = indexMetdataState;
-    }
-
-    @ParametersFactory
-    public static List<Object[]> createParameters() {
-        return List.of(new Object[] { IndexMetadata.State.OPEN }, new Object[] { IndexMetadata.State.CLOSE });
-    }
-
     private static final IndexVersion OLD_VERSION = IndexVersion.fromId(7170099);
-
     private final IndexNameExpressionResolver indexNameExpressionResolver = TestIndexNameExpressionResolver.newInstance();
     private final IndexDeprecationChecker checker = new IndexDeprecationChecker(indexNameExpressionResolver);
     private final TransportDeprecationInfoAction.PrecomputedData emptyPrecomputedData =
         new TransportDeprecationInfoAction.PrecomputedData();
-
-    public IndexDeprecationCheckerTests() {
+    private final IndexMetadata.State indexMetdataState;
+
+    public IndexDeprecationCheckerTests(@Name("indexMetadataState") IndexMetadata.State indexMetdataState) {
+        this.indexMetdataState = indexMetdataState;
         emptyPrecomputedData.setOnceNodeSettingsIssues(List.of());
         emptyPrecomputedData.setOncePluginIssues(Map.of());
         emptyPrecomputedData.setOnceTransformConfigs(List.of());
+    }
+
+    @ParametersFactory
+    public static List<Object[]> createParameters() {
+        return List.of(new Object[] { IndexMetadata.State.OPEN }, new Object[] { IndexMetadata.State.CLOSE });
     }
 
     public void testOldIndicesCheck() {
@@ -424,34 +419,6 @@
         );
     }
 
-<<<<<<< HEAD
-    public void testFrozenIndex() {
-        Settings.Builder settings = settings(IndexVersion.current());
-        settings.put(FrozenEngine.INDEX_FROZEN.getKey(), true);
-        IndexMetadata indexMetadata = IndexMetadata.builder("test").settings(settings).numberOfShards(1).numberOfReplicas(0).build();
-        ClusterState state = ClusterState.builder(ClusterState.EMPTY_STATE).metadata(Metadata.builder().put(indexMetadata, true)).build();
-        Map<String, List<DeprecationIssue>> issuesByIndex = checker.check(
-            state,
-            new DeprecationInfoAction.Request(TimeValue.THIRTY_SECONDS),
-            emptyPrecomputedData
-        );
-        assertThat(
-            issuesByIndex.get("test"),
-            contains(
-                new DeprecationIssue(
-                    DeprecationIssue.Level.WARNING,
-                    "index [test] is a frozen index. The frozen indices feature is deprecated and will be removed in a future version",
-                    "https://www.elastic.co/guide/en/elasticsearch/reference/master/frozen-indices.html",
-                    "Frozen indices no longer offer any advantages. Consider cold or frozen tiers in place of frozen indices.",
-                    false,
-                    null
-                )
-            )
-        );
-    }
-
-=======
->>>>>>> 9009606a
     public void testCamelCaseDeprecation() {
         String simpleMapping = "{\n\"_doc\": {"
             + "\"properties\" : {\n"
@@ -528,7 +495,16 @@
         );
     }
 
-<<<<<<< HEAD
+    private ClusterBlocks clusterBlocksForIndices(IndexMetadata... indicesMetadatas) {
+        ClusterBlocks.Builder builder = ClusterBlocks.builder();
+        for (IndexMetadata indexMetadata : indicesMetadatas) {
+            if (indexMetadata.getState() == IndexMetadata.State.CLOSE) {
+                builder.addIndexBlock(indexMetadata.getIndex().getName(), MetadataIndexStateService.INDEX_CLOSED_BLOCK);
+            }
+        }
+        return builder.build();
+    }
+
     private TransportDeprecationInfoAction.PrecomputedData createContextWithTransformConfigs(Map<String, List<String>> indexToTransform) {
         List<TransformConfig> transforms = new ArrayList<>();
         for (Map.Entry<String, List<String>> entry : indexToTransform.entrySet()) {
@@ -540,15 +516,5 @@
         TransportDeprecationInfoAction.PrecomputedData precomputedData = new TransportDeprecationInfoAction.PrecomputedData();
         precomputedData.setOnceTransformConfigs(transforms);
         return precomputedData;
-=======
-    private ClusterBlocks clusterBlocksForIndices(IndexMetadata... indicesMetadatas) {
-        ClusterBlocks.Builder builder = ClusterBlocks.builder();
-        for (IndexMetadata indexMetadata : indicesMetadatas) {
-            if (indexMetadata.getState() == IndexMetadata.State.CLOSE) {
-                builder.addIndexBlock(indexMetadata.getIndex().getName(), MetadataIndexStateService.INDEX_CLOSED_BLOCK);
-            }
-        }
-        return builder.build();
->>>>>>> 9009606a
     }
 }
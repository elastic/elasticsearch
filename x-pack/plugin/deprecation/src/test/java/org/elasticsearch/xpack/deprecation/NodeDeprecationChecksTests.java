/*
 * Copyright Elasticsearch B.V. and/or licensed to Elasticsearch B.V. under one
 * or more contributor license agreements. Licensed under the Elastic License
 * 2.0; you may not use this file except in compliance with the Elastic License
 * 2.0.
 */

package org.elasticsearch.xpack.deprecation;

import org.elasticsearch.Version;
import org.elasticsearch.action.admin.cluster.node.info.PluginsAndModules;
import org.elasticsearch.action.support.replication.ClusterStateCreationUtils;
import org.elasticsearch.bootstrap.BootstrapSettings;
import org.elasticsearch.cluster.ClusterState;
import org.elasticsearch.cluster.metadata.IndexMetadata;
import org.elasticsearch.cluster.node.DiscoveryNode;
import org.elasticsearch.cluster.node.DiscoveryNodeRole;
import org.elasticsearch.cluster.routing.allocation.DataTier;
import org.elasticsearch.cluster.routing.allocation.decider.DiskThresholdDecider;
import org.elasticsearch.common.Strings;
import org.elasticsearch.common.settings.Setting;
import org.elasticsearch.common.settings.Settings;
import org.elasticsearch.common.util.concurrent.EsExecutors;
import org.elasticsearch.core.Set;
import org.elasticsearch.core.SuppressForbidden;
import org.elasticsearch.env.Environment;
import org.elasticsearch.env.NodeEnvironment;
import org.elasticsearch.gateway.GatewayService;
import org.elasticsearch.jdk.JavaVersion;
import org.elasticsearch.license.License;
import org.elasticsearch.license.XPackLicenseState;
import org.elasticsearch.node.Node;
import org.elasticsearch.test.ESTestCase;
import org.elasticsearch.transport.RemoteClusterService;
import org.elasticsearch.xpack.core.deprecation.DeprecationIssue;
import org.elasticsearch.xpack.core.XPackSettings;
import org.elasticsearch.xpack.core.security.authc.RealmConfig;
import org.elasticsearch.xpack.core.security.authc.RealmSettings;

import java.util.ArrayList;
import java.util.Arrays;
import java.util.Collection;
import java.util.Collections;
import java.util.List;
import java.util.Locale;
import java.util.stream.Collectors;

import static org.elasticsearch.cluster.coordination.JoinHelper.JOIN_TIMEOUT_SETTING;
import static org.elasticsearch.cluster.routing.allocation.DiskThresholdSettings.CLUSTER_ROUTING_ALLOCATION_INCLUDE_RELOCATIONS_SETTING;
import static org.elasticsearch.xpack.cluster.routing.allocation.DataTierAllocationDecider.INDEX_ROUTING_EXCLUDE_SETTING;
import static org.elasticsearch.xpack.cluster.routing.allocation.DataTierAllocationDecider.INDEX_ROUTING_INCLUDE_SETTING;
import static org.elasticsearch.xpack.cluster.routing.allocation.DataTierAllocationDecider.INDEX_ROUTING_REQUIRE_SETTING;
import static org.elasticsearch.xpack.deprecation.NodeDeprecationChecks.JAVA_DEPRECATION_MESSAGE;
import static org.hamcrest.Matchers.containsString;
import static org.hamcrest.Matchers.either;
import static org.hamcrest.Matchers.empty;
import static org.hamcrest.Matchers.equalTo;
import static org.hamcrest.Matchers.hasItem;
import static org.hamcrest.Matchers.not;
import static org.hamcrest.Matchers.nullValue;
import static org.hamcrest.Matchers.startsWith;
import static org.mockito.Mockito.mock;
import static org.mockito.Mockito.when;

public class NodeDeprecationChecksTests extends ESTestCase {

    public void testCheckDefaults() {
        final Settings settings = Settings.EMPTY;
        final PluginsAndModules pluginsAndModules = new PluginsAndModules(Collections.emptyList(), Collections.emptyList());
        final XPackLicenseState licenseState = new XPackLicenseState(settings, () -> 0);
        final List<DeprecationIssue> issues = getDeprecationIssues(settings, pluginsAndModules, licenseState);

        final DeprecationIssue issue =
            NodeDeprecationChecks.checkImplicitlyDisabledSecurityOnBasicAndTrial(settings, pluginsAndModules, ClusterState.EMPTY_STATE,
                                                                                 licenseState);
        assertThat(issues, hasItem(issue));
    }

    public void testJavaVersion() {
        final PluginsAndModules pluginsAndModules = new PluginsAndModules(Collections.emptyList(), Collections.emptyList());
        final XPackLicenseState licenseState = new XPackLicenseState(Settings.EMPTY, () -> 0);
        final List<DeprecationIssue> issues = DeprecationChecks.filterChecks(
            DeprecationChecks.NODE_SETTINGS_CHECKS,
            c -> c.apply(Settings.EMPTY, pluginsAndModules, ClusterState.EMPTY_STATE, licenseState)
        );

        final DeprecationIssue expected = new DeprecationIssue(
            DeprecationIssue.Level.CRITICAL,
            "Java 11 is required in 8.0",
            "https://ela.st/es-deprecation-7-java-version",
            "This node is running Java version [" + JavaVersion.current().toString() + "]. Consider switching to a distribution of " +
            "Elasticsearch with a bundled JDK or upgrade. If you are already using a distribution with a bundled JDK, ensure the " +
                "JAVA_HOME environment variable is not set.",
            false,
            null);

        if (isJvmEarlierThan11()) {
            assertThat(issues, hasItem(expected));
        } else {
            assertThat(issues, not(hasItem(expected)));
        }
    }

    public void testCheckPidfile() {
        final String pidfile = randomAlphaOfLength(16);
        final Settings settings = Settings.builder().put(Environment.PIDFILE_SETTING.getKey(), pidfile).build();
        final PluginsAndModules pluginsAndModules = new PluginsAndModules(Collections.emptyList(), Collections.emptyList());
        final XPackLicenseState licenseState = new XPackLicenseState(Settings.EMPTY, () -> 0);
        final List<DeprecationIssue> issues = getDeprecationIssues(settings, pluginsAndModules, licenseState);
        final DeprecationIssue expected = new DeprecationIssue(
            DeprecationIssue.Level.CRITICAL,
            "Setting [pidfile] is deprecated",
            "https://ela.st/es-deprecation-7-pidfile-setting",
            "Remove the [pidfile] setting and set [node.pidfile] to [" + pidfile + "].", false, null);
        assertThat(issues, hasItem(expected));
        assertSettingDeprecationsAndWarnings(new Setting<?>[]{Environment.PIDFILE_SETTING});
    }

    public void testCheckProcessors() {
        final int processors = randomIntBetween(1, 4);
        final Settings settings = Settings.builder().put(EsExecutors.PROCESSORS_SETTING.getKey(), processors).build();
        final PluginsAndModules pluginsAndModules = new PluginsAndModules(Collections.emptyList(), Collections.emptyList());
        final XPackLicenseState licenseState = new XPackLicenseState(Settings.EMPTY, () -> 0);
        final List<DeprecationIssue> issues = getDeprecationIssues(settings, pluginsAndModules, licenseState);
        final DeprecationIssue expected = new DeprecationIssue(
            DeprecationIssue.Level.CRITICAL,
            "Setting [processors] is deprecated",
            "https://ela.st/es-deprecation-7-processors-setting",
            "Remove the [processors] setting and set [node.processors] to [" + processors + "].",
            false, null);
        assertThat(issues, hasItem(expected));
        assertSettingDeprecationsAndWarnings(new Setting<?>[]{EsExecutors.PROCESSORS_SETTING});
    }

    public void testCheckMissingRealmOrders() {
        final RealmConfig.RealmIdentifier invalidRealm =
            new RealmConfig.RealmIdentifier(randomRealmTypeOtherThanFileOrNative(), randomAlphaOfLengthBetween(4, 12));
        final RealmConfig.RealmIdentifier validRealm =
            new RealmConfig.RealmIdentifier(randomRealmTypeOtherThanFileOrNative(), randomAlphaOfLengthBetween(4, 12));
        final Settings settings =
            Settings.builder()
                .put("xpack.security.enabled", true)
                .put("xpack.security.authc.realms.file.default_file.enabled", false)
                .put("xpack.security.authc.realms.native.default_native.enabled", false)
                .put("xpack.security.authc.realms." + invalidRealm.getType() + "." + invalidRealm.getName() + ".enabled", "true")
                .put("xpack.security.authc.realms." + validRealm.getType() + "." + validRealm.getName() + ".order", randomInt())
                .build();

        final PluginsAndModules pluginsAndModules = new PluginsAndModules(Collections.emptyList(), Collections.emptyList());
        final XPackLicenseState licenseState = new XPackLicenseState(settings, () -> 0);
        final List<DeprecationIssue> deprecationIssues = getDeprecationIssues(settings, pluginsAndModules, licenseState);

        assertEquals(1, deprecationIssues.size());
        assertEquals(new DeprecationIssue(
            DeprecationIssue.Level.CRITICAL,
            "Realm order is required",
            "https://ela.st/es-deprecation-7-realm-orders-required",
            String.format(
                Locale.ROOT,
                "Specify the realm order for all realms [%s]. If no realm order is specified, the node will fail to start in 8.0. ",
                RealmSettings.realmSettingPrefix(invalidRealm) + RealmSettings.ORDER_SETTING_KEY
            ),
            false,
            null
        ), deprecationIssues.get(0));
    }

    public void testRealmOrderIsNotRequiredIfRealmIsDisabled() {
        final RealmConfig.RealmIdentifier realmIdentifier =
            new RealmConfig.RealmIdentifier(randomAlphaOfLengthBetween(4, 12), randomAlphaOfLengthBetween(4, 12));
        final Settings settings =
            Settings.builder()
                .put("xpack.security.enabled", true)
                .put("xpack.security.authc.realms." + realmIdentifier.getType() + "." + realmIdentifier.getName() + ".enabled", "false")
                .build();
        final PluginsAndModules pluginsAndModules = new PluginsAndModules(Collections.emptyList(), Collections.emptyList());
        final XPackLicenseState licenseState =
            new XPackLicenseState(settings, () -> 0);
        final List<DeprecationIssue> deprecationIssues = getDeprecationIssues(settings, pluginsAndModules, licenseState);
        assertTrue(deprecationIssues.isEmpty());
    }

    public void testCheckUniqueRealmOrders() {
        final int order = randomInt(9999);

        final RealmConfig.RealmIdentifier invalidRealm1 =
            new RealmConfig.RealmIdentifier(randomRealmTypeOtherThanFileOrNative(), randomAlphaOfLengthBetween(4, 12));
        final RealmConfig.RealmIdentifier invalidRealm2 =
            new RealmConfig.RealmIdentifier(randomRealmTypeOtherThanFileOrNative(), randomAlphaOfLengthBetween(4, 12));
        final RealmConfig.RealmIdentifier validRealm =
            new RealmConfig.RealmIdentifier(randomRealmTypeOtherThanFileOrNative(), randomAlphaOfLengthBetween(4, 12));
        final Settings settings = Settings.builder()
            .put("xpack.security.enabled", true)
            .put("xpack.security.authc.realms.file.default_file.enabled", false)
            .put("xpack.security.authc.realms.native.default_native.enabled", false)
            .put("xpack.security.authc.realms."
                + invalidRealm1.getType() + "." + invalidRealm1.getName() + ".order", order)
            .put("xpack.security.authc.realms."
                + invalidRealm2.getType() + "." + invalidRealm2.getName() + ".order", order)
            .put("xpack.security.authc.realms."
                + validRealm.getType() + "." + validRealm.getName() + ".order", order + 1)
            .build();

        final PluginsAndModules pluginsAndModules = new PluginsAndModules(Collections.emptyList(), Collections.emptyList());
        final XPackLicenseState licenseState = new XPackLicenseState(settings, () -> 0);
        final List<DeprecationIssue> deprecationIssues = getDeprecationIssues(settings, pluginsAndModules, licenseState);

        assertEquals(1, deprecationIssues.size());
        assertEquals(DeprecationIssue.Level.CRITICAL, deprecationIssues.get(0).getLevel());
        assertEquals(
            "https://ela.st/es-deprecation-7-realm-orders-unique",
            deprecationIssues.get(0).getUrl());
        assertEquals("Realm orders must be unique", deprecationIssues.get(0).getMessage());
        assertThat(deprecationIssues.get(0).getDetails(), startsWith("The same order is configured for multiple realms:"));
        assertThat(deprecationIssues.get(0).getDetails(), containsString(invalidRealm1.getType() + "." + invalidRealm1.getName()));
        assertThat(deprecationIssues.get(0).getDetails(), containsString(invalidRealm2.getType() + "." + invalidRealm2.getName()));
        assertThat(deprecationIssues.get(0).getDetails(), not(containsString(validRealm.getType() + "." + validRealm.getName())));
    }

    public void testCorrectRealmOrders() {
        final int order = randomInt(9999);
        final Settings settings = Settings.builder()
            .put("xpack.security.enabled", true)
            .put("xpack.security.authc.realms.file.default_file.enabled", false)
            .put("xpack.security.authc.realms.native.default_native.enabled", false)
            .put("xpack.security.authc.realms."
                + randomRealmTypeOtherThanFileOrNative() + "." + randomAlphaOfLengthBetween(4, 12) + ".order", order)
            .put("xpack.security.authc.realms."
                + randomRealmTypeOtherThanFileOrNative() + "." + randomAlphaOfLengthBetween(4, 12) + ".order", order + 1)
            .build();

        final PluginsAndModules pluginsAndModules = new PluginsAndModules(Collections.emptyList(), Collections.emptyList());
        final XPackLicenseState licenseState =
            new XPackLicenseState(settings, () -> 0);
        final List<DeprecationIssue> deprecationIssues = getDeprecationIssues(settings, pluginsAndModules, licenseState);
        assertTrue(deprecationIssues.isEmpty());
    }

    public void testCheckImplicitlyDisabledBasicRealms() {
        final Settings.Builder builder = Settings.builder();
        builder.put("xpack.security.enabled", true);
        final boolean otherRealmConfigured = randomBoolean();
        final boolean otherRealmEnabled = randomBoolean();
        if (otherRealmConfigured) {
            final int otherRealmId = randomIntBetween(0, 9);
            final String otherRealmName = randomAlphaOfLengthBetween(4, 12);
            if (otherRealmEnabled) {
                builder.put("xpack.security.authc.realms.type_" + otherRealmId + ".realm_" + otherRealmName + ".order", 1);
            } else {
                builder.put("xpack.security.authc.realms.type_" + otherRealmId + ".realm_" + otherRealmName + ".enabled", false);
            }
        }
        final boolean fileRealmConfigured = randomBoolean();
        final boolean fileRealmEnabled = randomBoolean();
        if (fileRealmConfigured) {
            final String fileRealmName = randomAlphaOfLengthBetween(4, 12);
            // Configure file realm or explicitly disable it
            if (fileRealmEnabled) {
                builder.put("xpack.security.authc.realms.file." + fileRealmName + ".order", 10);
            } else {
                builder.put("xpack.security.authc.realms.file." + fileRealmName + ".enabled", false);
            }
        }
        final boolean nativeRealmConfigured = randomBoolean();
        final boolean nativeRealmEnabled = randomBoolean();
        if (nativeRealmConfigured) {
            final String nativeRealmName = randomAlphaOfLengthBetween(4, 12);
            // Configure native realm or explicitly disable it
            if (nativeRealmEnabled) {
                builder.put("xpack.security.authc.realms.native." + nativeRealmName + ".order", 20);
            } else {
                builder.put("xpack.security.authc.realms.native." + nativeRealmName + ".enabled", false);
            }
        }
        final Settings settings = builder.build();
        final PluginsAndModules pluginsAndModules = new PluginsAndModules(Collections.emptyList(), Collections.emptyList());
        final XPackLicenseState licenseState =
            new XPackLicenseState(settings, () -> 0);
        final List<DeprecationIssue> deprecationIssues = getDeprecationIssues(settings, pluginsAndModules, licenseState);

        if (otherRealmConfigured && otherRealmEnabled) {
            if (false == fileRealmConfigured && false == nativeRealmConfigured) {
                assertCommonImplicitDisabledRealms(deprecationIssues);
                assertEquals("Found implicitly disabled basic realms: [file,native]. " +
                        "They are disabled because there are other explicitly configured realms." +
                        "In next major release, basic realms will always be enabled unless explicitly disabled.",
                    deprecationIssues.get(0).getDetails());
            } else if (false == fileRealmConfigured) {
                assertCommonImplicitDisabledRealms(deprecationIssues);
                assertEquals("Found implicitly disabled basic realm: [file]. " +
                        "It is disabled because there are other explicitly configured realms." +
                        "In next major release, basic realms will always be enabled unless explicitly disabled.",
                    deprecationIssues.get(0).getDetails());
            } else if (false == nativeRealmConfigured) {
                assertCommonImplicitDisabledRealms(deprecationIssues);
                assertEquals("Found implicitly disabled basic realm: [native]. " +
                        "It is disabled because there are other explicitly configured realms." +
                        "In next major release, basic realms will always be enabled unless explicitly disabled.",
                    deprecationIssues.get(0).getDetails());
            } else {
                assertTrue(deprecationIssues.isEmpty());
            }
        } else {
            if (false == fileRealmConfigured && false == nativeRealmConfigured) {
                assertTrue(deprecationIssues.isEmpty());
            } else if (false == fileRealmConfigured) {
                assertCommonImplicitDisabledRealms(deprecationIssues);
                if (nativeRealmEnabled) {
                    assertEquals("Found implicitly disabled basic realm: [file]. " +
                            "It is disabled because there are other explicitly configured realms." +
                            "In next major release, basic realms will always be enabled unless explicitly disabled.",
                        deprecationIssues.get(0).getDetails());
                } else {
                    assertEquals("Found explicitly disabled basic realm: [native]. " +
                            "But it will be enabled because no other realms are configured or enabled. " +
                            "In next major release, explicitly disabled basic realms will remain disabled.",
                        deprecationIssues.get(0).getDetails());
                }
            } else if (false == nativeRealmConfigured) {
                assertCommonImplicitDisabledRealms(deprecationIssues);
                if (fileRealmEnabled) {
                    assertEquals("Found implicitly disabled basic realm: [native]. " +
                            "It is disabled because there are other explicitly configured realms." +
                            "In next major release, basic realms will always be enabled unless explicitly disabled.",
                        deprecationIssues.get(0).getDetails());
                } else {
                    assertEquals("Found explicitly disabled basic realm: [file]. " +
                            "But it will be enabled because no other realms are configured or enabled. " +
                            "In next major release, explicitly disabled basic realms will remain disabled.",
                        deprecationIssues.get(0).getDetails());
                }
            } else {
                if (false == fileRealmEnabled && false == nativeRealmEnabled) {
                    assertCommonImplicitDisabledRealms(deprecationIssues);
                    assertEquals("Found explicitly disabled basic realms: [file,native]. " +
                            "But they will be enabled because no other realms are configured or enabled. " +
                            "In next major release, explicitly disabled basic realms will remain disabled.",
                        deprecationIssues.get(0).getDetails());
                }
            }
        }
    }

    public void testCheckReservedPrefixedRealmNames() {
        final Settings.Builder builder = Settings.builder();
        final boolean invalidFileRealmName = randomBoolean();
        final boolean invalidNativeRealmName = randomBoolean();
        final boolean invalidOtherRealmName = (false == invalidFileRealmName && false == invalidNativeRealmName) || randomBoolean();

        final List<String> invalidRealmNames = new ArrayList<>();

        final String fileRealmName = randomAlphaOfLengthBetween(4, 12);
        if (invalidFileRealmName) {
            builder.put("xpack.security.authc.realms.file." + "_" + fileRealmName + ".order", -20);
            invalidRealmNames.add("xpack.security.authc.realms.file." + "_" + fileRealmName);
        } else {
            builder.put("xpack.security.authc.realms.file." + fileRealmName + ".order", -20);
        }

        final String nativeRealmName = randomAlphaOfLengthBetween(4, 12);
        if (invalidNativeRealmName) {
            builder.put("xpack.security.authc.realms.native." + "_" + nativeRealmName + ".order", -10);
            invalidRealmNames.add("xpack.security.authc.realms.native." + "_" + nativeRealmName);
        } else {
            builder.put("xpack.security.authc.realms.native." + nativeRealmName + ".order", -10);
        }

        final int otherRealmId = randomIntBetween(0, 9);
        final String otherRealmName = randomAlphaOfLengthBetween(4, 12);
        if (invalidOtherRealmName) {
            builder.put("xpack.security.authc.realms.type_" + otherRealmId + "." + "_" + otherRealmName + ".order", 0);
            invalidRealmNames.add("xpack.security.authc.realms.type_" + otherRealmId + "." + "_" + otherRealmName);
        } else {
            builder.put("xpack.security.authc.realms.type_" + otherRealmId + "." + otherRealmName + ".order", 0);
        }

        final Settings settings = builder.put(XPackSettings.SECURITY_ENABLED.getKey(), true).build();
        final PluginsAndModules pluginsAndModules = new PluginsAndModules(Collections.emptyList(), Collections.emptyList());
        final XPackLicenseState licenseState = new XPackLicenseState(settings, () -> 0);
        final List<DeprecationIssue> deprecationIssues = getDeprecationIssues(settings, pluginsAndModules, licenseState);

        assertEquals(1, deprecationIssues.size());

        final DeprecationIssue deprecationIssue = deprecationIssues.get(0);
        assertEquals(DeprecationIssue.Level.WARNING, deprecationIssue.getLevel());
        assertEquals("Prefixing realm names with an underscore (_) is deprecated", deprecationIssue.getMessage());
        assertEquals("https://ela.st/es-deprecation-7-realm-names", deprecationIssue.getUrl());
        String expectedDetails = String.format(Locale.ROOT, "Rename the following realm%s in the realm chain: %s.",
            invalidRealmNames.size() > 1 ? "s" : "",
            Strings.collectionToDelimitedString(invalidRealmNames.stream().sorted().collect(Collectors.toList()), ", "));
        assertEquals(expectedDetails, deprecationIssue.getDetails());
    }

    public void testThreadPoolListenerQueueSize() {
        final int size = randomIntBetween(1, 4);
        final Settings settings = Settings.builder().put("thread_pool.listener.queue_size", size).build();
        final PluginsAndModules pluginsAndModules = new PluginsAndModules(Collections.emptyList(), Collections.emptyList());
        final XPackLicenseState licenseState = new XPackLicenseState(Settings.EMPTY, () -> 0);
        final List<DeprecationIssue> issues = getDeprecationIssues(settings, pluginsAndModules, licenseState);
        final DeprecationIssue expected = new DeprecationIssue(
            DeprecationIssue.Level.CRITICAL,
            "Setting [thread_pool.listener.queue_size] is deprecated",
            "https://ela.st/es-deprecation-7-thread-pool-listener-settings",
            "Remove the [thread_pool.listener.queue_size] setting. The listener pool is no longer used in 8.0.", false, null);
        assertThat(issues, hasItem(expected));
        assertSettingDeprecationsAndWarnings(getDeprecatedSettingsForSettingNames("thread_pool.listener.queue_size"));
    }

    public void testThreadPoolListenerSize() {
        final int size = randomIntBetween(1, 4);
        final Settings settings = Settings.builder().put("thread_pool.listener.size", size).build();
        final PluginsAndModules pluginsAndModules = new PluginsAndModules(Collections.emptyList(), Collections.emptyList());
        final XPackLicenseState licenseState = new XPackLicenseState(Settings.EMPTY, () -> 0);
        final List<DeprecationIssue> issues = getDeprecationIssues(settings, pluginsAndModules, licenseState);
        final DeprecationIssue expected = new DeprecationIssue(
            DeprecationIssue.Level.CRITICAL,
            "Setting [thread_pool.listener.size] is deprecated",
            "https://ela.st/es-deprecation-7-thread-pool-listener-settings",
            "Remove the [thread_pool.listener.size] setting. The listener pool is no longer used in 8.0.", false, null);
        assertThat(issues, hasItem(expected));
        assertSettingDeprecationsAndWarnings(getDeprecatedSettingsForSettingNames("thread_pool.listener.size"));
    }

<<<<<<< HEAD
    public void testGeneralScriptSizeSetting() {
        final int size = randomIntBetween(1, 4);
        final Settings settings = Settings.builder().put("script.cache.max_size", size).build();
        final PluginsAndModules pluginsAndModules = new PluginsAndModules(Collections.emptyList(), Collections.emptyList());
        final XPackLicenseState licenseState = new XPackLicenseState(Settings.EMPTY, () -> 0);
        final List<DeprecationIssue> issues = getDeprecationIssues(settings, pluginsAndModules, licenseState);
        final DeprecationIssue expected = new DeprecationIssue(
            DeprecationIssue.Level.CRITICAL,
            "Setting [script.cache.max_size] is deprecated",
            "https://ela.st/es-deprecation-7-script-cache-size-setting",
            "Remove the [script.cache.max_size] setting. Set [script.context.*.cache_max_size] to [" + size + "], where * is the script " +
                "context.", false, null);
        assertThat(issues, hasItem(expected));
        assertSettingDeprecationsAndWarnings(new Setting<?>[]{ScriptService.SCRIPT_GENERAL_CACHE_SIZE_SETTING});
    }

    public void testGeneralScriptExpireSetting() {
        final String expire = randomIntBetween(1, 4) + "m";
        final Settings settings = Settings.builder().put("script.cache.expire", expire).build();
        final PluginsAndModules pluginsAndModules = new PluginsAndModules(Collections.emptyList(), Collections.emptyList());
        final XPackLicenseState licenseState = new XPackLicenseState(Settings.EMPTY, () -> 0);
        final List<DeprecationIssue> issues = getDeprecationIssues(settings, pluginsAndModules, licenseState);
        final DeprecationIssue expected = new DeprecationIssue(
            DeprecationIssue.Level.CRITICAL,
            "Setting [script.cache.expire] is deprecated",
            "https://ela.st/es-deprecation-7-script-cache-expire-setting",
            "Remove the [script.cache.expire] setting. Set [script.context.*.cache_expire] to [" + expire + "], where * is the script " +
            "context.",
            false, null);
        assertThat(issues, hasItem(expected));
        assertSettingDeprecationsAndWarnings(new Setting<?>[]{ScriptService.SCRIPT_GENERAL_CACHE_EXPIRE_SETTING});
    }

    public void testGeneralScriptCompileSettings() {
        final String rate = randomIntBetween(1, 100) + "/" + randomIntBetween(1, 200) + "m";
        final Settings settings = Settings.builder().put("script.max_compilations_rate", rate).build();
        final PluginsAndModules pluginsAndModules = new PluginsAndModules(Collections.emptyList(), Collections.emptyList());
        final XPackLicenseState licenseState = new XPackLicenseState(Settings.EMPTY, () -> 0);
        final List<DeprecationIssue> issues = getDeprecationIssues(settings, pluginsAndModules, licenseState);
        final DeprecationIssue expected = new DeprecationIssue(
            DeprecationIssue.Level.CRITICAL,
            "Setting [script.max_compilations_rate] is deprecated",
            "https://ela.st/es-deprecation-7-script-max-compilations-rate-setting",
            "Remove the [script.max_compilations_rate] setting. Set [script.context.*.max_compilations_rate] to [" + rate + "], where * " +
                "is the script context.", false, null);
        assertThat(issues, hasItem(expected));
        assertSettingDeprecationsAndWarnings(new Setting<?>[]{ScriptService.SCRIPT_GENERAL_MAX_COMPILATIONS_RATE_SETTING});
=======
    private Setting<?>[] getDeprecatedSettingsForSettingNames(String... settingNames) {
        return Arrays.stream(settingNames).map(settingName -> Setting.intSetting(settingName, randomInt(),
            Setting.Property.Deprecated)).toArray(Setting[]::new);
>>>>>>> 533d822d
    }

    public void testClusterRemoteConnectSetting() {
        final boolean value = randomBoolean();
        final Settings settings = Settings.builder().put(RemoteClusterService.ENABLE_REMOTE_CLUSTERS.getKey(), value).build();
        final PluginsAndModules pluginsAndModules = new PluginsAndModules(Collections.emptyList(), Collections.emptyList());
        final XPackLicenseState licenseState = new XPackLicenseState(Settings.EMPTY, () -> 0);
        final List<DeprecationIssue> issues = getDeprecationIssues(settings, pluginsAndModules, licenseState);
        final DeprecationIssue expected = new DeprecationIssue(
            DeprecationIssue.Level.CRITICAL,
            "Setting [cluster.remote.connect] is deprecated",
            "https://ela.st/es-deprecation-7-cluster-remote-connect-setting",
            String.format(
                Locale.ROOT,
                "Remove the [%s] setting and set [node.remote_cluster_client] to [%b].",
                RemoteClusterService.ENABLE_REMOTE_CLUSTERS.getKey(),
                value
            ), false, null);
        assertThat(issues, hasItem(expected));
        assertSettingDeprecationsAndWarnings(new Setting<?>[]{RemoteClusterService.ENABLE_REMOTE_CLUSTERS});
    }

    public void testNodeLocalStorageSetting() {
        final boolean value = randomBoolean();
        final Settings settings = Settings.builder().put(Node.NODE_LOCAL_STORAGE_SETTING.getKey(), value).build();
        final PluginsAndModules pluginsAndModules = new PluginsAndModules(Collections.emptyList(), Collections.emptyList());
        final XPackLicenseState licenseState = new XPackLicenseState(Settings.EMPTY, () -> 0);
        final List<DeprecationIssue> issues = getDeprecationIssues(settings, pluginsAndModules, licenseState);
        final DeprecationIssue expected = new DeprecationIssue(
            DeprecationIssue.Level.CRITICAL,
            "Setting [node.local_storage] is deprecated",
            "https://ela.st/es-deprecation-7-node-local-storage-setting",
            "Remove the [node.local_storage] setting. All nodes require local storage in 8.0 and cannot share data paths.", false, null
        );
        assertThat(issues, hasItem(expected));
        assertSettingDeprecationsAndWarnings(new Setting<?>[]{Node.NODE_LOCAL_STORAGE_SETTING});
    }

    public void testDeprecatedBasicLicenseSettings() {
        Collection<Setting<Boolean>> deprecatedXpackSettings = Set.of(
            XPackSettings.ENRICH_ENABLED_SETTING,
            XPackSettings.FLATTENED_ENABLED,
            XPackSettings.INDEX_LIFECYCLE_ENABLED,
            XPackSettings.MONITORING_ENABLED,
            XPackSettings.ROLLUP_ENABLED,
            XPackSettings.SNAPSHOT_LIFECYCLE_ENABLED,
            XPackSettings.SQL_ENABLED,
            XPackSettings.TRANSFORM_ENABLED,
            XPackSettings.VECTORS_ENABLED
        );

        for (Setting<Boolean> deprecatedSetting : deprecatedXpackSettings) {
            final boolean value = randomBoolean();
            final Settings settings = Settings.builder().put(deprecatedSetting.getKey(), value).build();
            final PluginsAndModules pluginsAndModules = new PluginsAndModules(Collections.emptyList(), Collections.emptyList());
            final XPackLicenseState licenseState = new XPackLicenseState(Settings.EMPTY, () -> 0);
            final List<DeprecationIssue> issues = getDeprecationIssues(settings, pluginsAndModules, licenseState);
            final DeprecationIssue expected = new DeprecationIssue(
                DeprecationIssue.Level.CRITICAL,
                "Setting [" + deprecatedSetting.getKey() + "] is deprecated",
                "https://ela.st/es-deprecation-7-xpack-basic-feature-settings",
                "Remove the [" + deprecatedSetting.getKey() + "] setting. Basic features are always enabled in 8.0.", false, null
            );
            assertThat(issues, hasItem(expected));
            assertSettingDeprecationsAndWarnings(new Setting<?>[]{deprecatedSetting});
        }
    }

    public void testLegacyRoleSettings() {
        final Collection<Setting<Boolean>> legacyRoleSettings = DiscoveryNode.getPossibleRoles()
            .stream()
            .filter(s -> s.legacySetting() != null)
            .map(DiscoveryNodeRole::legacySetting).collect(Collectors.toList());
        for (final Setting<Boolean> legacyRoleSetting : legacyRoleSettings) {
            final boolean value = randomBoolean();
            final Settings settings = Settings.builder().put(legacyRoleSetting.getKey(), value).build();
            final PluginsAndModules pluginsAndModules = new PluginsAndModules(Collections.emptyList(), Collections.emptyList());
            final XPackLicenseState licenseState = new XPackLicenseState(Settings.EMPTY, () -> 0);
            final List<DeprecationIssue> issues = getDeprecationIssues(settings, pluginsAndModules, licenseState);
            final String role = legacyRoleSetting.getKey().substring(legacyRoleSetting.getKey().indexOf(".") + 1);
            final DeprecationIssue expected = new DeprecationIssue(
                DeprecationIssue.Level.CRITICAL,
                "Setting [" + legacyRoleSetting.getKey() + "] is deprecated",
                "https://ela.st/es-deprecation-7-node-roles",
                "Remove the [" + legacyRoleSetting.getKey() + "] setting. Set [node.roles] and include the [" + role + "] role.", false,
                null
            );
            assertThat(issues, hasItem(expected));
        }
    }

    public void testCheckBootstrapSystemCallFilterSetting() {
        final boolean boostrapSystemCallFilter = randomBoolean();
        final Settings settings =
            Settings.builder().put(BootstrapSettings.SYSTEM_CALL_FILTER_SETTING.getKey(), boostrapSystemCallFilter).build();
        final XPackLicenseState licenseState = new XPackLicenseState(Settings.EMPTY, () -> 0);
        final PluginsAndModules pluginsAndModules =
            new PluginsAndModules(org.elasticsearch.core.List.of(), org.elasticsearch.core.List.of());
        final List<DeprecationIssue> issues =
            DeprecationChecks.filterChecks(DeprecationChecks.NODE_SETTINGS_CHECKS,
                c -> c.apply(settings, pluginsAndModules, ClusterState.EMPTY_STATE, licenseState));
        final DeprecationIssue expected = new DeprecationIssue(
            DeprecationIssue.Level.CRITICAL,
            "Setting [bootstrap.system_call_filter] is deprecated",
            "https://ela.st/es-deprecation-7-system-call-filter-setting",
            "Remove the [bootstrap.system_call_filter] setting. System call filters are always required in 8.0.",
            false, null);
        assertThat(issues, hasItem(expected));
        assertSettingDeprecationsAndWarnings(new Setting<?>[]{BootstrapSettings.SYSTEM_CALL_FILTER_SETTING});
    }

    public void testRemovedSettingNotSet() {
        final Settings settings = Settings.EMPTY;
        final Setting<?> removedSetting = Setting.simpleString("node.removed_setting");
        final DeprecationIssue issue =
            NodeDeprecationChecks.checkRemovedSetting(settings, removedSetting, "http://removed-setting.example.com", "Some detail.");
        assertThat(issue, nullValue());
    }

    public void testRemovedSetting() {
        final Settings settings = Settings.builder().put("node.removed_setting", "value").build();
        final Setting<?> removedSetting = Setting.simpleString("node.removed_setting");
        final DeprecationIssue issue =
            NodeDeprecationChecks.checkRemovedSetting(settings, removedSetting, "https://removed-setting.example.com", "Some detail.");
        assertThat(issue, not(nullValue()));
        assertThat(issue.getLevel(), equalTo(DeprecationIssue.Level.CRITICAL));
        assertThat(
            issue.getMessage(),
            equalTo("Setting [node.removed_setting] is deprecated"));
        assertThat(
            issue.getDetails(),
            equalTo("Remove the [node.removed_setting] setting. Some detail."));
        assertThat(issue.getUrl(), equalTo("https://removed-setting.example.com"));
    }

    private static boolean isJvmEarlierThan11() {
        return JavaVersion.current().compareTo(JavaVersion.parse("11")) < 0;
    }

    private List<DeprecationIssue> getDeprecationIssues(Settings settings, PluginsAndModules pluginsAndModules,
                                                        XPackLicenseState licenseState) {
        final List<DeprecationIssue> issues = DeprecationChecks.filterChecks(
            DeprecationChecks.NODE_SETTINGS_CHECKS,
            c -> c.apply(settings, pluginsAndModules, ClusterState.EMPTY_STATE, licenseState)
        );

        if (isJvmEarlierThan11()) {
            return issues.stream().filter(i -> i.getMessage().equals(JAVA_DEPRECATION_MESSAGE) == false).collect(Collectors.toList());
        }

        return issues;
    }

    private void assertCommonImplicitDisabledRealms(List<DeprecationIssue> deprecationIssues) {
        assertEquals(1, deprecationIssues.size());
        assertEquals("File and/or native realms are enabled by default in next major release.",
            deprecationIssues.get(0).getMessage());
        assertEquals("https://ela.st/es-deprecation-7-implicitly-disabled-basic-realms",
            deprecationIssues.get(0).getUrl());
    }

    private String randomRealmTypeOtherThanFileOrNative() {
        return randomValueOtherThanMany(t -> Set.of("file", "native").contains(t),
            () -> randomAlphaOfLengthBetween(4, 12));
    }

    public void testMultipleDataPaths() {
        final Settings settings = Settings.builder().putList("path.data", Arrays.asList("d1", "d2")).build();
        final XPackLicenseState licenseState = new XPackLicenseState(Settings.EMPTY, () -> 0);
        final DeprecationIssue issue = NodeDeprecationChecks.checkMultipleDataPaths(settings, null, null, licenseState);
        assertThat(issue, not(nullValue()));
        assertThat(issue.getLevel(), equalTo(DeprecationIssue.Level.CRITICAL));
        assertThat(
            issue.getMessage(),
            equalTo("multiple [path.data] entries are deprecated, use a single data directory"));
        assertThat(
            issue.getDetails(),
            equalTo("Multiple data paths are deprecated. Instead, use RAID or other system level features to utilize multiple disks."));
        String url =
            "https://ela.st/es-deprecation-7-multiple-paths";
        assertThat(issue.getUrl(), equalTo(url));
    }

    public void testNoMultipleDataPaths() {
        Settings settings = Settings.builder().put("path.data", "data").build();
        final XPackLicenseState licenseState = new XPackLicenseState(Settings.EMPTY, () -> 0);
        final DeprecationIssue issue = NodeDeprecationChecks.checkMultipleDataPaths(settings, null, null, licenseState);
        assertThat(issue, nullValue());
    }

    public void testDataPathsList() {
        final Settings settings = Settings.builder().putList("path.data", "d1").build();
        final XPackLicenseState licenseState = new XPackLicenseState(Settings.EMPTY, () -> 0);
        final DeprecationIssue issue = NodeDeprecationChecks.checkDataPathsList(settings, null, null, licenseState);
        assertThat(issue, not(nullValue()));
        assertThat(issue.getLevel(), equalTo(DeprecationIssue.Level.CRITICAL));
        assertThat(
            issue.getMessage(),
            equalTo("Multiple data paths are not supported"));
        assertThat(
            issue.getDetails(),
            equalTo("The [path.data] setting contains a list of paths. Specify a single path as a string. Use RAID or other system level " +
                "features to utilize multiple disks. If multiple data paths are configured, the node will fail to start in 8.0. "));
        String url = "https://ela.st/es-deprecation-7-multiple-paths";
        assertThat(issue.getUrl(), equalTo(url));
    }

    public void testNoDataPathsListDefault() {
        final Settings settings = Settings.builder().build();
        final XPackLicenseState licenseState = new XPackLicenseState(Settings.EMPTY, () -> 0);
        final DeprecationIssue issue = NodeDeprecationChecks.checkDataPathsList(settings, null, null, licenseState);
        assertThat(issue, nullValue());
    }

    public void testSharedDataPathSetting() {
        Settings settings = Settings.builder()
            .put(Environment.PATH_HOME_SETTING.getKey(), createTempDir())
            .put(Environment.PATH_SHARED_DATA_SETTING.getKey(), createTempDir()).build();
        final XPackLicenseState licenseState = new XPackLicenseState(Settings.EMPTY, () -> 0);
        DeprecationIssue issue = NodeDeprecationChecks.checkSharedDataPathSetting(settings, null, null, licenseState);
        final String expectedUrl = "https://ela.st/es-deprecation-7-shared-path-settings";
        assertThat(issue, equalTo(
            new DeprecationIssue(DeprecationIssue.Level.CRITICAL,
                "Setting [path.shared_data] is deprecated",
                expectedUrl,
                "Remove the [path.shared_data] setting. This setting has had no effect since 6.0.",
                false, null)));
    }

    public void testSingleDataNodeWatermarkSettingExplicit() {
        Settings settings = Settings.builder()
            .put(DiskThresholdDecider.ENABLE_FOR_SINGLE_DATA_NODE.getKey(), false)
            .build();
        List<DeprecationIssue> issues = DeprecationChecks.filterChecks(DeprecationChecks.NODE_SETTINGS_CHECKS, c -> c.apply(settings,
            null, ClusterState.EMPTY_STATE, new XPackLicenseState(Settings.EMPTY, () -> 0)));

        final String expectedUrl =
            "https://ela.st/es-deprecation-7-disk-watermark-enable-for-single-node-setting";
        assertThat(issues, hasItem(
            new DeprecationIssue(DeprecationIssue.Level.CRITICAL,
                "Setting [cluster.routing.allocation.disk.watermark.enable_for_single_data_node=false] is deprecated",
                expectedUrl,
                "Remove the [cluster.routing.allocation.disk.watermark.enable_for_single_data_node] setting. Disk watermarks are always " +
                    "enabled for single node clusters in 8.0.",
                false,
                null
            )));

        assertWarnings("setting [cluster.routing.allocation.disk.watermark.enable_for_single_data_node=false] is deprecated and" +
            " will not be available in a future version");
    }

    public void testSingleDataNodeWatermarkSettingDefault() {
        DiscoveryNode node1 = new DiscoveryNode(randomAlphaOfLength(5), buildNewFakeTransportAddress(), Version.CURRENT);
        DiscoveryNode node2 = new DiscoveryNode(randomAlphaOfLength(5), buildNewFakeTransportAddress(), Version.CURRENT);
        DiscoveryNode master = new DiscoveryNode(randomAlphaOfLength(6), buildNewFakeTransportAddress(), Collections.emptyMap(),
            Collections.singleton(DiscoveryNodeRole.MASTER_ROLE),
            Version.CURRENT);
        ClusterStateCreationUtils.state(node1, node1, node1);
        final XPackLicenseState licenseState = new XPackLicenseState(Settings.EMPTY, () -> 0);
        final List<DeprecationIssue> issues = DeprecationChecks.filterChecks(DeprecationChecks.NODE_SETTINGS_CHECKS,
            c -> c.apply(Settings.EMPTY,
                null, ClusterStateCreationUtils.state(node1, node1, node1), licenseState));

        final String expectedUrl =
            "https://ela.st/es-deprecation-7-disk-watermark-enable-for-single-node-setting";
        DeprecationIssue deprecationIssue = new DeprecationIssue(DeprecationIssue.Level.WARNING,
            "Disabling disk watermarks for single node clusters is deprecated and no longer the default",
            expectedUrl,
            "Disk watermarks are always enabled in 8.0, which will affect the behavior of this single node cluster when you upgrade. You " +
                "can set \"cluster.routing.allocation.disk.threshold_enabled\" to false to disable disk based allocation.", false, null);

        assertThat(issues, hasItem(deprecationIssue));

        assertThat(NodeDeprecationChecks.checkSingleDataNodeWatermarkSetting(Settings.EMPTY, null, ClusterStateCreationUtils.state(master
            , master, master), licenseState),
            nullValue());

        assertThat(NodeDeprecationChecks.checkSingleDataNodeWatermarkSetting(Settings.EMPTY, null, ClusterStateCreationUtils.state(node1,
            node1, node1, node2), licenseState),
            nullValue());

        assertThat(NodeDeprecationChecks.checkSingleDataNodeWatermarkSetting(Settings.EMPTY, null, ClusterStateCreationUtils.state(node1,
            master, node1, master), licenseState),
            equalTo(deprecationIssue));
    }

    public void testMonitoringExporterPassword() {
        // test for presence of deprecated exporter passwords
        final int numExporterPasswords = randomIntBetween(1, 3);
        final String[] exporterNames = new String[numExporterPasswords];
        final Settings.Builder b = Settings.builder();
        for (int k = 0; k < numExporterPasswords; k++) {
            exporterNames[k] = randomAlphaOfLength(5);
            b.put("xpack.monitoring.exporters." + exporterNames[k] + ".auth.password", "_pass");
        }
        final Settings settings = b.build();
        final XPackLicenseState licenseState = new XPackLicenseState(Settings.EMPTY, () -> 0);
        DeprecationIssue issue = NodeDeprecationChecks.checkMonitoringExporterPassword(settings, null, null , licenseState);
        final String expectedUrl = "https://ela.st/es-deprecation-7-monitoring-exporter-passwords";
        final String joinedNames = Arrays
            .stream(exporterNames)
            .map(s -> "xpack.monitoring.exporters." + s + ".auth.password")
            .sorted()
            .collect(Collectors.joining(","));

        assertThat(issue, equalTo(new DeprecationIssue(
            DeprecationIssue.Level.CRITICAL,
            String.format(
                Locale.ROOT,
                "Monitoring exporters must use secure passwords",
                joinedNames
            ),
            expectedUrl,
            String.format(
                Locale.ROOT,
                "Remove the non-secure monitoring exporter password settings: " +
                    "[%s]. Configure secure passwords with [xpack.monitoring.exporters.*.auth.secure_password].",
                joinedNames
            ), false, null)));

        // test for absence of deprecated exporter passwords
        issue = NodeDeprecationChecks.checkMonitoringExporterPassword(Settings.builder().build(), null, null, licenseState);
        assertThat(issue, nullValue());
    }

    public void testJoinTimeoutSetting() {
        String settingValue = randomTimeValue(1, 1000, new String[]{"d", "h", "ms", "s", "m"});
        String settingKey = JOIN_TIMEOUT_SETTING.getKey();
        final Settings nodeSettings = Settings.builder().put(settingKey, settingValue).build();
        final XPackLicenseState licenseState = new XPackLicenseState(Settings.EMPTY, () -> 0);
        final ClusterState clusterState = ClusterState.EMPTY_STATE;
        final DeprecationIssue expectedIssue = new DeprecationIssue(DeprecationIssue.Level.CRITICAL,
            String.format(Locale.ROOT,
                "Setting [%s] is deprecated",
                settingKey),
            "https://ela.st/es-deprecation-7-cluster-join-timeout-setting",
            String.format(Locale.ROOT,
                "Remove the [%s] setting. Cluster join attempts never time out in 8.0.",
                settingKey,
                settingValue),
            false, null
        );

        assertThat(
            NodeDeprecationChecks.checkJoinTimeoutSetting(nodeSettings, null, clusterState, licenseState),
            equalTo(expectedIssue)
        );

        final String expectedWarning = String.format(Locale.ROOT,
            "[%s] setting was deprecated in Elasticsearch and will be removed in a future release! " +
                "See the breaking changes documentation for the next major version.",
            settingKey);

        assertWarnings(expectedWarning);
    }

    public void testCheckSearchRemoteSettings() {
        // test for presence of deprecated exporter passwords
        final int numClusters = randomIntBetween(1, 3);
        final String[] clusterNames = new String[numClusters];
        final Settings.Builder settingsBuilder = Settings.builder();
        for (int k = 0; k < numClusters; k++) {
            clusterNames[k] = randomAlphaOfLength(5);
            settingsBuilder.put("search.remote." + clusterNames[k] + ".seeds", randomAlphaOfLength(5));
            settingsBuilder.put("search.remote." + clusterNames[k] + ".proxy", randomAlphaOfLength(5));
            settingsBuilder.put("search.remote." + clusterNames[k] + ".skip_unavailable", randomBoolean());
        }
        settingsBuilder.put("search.remote.connections_per_cluster", randomIntBetween(0, 100));
        settingsBuilder.put("search.remote.initial_connect_timeout", randomIntBetween(30, 60));
        settingsBuilder.put("search.remote.connect", randomBoolean());
        final Settings settings = settingsBuilder.build();
        final XPackLicenseState licenseState = new XPackLicenseState(Settings.EMPTY, () -> 0);
        DeprecationIssue issue = NodeDeprecationChecks.checkSearchRemoteSettings(settings, null, null , licenseState);

        final String expectedUrl = "https://ela.st/es-deprecation-7-search-remote-settings";
        String joinedNames = Arrays
            .stream(clusterNames)
            .map(s -> "search.remote." + s + ".seeds")
            .sorted()
            .collect(Collectors.joining(","));
        joinedNames += ",";
        joinedNames += Arrays
            .stream(clusterNames)
            .map(s -> "search.remote." + s + ".proxy")
            .sorted()
            .collect(Collectors.joining(","));
        joinedNames += ",";
        joinedNames += Arrays
            .stream(clusterNames)
            .map(s -> "search.remote." + s + ".skip_unavailable")
            .sorted()
            .collect(Collectors.joining(","));
        joinedNames += ",search.remote.connections_per_cluster,search.remote.initial_connect_timeout,search.remote.connect";

        assertThat(issue, equalTo(new DeprecationIssue(
            DeprecationIssue.Level.CRITICAL,
            "Remotes for cross cluster search must be configured with cluster remote settings",
            expectedUrl,
            String.format(
                Locale.ROOT,
                "Replace the search.remote settings [%s] with their secure [cluster.remote] equivalents",
                joinedNames
            ), false, null)));

        // test for absence of deprecated exporter passwords
        issue = NodeDeprecationChecks.checkMonitoringExporterPassword(Settings.builder().build(), null, null, licenseState);
        assertThat(issue, nullValue());
    }

    public void testClusterRoutingAllocationIncludeRelocationsSetting() {
        boolean settingValue = randomBoolean();
        String settingKey = CLUSTER_ROUTING_ALLOCATION_INCLUDE_RELOCATIONS_SETTING.getKey();
        final Settings nodeSettings = Settings.builder().put(settingKey, settingValue).build();
        final XPackLicenseState licenseState = new XPackLicenseState(Settings.EMPTY, () -> 0);
        final ClusterState clusterState = ClusterState.EMPTY_STATE;
        final DeprecationIssue expectedIssue = new DeprecationIssue(DeprecationIssue.Level.CRITICAL,
            String.format(Locale.ROOT,
                "Setting [%s] is deprecated",
                settingKey),
            "https://ela.st/es-deprecation-7-cluster-routing-allocation-disk-include-relocations-setting",
            String.format(Locale.ROOT,
                "Remove the [%s] setting. Relocating shards are always taken into account in 8.0.",
                settingKey),
            false,null
        );

        assertThat(
            NodeDeprecationChecks.checkClusterRoutingAllocationIncludeRelocationsSetting(nodeSettings, null, clusterState, licenseState),
            equalTo(expectedIssue)
        );

        final String expectedWarning = String.format(Locale.ROOT,
            "[%s] setting was deprecated in Elasticsearch and will be removed in a future release! " +
                "See the breaking changes documentation for the next major version.",
            settingKey);

        assertWarnings(expectedWarning);
    }
    public void testImplicitlyDisabledSecurityWarning() {
        final DeprecationIssue issue =
            NodeDeprecationChecks.checkImplicitlyDisabledSecurityOnBasicAndTrial(Settings.EMPTY,
                null,
                ClusterState.EMPTY_STATE,
                new XPackLicenseState(Settings.EMPTY, () -> 0));
        assertThat(issue.getLevel(), equalTo(DeprecationIssue.Level.CRITICAL));
        assertThat(issue.getMessage(), equalTo("Security is enabled by default for all licenses"));
        assertNotNull(issue.getDetails());
        assertThat(issue.getDetails(), containsString("Security will no longer be disabled by default"));
        assertThat(issue.getUrl(),
            equalTo("https://ela.st/es-deprecation-7-implicitly-disabled-security"));
    }

    public void testExplicitlyConfiguredSecurityOnBasicAndTrial() {
        final boolean enabled = randomBoolean();
        final Settings settings = Settings.builder().put(XPackSettings.SECURITY_ENABLED.getKey(), enabled).build();
        final PluginsAndModules pluginsAndModules = new PluginsAndModules(Collections.emptyList(), Collections.emptyList());
        final XPackLicenseState licenseState = mock(XPackLicenseState.class);
        when(licenseState.getOperationMode()).thenReturn(randomFrom(License.OperationMode.BASIC, License.OperationMode.TRIAL));
        final List<DeprecationIssue> issues = getDeprecationIssues(settings, pluginsAndModules, licenseState);
        assertThat(issues, empty());
    }

    public void testImplicitlyConfiguredSecurityOnGoldPlus() {
        final boolean enabled = randomBoolean();
        final Settings settings = Settings.builder().put(XPackSettings.SECURITY_ENABLED.getKey(), enabled).build();
        final PluginsAndModules pluginsAndModules = new PluginsAndModules(Collections.emptyList(), Collections.emptyList());
        final XPackLicenseState licenseState = mock(XPackLicenseState.class);
        when(licenseState.getOperationMode())
            .thenReturn(randomValueOtherThanMany((m -> m.equals(License.OperationMode.BASIC) || m.equals(License.OperationMode.TRIAL)),
                () -> randomFrom(License.OperationMode.values())));
        final List<DeprecationIssue> issues = getDeprecationIssues(settings, pluginsAndModules, licenseState);
        assertThat(issues, empty());
    }

    public void testCheckFractionalByteValueSettings() {
        String settingKey = "network.tcp.send_buffer_size";
        String unit = randomFrom(new String[]{"k", "kb", "m", "mb", "g", "gb", "t", "tb", "p", "pb"});
        float value = Math.abs(randomFloat());
        String settingValue = value + unit;
        String unaffectedSettingKey = "some.other.setting";
        String unaffectedSettingValue = "54.32.43mb"; //Not an actual number, so we don't expect to see a deprecation log about it
        final Settings nodeSettings =
            Settings.builder().put(settingKey, settingValue).put(unaffectedSettingKey, unaffectedSettingValue).build();
        final XPackLicenseState licenseState = new XPackLicenseState(Settings.EMPTY, () -> 0);
        final ClusterState clusterState = ClusterState.EMPTY_STATE;
        final DeprecationIssue expectedIssue = new DeprecationIssue(DeprecationIssue.Level.WARNING,
            "Configuring fractional byte sizes is deprecated",
            "https://ela.st/es-deprecation-7-fractional-byte-settings",
            String.format(Locale.ROOT,
                "Set the following to whole numbers: [%s].",
                settingKey),
            false, null
        );
        assertThat(
            NodeDeprecationChecks.checkFractionalByteValueSettings(nodeSettings, null, clusterState, licenseState),
            equalTo(expectedIssue)
        );
        assertWarnings(String.format(Locale.ROOT, "Fractional bytes values are deprecated. Use non-fractional bytes values instead: [%s] " +
            "found for setting [%s]", settingValue, settingKey));
    }

    public void testCheckFrozenCacheLeniency() {
        String cacheSizeSettingValue = "10gb";
        String cacheSizeSettingKey = "xpack.searchable.snapshot.shared_cache.size";
        Settings nodeSettings = Settings.builder()
            .put(cacheSizeSettingKey, cacheSizeSettingValue)
            .put("node.roles", "data_warm")
            .build();
        final XPackLicenseState licenseState = new XPackLicenseState(Settings.EMPTY, () -> 0);
        final ClusterState clusterState = ClusterState.EMPTY_STATE;
        DeprecationIssue expectedIssue = new DeprecationIssue(DeprecationIssue.Level.CRITICAL,
            String.format(Locale.ROOT,
                "Only frozen nodes can have a [%s] greater than zero.",
                cacheSizeSettingKey),
            "https://ela.st/es-deprecation-7-searchable-snapshot-shared-cache-setting",
            String.format(Locale.ROOT,
                "Set [%s] to zero on any node that doesn't have the [data_frozen] role.",
                cacheSizeSettingKey),
            false,null
        );
        assertThat(
            NodeDeprecationChecks.checkFrozenCacheLeniency(nodeSettings, null, clusterState, licenseState),
            equalTo(expectedIssue)
        );

        // If no 'node.roles' is specified, a node gets all roles:
        nodeSettings = Settings.builder()
            .put(cacheSizeSettingKey, cacheSizeSettingValue)
            .build();
        assertThat(
            NodeDeprecationChecks.checkFrozenCacheLeniency(nodeSettings, null, clusterState, licenseState),
            equalTo(null)
        );

        // No deprecation warning on a frozen node:
        nodeSettings = Settings.builder()
            .put(cacheSizeSettingKey, cacheSizeSettingValue)
            .put("node.roles", "data_frozen")
            .build();
        assertThat(
            NodeDeprecationChecks.checkFrozenCacheLeniency(nodeSettings, null, clusterState, licenseState),
            equalTo(null)
        );

        // No cache size specified, so no deprecation warning:
        nodeSettings = Settings.builder()
            .put("node.roles", "data_warm")
            .build();
        assertThat(
            NodeDeprecationChecks.checkFrozenCacheLeniency(nodeSettings, null, clusterState, licenseState),
            equalTo(null)
        );

        // Cache size is not positive, so no deprecation wawrning:
        nodeSettings = Settings.builder()
            .put(cacheSizeSettingKey, "0b")
            .put("node.roles", "data_warm")
            .build();
        assertThat(
            NodeDeprecationChecks.checkFrozenCacheLeniency(nodeSettings, null, clusterState, licenseState),
            equalTo(null)
        );
    }

    public void testCheckSslServerEnabled() {
        String httpSslEnabledKey = "xpack.security.http.ssl.enabled";
        String transportSslEnabledKey = "xpack.security.transport.ssl.enabled";
        String problemSettingKey1 = "xpack.security.http.ssl.keystore.path";
        String problemSettingValue1 = "some/fake/path";
        String problemSettingKey2 = "xpack.security.http.ssl.truststore.path";
        String problemSettingValue2 = "some/other/fake/path";
        final Settings nodeSettings = Settings.builder()
            .put(transportSslEnabledKey, "true")
            .put(problemSettingKey1, problemSettingValue1)
            .put(problemSettingKey2, problemSettingValue2)
            .build();
        final XPackLicenseState licenseState = new XPackLicenseState(Settings.EMPTY, () -> 0);
        final ClusterState clusterState = ClusterState.EMPTY_STATE;
        final DeprecationIssue expectedIssue1 = new DeprecationIssue(DeprecationIssue.Level.CRITICAL,
            "Must explicitly enable or disable SSL to configure SSL settings",
            "https://ela.st/es-deprecation-7-explicit-ssl-required",
            String.format(Locale.ROOT,
                "The [%s] setting is not configured, but the following SSL settings are: [%s,%s]. To configure SSL, set [%s] or the node " +
                    "will fail to start in 8.0.",
                httpSslEnabledKey,
                problemSettingKey1,
                problemSettingKey2,
                httpSslEnabledKey),
            false,null
        );
        final DeprecationIssue expectedIssue2 = new DeprecationIssue(DeprecationIssue.Level.CRITICAL,
            "Must explicitly enable or disable SSL to configure SSL settings",
            "https://ela.st/es-deprecation-7-explicit-ssl-required",
            String.format(Locale.ROOT,
                "The [%s] setting is not configured, but the following SSL settings are: [%s,%s]. To configure SSL, set [%s] or the node " +
                    "will fail to start in 8.0.",
                httpSslEnabledKey,
                problemSettingKey2,
                problemSettingKey1,
                httpSslEnabledKey),
            false,null
        );

        assertThat(
            NodeDeprecationChecks.checkSslServerEnabled(nodeSettings, null, clusterState, licenseState),
            either(equalTo(expectedIssue1)).or(equalTo(expectedIssue2))
        );
    }

    public void testCheckSslCertConfiguration() {
        // SSL enabled, but no keystore/key/cert properties
        Settings nodeSettings = Settings.builder()
            .put("xpack.security.transport.ssl.enabled", "true")
            .build();
        final XPackLicenseState licenseState = new XPackLicenseState(Settings.EMPTY, () -> 0);
        final ClusterState clusterState = ClusterState.EMPTY_STATE;
        DeprecationIssue expectedIssue = new DeprecationIssue(DeprecationIssue.Level.CRITICAL,
            "Must either configure a keystore or set the key path and certificate path when SSL is enabled",
            "https://ela.st/es-deprecation-7-ssl-settings",
            "None of [xpack.security.transport.ssl.keystore.path], [xpack.security.transport.ssl.key], or [xpack.security.transport.ssl" +
                ".certificate] are set. If [xpack.security.transport.ssl.enabled] is true either use a keystore, or configure" +
                " [xpack.security.transport.ssl.key] and [xpack.security.transport.ssl.certificate].",
            false,null
        );
        assertThat(
            NodeDeprecationChecks.checkSslCertConfiguration(nodeSettings, null, clusterState, licenseState),
            equalTo(expectedIssue)
        );

        // SSL enabled, and keystore path give, expect no issue
        nodeSettings = Settings.builder()
            .put("xpack.security.transport.ssl.enabled", "true")
            .put("xpack.security.transport.ssl.keystore.path", randomAlphaOfLength(10))
            .build();
        assertThat(
            NodeDeprecationChecks.checkSslCertConfiguration(nodeSettings, null, clusterState, licenseState),
            equalTo(null)
        );

        // SSL enabled, and key and certificate path give, expect no issue
        nodeSettings = Settings.builder()
            .put("xpack.security.transport.ssl.enabled", "true")
            .put("xpack.security.transport.ssl.key", randomAlphaOfLength(10))
            .put("xpack.security.transport.ssl.certificate", randomAlphaOfLength(10))
            .build();
        assertThat(
            NodeDeprecationChecks.checkSslCertConfiguration(nodeSettings, null, clusterState, licenseState),
            equalTo(null)
        );

        // SSL enabled, specify both keystore and key and certificate path
        nodeSettings = Settings.builder()
            .put("xpack.security.transport.ssl.enabled", "true")
            .put("xpack.security.transport.ssl.keystore.path", randomAlphaOfLength(10))
            .put("xpack.security.transport.ssl.key", randomAlphaOfLength(10))
            .put("xpack.security.transport.ssl.certificate", randomAlphaOfLength(10))
            .build();
        expectedIssue = new DeprecationIssue(DeprecationIssue.Level.CRITICAL,
            "Must either configure a keystore or set the key path and certificate path when SSL is enabled",
            "https://ela.st/es-deprecation-7-ssl-settings",
            "All of [xpack.security.transport.ssl.keystore.path], [xpack.security.transport.ssl.key], and [xpack.security.transport.ssl" +
                ".certificate] are set. Either use a keystore, or configure [xpack.security.transport.ssl.key] and " +
                "[xpack.security.transport.ssl.certificate].",
            false,null
        );
        assertThat(
            NodeDeprecationChecks.checkSslCertConfiguration(nodeSettings, null, clusterState, licenseState),
            equalTo(expectedIssue)
        );

        // SSL enabled, specify keystore and key
        nodeSettings = Settings.builder()
            .put("xpack.security.transport.ssl.enabled", "true")
            .put("xpack.security.transport.ssl.keystore.path", randomAlphaOfLength(10))
            .put("xpack.security.transport.ssl.key", randomAlphaOfLength(10))
            .build();
        expectedIssue = new DeprecationIssue(DeprecationIssue.Level.CRITICAL,
            "Must either configure a keystore or set the key path and certificate path when SSL is enabled",
            "https://ela.st/es-deprecation-7-ssl-settings",
            "Do not configure both [xpack.security.transport.ssl.keystore.path] and [xpack.security.transport.ssl.key]. Either use a " +
                "keystore, or configure [xpack.security.transport.ssl.key] and [xpack.security.transport.ssl.certificate].",
            false,null
        );
        assertThat(
            NodeDeprecationChecks.checkSslCertConfiguration(nodeSettings, null, clusterState, licenseState),
            equalTo(expectedIssue)
        );

        // Sanity check that it also works for http:
        nodeSettings = Settings.builder()
            .put("xpack.security.http.ssl.enabled", "true")
            .build();
        expectedIssue = new DeprecationIssue(DeprecationIssue.Level.CRITICAL,
            "Must either configure a keystore or set the key path and certificate path when SSL is enabled",
            "https://ela.st/es-deprecation-7-ssl-settings",
            "None of [xpack.security.http.ssl.keystore.path], [xpack.security.http.ssl.key], or [xpack.security.http.ssl.certificate] are" +
                " set. If [xpack.security.http.ssl.enabled] is true either use a keystore, or configure [xpack.security.http.ssl.key]" +
                " and [xpack.security.http.ssl.certificate].",
            false,null
        );
        assertThat(
            NodeDeprecationChecks.checkSslCertConfiguration(nodeSettings, null, clusterState, licenseState),
            equalTo(expectedIssue)
        );
    }

    @SuppressForbidden(reason = "sets and unsets es.unsafely_permit_handshake_from_incompatible_builds")
    public void testCheckNoPermitHandshakeFromIncompatibleBuilds() {
        final DeprecationIssue expectedNullIssue =
            NodeDeprecationChecks.checkNoPermitHandshakeFromIncompatibleBuilds(Settings.EMPTY,
                null,
                ClusterState.EMPTY_STATE,
                new XPackLicenseState(Settings.EMPTY, () -> 0),
                () -> null);
        assertEquals(null, expectedNullIssue);
        final DeprecationIssue issue =
            NodeDeprecationChecks.checkNoPermitHandshakeFromIncompatibleBuilds(Settings.EMPTY,
                null,
                ClusterState.EMPTY_STATE,
                new XPackLicenseState(Settings.EMPTY, () -> 0),
                () -> randomAlphaOfLengthBetween(1, 10));
        assertNotNull(issue.getDetails());
        assertEquals(issue.getDetails(), "Remove the [es.unsafely_permit_handshake_from_incompatible_builds] system property. Handshakes " +
            "from incompatible builds are not allowed in 8.0.");
        assertThat(issue.getUrl(),
            equalTo("https://ela.st/es-deprecation-7-permit-handshake-from-incompatible-builds-setting"));
    }

    public void testCheckTransportClientProfilesFilterSetting() {
        final int numProfiles = randomIntBetween(1, 3);
        final String[] profileNames = new String[numProfiles];
        final Settings.Builder b = Settings.builder();
        for (int k = 0; k < numProfiles; k++) {
            profileNames[k] = randomAlphaOfLength(5);
            b.put("transport.profiles." + profileNames[k] + ".xpack.security.type", randomAlphaOfLengthBetween(3, 10));
        }
        final Settings settings = b.build();
        final XPackLicenseState licenseState = new XPackLicenseState(Settings.EMPTY, () -> 0);
        DeprecationIssue issue = NodeDeprecationChecks.checkTransportClientProfilesFilterSetting(settings, null, null, licenseState);
        final String expectedUrl = "https://ela.st/es-deprecation-7-transport-profiles-settings";
        final String joinedNames = Arrays
            .stream(profileNames)
            .map(s -> "transport.profiles." + s + ".xpack.security.type")
            .sorted()
            .collect(Collectors.joining(","));

        assertThat(issue, equalTo(new DeprecationIssue(
            DeprecationIssue.Level.CRITICAL,
            String.format(
                Locale.ROOT,
                "Settings [%s] for the Transport client are deprecated",
                joinedNames
            ),
            expectedUrl,
            "Remove all [transport.profiles] settings. The Transport client no longer exists in 8.0.", false, null)));

        // test for absence of deprecated exporter passwords
        issue = NodeDeprecationChecks.checkTransportClientProfilesFilterSetting(Settings.builder().build(), null, null, licenseState);
        assertThat(issue, nullValue());
    }

    public void testCheckDelayClusterStateRecoverySettings() {
        Settings settings = Settings.builder()
            .put(GatewayService.EXPECTED_NODES_SETTING.getKey(), randomIntBetween(2, 10))
            .put(GatewayService.EXPECTED_MASTER_NODES_SETTING.getKey(), randomIntBetween(2, 10))
            .put(GatewayService.RECOVER_AFTER_NODES_SETTING.getKey(), randomIntBetween(2, 10))
            .put(GatewayService.RECOVER_AFTER_MASTER_NODES_SETTING.getKey(), randomIntBetween(2, 10))
            .build();
        final ClusterState clusterState = ClusterState.EMPTY_STATE;
        final DeprecationIssue expectedIssue = new DeprecationIssue(DeprecationIssue.Level.CRITICAL,
            "Delaying cluster state recovery based on the number of available master nodes is not supported",
            "https://ela.st/es-deprecation-7-deferred-cluster-state-recovery",
            "Use gateway.expected_data_nodes to wait for a certain number of data nodes. Remove the following settings or the node will " +
                "fail to start in 8.0: " +
                "[gateway.expected_nodes,gateway.expected_master_nodes,gateway.recover_after_nodes,gateway.recover_after_master_nodes]",
            false, null
        );
        final XPackLicenseState licenseState = mock(XPackLicenseState.class);
        when(licenseState.getOperationMode())
            .thenReturn(randomValueOtherThanMany((m -> m.equals(License.OperationMode.BASIC) || m.equals(License.OperationMode.TRIAL)),
                () -> randomFrom(License.OperationMode.values())));
        assertThat(
            NodeDeprecationChecks.checkDelayClusterStateRecoverySettings(settings, null, clusterState, licenseState),
            equalTo(expectedIssue)
        );
    }

    public void testCheckFixedAutoQueueSizeThreadpool() {
        Settings settings = Settings.builder()
            .put("thread_pool.search.min_queue_size", randomIntBetween(30, 100))
            .put("thread_pool.search.max_queue_size", randomIntBetween(1, 25))
            .put("thread_pool.search.auto_queue_frame_size", randomIntBetween(1, 25))
            .put("thread_pool.search.target_response_time", randomIntBetween(1, 25))
            .put("thread_pool.search_throttled.min_queue_size", randomIntBetween(30, 100))
            .put("thread_pool.search_throttled.max_queue_size", randomIntBetween(1, 25))
            .put("thread_pool.search_throttled.auto_queue_frame_size", randomIntBetween(1, 25))
            .put("thread_pool.search_throttled.target_response_time", randomIntBetween(1, 25))
            .build();
        final ClusterState clusterState = ClusterState.EMPTY_STATE;
        final DeprecationIssue expectedIssue = new DeprecationIssue(DeprecationIssue.Level.CRITICAL,
            "The fixed_auto_queue_size threadpool type is not supported",
            "https://ela.st/es-deprecation-7-fixed-auto-queue-size-settings",
            "Remove the following settings or the node will fail to start in 8.0: " +
                "[thread_pool.search.min_queue_size,thread_pool.search.max_queue_size," +
                "thread_pool.search.auto_queue_frame_size,thread_pool.search.target_response_time," +
                "thread_pool.search_throttled.min_queue_size,thread_pool.search_throttled.max_queue_size," +
                "thread_pool.search_throttled.auto_queue_frame_size,thread_pool.search_throttled.target_response_time].",
            false, null
        );
        final XPackLicenseState licenseState = mock(XPackLicenseState.class);
        when(licenseState.getOperationMode())
            .thenReturn(randomValueOtherThanMany((m -> m.equals(License.OperationMode.BASIC) || m.equals(License.OperationMode.TRIAL)),
                () -> randomFrom(License.OperationMode.values())));
        assertThat(
            NodeDeprecationChecks.checkFixedAutoQueueSizeThreadpool(settings, null, clusterState, licenseState),
            equalTo(expectedIssue)
        );
    }

    public void testTierAllocationSettings() {
        String settingValue = DataTier.DATA_HOT;
        final Settings settings = settings(Version.CURRENT)
            .put(INDEX_ROUTING_REQUIRE_SETTING.getKey(), DataTier.DATA_HOT)
            .put(INDEX_ROUTING_INCLUDE_SETTING.getKey(), DataTier.DATA_HOT)
            .put(INDEX_ROUTING_EXCLUDE_SETTING.getKey(), DataTier.DATA_HOT)
            .build();
        final DeprecationIssue expectedRequireIssue = new DeprecationIssue(DeprecationIssue.Level.CRITICAL,
            String.format(Locale.ROOT,
                "Setting [%s] is deprecated",
                INDEX_ROUTING_REQUIRE_SETTING.getKey()),
            "https://ela.st/es-deprecation-7-tier-filtering-settings",
            String.format(Locale.ROOT,
                "Remove the [%s] setting. Use [index.routing.allocation.include._tier_preference] to control allocation to data tiers.",
                INDEX_ROUTING_REQUIRE_SETTING.getKey()),
            false, null
        );
        final DeprecationIssue expectedIncludeIssue = new DeprecationIssue(DeprecationIssue.Level.CRITICAL,
            String.format(Locale.ROOT,
                "Setting [%s] is deprecated",
                INDEX_ROUTING_INCLUDE_SETTING.getKey()),
            "https://ela.st/es-deprecation-7-tier-filtering-settings",
            String.format(Locale.ROOT,
                "Remove the [%s] setting. Use [index.routing.allocation.include._tier_preference] to control allocation to data tiers.",
                INDEX_ROUTING_INCLUDE_SETTING.getKey()),
            false, null
        );
        final DeprecationIssue expectedExcludeIssue = new DeprecationIssue(DeprecationIssue.Level.CRITICAL,
            String.format(Locale.ROOT,
                "Setting [%s] is deprecated",
                INDEX_ROUTING_EXCLUDE_SETTING.getKey()),
            "https://ela.st/es-deprecation-7-tier-filtering-settings",
            String.format(Locale.ROOT,
                "Remove the [%s] setting. Use [index.routing.allocation.include._tier_preference] to control allocation to data tiers.",
                INDEX_ROUTING_EXCLUDE_SETTING.getKey()),
            false, null
        );

        IndexMetadata indexMetadata = IndexMetadata.builder("test").settings(settings).numberOfShards(1).numberOfReplicas(0).build();
        assertThat(
            IndexDeprecationChecks.checkIndexRoutingRequireSetting(indexMetadata),
            equalTo(expectedRequireIssue)
        );
        assertThat(
            IndexDeprecationChecks.checkIndexRoutingIncludeSetting(indexMetadata),
            equalTo(expectedIncludeIssue)
        );
        assertThat(
            IndexDeprecationChecks.checkIndexRoutingExcludeSetting(indexMetadata),
            equalTo(expectedExcludeIssue)
        );

        final String warningTemplate = "[%s] setting was deprecated in Elasticsearch and will be removed in a future release! " +
            "See the breaking changes documentation for the next major version.";
        final String[] expectedWarnings = {
            String.format(Locale.ROOT, warningTemplate, INDEX_ROUTING_REQUIRE_SETTING.getKey()),
            String.format(Locale.ROOT, warningTemplate, INDEX_ROUTING_INCLUDE_SETTING.getKey()),
            String.format(Locale.ROOT, warningTemplate, INDEX_ROUTING_EXCLUDE_SETTING.getKey()),
        };

        assertWarnings(expectedWarnings);
    }

    private void checkSimpleSetting(String settingKey, String settingValue, String url, DeprecationChecks.NodeDeprecationCheck<Settings,
        PluginsAndModules, ClusterState, XPackLicenseState, DeprecationIssue> checkFunction, String additionalDetail) {
        final Settings nodeSettings =
            Settings.builder().put(settingKey, settingValue).build();
        final XPackLicenseState licenseState = new XPackLicenseState(Settings.EMPTY, () -> 0);
        final ClusterState clusterState = ClusterState.EMPTY_STATE;
        final DeprecationIssue expectedIssue = new DeprecationIssue(DeprecationIssue.Level.CRITICAL,
            String.format(Locale.ROOT,
                "Setting [%s] is deprecated",
                settingKey),
            url,
            String.format(Locale.ROOT,
                "Remove the [%s] setting. %s",
                settingKey,
                additionalDetail),
            false,null
        );

        assertThat(
            checkFunction.apply(nodeSettings, null, clusterState, licenseState),
            equalTo(expectedIssue)
        );

        final String expectedWarning = String.format(Locale.ROOT,
            "[%s] setting was deprecated in Elasticsearch and will be removed in a future release! " +
                "See the breaking changes documentation for the next major version.",
            settingKey);

        assertWarnings(expectedWarning);
    }

    public void testCheckAcceptDefaultPasswordSetting() {
        String settingKey = "xpack.security.authc.accept_default_password";
        String settingValue = String.valueOf(randomBoolean());
        String url = "https://ela.st/es-deprecation-7-accept-default-password-setting";
        checkSimpleSetting(settingKey, settingValue, url, NodeDeprecationChecks::checkAcceptDefaultPasswordSetting,
            "This setting has not had any effect since 6.0.");
    }

    public void testCheckAcceptRolesCacheMaxSizeSetting() {
        String settingKey = "xpack.security.authz.store.roles.index.cache.max_size";
        String settingValue = String.valueOf(randomIntBetween(1, 10000));
        String url = "https://ela.st/es-deprecation-7-roles-index-cache-settings";
        checkSimpleSetting(settingKey, settingValue, url, NodeDeprecationChecks::checkAcceptRolesCacheMaxSizeSetting,
            "Native role cache settings have had no effect since 5.2.");
    }

    public void testCheckRolesCacheTTLSizeSetting() {
        String settingKey = "xpack.security.authz.store.roles.index.cache.ttl";
        String settingValue = randomPositiveTimeValue();
        String url = "https://ela.st/es-deprecation-7-roles-index-cache-settings";
        checkSimpleSetting(settingKey, settingValue, url, NodeDeprecationChecks::checkRolesCacheTTLSizeSetting,
            "Native role cache settings have had no effect since 5.2.");
    }

    public void testCheckMaxLocalStorageNodesSetting() {
        String settingKey = NodeEnvironment.MAX_LOCAL_STORAGE_NODES_SETTING.getKey();
        String settingValue = Integer.toString(randomIntBetween(1, 100));
        String url = "https://ela.st/es-deprecation-7-node-local-storage-setting";
        checkSimpleSetting(settingKey, settingValue, url, NodeDeprecationChecks::checkMaxLocalStorageNodesSetting,
            "All nodes require local storage in 8.0 and cannot share data paths.");
    }

    public void testCheckSamlNameIdFormatSetting() {
        Settings settings = Settings.builder()
            .put("xpack.security.authc.realms.saml.saml1.attributes.principal", randomIntBetween(30, 100))
            .put("xpack.security.authc.realms.saml.saml1.nameid_format", randomIntBetween(1, 25))
            .build();
        final ClusterState clusterState = ClusterState.EMPTY_STATE;
        final XPackLicenseState licenseState = mock(XPackLicenseState.class);
        when(licenseState.getOperationMode())
            .thenReturn(randomValueOtherThanMany((m -> m.equals(License.OperationMode.BASIC) || m.equals(License.OperationMode.TRIAL)),
                () -> randomFrom(License.OperationMode.values())));
        assertThat(
            NodeDeprecationChecks.checkSamlNameIdFormatSetting(settings, null, clusterState, licenseState),
            equalTo(null)
        );

        settings = Settings.builder()
            .put("xpack.security.authc.realms.saml.saml1.attributes.principal", randomIntBetween(30, 100))
            .build();
        DeprecationIssue expectedIssue = new DeprecationIssue(DeprecationIssue.Level.WARNING,
            "The SAML nameid_format is not set and no longer defaults to \"urn:oasis:names:tc:SAML:2.0:nameid-format:transient\"",
            "https://ela.st/es-deprecation-7-saml-nameid-format",
            "Configure \"xpack.security.authc.realms.saml.saml1.nameid_format\" for SAML realms: " +
                "\"xpack.security.authc.realms.saml.saml1\".",
            false, null
        );
        assertThat(
            NodeDeprecationChecks.checkSamlNameIdFormatSetting(settings, null, clusterState, licenseState),
            equalTo(expectedIssue)
        );

        settings = Settings.builder()
            .put("xpack.security.authc.realms.saml.saml1.attributes.principal", randomIntBetween(30, 100))
            .put("xpack.security.authc.realms.saml.saml2.attributes.principal", randomIntBetween(30, 100))
            .put("xpack.security.authc.realms.saml.saml2.nameid_format", randomIntBetween(1, 25))
            .build();
        expectedIssue = new DeprecationIssue(DeprecationIssue.Level.WARNING,
            "The SAML nameid_format is not set and no longer defaults to \"urn:oasis:names:tc:SAML:2.0:nameid-format:transient\"",
            "https://ela.st/es-deprecation-7-saml-nameid-format",
            "Configure \"xpack.security.authc.realms.saml.saml1.nameid_format\" for SAML realms: " +
                "\"xpack.security.authc.realms.saml.saml1\".",
            false, null
        );
        assertThat(
            NodeDeprecationChecks.checkSamlNameIdFormatSetting(settings, null, clusterState, licenseState),
            equalTo(expectedIssue)
        );

        settings = Settings.builder()
            .put("xpack.security.authc.realms.saml.saml1.attributes.principal", randomIntBetween(30, 100))
            .put("xpack.security.authc.realms.saml.saml2.attributes.principal", randomIntBetween(30, 100))
            .build();
        expectedIssue = new DeprecationIssue(DeprecationIssue.Level.WARNING,
            "The SAML nameid_format is not set and no longer defaults to \"urn:oasis:names:tc:SAML:2.0:nameid-format:transient\"",
            "https://ela.st/es-deprecation-7-saml-nameid-format",
            "Configure \"xpack.security.authc.realms.saml.saml1.nameid_format\" for SAML realms: " +
                "\"xpack.security.authc.realms.saml.saml1\". Configure \"xpack.security.authc.realms.saml.saml2.nameid_format\" for SAML " +
                "realms: \"xpack.security.authc.realms.saml.saml2\".",
            false, null
        );
        assertThat(
            NodeDeprecationChecks.checkSamlNameIdFormatSetting(settings, null, clusterState, licenseState),
            equalTo(expectedIssue)
        );
    }
}<|MERGE_RESOLUTION|>--- conflicted
+++ resolved
@@ -421,59 +421,9 @@
         assertSettingDeprecationsAndWarnings(getDeprecatedSettingsForSettingNames("thread_pool.listener.size"));
     }
 
-<<<<<<< HEAD
-    public void testGeneralScriptSizeSetting() {
-        final int size = randomIntBetween(1, 4);
-        final Settings settings = Settings.builder().put("script.cache.max_size", size).build();
-        final PluginsAndModules pluginsAndModules = new PluginsAndModules(Collections.emptyList(), Collections.emptyList());
-        final XPackLicenseState licenseState = new XPackLicenseState(Settings.EMPTY, () -> 0);
-        final List<DeprecationIssue> issues = getDeprecationIssues(settings, pluginsAndModules, licenseState);
-        final DeprecationIssue expected = new DeprecationIssue(
-            DeprecationIssue.Level.CRITICAL,
-            "Setting [script.cache.max_size] is deprecated",
-            "https://ela.st/es-deprecation-7-script-cache-size-setting",
-            "Remove the [script.cache.max_size] setting. Set [script.context.*.cache_max_size] to [" + size + "], where * is the script " +
-                "context.", false, null);
-        assertThat(issues, hasItem(expected));
-        assertSettingDeprecationsAndWarnings(new Setting<?>[]{ScriptService.SCRIPT_GENERAL_CACHE_SIZE_SETTING});
-    }
-
-    public void testGeneralScriptExpireSetting() {
-        final String expire = randomIntBetween(1, 4) + "m";
-        final Settings settings = Settings.builder().put("script.cache.expire", expire).build();
-        final PluginsAndModules pluginsAndModules = new PluginsAndModules(Collections.emptyList(), Collections.emptyList());
-        final XPackLicenseState licenseState = new XPackLicenseState(Settings.EMPTY, () -> 0);
-        final List<DeprecationIssue> issues = getDeprecationIssues(settings, pluginsAndModules, licenseState);
-        final DeprecationIssue expected = new DeprecationIssue(
-            DeprecationIssue.Level.CRITICAL,
-            "Setting [script.cache.expire] is deprecated",
-            "https://ela.st/es-deprecation-7-script-cache-expire-setting",
-            "Remove the [script.cache.expire] setting. Set [script.context.*.cache_expire] to [" + expire + "], where * is the script " +
-            "context.",
-            false, null);
-        assertThat(issues, hasItem(expected));
-        assertSettingDeprecationsAndWarnings(new Setting<?>[]{ScriptService.SCRIPT_GENERAL_CACHE_EXPIRE_SETTING});
-    }
-
-    public void testGeneralScriptCompileSettings() {
-        final String rate = randomIntBetween(1, 100) + "/" + randomIntBetween(1, 200) + "m";
-        final Settings settings = Settings.builder().put("script.max_compilations_rate", rate).build();
-        final PluginsAndModules pluginsAndModules = new PluginsAndModules(Collections.emptyList(), Collections.emptyList());
-        final XPackLicenseState licenseState = new XPackLicenseState(Settings.EMPTY, () -> 0);
-        final List<DeprecationIssue> issues = getDeprecationIssues(settings, pluginsAndModules, licenseState);
-        final DeprecationIssue expected = new DeprecationIssue(
-            DeprecationIssue.Level.CRITICAL,
-            "Setting [script.max_compilations_rate] is deprecated",
-            "https://ela.st/es-deprecation-7-script-max-compilations-rate-setting",
-            "Remove the [script.max_compilations_rate] setting. Set [script.context.*.max_compilations_rate] to [" + rate + "], where * " +
-                "is the script context.", false, null);
-        assertThat(issues, hasItem(expected));
-        assertSettingDeprecationsAndWarnings(new Setting<?>[]{ScriptService.SCRIPT_GENERAL_MAX_COMPILATIONS_RATE_SETTING});
-=======
     private Setting<?>[] getDeprecatedSettingsForSettingNames(String... settingNames) {
         return Arrays.stream(settingNames).map(settingName -> Setting.intSetting(settingName, randomInt(),
             Setting.Property.Deprecated)).toArray(Setting[]::new);
->>>>>>> 533d822d
     }
 
     public void testClusterRemoteConnectSetting() {

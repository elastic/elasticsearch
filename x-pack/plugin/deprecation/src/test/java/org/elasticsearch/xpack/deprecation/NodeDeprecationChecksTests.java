/*
 * Copyright Elasticsearch B.V. and/or licensed to Elasticsearch B.V. under one
 * or more contributor license agreements. Licensed under the Elastic License
 * 2.0; you may not use this file except in compliance with the Elastic License
 * 2.0.
 */

package org.elasticsearch.xpack.deprecation;

import org.apache.logging.log4j.Level;
import org.elasticsearch.action.admin.cluster.node.info.PluginsAndModules;
import org.elasticsearch.cluster.routing.allocation.DataTier;
import org.elasticsearch.cluster.routing.allocation.decider.DiskThresholdDecider;
import org.elasticsearch.common.Strings;
import org.elasticsearch.common.settings.MockSecureSettings;
import org.elasticsearch.common.settings.Setting;
import org.elasticsearch.common.settings.Settings;
import org.elasticsearch.core.TimeValue;
import org.elasticsearch.env.Environment;
import org.elasticsearch.script.ScriptService;
import org.elasticsearch.test.ESTestCase;
import org.elasticsearch.xpack.core.deprecation.DeprecationIssue;
import org.elasticsearch.xpack.core.ilm.LifecycleSettings;

import java.util.ArrayList;
import java.util.Collections;
import java.util.List;
import java.util.stream.Collectors;

import static org.elasticsearch.xpack.deprecation.DeprecationChecks.NODE_SETTINGS_CHECKS;
import static org.hamcrest.Matchers.equalTo;
import static org.hamcrest.Matchers.hasItem;
import static org.hamcrest.Matchers.not;
import static org.hamcrest.Matchers.nullValue;
import static org.hamcrest.collection.IsIterableContainingInOrder.contains;

public class NodeDeprecationChecksTests extends ESTestCase {

    public void testRemovedSettingNotSet() {
        final Settings settings = Settings.EMPTY;
        final Setting<?> removedSetting = Setting.simpleString("node.removed_setting");
        final DeprecationIssue issue = NodeDeprecationChecks.checkRemovedSetting(
            settings,
            removedSetting,
            "http://removed-setting.example.com"
        );
        assertThat(issue, nullValue());
    }

    public void testRemovedSetting() {
        final Settings settings = Settings.builder().put("node.removed_setting", "value").build();
        final Setting<?> removedSetting = Setting.simpleString("node.removed_setting");
        final DeprecationIssue issue = NodeDeprecationChecks.checkRemovedSetting(
            settings,
            removedSetting,
            "https://removed-setting.example.com"
        );
        assertThat(issue, not(nullValue()));
        assertThat(issue.getLevel(), equalTo(DeprecationIssue.Level.CRITICAL));
<<<<<<< HEAD
        assertThat(
            issue.getMessage(),
            equalTo("setting [node.removed_setting] is deprecated and will be removed in the next major version")
        );
        assertThat(issue.getDetails(), equalTo("the setting [node.removed_setting] is currently set to [value], remove this setting"));
=======
        assertThat(issue.getMessage(), equalTo("Setting [node.removed_setting] is deprecated"));
        assertThat(issue.getDetails(), equalTo("Remove the [node.removed_setting] setting."));
>>>>>>> d90fa4eb
        assertThat(issue.getUrl(), equalTo("https://removed-setting.example.com"));
    }

    public void testSharedDataPathSetting() {
        Settings settings = Settings.builder()
            .put(Environment.PATH_HOME_SETTING.getKey(), createTempDir())
            .put(Environment.PATH_SHARED_DATA_SETTING.getKey(), createTempDir())
            .build();

        List<DeprecationIssue> issues = DeprecationChecks.filterChecks(NODE_SETTINGS_CHECKS, c -> c.apply(settings, null));
        final String expectedUrl =
            "https://www.elastic.co/guide/en/elasticsearch/reference/7.13/breaking-changes-7.13.html#deprecate-shared-data-path-setting";
        assertThat(
            issues,
            contains(
                new DeprecationIssue(
                    DeprecationIssue.Level.CRITICAL,
                    "setting [path.shared_data] is deprecated and will be removed in a future version",
                    expectedUrl,
                    "Found shared data path configured. Discontinue use of this setting.",
                    false,
                    null
                )
            )
        );
    }

    public void testCheckReservedPrefixedRealmNames() {
        final Settings.Builder builder = Settings.builder();
        final boolean invalidFileRealmName = randomBoolean();
        final boolean invalidNativeRealmName = randomBoolean();
        final boolean invalidOtherRealmName = (false == invalidFileRealmName && false == invalidNativeRealmName) || randomBoolean();

        final List<String> invalidRealmNames = new ArrayList<>();

        final String fileRealmName = randomAlphaOfLengthBetween(4, 12);
        if (invalidFileRealmName) {
            builder.put("xpack.security.authc.realms.file." + "_" + fileRealmName + ".order", -20);
            invalidRealmNames.add("xpack.security.authc.realms.file." + "_" + fileRealmName);
        } else {
            builder.put("xpack.security.authc.realms.file." + fileRealmName + ".order", -20);
        }

        final String nativeRealmName = randomAlphaOfLengthBetween(4, 12);
        if (invalidNativeRealmName) {
            builder.put("xpack.security.authc.realms.native." + "_" + nativeRealmName + ".order", -10);
            invalidRealmNames.add("xpack.security.authc.realms.native." + "_" + nativeRealmName);
        } else {
            builder.put("xpack.security.authc.realms.native." + nativeRealmName + ".order", -10);
        }

        final int otherRealmId = randomIntBetween(0, 9);
        final String otherRealmName = randomAlphaOfLengthBetween(4, 12);
        if (invalidOtherRealmName) {
            builder.put("xpack.security.authc.realms.type_" + otherRealmId + "." + "_" + otherRealmName + ".order", 0);
            invalidRealmNames.add("xpack.security.authc.realms.type_" + otherRealmId + "." + "_" + otherRealmName);
        } else {
            builder.put("xpack.security.authc.realms.type_" + otherRealmId + "." + otherRealmName + ".order", 0);
        }

        final Settings settings = builder.build();
        final List<DeprecationIssue> deprecationIssues = DeprecationChecks.filterChecks(NODE_SETTINGS_CHECKS, c -> c.apply(settings, null));

        assertEquals(1, deprecationIssues.size());

        final DeprecationIssue deprecationIssue = deprecationIssues.get(0);
        assertEquals("Realm that start with [_] will not be permitted in a future major release.", deprecationIssue.getMessage());
        assertEquals(
            "https://www.elastic.co/guide/en/elasticsearch/reference" + "/7.14/deprecated-7.14.html#reserved-prefixed-realm-names",
            deprecationIssue.getUrl()
        );
        assertEquals(
            "Found realm "
                + (invalidRealmNames.size() == 1 ? "name" : "names")
                + " with reserved prefix [_]: ["
                + Strings.collectionToDelimitedString(invalidRealmNames.stream().sorted().collect(Collectors.toList()), "; ")
                + "]. "
                + "In a future major release, node will fail to start if any realm names start with reserved prefix.",
            deprecationIssue.getDetails()
        );
    }

    public void testSingleDataNodeWatermarkSetting() {
        Settings settings = Settings.builder().put(DiskThresholdDecider.ENABLE_FOR_SINGLE_DATA_NODE.getKey(), true).build();
<<<<<<< HEAD

        List<DeprecationIssue> issues = DeprecationChecks.filterChecks(NODE_SETTINGS_CHECKS, c -> c.apply(settings, null));

        final String expectedUrl = "https://www.elastic.co/guide/en/elasticsearch/reference/7.14/"
            + "breaking-changes-7.14.html#deprecate-single-data-node-watermark";
=======

        List<DeprecationIssue> issues = DeprecationChecks.filterChecks(NODE_SETTINGS_CHECKS, c -> c.apply(settings, null));

        final String expectedUrl = "https://www.elastic.co/guide/en/elasticsearch/reference/7.14/"
            + "breaking-changes-7.14.html#deprecate-single-data-node-watermark";
        assertThat(
            issues,
            hasItem(
                new DeprecationIssue(
                    DeprecationIssue.Level.CRITICAL,
                    "setting [cluster.routing.allocation.disk.watermark.enable_for_single_data_node] is deprecated and"
                        + " will not be available in a future version",
                    expectedUrl,
                    "found [cluster.routing.allocation.disk.watermark.enable_for_single_data_node] configured."
                        + " Discontinue use of this setting.",
                    false,
                    null
                )
            )
        );
    }

    void monitoringSetting(String settingKey, String value) {
        Settings settings = Settings.builder().put(settingKey, value).build();
        List<DeprecationIssue> issues = DeprecationChecks.filterChecks(NODE_SETTINGS_CHECKS, c -> c.apply(settings, null));
        final String expectedUrl = "https://ela.st/es-deprecation-7-monitoring-settings";
        assertThat(
            issues,
            hasItem(
                new DeprecationIssue(
                    DeprecationIssue.Level.WARNING,
                    "setting [" + settingKey + "] is deprecated and will be removed after 8.0",
                    expectedUrl,
                    "the setting [" + settingKey + "] is currently set to [" + value + "], remove this setting",
                    false,
                    null
                )
            )
        );
    }

    void monitoringExporterSetting(String suffix, String value) {
        String settingKey = "xpack.monitoring.exporters.test." + suffix;
        Settings settings = Settings.builder().put(settingKey, value).build();
        List<DeprecationIssue> issues = DeprecationChecks.filterChecks(NODE_SETTINGS_CHECKS, c -> c.apply(settings, null));
        final String expectedUrl = "https://ela.st/es-deprecation-7-monitoring-settings";
        assertThat(
            issues,
            hasItem(
                new DeprecationIssue(
                    DeprecationIssue.Level.WARNING,
                    "The [" + settingKey + "] settings are deprecated and will be removed after 8.0",
                    expectedUrl,
                    "Remove the following settings from elasticsearch.yml: [" + settingKey + "]",
                    false,
                    null
                )
            )
        );
    }

    void monitoringExporterGroupedSetting(String suffix, String value) {
        String settingKey = "xpack.monitoring.exporters.test." + suffix;
        String subSettingKey = settingKey + ".subsetting";
        Settings settings = Settings.builder().put(subSettingKey, value).build();
        List<DeprecationIssue> issues = DeprecationChecks.filterChecks(NODE_SETTINGS_CHECKS, c -> c.apply(settings, null));
        final String expectedUrl = "https://ela.st/es-deprecation-7-monitoring-settings";
        assertThat(
            issues,
            hasItem(
                new DeprecationIssue(
                    DeprecationIssue.Level.WARNING,
                    "The [" + settingKey + ".*] settings are deprecated and will be removed after 8.0",
                    expectedUrl,
                    "Remove the following settings from elasticsearch.yml: [" + subSettingKey + "]",
                    false,
                    null
                )
            )
        );
    }

    void monitoringExporterSecureSetting(String suffix, String value) {
        String settingKey = "xpack.monitoring.exporters.test." + suffix;
        MockSecureSettings secureSettings = new MockSecureSettings();
        secureSettings.setString(settingKey, value);
        Settings settings = Settings.builder().setSecureSettings(secureSettings).build();
        List<DeprecationIssue> issues = DeprecationChecks.filterChecks(NODE_SETTINGS_CHECKS, c -> c.apply(settings, null));
        final String expectedUrl = "https://ela.st/es-deprecation-7-monitoring-settings";
        assertThat(
            issues,
            hasItem(
                new DeprecationIssue(
                    DeprecationIssue.Level.WARNING,
                    "The [" + settingKey + "] settings are deprecated and will be removed after 8.0",
                    expectedUrl,
                    "Remove the following settings from the keystore: [" + settingKey + "]",
                    false,
                    null
                )
            )
        );
    }

    public void testCheckMonitoringSettingHistoryDuration() {
        monitoringSetting("xpack.monitoring.history.duration", "7d");
    }

    public void testCheckMonitoringSettingCollectIndexRecovery() {
        monitoringSetting("xpack.monitoring.collection.index.recovery.active_only", "true");
    }

    public void testCheckMonitoringSettingCollectIndices() {
        monitoringSetting("xpack.monitoring.collection.indices", "[test1,test2]");
    }

    public void testCheckMonitoringSettingCollectCcrTimeout() {
        monitoringSetting("xpack.monitoring.collection.ccr.stats.timeout", "10s");
    }

    public void testCheckMonitoringSettingCollectEnrichStatsTimeout() {
        monitoringSetting("xpack.monitoring.collection.enrich.stats.timeout", "10s");
    }

    public void testCheckMonitoringSettingCollectIndexRecoveryStatsTimeout() {
        monitoringSetting("xpack.monitoring.collection.index.recovery.timeout", "10s");
    }

    public void testCheckMonitoringSettingCollectIndexStatsTimeout() {
        monitoringSetting("xpack.monitoring.collection.index.stats.timeout", "10s");
    }

    public void testCheckMonitoringSettingCollectMlJobStatsTimeout() {
        monitoringSetting("xpack.monitoring.collection.ml.job.stats.timeout", "10s");
    }

    public void testCheckMonitoringSettingCollectNodeStatsTimeout() {
        monitoringSetting("xpack.monitoring.collection.node.stats.timeout", "10s");
    }

    public void testCheckMonitoringSettingCollectClusterStatsTimeout() {
        monitoringSetting("xpack.monitoring.collection.cluster.stats.timeout", "10s");
    }

    public void testCheckMonitoringSettingExportersHost() {
        monitoringExporterSetting("host", "abcdef");
    }

    public void testCheckMonitoringSettingExportersBulkTimeout() {
        monitoringExporterSetting("bulk.timeout", "10s");
    }

    public void testCheckMonitoringSettingExportersConnectionTimeout() {
        monitoringExporterSetting("connection.timeout", "10s");
    }

    public void testCheckMonitoringSettingExportersConnectionReadTimeout() {
        monitoringExporterSetting("connection.read_timeout", "10s");
    }

    public void testCheckMonitoringSettingExportersAuthUsername() {
        monitoringExporterSetting("auth.username", "abcdef");
    }

    public void testCheckMonitoringSettingExportersAuthPass() {
        monitoringExporterSecureSetting("auth.secure_password", "abcdef");
    }

    public void testCheckMonitoringSettingExportersSSL() {
        monitoringExporterGroupedSetting("ssl", "abcdef");
    }

    public void testCheckMonitoringSettingExportersProxyBase() {
        monitoringExporterSetting("proxy.base_path", "abcdef");
    }

    public void testCheckMonitoringSettingExportersSniffEnabled() {
        monitoringExporterSetting("sniff.enabled", "true");
    }

    public void testCheckMonitoringSettingExportersHeaders() {
        monitoringExporterGroupedSetting("headers", "abcdef");
    }

    public void testCheckMonitoringSettingExportersTemplateTimeout() {
        monitoringExporterSetting("index.template.master_timeout", "10s");
    }

    public void testCheckMonitoringSettingExportersMasterTimeout() {
        monitoringExporterSetting("wait_master.timeout", "10s");
    }

    public void testCheckMonitoringSettingExportersEnabled() {
        monitoringExporterSetting("enabled", "true");
    }

    public void testCheckMonitoringSettingExportersType() {
        monitoringExporterSetting("type", "local");
    }

    public void testCheckMonitoringSettingExportersAlertsEnabled() {
        monitoringExporterSetting("cluster_alerts.management.enabled", "true");
    }

    public void testCheckMonitoringSettingExportersAlertsBlacklist() {
        monitoringExporterSetting("cluster_alerts.management.blacklist", "[abcdef,ghijkl]");
    }

    public void testCheckMonitoringSettingExportersIndexNameTimeFormat() {
        monitoringExporterSetting("index.name.time_format", "yyyy-mm-dd");
    }

    public void testCheckMonitoringSettingDecomissionAlerts() {
        monitoringSetting("xpack.monitoring.migration.decommission_alerts", "true");
    }

    public void testCheckMonitoringSettingEsCollectionEnabled() {
        monitoringSetting("xpack.monitoring.elasticsearch.collection.enabled", "true");
    }

    public void testCheckMonitoringSettingCollectionEnabled() {
        monitoringSetting("xpack.monitoring.collection.enabled", "true");
    }

    public void testCheckMonitoringSettingCollectionInterval() {
        monitoringSetting("xpack.monitoring.collection.interval", "10s");
    }

    public void testExporterUseIngestPipelineSettings() {
        Settings settings = Settings.builder().put("xpack.monitoring.exporters.test.use_ingest", true).build();

        List<DeprecationIssue> issues = DeprecationChecks.filterChecks(NODE_SETTINGS_CHECKS, c -> c.apply(settings, null));

        final String expectedUrl = "https://ela.st/es-deprecation-7-monitoring-exporter-use-ingest-setting";
        assertThat(
            issues,
            hasItem(
                new DeprecationIssue(
                    DeprecationIssue.Level.WARNING,
                    "The [xpack.monitoring.exporters.test.use_ingest] settings are deprecated and will be removed after 8.0",
                    expectedUrl,
                    "Remove the following settings from elasticsearch.yml: [xpack.monitoring.exporters.test.use_ingest]",
                    false,
                    null
                )
            )
        );
    }

    public void testExporterPipelineMasterTimeoutSetting() {
        Settings settings = Settings.builder()
            .put("xpack.monitoring.exporters.test.index.pipeline.master_timeout", TimeValue.timeValueSeconds(10))
            .build();

        List<DeprecationIssue> issues = DeprecationChecks.filterChecks(NODE_SETTINGS_CHECKS, c -> c.apply(settings, null));

        final String expectedUrl = "https://ela.st/es-deprecation-7-monitoring-exporter-pipeline-timeout-setting";
        assertThat(
            issues,
            hasItem(
                new DeprecationIssue(
                    DeprecationIssue.Level.WARNING,
                    "The [xpack.monitoring.exporters.test.index.pipeline.master_timeout] "
                        + "settings are deprecated and will be removed after 8.0",
                    expectedUrl,
                    "Remove the following settings from elasticsearch.yml: [xpack.monitoring.exporters.test.index.pipeline.master_timeout]",
                    false,
                    null
                )
            )
        );
    }

    public void testExporterCreateLegacyTemplateSetting() {
        Settings settings = Settings.builder().put("xpack.monitoring.exporters.test.index.template.create_legacy_templates", true).build();

        List<DeprecationIssue> issues = DeprecationChecks.filterChecks(NODE_SETTINGS_CHECKS, c -> c.apply(settings, null));

        final String expectedUrl = "https://ela.st/es-deprecation-7-monitoring-exporter-create-legacy-template-setting";
        assertThat(
            issues,
            hasItem(
                new DeprecationIssue(
                    DeprecationIssue.Level.WARNING,
                    "The [xpack.monitoring.exporters.test.index.template.create_legacy_templates] settings are deprecated and will be "
                        + "removed after 8.0",
                    expectedUrl,
                    "Remove the following settings from elasticsearch.yml: "
                        + "[xpack.monitoring.exporters.test.index.template.create_legacy_templates]",
                    false,
                    null
                )
            )
        );
    }

    public void testScriptContextCacheSetting() {
        Settings settings = Settings.builder()
            .put(ScriptService.SCRIPT_GENERAL_MAX_COMPILATIONS_RATE_SETTING.getKey(), "use-context")
            .build();

        List<DeprecationIssue> issues = DeprecationChecks.filterChecks(NODE_SETTINGS_CHECKS, c -> c.apply(settings, null));

        assertThat(
            issues,
            hasItem(
                new DeprecationIssue(
                    DeprecationIssue.Level.WARNING,
                    ScriptService.USE_CONTEXT_RATE_KEY_DEPRECATION_MESSAGE,
                    "https://ela.st/es-deprecation-7-script-context-cache",
                    "found deprecated script context caches in use, change setting to compilation rate or remove "
                        + "setting to use the default",
                    false,
                    null
                )
            )
        );
    }

    public void testScriptContextCompilationsRateLimitSetting() {
        List<String> contexts = List.of("field", "score");
        Settings settings = Settings.builder()
            .put(ScriptService.SCRIPT_GENERAL_MAX_COMPILATIONS_RATE_SETTING.getKey(), "use-context")
            .put(ScriptService.SCRIPT_MAX_COMPILATIONS_RATE_SETTING.getConcreteSettingForNamespace(contexts.get(0)).getKey(), "123/5m")
            .put(ScriptService.SCRIPT_MAX_COMPILATIONS_RATE_SETTING.getConcreteSettingForNamespace(contexts.get(1)).getKey(), "456/7m")
            .build();

        List<DeprecationIssue> issues = DeprecationChecks.filterChecks(NODE_SETTINGS_CHECKS, c -> c.apply(settings, null));

        assertThat(
            issues,
            hasItem(
                new DeprecationIssue(
                    DeprecationIssue.Level.WARNING,
                    "Setting context-specific rate limits"
                        + " [script.context.field.max_compilations_rate,script.context.score.max_compilations_rate] is deprecated."
                        + " Use [script.max_compilations_rate] to rate limit the compilation of user scripts."
                        + " Context-specific caches are no longer needed to prevent system scripts from triggering rate limits.",
                    "https://ela.st/es-deprecation-7-script-context-cache",
                    "[script.context.field.max_compilations_rate,script.context.score.max_compilations_rate] is deprecated and"
                        + " will be removed in a future release",
                    false,
                    null
                )
            )
        );

        assertWarnings(
            "[script.context.field.max_compilations_rate] setting was deprecated in Elasticsearch and will be"
                + " removed in a future release! See the breaking changes documentation for the next major version.",
            "[script.context.score.max_compilations_rate] setting was deprecated in Elasticsearch and will be removed in a future"
                + " release! See the breaking changes documentation for the next major version."
        );
    }

    public void testScriptContextCacheSizeSetting() {
        List<String> contexts = List.of("filter", "update");
        Settings settings = Settings.builder()
            .put(ScriptService.SCRIPT_GENERAL_MAX_COMPILATIONS_RATE_SETTING.getKey(), "use-context")
            .put(ScriptService.SCRIPT_CACHE_SIZE_SETTING.getConcreteSettingForNamespace(contexts.get(0)).getKey(), 80)
            .put(ScriptService.SCRIPT_CACHE_SIZE_SETTING.getConcreteSettingForNamespace(contexts.get(1)).getKey(), 200)
            .build();

        List<DeprecationIssue> issues = DeprecationChecks.filterChecks(NODE_SETTINGS_CHECKS, c -> c.apply(settings, null));

        assertThat(
            issues,
            hasItem(
                new DeprecationIssue(
                    DeprecationIssue.Level.WARNING,
                    "Setting a context-specific cache size"
                        + " [script.context.filter.cache_max_size,script.context.update.cache_max_size] is deprecated."
                        + " Use [script.cache.max_size] to configure the size of the general cache for scripts."
                        + " Context-specific caches are no longer needed to prevent system scripts from triggering rate limits.",
                    "https://ela.st/es-deprecation-7-script-context-cache",
                    "[script.context.filter.cache_max_size,script.context.update.cache_max_size] is deprecated and will be"
                        + " removed in a future release",
                    false,
                    null
                )
            )
        );

        assertWarnings(
            "[script.context.update.cache_max_size] setting was deprecated in Elasticsearch and will be"
                + " removed in a future release! See the breaking changes documentation for the next major version.",
            "[script.context.filter.cache_max_size] setting was deprecated in Elasticsearch and will be removed in a future"
                + " release! See the breaking changes documentation for the next major version."
        );
    }

    public void testScriptContextCacheExpirationSetting() {
        List<String> contexts = List.of("interval", "moving-function");
        Settings settings = Settings.builder()
            .put(ScriptService.SCRIPT_GENERAL_MAX_COMPILATIONS_RATE_SETTING.getKey(), "use-context")
            .put(ScriptService.SCRIPT_CACHE_EXPIRE_SETTING.getConcreteSettingForNamespace(contexts.get(0)).getKey(), "100m")
            .put(ScriptService.SCRIPT_CACHE_EXPIRE_SETTING.getConcreteSettingForNamespace(contexts.get(1)).getKey(), "2d")
            .build();

        List<DeprecationIssue> issues = DeprecationChecks.filterChecks(NODE_SETTINGS_CHECKS, c -> c.apply(settings, null));

        assertThat(
            issues,
            hasItem(
                new DeprecationIssue(
                    DeprecationIssue.Level.WARNING,
                    "Setting a context-specific cache expiration"
                        + " [script.context.interval.cache_expire,script.context.moving-function.cache_expire] is deprecated."
                        + " Use [script.cache.expire] to configure the expiration of the general cache."
                        + " Context-specific caches are no longer needed to prevent system scripts from triggering rate limits.",
                    "https://ela.st/es-deprecation-7-script-context-cache",
                    "[script.context.interval.cache_expire,script.context.moving-function.cache_expire] is deprecated and will be"
                        + " removed in a future release",
                    false,
                    null
                )
            )
        );

        assertWarnings(
            "[script.context.interval.cache_expire] setting was deprecated in Elasticsearch and will be"
                + " removed in a future release! See the breaking changes documentation for the next major version.",
            "[script.context.moving-function.cache_expire] setting was deprecated in Elasticsearch and will be removed in a future"
                + " release! See the breaking changes documentation for the next major version."
        );
    }

    public void testEnforceDefaultTierPreferenceSetting() {
        Settings settings = Settings.builder().put(DataTier.ENFORCE_DEFAULT_TIER_PREFERENCE_SETTING.getKey(), randomBoolean()).build();

        List<DeprecationIssue> issues = DeprecationChecks.filterChecks(NODE_SETTINGS_CHECKS, c -> c.apply(settings, null));

        final String expectedUrl = "https://www.elastic.co/guide/en/elasticsearch/reference/current/data-tiers.html";
>>>>>>> d90fa4eb
        assertThat(
            issues,
            hasItem(
                new DeprecationIssue(
                    DeprecationIssue.Level.CRITICAL,
<<<<<<< HEAD
                    "setting [cluster.routing.allocation.disk.watermark.enable_for_single_data_node] is deprecated and"
                        + " will not be available in a future version",
                    expectedUrl,
                    "found [cluster.routing.allocation.disk.watermark.enable_for_single_data_node] configured."
                        + " Discontinue use of this setting.",
=======
                    "setting [cluster.routing.allocation.enforce_default_tier_preference] is deprecated and"
                        + " will not be available in a future version",
                    expectedUrl,
                    "found [cluster.routing.allocation.enforce_default_tier_preference] configured." + " Discontinue use of this setting.",
>>>>>>> d90fa4eb
                    false,
                    null
                )
            )
        );
<<<<<<< HEAD
=======
    }

    private List<DeprecationIssue> getDeprecationIssues(Settings settings, PluginsAndModules pluginsAndModules) {
        final List<DeprecationIssue> issues = DeprecationChecks.filterChecks(
            DeprecationChecks.NODE_SETTINGS_CHECKS,
            c -> c.apply(settings, pluginsAndModules)
        );

        return issues;
    }

    public void testLifecyleStepMasterTimeoutSetting() {
        Settings settings = Settings.builder()
            .put(LifecycleSettings.LIFECYCLE_STEP_MASTER_TIMEOUT_SETTING.getKey(), randomTimeValue())
            .build();
        final PluginsAndModules pluginsAndModules = new PluginsAndModules(Collections.emptyList(), Collections.emptyList());
        final List<DeprecationIssue> issues = getDeprecationIssues(settings, pluginsAndModules);
        final DeprecationIssue expected = new DeprecationIssue(
            DeprecationIssue.Level.WARNING,
            "Setting [indices.lifecycle.step.master_timeout] is deprecated",
            "https://ela.st/es-deprecation-8-lifecycle-master-timeout-setting",
            "Remove the [indices.lifecycle.step.master_timeout] setting. As of 7.16 the timeout is always infinite.",
            false,
            null
        );
        assertThat(issues, hasItem(expected));
        assertWarnings(
            true,
            new DeprecationWarning(
                Level.WARN,
                "[indices.lifecycle.step.master_timeout] setting was deprecated in Elasticsearch and will be removed in a future release!"
                    + " See the breaking changes documentation for the next major version."
            )
        );
    }

    public void testEqlEnabledSetting() {
        Settings settings = Settings.builder().put("xpack.eql.enabled", randomBoolean()).build();
        final PluginsAndModules pluginsAndModules = new PluginsAndModules(Collections.emptyList(), Collections.emptyList());
        final List<DeprecationIssue> issues = getDeprecationIssues(settings, pluginsAndModules);
        final DeprecationIssue expected = new DeprecationIssue(
            DeprecationIssue.Level.WARNING,
            "Setting [xpack.eql.enabled] is deprecated",
            "https://ela.st/es-deprecation-8-eql-enabled-setting",
            "Remove the [xpack.eql.enabled] setting. As of 7.9.2 basic license level features are always enabled.",
            false,
            null
        );
        assertThat(issues, hasItem(expected));
        assertWarnings(
            true,
            new DeprecationWarning(
                Level.WARN,
                "[xpack.eql.enabled] setting was deprecated in Elasticsearch and will be removed in a future release!"
                    + " See the breaking changes documentation for the next major version."
            )
        );
>>>>>>> d90fa4eb
    }
}<|MERGE_RESOLUTION|>--- conflicted
+++ resolved
@@ -57,16 +57,8 @@
         );
         assertThat(issue, not(nullValue()));
         assertThat(issue.getLevel(), equalTo(DeprecationIssue.Level.CRITICAL));
-<<<<<<< HEAD
-        assertThat(
-            issue.getMessage(),
-            equalTo("setting [node.removed_setting] is deprecated and will be removed in the next major version")
-        );
-        assertThat(issue.getDetails(), equalTo("the setting [node.removed_setting] is currently set to [value], remove this setting"));
-=======
         assertThat(issue.getMessage(), equalTo("Setting [node.removed_setting] is deprecated"));
         assertThat(issue.getDetails(), equalTo("Remove the [node.removed_setting] setting."));
->>>>>>> d90fa4eb
         assertThat(issue.getUrl(), equalTo("https://removed-setting.example.com"));
     }
 
@@ -151,13 +143,6 @@
 
     public void testSingleDataNodeWatermarkSetting() {
         Settings settings = Settings.builder().put(DiskThresholdDecider.ENABLE_FOR_SINGLE_DATA_NODE.getKey(), true).build();
-<<<<<<< HEAD
-
-        List<DeprecationIssue> issues = DeprecationChecks.filterChecks(NODE_SETTINGS_CHECKS, c -> c.apply(settings, null));
-
-        final String expectedUrl = "https://www.elastic.co/guide/en/elasticsearch/reference/7.14/"
-            + "breaking-changes-7.14.html#deprecate-single-data-node-watermark";
-=======
 
         List<DeprecationIssue> issues = DeprecationChecks.filterChecks(NODE_SETTINGS_CHECKS, c -> c.apply(settings, null));
 
@@ -591,31 +576,20 @@
         List<DeprecationIssue> issues = DeprecationChecks.filterChecks(NODE_SETTINGS_CHECKS, c -> c.apply(settings, null));
 
         final String expectedUrl = "https://www.elastic.co/guide/en/elasticsearch/reference/current/data-tiers.html";
->>>>>>> d90fa4eb
         assertThat(
             issues,
             hasItem(
                 new DeprecationIssue(
                     DeprecationIssue.Level.CRITICAL,
-<<<<<<< HEAD
-                    "setting [cluster.routing.allocation.disk.watermark.enable_for_single_data_node] is deprecated and"
-                        + " will not be available in a future version",
-                    expectedUrl,
-                    "found [cluster.routing.allocation.disk.watermark.enable_for_single_data_node] configured."
-                        + " Discontinue use of this setting.",
-=======
                     "setting [cluster.routing.allocation.enforce_default_tier_preference] is deprecated and"
                         + " will not be available in a future version",
                     expectedUrl,
                     "found [cluster.routing.allocation.enforce_default_tier_preference] configured." + " Discontinue use of this setting.",
->>>>>>> d90fa4eb
-                    false,
-                    null
-                )
-            )
-        );
-<<<<<<< HEAD
-=======
+                    false,
+                    null
+                )
+            )
+        );
     }
 
     private List<DeprecationIssue> getDeprecationIssues(Settings settings, PluginsAndModules pluginsAndModules) {
@@ -673,6 +647,5 @@
                     + " See the breaking changes documentation for the next major version."
             )
         );
->>>>>>> d90fa4eb
     }
 }
/*
 * Copyright Elasticsearch B.V. and/or licensed to Elasticsearch B.V. under one
 * or more contributor license agreements. Licensed under the Elastic License
 * 2.0; you may not use this file except in compliance with the Elastic License
 * 2.0.
 */

package org.elasticsearch.xpack.deprecation;

import org.elasticsearch.Version;
import org.elasticsearch.action.admin.cluster.node.info.PluginsAndModules;
import org.elasticsearch.action.support.replication.ClusterStateCreationUtils;
import org.elasticsearch.bootstrap.BootstrapSettings;
import org.elasticsearch.cluster.ClusterState;
import org.elasticsearch.cluster.metadata.IndexMetadata;
import org.elasticsearch.cluster.node.DiscoveryNode;
import org.elasticsearch.cluster.node.DiscoveryNodeRole;
import org.elasticsearch.cluster.routing.allocation.decider.DiskThresholdDecider;
import org.elasticsearch.common.Strings;
import org.elasticsearch.common.settings.Setting;
import org.elasticsearch.common.settings.Settings;
import org.elasticsearch.common.util.concurrent.EsExecutors;
import org.elasticsearch.core.Set;
import org.elasticsearch.env.Environment;
import org.elasticsearch.jdk.JavaVersion;
import org.elasticsearch.license.License;
import org.elasticsearch.license.XPackLicenseState;
import org.elasticsearch.node.Node;
import org.elasticsearch.script.ScriptService;
import org.elasticsearch.test.ESTestCase;
import org.elasticsearch.transport.RemoteClusterService;
import org.elasticsearch.xpack.core.DataTier;
import org.elasticsearch.xpack.core.XPackSettings;
import org.elasticsearch.xpack.core.security.authc.RealmConfig;
import org.elasticsearch.xpack.core.security.authc.RealmSettings;

import java.util.ArrayList;
import java.util.Arrays;
import java.util.Collection;
import java.util.Collections;
import java.util.List;
import java.util.Locale;
import java.util.stream.Collectors;

import static org.elasticsearch.cluster.coordination.JoinHelper.JOIN_TIMEOUT_SETTING;
import static org.elasticsearch.cluster.routing.allocation.DiskThresholdSettings.CLUSTER_ROUTING_ALLOCATION_INCLUDE_RELOCATIONS_SETTING;
import static org.elasticsearch.xpack.cluster.routing.allocation.DataTierAllocationDecider.INDEX_ROUTING_EXCLUDE_SETTING;
import static org.elasticsearch.xpack.cluster.routing.allocation.DataTierAllocationDecider.INDEX_ROUTING_INCLUDE_SETTING;
import static org.elasticsearch.xpack.cluster.routing.allocation.DataTierAllocationDecider.INDEX_ROUTING_REQUIRE_SETTING;
import static org.hamcrest.Matchers.containsString;
import static org.hamcrest.Matchers.empty;
import static org.hamcrest.Matchers.equalTo;
import static org.hamcrest.Matchers.hasItem;
import static org.hamcrest.Matchers.not;
import static org.hamcrest.Matchers.nullValue;
import static org.hamcrest.Matchers.startsWith;
import static org.mockito.Mockito.mock;
import static org.mockito.Mockito.when;

public class NodeDeprecationChecksTests extends ESTestCase {

    public void testCheckDefaults() {
        final Settings settings = Settings.EMPTY;
        final PluginsAndModules pluginsAndModules = new PluginsAndModules(Collections.emptyList(), Collections.emptyList());
        final XPackLicenseState licenseState = new XPackLicenseState(settings, () -> 0);
        final List<DeprecationIssue> issues = getDeprecationIssues(settings, pluginsAndModules, licenseState);

        final DeprecationIssue issue =
            NodeDeprecationChecks.checkImplicitlyDisabledSecurityOnBasicAndTrial(settings, pluginsAndModules, ClusterState.EMPTY_STATE,
                                                                                 licenseState);
        assertThat(issues, hasItem(issue));
    }

    public void testJavaVersion() {
        final PluginsAndModules pluginsAndModules = new PluginsAndModules(Collections.emptyList(), Collections.emptyList());
        final XPackLicenseState licenseState = new XPackLicenseState(Settings.EMPTY, () -> 0);
        final List<DeprecationIssue> issues = DeprecationChecks.filterChecks(
            DeprecationChecks.NODE_SETTINGS_CHECKS,
            c -> c.apply(Settings.EMPTY, pluginsAndModules, ClusterState.EMPTY_STATE, licenseState)
        );

        final DeprecationIssue expected = new DeprecationIssue(
            DeprecationIssue.Level.CRITICAL,
            "Java 11 is required",
            "https://www.elastic.co/guide/en/elasticsearch/reference/master/breaking-changes-8.0.html#breaking_80_packaging_changes",
            "Java 11 will be required for future versions of Elasticsearch, this node is running version ["
                + JavaVersion.current().toString() + "]. Consider switching to a distribution of Elasticsearch with a bundled JDK. "
                + "If you are already using a distribution with a bundled JDK, ensure the JAVA_HOME environment variable is not set.",
            false,
            null);

        if (isJvmEarlierThan11()) {
            assertThat(issues, hasItem(expected));
        } else {
            assertThat(issues, not(hasItem(expected)));
        }
    }

    public void testCheckPidfile() {
        final String pidfile = randomAlphaOfLength(16);
        final Settings settings = Settings.builder().put(Environment.PIDFILE_SETTING.getKey(), pidfile).build();
        final PluginsAndModules pluginsAndModules = new PluginsAndModules(Collections.emptyList(), Collections.emptyList());
        final XPackLicenseState licenseState = new XPackLicenseState(Settings.EMPTY, () -> 0);
        final List<DeprecationIssue> issues = getDeprecationIssues(settings, pluginsAndModules, licenseState);
        final DeprecationIssue expected = new DeprecationIssue(
            DeprecationIssue.Level.CRITICAL,
            "setting [pidfile] is deprecated in favor of setting [node.pidfile]",
            "https://www.elastic.co/guide/en/elasticsearch/reference/7.4/breaking-changes-7.4.html#deprecate-pidfile",
            "the setting [pidfile] is currently set to [" + pidfile + "], instead set [node.pidfile] to [" + pidfile + "]", false, null);
        assertThat(issues, hasItem(expected));
        assertSettingDeprecationsAndWarnings(new Setting<?>[]{Environment.PIDFILE_SETTING});
    }

    public void testCheckProcessors() {
        final int processors = randomIntBetween(1, 4);
        final Settings settings = Settings.builder().put(EsExecutors.PROCESSORS_SETTING.getKey(), processors).build();
        final PluginsAndModules pluginsAndModules = new PluginsAndModules(Collections.emptyList(), Collections.emptyList());
        final XPackLicenseState licenseState = new XPackLicenseState(Settings.EMPTY, () -> 0);
        final List<DeprecationIssue> issues = getDeprecationIssues(settings, pluginsAndModules, licenseState);
        final DeprecationIssue expected = new DeprecationIssue(
            DeprecationIssue.Level.CRITICAL,
            "setting [processors] is deprecated in favor of setting [node.processors]",
            "https://www.elastic.co/guide/en/elasticsearch/reference/7.4/breaking-changes-7.4.html#deprecate-processors",
            "the setting [processors] is currently set to [" + processors + "], instead set [node.processors] to [" + processors + "]",
            false, null);
        assertThat(issues, hasItem(expected));
        assertSettingDeprecationsAndWarnings(new Setting<?>[]{EsExecutors.PROCESSORS_SETTING});
    }

    public void testCheckMissingRealmOrders() {
        final RealmConfig.RealmIdentifier invalidRealm =
            new RealmConfig.RealmIdentifier(randomRealmTypeOtherThanFileOrNative(), randomAlphaOfLengthBetween(4, 12));
        final RealmConfig.RealmIdentifier validRealm =
            new RealmConfig.RealmIdentifier(randomRealmTypeOtherThanFileOrNative(), randomAlphaOfLengthBetween(4, 12));
        final Settings settings =
            Settings.builder()
                .put("xpack.security.enabled", true)
                .put("xpack.security.authc.realms.file.default_file.enabled", false)
                .put("xpack.security.authc.realms.native.default_native.enabled", false)
                .put("xpack.security.authc.realms." + invalidRealm.getType() + "." + invalidRealm.getName() + ".enabled", "true")
                .put("xpack.security.authc.realms." + validRealm.getType() + "." + validRealm.getName() + ".order", randomInt())
                .build();

        final PluginsAndModules pluginsAndModules = new PluginsAndModules(Collections.emptyList(), Collections.emptyList());
        final XPackLicenseState licenseState = new XPackLicenseState(settings, () -> 0);
        final List<DeprecationIssue> deprecationIssues = getDeprecationIssues(settings, pluginsAndModules, licenseState);

        assertEquals(1, deprecationIssues.size());
        assertEquals(new DeprecationIssue(
            DeprecationIssue.Level.CRITICAL,
            "Realm order will be required in next major release.",
            "https://www.elastic.co/guide/en/elasticsearch/reference/7.7/breaking-changes-7.7.html#deprecate-missing-realm-order",
            String.format(
                Locale.ROOT,
                "Found realms without order config: [%s]. In next major release, node will fail to start with missing realm order.",
                RealmSettings.realmSettingPrefix(invalidRealm) + RealmSettings.ORDER_SETTING_KEY
            ),
            false,
            null
        ), deprecationIssues.get(0));
    }

    public void testRealmOrderIsNotRequiredIfRealmIsDisabled() {
        final RealmConfig.RealmIdentifier realmIdentifier =
            new RealmConfig.RealmIdentifier(randomAlphaOfLengthBetween(4, 12), randomAlphaOfLengthBetween(4, 12));
        final Settings settings =
            Settings.builder()
                .put("xpack.security.enabled", true)
                .put("xpack.security.authc.realms." + realmIdentifier.getType() + "." + realmIdentifier.getName() + ".enabled", "false")
                .build();
        final PluginsAndModules pluginsAndModules = new PluginsAndModules(Collections.emptyList(), Collections.emptyList());
        final XPackLicenseState licenseState =
            new XPackLicenseState(settings, () -> 0);
        final List<DeprecationIssue> deprecationIssues = getDeprecationIssues(settings, pluginsAndModules, licenseState);
        assertTrue(deprecationIssues.isEmpty());
    }

    public void testCheckUniqueRealmOrders() {
        final int order = randomInt(9999);

        final RealmConfig.RealmIdentifier invalidRealm1 =
            new RealmConfig.RealmIdentifier(randomRealmTypeOtherThanFileOrNative(), randomAlphaOfLengthBetween(4, 12));
        final RealmConfig.RealmIdentifier invalidRealm2 =
            new RealmConfig.RealmIdentifier(randomRealmTypeOtherThanFileOrNative(), randomAlphaOfLengthBetween(4, 12));
        final RealmConfig.RealmIdentifier validRealm =
            new RealmConfig.RealmIdentifier(randomRealmTypeOtherThanFileOrNative(), randomAlphaOfLengthBetween(4, 12));
        final Settings settings = Settings.builder()
            .put("xpack.security.enabled", true)
            .put("xpack.security.authc.realms.file.default_file.enabled", false)
            .put("xpack.security.authc.realms.native.default_native.enabled", false)
            .put("xpack.security.authc.realms."
                + invalidRealm1.getType() + "." + invalidRealm1.getName() + ".order", order)
            .put("xpack.security.authc.realms."
                + invalidRealm2.getType() + "." + invalidRealm2.getName() + ".order", order)
            .put("xpack.security.authc.realms."
                + validRealm.getType() + "." + validRealm.getName() + ".order", order + 1)
            .build();

        final PluginsAndModules pluginsAndModules = new PluginsAndModules(Collections.emptyList(), Collections.emptyList());
        final XPackLicenseState licenseState = new XPackLicenseState(settings, () -> 0);
        final List<DeprecationIssue> deprecationIssues = getDeprecationIssues(settings, pluginsAndModules, licenseState);

        assertEquals(1, deprecationIssues.size());
        assertEquals(DeprecationIssue.Level.CRITICAL, deprecationIssues.get(0).getLevel());
        assertEquals(
            "https://www.elastic.co/guide/en/elasticsearch/reference/7.7/breaking-changes-7.7.html#deprecate-duplicated-realm-orders",
            deprecationIssues.get(0).getUrl());
        assertEquals("Realm orders must be unique in next major release.", deprecationIssues.get(0).getMessage());
        assertThat(deprecationIssues.get(0).getDetails(), startsWith("Found multiple realms configured with the same order:"));
        assertThat(deprecationIssues.get(0).getDetails(), containsString(invalidRealm1.getType() + "." + invalidRealm1.getName()));
        assertThat(deprecationIssues.get(0).getDetails(), containsString(invalidRealm2.getType() + "." + invalidRealm2.getName()));
        assertThat(deprecationIssues.get(0).getDetails(), not(containsString(validRealm.getType() + "." + validRealm.getName())));
    }

    public void testCorrectRealmOrders() {
        final int order = randomInt(9999);
        final Settings settings = Settings.builder()
            .put("xpack.security.enabled", true)
            .put("xpack.security.authc.realms.file.default_file.enabled", false)
            .put("xpack.security.authc.realms.native.default_native.enabled", false)
            .put("xpack.security.authc.realms."
                + randomRealmTypeOtherThanFileOrNative() + "." + randomAlphaOfLengthBetween(4, 12) + ".order", order)
            .put("xpack.security.authc.realms."
                + randomRealmTypeOtherThanFileOrNative() + "." + randomAlphaOfLengthBetween(4, 12) + ".order", order + 1)
            .build();

        final PluginsAndModules pluginsAndModules = new PluginsAndModules(Collections.emptyList(), Collections.emptyList());
        final XPackLicenseState licenseState =
            new XPackLicenseState(settings, () -> 0);
        final List<DeprecationIssue> deprecationIssues = getDeprecationIssues(settings, pluginsAndModules, licenseState);

        assertTrue(deprecationIssues.isEmpty());
    }

    public void testCheckImplicitlyDisabledBasicRealms() {
        final Settings.Builder builder = Settings.builder();
        builder.put("xpack.security.enabled", true);
        final boolean otherRealmConfigured = randomBoolean();
        final boolean otherRealmEnabled = randomBoolean();
        if (otherRealmConfigured) {
            final int otherRealmId = randomIntBetween(0, 9);
            final String otherRealmName = randomAlphaOfLengthBetween(4, 12);
            if (otherRealmEnabled) {
                builder.put("xpack.security.authc.realms.type_" + otherRealmId + ".realm_" + otherRealmName + ".order", 1);
            } else {
                builder.put("xpack.security.authc.realms.type_" + otherRealmId + ".realm_" + otherRealmName + ".enabled", false);
            }
        }
        final boolean fileRealmConfigured = randomBoolean();
        final boolean fileRealmEnabled = randomBoolean();
        if (fileRealmConfigured) {
            final String fileRealmName = randomAlphaOfLengthBetween(4, 12);
            // Configure file realm or explicitly disable it
            if (fileRealmEnabled) {
                builder.put("xpack.security.authc.realms.file." + fileRealmName + ".order", 10);
            } else {
                builder.put("xpack.security.authc.realms.file." + fileRealmName + ".enabled", false);
            }
        }
        final boolean nativeRealmConfigured = randomBoolean();
        final boolean nativeRealmEnabled = randomBoolean();
        if (nativeRealmConfigured) {
            final String nativeRealmName = randomAlphaOfLengthBetween(4, 12);
            // Configure native realm or explicitly disable it
            if (nativeRealmEnabled) {
                builder.put("xpack.security.authc.realms.native." + nativeRealmName + ".order", 20);
            } else {
                builder.put("xpack.security.authc.realms.native." + nativeRealmName + ".enabled", false);
            }
        }
        final Settings settings = builder.build();
        final PluginsAndModules pluginsAndModules = new PluginsAndModules(Collections.emptyList(), Collections.emptyList());
        final XPackLicenseState licenseState =
            new XPackLicenseState(settings, () -> 0);
        final List<DeprecationIssue> deprecationIssues = getDeprecationIssues(settings, pluginsAndModules, licenseState);

        if (otherRealmConfigured && otherRealmEnabled) {
            if (false == fileRealmConfigured && false == nativeRealmConfigured) {
                assertCommonImplicitDisabledRealms(deprecationIssues);
                assertEquals("Found implicitly disabled basic realms: [file,native]. " +
                        "They are disabled because there are other explicitly configured realms." +
                        "In next major release, basic realms will always be enabled unless explicitly disabled.",
                    deprecationIssues.get(0).getDetails());
            } else if (false == fileRealmConfigured) {
                assertCommonImplicitDisabledRealms(deprecationIssues);
                assertEquals("Found implicitly disabled basic realm: [file]. " +
                        "It is disabled because there are other explicitly configured realms." +
                        "In next major release, basic realms will always be enabled unless explicitly disabled.",
                    deprecationIssues.get(0).getDetails());
            } else if (false == nativeRealmConfigured) {
                assertCommonImplicitDisabledRealms(deprecationIssues);
                assertEquals("Found implicitly disabled basic realm: [native]. " +
                        "It is disabled because there are other explicitly configured realms." +
                        "In next major release, basic realms will always be enabled unless explicitly disabled.",
                    deprecationIssues.get(0).getDetails());
            } else {
                assertTrue(deprecationIssues.isEmpty());
            }
        } else {
            if (false == fileRealmConfigured && false == nativeRealmConfigured) {
                assertTrue(deprecationIssues.isEmpty());
            } else if (false == fileRealmConfigured) {
                assertCommonImplicitDisabledRealms(deprecationIssues);
                if (nativeRealmEnabled) {
                    assertEquals("Found implicitly disabled basic realm: [file]. " +
                            "It is disabled because there are other explicitly configured realms." +
                            "In next major release, basic realms will always be enabled unless explicitly disabled.",
                        deprecationIssues.get(0).getDetails());
                } else {
                    assertEquals("Found explicitly disabled basic realm: [native]. " +
                            "But it will be enabled because no other realms are configured or enabled. " +
                            "In next major release, explicitly disabled basic realms will remain disabled.",
                        deprecationIssues.get(0).getDetails());
                }
            } else if (false == nativeRealmConfigured) {
                assertCommonImplicitDisabledRealms(deprecationIssues);
                if (fileRealmEnabled) {
                    assertEquals("Found implicitly disabled basic realm: [native]. " +
                            "It is disabled because there are other explicitly configured realms." +
                            "In next major release, basic realms will always be enabled unless explicitly disabled.",
                        deprecationIssues.get(0).getDetails());
                } else {
                    assertEquals("Found explicitly disabled basic realm: [file]. " +
                            "But it will be enabled because no other realms are configured or enabled. " +
                            "In next major release, explicitly disabled basic realms will remain disabled.",
                        deprecationIssues.get(0).getDetails());
                }
            } else {
                if (false == fileRealmEnabled && false == nativeRealmEnabled) {
                    assertCommonImplicitDisabledRealms(deprecationIssues);
                    assertEquals("Found explicitly disabled basic realms: [file,native]. " +
                            "But they will be enabled because no other realms are configured or enabled. " +
                            "In next major release, explicitly disabled basic realms will remain disabled.",
                        deprecationIssues.get(0).getDetails());
                }
            }
        }
    }

    public void testCheckReservedPrefixedRealmNames() {
        final Settings.Builder builder = Settings.builder();
        final boolean invalidFileRealmName = randomBoolean();
        final boolean invalidNativeRealmName = randomBoolean();
        final boolean invalidOtherRealmName = (false == invalidFileRealmName && false == invalidNativeRealmName) || randomBoolean();

        final List<String> invalidRealmNames = new ArrayList<>();

        final String fileRealmName = randomAlphaOfLengthBetween(4, 12);
        if (invalidFileRealmName) {
            builder.put("xpack.security.authc.realms.file." + "_" + fileRealmName + ".order", -20);
            invalidRealmNames.add("xpack.security.authc.realms.file." + "_" + fileRealmName);
        } else {
            builder.put("xpack.security.authc.realms.file." + fileRealmName + ".order", -20);
        }

        final String nativeRealmName = randomAlphaOfLengthBetween(4, 12);
        if (invalidNativeRealmName) {
            builder.put("xpack.security.authc.realms.native." + "_" + nativeRealmName + ".order", -10);
            invalidRealmNames.add("xpack.security.authc.realms.native." + "_" + nativeRealmName);
        } else {
            builder.put("xpack.security.authc.realms.native." + nativeRealmName + ".order", -10);
        }

        final int otherRealmId = randomIntBetween(0, 9);
        final String otherRealmName = randomAlphaOfLengthBetween(4, 12);
        if (invalidOtherRealmName) {
            builder.put("xpack.security.authc.realms.type_" + otherRealmId + "." + "_" + otherRealmName + ".order", 0);
            invalidRealmNames.add("xpack.security.authc.realms.type_" + otherRealmId + "." + "_" + otherRealmName);
        } else {
            builder.put("xpack.security.authc.realms.type_" + otherRealmId + "." + otherRealmName + ".order", 0);
        }

        final Settings settings = builder.put(XPackSettings.SECURITY_ENABLED.getKey(), true).build();
        final PluginsAndModules pluginsAndModules = new PluginsAndModules(Collections.emptyList(), Collections.emptyList());
        final XPackLicenseState licenseState = new XPackLicenseState(settings, () -> 0);
        final List<DeprecationIssue> deprecationIssues = getDeprecationIssues(settings, pluginsAndModules, licenseState);

        assertEquals(1, deprecationIssues.size());

        final DeprecationIssue deprecationIssue = deprecationIssues.get(0);
        assertEquals(DeprecationIssue.Level.WARNING, deprecationIssue.getLevel());
        assertEquals("Realm names cannot start with [_] in a future major release.", deprecationIssue.getMessage());
        assertEquals("https://www.elastic.co/guide/en/elasticsearch/reference" +
            "/7.14/deprecated-7.14.html#reserved-prefixed-realm-names", deprecationIssue.getUrl());
        assertEquals("Found realm " + (invalidRealmNames.size() == 1 ? "name" : "names")
                + " with reserved prefix [_]: ["
                + Strings.collectionToDelimitedString(invalidRealmNames.stream().sorted().collect(Collectors.toList()), "; ") + "]. "
                + "In a future major release, node will fail to start if any realm names start with reserved prefix.",
            deprecationIssue.getDetails());
    }

    public void testThreadPoolListenerQueueSize() {
        final int size = randomIntBetween(1, 4);
        final Settings settings = Settings.builder().put("thread_pool.listener.queue_size", size).build();
        final PluginsAndModules pluginsAndModules = new PluginsAndModules(Collections.emptyList(), Collections.emptyList());
        final XPackLicenseState licenseState = new XPackLicenseState(Settings.EMPTY, () -> 0);
        final List<DeprecationIssue> issues = getDeprecationIssues(settings, pluginsAndModules, licenseState);
        final DeprecationIssue expected = new DeprecationIssue(
            DeprecationIssue.Level.CRITICAL,
            "setting [thread_pool.listener.queue_size] is deprecated and will be removed in the next major version",
            "https://www.elastic.co/guide/en/elasticsearch/reference/7.x/breaking-changes-7.7.html#deprecate-listener-thread-pool",
            "the setting [thread_pool.listener.queue_size] is currently set to [" + size + "], remove this setting", false, null);
        assertThat(issues, hasItem(expected));
        assertSettingDeprecationsAndWarnings(new String[]{"thread_pool.listener.queue_size"});
    }

    public void testThreadPoolListenerSize() {
        final int size = randomIntBetween(1, 4);
        final Settings settings = Settings.builder().put("thread_pool.listener.size", size).build();
        final PluginsAndModules pluginsAndModules = new PluginsAndModules(Collections.emptyList(), Collections.emptyList());
        final XPackLicenseState licenseState = new XPackLicenseState(Settings.EMPTY, () -> 0);
        final List<DeprecationIssue> issues = getDeprecationIssues(settings, pluginsAndModules, licenseState);
        final DeprecationIssue expected = new DeprecationIssue(
            DeprecationIssue.Level.CRITICAL,
            "setting [thread_pool.listener.size] is deprecated and will be removed in the next major version",
            "https://www.elastic.co/guide/en/elasticsearch/reference/7.x/breaking-changes-7.7.html#deprecate-listener-thread-pool",
            "the setting [thread_pool.listener.size] is currently set to [" + size + "], remove this setting", false, null);
        assertThat(issues, hasItem(expected));
        assertSettingDeprecationsAndWarnings(new String[]{"thread_pool.listener.size"});
    }

    public void testGeneralScriptSizeSetting() {
        final int size = randomIntBetween(1, 4);
        final Settings settings = Settings.builder().put("script.cache.max_size", size).build();
        final PluginsAndModules pluginsAndModules = new PluginsAndModules(Collections.emptyList(), Collections.emptyList());
        final XPackLicenseState licenseState = new XPackLicenseState(Settings.EMPTY, () -> 0);
        final List<DeprecationIssue> issues = getDeprecationIssues(settings, pluginsAndModules, licenseState);
        final DeprecationIssue expected = new DeprecationIssue(
            DeprecationIssue.Level.CRITICAL,
            "setting [script.cache.max_size] is deprecated in favor of grouped setting [script.context.*.cache_max_size]",
            "https://www.elastic.co/guide/en/elasticsearch/reference/7.9/breaking-changes-7.9.html#deprecate_general_script_cache_size",
            "the setting [script.cache.max_size] is currently set to [" + size + "], instead set [script.context.*.cache_max_size] " +
                "to [" + size + "] where * is a script context", false, null);
        assertThat(issues, hasItem(expected));
        assertSettingDeprecationsAndWarnings(new Setting<?>[]{ScriptService.SCRIPT_GENERAL_CACHE_SIZE_SETTING});
    }

    public void testGeneralScriptExpireSetting() {
        final String expire = randomIntBetween(1, 4) + "m";
        final Settings settings = Settings.builder().put("script.cache.expire", expire).build();
        final PluginsAndModules pluginsAndModules = new PluginsAndModules(Collections.emptyList(), Collections.emptyList());
        final XPackLicenseState licenseState = new XPackLicenseState(Settings.EMPTY, () -> 0);
        final List<DeprecationIssue> issues = getDeprecationIssues(settings, pluginsAndModules, licenseState);
        final DeprecationIssue expected = new DeprecationIssue(
            DeprecationIssue.Level.CRITICAL,
            "setting [script.cache.expire] is deprecated in favor of grouped setting [script.context.*.cache_expire]",
            "https://www.elastic.co/guide/en/elasticsearch/reference/7.9/breaking-changes-7.9.html#deprecate_general_script_expire",
            "the setting [script.cache.expire] is currently set to [" + expire + "], instead set [script.context.*.cache_expire] to " +
                "[" + expire + "] where * is a script context", false, null);
        assertThat(issues, hasItem(expected));
        assertSettingDeprecationsAndWarnings(new Setting<?>[]{ScriptService.SCRIPT_GENERAL_CACHE_EXPIRE_SETTING});
    }

    public void testGeneralScriptCompileSettings() {
        final String rate = randomIntBetween(1, 100) + "/" + randomIntBetween(1, 200) + "m";
        final Settings settings = Settings.builder().put("script.max_compilations_rate", rate).build();
        final PluginsAndModules pluginsAndModules = new PluginsAndModules(Collections.emptyList(), Collections.emptyList());
        final XPackLicenseState licenseState = new XPackLicenseState(Settings.EMPTY, () -> 0);
        final List<DeprecationIssue> issues = getDeprecationIssues(settings, pluginsAndModules, licenseState);
        final DeprecationIssue expected = new DeprecationIssue(
            DeprecationIssue.Level.CRITICAL,
            "setting [script.max_compilations_rate] is deprecated in favor of grouped setting [script.context.*.max_compilations_rate]",
            "https://www.elastic.co/guide/en/elasticsearch/reference/7.9/breaking-changes-7.9.html#deprecate_general_script_compile_rate",
            "the setting [script.max_compilations_rate] is currently set to [" + rate +
                "], instead set [script.context.*.max_compilations_rate] to [" + rate + "] where * is a script context", false, null);
        assertThat(issues, hasItem(expected));
        assertSettingDeprecationsAndWarnings(new Setting<?>[]{ScriptService.SCRIPT_GENERAL_MAX_COMPILATIONS_RATE_SETTING});
    }

    public void testClusterRemoteConnectSetting() {
        final boolean value = randomBoolean();
        final Settings settings = Settings.builder().put(RemoteClusterService.ENABLE_REMOTE_CLUSTERS.getKey(), value).build();
        final PluginsAndModules pluginsAndModules = new PluginsAndModules(Collections.emptyList(), Collections.emptyList());
        final XPackLicenseState licenseState = new XPackLicenseState(Settings.EMPTY, () -> 0);
        final List<DeprecationIssue> issues = getDeprecationIssues(settings, pluginsAndModules, licenseState);
        final DeprecationIssue expected = new DeprecationIssue(
            DeprecationIssue.Level.CRITICAL,
            "setting [cluster.remote.connect] is deprecated in favor of setting [node.remote_cluster_client]",
            "https://www.elastic.co/guide/en/elasticsearch/reference/7.7/breaking-changes-7.7.html#deprecate-cluster-remote-connect",
            String.format(
                Locale.ROOT,
                "the setting [%s] is currently set to [%b], instead set [%s] to [%2$b]",
                RemoteClusterService.ENABLE_REMOTE_CLUSTERS.getKey(),
                value,
                "node.remote_cluster_client"
            ), false, null);
        assertThat(issues, hasItem(expected));
        assertSettingDeprecationsAndWarnings(new Setting<?>[]{RemoteClusterService.ENABLE_REMOTE_CLUSTERS});
    }

    public void testNodeLocalStorageSetting() {
        final boolean value = randomBoolean();
        final Settings settings = Settings.builder().put(Node.NODE_LOCAL_STORAGE_SETTING.getKey(), value).build();
        final PluginsAndModules pluginsAndModules = new PluginsAndModules(Collections.emptyList(), Collections.emptyList());
        final XPackLicenseState licenseState = new XPackLicenseState(Settings.EMPTY, () -> 0);
        final List<DeprecationIssue> issues = getDeprecationIssues(settings, pluginsAndModules, licenseState);
        final DeprecationIssue expected = new DeprecationIssue(
            DeprecationIssue.Level.CRITICAL,
            "setting [node.local_storage] is deprecated and will be removed in the next major version",
            "https://www.elastic.co/guide/en/elasticsearch/reference/7.8/breaking-changes-7.8.html#deprecate-node-local-storage",
            "the setting [node.local_storage] is currently set to [" + value + "], remove this setting", false, null
        );
        assertThat(issues, hasItem(expected));
        assertSettingDeprecationsAndWarnings(new Setting<?>[]{Node.NODE_LOCAL_STORAGE_SETTING});
    }

    public void testDeprecatedBasicLicenseSettings() {
        Collection<Setting<Boolean>> deprecatedXpackSettings = Set.of(
            XPackSettings.ENRICH_ENABLED_SETTING,
            XPackSettings.FLATTENED_ENABLED,
            XPackSettings.INDEX_LIFECYCLE_ENABLED,
            XPackSettings.MONITORING_ENABLED,
            XPackSettings.ROLLUP_ENABLED,
            XPackSettings.SNAPSHOT_LIFECYCLE_ENABLED,
            XPackSettings.SQL_ENABLED,
            XPackSettings.TRANSFORM_ENABLED,
            XPackSettings.VECTORS_ENABLED
        );

        for (Setting<Boolean> deprecatedSetting : deprecatedXpackSettings) {
            final boolean value = randomBoolean();
            final Settings settings = Settings.builder().put(deprecatedSetting.getKey(), value).build();
            final PluginsAndModules pluginsAndModules = new PluginsAndModules(Collections.emptyList(), Collections.emptyList());
            final XPackLicenseState licenseState = new XPackLicenseState(Settings.EMPTY, () -> 0);
            final List<DeprecationIssue> issues = getDeprecationIssues(settings, pluginsAndModules, licenseState);
            final DeprecationIssue expected = new DeprecationIssue(
                DeprecationIssue.Level.CRITICAL,
                "setting [" + deprecatedSetting.getKey() + "] is deprecated and will be removed in the next major version",
                "https://www.elastic.co/guide/en/elasticsearch/reference/7.8/breaking-changes-7.8.html" +
                    "#deprecate-basic-license-feature-enabled",
                "the setting [" + deprecatedSetting.getKey() + "] is currently set to [" + value + "], remove this setting", false, null
            );
            assertThat(issues, hasItem(expected));
            assertSettingDeprecationsAndWarnings(new Setting<?>[]{deprecatedSetting});
        }
    }

    public void testLegacyRoleSettings() {
        final Collection<Setting<Boolean>> legacyRoleSettings = DiscoveryNode.getPossibleRoles()
            .stream()
            .filter(s -> s.legacySetting() != null)
            .map(DiscoveryNodeRole::legacySetting).collect(Collectors.toList());
        for (final Setting<Boolean> legacyRoleSetting : legacyRoleSettings) {
            final boolean value = randomBoolean();
            final Settings settings = Settings.builder().put(legacyRoleSetting.getKey(), value).build();
            final PluginsAndModules pluginsAndModules = new PluginsAndModules(Collections.emptyList(), Collections.emptyList());
            final XPackLicenseState licenseState = new XPackLicenseState(Settings.EMPTY, () -> 0);
            final List<DeprecationIssue> issues = getDeprecationIssues(settings, pluginsAndModules, licenseState);
            final String roles = DiscoveryNode.getRolesFromSettings(settings)
                .stream()
                .map(DiscoveryNodeRole::roleName)
                .collect(Collectors.joining(","));
            final DeprecationIssue expected = new DeprecationIssue(
                DeprecationIssue.Level.CRITICAL,
                "setting [" + legacyRoleSetting.getKey() + "] is deprecated in favor of setting [node.roles]",
                "https://www.elastic.co/guide/en/elasticsearch/reference/master/breaking-changes-8.0.html#breaking_80_settings_changes",
                "the setting [" + legacyRoleSetting.getKey() + "] is currently set to ["
                    + value + "], instead set [node.roles] to [" + roles + "]", false, null
            );
            assertThat(issues, hasItem(expected));
            assertSettingDeprecationsAndWarnings(new Setting<?>[]{legacyRoleSetting});
        }
    }

    public void testCheckBootstrapSystemCallFilterSetting() {
        final boolean boostrapSystemCallFilter = randomBoolean();
        final Settings settings =
            Settings.builder().put(BootstrapSettings.SYSTEM_CALL_FILTER_SETTING.getKey(), boostrapSystemCallFilter).build();
        final XPackLicenseState licenseState = new XPackLicenseState(Settings.EMPTY, () -> 0);
        final PluginsAndModules pluginsAndModules =
            new PluginsAndModules(org.elasticsearch.core.List.of(), org.elasticsearch.core.List.of());
        final List<DeprecationIssue> issues =
            DeprecationChecks.filterChecks(DeprecationChecks.NODE_SETTINGS_CHECKS,
                c -> c.apply(settings, pluginsAndModules, ClusterState.EMPTY_STATE, licenseState));
        final DeprecationIssue expected = new DeprecationIssue(
            DeprecationIssue.Level.CRITICAL,
            "setting [bootstrap.system_call_filter] is deprecated and will be removed in the next major version",
            "https://www.elastic.co/guide/en/elasticsearch/reference/7.13/breaking-changes-7.13.html#deprecate-system-call-filter-setting",
            "the setting [bootstrap.system_call_filter] is currently set to [" + boostrapSystemCallFilter + "], remove this setting",
            false, null);
        assertThat(issues, hasItem(expected));
        assertSettingDeprecationsAndWarnings(new Setting<?>[]{BootstrapSettings.SYSTEM_CALL_FILTER_SETTING});
    }

    public void testRemovedSettingNotSet() {
        final Settings settings = Settings.EMPTY;
        final Setting<?> removedSetting = Setting.simpleString("node.removed_setting");
        final DeprecationIssue issue =
            NodeDeprecationChecks.checkRemovedSetting(settings, removedSetting, "http://removed-setting.example.com");
        assertThat(issue, nullValue());
    }

    public void testRemovedSetting() {
        final Settings settings = Settings.builder().put("node.removed_setting", "value").build();
        final Setting<?> removedSetting = Setting.simpleString("node.removed_setting");
        final DeprecationIssue issue =
            NodeDeprecationChecks.checkRemovedSetting(settings, removedSetting, "https://removed-setting.example.com");
        assertThat(issue, not(nullValue()));
        assertThat(issue.getLevel(), equalTo(DeprecationIssue.Level.CRITICAL));
        assertThat(
            issue.getMessage(),
            equalTo("setting [node.removed_setting] is deprecated and will be removed in the next major version"));
        assertThat(
            issue.getDetails(),
            equalTo("the setting [node.removed_setting] is currently set to [value], remove this setting"));
        assertThat(issue.getUrl(), equalTo("https://removed-setting.example.com"));
    }

    private static boolean isJvmEarlierThan11() {
        return JavaVersion.current().compareTo(JavaVersion.parse("11")) < 0;
    }

    private List<DeprecationIssue> getDeprecationIssues(Settings settings, PluginsAndModules pluginsAndModules,
                                                        XPackLicenseState licenseState) {
        final List<DeprecationIssue> issues = DeprecationChecks.filterChecks(
            DeprecationChecks.NODE_SETTINGS_CHECKS,
            c -> c.apply(settings, pluginsAndModules, ClusterState.EMPTY_STATE, licenseState)
        );

        if (isJvmEarlierThan11()) {
            return issues.stream().filter(i -> i.getMessage().equals("Java 11 is required") == false).collect(Collectors.toList());
        }

        return issues;
    }

    private void assertCommonImplicitDisabledRealms(List<DeprecationIssue> deprecationIssues) {
        assertEquals(1, deprecationIssues.size());
        assertEquals("File and/or native realms are enabled by default in next major release.",
            deprecationIssues.get(0).getMessage());
        assertEquals("https://www.elastic.co/guide/en/elasticsearch/reference" +
                "/7.13/deprecated-7.13.html#implicitly-disabled-basic-realms",
            deprecationIssues.get(0).getUrl());
    }

    private String randomRealmTypeOtherThanFileOrNative() {
        return randomValueOtherThanMany(t -> Set.of("file", "native").contains(t),
            () -> randomAlphaOfLengthBetween(4, 12));
    }

    public void testMultipleDataPaths() {
        final Settings settings = Settings.builder().putList("path.data", Arrays.asList("d1", "d2")).build();
        final XPackLicenseState licenseState = new XPackLicenseState(Settings.EMPTY, () -> 0);
        final DeprecationIssue issue = NodeDeprecationChecks.checkMultipleDataPaths(settings, null, null, licenseState);
        assertThat(issue, not(nullValue()));
        assertThat(issue.getLevel(), equalTo(DeprecationIssue.Level.CRITICAL));
        assertThat(
            issue.getMessage(),
            equalTo("multiple [path.data] entries are deprecated, use a single data directory"));
        assertThat(
            issue.getDetails(),
            equalTo("Multiple data paths are deprecated. Instead, use RAID or other system level features to utilize multiple disks."));
        String url =
            "https://www.elastic.co/guide/en/elasticsearch/reference/master/breaking-changes-8.0.html#breaking_80_packaging_changes";
        assertThat(issue.getUrl(), equalTo(url));
    }

    public void testNoMultipleDataPaths() {
        Settings settings = Settings.builder().put("path.data", "data").build();
        final XPackLicenseState licenseState = new XPackLicenseState(Settings.EMPTY, () -> 0);
        final DeprecationIssue issue = NodeDeprecationChecks.checkMultipleDataPaths(settings, null, null, licenseState);
        assertThat(issue, nullValue());
    }

    public void testDataPathsList() {
        final Settings settings = Settings.builder().putList("path.data", "d1").build();
        final XPackLicenseState licenseState = new XPackLicenseState(Settings.EMPTY, () -> 0);
        final DeprecationIssue issue = NodeDeprecationChecks.checkDataPathsList(settings, null, null, licenseState);
        assertThat(issue, not(nullValue()));
        assertThat(issue.getLevel(), equalTo(DeprecationIssue.Level.CRITICAL));
        assertThat(
            issue.getMessage(),
            equalTo("[path.data] in a list is deprecated, use a string value"));
        assertThat(
            issue.getDetails(),
            equalTo("Configuring [path.data] with a list is deprecated. Instead specify as a string value."));
        String url =
            "https://www.elastic.co/guide/en/elasticsearch/reference/master/breaking-changes-8.0.html#breaking_80_packaging_changes";
        assertThat(issue.getUrl(), equalTo(url));
    }

    public void testNoDataPathsListDefault() {
        final Settings settings = Settings.builder().build();
        final XPackLicenseState licenseState = new XPackLicenseState(Settings.EMPTY, () -> 0);
        final DeprecationIssue issue = NodeDeprecationChecks.checkDataPathsList(settings, null, null, licenseState);
        assertThat(issue, nullValue());
    }

    public void testSharedDataPathSetting() {
        Settings settings = Settings.builder()
            .put(Environment.PATH_HOME_SETTING.getKey(), createTempDir())
            .put(Environment.PATH_SHARED_DATA_SETTING.getKey(), createTempDir()).build();
        final XPackLicenseState licenseState = new XPackLicenseState(Settings.EMPTY, () -> 0);
        DeprecationIssue issue = NodeDeprecationChecks.checkSharedDataPathSetting(settings, null, null, licenseState);
        final String expectedUrl =
            "https://www.elastic.co/guide/en/elasticsearch/reference/7.13/breaking-changes-7.13.html#deprecate-shared-data-path-setting";
        assertThat(issue, equalTo(
            new DeprecationIssue(DeprecationIssue.Level.CRITICAL,
                "setting [path.shared_data] is deprecated and will be removed in a future version",
                expectedUrl,
                "Found shared data path configured. Discontinue use of this setting.",
                false, null)));
    }

    public void testSingleDataNodeWatermarkSettingExplicit() {
        Settings settings = Settings.builder()
            .put(DiskThresholdDecider.ENABLE_FOR_SINGLE_DATA_NODE.getKey(), false)
            .build();
        List<DeprecationIssue> issues = DeprecationChecks.filterChecks(DeprecationChecks.NODE_SETTINGS_CHECKS, c -> c.apply(settings,
            null, ClusterState.EMPTY_STATE, new XPackLicenseState(Settings.EMPTY, () -> 0)));

        final String expectedUrl =
            "https://www.elastic.co/guide/en/elasticsearch/reference/7.14/" +
                "breaking-changes-7.14.html#deprecate-single-data-node-watermark";
        assertThat(issues, hasItem(
            new DeprecationIssue(DeprecationIssue.Level.CRITICAL,
                "setting [cluster.routing.allocation.disk.watermark.enable_for_single_data_node=false] is deprecated and" +
                    " will not be available in a future version",
                expectedUrl,
                "found [cluster.routing.allocation.disk.watermark.enable_for_single_data_node] configured to false." +
                    " Discontinue use of this setting or set it to true.",
                false,
                null
            )));

        assertWarnings("setting [cluster.routing.allocation.disk.watermark.enable_for_single_data_node=false] is deprecated and" +
            " will not be available in a future version");
    }

    public void testSingleDataNodeWatermarkSettingDefault() {
        DiscoveryNode node1 = new DiscoveryNode(randomAlphaOfLength(5), buildNewFakeTransportAddress(), Version.CURRENT);
        DiscoveryNode node2 = new DiscoveryNode(randomAlphaOfLength(5), buildNewFakeTransportAddress(), Version.CURRENT);
        DiscoveryNode master = new DiscoveryNode(randomAlphaOfLength(6), buildNewFakeTransportAddress(), Collections.emptyMap(),
            Collections.singleton(DiscoveryNodeRole.MASTER_ROLE),
            Version.CURRENT);
        ClusterStateCreationUtils.state(node1, node1, node1);
        final XPackLicenseState licenseState = new XPackLicenseState(Settings.EMPTY, () -> 0);
        final List<DeprecationIssue> issues = DeprecationChecks.filterChecks(DeprecationChecks.NODE_SETTINGS_CHECKS,
            c -> c.apply(Settings.EMPTY,
                null, ClusterStateCreationUtils.state(node1, node1, node1), licenseState));

        final String expectedUrl =
            "https://www.elastic.co/guide/en/elasticsearch/reference/7.14/" +
                "breaking-changes-7.14.html#deprecate-single-data-node-watermark";
        DeprecationIssue deprecationIssue = new DeprecationIssue(DeprecationIssue.Level.CRITICAL,
            "the default value [false] of setting [cluster.routing.allocation.disk.watermark.enable_for_single_data_node]" +
                " is deprecated and will be changed to true in a future version." +
                " This cluster has only one data node and behavior will therefore change when upgrading",
            expectedUrl,
            "found [cluster.routing.allocation.disk.watermark.enable_for_single_data_node] defaulting to false" +
                " on a single data node cluster. Set it to true to avoid this warning." +
                " Consider using [cluster.routing.allocation.disk.threshold_enabled] to disable disk based allocation", false, null);

        assertThat(issues, hasItem(deprecationIssue));

        assertThat(NodeDeprecationChecks.checkSingleDataNodeWatermarkSetting(Settings.EMPTY, null, ClusterStateCreationUtils.state(master
            , master, master), licenseState),
            nullValue());

        assertThat(NodeDeprecationChecks.checkSingleDataNodeWatermarkSetting(Settings.EMPTY, null, ClusterStateCreationUtils.state(node1,
            node1, node1, node2), licenseState),
            nullValue());

        assertThat(NodeDeprecationChecks.checkSingleDataNodeWatermarkSetting(Settings.EMPTY, null, ClusterStateCreationUtils.state(node1,
            master, node1, master), licenseState),
            equalTo(deprecationIssue));
    }

    public void testMonitoringExporterPassword() {
        // test for presence of deprecated exporter passwords
        final int numExporterPasswords = randomIntBetween(1, 3);
        final String[] exporterNames = new String[numExporterPasswords];
        final Settings.Builder b = Settings.builder();
        for (int k = 0; k < numExporterPasswords; k++) {
            exporterNames[k] = randomAlphaOfLength(5);
            b.put("xpack.monitoring.exporters." + exporterNames[k] + ".auth.password", "_pass");
        }
        final Settings settings = b.build();
        final XPackLicenseState licenseState = new XPackLicenseState(Settings.EMPTY, () -> 0);
        DeprecationIssue issue = NodeDeprecationChecks.checkMonitoringExporterPassword(settings, null, null , licenseState);
        final String expectedUrl =
            "https://www.elastic.co/guide/en/elasticsearch/reference/7.7/monitoring-settings.html#http-exporter-settings";
        final String joinedNames = Arrays
            .stream(exporterNames)
            .map(s -> "xpack.monitoring.exporters." + s + ".auth.password")
            .sorted()
            .collect(Collectors.joining(","));

        assertThat(issue, equalTo(new DeprecationIssue(
            DeprecationIssue.Level.CRITICAL,
            String.format(
                Locale.ROOT,
                "non-secure passwords for monitoring exporters [%s] are deprecated and will be removed in the next major version",
                joinedNames
            ),
            expectedUrl,
            String.format(
                Locale.ROOT,
                "replace the non-secure monitoring exporter password setting(s) [%s] with their secure 'auth.secure_password' replacement",
                joinedNames
            ), false, null)));

        // test for absence of deprecated exporter passwords
        issue = NodeDeprecationChecks.checkMonitoringExporterPassword(Settings.builder().build(), null, null, licenseState);
        assertThat(issue, nullValue());
    }

<<<<<<< HEAD
    public void testJoinTimeoutSetting() {
        String settingValue = randomTimeValue(1, 1000, new String[]{"d", "h", "ms", "s", "m"});
        String settingKey = JOIN_TIMEOUT_SETTING.getKey();
        final Settings nodeSettings = Settings.builder().put(settingKey, settingValue).build();
        final XPackLicenseState licenseState = new XPackLicenseState(Settings.EMPTY, () -> 0);
        final ClusterState clusterState = ClusterState.EMPTY_STATE;
        final DeprecationIssue expectedIssue = new DeprecationIssue(DeprecationIssue.Level.CRITICAL,
            String.format(Locale.ROOT,
                "setting [%s] is deprecated and will be removed in the next major version",
                settingKey),
            "https://www.elastic.co/guide/en/elasticsearch/reference/master/migrating-8.0.html#breaking_80_cluster_changes",
            String.format(Locale.ROOT,
                "the setting [%s] is currently set to [%s], remove this setting",
                settingKey,
                settingValue),
            false,null
        );

        assertThat(
            NodeDeprecationChecks.checkJoinTimeoutSetting(nodeSettings, null, clusterState, licenseState),
            equalTo(expectedIssue)
        );

        final String expectedWarning = String.format(Locale.ROOT,
            "[%s] setting was deprecated in Elasticsearch and will be removed in a future release! " +
                "See the breaking changes documentation for the next major version.",
            settingKey);

        assertWarnings(expectedWarning);
=======
    public void testCheckSearchRemoteSettings() {
        // test for presence of deprecated exporter passwords
        final int numClusters = randomIntBetween(1, 3);
        final String[] clusterNames = new String[numClusters];
        final Settings.Builder settingsBuilder = Settings.builder();
        for (int k = 0; k < numClusters; k++) {
            clusterNames[k] = randomAlphaOfLength(5);
            settingsBuilder.put("search.remote." + clusterNames[k] + ".seeds", randomAlphaOfLength(5));
            settingsBuilder.put("search.remote." + clusterNames[k] + ".proxy", randomAlphaOfLength(5));
            settingsBuilder.put("search.remote." + clusterNames[k] + ".skip_unavailable", randomBoolean());
        }
        settingsBuilder.put("search.remote.connections_per_cluster", randomIntBetween(0, 100));
        settingsBuilder.put("search.remote.initial_connect_timeout", randomIntBetween(30, 60));
        settingsBuilder.put("search.remote.connect", randomBoolean());
        final Settings settings = settingsBuilder.build();
        final XPackLicenseState licenseState = new XPackLicenseState(Settings.EMPTY, () -> 0);
        DeprecationIssue issue = NodeDeprecationChecks.checkSearchRemoteSettings(settings, null, null , licenseState);

        final String expectedUrl =
            "https://www.elastic.co/guide/en/elasticsearch/reference/master/migrating-8.0.html#breaking_80_settings_changes";
        String joinedNames = Arrays
            .stream(clusterNames)
            .map(s -> "search.remote." + s + ".seeds")
            .sorted()
            .collect(Collectors.joining(","));
        joinedNames += ",";
        joinedNames += Arrays
            .stream(clusterNames)
            .map(s -> "search.remote." + s + ".proxy")
            .sorted()
            .collect(Collectors.joining(","));
        joinedNames += ",";
        joinedNames += Arrays
            .stream(clusterNames)
            .map(s -> "search.remote." + s + ".skip_unavailable")
            .sorted()
            .collect(Collectors.joining(","));
        joinedNames += ",search.remote.connections_per_cluster,search.remote.initial_connect_timeout,search.remote.connect";

        assertThat(issue, equalTo(new DeprecationIssue(
            DeprecationIssue.Level.CRITICAL,
            String.format(
                Locale.ROOT,
                "search.remote settings [%s] are deprecated and will be removed in the next major version",
                joinedNames
            ),
            expectedUrl,
            String.format(
                Locale.ROOT,
                "replace search.remote settings [%s] with their secure 'cluster.remote' replacements",
                joinedNames
            ), false, null)));

        // test for absence of deprecated exporter passwords
        issue = NodeDeprecationChecks.checkMonitoringExporterPassword(Settings.builder().build(), null, null, licenseState);
        assertThat(issue, nullValue());
>>>>>>> 22b68e60
    }

    public void testClusterRoutingAllocationIncludeRelocationsSetting() {
        boolean settingValue = randomBoolean();
        String settingKey = CLUSTER_ROUTING_ALLOCATION_INCLUDE_RELOCATIONS_SETTING.getKey();
        final Settings nodeSettings = Settings.builder().put(settingKey, settingValue).build();
        final XPackLicenseState licenseState = new XPackLicenseState(Settings.EMPTY, () -> 0);
        final ClusterState clusterState = ClusterState.EMPTY_STATE;
        final DeprecationIssue expectedIssue = new DeprecationIssue(DeprecationIssue.Level.CRITICAL,
            String.format(Locale.ROOT,
                "setting [%s] is deprecated and will be removed in the next major version",
                settingKey),
            "https://www.elastic.co/guide/en/elasticsearch/reference/master/migrating-8.0.html#breaking_80_allocation_changes",
            String.format(Locale.ROOT,
                "the setting [%s] is currently set to [%b], remove this setting",
                settingKey,
                settingValue),
            false,null
        );

        assertThat(
            NodeDeprecationChecks.checkClusterRoutingAllocationIncludeRelocationsSetting(nodeSettings, null, clusterState, licenseState),
            equalTo(expectedIssue)
        );

        final String expectedWarning = String.format(Locale.ROOT,
            "[%s] setting was deprecated in Elasticsearch and will be removed in a future release! " +
                "See the breaking changes documentation for the next major version.",
            settingKey);

        assertWarnings(expectedWarning);
    }
    public void testImplicitlyDisabledSecurityWarning() {
        final DeprecationIssue issue =
            NodeDeprecationChecks.checkImplicitlyDisabledSecurityOnBasicAndTrial(Settings.EMPTY,
                null,
                ClusterState.EMPTY_STATE,
                new XPackLicenseState(Settings.EMPTY, () -> 0));
        assertThat(issue.getLevel(), equalTo(DeprecationIssue.Level.CRITICAL));
        assertThat(issue.getMessage(), equalTo("Security is enabled by default for all licenses in the next major version."));
        assertNotNull(issue.getDetails());
        assertThat(issue.getDetails(), containsString("The default behavior of disabling security on "));
        assertThat(issue.getUrl(),
            equalTo("https://www.elastic.co/guide/en/elasticsearch/reference/7.14/migrating-7.14.html#implicitly-disabled-security"));
    }

    public void testExplicitlyConfiguredSecurityOnBasicAndTrial() {
        final boolean enabled = randomBoolean();
        final Settings settings = Settings.builder().put(XPackSettings.SECURITY_ENABLED.getKey(), enabled).build();
        final PluginsAndModules pluginsAndModules = new PluginsAndModules(Collections.emptyList(), Collections.emptyList());
        final XPackLicenseState licenseState = mock(XPackLicenseState.class);
        when(licenseState.getOperationMode()).thenReturn(randomFrom(License.OperationMode.BASIC, License.OperationMode.TRIAL));
        final List<DeprecationIssue> issues = getDeprecationIssues(settings, pluginsAndModules, licenseState);
        assertThat(issues, empty());
    }

    public void testImplicitlyConfiguredSecurityOnGoldPlus() {
        final boolean enabled = randomBoolean();
        final Settings settings = Settings.builder().put(XPackSettings.SECURITY_ENABLED.getKey(), enabled).build();
        final PluginsAndModules pluginsAndModules = new PluginsAndModules(Collections.emptyList(), Collections.emptyList());
        final XPackLicenseState licenseState = mock(XPackLicenseState.class);
        when(licenseState.getOperationMode())
            .thenReturn(randomValueOtherThanMany((m -> m.equals(License.OperationMode.BASIC) || m.equals(License.OperationMode.TRIAL)),
                () -> randomFrom(License.OperationMode.values())));
        final List<DeprecationIssue> issues = getDeprecationIssues(settings, pluginsAndModules, licenseState);
        assertThat(issues, empty());
    }

    public void testTierAllocationSettings() {
        String settingValue = DataTier.DATA_HOT;
        final Settings settings = settings(Version.CURRENT)
            .put(INDEX_ROUTING_REQUIRE_SETTING.getKey(), DataTier.DATA_HOT)
            .put(INDEX_ROUTING_INCLUDE_SETTING.getKey(), DataTier.DATA_HOT)
            .put(INDEX_ROUTING_EXCLUDE_SETTING.getKey(), DataTier.DATA_HOT)
            .build();
        final DeprecationIssue expectedRequireIssue = new DeprecationIssue(DeprecationIssue.Level.CRITICAL,
            String.format(Locale.ROOT,
                "setting [%s] is deprecated and will be removed in the next major version",
                INDEX_ROUTING_REQUIRE_SETTING.getKey()),
            "https://www.elastic.co/guide/en/elasticsearch/reference/master/migrating-8.0.html#breaking_80_settings_changes",
            String.format(Locale.ROOT,
                "the setting [%s] is currently set to [%s], remove this setting",
                INDEX_ROUTING_REQUIRE_SETTING.getKey(),
                settingValue),
            false, null
        );
        final DeprecationIssue expectedIncludeIssue = new DeprecationIssue(DeprecationIssue.Level.CRITICAL,
            String.format(Locale.ROOT,
                "setting [%s] is deprecated and will be removed in the next major version",
                INDEX_ROUTING_INCLUDE_SETTING.getKey()),
            "https://www.elastic.co/guide/en/elasticsearch/reference/master/migrating-8.0.html#breaking_80_settings_changes",
            String.format(Locale.ROOT,
                "the setting [%s] is currently set to [%s], remove this setting",
                INDEX_ROUTING_INCLUDE_SETTING.getKey(),
                settingValue),
            false, null
        );
        final DeprecationIssue expectedExcludeIssue = new DeprecationIssue(DeprecationIssue.Level.CRITICAL,
            String.format(Locale.ROOT,
                "setting [%s] is deprecated and will be removed in the next major version",
                INDEX_ROUTING_EXCLUDE_SETTING.getKey()),
            "https://www.elastic.co/guide/en/elasticsearch/reference/master/migrating-8.0.html#breaking_80_settings_changes",
            String.format(Locale.ROOT,
                "the setting [%s] is currently set to [%s], remove this setting",
                INDEX_ROUTING_EXCLUDE_SETTING.getKey(),
                settingValue),
            false, null
        );

        IndexMetadata indexMetadata = IndexMetadata.builder("test").settings(settings).numberOfShards(1).numberOfReplicas(0).build();
        assertThat(
            IndexDeprecationChecks.checkIndexRoutingRequireSetting(indexMetadata),
            equalTo(expectedRequireIssue)
        );
        assertThat(
            IndexDeprecationChecks.checkIndexRoutingIncludeSetting(indexMetadata),
            equalTo(expectedIncludeIssue)
        );
        assertThat(
            IndexDeprecationChecks.checkIndexRoutingExcludeSetting(indexMetadata),
            equalTo(expectedExcludeIssue)
        );

        final String warningTemplate = "[%s] setting was deprecated in Elasticsearch and will be removed in a future release! " +
            "See the breaking changes documentation for the next major version.";
        final String[] expectedWarnings = {
            String.format(Locale.ROOT, warningTemplate, INDEX_ROUTING_REQUIRE_SETTING.getKey()),
            String.format(Locale.ROOT, warningTemplate, INDEX_ROUTING_INCLUDE_SETTING.getKey()),
            String.format(Locale.ROOT, warningTemplate, INDEX_ROUTING_EXCLUDE_SETTING.getKey()),
        };

        assertWarnings(expectedWarnings);
    }

    private void checkSimpleSetting(String settingKey, String settingValue, String url, DeprecationChecks.NodeDeprecationCheck<Settings,
        PluginsAndModules, ClusterState, XPackLicenseState, DeprecationIssue> checkFunction) {
        final Settings nodeSettings =
            Settings.builder().put(settingKey, settingValue).build();
        final XPackLicenseState licenseState = new XPackLicenseState(Settings.EMPTY, () -> 0);
        final ClusterState clusterState = ClusterState.EMPTY_STATE;
        final DeprecationIssue expectedIssue = new DeprecationIssue(DeprecationIssue.Level.CRITICAL,
            String.format(Locale.ROOT,
                "setting [%s] is deprecated and will be removed in the next major version",
                settingKey),
            url,
            String.format(Locale.ROOT,
                "the setting [%s] is currently set to [%s], remove this setting",
                settingKey,
                settingValue),
            false,null
        );

        assertThat(
            checkFunction.apply(nodeSettings, null, clusterState, licenseState),
            equalTo(expectedIssue)
        );

        final String expectedWarning = String.format(Locale.ROOT,
            "[%s] setting was deprecated in Elasticsearch and will be removed in a future release! " +
                "See the breaking changes documentation for the next major version.",
            settingKey);

        assertWarnings(expectedWarning);
    }

    public void testCheckAcceptDefaultPasswordSetting() {
        String settingKey = "xpack.security.authc.accept_default_password";
        String settingValue = String.valueOf(randomBoolean());
        String url = "https://www.elastic.co/guide/en/elasticsearch/reference/master/migrating-8.0.html#breaking_80_security_changes";
        checkSimpleSetting(settingKey, settingValue, url, NodeDeprecationChecks::checkAcceptDefaultPasswordSetting);
    }

    public void testCheckAcceptRolesCacheMaxSizeSetting() {
        String settingKey = "xpack.security.authz.store.roles.index.cache.max_size";
        String settingValue = String.valueOf(randomIntBetween(1, 10000));
        String url = "https://www.elastic.co/guide/en/elasticsearch/reference/master/migrating-8.0.html#breaking_80_security_changes";
        checkSimpleSetting(settingKey, settingValue, url, NodeDeprecationChecks::checkAcceptRolesCacheMaxSizeSetting);
    }

    public void testCheckRolesCacheTTLSizeSetting() {
        String settingKey = "xpack.security.authz.store.roles.index.cache.ttl";
        String settingValue = randomPositiveTimeValue();
        String url = "https://www.elastic.co/guide/en/elasticsearch/reference/master/migrating-8.0.html#breaking_80_security_changes";
        checkSimpleSetting(settingKey, settingValue, url, NodeDeprecationChecks::checkRolesCacheTTLSizeSetting);
    }
}<|MERGE_RESOLUTION|>--- conflicted
+++ resolved
@@ -805,7 +805,6 @@
         assertThat(issue, nullValue());
     }
 
-<<<<<<< HEAD
     public void testJoinTimeoutSetting() {
         String settingValue = randomTimeValue(1, 1000, new String[]{"d", "h", "ms", "s", "m"});
         String settingKey = JOIN_TIMEOUT_SETTING.getKey();
@@ -821,7 +820,7 @@
                 "the setting [%s] is currently set to [%s], remove this setting",
                 settingKey,
                 settingValue),
-            false,null
+            false, null
         );
 
         assertThat(
@@ -835,7 +834,8 @@
             settingKey);
 
         assertWarnings(expectedWarning);
-=======
+    }
+
     public void testCheckSearchRemoteSettings() {
         // test for presence of deprecated exporter passwords
         final int numClusters = randomIntBetween(1, 3);
@@ -892,7 +892,6 @@
         // test for absence of deprecated exporter passwords
         issue = NodeDeprecationChecks.checkMonitoringExporterPassword(Settings.builder().build(), null, null, licenseState);
         assertThat(issue, nullValue());
->>>>>>> 22b68e60
     }
 
     public void testClusterRoutingAllocationIncludeRelocationsSetting() {

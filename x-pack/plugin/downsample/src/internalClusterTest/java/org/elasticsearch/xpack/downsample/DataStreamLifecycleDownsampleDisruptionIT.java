/*
 * Copyright Elasticsearch B.V. and/or licensed to Elasticsearch B.V. under one
 * or more contributor license agreements. Licensed under the Elastic License
 * 2.0; you may not use this file except in compliance with the Elastic License
 * 2.0.
 */

package org.elasticsearch.xpack.downsample;

import org.apache.logging.log4j.LogManager;
import org.apache.logging.log4j.Logger;
import org.elasticsearch.action.admin.indices.rollover.RolloverAction;
import org.elasticsearch.action.admin.indices.rollover.RolloverRequest;
import org.elasticsearch.action.downsample.DownsampleConfig;
import org.elasticsearch.cluster.metadata.DataStreamLifecycle;
import org.elasticsearch.cluster.metadata.IndexMetadata;
import org.elasticsearch.cluster.service.ClusterService;
import org.elasticsearch.common.settings.Settings;
import org.elasticsearch.core.TimeValue;
import org.elasticsearch.datastreams.DataStreamsPlugin;
import org.elasticsearch.datastreams.lifecycle.DataStreamLifecycleService;
import org.elasticsearch.plugins.Plugin;
import org.elasticsearch.search.aggregations.bucket.histogram.DateHistogramInterval;
import org.elasticsearch.test.ClusterServiceUtils;
import org.elasticsearch.test.ESIntegTestCase;
import org.elasticsearch.test.InternalTestCluster;
import org.elasticsearch.xpack.aggregatemetric.AggregateMetricMapperPlugin;
import org.elasticsearch.xpack.core.LocalStateCompositeXPackPlugin;

import java.util.Collection;
import java.util.List;

import static org.elasticsearch.cluster.metadata.IndexMetadata.INDEX_DOWNSAMPLE_STATUS;
import static org.elasticsearch.xpack.downsample.DataStreamLifecycleDriver.getBackingIndices;
import static org.elasticsearch.xpack.downsample.DataStreamLifecycleDriver.putTSDBIndexTemplate;

@ESIntegTestCase.ClusterScope(scope = ESIntegTestCase.Scope.TEST, numDataNodes = 0, numClientNodes = 4)
public class DataStreamLifecycleDownsampleDisruptionIT extends ESIntegTestCase {
    private static final Logger logger = LogManager.getLogger(DataStreamLifecycleDownsampleDisruptionIT.class);
    public static final int DOC_COUNT = 25_000;

    @Override
    protected Collection<Class<? extends Plugin>> nodePlugins() {
        return List.of(DataStreamsPlugin.class, LocalStateCompositeXPackPlugin.class, Downsample.class, AggregateMetricMapperPlugin.class);
    }

    @Override
    protected Settings nodeSettings(int nodeOrdinal, Settings otherSettings) {
        Settings.Builder settings = Settings.builder().put(super.nodeSettings(nodeOrdinal, otherSettings));
        settings.put(DataStreamLifecycleService.DATA_STREAM_LIFECYCLE_POLL_INTERVAL, "1s");
        return settings.build();
    }

    public void testDataStreamLifecycleDownsampleRollingRestart() throws Exception {
        final InternalTestCluster cluster = internalCluster();
        cluster.startMasterOnlyNodes(1);
        cluster.startDataOnlyNodes(3);
        ensureStableCluster(cluster.size());
        ensureGreen();

        final String dataStreamName = "metrics-foo";
        DataStreamLifecycle.Template lifecycle = DataStreamLifecycle.builder()
            .downsampling(
                List.of(
                    new DataStreamLifecycle.DownsamplingRound(
                        TimeValue.timeValueMillis(0),
                        new DownsampleConfig(new DateHistogramInterval("5m"))
                    )
                )
            )
            .buildTemplate();
        DataStreamLifecycleDriver.setupTSDBDataStreamAndIngestDocs(
            client(),
            dataStreamName,
            "1986-01-08T23:40:53.384Z",
            "2022-01-08T23:40:53.384Z",
            lifecycle,
            DOC_COUNT,
            "1990-09-09T18:00:00"
        );

        // before we rollover we update the index template to remove the start/end time boundaries (they're there just to ease with
        // testing so DSL doesn't have to wait for the end_time to lapse)
        putTSDBIndexTemplate(client(), dataStreamName, null, null, lifecycle);
        client().execute(RolloverAction.INSTANCE, new RolloverRequest(dataStreamName, null)).actionGet();
        String sourceIndex = getBackingIndices(client(), dataStreamName).get(0);
        final String targetIndex = "downsample-5m-" + sourceIndex;

        /**
         * DLM runs every second and it has to tail forcemerge the index (2 seconds) and mark it as read-only (2s) before it starts
         * downsampling. We try to detect if the downsampling has started by checking the downsample status in the target index.
         */
        logger.info("-> Waiting for the data stream lifecycle to start the downsampling operation before starting the disruption.");
        ensureDownsamplingStatus(targetIndex, IndexMetadata.DownsampleTaskStatus.STARTED, TimeValue.timeValueSeconds(8));

        logger.info("-> Starting the disruption.");
        internalCluster().rollingRestart(new InternalTestCluster.RestartCallback());

        ensureDownsamplingStatus(targetIndex, IndexMetadata.DownsampleTaskStatus.SUCCESS, TimeValue.timeValueSeconds(120));
        ensureGreen(targetIndex);
        logger.info("-> Relocation has finished");
    }

    private void ensureDownsamplingStatus(String downsampledIndex, IndexMetadata.DownsampleTaskStatus expectedStatus, TimeValue timeout) {
        final var clusterService = internalCluster().getCurrentMasterNodeInstance(ClusterService.class);
        final var listener = ClusterServiceUtils.addTemporaryStateListener(clusterService, clusterState -> {
            final var indexMetadata = clusterState.metadata().getProject().index(downsampledIndex);
            if (indexMetadata == null) {
                return false;
            }
            var downsamplingStatus = INDEX_DOWNSAMPLE_STATUS.get(indexMetadata.getSettings());
            if (expectedStatus == downsamplingStatus) {
                logger.info("-> Downsampling status for index [{}] is [{}]", downsampledIndex, downsamplingStatus);
                return true;
            }
            return false;
<<<<<<< HEAD
        }, timeout);
        safeAwait(listener, timeout.millis(), TimeUnit.MILLISECONDS);
=======
        });
        safeAwait(listener, timeout);
>>>>>>> 411a946b
    }
}<|MERGE_RESOLUTION|>--- conflicted
+++ resolved
@@ -114,12 +114,7 @@
                 return true;
             }
             return false;
-<<<<<<< HEAD
-        }, timeout);
-        safeAwait(listener, timeout.millis(), TimeUnit.MILLISECONDS);
-=======
         });
         safeAwait(listener, timeout);
->>>>>>> 411a946b
     }
 }
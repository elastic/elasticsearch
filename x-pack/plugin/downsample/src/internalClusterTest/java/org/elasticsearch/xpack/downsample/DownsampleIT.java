--- conflicted
+++ resolved
@@ -11,6 +11,7 @@
 import org.elasticsearch.action.admin.indices.delete.DeleteIndexRequest;
 import org.elasticsearch.action.admin.indices.delete.TransportDeleteIndexAction;
 import org.elasticsearch.action.admin.indices.rollover.RolloverRequest;
+import org.elasticsearch.action.admin.indices.rollover.RolloverResponse;
 import org.elasticsearch.action.datastreams.ModifyDataStreamsAction;
 import org.elasticsearch.action.downsample.DownsampleAction;
 import org.elasticsearch.action.downsample.DownsampleConfig;
@@ -82,7 +83,7 @@
                 throw new RuntimeException(e);
             }
         };
-        downsampleAndAssert(dataStreamName, mapping, sourceSupplier, randomBoolean() ? null : DownsampleConfig.SamplingMethod.AGGREGATE);
+        downsampleAndAssert(dataStreamName, mapping, sourceSupplier, randomSamplingMethod());
     }
 
     public void testDownsamplingPassthroughMetrics() throws Exception {
@@ -124,10 +125,10 @@
                 throw new RuntimeException(e);
             }
         };
-        downsampleAndAssert(dataStreamName, mapping, sourceSupplier, randomBoolean() ? null : DownsampleConfig.SamplingMethod.AGGREGATE);
-    }
-
-    public void testDownsamplingMode() throws Exception {
+        downsampleAndAssert(dataStreamName, mapping, sourceSupplier, randomSamplingMethod());
+    }
+
+    public void testLastValueMode() throws Exception {
         String dataStreamName = "metrics-foo";
         String mapping = """
             {
@@ -264,59 +265,8 @@
         };
         bulkIndex(dataStreamName, sourceSupplier, 100);
 
-<<<<<<< HEAD
-        // Rollover to ensure the index we will downsample is not the write index
-        assertAcked(client().admin().indices().rolloverIndex(new RolloverRequest(dataStreamName, null)));
-        List<String> backingIndices = waitForDataStreamBackingIndices(dataStreamName, 2);
-        String sourceIndex = backingIndices.get(0);
-        String secondIndex = backingIndices.get(1);
-        String interval = "5m";
-        String targetIndex = "downsample-" + interval + "-" + sourceIndex;
-        // Set the source index to read-only state
-        assertAcked(
-            indicesAdmin().prepareUpdateSettings(sourceIndex)
-                .setSettings(Settings.builder().put(IndexMetadata.INDEX_BLOCKS_WRITE_SETTING.getKey(), true).build())
-        );
-
-        DownsampleConfig downsampleConfig = new DownsampleConfig(new DateHistogramInterval(interval), randomSamplingMethod());
-        assertAcked(
-            client().execute(
-                DownsampleAction.INSTANCE,
-                new DownsampleAction.Request(TEST_REQUEST_TIMEOUT, sourceIndex, targetIndex, TIMEOUT, downsampleConfig)
-            )
-        );
-
-        // Wait for downsampling to complete
-        SubscribableListener<Void> listener = ClusterServiceUtils.addMasterTemporaryStateListener(clusterState -> {
-            final var indexMetadata = clusterState.metadata().getProject().index(targetIndex);
-            if (indexMetadata == null) {
-                return false;
-            }
-            var downsampleStatus = IndexMetadata.INDEX_DOWNSAMPLE_STATUS.get(indexMetadata.getSettings());
-            return downsampleStatus == IndexMetadata.DownsampleTaskStatus.SUCCESS;
-        });
-        safeAwait(listener);
-
-        assertDownsampleIndexFieldsAndDimensions(sourceIndex, targetIndex, downsampleConfig);
-
-        // remove old backing index and replace with downsampled index and delete old so old is not queried
-        assertAcked(
-            client().execute(
-                ModifyDataStreamsAction.INSTANCE,
-                new ModifyDataStreamsAction.Request(
-                    TEST_REQUEST_TIMEOUT,
-                    TEST_REQUEST_TIMEOUT,
-                    List.of(
-                        DataStreamAction.removeBackingIndex(dataStreamName, sourceIndex),
-                        DataStreamAction.addBackingIndex(dataStreamName, targetIndex)
-                    )
-                )
-            ).actionGet()
-        );
-        assertAcked(client().execute(TransportDeleteIndexAction.TYPE, new DeleteIndexRequest(sourceIndex)).actionGet());
-=======
-        String secondBackingIndex = rolloverAndDownsample(dataStreamName, 0, "5m");
->>>>>>> d7da0332
+        DownsampleConfig downsampleConfig = new DownsampleConfig(new DateHistogramInterval("5m"), randomSamplingMethod());
+        String secondBackingIndex = rolloverAndDownsample(dataStreamName, downsampleConfig);
 
         // index to the next backing index; random time between 31 and 59m in the future to because default look_ahead_time is 30m and we
         // don't want to conflict with the previous backing index
@@ -427,7 +377,8 @@
             }
         };
         bulkIndex(dataStreamName, sourceSupplier, 100);
-        String secondBackingIndex = rolloverAndDownsample(dataStreamName, 0, "5m");
+        DownsampleConfig downsampleConfig = new DownsampleConfig(new DateHistogramInterval("5m"), randomSamplingMethod());
+        String secondBackingIndex = rolloverAndDownsample(dataStreamName, downsampleConfig);
 
         Supplier<XContentBuilder> nextSourceSupplier = () -> {
             String ts = randomDateForRange(now.plusSeconds(60 * 31).toEpochMilli(), now.plusSeconds(60 * 59).toEpochMilli());
@@ -529,21 +480,20 @@
         }
     }
 
-    private String rolloverAndDownsample(String dataStreamName, int timesDownsampledAlready, String interval) throws Exception {
+    private String rolloverAndDownsample(String dataStreamName, DownsampleConfig downsampleConfig) throws Exception {
         // returns the name of the new backing index
         // Rollover to ensure the index we will downsample is not the write index
-        assertAcked(client().admin().indices().rolloverIndex(new RolloverRequest(dataStreamName, null)));
-        List<String> backingIndices = waitForDataStreamBackingIndices(dataStreamName, timesDownsampledAlready + 2);
-        String sourceIndex = backingIndices.get(timesDownsampledAlready);
-        String secondIndex = backingIndices.get(timesDownsampledAlready + 1);
-        String targetIndex = "downsample-" + interval + "-" + sourceIndex;
+        RolloverResponse rolloverResponse = safeGet(client().admin().indices().rolloverIndex(new RolloverRequest(dataStreamName, null)));
+        assertThat(rolloverResponse.isRolledOver(), equalTo(true));
+        String sourceIndex = rolloverResponse.getOldIndex();
+        String newIndex = rolloverResponse.getNewIndex();
+        String targetIndex = "downsample-" + downsampleConfig.getFixedInterval().toString() + "-" + sourceIndex;
         // Set the source index to read-only state
         assertAcked(
             indicesAdmin().prepareUpdateSettings(sourceIndex)
                 .setSettings(Settings.builder().put(IndexMetadata.INDEX_BLOCKS_WRITE_SETTING.getKey(), true).build())
         );
 
-        DownsampleConfig downsampleConfig = new DownsampleConfig(new DateHistogramInterval(interval));
         assertAcked(
             client().execute(
                 DownsampleAction.INSTANCE,
@@ -580,7 +530,7 @@
         );
         assertAcked(client().execute(TransportDeleteIndexAction.TYPE, new DeleteIndexRequest(sourceIndex)).actionGet());
 
-        return secondIndex;
+        return newIndex;
     }
 
     private EsqlQueryResponse esqlCommand(String command) throws IOException {

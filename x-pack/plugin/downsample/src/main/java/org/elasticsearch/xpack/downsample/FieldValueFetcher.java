/*
 * Copyright Elasticsearch B.V. and/or licensed to Elasticsearch B.V. under one
 * or more contributor license agreements. Licensed under the Elastic License
 * 2.0; you may not use this file except in compliance with the Elastic License
 * 2.0.
 */

package org.elasticsearch.xpack.downsample;

import org.apache.lucene.index.LeafReaderContext;
import org.elasticsearch.action.downsample.DownsampleConfig;
import org.elasticsearch.index.fielddata.FormattedDocValues;
import org.elasticsearch.index.fielddata.IndexFieldData;
import org.elasticsearch.index.fielddata.LeafNumericFieldData;
import org.elasticsearch.index.fielddata.SortedNumericDoubleValues;
import org.elasticsearch.index.mapper.MappedFieldType;
import org.elasticsearch.index.mapper.flattened.FlattenedFieldMapper;
import org.elasticsearch.index.query.SearchExecutionContext;
import org.elasticsearch.search.DocValueFormat;
import org.elasticsearch.xpack.aggregatemetric.mapper.AggregateMetricDoubleFieldMapper;
import org.elasticsearch.xpack.core.exponentialhistogram.fielddata.ExponentialHistogramValuesReader;
import org.elasticsearch.xpack.core.exponentialhistogram.fielddata.LeafExponentialHistogramFieldData;

import java.io.IOException;
import java.util.ArrayList;
import java.util.Collections;
import java.util.List;
import java.util.Map;

/**
 * Utility class used for fetching field values by reading field data.
 * For fields whose type is multivalued the 'name' matches the parent field
 * name (normally used for indexing data), while the actual subfield
 * name is accessible by means of {@link MappedFieldType#name()}.
 */
class FieldValueFetcher {

    protected final String name;
    protected final MappedFieldType fieldType;
    protected final IndexFieldData<?> fieldData;
    protected final AbstractDownsampleFieldProducer fieldProducer;

    protected FieldValueFetcher(
        String name,
        MappedFieldType fieldType,
        IndexFieldData<?> fieldData,
        DownsampleConfig.SamplingMethod samplingMethod
    ) {
        this.name = name;
        this.fieldType = fieldType;
        this.fieldData = fieldData;
        this.fieldProducer = createFieldProducer(samplingMethod);
    }

    public String name() {
        return name;
    }

    public FormattedDocValues getLeaf(LeafReaderContext context) {
        DocValueFormat format = fieldType.docValueFormat(null, null);
        return fieldData.load(context).getFormattedValues(format);
    }

    public SortedNumericDoubleValues getNumericLeaf(LeafReaderContext context) {
        LeafNumericFieldData numericFieldData = (LeafNumericFieldData) fieldData.load(context);
        return numericFieldData.getDoubleValues();
    }

<<<<<<< HEAD
    AbstractDownsampleFieldProducer fieldProducer() {
=======
    public ExponentialHistogramValuesReader getExponentialHistogramLeaf(LeafReaderContext context) throws IOException {
        LeafExponentialHistogramFieldData exponentialHistogramFieldData = (LeafExponentialHistogramFieldData) fieldData.load(context);
        return exponentialHistogramFieldData.getHistogramValues();
    }

    public AbstractDownsampleFieldProducer fieldProducer() {
>>>>>>> 7fe1d311
        return fieldProducer;
    }

    private AbstractDownsampleFieldProducer createFieldProducer(DownsampleConfig.SamplingMethod samplingMethod) {
        assert "aggregate_metric_double".equals(fieldType.typeName()) == false
            : "Aggregate metric double should be handled by a dedicated FieldValueFetcher";
        if (fieldType.getMetricType() != null) {
            return switch (fieldType.getMetricType()) {
                case GAUGE -> NumericMetricFieldProducer.createFieldProducerForGauge(name(), samplingMethod);
                case COUNTER -> LastValueFieldProducer.createForMetric(name());
                case HISTOGRAM -> {
                    if ("exponential_histogram".equals(fieldType.typeName())) {
                        yield ExponentialHistogramMetricFieldProducer.createMetricProducerForExponentialHistogram(name(), samplingMethod);
                    }
                    throw new IllegalArgumentException("Time series metrics supports only exponential histogram");
                }
                // TODO: Support POSITION in downsampling
                case POSITION -> throw new IllegalArgumentException("Unsupported metric type [position] for down-sampling");
            };
        } else {
            // If a field is not a metric, we downsample it as a label
            return LastValueFieldProducer.createForLabel(name(), fieldType.typeName());
        }
    }

    /**
     * Retrieve field value fetchers for a list of fields.
     */
    static List<FieldValueFetcher> create(
        SearchExecutionContext context,
        String[] fields,
        Map<String, String> alternativeSources,
        DownsampleConfig.SamplingMethod samplingMethod
    ) {
        List<FieldValueFetcher> fetchers = new ArrayList<>();
        for (String field : fields) {
            String sourceField = alternativeSources.getOrDefault(field, field);
            MappedFieldType fieldType = context.getFieldType(sourceField);
            assert fieldType != null : "Unknown field type for field: [" + sourceField + "]";

            if (fieldType instanceof AggregateMetricDoubleFieldMapper.AggregateMetricDoubleFieldType aggMetricFieldType) {
                fetchers.addAll(AggregateSubMetricFieldValueFetcher.create(context, aggMetricFieldType, samplingMethod));
            } else {
                if (context.fieldExistsInIndex(fieldType.name())) {
                    final IndexFieldData<?> fieldData;
                    if (fieldType instanceof FlattenedFieldMapper.RootFlattenedFieldType flattenedFieldType) {
                        var keyedFieldType = flattenedFieldType.getKeyedFieldType();
                        fieldData = context.getForField(keyedFieldType, MappedFieldType.FielddataOperation.SEARCH);
                    } else {
                        fieldData = context.getForField(fieldType, MappedFieldType.FielddataOperation.SEARCH);
                    }
                    fetchers.add(new FieldValueFetcher(field, fieldType, fieldData, samplingMethod));
                }
            }
        }
        return Collections.unmodifiableList(fetchers);
    }
}<|MERGE_RESOLUTION|>--- conflicted
+++ resolved
@@ -66,16 +66,12 @@
         return numericFieldData.getDoubleValues();
     }
 
-<<<<<<< HEAD
-    AbstractDownsampleFieldProducer fieldProducer() {
-=======
     public ExponentialHistogramValuesReader getExponentialHistogramLeaf(LeafReaderContext context) throws IOException {
         LeafExponentialHistogramFieldData exponentialHistogramFieldData = (LeafExponentialHistogramFieldData) fieldData.load(context);
         return exponentialHistogramFieldData.getHistogramValues();
     }
 
-    public AbstractDownsampleFieldProducer fieldProducer() {
->>>>>>> 7fe1d311
+    AbstractDownsampleFieldProducer fieldProducer() {
         return fieldProducer;
     }
 

/*
 * Copyright Elasticsearch B.V. and/or licensed to Elasticsearch B.V. under one
 * or more contributor license agreements. Licensed under the Elastic License
 * 2.0; you may not use this file except in compliance with the Elastic License
 * 2.0.
 */

package org.elasticsearch.xpack.downsample;

import org.apache.lucene.internal.hppc.IntArrayList;
import org.apache.lucene.util.BytesRef;
import org.elasticsearch.index.fielddata.FormattedDocValues;
import org.elasticsearch.index.mapper.flattened.FlattenedFieldSyntheticWriterHelper;
import org.elasticsearch.xcontent.XContentBuilder;

import java.io.IOException;
import java.util.ArrayList;
import java.util.List;

/**
 * Class that produces the last value of a label field for downsampling.
 * Important note: This class assumes that field values are collected and sorted by descending order by time
 */
class LastValueFieldProducer extends AbstractDownsampleFieldProducer<FormattedDocValues> {
    Object lastValue = null;

    LastValueFieldProducer(String name) {
        super(name);
    }

    /**
     * Creates a producer that can be used for downsampling labels.
     */
    static LastValueFieldProducer create(String name, String fieldType) {
        assert "aggregate_metric_double".equals(fieldType) == false
            : "field type cannot be aggregate metric double: " + fieldType + " for field " + name;
<<<<<<< HEAD
        assert "exponential_histogram".equals(fieldType) == false
            : "field type cannot be exponential histogram: " + fieldType + " for field " + name;
        if ("histogram".equals(fieldType)) {
            return new LastValueFieldProducer.HistogramFieldProducer(name);
=======
        assert TDigestHistogramFieldProducer.TYPE.equals(fieldType) == false
            : "field type cannot be histogram: " + fieldType + " for field " + name;
        if ("exponential_histogram".equals(fieldType)) {
            return new LastValueFieldProducer.ExponentialHistogramFieldProducer(name);
>>>>>>> 91b7bd23
        } else if ("flattened".equals(fieldType)) {
            return new LastValueFieldProducer.FlattenedFieldProducer(name);
        }
        return new LastValueFieldProducer(name);
    }

    @Override
    public void reset() {
        isEmpty = true;
        lastValue = null;
    }

    /**
     * Collects the last value observed in these field values. This implementation assumes that field values are collected
     * and sorted by descending order by time. In this case, it assumes that the last value of the time is the first value
     * collected. Eventually, the implementation of this class ends up storing the first value it is empty and then
     * ignoring everything else.
     */
    @Override
    public void collect(FormattedDocValues docValues, IntArrayList docIdBuffer) throws IOException {
        if (isEmpty() == false) {
            return;
        }

        for (int i = 0; i < docIdBuffer.size(); i++) {
            int docId = docIdBuffer.get(i);
            if (docValues.advanceExact(docId) == false) {
                continue;
            }
            int docValuesCount = docValues.docValueCount();
            assert docValuesCount > 0;
            isEmpty = false;
            if (docValuesCount == 1) {
                lastValue = docValues.nextValue();
            } else {
                var values = new Object[docValuesCount];
                for (int j = 0; j < docValuesCount; j++) {
                    values[j] = docValues.nextValue();
                }
                lastValue = values;
            }
            // Only need to record one label value from one document, within in the same tsid-and-time-interval we only keep the first
            // with downsampling.
            return;
        }
    }

    @Override
    public void write(XContentBuilder builder) throws IOException {
        if (isEmpty() == false) {
            builder.field(name(), lastValue);
        }
    }

    public Object lastValue() {
        return lastValue;
    }

<<<<<<< HEAD
    static final class HistogramFieldProducer extends LastValueFieldProducer {
        private HistogramFieldProducer(String name) {
            super(name);
        }

        @Override
        public void write(XContentBuilder builder) throws IOException {
            if (isEmpty() == false) {
                final HistogramValue histogramValue = (HistogramValue) lastValue();
                final List<Double> values = new ArrayList<>();
                final List<Long> counts = new ArrayList<>();
                while (histogramValue.next()) {
                    values.add(histogramValue.value());
                    counts.add(histogramValue.count());
                }
                builder.startObject(name()).field("counts", counts).field("values", values).endObject();
            }
=======
    /**
     * This producer is used to downsample by keeping the last value the sub-metric of an aggregate metric double.
     */
    static final class AggregateSubMetricFieldProducer extends LastValueFieldProducer {

        private final Metric metric;

        private AggregateSubMetricFieldProducer(String name, Metric metric, boolean supportsMultiValue) {
            super(name, supportsMultiValue);
            this.metric = metric;
        }

        public String subMetric() {
            return metric.name();
>>>>>>> 91b7bd23
        }
    }

    static final class FlattenedFieldProducer extends LastValueFieldProducer {

        private FlattenedFieldProducer(String name) {
            super(name);
        }

        @Override
        public void write(XContentBuilder builder) throws IOException {
            if (isEmpty() == false) {
                builder.startObject(name());

                var value = lastValue();
                List<BytesRef> list;
                if (value instanceof Object[] values) {
                    list = new ArrayList<>(values.length);
                    for (Object v : values) {
                        list.add(new BytesRef(v.toString()));
                    }
                } else {
                    list = List.of(new BytesRef(value.toString()));
                }

                var iterator = list.iterator();
                var helper = new FlattenedFieldSyntheticWriterHelper(() -> {
                    if (iterator.hasNext()) {
                        return iterator.next();
                    } else {
                        return null;
                    }
                });
                helper.write(builder);
                builder.endObject();
            }
        }
    }

}<|MERGE_RESOLUTION|>--- conflicted
+++ resolved
@@ -12,6 +12,7 @@
 import org.elasticsearch.index.fielddata.FormattedDocValues;
 import org.elasticsearch.index.mapper.flattened.FlattenedFieldSyntheticWriterHelper;
 import org.elasticsearch.xcontent.XContentBuilder;
+import org.elasticsearch.xpack.aggregatemetric.mapper.AggregateMetricDoubleFieldMapper;
 
 import java.io.IOException;
 import java.util.ArrayList;
@@ -32,20 +33,13 @@
      * Creates a producer that can be used for downsampling labels.
      */
     static LastValueFieldProducer create(String name, String fieldType) {
-        assert "aggregate_metric_double".equals(fieldType) == false
+        assert AggregateMetricDoubleFieldMapper.CONTENT_TYPE.equals(fieldType) == false
             : "field type cannot be aggregate metric double: " + fieldType + " for field " + name;
-<<<<<<< HEAD
-        assert "exponential_histogram".equals(fieldType) == false
+        assert ExponentialHistogramFieldProducer.TYPE.equals(fieldType) == false
             : "field type cannot be exponential histogram: " + fieldType + " for field " + name;
-        if ("histogram".equals(fieldType)) {
-            return new LastValueFieldProducer.HistogramFieldProducer(name);
-=======
         assert TDigestHistogramFieldProducer.TYPE.equals(fieldType) == false
             : "field type cannot be histogram: " + fieldType + " for field " + name;
-        if ("exponential_histogram".equals(fieldType)) {
-            return new LastValueFieldProducer.ExponentialHistogramFieldProducer(name);
->>>>>>> 91b7bd23
-        } else if ("flattened".equals(fieldType)) {
+        if ("flattened".equals(fieldType)) {
             return new LastValueFieldProducer.FlattenedFieldProducer(name);
         }
         return new LastValueFieldProducer(name);
@@ -103,43 +97,6 @@
         return lastValue;
     }
 
-<<<<<<< HEAD
-    static final class HistogramFieldProducer extends LastValueFieldProducer {
-        private HistogramFieldProducer(String name) {
-            super(name);
-        }
-
-        @Override
-        public void write(XContentBuilder builder) throws IOException {
-            if (isEmpty() == false) {
-                final HistogramValue histogramValue = (HistogramValue) lastValue();
-                final List<Double> values = new ArrayList<>();
-                final List<Long> counts = new ArrayList<>();
-                while (histogramValue.next()) {
-                    values.add(histogramValue.value());
-                    counts.add(histogramValue.count());
-                }
-                builder.startObject(name()).field("counts", counts).field("values", values).endObject();
-            }
-=======
-    /**
-     * This producer is used to downsample by keeping the last value the sub-metric of an aggregate metric double.
-     */
-    static final class AggregateSubMetricFieldProducer extends LastValueFieldProducer {
-
-        private final Metric metric;
-
-        private AggregateSubMetricFieldProducer(String name, Metric metric, boolean supportsMultiValue) {
-            super(name, supportsMultiValue);
-            this.metric = metric;
-        }
-
-        public String subMetric() {
-            return metric.name();
->>>>>>> 91b7bd23
-        }
-    }
-
     static final class FlattenedFieldProducer extends LastValueFieldProducer {
 
         private FlattenedFieldProducer(String name) {

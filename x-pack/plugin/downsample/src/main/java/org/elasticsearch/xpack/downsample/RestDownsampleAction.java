/*
 * Copyright Elasticsearch B.V. and/or licensed to Elasticsearch B.V. under one
 * or more contributor license agreements. Licensed under the Elastic License
 * 2.0; you may not use this file except in compliance with the Elastic License
 * 2.0.
 */

package org.elasticsearch.xpack.downsample;

import org.elasticsearch.action.downsample.DownsampleAction;
import org.elasticsearch.action.downsample.DownsampleConfig;
import org.elasticsearch.client.internal.node.NodeClient;
import org.elasticsearch.core.TimeValue;
import org.elasticsearch.rest.BaseRestHandler;
import org.elasticsearch.rest.RestRequest;
import org.elasticsearch.rest.RestUtils;
import org.elasticsearch.rest.Scope;
import org.elasticsearch.rest.ServerlessScope;
import org.elasticsearch.rest.action.RestToXContentListener;

import java.io.IOException;
import java.util.List;
import java.util.Set;

import static org.elasticsearch.rest.RestRequest.Method.POST;

@ServerlessScope(Scope.INTERNAL)
public class RestDownsampleAction extends BaseRestHandler {

    private final Set<String> CAPABILITIES = Set.of(
        "downsample.sampling_mode.last_value",
        "downsample.multi_field_fix",
<<<<<<< HEAD
        "downsampling.tdigest_histograms",
        EXPONENTIAL_HISTOGRAM_FEATURE.isEnabled() ? "downsampling.exponential_histograms" : null
    ).filter(Objects::nonNull).collect(Collectors.toSet());
=======
        "downsampling.exponential_histograms"
    );
>>>>>>> 37af8ba5

    @Override
    public List<Route> routes() {
        return List.of(new Route(POST, "/{index}/_downsample/{target_index}"));
    }

    @Override
    protected RestChannelConsumer prepareRequest(RestRequest restRequest, NodeClient client) throws IOException {
        String sourceIndex = restRequest.param("index");
        String targetIndex = restRequest.param("target_index");
        String timeout = restRequest.param("timeout");
        DownsampleConfig config;
        try (var parser = restRequest.contentParser()) {
            config = DownsampleConfig.fromXContent(parser);
        }
        DownsampleAction.Request request = new DownsampleAction.Request(
            RestUtils.getMasterNodeTimeout(restRequest),
            sourceIndex,
            targetIndex,
            TimeValue.parseTimeValue(timeout, null, "wait_timeout"),
            config
        );
        return channel -> client.execute(DownsampleAction.INSTANCE, request, new RestToXContentListener<>(channel));
    }

    @Override
    public String getName() {
        return "downsample_action";
    }

    @Override
    public Set<String> supportedCapabilities() {
        return CAPABILITIES;
    }
}<|MERGE_RESOLUTION|>--- conflicted
+++ resolved
@@ -30,14 +30,9 @@
     private final Set<String> CAPABILITIES = Set.of(
         "downsample.sampling_mode.last_value",
         "downsample.multi_field_fix",
-<<<<<<< HEAD
-        "downsampling.tdigest_histograms",
-        EXPONENTIAL_HISTOGRAM_FEATURE.isEnabled() ? "downsampling.exponential_histograms" : null
-    ).filter(Objects::nonNull).collect(Collectors.toSet());
-=======
-        "downsampling.exponential_histograms"
+        "downsampling.exponential_histograms",
+        "downsampling.tdigest_histograms"
     );
->>>>>>> 37af8ba5
 
     @Override
     public List<Route> routes() {

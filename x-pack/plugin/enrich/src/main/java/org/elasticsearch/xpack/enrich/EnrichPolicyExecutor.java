--- conflicted
+++ resolved
@@ -87,6 +87,11 @@
     public void runPolicyLocally(ExecuteEnrichPolicyTask task, String policyName, ActionListener<ExecuteEnrichPolicyStatus> listener) {
         try {
             EnrichPolicy policy = EnrichStore.getPolicy(policyName, clusterService.state());
+            if (policy.isInstant()) {
+                // noop instead of error?
+                throw new IllegalArgumentException("policy [" + request.getName() + "] is an instant policy");
+            }
+
             task.setStatus(new ExecuteEnrichPolicyStatus(ExecuteEnrichPolicyStatus.PolicyPhases.SCHEDULED));
             Runnable runnable = createPolicyRunner(policyName, policy, task, listener);
             threadPool.executor(ThreadPool.Names.GENERIC).execute(runnable);
@@ -147,107 +152,4 @@
         );
     }
 
-<<<<<<< HEAD
-    private EnrichPolicy getPolicy(ExecuteEnrichPolicyAction.Request request) {
-        // Look up policy in policy store and execute it
-        EnrichPolicy policy = EnrichStore.getPolicy(request.getName(), clusterService.state());
-        if (policy == null) {
-            throw new IllegalArgumentException("Policy execution failed. Could not locate policy with id [" + request.getName() + "]");
-        }
-        return policy;
-    }
-
-    public Task runPolicy(ExecuteEnrichPolicyAction.Request request, ActionListener<ExecuteEnrichPolicyStatus> listener) {
-        return runPolicy(request, getPolicy(request), listener);
-    }
-
-    public Task runPolicy(ExecuteEnrichPolicyAction.Request request, TaskListener<ExecuteEnrichPolicyStatus> listener) {
-        return runPolicy(request, getPolicy(request), listener);
-    }
-
-    public Task runPolicy(
-        ExecuteEnrichPolicyAction.Request request,
-        EnrichPolicy policy,
-        ActionListener<ExecuteEnrichPolicyStatus> listener
-    ) {
-        if (policy.isInstant()) {
-            // noop instead of error?
-            throw new IllegalArgumentException("policy [" + request.getName() + "] is an instant policy");
-        }
-
-        return runPolicy(request, policy, (t, r) -> listener.onResponse(r), (t, e) -> listener.onFailure(e));
-    }
-
-    public Task runPolicy(
-        ExecuteEnrichPolicyAction.Request request,
-        EnrichPolicy policy,
-        TaskListener<ExecuteEnrichPolicyStatus> listener
-    ) {
-        if (policy.isInstant()) {
-            // noop instead of error?
-            throw new IllegalArgumentException("policy [" + request.getName() + "] is an instant policy");
-        }
-
-        return runPolicy(request, policy, listener::onResponse, listener::onFailure);
-    }
-
-    private Task runPolicy(
-        ExecuteEnrichPolicyAction.Request request,
-        EnrichPolicy policy,
-        BiConsumer<Task, ExecuteEnrichPolicyStatus> onResponse,
-        BiConsumer<Task, Exception> onFailure
-    ) {
-        tryLockingPolicy(request.getName());
-        try {
-            return runPolicyTask(request, policy, onResponse, onFailure);
-        } catch (Exception e) {
-            // Be sure to unlock if submission failed.
-            releasePolicy(request.getName());
-            throw e;
-        }
-    }
-
-    private Task runPolicyTask(
-        final ExecuteEnrichPolicyAction.Request request,
-        EnrichPolicy policy,
-        BiConsumer<Task, ExecuteEnrichPolicyStatus> onResponse,
-        BiConsumer<Task, Exception> onFailure
-    ) {
-        Task asyncTask = taskManager.register("enrich", TASK_ACTION, new TaskAwareRequest() {
-            @Override
-            public void setParentTask(TaskId taskId) {
-                request.setParentTask(taskId);
-            }
-
-            @Override
-            public TaskId getParentTask() {
-                return request.getParentTask();
-            }
-
-            @Override
-            public Task createTask(long id, String type, String action, TaskId parentTaskId, Map<String, String> headers) {
-                return new ExecuteEnrichPolicyTask(id, type, action, getDescription(), parentTaskId, headers);
-            }
-
-            @Override
-            public String getDescription() {
-                return request.getName();
-            }
-        });
-        ExecuteEnrichPolicyTask task = (ExecuteEnrichPolicyTask) asyncTask;
-        try {
-            task.setStatus(new ExecuteEnrichPolicyStatus(ExecuteEnrichPolicyStatus.PolicyPhases.SCHEDULED));
-            PolicyCompletionListener completionListener = new PolicyCompletionListener(request.getName(), task, onResponse, onFailure);
-            Runnable runnable = createPolicyRunner(request.getName(), policy, task, completionListener);
-            threadPool.executor(ThreadPool.Names.GENERIC).execute(runnable);
-            return asyncTask;
-        } catch (Exception e) {
-            // Unregister task in case of exception
-            task.setStatus(new ExecuteEnrichPolicyStatus(ExecuteEnrichPolicyStatus.PolicyPhases.FAILED));
-            taskManager.unregister(asyncTask);
-            throw e;
-        }
-    }
-=======
->>>>>>> f2a5706d
 }
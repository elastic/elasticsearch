--- conflicted
+++ resolved
@@ -81,13 +81,8 @@
         }
     }
 
-<<<<<<< HEAD
     public void runPolicy(String policyName, EnrichPolicyDefinition policy, ActionListener<PolicyExecutionResult> listener) {
-        tryLockingPolicy(policyName);
-=======
-    public void runPolicy(String policyName, EnrichPolicy policy, ActionListener<PolicyExecutionResult> listener) {
         policyLocks.lockPolicy(policyName);
->>>>>>> c7ba91b2
         try {
             Runnable runnable = createPolicyRunner(policyName, policy, new PolicyUnlockingListener(policyName, listener));
             threadPool.executor(ThreadPool.Names.GENERIC).execute(runnable);

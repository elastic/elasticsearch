--- conflicted
+++ resolved
@@ -124,18 +124,13 @@
         client.admin().indices().getIndex(getIndexRequest, new ActionListener<>() {
             @Override
             public void onResponse(GetIndexResponse getIndexResponse) {
-<<<<<<< HEAD
-                validateMappings(getIndexResponse);
-                prepareAndCreateEnrichIndex(getIndexResponse);
-=======
                 try {
                     validateMappings(getIndexResponse);
                 } catch (Exception e) {
                     listener.onFailure(e);
                     return;
                 }
-                prepareAndCreateEnrichIndex();
->>>>>>> 667908eb
+                prepareAndCreateEnrichIndex(getIndexResponse);
             }
 
             @Override

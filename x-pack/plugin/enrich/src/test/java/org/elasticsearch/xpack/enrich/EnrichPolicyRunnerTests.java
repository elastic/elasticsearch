--- conflicted
+++ resolved
@@ -34,13 +34,10 @@
 import org.elasticsearch.common.settings.Settings;
 import org.elasticsearch.common.xcontent.XContentBuilder;
 import org.elasticsearch.common.xcontent.XContentType;
-<<<<<<< HEAD
+import org.elasticsearch.index.engine.Segment;
 import org.elasticsearch.common.xcontent.json.JsonXContent;
 import org.elasticsearch.index.IndexNotFoundException;
 import org.elasticsearch.index.mapper.MapperService;
-=======
-import org.elasticsearch.index.engine.Segment;
->>>>>>> e6662be5
 import org.elasticsearch.index.query.QueryBuilders;
 import org.elasticsearch.index.reindex.ReindexPlugin;
 import org.elasticsearch.plugins.Plugin;
@@ -99,7 +96,7 @@
         final long createTime = randomNonNegativeLong();
         final AtomicReference<Exception> exception = new AtomicReference<>();
         final CountDownLatch latch = new CountDownLatch(1);
-        ActionListener<PolicyExecutionResult> listener = testListener(latch, exception::set);
+        ActionListener<PolicyExecutionResult> listener = createTestListener(latch, exception::set);
         EnrichPolicyRunner enrichPolicyRunner = createPolicyRunner(policyName, policy, listener, createTime);
 
         logger.info("Starting policy run");
@@ -144,18 +141,7 @@
         assertThat(enrichDocument.get("field5"), is(equalTo("value5")));
 
         // Validate segments
-        IndicesSegmentResponse indicesSegmentResponse = client().admin().indices()
-            .segments(new IndicesSegmentsRequest(createdEnrichIndex)).get();
-        IndexSegments indexSegments = indicesSegmentResponse.getIndices().get(createdEnrichIndex);
-        assertNotNull(indexSegments);
-        assertThat(indexSegments.getShards().size(), is(equalTo(1)));
-        IndexShardSegments shardSegments = indexSegments.getShards().get(0);
-        assertNotNull(shardSegments);
-        assertThat(shardSegments.getShards().length, is(equalTo(1)));
-        ShardSegments shard = shardSegments.getShards()[0];
-        assertThat(shard.getSegments().size(), is(equalTo(1)));
-        Segment segment = shard.getSegments().iterator().next();
-        assertThat(segment.getNumDocs(), is(equalTo(1)));
+        validateSegments(createdEnrichIndex, 1);
     }
 
     public void testRunnerMultiSource() throws Exception {
@@ -203,7 +189,7 @@
         final long createTime = randomNonNegativeLong();
         final AtomicReference<Exception> exception = new AtomicReference<>();
         final CountDownLatch latch = new CountDownLatch(1);
-        ActionListener<PolicyExecutionResult> listener = testListener(latch, exception::set);
+        ActionListener<PolicyExecutionResult> listener = createTestListener(latch, exception::set);
         EnrichPolicyRunner enrichPolicyRunner = createPolicyRunner(policyName, policy, listener, createTime);
 
         logger.info("Starting policy run");
@@ -213,6 +199,7 @@
             throw exception.get();
         }
 
+        // Validate Index definition
         String createdEnrichIndex = ".enrich-test1-" + createTime;
         GetIndexResponse enrichIndex = client().admin().indices().getIndex(new GetIndexRequest().indices(".enrich-test1")).actionGet();
         assertThat(enrichIndex.getIndices().length, equalTo(1));
@@ -220,6 +207,8 @@
         Settings settings = enrichIndex.getSettings().get(createdEnrichIndex);
         assertNotNull(settings);
         assertThat(settings.get("index.auto_expand_replicas"), is(equalTo("0-all")));
+
+        // Validate Mapping
         Map<String, Object> mapping = enrichIndex.getMappings().get(createdEnrichIndex).get("_doc").sourceAsMap();
         assertThat(mapping.get("dynamic"), is("false"));
         Map<?, ?> properties = (Map<?, ?>) mapping.get("properties");
@@ -230,6 +219,7 @@
         assertThat(field1.get("type"), is(equalTo("keyword")));
         assertThat(field1.get("doc_values"), is(false));
 
+        // Validate document structure
         SearchResponse enrichSearchResponse = client().search(
             new SearchRequest(".enrich-test1")
                 .source(SearchSourceBuilder.searchSource()
@@ -241,6 +231,9 @@
         assertThat(enrichDocument.get("field1"), is(equalTo("value1")));
         assertThat(enrichDocument.get("field2"), is(equalTo(2)));
         assertThat(enrichDocument.get("field5"), is(equalTo("value5")));
+
+        // Validate segments
+        validateSegments(createdEnrichIndex, 3);
     }
 
     public void testRunnerNoSourceIndex() throws Exception {
@@ -253,7 +246,7 @@
         final long createTime = randomNonNegativeLong();
         final AtomicReference<Exception> exception = new AtomicReference<>();
         final CountDownLatch latch = new CountDownLatch(1);
-        ActionListener<PolicyExecutionResult> listener = testListener(latch, exception::set);
+        ActionListener<PolicyExecutionResult> listener = createTestListener(latch, exception::set);
         EnrichPolicyRunner enrichPolicyRunner = createPolicyRunner(policyName, policy, listener, createTime);
 
         logger.info("Starting policy run");
@@ -280,7 +273,7 @@
         final long createTime = randomNonNegativeLong();
         final AtomicReference<Exception> exception = new AtomicReference<>();
         final CountDownLatch latch = new CountDownLatch(1);
-        ActionListener<PolicyExecutionResult> listener = testListener(latch, exception::set);
+        ActionListener<PolicyExecutionResult> listener = createTestListener(latch, exception::set);
         EnrichPolicyRunner enrichPolicyRunner = createPolicyRunner(policyName, policy, listener, createTime);
 
         logger.info("Starting policy run");
@@ -327,7 +320,7 @@
         final long createTime = randomNonNegativeLong();
         final AtomicReference<Exception> exception = new AtomicReference<>();
         final CountDownLatch latch = new CountDownLatch(1);
-        ActionListener<PolicyExecutionResult> listener = testListener(latch, exception::set);
+        ActionListener<PolicyExecutionResult> listener = createTestListener(latch, exception::set);
         EnrichPolicyRunner enrichPolicyRunner = createPolicyRunner(policyName, policy, listener, createTime);
 
         logger.info("Starting policy run");
@@ -376,7 +369,7 @@
         final long createTime = randomNonNegativeLong();
         final AtomicReference<Exception> exception = new AtomicReference<>();
         final CountDownLatch latch = new CountDownLatch(1);
-        ActionListener<PolicyExecutionResult> listener = testListener(latch, exception::set);
+        ActionListener<PolicyExecutionResult> listener = createTestListener(latch, exception::set);
         EnrichPolicyRunner enrichPolicyRunner = createPolicyRunner(policyName, policy, listener, createTime);
 
         logger.info("Starting policy run");
@@ -456,112 +449,7 @@
         final long createTime = randomNonNegativeLong();
         final AtomicReference<Exception> exception = new AtomicReference<>();
         final CountDownLatch latch = new CountDownLatch(1);
-        ActionListener<PolicyExecutionResult> listener = testListener(latch, exception::set);
-        EnrichPolicyRunner enrichPolicyRunner = createPolicyRunner(policyName, policy, listener, createTime);
-
-        logger.info("Starting policy run");
-        enrichPolicyRunner.run();
-        latch.await();
-        if (exception.get() != null) {
-            throw exception.get();
-        }
-
-        String createdEnrichIndex = ".enrich-test1-" + createTime;
-        GetIndexResponse enrichIndex = client().admin().indices().getIndex(new GetIndexRequest().indices(".enrich-test1")).actionGet();
-        assertThat(enrichIndex.getIndices().length, equalTo(1));
-        assertThat(enrichIndex.getIndices()[0], equalTo(createdEnrichIndex));
-        Settings settings = enrichIndex.getSettings().get(createdEnrichIndex);
-        assertNotNull(settings);
-        assertThat(settings.get("index.auto_expand_replicas"), is(equalTo("0-all")));
-        Map<String, Object> mapping = enrichIndex.getMappings().get(createdEnrichIndex).get("_doc").sourceAsMap();
-        logger.info(mapping);
-        assertThat(mapping.get("dynamic"), is("false"));
-        Map<?, ?> properties = (Map<?, ?>) mapping.get("properties");
-        assertNotNull(properties);
-        assertThat(properties.size(), is(equalTo(1)));
-        Map<?, ?> data = (Map<?, ?>) properties.get("data");
-        assertNotNull(data);
-        assertThat(data.size(), is(equalTo(1)));
-        Map<?, ?> dataProperties = (Map<?, ?>) data.get("properties");
-        assertNotNull(dataProperties);
-        assertThat(dataProperties.size(), is(equalTo(1)));
-        Map<?, ?> field1 = (Map<?, ?>) dataProperties.get("field1");
-        assertNotNull(field1);
-        assertThat(field1.get("type"), is(equalTo("keyword")));
-        assertThat(field1.get("doc_values"), is(false));
-
-        SearchResponse enrichSearchResponse = client().search(
-            new SearchRequest(".enrich-test1")
-                .source(SearchSourceBuilder.searchSource()
-                    .query(QueryBuilders.matchAllQuery()))).actionGet();
-
-        assertThat(enrichSearchResponse.getHits().getTotalHits().value, equalTo(1L));
-        Map<String, Object> enrichDocument = enrichSearchResponse.getHits().iterator().next().getSourceAsMap();
-        assertNotNull(enrichDocument);
-        assertThat(enrichDocument.size(), is(equalTo(1)));
-        Map<?, ?> resultDataField = ((Map<?, ?>) enrichDocument.get("data"));
-        assertNotNull(resultDataField);
-        assertThat(resultDataField.size(), is(equalTo(2)));
-        assertThat(resultDataField.get("field1"), is(equalTo("value1")));
-        assertThat(resultDataField.get("field2"), is(equalTo(2)));
-        assertNull(resultDataField.get("field3"));
-    }
-
-    public void testRunnerDottedKeyNameSourceMapping() throws Exception {
-        final String sourceIndex = "source-index";
-        XContentBuilder mappingBuilder = JsonXContent.contentBuilder();
-        mappingBuilder.startObject()
-            .startObject(MapperService.SINGLE_MAPPING_NAME)
-                .startObject("properties")
-                    .startObject("data.field1")
-                        .field("type", "keyword")
-                    .endObject()
-                    .startObject("data.field2")
-                        .field("type", "integer")
-                    .endObject()
-                    .startObject("data.field3")
-                        .field("type", "keyword")
-                    .endObject()
-                .endObject()
-            .endObject()
-            .endObject();
-        CreateIndexResponse createResponse = client().admin().indices().create(new CreateIndexRequest(sourceIndex)
-            .mapping(MapperService.SINGLE_MAPPING_NAME, mappingBuilder)).actionGet();
-        assertTrue(createResponse.isAcknowledged());
-
-        IndexResponse indexRequest = client().index(new IndexRequest()
-            .index(sourceIndex)
-            .id("id")
-            .source(
-                "{" +
-                    "\"data.field1\":\"value1\"," +
-                    "\"data.field2\":2," +
-                    "\"data.field3\":\"ignored\"" +
-                    "}",
-                XContentType.JSON)
-            .setRefreshPolicy(WriteRequest.RefreshPolicy.IMMEDIATE)
-        ).actionGet();
-        assertEquals(RestStatus.CREATED, indexRequest.status());
-
-        SearchResponse sourceSearchResponse = client().search(
-            new SearchRequest(sourceIndex)
-                .source(SearchSourceBuilder.searchSource()
-                    .query(QueryBuilders.matchAllQuery()))).actionGet();
-        assertThat(sourceSearchResponse.getHits().getTotalHits().value, equalTo(1L));
-        Map<String, Object> sourceDocMap = sourceSearchResponse.getHits().getAt(0).getSourceAsMap();
-        assertNotNull(sourceDocMap);
-        assertThat(sourceDocMap.get("data.field1"), is(equalTo("value1")));
-        assertThat(sourceDocMap.get("data.field2"), is(equalTo(2)));
-        assertThat(sourceDocMap.get("data.field3"), is(equalTo("ignored")));
-
-        String policyName = "test1";
-        List<String> enrichFields = List.of("data.field2", "missingField");
-        EnrichPolicy policy = new EnrichPolicy(EnrichPolicy.EXACT_MATCH_TYPE, null, List.of(sourceIndex), "data.field1", enrichFields);
-
-        final long createTime = randomNonNegativeLong();
-        final AtomicReference<Exception> exception = new AtomicReference<>();
-        final CountDownLatch latch = new CountDownLatch(1);
-        ActionListener<PolicyExecutionResult> listener = testListener(latch, exception::set);
+        ActionListener<PolicyExecutionResult> listener = createTestListener(latch, exception::set);
         EnrichPolicyRunner enrichPolicyRunner = createPolicyRunner(policyName, policy, listener, createTime);
 
         logger.info("Starting policy run");
@@ -598,7 +486,6 @@
         assertThat(field1.get("type"), is(equalTo("keyword")));
         assertThat(field1.get("doc_values"), is(false));
 
-        // Validate document structure
         SearchResponse enrichSearchResponse = client().search(
             new SearchRequest(".enrich-test1")
                 .source(SearchSourceBuilder.searchSource()
@@ -607,11 +494,124 @@
         assertThat(enrichSearchResponse.getHits().getTotalHits().value, equalTo(1L));
         Map<String, Object> enrichDocument = enrichSearchResponse.getHits().iterator().next().getSourceAsMap();
         assertNotNull(enrichDocument);
-<<<<<<< HEAD
+        assertThat(enrichDocument.size(), is(equalTo(1)));
+        Map<?, ?> resultDataField = ((Map<?, ?>) enrichDocument.get("data"));
+        assertNotNull(resultDataField);
+        assertThat(resultDataField.size(), is(equalTo(2)));
+        assertThat(resultDataField.get("field1"), is(equalTo("value1")));
+        assertThat(resultDataField.get("field2"), is(equalTo(2)));
+        assertNull(resultDataField.get("field3"));
+
+        // Validate segments
+        validateSegments(createdEnrichIndex, 1);
+    }
+
+    public void testRunnerDottedKeyNameSourceMapping() throws Exception {
+        final String sourceIndex = "source-index";
+        XContentBuilder mappingBuilder = JsonXContent.contentBuilder();
+        mappingBuilder.startObject()
+            .startObject(MapperService.SINGLE_MAPPING_NAME)
+                .startObject("properties")
+                    .startObject("data.field1")
+                        .field("type", "keyword")
+                    .endObject()
+                    .startObject("data.field2")
+                        .field("type", "integer")
+                    .endObject()
+                    .startObject("data.field3")
+                        .field("type", "keyword")
+                    .endObject()
+                .endObject()
+            .endObject()
+            .endObject();
+        CreateIndexResponse createResponse = client().admin().indices().create(new CreateIndexRequest(sourceIndex)
+            .mapping(MapperService.SINGLE_MAPPING_NAME, mappingBuilder)).actionGet();
+        assertTrue(createResponse.isAcknowledged());
+
+        IndexResponse indexRequest = client().index(new IndexRequest()
+            .index(sourceIndex)
+            .id("id")
+            .source(
+                "{" +
+                    "\"data.field1\":\"value1\"," +
+                    "\"data.field2\":2," +
+                    "\"data.field3\":\"ignored\"" +
+                    "}",
+                XContentType.JSON)
+            .setRefreshPolicy(WriteRequest.RefreshPolicy.IMMEDIATE)
+        ).actionGet();
+        assertEquals(RestStatus.CREATED, indexRequest.status());
+
+        SearchResponse sourceSearchResponse = client().search(
+            new SearchRequest(sourceIndex)
+                .source(SearchSourceBuilder.searchSource()
+                    .query(QueryBuilders.matchAllQuery()))).actionGet();
+        assertThat(sourceSearchResponse.getHits().getTotalHits().value, equalTo(1L));
+        Map<String, Object> sourceDocMap = sourceSearchResponse.getHits().getAt(0).getSourceAsMap();
+        assertNotNull(sourceDocMap);
+        assertThat(sourceDocMap.get("data.field1"), is(equalTo("value1")));
+        assertThat(sourceDocMap.get("data.field2"), is(equalTo(2)));
+        assertThat(sourceDocMap.get("data.field3"), is(equalTo("ignored")));
+
+        String policyName = "test1";
+        List<String> enrichFields = List.of("data.field2", "missingField");
+        EnrichPolicy policy = new EnrichPolicy(EnrichPolicy.EXACT_MATCH_TYPE, null, List.of(sourceIndex), "data.field1", enrichFields);
+
+        final long createTime = randomNonNegativeLong();
+        final AtomicReference<Exception> exception = new AtomicReference<>();
+        final CountDownLatch latch = new CountDownLatch(1);
+        ActionListener<PolicyExecutionResult> listener = createTestListener(latch, exception::set);
+        EnrichPolicyRunner enrichPolicyRunner = createPolicyRunner(policyName, policy, listener, createTime);
+
+        logger.info("Starting policy run");
+        enrichPolicyRunner.run();
+        latch.await();
+        if (exception.get() != null) {
+            throw exception.get();
+        }
+
+        // Validate Index definition
+        String createdEnrichIndex = ".enrich-test1-" + createTime;
+        GetIndexResponse enrichIndex = client().admin().indices().getIndex(new GetIndexRequest().indices(".enrich-test1")).actionGet();
+        assertThat(enrichIndex.getIndices().length, equalTo(1));
+        assertThat(enrichIndex.getIndices()[0], equalTo(createdEnrichIndex));
+        Settings settings = enrichIndex.getSettings().get(createdEnrichIndex);
+        assertNotNull(settings);
+        assertThat(settings.get("index.auto_expand_replicas"), is(equalTo("0-all")));
+
+        // Validate Mapping
+        Map<String, Object> mapping = enrichIndex.getMappings().get(createdEnrichIndex).get("_doc").sourceAsMap();
+        logger.info(mapping);
+        assertThat(mapping.get("dynamic"), is("false"));
+        Map<?, ?> properties = (Map<?, ?>) mapping.get("properties");
+        assertNotNull(properties);
+        assertThat(properties.size(), is(equalTo(1)));
+        Map<?, ?> data = (Map<?, ?>) properties.get("data");
+        assertNotNull(data);
+        assertThat(data.size(), is(equalTo(1)));
+        Map<?, ?> dataProperties = (Map<?, ?>) data.get("properties");
+        assertNotNull(dataProperties);
+        assertThat(dataProperties.size(), is(equalTo(1)));
+        Map<?, ?> field1 = (Map<?, ?>) dataProperties.get("field1");
+        assertNotNull(field1);
+        assertThat(field1.get("type"), is(equalTo("keyword")));
+        assertThat(field1.get("doc_values"), is(false));
+
+        SearchResponse enrichSearchResponse = client().search(
+            new SearchRequest(".enrich-test1")
+                .source(SearchSourceBuilder.searchSource()
+                    .query(QueryBuilders.matchAllQuery()))).actionGet();
+
+        assertThat(enrichSearchResponse.getHits().getTotalHits().value, equalTo(1L));
+        Map<String, Object> enrichDocument = enrichSearchResponse.getHits().iterator().next().getSourceAsMap();
+        assertNotNull(enrichDocument);
         assertThat(enrichDocument.size(), is(equalTo(2)));
         assertThat(enrichDocument.get("data.field1"), is(equalTo("value1")));
         assertThat(enrichDocument.get("data.field2"), is(equalTo(2)));
         assertNull(enrichDocument.get("data.field3"));
+
+        // Validate segments
+        validateSegments(createdEnrichIndex, 1);
     }
 
     private EnrichPolicyRunner createPolicyRunner(String policyName, EnrichPolicy policy, ActionListener<PolicyExecutionResult> listener,
@@ -622,7 +622,7 @@
             randomIntBetween(1, 10000));
     }
 
-    private ActionListener<PolicyExecutionResult> testListener(final CountDownLatch latch, final Consumer<Exception> exceptionConsumer) {
+    private ActionListener<PolicyExecutionResult> createTestListener(final CountDownLatch latch, final Consumer<Exception> exceptionConsumer) {
         return new ActionListener<>() {
             @Override
             public void onResponse(PolicyExecutionResult policyExecutionResult) {
@@ -637,15 +637,11 @@
                 latch.countDown();
             }
         };
-=======
-        assertThat(enrichDocument.size(), is(equalTo(4)));
-        assertThat(enrichDocument.get("field1"), is(equalTo("value1")));
-        assertThat(enrichDocument.get("field2"), is(equalTo(2)));
-        assertThat(enrichDocument.get("field5"), is(equalTo("value5")));
-
-        // Validate segments
+    }
+
+    private void validateSegments(String createdEnrichIndex, int expectedDocs) {
         IndicesSegmentResponse indicesSegmentResponse = client().admin().indices()
-            .segments(new IndicesSegmentsRequest(createdEnrichIndex)).get();
+            .segments(new IndicesSegmentsRequest(createdEnrichIndex)).actionGet();
         IndexSegments indexSegments = indicesSegmentResponse.getIndices().get(createdEnrichIndex);
         assertNotNull(indexSegments);
         assertThat(indexSegments.getShards().size(), is(equalTo(1)));
@@ -655,7 +651,6 @@
         ShardSegments shard = shardSegments.getShards()[0];
         assertThat(shard.getSegments().size(), is(equalTo(1)));
         Segment segment = shard.getSegments().iterator().next();
-        assertThat(segment.getNumDocs(), is(equalTo(3)));
->>>>>>> e6662be5
+        assertThat(segment.getNumDocs(), is(equalTo(expectedDocs)));
     }
 }
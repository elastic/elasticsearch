/*
 * Copyright Elasticsearch B.V. and/or licensed to Elasticsearch B.V. under one
 * or more contributor license agreements. Licensed under the Elastic License
 * 2.0; you may not use this file except in compliance with the Elastic License
 * 2.0.
 */

package org.elasticsearch.xpack.application.connector;

import org.elasticsearch.ElasticsearchParseException;
import org.elasticsearch.common.bytes.BytesReference;
import org.elasticsearch.common.io.stream.NamedWriteable;
import org.elasticsearch.common.io.stream.StreamInput;
import org.elasticsearch.common.io.stream.StreamOutput;
import org.elasticsearch.common.xcontent.XContentHelper;
import org.elasticsearch.core.Nullable;
import org.elasticsearch.xcontent.ConstructingObjectParser;
import org.elasticsearch.xcontent.ObjectParser;
import org.elasticsearch.xcontent.ParseField;
import org.elasticsearch.xcontent.ToXContentObject;
import org.elasticsearch.xcontent.XContentBuilder;
import org.elasticsearch.xcontent.XContentParser;
import org.elasticsearch.xcontent.XContentParserConfiguration;
import org.elasticsearch.xcontent.XContentType;

import java.io.IOException;
import java.time.Instant;
import java.util.Collections;
import java.util.HashMap;
import java.util.List;
import java.util.Locale;
import java.util.Map;
import java.util.Objects;

import static org.elasticsearch.xcontent.ConstructingObjectParser.constructorArg;
import static org.elasticsearch.xcontent.ConstructingObjectParser.optionalConstructorArg;

/**
 * Represents a Connector in the Elasticsearch ecosystem. Connectors are used for integrating
 * and synchronizing external data sources with Elasticsearch. Each Connector instance encapsulates
 * various settings and state information, including:
 * <ul>
 *     <li>A unique identifier for distinguishing different connectors.</li>
 *     <li>API key for authenticating with Elasticsearch, ensuring secure access.</li>
 *     <li>A configuration mapping which holds specific settings and parameters for the connector's operation.</li>
 *     <li>A {@link ConnectorCustomSchedule} object that defines custom scheduling.</li>
 *     <li>A description providing an overview or purpose of the connector.</li>
 *     <li>An error string capturing the latest error encountered during the connector's operation, if any.</li>
 *     <li>A {@link ConnectorFeatures} object encapsulating the set of features enabled for this connector.</li>
 *     <li>A list of {@link ConnectorFiltering} objects for applying filtering rules to the data processed by the connector.</li>
 *     <li>The name of the Elasticsearch index where the synchronized data is stored or managed.</li>
 *     <li>A boolean flag 'isNative' indicating whether the connector is a native Elasticsearch connector.</li>
 *     <li>The language associated with the connector.</li>
 *     <li>The timestamp when the connector was last active or seen.</li>
 *     <li>A {@link ConnectorSyncInfo} object containing synchronization state and history information.</li>
 *     <li>The name of the connector.</li>
 *     <li>A {@link ConnectorIngestPipeline} object specifying the data ingestion pipeline configuration.</li>
 *     <li>A {@link ConnectorScheduling} object with the scheduling configuration to trigger data sync.</li>
 *     <li>The type of connector.</li>
 *     <li>A {@link ConnectorStatus} indicating the current status of the connector.</li>
 *     <li>A sync cursor, used for incremental syncs.</li>
 *     <li>A boolean flag 'syncNow', which, when set, triggers an immediate synchronization operation.</li>
 * </ul>
 */
public class Connector implements NamedWriteable, ToXContentObject {

    public static final String NAME = Connector.class.getName().toUpperCase(Locale.ROOT);

    private final String connectorId;
    @Nullable
    private final String apiKeyId;
    @Nullable
    private final Map<String, Object> configuration; // TODO: add explicit types
    @Nullable
    private final Map<String, ConnectorCustomSchedule> customScheduling;
    @Nullable
    private final String description;
    @Nullable
    private final String error;
    @Nullable
    private final ConnectorFeatures features;
    @Nullable
    private final List<ConnectorFiltering> filtering;
    @Nullable
    private final String indexName;

    private final boolean isNative;
    @Nullable
    private final String language;
    @Nullable
    private final Instant lastSeen;
    @Nullable
    private final ConnectorSyncInfo syncInfo;
    @Nullable
    private final String name;
    @Nullable
    private final ConnectorIngestPipeline pipeline;
    @Nullable
    private final ConnectorScheduling scheduling;
    @Nullable
    private final String serviceType;
    private final ConnectorStatus status;
    @Nullable
    private final Object syncCursor;
    private final boolean syncNow;

    /**
     * Constructor for Connector.
     *
     * @param connectorId        Unique identifier for the connector.
     * @param apiKeyId           API key ID used for authentication/authorization against ES.
     * @param configuration      Configuration settings for the connector.
     * @param customScheduling   Custom scheduling settings for the connector.
     * @param description        Description of the connector.
     * @param error              Information about the last error encountered by the connector, if any.
     * @param features           Features enabled for the connector.
     * @param filtering          Filtering settings applied by the connector.
     * @param indexName          Name of the index associated with the connector.
     * @param isNative           Flag indicating whether the connector is a native type.
     * @param language           The language supported by the connector.
     * @param lastSeen           The timestamp when the connector was last active or seen.
     * @param syncInfo           Information about the synchronization state of the connector.
     * @param name               Name of the connector.
     * @param pipeline           Ingest pipeline configuration.
     * @param scheduling         Scheduling settings for regular data synchronization.
     * @param serviceType        Type of service the connector integrates with.
     * @param status             Current status of the connector.
     * @param syncCursor         Position or state indicating the current point of synchronization.
     * @param syncNow            Flag indicating whether an immediate synchronization is requested.
     */
    private Connector(
        String connectorId,
        String apiKeyId,
        Map<String, Object> configuration,
        Map<String, ConnectorCustomSchedule> customScheduling,
        String description,
        String error,
        ConnectorFeatures features,
        List<ConnectorFiltering> filtering,
        String indexName,
        boolean isNative,
        String language,
        Instant lastSeen,
        ConnectorSyncInfo syncInfo,
        String name,
        ConnectorIngestPipeline pipeline,
        ConnectorScheduling scheduling,
        String serviceType,
        ConnectorStatus status,
        Object syncCursor,
        boolean syncNow
    ) {
        this.connectorId = Objects.requireNonNull(connectorId, "connectorId cannot be null");
        this.apiKeyId = apiKeyId;
        this.configuration = configuration;
        this.customScheduling = customScheduling;
        this.description = description;
        this.error = error;
        this.features = features;
        this.filtering = filtering;
        this.indexName = indexName;
        this.isNative = isNative;
        this.language = language;
        this.lastSeen = lastSeen;
        this.syncInfo = syncInfo;
        this.name = name;
        this.pipeline = pipeline;
        this.scheduling = scheduling;
        this.serviceType = serviceType;
        this.status = Objects.requireNonNull(status, "connector status cannot be null");
        this.syncCursor = syncCursor;
        this.syncNow = syncNow;
    }

    public Connector(StreamInput in) throws IOException {
        this.connectorId = in.readString();
        this.apiKeyId = in.readOptionalString();
        this.configuration = in.readMap(StreamInput::readGenericValue);
        this.customScheduling = in.readMap(ConnectorCustomSchedule::new);
        this.description = in.readOptionalString();
        this.error = in.readOptionalString();
        this.features = in.readOptionalWriteable(ConnectorFeatures::new);
        this.filtering = in.readOptionalCollectionAsList(ConnectorFiltering::new);
        this.indexName = in.readOptionalString();
        this.isNative = in.readBoolean();
        this.language = in.readOptionalString();
        this.lastSeen = in.readOptionalInstant();
        this.syncInfo = in.readOptionalWriteable(ConnectorSyncInfo::new);
        this.name = in.readOptionalString();
        this.pipeline = in.readOptionalWriteable(ConnectorIngestPipeline::new);
        this.scheduling = in.readOptionalWriteable(ConnectorScheduling::new);
        this.serviceType = in.readOptionalString();
        this.status = in.readEnum(ConnectorStatus.class);
        this.syncCursor = in.readGenericValue();
        this.syncNow = in.readBoolean();
    }

    public static final ParseField ID_FIELD = new ParseField("connector_id");
    static final ParseField API_KEY_ID_FIELD = new ParseField("api_key_id");
    public static final ParseField CONFIGURATION_FIELD = new ParseField("configuration");
    static final ParseField CUSTOM_SCHEDULING_FIELD = new ParseField("custom_scheduling");
    static final ParseField DESCRIPTION_FIELD = new ParseField("description");
    public static final ParseField ERROR_FIELD = new ParseField("error");
    static final ParseField FEATURES_FIELD = new ParseField("features");
    public static final ParseField FILTERING_FIELD = new ParseField("filtering");
    public static final ParseField INDEX_NAME_FIELD = new ParseField("index_name");
    static final ParseField IS_NATIVE_FIELD = new ParseField("is_native");
    public static final ParseField LANGUAGE_FIELD = new ParseField("language");
<<<<<<< HEAD
    public static final ParseField NAME_FIELD = new ParseField("name");
=======
    public static final ParseField LAST_SEEN_FIELD = new ParseField("last_seen");
    static final ParseField NAME_FIELD = new ParseField("name");
>>>>>>> 759280c7
    public static final ParseField PIPELINE_FIELD = new ParseField("pipeline");
    public static final ParseField SCHEDULING_FIELD = new ParseField("scheduling");
    public static final ParseField SERVICE_TYPE_FIELD = new ParseField("service_type");
    static final ParseField STATUS_FIELD = new ParseField("status");
    static final ParseField SYNC_CURSOR_FIELD = new ParseField("sync_cursor");
    static final ParseField SYNC_NOW_FIELD = new ParseField("sync_now");

    @SuppressWarnings("unchecked")
    private static final ConstructingObjectParser<Connector, Void> PARSER = new ConstructingObjectParser<>("connector", true, (args) -> {
        int i = 0;
        return new Builder().setConnectorId((String) args[i++])
            .setApiKeyId((String) args[i++])
            .setConfiguration((Map<String, Object>) args[i++])
            .setCustomScheduling((Map<String, ConnectorCustomSchedule>) args[i++])
            .setDescription((String) args[i++])
            .setError((String) args[i++])
            .setFeatures((ConnectorFeatures) args[i++])
            .setFiltering((List<ConnectorFiltering>) args[i++])
            .setIndexName((String) args[i++])
            .setIsNative((Boolean) args[i++])
            .setLanguage((String) args[i++])
            .setLastSeen((Instant) args[i++])
            .setSyncInfo(
                new ConnectorSyncInfo.Builder().setLastAccessControlSyncError((String) args[i++])
                    .setLastAccessControlSyncScheduledAt((Instant) args[i++])
                    .setLastAccessControlSyncStatus((ConnectorSyncStatus) args[i++])
                    .setLastDeletedDocumentCount((Long) args[i++])
                    .setLastIncrementalSyncScheduledAt((Instant) args[i++])
                    .setLastIndexedDocumentCount((Long) args[i++])
                    .setLastSyncError((String) args[i++])
                    .setLastSyncScheduledAt((Instant) args[i++])
                    .setLastSyncStatus((ConnectorSyncStatus) args[i++])
                    .setLastSynced((Instant) args[i++])
                    .build()
            )
            .setName((String) args[i++])
            .setPipeline((ConnectorIngestPipeline) args[i++])
            .setScheduling((ConnectorScheduling) args[i++])
            .setServiceType((String) args[i++])
            .setStatus((ConnectorStatus) args[i++])
            .setSyncCursor(args[i++])
            .setSyncNow((Boolean) args[i])
            .build();
    });

    static {
        PARSER.declareString(constructorArg(), ID_FIELD);
        PARSER.declareString(optionalConstructorArg(), API_KEY_ID_FIELD);
        PARSER.declareField(
            optionalConstructorArg(),
            (parser, context) -> parser.map(),
            CONFIGURATION_FIELD,
            ObjectParser.ValueType.OBJECT
        );
        PARSER.declareField(
            optionalConstructorArg(),
            (p, c) -> p.map(HashMap::new, ConnectorCustomSchedule::fromXContent),
            CUSTOM_SCHEDULING_FIELD,
            ObjectParser.ValueType.OBJECT
        );
        PARSER.declareString(optionalConstructorArg(), DESCRIPTION_FIELD);
        PARSER.declareString(optionalConstructorArg(), ERROR_FIELD);
        PARSER.declareField(
            optionalConstructorArg(),
            (p, c) -> ConnectorFeatures.fromXContent(p),
            FEATURES_FIELD,
            ObjectParser.ValueType.OBJECT
        );
        PARSER.declareObjectArray(optionalConstructorArg(), (p, c) -> ConnectorFiltering.fromXContent(p), FILTERING_FIELD);
        PARSER.declareString(optionalConstructorArg(), INDEX_NAME_FIELD);
        PARSER.declareBoolean(optionalConstructorArg(), IS_NATIVE_FIELD);
        PARSER.declareString(optionalConstructorArg(), LANGUAGE_FIELD);
        PARSER.declareField(
            optionalConstructorArg(),
            (p, c) -> p.currentToken() == XContentParser.Token.VALUE_NULL ? null : Instant.parse(p.text()),
            Connector.LAST_SEEN_FIELD,
            ObjectParser.ValueType.STRING_OR_NULL
        );

        PARSER.declareStringOrNull(optionalConstructorArg(), ConnectorSyncInfo.LAST_ACCESS_CONTROL_SYNC_ERROR);
        PARSER.declareField(
            optionalConstructorArg(),
            (p, c) -> p.currentToken() == XContentParser.Token.VALUE_NULL ? null : Instant.parse(p.text()),
            ConnectorSyncInfo.LAST_ACCESS_CONTROL_SYNC_SCHEDULED_AT_FIELD,
            ObjectParser.ValueType.STRING_OR_NULL
        );
        PARSER.declareField(
            optionalConstructorArg(),
            (p, c) -> p.currentToken() == XContentParser.Token.VALUE_NULL ? null : ConnectorSyncStatus.connectorSyncStatus(p.text()),
            ConnectorSyncInfo.LAST_ACCESS_CONTROL_SYNC_STATUS_FIELD,
            ObjectParser.ValueType.STRING_OR_NULL
        );
        PARSER.declareLong(optionalConstructorArg(), ConnectorSyncInfo.LAST_DELETED_DOCUMENT_COUNT_FIELD);
        PARSER.declareField(
            optionalConstructorArg(),
            (p, c) -> p.currentToken() == XContentParser.Token.VALUE_NULL ? null : Instant.parse(p.text()),
            ConnectorSyncInfo.LAST_INCREMENTAL_SYNC_SCHEDULED_AT_FIELD,
            ObjectParser.ValueType.STRING_OR_NULL
        );
        PARSER.declareLong(optionalConstructorArg(), ConnectorSyncInfo.LAST_INDEXED_DOCUMENT_COUNT_FIELD);
        PARSER.declareStringOrNull(optionalConstructorArg(), ConnectorSyncInfo.LAST_SYNC_ERROR_FIELD);
        PARSER.declareField(
            optionalConstructorArg(),
            (p, c) -> p.currentToken() == XContentParser.Token.VALUE_NULL ? null : Instant.parse(p.text()),
            ConnectorSyncInfo.LAST_SYNC_SCHEDULED_AT_FIELD,
            ObjectParser.ValueType.STRING_OR_NULL
        );
        PARSER.declareField(
            optionalConstructorArg(),
            (p, c) -> p.currentToken() == XContentParser.Token.VALUE_NULL ? null : ConnectorSyncStatus.connectorSyncStatus(p.text()),
            ConnectorSyncInfo.LAST_SYNC_STATUS_FIELD,
            ObjectParser.ValueType.STRING_OR_NULL
        );
        PARSER.declareField(
            optionalConstructorArg(),
            (p, c) -> p.currentToken() == XContentParser.Token.VALUE_NULL ? null : Instant.parse(p.text()),
            ConnectorSyncInfo.LAST_SYNCED_FIELD,
            ObjectParser.ValueType.STRING_OR_NULL
        );

        PARSER.declareString(optionalConstructorArg(), NAME_FIELD);
        PARSER.declareField(
            optionalConstructorArg(),
            (p, c) -> ConnectorIngestPipeline.fromXContent(p),
            PIPELINE_FIELD,
            ObjectParser.ValueType.OBJECT
        );
        PARSER.declareField(
            optionalConstructorArg(),
            (p, c) -> ConnectorScheduling.fromXContent(p),
            SCHEDULING_FIELD,
            ObjectParser.ValueType.OBJECT
        );
        PARSER.declareString(optionalConstructorArg(), SERVICE_TYPE_FIELD);
        PARSER.declareField(
            optionalConstructorArg(),
            (p, c) -> ConnectorStatus.connectorStatus(p.text()),
            STATUS_FIELD,
            ObjectParser.ValueType.STRING
        );
        PARSER.declareField(
            optionalConstructorArg(),
            (parser, context) -> parser.map(),
            SYNC_CURSOR_FIELD,
            ObjectParser.ValueType.OBJECT_OR_NULL
        );
        PARSER.declareBoolean(optionalConstructorArg(), SYNC_NOW_FIELD);
    }

    public static Connector fromXContentBytes(BytesReference source, XContentType xContentType) {
        try (XContentParser parser = XContentHelper.createParser(XContentParserConfiguration.EMPTY, source, xContentType)) {
            return Connector.fromXContent(parser);
        } catch (IOException e) {
            throw new ElasticsearchParseException("Failed to parse a connector document.", e);
        }
    }

    public static Connector fromXContent(XContentParser parser) throws IOException {
        return PARSER.parse(parser, null);
    }

    @Override
    public XContentBuilder toXContent(XContentBuilder builder, Params params) throws IOException {
        builder.startObject();
        {
            builder.field(ID_FIELD.getPreferredName(), connectorId);
            if (apiKeyId != null) {
                builder.field(API_KEY_ID_FIELD.getPreferredName(), apiKeyId);
            }
            if (configuration != null) {
                builder.field(CONFIGURATION_FIELD.getPreferredName(), configuration);
            }
            if (customScheduling != null) {
                builder.field(CUSTOM_SCHEDULING_FIELD.getPreferredName(), customScheduling);
            }
            if (description != null) {
                builder.field(DESCRIPTION_FIELD.getPreferredName(), description);
            }
            if (error != null) {
                builder.field(ERROR_FIELD.getPreferredName(), error);
            }
            if (features != null) {
                builder.field(FEATURES_FIELD.getPreferredName(), features);
            }
            if (filtering != null) {
                builder.xContentList(FILTERING_FIELD.getPreferredName(), filtering);
            }
            if (indexName != null) {
                builder.field(INDEX_NAME_FIELD.getPreferredName(), indexName);
            }
            builder.field(IS_NATIVE_FIELD.getPreferredName(), isNative);
            if (language != null) {
                builder.field(LANGUAGE_FIELD.getPreferredName(), language);
            }
            builder.field(LAST_SEEN_FIELD.getPreferredName(), lastSeen);
            if (syncInfo != null) {
                syncInfo.toXContent(builder, params);
            }
            if (name != null) {
                builder.field(NAME_FIELD.getPreferredName(), name);
            }
            if (pipeline != null) {
                builder.field(PIPELINE_FIELD.getPreferredName(), pipeline);
            }
            if (scheduling != null) {
                builder.field(SCHEDULING_FIELD.getPreferredName(), scheduling);
            }
            if (serviceType != null) {
                builder.field(SERVICE_TYPE_FIELD.getPreferredName(), serviceType);
            }
            if (syncCursor != null) {
                builder.field(SYNC_CURSOR_FIELD.getPreferredName(), syncCursor);
            }
            builder.field(STATUS_FIELD.getPreferredName(), status.toString());
            builder.field(SYNC_NOW_FIELD.getPreferredName(), syncNow);

        }
        builder.endObject();
        return builder;
    }

    @Override
    public void writeTo(StreamOutput out) throws IOException {
        out.writeString(connectorId);
        out.writeOptionalString(apiKeyId);
        out.writeMap(configuration, StreamOutput::writeGenericValue);
        out.writeMap(customScheduling, StreamOutput::writeWriteable);
        out.writeOptionalString(description);
        out.writeOptionalString(error);
        out.writeOptionalWriteable(features);
        out.writeOptionalCollection(filtering);
        out.writeOptionalString(indexName);
        out.writeBoolean(isNative);
        out.writeOptionalString(language);
        out.writeOptionalInstant(lastSeen);
        out.writeOptionalWriteable(syncInfo);
        out.writeOptionalString(name);
        out.writeOptionalWriteable(pipeline);
        out.writeOptionalWriteable(scheduling);
        out.writeOptionalString(serviceType);
        out.writeEnum(status);
        out.writeGenericValue(syncCursor);
        out.writeBoolean(syncNow);
    }

    public String getConnectorId() {
        return connectorId;
    }

    public String getApiKeyId() {
        return apiKeyId;
    }

    public Map<String, Object> getConfiguration() {
        return configuration;
    }

    public Map<String, ConnectorCustomSchedule> getCustomScheduling() {
        return customScheduling;
    }

    public String getDescription() {
        return description;
    }

    public String getError() {
        return error;
    }

    public ConnectorFeatures getFeatures() {
        return features;
    }

    public List<ConnectorFiltering> getFiltering() {
        return filtering;
    }

    public String getIndexName() {
        return indexName;
    }

    public boolean isNative() {
        return isNative;
    }

    public String getLanguage() {
        return language;
    }

    public ConnectorSyncInfo getSyncInfo() {
        return syncInfo;
    }

    public String getName() {
        return name;
    }

    public ConnectorIngestPipeline getPipeline() {
        return pipeline;
    }

    public ConnectorScheduling getScheduling() {
        return scheduling;
    }

    public String getServiceType() {
        return serviceType;
    }

    public ConnectorStatus getStatus() {
        return status;
    }

    public Object getSyncCursor() {
        return syncCursor;
    }

    public boolean isSyncNow() {
        return syncNow;
    }

    public ConnectorSyncInfo getSyncInfo() {
        return syncInfo;
    }

    public Instant getLastSeen() {
        return lastSeen;
    }

    @Override
    public boolean equals(Object o) {
        if (this == o) return true;
        if (o == null || getClass() != o.getClass()) return false;
        Connector connector = (Connector) o;
        return isNative == connector.isNative
            && syncNow == connector.syncNow
            && Objects.equals(connectorId, connector.connectorId)
            && Objects.equals(apiKeyId, connector.apiKeyId)
            && Objects.equals(configuration, connector.configuration)
            && Objects.equals(customScheduling, connector.customScheduling)
            && Objects.equals(description, connector.description)
            && Objects.equals(error, connector.error)
            && Objects.equals(features, connector.features)
            && Objects.equals(filtering, connector.filtering)
            && Objects.equals(indexName, connector.indexName)
            && Objects.equals(language, connector.language)
            && Objects.equals(lastSeen, connector.lastSeen)
            && Objects.equals(syncInfo, connector.syncInfo)
            && Objects.equals(name, connector.name)
            && Objects.equals(pipeline, connector.pipeline)
            && Objects.equals(scheduling, connector.scheduling)
            && Objects.equals(serviceType, connector.serviceType)
            && status == connector.status
            && Objects.equals(syncCursor, connector.syncCursor);
    }

    @Override
    public int hashCode() {
        return Objects.hash(
            connectorId,
            apiKeyId,
            configuration,
            customScheduling,
            description,
            error,
            features,
            filtering,
            indexName,
            isNative,
            language,
            lastSeen,
            syncInfo,
            name,
            pipeline,
            scheduling,
            serviceType,
            status,
            syncCursor,
            syncNow
        );
    }

    @Override
    public String getWriteableName() {
        return NAME;
    }

    public static class Builder {

        private String connectorId;
        private String apiKeyId;
        private Map<String, Object> configuration = Collections.emptyMap();
        private Map<String, ConnectorCustomSchedule> customScheduling = Collections.emptyMap();
        private String description;
        private String error;
        private ConnectorFeatures features;
        private List<ConnectorFiltering> filtering = List.of(ConnectorFiltering.getDefaultConnectorFilteringConfig());
        private String indexName;
        private boolean isNative = false;
        private String language;

        private Instant lastSeen;
        private ConnectorSyncInfo syncInfo = new ConnectorSyncInfo.Builder().build();
        private String name;
        private ConnectorIngestPipeline pipeline;
        private ConnectorScheduling scheduling = ConnectorScheduling.getDefaultConnectorScheduling();
        private String serviceType;
        private ConnectorStatus status = ConnectorStatus.CREATED;
        private Object syncCursor;
        private boolean syncNow = false;

        public Builder setConnectorId(String connectorId) {
            this.connectorId = connectorId;
            return this;
        }

        public Builder setApiKeyId(String apiKeyId) {
            this.apiKeyId = apiKeyId;
            return this;
        }

        public Builder setConfiguration(Map<String, Object> configuration) {
            this.configuration = configuration;
            return this;
        }

        public Builder setCustomScheduling(Map<String, ConnectorCustomSchedule> customScheduling) {
            this.customScheduling = customScheduling;
            return this;
        }

        public Builder setDescription(String description) {
            this.description = description;
            return this;
        }

        public Builder setError(String error) {
            this.error = error;
            return this;
        }

        public Builder setFeatures(ConnectorFeatures features) {
            this.features = features;
            return this;
        }

        public Builder setFiltering(List<ConnectorFiltering> filtering) {
            this.filtering = filtering;
            return this;
        }

        public Builder setIndexName(String indexName) {
            this.indexName = indexName;
            return this;
        }

        public Builder setIsNative(boolean isNative) {
            this.isNative = isNative;
            if (isNative) {
                this.status = ConnectorStatus.NEEDS_CONFIGURATION;
            }
            return this;
        }

        public Builder setLanguage(String language) {
            this.language = language;
            return this;
        }

        public Builder setLastSeen(Instant lastSeen) {
            this.lastSeen = lastSeen;
            return this;
        }

        public Builder setSyncInfo(ConnectorSyncInfo syncInfo) {
            this.syncInfo = syncInfo;
            return this;
        }

        public Builder setName(String name) {
            this.name = Objects.requireNonNullElse(name, "");
            return this;
        }

        public Builder setPipeline(ConnectorIngestPipeline pipeline) {
            this.pipeline = pipeline;
            return this;
        }

        public Builder setScheduling(ConnectorScheduling scheduling) {
            this.scheduling = scheduling;
            return this;
        }

        public Builder setServiceType(String serviceType) {
            this.serviceType = serviceType;
            return this;
        }

        public Builder setStatus(ConnectorStatus status) {
            this.status = status;
            return this;
        }

        public Builder setSyncCursor(Object syncCursor) {
            this.syncCursor = syncCursor;
            return this;
        }

        public Builder setSyncNow(boolean syncNow) {
            this.syncNow = syncNow;
            return this;
        }

        public Connector build() {
            return new Connector(
                connectorId,
                apiKeyId,
                configuration,
                customScheduling,
                description,
                error,
                features,
                filtering,
                indexName,
                isNative,
                language,
                lastSeen,
                syncInfo,
                name,
                pipeline,
                scheduling,
                serviceType,
                status,
                syncCursor,
                syncNow
            );
        }
    }
}<|MERGE_RESOLUTION|>--- conflicted
+++ resolved
@@ -206,12 +206,8 @@
     public static final ParseField INDEX_NAME_FIELD = new ParseField("index_name");
     static final ParseField IS_NATIVE_FIELD = new ParseField("is_native");
     public static final ParseField LANGUAGE_FIELD = new ParseField("language");
-<<<<<<< HEAD
+    public static final ParseField LAST_SEEN_FIELD = new ParseField("last_seen");
     public static final ParseField NAME_FIELD = new ParseField("name");
-=======
-    public static final ParseField LAST_SEEN_FIELD = new ParseField("last_seen");
-    static final ParseField NAME_FIELD = new ParseField("name");
->>>>>>> 759280c7
     public static final ParseField PIPELINE_FIELD = new ParseField("pipeline");
     public static final ParseField SCHEDULING_FIELD = new ParseField("scheduling");
     public static final ParseField SERVICE_TYPE_FIELD = new ParseField("service_type");
@@ -501,10 +497,6 @@
         return language;
     }
 
-    public ConnectorSyncInfo getSyncInfo() {
-        return syncInfo;
-    }
-
     public String getName() {
         return name;
     }

--- conflicted
+++ resolved
@@ -373,10 +373,7 @@
             builder.field(ID_FIELD.getPreferredName(), connectorId);
         }
         builder.field(API_KEY_ID_FIELD.getPreferredName(), apiKeyId);
-<<<<<<< HEAD
-=======
         builder.field(API_KEY_SECRET_ID_FIELD.getPreferredName(), apiKeySecretId);
->>>>>>> ff0f83f5
         builder.xContentValuesMap(CONFIGURATION_FIELD.getPreferredName(), configuration);
         builder.xContentValuesMap(CUSTOM_SCHEDULING_FIELD.getPreferredName(), customScheduling);
         builder.field(DESCRIPTION_FIELD.getPreferredName(), description);

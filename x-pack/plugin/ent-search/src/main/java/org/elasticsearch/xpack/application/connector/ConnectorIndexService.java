/*
 * Copyright Elasticsearch B.V. and/or licensed to Elasticsearch B.V. under one
 * or more contributor license agreements. Licensed under the Elastic License
 * 2.0; you may not use this file except in compliance with the Elastic License
 * 2.0.
 */

package org.elasticsearch.xpack.application.connector;

import org.elasticsearch.ExceptionsHelper;
import org.elasticsearch.ResourceNotFoundException;
import org.elasticsearch.action.ActionListener;
import org.elasticsearch.action.DelegatingActionListener;
import org.elasticsearch.action.DocWriteRequest;
import org.elasticsearch.action.DocWriteResponse;
import org.elasticsearch.action.delete.DeleteRequest;
import org.elasticsearch.action.delete.DeleteResponse;
import org.elasticsearch.action.get.GetRequest;
import org.elasticsearch.action.index.IndexRequest;
import org.elasticsearch.action.search.SearchRequest;
import org.elasticsearch.action.search.SearchResponse;
import org.elasticsearch.action.support.WriteRequest;
import org.elasticsearch.action.update.UpdateRequest;
import org.elasticsearch.action.update.UpdateResponse;
import org.elasticsearch.client.internal.Client;
import org.elasticsearch.client.internal.OriginSettingClient;
import org.elasticsearch.index.IndexNotFoundException;
import org.elasticsearch.index.query.MatchAllQueryBuilder;
import org.elasticsearch.search.SearchHit;
import org.elasticsearch.search.builder.SearchSourceBuilder;
import org.elasticsearch.search.sort.SortOrder;
import org.elasticsearch.xcontent.ToXContent;
import org.elasticsearch.xcontent.XContentType;
<<<<<<< HEAD
import org.elasticsearch.xpack.application.connector.action.UpdateConnectorLastSyncStatsAction;
=======
import org.elasticsearch.xpack.application.connector.action.UpdateConnectorFilteringAction;
import org.elasticsearch.xpack.application.connector.action.UpdateConnectorLastSeenAction;
import org.elasticsearch.xpack.application.connector.action.UpdateConnectorPipelineAction;
>>>>>>> c4e369da
import org.elasticsearch.xpack.application.connector.action.UpdateConnectorSchedulingAction;

import java.util.Arrays;
import java.util.Collections;
import java.util.List;
import java.util.function.BiConsumer;

import static org.elasticsearch.xcontent.XContentFactory.jsonBuilder;
import static org.elasticsearch.xpack.core.ClientHelper.CONNECTORS_ORIGIN;

/**
 * A service that manages persistent {@link Connector} configurations.
 */
public class ConnectorIndexService {

    private final Client clientWithOrigin;

    public static final String CONNECTOR_INDEX_NAME = ConnectorTemplateRegistry.CONNECTOR_INDEX_NAME_PATTERN;

    /**
     * @param client A client for executing actions on the connector index
     */
    public ConnectorIndexService(Client client) {
        this.clientWithOrigin = new OriginSettingClient(client, CONNECTORS_ORIGIN);
    }

    /**
     * Creates or updates the {@link Connector} in the underlying index.
     *
     * @param connector The connector object.
     * @param listener  The action listener to invoke on response/failure.
     */
    public void putConnector(Connector connector, ActionListener<DocWriteResponse> listener) {
        try {
            final IndexRequest indexRequest = new IndexRequest(CONNECTOR_INDEX_NAME).opType(DocWriteRequest.OpType.INDEX)
                .id(connector.getConnectorId())
                .setRefreshPolicy(WriteRequest.RefreshPolicy.IMMEDIATE)
                .source(connector.toXContent(jsonBuilder(), ToXContent.EMPTY_PARAMS));
            clientWithOrigin.index(indexRequest, listener);
        } catch (Exception e) {
            listener.onFailure(e);
        }
    }

    /**
     * Gets the {@link Connector} from the underlying index.
     *
     * @param connectorId The id of the connector object.
     * @param listener    The action listener to invoke on response/failure.
     */
    public void getConnector(String connectorId, ActionListener<Connector> listener) {
        try {
            final GetRequest getRequest = new GetRequest(CONNECTOR_INDEX_NAME).id(connectorId).realtime(true);

            clientWithOrigin.get(getRequest, new DelegatingIndexNotFoundActionListener<>(connectorId, listener, (l, getResponse) -> {
                if (getResponse.isExists() == false) {
                    l.onFailure(new ResourceNotFoundException(connectorId));
                    return;
                }
                try {
                    final Connector connector = Connector.fromXContentBytes(getResponse.getSourceAsBytesRef(), XContentType.JSON);
                    l.onResponse(connector);
                } catch (Exception e) {
                    listener.onFailure(e);
                }
            }));
        } catch (Exception e) {
            listener.onFailure(e);
        }
    }

    /**
     * Deletes the {@link Connector} in the underlying index.
     *
     * @param connectorId The id of the connector object.
     * @param listener    The action listener to invoke on response/failure.
     */
    public void deleteConnector(String connectorId, ActionListener<DeleteResponse> listener) {

        final DeleteRequest deleteRequest = new DeleteRequest(CONNECTOR_INDEX_NAME).id(connectorId)
            .setRefreshPolicy(WriteRequest.RefreshPolicy.IMMEDIATE);

        try {
            clientWithOrigin.delete(
                deleteRequest,
                new DelegatingIndexNotFoundActionListener<>(connectorId, listener, (l, deleteResponse) -> {
                    if (deleteResponse.getResult() == DocWriteResponse.Result.NOT_FOUND) {
                        l.onFailure(new ResourceNotFoundException(connectorId));
                        return;
                    }
                    l.onResponse(deleteResponse);
                })
            );
        } catch (Exception e) {
            listener.onFailure(e);
        }

    }

    /**
     * List the {@link Connector} in ascending order of their ids.
     *
     * @param from From index to start the search from.
     * @param size The maximum number of {@link Connector}s to return.
     * @param listener The action listener to invoke on response/failure.
     */
    public void listConnectors(int from, int size, ActionListener<ConnectorIndexService.ConnectorResult> listener) {
        try {
            final SearchSourceBuilder source = new SearchSourceBuilder().from(from)
                .size(size)
                .query(new MatchAllQueryBuilder())
                .fetchSource(true)
                .sort(Connector.ID_FIELD.getPreferredName(), SortOrder.ASC);
            final SearchRequest req = new SearchRequest(CONNECTOR_INDEX_NAME).source(source);
            clientWithOrigin.search(req, new ActionListener<>() {
                @Override
                public void onResponse(SearchResponse searchResponse) {
                    try {
                        listener.onResponse(mapSearchResponseToConnectorList(searchResponse));
                    } catch (Exception e) {
                        listener.onFailure(e);
                    }
                }

                @Override
                public void onFailure(Exception e) {
                    if (e instanceof IndexNotFoundException) {
                        listener.onResponse(new ConnectorIndexService.ConnectorResult(Collections.emptyList(), 0L));
                        return;
                    }
                    listener.onFailure(e);
                }
            });
        } catch (Exception e) {
            listener.onFailure(e);
        }
    }

    /**
<<<<<<< HEAD
     * Updates the {@link ConnectorSyncInfo} properties in a {@link Connector}.
     *
     * @param request   Request for updating connector last sync stats properties.
     * @param listener  Listener to respond to a successful response or an error.
     */
    public void updateConnectorLastSyncStats(UpdateConnectorLastSyncStatsAction.Request request, ActionListener<UpdateResponse> listener) {
=======
     * Updates the {@link ConnectorFiltering} property of a {@link Connector}.
     *
     * @param request   Request for updating connector filtering property.
     * @param listener  Listener to respond to a successful response or an error.
     */
    public void updateConnectorFiltering(UpdateConnectorFilteringAction.Request request, ActionListener<UpdateResponse> listener) {
        try {
            String connectorId = request.getConnectorId();
            final UpdateRequest updateRequest = new UpdateRequest(CONNECTOR_INDEX_NAME, connectorId).doc(
                new IndexRequest(CONNECTOR_INDEX_NAME).opType(DocWriteRequest.OpType.INDEX)
                    .id(connectorId)
                    .setRefreshPolicy(WriteRequest.RefreshPolicy.IMMEDIATE)
                    .source(request.toXContent(jsonBuilder(), ToXContent.EMPTY_PARAMS))
            );
            clientWithOrigin.update(
                updateRequest,
                new DelegatingIndexNotFoundActionListener<>(connectorId, listener, (l, updateResponse) -> {
                    if (updateResponse.getResult() == UpdateResponse.Result.NOT_FOUND) {
                        l.onFailure(new ResourceNotFoundException(connectorId));
                        return;
                    }
                    l.onResponse(updateResponse);
                })
            );
        } catch (Exception e) {
            listener.onFailure(e);
        }
    }

    /**
     * Updates the {@link ConnectorIngestPipeline} property of a {@link Connector}.
     *
     * @param request   Request for updating connector ingest pipeline property.
     * @param listener  Listener to respond to a successful response or an error.
     */
    public void updateConnectorPipeline(UpdateConnectorPipelineAction.Request request, ActionListener<UpdateResponse> listener) {
>>>>>>> c4e369da
        try {
            String connectorId = request.getConnectorId();
            final UpdateRequest updateRequest = new UpdateRequest(CONNECTOR_INDEX_NAME, connectorId).doc(
                new IndexRequest(CONNECTOR_INDEX_NAME).opType(DocWriteRequest.OpType.INDEX)
                    .id(connectorId)
                    .setRefreshPolicy(WriteRequest.RefreshPolicy.IMMEDIATE)
                    .source(request.toXContent(jsonBuilder(), ToXContent.EMPTY_PARAMS))
            );
            clientWithOrigin.update(
                updateRequest,
                new DelegatingIndexNotFoundActionListener<>(connectorId, listener, (l, updateResponse) -> {
                    if (updateResponse.getResult() == UpdateResponse.Result.NOT_FOUND) {
                        l.onFailure(new ResourceNotFoundException(connectorId));
                        return;
                    }
                    l.onResponse(updateResponse);
                })
            );
        } catch (Exception e) {
            listener.onFailure(e);
        }
    }

    /**
     * Updates the {@link ConnectorScheduling} property of a {@link Connector}.
     *
     * @param request  The request for updating the connector's scheduling.
     * @param listener The listener for handling responses, including successful updates or errors.
     */
    public void updateConnectorScheduling(UpdateConnectorSchedulingAction.Request request, ActionListener<UpdateResponse> listener) {
        try {
            String connectorId = request.getConnectorId();
            final UpdateRequest updateRequest = new UpdateRequest(CONNECTOR_INDEX_NAME, connectorId).doc(
                new IndexRequest(CONNECTOR_INDEX_NAME).opType(DocWriteRequest.OpType.INDEX)
                    .id(connectorId)
                    .setRefreshPolicy(WriteRequest.RefreshPolicy.IMMEDIATE)
                    .source(request.toXContent(jsonBuilder(), ToXContent.EMPTY_PARAMS))
            );
            clientWithOrigin.update(
                updateRequest,
                new DelegatingIndexNotFoundActionListener<>(connectorId, listener, (l, updateResponse) -> {
                    if (updateResponse.getResult() == UpdateResponse.Result.NOT_FOUND) {
                        l.onFailure(new ResourceNotFoundException(connectorId));
                        return;
                    }
                    l.onResponse(updateResponse);
                })
            );
        } catch (Exception e) {
            listener.onFailure(e);
        }
    }

    /**
     * Updates the lastSeen property of a {@link Connector}.
     *
     * @param request  The request for updating the connector's lastSeen status.
     * @param listener The listener for handling responses, including successful updates or errors.
     */
    public void updateConnectorLastSeen(UpdateConnectorLastSeenAction.Request request, ActionListener<UpdateResponse> listener) {
        try {
            String connectorId = request.getConnectorId();
            final UpdateRequest updateRequest = new UpdateRequest(CONNECTOR_INDEX_NAME, connectorId).doc(
                new IndexRequest(CONNECTOR_INDEX_NAME).opType(DocWriteRequest.OpType.INDEX)
                    .id(connectorId)
                    .setRefreshPolicy(WriteRequest.RefreshPolicy.IMMEDIATE)
                    .source(request.toXContent(jsonBuilder(), ToXContent.EMPTY_PARAMS))
            );
            clientWithOrigin.update(
                updateRequest,
                new DelegatingIndexNotFoundActionListener<>(connectorId, listener, (l, updateResponse) -> {
                    if (updateResponse.getResult() == UpdateResponse.Result.NOT_FOUND) {
                        l.onFailure(new ResourceNotFoundException(connectorId));
                        return;
                    }
                    l.onResponse(updateResponse);
                })
            );
        } catch (Exception e) {
            listener.onFailure(e);
        }
    }

    private static ConnectorIndexService.ConnectorResult mapSearchResponseToConnectorList(SearchResponse response) {
        final List<Connector> connectorResults = Arrays.stream(response.getHits().getHits())
            .map(ConnectorIndexService::hitToConnector)
            .toList();
        return new ConnectorIndexService.ConnectorResult(connectorResults, (int) response.getHits().getTotalHits().value);
    }

    private static Connector hitToConnector(SearchHit searchHit) {

        // todo: don't return sensitive data from configuration in list endpoint

        return Connector.fromXContentBytes(searchHit.getSourceRef(), XContentType.JSON);
    }

    public record ConnectorResult(List<Connector> connectors, long totalResults) {}

    /**
     * Listeners that checks failures for IndexNotFoundException, and transforms them in ResourceNotFoundException,
     * invoking onFailure on the delegate listener
     */
    static class DelegatingIndexNotFoundActionListener<T, R> extends DelegatingActionListener<T, R> {

        private final BiConsumer<ActionListener<R>, T> bc;
        private final String connectorId;

        DelegatingIndexNotFoundActionListener(String connectorId, ActionListener<R> delegate, BiConsumer<ActionListener<R>, T> bc) {
            super(delegate);
            this.bc = bc;
            this.connectorId = connectorId;
        }

        @Override
        public void onResponse(T t) {
            bc.accept(delegate, t);
        }

        @Override
        public void onFailure(Exception e) {
            Throwable cause = ExceptionsHelper.unwrapCause(e);
            if (cause instanceof IndexNotFoundException) {
                delegate.onFailure(new ResourceNotFoundException("connector [" + connectorId + "] not found"));
                return;
            }
            delegate.onFailure(e);
        }
    }
}<|MERGE_RESOLUTION|>--- conflicted
+++ resolved
@@ -31,13 +31,10 @@
 import org.elasticsearch.search.sort.SortOrder;
 import org.elasticsearch.xcontent.ToXContent;
 import org.elasticsearch.xcontent.XContentType;
-<<<<<<< HEAD
-import org.elasticsearch.xpack.application.connector.action.UpdateConnectorLastSyncStatsAction;
-=======
 import org.elasticsearch.xpack.application.connector.action.UpdateConnectorFilteringAction;
 import org.elasticsearch.xpack.application.connector.action.UpdateConnectorLastSeenAction;
+import org.elasticsearch.xpack.application.connector.action.UpdateConnectorLastSyncStatsAction;
 import org.elasticsearch.xpack.application.connector.action.UpdateConnectorPipelineAction;
->>>>>>> c4e369da
 import org.elasticsearch.xpack.application.connector.action.UpdateConnectorSchedulingAction;
 
 import java.util.Arrays;
@@ -177,20 +174,72 @@
     }
 
     /**
-<<<<<<< HEAD
+     * Updates the {@link ConnectorFiltering} property of a {@link Connector}.
+     *
+     * @param request   Request for updating connector filtering property.
+     * @param listener  Listener to respond to a successful response or an error.
+     */
+    public void updateConnectorFiltering(UpdateConnectorFilteringAction.Request request, ActionListener<UpdateResponse> listener) {
+        try {
+            String connectorId = request.getConnectorId();
+            final UpdateRequest updateRequest = new UpdateRequest(CONNECTOR_INDEX_NAME, connectorId).doc(
+                new IndexRequest(CONNECTOR_INDEX_NAME).opType(DocWriteRequest.OpType.INDEX)
+                    .id(connectorId)
+                    .setRefreshPolicy(WriteRequest.RefreshPolicy.IMMEDIATE)
+                    .source(request.toXContent(jsonBuilder(), ToXContent.EMPTY_PARAMS))
+            );
+            clientWithOrigin.update(
+                updateRequest,
+                new DelegatingIndexNotFoundActionListener<>(connectorId, listener, (l, updateResponse) -> {
+                    if (updateResponse.getResult() == UpdateResponse.Result.NOT_FOUND) {
+                        l.onFailure(new ResourceNotFoundException(connectorId));
+                        return;
+                    }
+                    l.onResponse(updateResponse);
+                })
+            );
+        } catch (Exception e) {
+            listener.onFailure(e);
+        }
+    }
+
+    /**
+     * Updates the lastSeen property of a {@link Connector}.
+     *
+     * @param request  The request for updating the connector's lastSeen status.
+     * @param listener The listener for handling responses, including successful updates or errors.
+     */
+    public void updateConnectorLastSeen(UpdateConnectorLastSeenAction.Request request, ActionListener<UpdateResponse> listener) {
+        try {
+            String connectorId = request.getConnectorId();
+            final UpdateRequest updateRequest = new UpdateRequest(CONNECTOR_INDEX_NAME, connectorId).doc(
+                new IndexRequest(CONNECTOR_INDEX_NAME).opType(DocWriteRequest.OpType.INDEX)
+                    .id(connectorId)
+                    .setRefreshPolicy(WriteRequest.RefreshPolicy.IMMEDIATE)
+                    .source(request.toXContent(jsonBuilder(), ToXContent.EMPTY_PARAMS))
+            );
+            clientWithOrigin.update(
+                updateRequest,
+                new DelegatingIndexNotFoundActionListener<>(connectorId, listener, (l, updateResponse) -> {
+                    if (updateResponse.getResult() == UpdateResponse.Result.NOT_FOUND) {
+                        l.onFailure(new ResourceNotFoundException(connectorId));
+                        return;
+                    }
+                    l.onResponse(updateResponse);
+                })
+            );
+        } catch (Exception e) {
+            listener.onFailure(e);
+        }
+    }
+
+    /**
      * Updates the {@link ConnectorSyncInfo} properties in a {@link Connector}.
      *
      * @param request   Request for updating connector last sync stats properties.
      * @param listener  Listener to respond to a successful response or an error.
      */
     public void updateConnectorLastSyncStats(UpdateConnectorLastSyncStatsAction.Request request, ActionListener<UpdateResponse> listener) {
-=======
-     * Updates the {@link ConnectorFiltering} property of a {@link Connector}.
-     *
-     * @param request   Request for updating connector filtering property.
-     * @param listener  Listener to respond to a successful response or an error.
-     */
-    public void updateConnectorFiltering(UpdateConnectorFilteringAction.Request request, ActionListener<UpdateResponse> listener) {
         try {
             String connectorId = request.getConnectorId();
             final UpdateRequest updateRequest = new UpdateRequest(CONNECTOR_INDEX_NAME, connectorId).doc(
@@ -221,7 +270,6 @@
      * @param listener  Listener to respond to a successful response or an error.
      */
     public void updateConnectorPipeline(UpdateConnectorPipelineAction.Request request, ActionListener<UpdateResponse> listener) {
->>>>>>> c4e369da
         try {
             String connectorId = request.getConnectorId();
             final UpdateRequest updateRequest = new UpdateRequest(CONNECTOR_INDEX_NAME, connectorId).doc(
@@ -252,36 +300,6 @@
      * @param listener The listener for handling responses, including successful updates or errors.
      */
     public void updateConnectorScheduling(UpdateConnectorSchedulingAction.Request request, ActionListener<UpdateResponse> listener) {
-        try {
-            String connectorId = request.getConnectorId();
-            final UpdateRequest updateRequest = new UpdateRequest(CONNECTOR_INDEX_NAME, connectorId).doc(
-                new IndexRequest(CONNECTOR_INDEX_NAME).opType(DocWriteRequest.OpType.INDEX)
-                    .id(connectorId)
-                    .setRefreshPolicy(WriteRequest.RefreshPolicy.IMMEDIATE)
-                    .source(request.toXContent(jsonBuilder(), ToXContent.EMPTY_PARAMS))
-            );
-            clientWithOrigin.update(
-                updateRequest,
-                new DelegatingIndexNotFoundActionListener<>(connectorId, listener, (l, updateResponse) -> {
-                    if (updateResponse.getResult() == UpdateResponse.Result.NOT_FOUND) {
-                        l.onFailure(new ResourceNotFoundException(connectorId));
-                        return;
-                    }
-                    l.onResponse(updateResponse);
-                })
-            );
-        } catch (Exception e) {
-            listener.onFailure(e);
-        }
-    }
-
-    /**
-     * Updates the lastSeen property of a {@link Connector}.
-     *
-     * @param request  The request for updating the connector's lastSeen status.
-     * @param listener The listener for handling responses, including successful updates or errors.
-     */
-    public void updateConnectorLastSeen(UpdateConnectorLastSeenAction.Request request, ActionListener<UpdateResponse> listener) {
         try {
             String connectorId = request.getConnectorId();
             final UpdateRequest updateRequest = new UpdateRequest(CONNECTOR_INDEX_NAME, connectorId).doc(

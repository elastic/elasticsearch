--- conflicted
+++ resolved
@@ -623,7 +623,6 @@
         }
     }
 
-<<<<<<< HEAD
     /**
      * Updates the {@link ConnectorStatus} property of a {@link Connector}.
      *
@@ -662,7 +661,11 @@
                     })
                 );
             }));
-=======
+        } catch (Exception e) {
+            listener.onFailure(e);
+        }
+    }
+
     public void updateConnectorApiKeyIdOrApiKeySecretId(
         UpdateConnectorApiKeyIdAction.Request request,
         ActionListener<UpdateResponse> listener
@@ -685,19 +688,15 @@
                     l.onResponse(updateResponse);
                 })
             );
->>>>>>> 149ec377
-        } catch (Exception e) {
-            listener.onFailure(e);
-        }
-    }
-
-<<<<<<< HEAD
+        } catch (Exception e) {
+            listener.onFailure(e);
+        }
+    }
+
     private ConnectorStatus getConnectorStatusFromSearchResult(ConnectorSearchResult searchResult) {
         return ConnectorStatus.connectorStatus((String) searchResult.getResultMap().get(Connector.STATUS_FIELD.getPreferredName()));
     }
 
-=======
->>>>>>> 149ec377
     private static ConnectorIndexService.ConnectorResult mapSearchResponseToConnectorList(SearchResponse response) {
         final List<ConnectorSearchResult> connectorResults = Arrays.stream(response.getHits().getHits())
             .map(ConnectorIndexService::hitToConnector)

/*
 * Copyright Elasticsearch B.V. and/or licensed to Elasticsearch B.V. under one
 * or more contributor license agreements. Licensed under the Elastic License
 * 2.0; you may not use this file except in compliance with the Elastic License
 * 2.0.
 */

package org.elasticsearch.xpack.application.connector.action;

import org.elasticsearch.action.ActionRequestValidationException;
import org.elasticsearch.action.ActionResponse;
import org.elasticsearch.action.ActionType;
import org.elasticsearch.action.support.TransportAction;
import org.elasticsearch.cluster.metadata.MetadataCreateIndexService;
import org.elasticsearch.common.io.stream.StreamOutput;
import org.elasticsearch.indices.InvalidIndexNameException;
import org.elasticsearch.xcontent.ConstructingObjectParser;
import org.elasticsearch.xcontent.ParseField;
import org.elasticsearch.xcontent.ToXContentObject;
import org.elasticsearch.xcontent.XContentBuilder;
import org.elasticsearch.xcontent.XContentParser;
import org.elasticsearch.xpack.application.connector.Connector;
import org.elasticsearch.xpack.application.connector.ConnectorSearchResult;
import org.elasticsearch.xpack.core.action.util.PageParams;
import org.elasticsearch.xpack.core.action.util.QueryPage;

import java.io.IOException;
import java.util.List;
import java.util.Objects;

import static org.elasticsearch.action.ValidateActions.addValidationError;
import static org.elasticsearch.xcontent.ConstructingObjectParser.constructorArg;
import static org.elasticsearch.xcontent.ConstructingObjectParser.optionalConstructorArg;

public class ListConnectorAction {

    public static final String NAME = "cluster:admin/xpack/connector/list";
    public static final ActionType<ListConnectorAction.Response> INSTANCE = new ActionType<>(NAME);

    private ListConnectorAction() {/* no instances */}

    public static class Request extends ConnectorActionRequest implements ToXContentObject {

        private final PageParams pageParams;
        private final List<String> indexNames;
        private final List<String> connectorNames;
        private final List<String> connectorServiceTypes;
        private final String connectorSearchQuery;
        private final Boolean includeDeleted;

        private static final ParseField PAGE_PARAMS_FIELD = new ParseField("pageParams");
        private static final ParseField INDEX_NAMES_FIELD = new ParseField("index_names");
        private static final ParseField NAMES_FIELD = new ParseField("names");
        private static final ParseField SEARCH_QUERY_FIELD = new ParseField("query");
<<<<<<< HEAD
=======
        private static final ParseField INCLUDE_DELETED_FIELD = new ParseField("include_deleted");
>>>>>>> 6ca7e755

        public Request(
            PageParams pageParams,
            List<String> indexNames,
            List<String> connectorNames,
            List<String> serviceTypes,
            String connectorSearchQuery,
            Boolean includeDeleted
        ) {
            this.pageParams = pageParams;
            this.indexNames = indexNames;
            this.connectorNames = connectorNames;
            this.connectorServiceTypes = serviceTypes;
            this.connectorSearchQuery = connectorSearchQuery;
            this.includeDeleted = includeDeleted;
        }

        public PageParams getPageParams() {
            return pageParams;
        }

        public List<String> getIndexNames() {
            return indexNames;
        }

        public List<String> getConnectorNames() {
            return connectorNames;
        }

        public List<String> getConnectorServiceTypes() {
            return connectorServiceTypes;
        }

        public String getConnectorSearchQuery() {
            return connectorSearchQuery;
        }

        public Boolean getIncludeDeleted() {
            return includeDeleted;
        }

        @Override
        public ActionRequestValidationException validate() {
            ActionRequestValidationException validationException = null;
            // Pagination validation is done as part of PageParams constructor

            if (indexNames != null && indexNames.isEmpty() == false) {
                for (String indexName : indexNames) {
                    try {
                        MetadataCreateIndexService.validateIndexOrAliasName(indexName, InvalidIndexNameException::new);
                    } catch (InvalidIndexNameException e) {
                        validationException = addValidationError(e.toString(), validationException);
                    }
                }
            }
            return validationException;
        }

        @Override
        public void writeTo(StreamOutput out) throws IOException {
            TransportAction.localOnly();
        }

        @Override
        public boolean equals(Object o) {
            if (this == o) return true;
            if (o == null || getClass() != o.getClass()) return false;
            ListConnectorAction.Request request = (ListConnectorAction.Request) o;
            return Objects.equals(pageParams, request.pageParams)
                && Objects.equals(indexNames, request.indexNames)
                && Objects.equals(connectorNames, request.connectorNames)
                && Objects.equals(connectorServiceTypes, request.connectorServiceTypes)
                && Objects.equals(connectorSearchQuery, request.connectorSearchQuery)
                && Objects.equals(includeDeleted, request.includeDeleted);
        }

        @Override
        public int hashCode() {
            return Objects.hash(pageParams, indexNames, connectorNames, connectorServiceTypes, connectorSearchQuery);
        }

        @SuppressWarnings("unchecked")
        private static final ConstructingObjectParser<ListConnectorAction.Request, String> PARSER = new ConstructingObjectParser<>(
            "list_connector_request",
            p -> new ListConnectorAction.Request(
                (PageParams) p[0],
                (List<String>) p[1],
                (List<String>) p[2],
                (List<String>) p[3],
                (String) p[4],
                (Boolean) p[5]
            )
        );

        static {
            PARSER.declareObject(constructorArg(), (p, c) -> PageParams.fromXContent(p), PAGE_PARAMS_FIELD);
            PARSER.declareStringArray(optionalConstructorArg(), INDEX_NAMES_FIELD);
            PARSER.declareStringArray(optionalConstructorArg(), NAMES_FIELD);
            PARSER.declareStringArray(optionalConstructorArg(), Connector.SERVICE_TYPE_FIELD);
            PARSER.declareString(optionalConstructorArg(), SEARCH_QUERY_FIELD);
            PARSER.declareBoolean(optionalConstructorArg(), INCLUDE_DELETED_FIELD);
        }

        public static ListConnectorAction.Request parse(XContentParser parser) {
            return PARSER.apply(parser, null);
        }

        @Override
        public XContentBuilder toXContent(XContentBuilder builder, Params params) throws IOException {
            builder.startObject();
            {
                builder.field(PAGE_PARAMS_FIELD.getPreferredName(), pageParams);
                builder.field(INDEX_NAMES_FIELD.getPreferredName(), indexNames);
                builder.field(NAMES_FIELD.getPreferredName(), connectorNames);
                builder.field(Connector.SERVICE_TYPE_FIELD.getPreferredName(), connectorServiceTypes);
                builder.field(SEARCH_QUERY_FIELD.getPreferredName(), connectorSearchQuery);
                builder.field(INCLUDE_DELETED_FIELD.getPreferredName(), includeDeleted);
            }
            builder.endObject();
            return builder;
        }
    }

    public static class Response extends ActionResponse implements ToXContentObject {

        public static final ParseField RESULT_FIELD = new ParseField("results");

        final QueryPage<ConnectorSearchResult> queryPage;

        public Response(List<ConnectorSearchResult> items, Long totalResults) {
            this.queryPage = new QueryPage<>(items, totalResults, RESULT_FIELD);
        }

        @Override
        public void writeTo(StreamOutput out) throws IOException {
            TransportAction.localOnly();
        }

        @Override
        public XContentBuilder toXContent(XContentBuilder builder, Params params) throws IOException {
            return queryPage.toXContent(builder, params);
        }

        public QueryPage<ConnectorSearchResult> queryPage() {
            return queryPage;
        }

        @Override
        public boolean equals(Object o) {
            if (this == o) return true;
            if (o == null || getClass() != o.getClass()) return false;
            ListConnectorAction.Response that = (ListConnectorAction.Response) o;
            return queryPage.equals(that.queryPage);
        }

        @Override
        public int hashCode() {
            return queryPage.hashCode();
        }
    }

}<|MERGE_RESOLUTION|>--- conflicted
+++ resolved
@@ -52,10 +52,7 @@
         private static final ParseField INDEX_NAMES_FIELD = new ParseField("index_names");
         private static final ParseField NAMES_FIELD = new ParseField("names");
         private static final ParseField SEARCH_QUERY_FIELD = new ParseField("query");
-<<<<<<< HEAD
-=======
         private static final ParseField INCLUDE_DELETED_FIELD = new ParseField("include_deleted");
->>>>>>> 6ca7e755
 
         public Request(
             PageParams pageParams,

--- conflicted
+++ resolved
@@ -75,11 +75,7 @@
 
     static final ParseField CREATED_AT_FIELD = new ParseField("created_at");
 
-<<<<<<< HEAD
-    public static final ParseField DELETED_DOCUMENT_COUNT = new ParseField("deleted_document_count");
-=======
-    static final ParseField DELETED_DOCUMENT_COUNT_FIELD = new ParseField("deleted_document_count");
->>>>>>> eee5f985
+    public static final ParseField DELETED_DOCUMENT_COUNT_FIELD = new ParseField("deleted_document_count");
 
     static final ParseField ERROR_FIELD = new ParseField("error");
 

--- conflicted
+++ resolved
@@ -94,12 +94,7 @@
     public static final String SEARCH_APPLICATION_ALIAS_NAME = ".search-app";
     public static final String SEARCH_APPLICATION_CONCRETE_INDEX_NAME = ".search-app-1";
     public static final String SEARCH_APPLICATION_INDEX_NAME_PATTERN = ".search-app-*";
-<<<<<<< HEAD
     private static final int SEARCH_APPLICATION_INDEX_MAPPINGS_VERSION = 1;
-    private static final String INCONSISTENT_INDICES_NOT_IN_ALIAS_MSG = "index is in search application but not in associated alias";
-    private static final String INCONSISTENT_ALIAS_NOT_IN_INDICES_MSG = "index is in alias but not associcated with search application";
-=======
->>>>>>> e9dc8e1d
 
     // The client to perform any operations on user indices (alias, ...).
     private final Client client;

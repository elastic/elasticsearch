/*
 * Copyright Elasticsearch B.V. and/or licensed to Elasticsearch B.V. under one
 * or more contributor license agreements. Licensed under the Elastic License
 * 2.0; you may not use this file except in compliance with the Elastic License
 * 2.0.
 */

package org.elasticsearch.xpack.application.connector.syncjob;

import org.elasticsearch.ResourceNotFoundException;
import org.elasticsearch.action.ActionFuture;
import org.elasticsearch.action.ActionListener;
import org.elasticsearch.action.DocWriteRequest;
import org.elasticsearch.action.DocWriteResponse;
import org.elasticsearch.action.delete.DeleteResponse;
import org.elasticsearch.action.get.GetRequest;
import org.elasticsearch.action.get.GetResponse;
import org.elasticsearch.action.index.IndexRequest;
import org.elasticsearch.action.support.WriteRequest;
import org.elasticsearch.action.update.UpdateResponse;
import org.elasticsearch.rest.RestStatus;
import org.elasticsearch.test.ESSingleNodeTestCase;
import org.elasticsearch.xcontent.ParseField;
import org.elasticsearch.xcontent.ToXContent;
import org.elasticsearch.xpack.application.connector.Connector;
import org.elasticsearch.xpack.application.connector.ConnectorIndexService;
import org.elasticsearch.xpack.application.connector.ConnectorSyncStatus;
import org.elasticsearch.xpack.application.connector.ConnectorTestUtils;
import org.elasticsearch.xpack.application.connector.syncjob.action.PostConnectorSyncJobAction;
<<<<<<< HEAD
import org.elasticsearch.xpack.application.connector.syncjob.action.UpdateConnectorSyncJobErrorAction;
=======
import org.elasticsearch.xpack.application.connector.syncjob.action.UpdateConnectorSyncJobIngestionStatsAction;
>>>>>>> 43c320f7
import org.junit.Before;

import java.time.Instant;
import java.time.temporal.ChronoUnit;
import java.util.List;
import java.util.Map;
import java.util.Set;
import java.util.concurrent.CountDownLatch;
import java.util.concurrent.ExecutionException;
import java.util.concurrent.TimeUnit;
import java.util.concurrent.TimeoutException;
import java.util.concurrent.atomic.AtomicReference;
import java.util.stream.Collectors;

import static org.elasticsearch.xcontent.XContentFactory.jsonBuilder;
import static org.hamcrest.Matchers.containsString;
import static org.hamcrest.Matchers.equalTo;
import static org.hamcrest.Matchers.greaterThanOrEqualTo;
import static org.hamcrest.Matchers.not;
import static org.hamcrest.Matchers.notNullValue;
import static org.hamcrest.Matchers.nullValue;

public class ConnectorSyncJobIndexServiceTests extends ESSingleNodeTestCase {

    private static final String NON_EXISTING_CONNECTOR_ID = "non-existing-connector-id";
    private static final String NON_EXISTING_SYNC_JOB_ID = "non-existing-sync-job-id";
    private static final String LAST_SEEN_FIELD_NAME = ConnectorSyncJob.LAST_SEEN_FIELD.getPreferredName();
    private static final int TIMEOUT_SECONDS = 10;
    private static final int ONE_SECOND_IN_MILLIS = 1000;

    private ConnectorSyncJobIndexService connectorSyncJobIndexService;
    private Connector connector;

    @Before
    public void setup() throws Exception {
        connector = ConnectorTestUtils.getRandomSyncJobConnectorInfo();

        final IndexRequest indexRequest = new IndexRequest(ConnectorIndexService.CONNECTOR_INDEX_NAME).opType(DocWriteRequest.OpType.INDEX)
            .id(connector.getConnectorId())
            .setRefreshPolicy(WriteRequest.RefreshPolicy.IMMEDIATE)
            .source(connector.toXContent(jsonBuilder(), ToXContent.EMPTY_PARAMS));
        ActionFuture<DocWriteResponse> index = client().index(indexRequest);

        // wait 10 seconds for connector creation
        index.get(TIMEOUT_SECONDS, TimeUnit.SECONDS);

        this.connectorSyncJobIndexService = new ConnectorSyncJobIndexService(client());
    }

    public void testCreateConnectorSyncJob() throws Exception {
        PostConnectorSyncJobAction.Request syncJobRequest = ConnectorSyncJobTestUtils.getRandomPostConnectorSyncJobActionRequest(
            connector.getConnectorId()
        );
        ConnectorSyncJobType requestJobType = syncJobRequest.getJobType();
        ConnectorSyncJobTriggerMethod requestTriggerMethod = syncJobRequest.getTriggerMethod();
        PostConnectorSyncJobAction.Response response = awaitPutConnectorSyncJob(syncJobRequest);

        ConnectorSyncJob connectorSyncJob = awaitGetConnectorSyncJob(response.getId());

        assertThat(connectorSyncJob.getId(), notNullValue());
        assertThat(connectorSyncJob.getJobType(), equalTo(requestJobType));
        assertThat(connectorSyncJob.getTriggerMethod(), equalTo(requestTriggerMethod));
        assertThat(connectorSyncJob.getStatus(), equalTo(ConnectorSyncJob.DEFAULT_INITIAL_STATUS));
        assertThat(connectorSyncJob.getCreatedAt(), equalTo(connectorSyncJob.getLastSeen()));
        assertThat(connectorSyncJob.getTotalDocumentCount(), equalTo(0L));
        assertThat(connectorSyncJob.getIndexedDocumentCount(), equalTo(0L));
        assertThat(connectorSyncJob.getIndexedDocumentVolume(), equalTo(0L));
        assertThat(connectorSyncJob.getDeletedDocumentCount(), equalTo(0L));
    }

    public void testCreateConnectorSyncJob_WithMissingJobType_ExpectDefaultJobTypeToBeSet() throws Exception {
        PostConnectorSyncJobAction.Request syncJobRequest = new PostConnectorSyncJobAction.Request(
            connector.getConnectorId(),
            null,
            ConnectorSyncJobTriggerMethod.ON_DEMAND
        );
        PostConnectorSyncJobAction.Response response = awaitPutConnectorSyncJob(syncJobRequest);

        ConnectorSyncJob connectorSyncJob = awaitGetConnectorSyncJob(response.getId());

        assertThat(connectorSyncJob.getJobType(), equalTo(ConnectorSyncJob.DEFAULT_JOB_TYPE));
    }

    public void testCreateConnectorSyncJob_WithMissingTriggerMethod_ExpectDefaultTriggerMethodToBeSet() throws Exception {
        PostConnectorSyncJobAction.Request syncJobRequest = new PostConnectorSyncJobAction.Request(
            connector.getConnectorId(),
            ConnectorSyncJobType.FULL,
            null
        );
        PostConnectorSyncJobAction.Response response = awaitPutConnectorSyncJob(syncJobRequest);

        ConnectorSyncJob connectorSyncJob = awaitGetConnectorSyncJob(response.getId());

        assertThat(connectorSyncJob.getTriggerMethod(), equalTo(ConnectorSyncJob.DEFAULT_TRIGGER_METHOD));
    }

    public void testCreateConnectorSyncJob_WithMissingConnectorId_ExpectException() throws Exception {
        PostConnectorSyncJobAction.Request syncJobRequest = new PostConnectorSyncJobAction.Request(
            NON_EXISTING_CONNECTOR_ID,
            ConnectorSyncJobType.FULL,
            ConnectorSyncJobTriggerMethod.ON_DEMAND
        );
        awaitPutConnectorSyncJobExpectingException(
            syncJobRequest,
            ActionListener.wrap(response -> {}, exception -> assertThat(exception.getMessage(), containsString(NON_EXISTING_CONNECTOR_ID)))
        );
    }

    public void testDeleteConnectorSyncJob() throws Exception {
        PostConnectorSyncJobAction.Request syncJobRequest = ConnectorSyncJobTestUtils.getRandomPostConnectorSyncJobActionRequest(
            connector.getConnectorId()
        );
        PostConnectorSyncJobAction.Response response = awaitPutConnectorSyncJob(syncJobRequest);
        String syncJobId = response.getId();

        assertThat(syncJobId, notNullValue());

        DeleteResponse deleteResponse = awaitDeleteConnectorSyncJob(syncJobId);

        assertThat(deleteResponse.status(), equalTo(RestStatus.OK));
    }

    public void testDeleteConnectorSyncJob_WithMissingSyncJobId_ExpectException() {
        expectThrows(ResourceNotFoundException.class, () -> awaitDeleteConnectorSyncJob(NON_EXISTING_SYNC_JOB_ID));
    }

    public void testGetConnectorSyncJob() throws Exception {
        PostConnectorSyncJobAction.Request syncJobRequest = ConnectorSyncJobTestUtils.getRandomPostConnectorSyncJobActionRequest(
            connector.getConnectorId()
        );
        ConnectorSyncJobType jobType = syncJobRequest.getJobType();
        ConnectorSyncJobTriggerMethod triggerMethod = syncJobRequest.getTriggerMethod();

        PostConnectorSyncJobAction.Response response = awaitPutConnectorSyncJob(syncJobRequest);
        String syncJobId = response.getId();

        ConnectorSyncJob syncJob = awaitGetConnectorSyncJob(syncJobId);

        assertThat(syncJob.getId(), equalTo(syncJobId));
        assertThat(syncJob.getJobType(), equalTo(jobType));
        assertThat(syncJob.getTriggerMethod(), equalTo(triggerMethod));
        assertThat(syncJob.getConnector().getConnectorId(), equalTo(connector.getConnectorId()));
    }

    public void testGetConnectorSyncJob_WithMissingSyncJobId_ExpectException() {
        expectThrows(ResourceNotFoundException.class, () -> awaitGetConnectorSyncJob(NON_EXISTING_SYNC_JOB_ID));
    }

    public void testCheckInConnectorSyncJob() throws Exception {
        PostConnectorSyncJobAction.Request syncJobRequest = ConnectorSyncJobTestUtils.getRandomPostConnectorSyncJobActionRequest(
            connector.getConnectorId()
        );
        PostConnectorSyncJobAction.Response response = awaitPutConnectorSyncJob(syncJobRequest);
        String syncJobId = response.getId();

        Map<String, Object> syncJobSourceBeforeUpdate = getConnectorSyncJobSourceById(syncJobId);
        Instant lastSeenBeforeUpdate = Instant.parse((String) syncJobSourceBeforeUpdate.get(LAST_SEEN_FIELD_NAME));

        safeSleep(ONE_SECOND_IN_MILLIS);

        UpdateResponse updateResponse = awaitCheckInConnectorSyncJob(syncJobId);
        Map<String, Object> syncJobSourceAfterUpdate = getConnectorSyncJobSourceById(syncJobId);
        Instant lastSeenAfterUpdate = Instant.parse((String) syncJobSourceAfterUpdate.get(LAST_SEEN_FIELD_NAME));
        long secondsBetweenLastSeenBeforeAndAfterUpdate = ChronoUnit.SECONDS.between(lastSeenBeforeUpdate, lastSeenAfterUpdate);

        assertThat("Wrong sync job was updated", syncJobId, equalTo(updateResponse.getId()));
        assertThat(updateResponse.status(), equalTo(RestStatus.OK));
        assertTrue(
            "[" + LAST_SEEN_FIELD_NAME + "] after the check in is not after [" + LAST_SEEN_FIELD_NAME + "] before the check in",
            lastSeenAfterUpdate.isAfter(lastSeenBeforeUpdate)
        );
        assertThat(
            "there must be at least one second between ["
                + LAST_SEEN_FIELD_NAME
                + "] after the check in and ["
                + LAST_SEEN_FIELD_NAME
                + "] before the check in",
            secondsBetweenLastSeenBeforeAndAfterUpdate,
            greaterThanOrEqualTo(1L)
        );
        assertFieldsExceptLastSeenDidNotUpdate(syncJobSourceBeforeUpdate, syncJobSourceAfterUpdate);
    }

    public void testCheckInConnectorSyncJob_WithMissingSyncJobId_ExpectException() {
        expectThrows(ResourceNotFoundException.class, () -> awaitCheckInConnectorSyncJob(NON_EXISTING_SYNC_JOB_ID));
    }

    public void testCancelConnectorSyncJob() throws Exception {
        PostConnectorSyncJobAction.Request syncJobRequest = ConnectorSyncJobTestUtils.getRandomPostConnectorSyncJobActionRequest(
            connector.getConnectorId()
        );
        PostConnectorSyncJobAction.Response response = awaitPutConnectorSyncJob(syncJobRequest);
        String syncJobId = response.getId();
        Map<String, Object> syncJobSourceBeforeUpdate = getConnectorSyncJobSourceById(syncJobId);
        ConnectorSyncStatus syncStatusBeforeUpdate = ConnectorSyncStatus.fromString(
            (String) syncJobSourceBeforeUpdate.get(ConnectorSyncJob.STATUS_FIELD.getPreferredName())
        );
        Object cancellationRequestedAtBeforeUpdate = syncJobSourceBeforeUpdate.get(
            ConnectorSyncJob.CANCELATION_REQUESTED_AT_FIELD.getPreferredName()
        );

        assertThat(syncJobId, notNullValue());
        assertThat(cancellationRequestedAtBeforeUpdate, nullValue());
        assertThat(syncStatusBeforeUpdate, not(equalTo(ConnectorSyncStatus.CANCELING)));

        UpdateResponse updateResponse = awaitCancelConnectorSyncJob(syncJobId);

        Map<String, Object> syncJobSourceAfterUpdate = getConnectorSyncJobSourceById(syncJobId);
        ConnectorSyncStatus syncStatusAfterUpdate = ConnectorSyncStatus.fromString(
            (String) syncJobSourceAfterUpdate.get(ConnectorSyncJob.STATUS_FIELD.getPreferredName())
        );
        Instant cancellationRequestedAtAfterUpdate = Instant.parse(
            (String) syncJobSourceAfterUpdate.get(ConnectorSyncJob.CANCELATION_REQUESTED_AT_FIELD.getPreferredName())
        );

        assertThat(updateResponse.status(), equalTo(RestStatus.OK));
        assertThat(cancellationRequestedAtAfterUpdate, notNullValue());
        assertThat(syncStatusAfterUpdate, equalTo(ConnectorSyncStatus.CANCELING));
        assertFieldsExceptSyncStatusAndCancellationRequestedAtDidNotUpdate(syncJobSourceBeforeUpdate, syncJobSourceAfterUpdate);
    }

    public void testCancelConnectorSyncJob_WithMissingSyncJobId_ExpectException() {
        expectThrows(ResourceNotFoundException.class, () -> awaitCancelConnectorSyncJob(NON_EXISTING_SYNC_JOB_ID));
    }

<<<<<<< HEAD
    public void testUpdateConnectorSyncJobError() throws Exception {
=======
    public void testUpdateConnectorSyncJobIngestionStats() throws Exception {
>>>>>>> 43c320f7
        PostConnectorSyncJobAction.Request syncJobRequest = ConnectorSyncJobTestUtils.getRandomPostConnectorSyncJobActionRequest(
            connector.getConnectorId()
        );
        PostConnectorSyncJobAction.Response response = awaitPutConnectorSyncJob(syncJobRequest);
        String syncJobId = response.getId();
<<<<<<< HEAD

        UpdateConnectorSyncJobErrorAction.Request request = ConnectorSyncJobTestUtils.getRandomUpdateConnectorSyncJobErrorActionRequest();
        String errorInRequest = request.getError();

        UpdateResponse updateResponse = awaitUpdateConnectorSyncJob(syncJobId, errorInRequest);
        Map<String, Object> connectorSyncJobSource = getConnectorSyncJobSourceById(syncJobId);
        String error = (String) connectorSyncJobSource.get(ConnectorSyncJob.ERROR_FIELD.getPreferredName());
        ConnectorSyncStatus syncStatus = ConnectorSyncStatus.fromString(
            (String) connectorSyncJobSource.get(ConnectorSyncJob.STATUS_FIELD.getPreferredName())
        );

        assertThat(updateResponse.status(), equalTo(RestStatus.OK));
        assertThat(error, equalTo(errorInRequest));
        assertThat(syncStatus, equalTo(ConnectorSyncStatus.ERROR));
    }

    public void testUpdateConnectorSyncJobError_WithMissingSyncJobId_ExceptException() {
        expectThrows(
            ResourceNotFoundException.class,
            () -> awaitUpdateConnectorSyncJob(NON_EXISTING_SYNC_JOB_ID, randomAlphaOfLengthBetween(5, 100))
=======
        Map<String, Object> syncJobSourceBeforeUpdate = getConnectorSyncJobSourceById(syncJobId);

        UpdateConnectorSyncJobIngestionStatsAction.Request request = ConnectorSyncJobTestUtils
            .getRandomUpdateConnectorSyncJobIngestionStatsActionRequest(syncJobId);
        UpdateResponse updateResponse = awaitUpdateConnectorSyncJobIngestionStats(request);
        Map<String, Object> syncJobSourceAfterUpdate = getConnectorSyncJobSourceById(syncJobId);

        Long requestDeletedDocumentCount = request.getDeletedDocumentCount();
        Long requestIndexedDocumentCount = request.getIndexedDocumentCount();
        Long requestIndexedDocumentVolume = request.getIndexedDocumentVolume();
        Long requestTotalDocumentCount = request.getTotalDocumentCount();
        Instant requestLastSeen = request.getLastSeen();

        Long deletedDocumentCountAfterUpdate = (Long) syncJobSourceAfterUpdate.get(
            ConnectorSyncJob.DELETED_DOCUMENT_COUNT_FIELD.getPreferredName()
        );
        Long indexedDocumentCountAfterUpdate = (Long) syncJobSourceAfterUpdate.get(
            ConnectorSyncJob.INDEXED_DOCUMENT_COUNT_FIELD.getPreferredName()
        );
        Long indexedDocumentVolumeAfterUpdate = (Long) syncJobSourceAfterUpdate.get(
            ConnectorSyncJob.INDEXED_DOCUMENT_VOLUME_FIELD.getPreferredName()
        );
        Long totalDocumentCountAfterUpdate = (Long) syncJobSourceAfterUpdate.get(
            ConnectorSyncJob.TOTAL_DOCUMENT_COUNT_FIELD.getPreferredName()
        );
        Instant lastSeenAfterUpdate = Instant.parse(
            (String) syncJobSourceAfterUpdate.get(ConnectorSyncJob.LAST_SEEN_FIELD.getPreferredName())
        );

        assertThat(updateResponse.status(), equalTo(RestStatus.OK));
        assertThat(deletedDocumentCountAfterUpdate, equalTo(requestDeletedDocumentCount));
        assertThat(indexedDocumentCountAfterUpdate, equalTo(requestIndexedDocumentCount));
        assertThat(indexedDocumentVolumeAfterUpdate, equalTo(requestIndexedDocumentVolume));
        assertThat(totalDocumentCountAfterUpdate, equalTo(requestTotalDocumentCount));
        assertThat(lastSeenAfterUpdate, equalTo(requestLastSeen));
        assertFieldsExceptAllIngestionStatsDidNotUpdate(syncJobSourceBeforeUpdate, syncJobSourceAfterUpdate);
    }

    public void testUpdateConnectorSyncJobIngestionStats_WithoutLastSeen_ExpectUpdateOfLastSeen() throws Exception {
        PostConnectorSyncJobAction.Request syncJobRequest = ConnectorSyncJobTestUtils.getRandomPostConnectorSyncJobActionRequest(
            connector.getConnectorId()
        );
        PostConnectorSyncJobAction.Response response = awaitPutConnectorSyncJob(syncJobRequest);
        String syncJobId = response.getId();
        Map<String, Object> syncJobSourceBeforeUpdate = getConnectorSyncJobSourceById(syncJobId);
        Instant lastSeenBeforeUpdate = Instant.parse(
            (String) syncJobSourceBeforeUpdate.get(ConnectorSyncJob.LAST_SEEN_FIELD.getPreferredName())
        );
        UpdateConnectorSyncJobIngestionStatsAction.Request request = new UpdateConnectorSyncJobIngestionStatsAction.Request(
            syncJobId,
            10L,
            20L,
            100L,
            10L,
            null
        );

        safeSleep(ONE_SECOND_IN_MILLIS);

        UpdateResponse updateResponse = awaitUpdateConnectorSyncJobIngestionStats(request);
        Map<String, Object> syncJobSourceAfterUpdate = getConnectorSyncJobSourceById(syncJobId);
        Instant lastSeenAfterUpdate = Instant.parse(
            (String) syncJobSourceAfterUpdate.get(ConnectorSyncJob.LAST_SEEN_FIELD.getPreferredName())
        );
        long secondsBetweenLastSeenBeforeAndAfterUpdate = ChronoUnit.SECONDS.between(lastSeenBeforeUpdate, lastSeenAfterUpdate);

        assertThat(updateResponse.status(), equalTo(RestStatus.OK));
        assertTrue(lastSeenAfterUpdate.isAfter(lastSeenBeforeUpdate));
        assertThat(secondsBetweenLastSeenBeforeAndAfterUpdate, greaterThanOrEqualTo(1L));
        assertFieldsExceptAllIngestionStatsDidNotUpdate(syncJobSourceBeforeUpdate, syncJobSourceAfterUpdate);
    }

    public void testUpdateConnectorSyncJobIngestionStats_WithMissingSyncJobId_ExpectException() {
        expectThrows(
            ResourceNotFoundException.class,
            () -> awaitUpdateConnectorSyncJobIngestionStats(
                new UpdateConnectorSyncJobIngestionStatsAction.Request(NON_EXISTING_SYNC_JOB_ID, 0L, 0L, 0L, 0L, Instant.now())
            )
        );
    }

    private UpdateResponse awaitUpdateConnectorSyncJobIngestionStats(UpdateConnectorSyncJobIngestionStatsAction.Request request)
        throws Exception {
        CountDownLatch latch = new CountDownLatch(1);
        final AtomicReference<UpdateResponse> resp = new AtomicReference<>(null);
        final AtomicReference<Exception> exc = new AtomicReference<>(null);
        connectorSyncJobIndexService.updateConnectorSyncJobIngestionStats(request, new ActionListener<>() {
            @Override
            public void onResponse(UpdateResponse updateResponse) {
                resp.set(updateResponse);
                latch.countDown();
            }

            @Override
            public void onFailure(Exception e) {
                exc.set(e);
                latch.countDown();
            }
        });
        assertTrue("Timeout waiting for update request", latch.await(TIMEOUT_SECONDS, TimeUnit.SECONDS));
        if (exc.get() != null) {
            throw exc.get();
        }
        assertNotNull("Received null response from update request", resp.get());
        return resp.get();
    }

    private static void assertFieldsExceptAllIngestionStatsDidNotUpdate(
        Map<String, Object> syncJobSourceBeforeUpdate,
        Map<String, Object> syncJobSourceAfterUpdate
    ) {
        assertFieldsDidNotUpdateExceptFieldList(
            syncJobSourceBeforeUpdate,
            syncJobSourceAfterUpdate,
            List.of(
                ConnectorSyncJob.DELETED_DOCUMENT_COUNT_FIELD,
                ConnectorSyncJob.INDEXED_DOCUMENT_COUNT_FIELD,
                ConnectorSyncJob.INDEXED_DOCUMENT_VOLUME_FIELD,
                ConnectorSyncJob.TOTAL_DOCUMENT_COUNT_FIELD,
                ConnectorSyncJob.LAST_SEEN_FIELD
            )
>>>>>>> 43c320f7
        );
    }

    private static void assertFieldsExceptSyncStatusAndCancellationRequestedAtDidNotUpdate(
        Map<String, Object> syncJobSourceBeforeUpdate,
        Map<String, Object> syncJobSourceAfterUpdate
    ) {
        assertFieldsDidNotUpdateExceptFieldList(
            syncJobSourceBeforeUpdate,
            syncJobSourceAfterUpdate,
            List.of(ConnectorSyncJob.STATUS_FIELD, ConnectorSyncJob.CANCELATION_REQUESTED_AT_FIELD)
        );
    }

    private static void assertFieldsExceptLastSeenDidNotUpdate(
        Map<String, Object> syncJobSourceBeforeUpdate,
        Map<String, Object> syncJobSourceAfterUpdate
    ) {
        assertFieldsDidNotUpdateExceptFieldList(
            syncJobSourceBeforeUpdate,
            syncJobSourceAfterUpdate,
            List.of(ConnectorSyncJob.LAST_SEEN_FIELD)
        );
    }

    private static void assertFieldsDidNotUpdateExceptFieldList(
        Map<String, Object> syncJobSourceBeforeUpdate,
        Map<String, Object> syncJobSourceAfterUpdate,
        List<ParseField> fieldsWhichShouldUpdate
    ) {
        Set<String> fieldsNamesWhichShouldUpdate = fieldsWhichShouldUpdate.stream()
            .map(ParseField::getPreferredName)
            .collect(Collectors.toSet());

        for (Map.Entry<String, Object> field : syncJobSourceBeforeUpdate.entrySet()) {
            String fieldName = field.getKey();
            boolean isFieldWhichShouldNotUpdate = fieldsNamesWhichShouldUpdate.contains(fieldName) == false;

            if (isFieldWhichShouldNotUpdate) {
                Object fieldValueBeforeUpdate = field.getValue();
                Object fieldValueAfterUpdate = syncJobSourceAfterUpdate.get(fieldName);

                assertThat(
                    "Every field except ["
                        + String.join(",", fieldsNamesWhichShouldUpdate)
                        + "] should stay the same. ["
                        + fieldName
                        + "] did change.",
                    fieldValueBeforeUpdate,
                    equalTo(fieldValueAfterUpdate)
                );
            }
        }
    }

    private UpdateResponse awaitUpdateConnectorSyncJob(String syncJobId, String error) throws Exception {
        CountDownLatch latch = new CountDownLatch(1);
        final AtomicReference<UpdateResponse> resp = new AtomicReference<>(null);
        final AtomicReference<Exception> exc = new AtomicReference<>(null);
        connectorSyncJobIndexService.updateConnectorSyncJobError(syncJobId, error, new ActionListener<>() {
            @Override
            public void onResponse(UpdateResponse updateResponse) {
                resp.set(updateResponse);
                latch.countDown();
            }

            @Override
            public void onFailure(Exception e) {
                exc.set(e);
                latch.countDown();
            }
        });
        assertTrue("Timeout waiting for update request", latch.await(TIMEOUT_SECONDS, TimeUnit.SECONDS));
        if (exc.get() != null) {
            throw exc.get();
        }
        assertNotNull("Received null response from update request", resp.get());
        return resp.get();
    }

    private UpdateResponse awaitCancelConnectorSyncJob(String syncJobId) throws Exception {
        CountDownLatch latch = new CountDownLatch(1);
        final AtomicReference<UpdateResponse> resp = new AtomicReference<>(null);
        final AtomicReference<Exception> exc = new AtomicReference<>(null);
        connectorSyncJobIndexService.cancelConnectorSyncJob(syncJobId, new ActionListener<>() {
            @Override
            public void onResponse(UpdateResponse updateResponse) {
                resp.set(updateResponse);
                latch.countDown();
            }

            @Override
            public void onFailure(Exception e) {
                exc.set(e);
                latch.countDown();
            }
        });
        assertTrue("Timeout waiting for cancel request", latch.await(TIMEOUT_SECONDS, TimeUnit.SECONDS));
        if (exc.get() != null) {
            throw exc.get();
        }
        assertNotNull("Received null response from cancel request", resp.get());
        return resp.get();
    }

    private Map<String, Object> getConnectorSyncJobSourceById(String syncJobId) throws ExecutionException, InterruptedException,
        TimeoutException {
        GetRequest getRequest = new GetRequest(ConnectorSyncJobIndexService.CONNECTOR_SYNC_JOB_INDEX_NAME, syncJobId);
        ActionFuture<GetResponse> getResponseActionFuture = client().get(getRequest);

        return getResponseActionFuture.get(TIMEOUT_SECONDS, TimeUnit.SECONDS).getSource();
    }

    private ConnectorSyncJob awaitGetConnectorSyncJob(String connectorSyncJobId) throws Exception {
        CountDownLatch latch = new CountDownLatch(1);
        final AtomicReference<ConnectorSyncJob> resp = new AtomicReference<>(null);
        final AtomicReference<Exception> exc = new AtomicReference<>(null);

        connectorSyncJobIndexService.getConnectorSyncJob(connectorSyncJobId, new ActionListener<ConnectorSyncJob>() {
            @Override
            public void onResponse(ConnectorSyncJob connectorSyncJob) {
                resp.set(connectorSyncJob);
                latch.countDown();
            }

            @Override
            public void onFailure(Exception e) {
                exc.set(e);
                latch.countDown();
            }
        });

        assertTrue("Timeout waiting for get request", latch.await(TIMEOUT_SECONDS, TimeUnit.SECONDS));
        if (exc.get() != null) {
            throw exc.get();
        }
        assertNotNull("Received null response from get request", resp.get());
        return resp.get();
    }

    private UpdateResponse awaitCheckInConnectorSyncJob(String connectorSyncJobId) throws Exception {
        CountDownLatch latch = new CountDownLatch(1);
        final AtomicReference<UpdateResponse> resp = new AtomicReference<>(null);
        final AtomicReference<Exception> exc = new AtomicReference<>(null);
        connectorSyncJobIndexService.checkInConnectorSyncJob(connectorSyncJobId, new ActionListener<>() {
            @Override
            public void onResponse(UpdateResponse updateResponse) {
                resp.set(updateResponse);
                latch.countDown();
            }

            @Override
            public void onFailure(Exception e) {
                exc.set(e);
                latch.countDown();
            }
        });
        assertTrue("Timeout waiting for check in request", latch.await(TIMEOUT_SECONDS, TimeUnit.SECONDS));
        if (exc.get() != null) {
            throw exc.get();
        }
        assertNotNull("Received null response from check in request", resp.get());
        return resp.get();
    }

    private void awaitPutConnectorSyncJobExpectingException(
        PostConnectorSyncJobAction.Request syncJobRequest,
        ActionListener<PostConnectorSyncJobAction.Response> listener
    ) throws InterruptedException {
        CountDownLatch latch = new CountDownLatch(1);

        connectorSyncJobIndexService.createConnectorSyncJob(syncJobRequest, new ActionListener<>() {
            @Override
            public void onResponse(PostConnectorSyncJobAction.Response putConnectorSyncJobResponse) {
                fail("Expected an exception and not a successful response");
                latch.countDown();
            }

            @Override
            public void onFailure(Exception e) {
                listener.onFailure(e);
                latch.countDown();
            }
        });

        boolean requestTimedOut = latch.await(TIMEOUT_SECONDS, TimeUnit.SECONDS);
        assertTrue("Timeout waiting for put request", requestTimedOut);
    }

    private DeleteResponse awaitDeleteConnectorSyncJob(String connectorSyncJobId) throws Exception {
        CountDownLatch latch = new CountDownLatch(1);
        final AtomicReference<DeleteResponse> resp = new AtomicReference<>(null);
        final AtomicReference<Exception> exc = new AtomicReference<>(null);
        connectorSyncJobIndexService.deleteConnectorSyncJob(connectorSyncJobId, new ActionListener<>() {
            @Override
            public void onResponse(DeleteResponse deleteResponse) {
                resp.set(deleteResponse);
                latch.countDown();
            }

            @Override
            public void onFailure(Exception e) {
                exc.set(e);
                latch.countDown();
            }
        });
        assertTrue("Timeout waiting for delete request", latch.await(TIMEOUT_SECONDS, TimeUnit.SECONDS));
        if (exc.get() != null) {
            throw exc.get();
        }
        assertNotNull("Received null response from delete request", resp.get());
        return resp.get();
    }

    private PostConnectorSyncJobAction.Response awaitPutConnectorSyncJob(PostConnectorSyncJobAction.Request syncJobRequest)
        throws Exception {
        CountDownLatch latch = new CountDownLatch(1);

        final AtomicReference<PostConnectorSyncJobAction.Response> responseRef = new AtomicReference<>(null);
        final AtomicReference<Exception> exception = new AtomicReference<>(null);

        connectorSyncJobIndexService.createConnectorSyncJob(syncJobRequest, new ActionListener<>() {
            @Override
            public void onResponse(PostConnectorSyncJobAction.Response putConnectorSyncJobResponse) {
                responseRef.set(putConnectorSyncJobResponse);
                latch.countDown();
            }

            @Override
            public void onFailure(Exception e) {
                exception.set(e);
                latch.countDown();
            }
        });

        if (exception.get() != null) {
            throw exception.get();
        }

        boolean requestTimedOut = latch.await(TIMEOUT_SECONDS, TimeUnit.SECONDS);
        PostConnectorSyncJobAction.Response response = responseRef.get();

        assertTrue("Timeout waiting for post request", requestTimedOut);
        assertNotNull("Received null response from post request", response);

        return response;
    }

}<|MERGE_RESOLUTION|>--- conflicted
+++ resolved
@@ -27,11 +27,8 @@
 import org.elasticsearch.xpack.application.connector.ConnectorSyncStatus;
 import org.elasticsearch.xpack.application.connector.ConnectorTestUtils;
 import org.elasticsearch.xpack.application.connector.syncjob.action.PostConnectorSyncJobAction;
-<<<<<<< HEAD
 import org.elasticsearch.xpack.application.connector.syncjob.action.UpdateConnectorSyncJobErrorAction;
-=======
 import org.elasticsearch.xpack.application.connector.syncjob.action.UpdateConnectorSyncJobIngestionStatsAction;
->>>>>>> 43c320f7
 import org.junit.Before;
 
 import java.time.Instant;
@@ -257,18 +254,13 @@
         expectThrows(ResourceNotFoundException.class, () -> awaitCancelConnectorSyncJob(NON_EXISTING_SYNC_JOB_ID));
     }
 
-<<<<<<< HEAD
     public void testUpdateConnectorSyncJobError() throws Exception {
-=======
-    public void testUpdateConnectorSyncJobIngestionStats() throws Exception {
->>>>>>> 43c320f7
-        PostConnectorSyncJobAction.Request syncJobRequest = ConnectorSyncJobTestUtils.getRandomPostConnectorSyncJobActionRequest(
+          PostConnectorSyncJobAction.Request syncJobRequest = ConnectorSyncJobTestUtils.getRandomPostConnectorSyncJobActionRequest(
             connector.getConnectorId()
         );
         PostConnectorSyncJobAction.Response response = awaitPutConnectorSyncJob(syncJobRequest);
         String syncJobId = response.getId();
-<<<<<<< HEAD
-
+           
         UpdateConnectorSyncJobErrorAction.Request request = ConnectorSyncJobTestUtils.getRandomUpdateConnectorSyncJobErrorActionRequest();
         String errorInRequest = request.getError();
 
@@ -283,12 +275,19 @@
         assertThat(error, equalTo(errorInRequest));
         assertThat(syncStatus, equalTo(ConnectorSyncStatus.ERROR));
     }
-
+    
     public void testUpdateConnectorSyncJobError_WithMissingSyncJobId_ExceptException() {
         expectThrows(
             ResourceNotFoundException.class,
             () -> awaitUpdateConnectorSyncJob(NON_EXISTING_SYNC_JOB_ID, randomAlphaOfLengthBetween(5, 100))
-=======
+    }
+  
+    public void testUpdateConnectorSyncJobIngestionStats() throws Exception {
+        PostConnectorSyncJobAction.Request syncJobRequest = ConnectorSyncJobTestUtils.getRandomPostConnectorSyncJobActionRequest(
+            connector.getConnectorId()
+        );
+        PostConnectorSyncJobAction.Response response = awaitPutConnectorSyncJob(syncJobRequest);
+        String syncJobId = response.getId();
         Map<String, Object> syncJobSourceBeforeUpdate = getConnectorSyncJobSourceById(syncJobId);
 
         UpdateConnectorSyncJobIngestionStatsAction.Request request = ConnectorSyncJobTestUtils
@@ -410,7 +409,6 @@
                 ConnectorSyncJob.TOTAL_DOCUMENT_COUNT_FIELD,
                 ConnectorSyncJob.LAST_SEEN_FIELD
             )
->>>>>>> 43c320f7
         );
     }
 

--- conflicted
+++ resolved
@@ -59,12 +59,7 @@
         ListQueryRulesetsAction.Response instance,
         TransportVersion version
     ) {
-<<<<<<< HEAD
-        if (version.isPatchFrom(TransportVersions.QUERY_RULES_LIST_INCLUDES_TYPES_BACKPORT_8_16)
-            || version.onOrAfter(TransportVersions.V_8_17_0)) {
-=======
-        if (version.isPatchFrom(TransportVersions.V_8_16_1) || version.onOrAfter(TransportVersions.QUERY_RULES_LIST_INCLUDES_TYPES)) {
->>>>>>> 5a62fd1b
+        if (version.onOrAfter(TransportVersions.V_8_16_1)) {
             return instance;
         } else if (version.onOrAfter(QueryRulesetListItem.EXPANDED_RULESET_COUNT_TRANSPORT_VERSION)) {
             List<QueryRulesetListItem> updatedResults = new ArrayList<>();

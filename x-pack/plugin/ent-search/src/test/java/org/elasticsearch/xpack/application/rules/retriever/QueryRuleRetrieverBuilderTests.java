/*
 * Copyright Elasticsearch B.V. and/or licensed to Elasticsearch B.V. under one
 * or more contributor license agreements. Licensed under the Elastic License
 * 2.0; you may not use this file except in compliance with the Elastic License
 * 2.0.
 */

package org.elasticsearch.xpack.application.rules.retriever;

import org.elasticsearch.common.Strings;
import org.elasticsearch.common.settings.Settings;
import org.elasticsearch.search.SearchModule;
import org.elasticsearch.search.builder.SearchSourceBuilder;
import org.elasticsearch.search.retriever.RetrieverBuilder;
import org.elasticsearch.search.retriever.RetrieverParserContext;
import org.elasticsearch.search.retriever.TestRetrieverBuilder;
import org.elasticsearch.test.AbstractXContentTestCase;
import org.elasticsearch.usage.SearchUsage;
import org.elasticsearch.usage.SearchUsageHolder;
import org.elasticsearch.usage.UsageService;
import org.elasticsearch.xcontent.NamedXContentRegistry;
import org.elasticsearch.xcontent.ParseField;
import org.elasticsearch.xcontent.XContentParser;
import org.elasticsearch.xcontent.json.JsonXContent;
import org.elasticsearch.xpack.application.EnterpriseSearchModuleTestUtils;

import java.io.IOException;
import java.util.List;

import static org.elasticsearch.search.rank.RankBuilder.DEFAULT_RANK_WINDOW_SIZE;
import static org.hamcrest.Matchers.equalTo;
import static org.hamcrest.Matchers.instanceOf;

public class QueryRuleRetrieverBuilderTests extends AbstractXContentTestCase<QueryRuleRetrieverBuilder> {

    public static QueryRuleRetrieverBuilder createRandomQueryRuleRetrieverBuilder() {
        return new QueryRuleRetrieverBuilder(
            randomBoolean()
                ? List.of(randomAlphaOfLengthBetween(5, 10))
                : List.of(randomAlphaOfLengthBetween(5, 10), randomAlphaOfLengthBetween(5, 10)),
            EnterpriseSearchModuleTestUtils.randomMatchCriteria(),
            TestRetrieverBuilder.createRandomTestRetrieverBuilder(),
            randomIntBetween(1, 100)
        );
    }

    @Override
    protected QueryRuleRetrieverBuilder createTestInstance() {
        return createRandomQueryRuleRetrieverBuilder();
    }

    @Override
    protected QueryRuleRetrieverBuilder doParseInstance(XContentParser parser) throws IOException {
        return (QueryRuleRetrieverBuilder) RetrieverBuilder.parseTopLevelRetrieverBuilder(
            parser,
<<<<<<< HEAD
            new RetrieverParserContext(new SearchUsage(), nf -> nf == RetrieverBuilder.RETRIEVERS_SUPPORTED)
=======
            new RetrieverParserContext(new SearchUsage(), nf -> nf == QueryRuleRetrieverBuilder.QUERY_RULE_RETRIEVERS_SUPPORTED)
>>>>>>> a2d84b1b
        );
    }

    @Override
    protected boolean supportsUnknownFields() {
        return false;
    }

    @Override
    protected String[] getShuffleFieldsExceptions() {
        return new String[] {
            QueryRuleRetrieverBuilder.MATCH_CRITERIA_FIELD.getPreferredName(),
            QueryRuleRetrieverBuilder.RULESET_IDS_FIELD.getPreferredName() };
    }

    @Override
    protected NamedXContentRegistry xContentRegistry() {
        List<NamedXContentRegistry.Entry> entries = new SearchModule(Settings.EMPTY, List.of()).getNamedXContents();
        entries.add(
            new NamedXContentRegistry.Entry(
                RetrieverBuilder.class,
                TestRetrieverBuilder.TEST_SPEC.getName(),
                (p, c) -> TestRetrieverBuilder.TEST_SPEC.getParser().fromXContent(p, (RetrieverParserContext) c),
                TestRetrieverBuilder.TEST_SPEC.getName().getForRestApiVersion()
            )
        );
        entries.add(
            new NamedXContentRegistry.Entry(
                RetrieverBuilder.class,
                new ParseField(QueryRuleRetrieverBuilder.NAME),
                (p, c) -> QueryRuleRetrieverBuilder.PARSER.apply(p, (RetrieverParserContext) c)
            )
        );
        return new NamedXContentRegistry(entries);
    }

    public void testParserDefaults() throws IOException {
        // Inner retriever content only sent to parser
        String json = """
            {
                "match_criteria": { "foo": "bar" },
                "ruleset_ids": [ "baz" ],
                "retriever": { "standard": { "query": { "query_string": { "query": "i like pugs" } } } }
            }""";

        try (XContentParser parser = createParser(JsonXContent.jsonXContent, json)) {
            QueryRuleRetrieverBuilder parsed = QueryRuleRetrieverBuilder.PARSER.parse(
                parser,
                new RetrieverParserContext(new SearchUsage(), nf -> true)
            );
            assertEquals(DEFAULT_RANK_WINDOW_SIZE, parsed.rankWindowSize());
        }
    }

    public void testQueryRuleRetrieverParsing() throws IOException {
        String restContent = """
            {
                "retriever": {
                    "rule": {
                        "retriever": {
                            "test": {
                                "value": "my-test-retriever"
                            }
                        },
                        "ruleset_ids": [
                            "baz"
                        ],
                        "match_criteria": {
                            "key": "value"
                        },
                        "rank_window_size": 100,
                        "_name": "my_rule_retriever"
                    }
                }
            }""";

        SearchUsageHolder searchUsageHolder = new UsageService().getSearchUsageHolder();
        try (XContentParser jsonParser = createParser(JsonXContent.jsonXContent, restContent)) {
            SearchSourceBuilder source = new SearchSourceBuilder().parseXContent(jsonParser, true, searchUsageHolder, nf -> true);
            assertThat(source.retriever(), instanceOf(QueryRuleRetrieverBuilder.class));
            QueryRuleRetrieverBuilder parsed = (QueryRuleRetrieverBuilder) source.retriever();
            assertThat(parsed.retrieverName(), equalTo("my_rule_retriever"));
            try (XContentParser parseSerialized = createParser(JsonXContent.jsonXContent, Strings.toString(source))) {
                SearchSourceBuilder deserializedSource = new SearchSourceBuilder().parseXContent(
                    parseSerialized,
                    true,
                    searchUsageHolder,
                    nf -> true
                );
                assertThat(deserializedSource.retriever(), instanceOf(QueryRuleRetrieverBuilder.class));
                QueryRuleRetrieverBuilder deserialized = (QueryRuleRetrieverBuilder) source.retriever();
                assertThat(parsed, equalTo(deserialized));
            }
        }
    }

}<|MERGE_RESOLUTION|>--- conflicted
+++ resolved
@@ -9,6 +9,7 @@
 
 import org.elasticsearch.common.Strings;
 import org.elasticsearch.common.settings.Settings;
+import org.elasticsearch.core.Predicates;
 import org.elasticsearch.search.SearchModule;
 import org.elasticsearch.search.builder.SearchSourceBuilder;
 import org.elasticsearch.search.retriever.RetrieverBuilder;
@@ -53,11 +54,7 @@
     protected QueryRuleRetrieverBuilder doParseInstance(XContentParser parser) throws IOException {
         return (QueryRuleRetrieverBuilder) RetrieverBuilder.parseTopLevelRetrieverBuilder(
             parser,
-<<<<<<< HEAD
-            new RetrieverParserContext(new SearchUsage(), nf -> nf == RetrieverBuilder.RETRIEVERS_SUPPORTED)
-=======
-            new RetrieverParserContext(new SearchUsage(), nf -> nf == QueryRuleRetrieverBuilder.QUERY_RULE_RETRIEVERS_SUPPORTED)
->>>>>>> a2d84b1b
+            new RetrieverParserContext(new SearchUsage(), Predicates.never())
         );
     }
 

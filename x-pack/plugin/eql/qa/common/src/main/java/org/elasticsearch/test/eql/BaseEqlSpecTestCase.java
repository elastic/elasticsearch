--- conflicted
+++ resolved
@@ -122,19 +122,8 @@
         }
     }
 
-<<<<<<< HEAD
-    protected EqlSearchResponse runQuery(String index, String query) throws Exception {
+    protected ObjectPath runQuery(String index, String query) throws Exception {
         String[] splitNames = index.split(",");
-        EqlSearchRequest request = new EqlSearchRequest(index, query);
-
-        request.indices(splitNames);
-        request.eventCategoryField(eventCategory());
-        request.timestampField(timestamp());
-        String tiebreaker = tiebreaker();
-        if (tiebreaker != null) {
-            request.tiebreakerField(tiebreaker);
-=======
-    private ObjectPath runQuery(String index, String query) throws Exception {
         XContentBuilder builder = JsonXContent.contentBuilder();
         builder.startObject();
         builder.field("query", query);
@@ -143,14 +132,13 @@
         String tiebreaker = tiebreaker();
         if (tiebreaker != null) {
             builder.field("tiebreaker_field", tiebreaker);
->>>>>>> 6a7bff45
         }
         builder.field("size", requestSize());
         builder.field("fetch_size", requestFetchSize());
         builder.field("result_position", requestResultPosition());
         builder.endObject();
 
-        Request request = new Request("POST", "/" + index + "/_eql/search");
+        Request request = new Request("POST", "/" + splitNames + "/_eql/search");
         Boolean ccsMinimizeRoundtrips = ccsMinimizeRoundtrips();
         if (ccsMinimizeRoundtrips != null) {
             request.addParameter("ccs_minimize_roundtrips", ccsMinimizeRoundtrips.toString());
@@ -207,13 +195,9 @@
         final long[] ids = new long[len];
         String idField = tiebreaker() == null ? idField() : tiebreaker();
         for (int i = 0; i < len; i++) {
-<<<<<<< HEAD
-            Object field = events.get(i).sourceAsMap().get(idField);
-=======
             Map<String, Object> event = events.get(i);
             Map<String, Object> source = (Map<String, Object>) event.get("_source");
-            Object field = source.get(tiebreaker());
->>>>>>> 6a7bff45
+            Object field = source.get(idFields);
             ids[i] = ((Number) field).longValue();
         }
         return ids;

/*
 * Copyright Elasticsearch B.V. and/or licensed to Elasticsearch B.V. under one
 * or more contributor license agreements. Licensed under the Elastic License
 * 2.0; you may not use this file except in compliance with the Elastic License
 * 2.0.
 */

package org.elasticsearch.test.eql;

import org.apache.http.HttpHost;
import org.apache.http.client.config.RequestConfig;
import org.elasticsearch.client.Request;
import org.elasticsearch.client.RequestOptions;
import org.elasticsearch.client.Response;
import org.elasticsearch.client.ResponseException;
import org.elasticsearch.client.RestClient;
import org.elasticsearch.common.Strings;
import org.elasticsearch.common.logging.LoggerMessageFormat;
import org.elasticsearch.common.settings.Settings;
import org.elasticsearch.test.rest.ObjectPath;
import org.elasticsearch.xcontent.XContentBuilder;
import org.elasticsearch.xcontent.json.JsonXContent;
import org.junit.AfterClass;
import org.junit.Before;

import java.io.IOException;
import java.util.ArrayList;
import java.util.Arrays;
import java.util.Collections;
import java.util.List;
import java.util.Map;
import java.util.StringJoiner;
import java.util.function.Function;
import java.util.stream.Collectors;

public abstract class BaseEqlSpecTestCase extends RemoteClusterAwareEqlRestTestCase {

    protected static final String PARAM_FORMATTING = "%2$s";

    private final String index;
    private final String query;
    private final String name;
    private final List<long[]> eventIds;
    /**
     * Join keys can be of multiple types, but toml is very restrictive and doesn't allow mixed types values in the same array of values
     * For now, every value will be converted to a String.
     */
    private final String[] joinKeys;
    private final Integer size;

    @Before
    public void setup() throws Exception {
        RestClient provisioningClient = provisioningClient();
        boolean dataLoaded = Arrays.stream(index.split(","))
            .anyMatch(
                indexName -> doWithRequest(
                    new Request("HEAD", "/" + unqualifiedIndexName(indexName)),
                    provisioningClient,
                    response -> response.getStatusLine().getStatusCode() == 200
                )
            );

        if (dataLoaded == false) {
            DataLoader.loadDatasetIntoEs(highLevelClient(provisioningClient), this::createParser);
        }
    }

    private boolean doWithRequest(Request request, RestClient client, Function<Response, Boolean> consumer) {
        try {
            return consumer.apply(client.performRequest(request));
        } catch (IOException e) {
            throw new RuntimeException(e);
        }
    }

    @AfterClass
    public static void wipeTestData() throws IOException {
        try {
            provisioningAdminClient().performRequest(new Request("DELETE", "/*"));
        } catch (ResponseException e) {
            // 404 here just means we had no indexes
            if (e.getResponse().getStatusLine().getStatusCode() != 404) {
                throw e;
            }
        }
    }

    protected static List<Object[]> asArray(List<EqlSpec> specs) {
        int counter = 0;
        List<Object[]> results = new ArrayList<>();

        for (EqlSpec spec : specs) {
            String name = spec.name();
            if (Strings.isNullOrEmpty(name)) {
                name = spec.note();
            }
            if (Strings.isNullOrEmpty(name)) {
                name = "" + (counter);
            }

            results.add(new Object[] { spec.query(), name, spec.expectedEventIds(), spec.joinKeys(), spec.size() });
        }

        return results;
    }

<<<<<<< HEAD
    BaseEqlSpecTestCase(String index, String query, String name, long[] eventIds, String[] joinKeys, Integer size) {
=======
    BaseEqlSpecTestCase(String index, String query, String name, List<long[]> eventIds, String[] joinKeys) {
>>>>>>> 2202e30b
        this.index = index;

        this.query = query;
        this.name = name;
        this.eventIds = eventIds;
        this.joinKeys = joinKeys;
        this.size = size;
    }

    public void test() throws Exception {
        assertResponse(runQuery(index, query));
    }

    private void assertResponse(ObjectPath response) throws Exception {
        List<Map<String, Object>> events = response.evaluate("hits.events");
        List<Map<String, Object>> sequences = response.evaluate("hits.sequences");

        if (events != null) {
            assertEvents(events);
        } else if (sequences != null) {
            assertSequences(sequences);
        } else {
            fail("No events or sequences found");
        }
    }

    protected ObjectPath runQuery(String index, String query) throws Exception {
        XContentBuilder builder = JsonXContent.contentBuilder();
        builder.startObject();
        builder.field("query", query);
        builder.field("event_category_field", eventCategory());
        builder.field("timestamp_field", timestamp());
        String tiebreaker = tiebreaker();
        if (tiebreaker != null) {
            builder.field("tiebreaker_field", tiebreaker);
        }
        builder.field("size", this.size == null ? requestSize() : this.size);
        builder.field("fetch_size", requestFetchSize());
        builder.field("result_position", requestResultPosition());
        builder.endObject();

        Request request = new Request("POST", "/" + index + "/_eql/search");
        Boolean ccsMinimizeRoundtrips = ccsMinimizeRoundtrips();
        if (ccsMinimizeRoundtrips != null) {
            request.addParameter("ccs_minimize_roundtrips", ccsMinimizeRoundtrips.toString());
        }
        int timeout = Math.toIntExact(timeout().millis());
        RequestConfig config = RequestConfig.copy(RequestConfig.DEFAULT)
            .setConnectionRequestTimeout(timeout)
            .setConnectTimeout(timeout)
            .setSocketTimeout(timeout)
            .build();
        RequestOptions.Builder optionsBuilder = RequestOptions.DEFAULT.toBuilder();
        request.setOptions(optionsBuilder.setRequestConfig(config).build());
        request.setJsonEntity(Strings.toString(builder));
        return ObjectPath.createFromResponse(client().performRequest(request));
    }

    private void assertEvents(List<Map<String, Object>> events) {
        assertNotNull(events);
        logger.debug("Events {}", new Object() {
            public String toString() {
                return eventsToString(events);
            }
        });

        long[] actual = extractIds(events);
        if (eventIds.size() == 1) {
            long[] expected = eventIds.get(0);
            assertArrayEquals(
                LoggerMessageFormat.format(
                    null,
                    "unexpected result for spec[{}] [{}] -> {} vs {}",
                    name,
                    query,
                    Arrays.toString(expected),
                    Arrays.toString(actual)
                ),
                expected,
                actual
            );
        } else {
            boolean succeeded = false;
            for (long[] expected : eventIds) {
                if (Arrays.equals(expected, actual)) {
                    succeeded = true;
                    break;
                }
            }
            if (succeeded == false) {
                String msg = LoggerMessageFormat.format(
                    null,
                    "unexpected result for spec[{}] [{}]. Found: {} - Expected one of the following: {}",
                    name,
                    query,
                    Arrays.toString(actual),
                    eventIds.stream().map(Arrays::toString).collect(Collectors.joining(", "))
                );
                fail(msg);
            }
        }

    }

    private String eventsToString(List<Map<String, Object>> events) {
        StringJoiner sj = new StringJoiner(",", "[", "]");
        for (Map<String, Object> event : events) {
            sj.add(event.get("_id") + "|" + event.get("_index"));
            sj.add(event.get("_source").toString());
            sj.add("\n");
        }
        return sj.toString();
    }

    @SuppressWarnings("unchecked")
    private long[] extractIds(List<Map<String, Object>> events) {
        final int len = events.size();
        final long[] ids = new long[len];
        for (int i = 0; i < len; i++) {
            Map<String, Object> event = events.get(i);
            Map<String, Object> source = (Map<String, Object>) event.get("_source");
            Object field = source.get(idField());
            ids[i] = ((Number) field).longValue();
        }
        return ids;
    }

    @SuppressWarnings("unchecked")
    private void assertSequences(List<Map<String, Object>> sequences) {
        List<Map<String, Object>> events = sequences.stream()
            .flatMap(s -> ((List<Map<String, Object>>) s.getOrDefault("events", Collections.emptyList())).stream())
            .toList();
        assertEvents(events);
        List<Object> keys = sequences.stream()
            .flatMap(s -> ((List<Object>) s.getOrDefault("join_keys", Collections.emptyList())).stream())
            .toList();
        assertJoinKeys(keys);
    }

    private void assertJoinKeys(List<Object> keys) {
        logger.debug("Join keys {}", new Object() {
            public String toString() {
                return keysToString(keys);
            }
        });

        if (joinKeys == null || joinKeys.length == 0) {
            return;
        }
        String[] actual = new String[keys.size()];
        int i = 0;
        for (Object key : keys) {
            if (key == null) {
                actual[i] = "null";
            } else {
                actual[i] = key.toString();
            }
            i++;
        }
        assertArrayEquals(
            LoggerMessageFormat.format(
                null,
                "unexpected result for spec[{}] [{}] -> {} vs {}",
                name,
                query,
                Arrays.toString(joinKeys),
                Arrays.toString(actual)
            ),
            joinKeys,
            actual
        );
    }

    private String keysToString(List<Object> keys) {
        StringJoiner sj = new StringJoiner(",", "[", "]");
        for (Object key : keys) {
            sj.add(key.toString());
            sj.add("\n");
        }
        return sj.toString();
    }

    @Override
    protected boolean preserveClusterUponCompletion() {
        // Need to preserve data between parameterized tests runs
        return true;
    }

    @Override
    protected RestClient buildClient(Settings settings, HttpHost[] hosts) throws IOException {
        return clientBuilder(settings, hosts);
    }

    protected String timestamp() {
        return "@timestamp";
    }

    protected String eventCategory() {
        return "event.category";
    }

    protected String idField() {
        return tiebreaker();
    }

    protected abstract String tiebreaker();

    protected int requestSize() {
        // some queries return more than 10 results
        return 50;
    }

    protected int requestFetchSize() {
        return randomIntBetween(2, requestSize());
    }

    protected String requestResultPosition() {
        return randomBoolean() ? "head" : "tail";
    }

    // strip any qualification from the received index string
    private static String unqualifiedIndexName(String indexName) {
        int offset = indexName.indexOf(':');
        return offset >= 0 ? indexName.substring(offset + 1) : indexName;
    }
}<|MERGE_RESOLUTION|>--- conflicted
+++ resolved
@@ -104,11 +104,7 @@
         return results;
     }
 
-<<<<<<< HEAD
-    BaseEqlSpecTestCase(String index, String query, String name, long[] eventIds, String[] joinKeys, Integer size) {
-=======
-    BaseEqlSpecTestCase(String index, String query, String name, List<long[]> eventIds, String[] joinKeys) {
->>>>>>> 2202e30b
+    BaseEqlSpecTestCase(String index, String query, String name, List<long[]> eventIds, String[] joinKeys, Integer size) {
         this.index = index;
 
         this.query = query;

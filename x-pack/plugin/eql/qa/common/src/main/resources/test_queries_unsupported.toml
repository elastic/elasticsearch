--- conflicted
+++ resolved
@@ -28,7 +28,6 @@
 '''
 expected_event_ids  = [1, 2, 3]
 
-
 [[queries]]
 note = "Sequence: 1-many-many."
 query = '''
@@ -116,7 +115,6 @@
 '''
 expected_event_ids  = [1, 2, 3, 4]
 
-<<<<<<< HEAD
 
 [[queries]]
 query = '''
@@ -169,21 +167,16 @@
 query = 'process where true | head 6'
 expected_event_ids  = [1, 2, 3, 4, 5, 6]
 
-=======
->>>>>>> b8130202
 [[queries]]
 expected_event_ids = []
 query = 'process where missing_field != null'
 
 [[queries]]
-<<<<<<< HEAD
 expected_event_ids  = [1, 2, 3, 4, 5]
 query = 'process where bad_field == null | head 5'
 
 
 [[queries]]
-=======
->>>>>>> b8130202
 tags = ["comparisons", "pipes"]
 query = '''
 process where serial_event_id <= 8 and serial_event_id > 7
@@ -220,7 +213,6 @@
 
 
 [[queries]]
-<<<<<<< HEAD
 note = "check that comparisons against null values return null"
 expected_event_ids = []
 query = '''
@@ -241,8 +233,6 @@
 
 
 [[queries]]
-=======
->>>>>>> b8130202
 query = 'process where (serial_event_id<9 and serial_event_id >= 7) or (opcode == pid)'
 expected_event_ids  = [7, 8]
 
@@ -401,7 +391,6 @@
 
 [[queries]]
 query = '''
-<<<<<<< HEAD
 file where true
 | tail 3
 '''
@@ -416,8 +405,6 @@
 [[queries]]
 case_insensitive = true
 query = '''
-=======
->>>>>>> b8130202
 process where opcode in (1,3) and process_name in (parent_process_name, "SYSTEM")
 '''
 expected_event_ids  = [2, 50, 51]
@@ -533,7 +520,6 @@
 
 [[queries]]
 query = '''
-<<<<<<< HEAD
 sequence
   [file where event_subtype_full == "file_create_event"] by file_path
   [process where opcode == 1] by process_path
@@ -549,8 +535,6 @@
 
 [[queries]]
 query = '''
-=======
->>>>>>> b8130202
 sequence with maxspan=1d
   [file where event_subtype_full == "file_create_event"] by file_path
   [process where opcode == 1] by process_path
@@ -626,7 +610,6 @@
 sequence
   [file where opcode=0] by unique_pid
   [file where opcode=0] by unique_pid
-<<<<<<< HEAD
 | head 1
 '''
 expected_event_ids  = [55, 61]
@@ -638,9 +621,6 @@
   [file where opcode=0] by unique_pid
 | filter events[1].serial_event_id == 92
 '''
-=======
-| filter events[1].serial_event_id == 92'''
->>>>>>> b8130202
 expected_event_ids  = [87, 92]
 
 [[queries]]
@@ -932,7 +912,6 @@
 [[queries]]
 query = '''
 sequence by user_name
-<<<<<<< HEAD
   [file where opcode=0] by file_path
   [process where opcode=1] by process_path
   [process where opcode=2] by process_path
@@ -944,8 +923,6 @@
 [[queries]]
 query = '''
 sequence by user_name
-=======
->>>>>>> b8130202
   [file where opcode=0] by pid,file_path
   [file where opcode=2] by pid,file_path
 until
@@ -966,7 +943,6 @@
 
 [[queries]]
 query = '''
-<<<<<<< HEAD
 sequence by pid
   [file where opcode=0] by file_path
   [process where opcode=1] by process_path
@@ -978,8 +954,6 @@
 
 [[queries]]
 query = '''
-=======
->>>>>>> b8130202
 join by user_name
   [file where true] by pid,file_path
   [process where true] by ppid,process_path

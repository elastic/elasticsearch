--- conflicted
+++ resolved
@@ -788,42 +788,6 @@
 
 [[queries]]
 query = '''
-<<<<<<< HEAD
-file where opcode=0 and startsWith(file_name, 'exploRER.')
-'''
-expected_event_ids  = [88, 92]
-description = "check built-in string functions"
-
-[[queries]]
-query = '''
-file where opcode=0 and startsWith(file_name, 'expLORER.exe')
-'''
-expected_event_ids  = [88, 92]
-description = "check built-in string functions"
-
-[[queries]]
-query = '''
-file where opcode=0 and startsWith(file_name, 'explORER.EXE')'''
-expected_event_ids  = [88, 92]
-description = "check built-in string functions"
-
-[[queries]]
-query = '''
-file where opcode=0 and startsWith('explorer.exeaaaaaaaa', file_name)'''
-expected_event_ids  = [88]
-description = "check built-in string functions"
-
-[[queries]]
-query = '''
-file where opcode=0 and serial_event_id = 88 and startsWith('explorer.exeaAAAA', 'EXPLORER.exe')'''
-=======
-file where opcode=0 and endsWith(file_name, 'loREr.exe')'''
->>>>>>> 666719fc
-expected_event_ids  = [88]
-description = "check built-in string functions"
-
-[[queries]]
-query = '''
 file where opcode=0 and stringContains('ABCDEFGHIexplorer.exeJKLMNOP', file_name)
 '''
 expected_event_ids  = [88]

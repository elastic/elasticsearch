--- conflicted
+++ resolved
@@ -14,20 +14,9 @@
 
 public class EqlInfoTransportAction extends XPackInfoFeatureTransportAction {
 
-<<<<<<< HEAD
-    private final boolean enabled;
-=======
-    private final XPackLicenseState licenseState;
->>>>>>> 4acbff93
-
     @Inject
     public EqlInfoTransportAction(TransportService transportService, ActionFilters actionFilters) {
         super(XPackInfoFeatureAction.EQL.name(), transportService, actionFilters);
-<<<<<<< HEAD
-        this.enabled = EqlPlugin.isEnabled();
-=======
-        this.licenseState = licenseState;
->>>>>>> 4acbff93
     }
 
     @Override

--- conflicted
+++ resolved
@@ -13,15 +13,11 @@
 
 import java.util.Objects;
 
-<<<<<<< HEAD
+import static org.elasticsearch.xpack.eql.util.SearchHitUtils.qualifiedIndex;
+
 public class HitReference implements Accountable {
 
     private static final long SHALLOW_SIZE = RamUsageEstimator.shallowSizeOfInstance(HitReference.class);
-=======
-import static org.elasticsearch.xpack.eql.util.SearchHitUtils.qualifiedIndex;
-
-public class HitReference {
->>>>>>> 49baa062
 
     private final String index;
     private final String id;

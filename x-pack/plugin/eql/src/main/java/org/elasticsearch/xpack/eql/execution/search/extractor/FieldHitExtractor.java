/*
 * Copyright Elasticsearch B.V. and/or licensed to Elasticsearch B.V. under one
 * or more contributor license agreements. Licensed under the Elastic License
 * 2.0; you may not use this file except in compliance with the Elastic License
 * 2.0.
 */

package org.elasticsearch.xpack.eql.execution.search.extractor;

import org.elasticsearch.common.io.stream.StreamInput;
import org.elasticsearch.xpack.ql.execution.search.extractor.AbstractFieldHitExtractor;
import org.elasticsearch.xpack.ql.type.DataType;
import org.elasticsearch.xpack.ql.util.DateUtils;

import java.io.IOException;
import java.time.Instant;
import java.time.ZoneId;
import java.time.ZonedDateTime;
import java.util.List;

import static org.elasticsearch.xpack.ql.type.DataTypes.DATETIME;
import static org.elasticsearch.xpack.ql.type.DataTypes.DATETIME_NANOS;

public class FieldHitExtractor extends AbstractFieldHitExtractor {

    static final String NAME = "f";

    public FieldHitExtractor(StreamInput in) throws IOException {
        super(in);
    }

<<<<<<< HEAD
    public FieldHitExtractor(String name, String fullFieldName, DataType dataType, ZoneId zoneId, boolean useDocValue, String hitName,
                             MultiValueHandling multiValueHandling) {
        super(name, fullFieldName, dataType, zoneId, useDocValue, hitName, multiValueHandling);
=======
    public FieldHitExtractor(String name, DataType dataType, ZoneId zoneId, String hitName,
                             boolean arrayLeniency) {
        super(name, dataType, zoneId, hitName, arrayLeniency);
>>>>>>> 71d43b59
    }

    @Override
    public String getWriteableName() {
        return NAME;
    }

    @Override
    protected ZoneId readZoneId(StreamInput in) throws IOException {
        return DateUtils.UTC;
    }

    @Override
    protected Object unwrapCustomValue(Object values) {
        DataType dataType = dataType();

        if (dataType == DATETIME) {
            if (values instanceof String) {
                return parseDateString(values);
            }
        }
        if (dataType == DATETIME_NANOS) {
            if (values instanceof String) {
                return DateUtils.asDateTimeWithNanos(values.toString(), zoneId());
            }
        }

        return null;
    }

    protected Object parseDateString(Object values) {
        return ZonedDateTime.ofInstant(Instant.ofEpochMilli(Long.parseLong(values.toString())), zoneId());
    }

    @Override
    protected boolean isPrimitive(List<?> list) {
        return false;
    }
}<|MERGE_RESOLUTION|>--- conflicted
+++ resolved
@@ -29,15 +29,8 @@
         super(in);
     }
 
-<<<<<<< HEAD
-    public FieldHitExtractor(String name, String fullFieldName, DataType dataType, ZoneId zoneId, boolean useDocValue, String hitName,
-                             MultiValueHandling multiValueHandling) {
-        super(name, fullFieldName, dataType, zoneId, useDocValue, hitName, multiValueHandling);
-=======
-    public FieldHitExtractor(String name, DataType dataType, ZoneId zoneId, String hitName,
-                             boolean arrayLeniency) {
-        super(name, dataType, zoneId, hitName, arrayLeniency);
->>>>>>> 71d43b59
+    public FieldHitExtractor(String name, DataType dataType, ZoneId zoneId, String hitName, MultiValueHandling multiValueHandling) {
+        super(name, dataType, zoneId, hitName, multiValueHandling);
     }
 
     @Override

/*
 * Copyright Elasticsearch B.V. and/or licensed to Elasticsearch B.V. under one
 * or more contributor license agreements. Licensed under the Elastic License;
 * you may not use this file except in compliance with the Elastic License.
 */
package org.elasticsearch.xpack.eql.plugin;

import org.elasticsearch.action.ActionListener;
import org.elasticsearch.action.support.ActionFilters;
import org.elasticsearch.action.support.HandledTransportAction;
import org.elasticsearch.client.Client;
import org.elasticsearch.cluster.service.ClusterService;
import org.elasticsearch.common.inject.Inject;
import org.elasticsearch.common.io.stream.NamedWriteableRegistry;
import org.elasticsearch.common.io.stream.StreamInput;
import org.elasticsearch.common.settings.Settings;
import org.elasticsearch.common.time.DateUtils;
import org.elasticsearch.common.unit.TimeValue;
import org.elasticsearch.index.query.QueryBuilder;
import org.elasticsearch.tasks.Task;
import org.elasticsearch.tasks.TaskId;
import org.elasticsearch.threadpool.ThreadPool;
import org.elasticsearch.transport.TransportService;
import org.elasticsearch.xpack.core.XPackSettings;
import org.elasticsearch.xpack.core.async.AsyncExecutionId;
import org.elasticsearch.xpack.core.async.AsyncTaskManagementService;
import org.elasticsearch.xpack.core.security.SecurityContext;
import org.elasticsearch.xpack.eql.action.EqlSearchAction;
import org.elasticsearch.xpack.eql.action.EqlSearchRequest;
import org.elasticsearch.xpack.eql.action.EqlSearchResponse;
import org.elasticsearch.xpack.eql.action.EqlSearchTask;
import org.elasticsearch.xpack.eql.execution.PlanExecutor;
import org.elasticsearch.xpack.eql.parser.ParserParams;
import org.elasticsearch.xpack.eql.session.EqlConfiguration;
import org.elasticsearch.xpack.eql.session.Results;

import java.io.IOException;
import java.time.ZoneId;
import java.util.Map;

import static org.elasticsearch.action.ActionListener.wrap;
import static org.elasticsearch.xpack.core.ClientHelper.ASYNC_EQL_SEARCH_ORIGIN;

public class TransportEqlSearchAction extends HandledTransportAction<EqlSearchRequest, EqlSearchResponse>
    implements AsyncTaskManagementService.AsyncOperation<EqlSearchRequest, EqlSearchResponse, EqlSearchTask> {

    private final SecurityContext securityContext;
    private final ClusterService clusterService;
    private final PlanExecutor planExecutor;
    private final ThreadPool threadPool;
    private final AsyncTaskManagementService<EqlSearchRequest, EqlSearchResponse, EqlSearchTask> asyncTaskManagementService;

    @Inject
    public TransportEqlSearchAction(Settings settings, ClusterService clusterService, TransportService transportService,
                                    ThreadPool threadPool, ActionFilters actionFilters, PlanExecutor planExecutor,
                                    NamedWriteableRegistry registry, Client client) {
        super(EqlSearchAction.NAME, transportService, actionFilters, EqlSearchRequest::new);

        this.securityContext = XPackSettings.SECURITY_ENABLED.get(settings) ?
            new SecurityContext(settings, threadPool.getThreadContext()) : null;
        this.clusterService = clusterService;
        this.planExecutor = planExecutor;
        this.threadPool = threadPool;

        this.asyncTaskManagementService = new AsyncTaskManagementService<>(EqlPlugin.INDEX, client, ASYNC_EQL_SEARCH_ORIGIN, registry,
            taskManager, EqlSearchAction.INSTANCE.name(), this, EqlSearchTask.class, clusterService, threadPool);
    }

    @Override
    public EqlSearchTask createTask(EqlSearchRequest request, long id, String type, String action, TaskId parentTaskId,
                                    Map<String, String> headers, Map<String, String> originHeaders, AsyncExecutionId asyncExecutionId) {
        return new EqlSearchTask(id, type, action, request.getDescription(), parentTaskId, headers, originHeaders, asyncExecutionId);
    }

    @Override
    public void operation(EqlSearchRequest request, EqlSearchTask task, ActionListener<EqlSearchResponse> listener) {
        operation(planExecutor, task, request, username(securityContext), clusterName(clusterService),
            clusterService.localNode().getId(), listener);
    }

    @Override
    public EqlSearchResponse initialResponse(EqlSearchTask task) {
        return new EqlSearchResponse(EqlSearchResponse.Hits.EMPTY,
            threadPool.relativeTimeInMillis() - task.getStartTime(), false, task.getExecutionId().getEncoded(), true, true);
    }

    @Override
    public EqlSearchResponse readResponse(StreamInput inputStream) throws IOException {
        return new EqlSearchResponse(inputStream);
    }

    @Override
    protected void doExecute(Task task, EqlSearchRequest request, ActionListener<EqlSearchResponse> listener) {
        if (request.waitForCompletionTimeout() != null && request.waitForCompletionTimeout().getMillis() >= 0) {
            asyncTaskManagementService.asyncExecute(request, request.waitForCompletionTimeout(), request.keepAlive(),
                request.keepOnCompletion(), listener);
        } else {
            operation(planExecutor, (EqlSearchTask) task, request, username(securityContext), clusterName(clusterService),
                clusterService.localNode().getId(), listener);
        }
    }

    public static void operation(PlanExecutor planExecutor, EqlSearchTask task, EqlSearchRequest request, String username,
                                 String clusterName, String nodeId, ActionListener<EqlSearchResponse> listener) {
        // TODO: these should be sent by the client
        ZoneId zoneId = DateUtils.of("Z");
        QueryBuilder filter = request.filter();
        TimeValue timeout = TimeValue.timeValueSeconds(30);
        boolean includeFrozen = request.indicesOptions().ignoreThrottled() == false;
        String clientId = null;

        ParserParams params = new ParserParams(zoneId)
            .fieldEventCategory(request.eventCategoryField())
            .fieldTimestamp(request.timestampField())
            .implicitJoinKey(request.implicitJoinKeyField());

<<<<<<< HEAD
        Configuration cfg = new Configuration(request.indices(), zoneId, username, clusterName, filter, timeout, request.fetchSize(),
            includeFrozen, clientId, new TaskId(nodeId, task.getId()), task);
        planExecutor.eql(cfg, request.query(), params,
            wrap(r -> listener.onResponse(createResponse(r, task.getExecutionId())), listener::onFailure));
=======
        EqlConfiguration cfg = new EqlConfiguration(request.indices(), zoneId, username, clusterName, filter, timeout, request.fetchSize(),
                includeFrozen, request.isCaseSensitive(), clientId, new TaskId(nodeId, task.getId()), task::isCancelled);
        planExecutor.eql(cfg, request.query(), params, wrap(r -> listener.onResponse(createResponse(r)), listener::onFailure));
>>>>>>> ee5a09ea
    }

    static EqlSearchResponse createResponse(Results results, AsyncExecutionId id) {
        EqlSearchResponse.Hits hits = new EqlSearchResponse.Hits(results.searchHits(), results.sequences(), results.counts(), results
            .totalHits());
        if (id != null) {
            return new EqlSearchResponse(hits, results.tookTime().getMillis(), results.timedOut(), id.getEncoded(), false, false);
        } else {
            return new EqlSearchResponse(hits, results.tookTime().getMillis(), results.timedOut());
        }
    }

    static String username(SecurityContext securityContext) {
        return securityContext != null && securityContext.getUser() != null ? securityContext.getUser().principal() : null;
    }

    static String clusterName(ClusterService clusterService) {
        return clusterService.getClusterName().value();
    }
}<|MERGE_RESOLUTION|>--- conflicted
+++ resolved
@@ -114,16 +114,10 @@
             .fieldTimestamp(request.timestampField())
             .implicitJoinKey(request.implicitJoinKeyField());
 
-<<<<<<< HEAD
-        Configuration cfg = new Configuration(request.indices(), zoneId, username, clusterName, filter, timeout, request.fetchSize(),
-            includeFrozen, clientId, new TaskId(nodeId, task.getId()), task);
-        planExecutor.eql(cfg, request.query(), params,
-            wrap(r -> listener.onResponse(createResponse(r, task.getExecutionId())), listener::onFailure));
-=======
         EqlConfiguration cfg = new EqlConfiguration(request.indices(), zoneId, username, clusterName, filter, timeout, request.fetchSize(),
-                includeFrozen, request.isCaseSensitive(), clientId, new TaskId(nodeId, task.getId()), task::isCancelled);
-        planExecutor.eql(cfg, request.query(), params, wrap(r -> listener.onResponse(createResponse(r)), listener::onFailure));
->>>>>>> ee5a09ea
+                includeFrozen, request.isCaseSensitive(), clientId, new TaskId(nodeId, task.getId()), task);
+        planExecutor.eql(cfg, request.query(), params, wrap(r -> listener.onResponse(createResponse(r, task.getExecutionId())),
+            listener::onFailure));
     }
 
     static EqlSearchResponse createResponse(Results results, AsyncExecutionId id) {

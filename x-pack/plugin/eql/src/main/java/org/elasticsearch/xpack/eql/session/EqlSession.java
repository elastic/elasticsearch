/*
 * Copyright Elasticsearch B.V. and/or licensed to Elasticsearch B.V. under one
 * or more contributor license agreements. Licensed under the Elastic License;
 * you may not use this file except in compliance with the Elastic License.
 */

package org.elasticsearch.xpack.eql.session;

import org.elasticsearch.action.ActionListener;
import org.elasticsearch.client.Client;
import org.elasticsearch.client.ParentTaskAssigningClient;
import org.elasticsearch.tasks.TaskCancelledException;
import org.elasticsearch.xpack.eql.analysis.Analyzer;
import org.elasticsearch.xpack.eql.analysis.PostAnalyzer;
import org.elasticsearch.xpack.eql.analysis.PreAnalyzer;
import org.elasticsearch.xpack.eql.analysis.Verifier;
import org.elasticsearch.xpack.eql.execution.PlanExecutor;
import org.elasticsearch.xpack.eql.optimizer.Optimizer;
import org.elasticsearch.xpack.eql.parser.EqlParser;
import org.elasticsearch.xpack.eql.parser.ParserParams;
import org.elasticsearch.xpack.eql.plan.physical.PhysicalPlan;
import org.elasticsearch.xpack.eql.planner.Planner;
import org.elasticsearch.xpack.ql.expression.function.FunctionRegistry;
import org.elasticsearch.xpack.ql.index.IndexResolver;
import org.elasticsearch.xpack.ql.plan.logical.LogicalPlan;

import static org.elasticsearch.action.ActionListener.wrap;
import static org.elasticsearch.xpack.ql.util.ActionListeners.map;

public class EqlSession {

    private final Client client;
    private final EqlConfiguration configuration;
    private final IndexResolver indexResolver;

    private final PreAnalyzer preAnalyzer;
    private final PostAnalyzer postAnalyzer;
    private final Analyzer analyzer;
    private final Optimizer optimizer;
    private final Planner planner;

    public EqlSession(Client client, EqlConfiguration cfg, IndexResolver indexResolver, PreAnalyzer preAnalyzer, PostAnalyzer postAnalyzer,
                      FunctionRegistry functionRegistry, Verifier verifier, Optimizer optimizer, Planner planner,
                      PlanExecutor planExecutor) {

        this.client = new ParentTaskAssigningClient(client, cfg.getTaskId());
        this.configuration = cfg;
        this.indexResolver = indexResolver;
        this.preAnalyzer = preAnalyzer;
        this.postAnalyzer = postAnalyzer;
        this.analyzer = new Analyzer(cfg, functionRegistry, verifier);
        this.optimizer = optimizer;
        this.planner = planner;
    }

    public Client client() {
        return client;
    }

    public Optimizer optimizer() {
        return optimizer;
    }

    public EqlConfiguration configuration() {
        return configuration;
    }

    public void eql(String eql, ParserParams params, ActionListener<Results> listener) {
        eqlExecutable(eql, params, wrap(e -> e.execute(this, map(listener, Results::fromPayload)), listener::onFailure));
    }

    public void eqlExecutable(String eql, ParserParams params, ActionListener<PhysicalPlan> listener) {
        try {
            physicalPlan(doParse(eql, params), listener);
        } catch (Exception ex) {
            listener.onFailure(ex);
        }
    }

    public void physicalPlan(LogicalPlan optimized, ActionListener<PhysicalPlan> listener) {
        optimizedPlan(optimized, map(listener, planner::plan));
    }

    public void optimizedPlan(LogicalPlan verified, ActionListener<LogicalPlan> listener) {
        analyzedPlan(verified, map(listener, optimizer::optimize));
    }

    public void analyzedPlan(LogicalPlan parsed, ActionListener<LogicalPlan> listener) {
        if (parsed.analyzed()) {
            listener.onResponse(parsed);
            return;
        }

        preAnalyze(parsed, map(listener, p -> postAnalyze(analyzer.analyze(p))));
    }

    private <T> void preAnalyze(LogicalPlan parsed, ActionListener<LogicalPlan> listener) {
        String indexWildcard = configuration.indexAsWildcard();
        if(configuration.isCancelled()){
            listener.onFailure(new TaskCancelledException("cancelled"));
            return;
        }
<<<<<<< HEAD
        indexResolver.resolveAsMergedMapping(indexWildcard, null, configuration.indicesOptions(), configuration.filter(),
            wrap(r -> {
                listener.onResponse(preAnalyzer.preAnalyze(parsed, r));
            }, listener::onFailure));
=======
        indexResolver.resolveAsMergedMapping(indexWildcard, null, configuration.includeFrozen(), configuration.filter(),
            map(listener, r -> preAnalyzer.preAnalyze(parsed, r))
        );
>>>>>>> 4aaffc6a
    }

    private LogicalPlan postAnalyze(LogicalPlan verified) {
        return postAnalyzer.postAnalyze(verified, configuration);
    }

    private LogicalPlan doParse(String eql, ParserParams params) {
        return new EqlParser().createStatement(eql, params);
    }
}<|MERGE_RESOLUTION|>--- conflicted
+++ resolved
@@ -100,16 +100,9 @@
             listener.onFailure(new TaskCancelledException("cancelled"));
             return;
         }
-<<<<<<< HEAD
         indexResolver.resolveAsMergedMapping(indexWildcard, null, configuration.indicesOptions(), configuration.filter(),
-            wrap(r -> {
-                listener.onResponse(preAnalyzer.preAnalyze(parsed, r));
-            }, listener::onFailure));
-=======
-        indexResolver.resolveAsMergedMapping(indexWildcard, null, configuration.includeFrozen(), configuration.filter(),
             map(listener, r -> preAnalyzer.preAnalyze(parsed, r))
         );
->>>>>>> 4aaffc6a
     }
 
     private LogicalPlan postAnalyze(LogicalPlan verified) {

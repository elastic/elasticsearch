--- conflicted
+++ resolved
@@ -55,10 +55,7 @@
 #
 # ASCII Functions
 # 
-<<<<<<< HEAD
   Boolean endsWith(String, String)
-=======
   Integer length(String)
->>>>>>> 85d9b34d
   String  substring(String, Number, Number)
 }
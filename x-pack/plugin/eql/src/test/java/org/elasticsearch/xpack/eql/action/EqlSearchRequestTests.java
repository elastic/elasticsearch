/*
 * Copyright Elasticsearch B.V. and/or licensed to Elasticsearch B.V. under one
 * or more contributor license agreements. Licensed under the Elastic License
 * 2.0; you may not use this file except in compliance with the Elastic License
 * 2.0.
 */
package org.elasticsearch.xpack.eql.action;

import org.elasticsearch.TransportVersion;
import org.elasticsearch.TransportVersions;
import org.elasticsearch.common.io.stream.NamedWriteableRegistry;
import org.elasticsearch.common.io.stream.Writeable;
import org.elasticsearch.common.settings.Settings;
import org.elasticsearch.index.query.QueryBuilder;
import org.elasticsearch.search.SearchModule;
import org.elasticsearch.search.fetch.subphase.FieldAndFormat;
import org.elasticsearch.xcontent.NamedXContentRegistry;
import org.elasticsearch.xcontent.XContentParser;
import org.elasticsearch.xcontent.json.JsonXContent;
import org.elasticsearch.xpack.eql.AbstractBWCSerializationTestCase;
import org.junit.Before;

import java.io.IOException;
import java.util.ArrayList;
import java.util.Collections;
import java.util.List;

import static org.elasticsearch.index.query.AbstractQueryBuilder.parseTopLevelQuery;
import static org.elasticsearch.xpack.ql.TestUtils.randomRuntimeMappings;

public class EqlSearchRequestTests extends AbstractBWCSerializationTestCase<EqlSearchRequest> {

    // TODO: possibly add mutations
    static String defaultTestFilter = """
        {
           "match" : {
               "foo": "bar"
           }}""";

    static String defaultTestIndex = "endgame-*";
    boolean ccsMinimizeRoundtrips;

    @Before
    public void setup() {}

    @Override
    protected NamedWriteableRegistry getNamedWriteableRegistry() {
        SearchModule searchModule = new SearchModule(Settings.EMPTY, Collections.emptyList());
        return new NamedWriteableRegistry(searchModule.getNamedWriteables());
    }

    @Override
    protected NamedXContentRegistry xContentRegistry() {
        SearchModule searchModule = new SearchModule(Settings.EMPTY, Collections.emptyList());
        return new NamedXContentRegistry(searchModule.getNamedXContents());
    }

    @Override
    protected EqlSearchRequest createTestInstance() {
        try {
            List<FieldAndFormat> randomFetchFields = new ArrayList<>();
            int fetchFieldsCount = randomIntBetween(0, 5);
            for (int j = 0; j < fetchFieldsCount; j++) {
                randomFetchFields.add(new FieldAndFormat(randomAlphaOfLength(10), randomAlphaOfLength(10)));
            }
            if (randomFetchFields.isEmpty()) {
                randomFetchFields = null;
            }
            QueryBuilder filter = parseFilter(defaultTestFilter);
            ccsMinimizeRoundtrips = randomBoolean();
            return new EqlSearchRequest().indices(defaultTestIndex)
                .filter(filter)
                .timestampField(randomAlphaOfLength(10))
                .eventCategoryField(randomAlphaOfLength(10))
                .fetchSize(randomIntBetween(1, 50))
                .size(randomInt(50))
                .query(randomAlphaOfLength(10))
                .ccsMinimizeRoundtrips(ccsMinimizeRoundtrips)
                .waitForCompletionTimeout(randomTimeValue())
                .keepAlive(randomTimeValue())
                .keepOnCompletion(randomBoolean())
                .allowPartialSearchResults(randomBoolean())
                .allowPartialSequenceResults(randomBoolean())
                .fetchFields(randomFetchFields)
                .runtimeMappings(randomRuntimeMappings())
                .resultPosition(randomFrom("tail", "head"))
                .maxSamplesPerKey(randomIntBetween(1, 1000));
        } catch (IOException ex) {
            assertNotNull("unexpected IOException " + ex.getCause().getMessage(), ex);
        }
        return null;
    }

    @Override
    protected EqlSearchRequest mutateInstance(EqlSearchRequest instance) {
        return null;// TODO implement https://github.com/elastic/elasticsearch/issues/25929
    }

    protected QueryBuilder parseFilter(String filter) throws IOException {
        XContentParser parser = createParser(JsonXContent.jsonXContent, filter);
        return parseFilter(parser);
    }

    protected QueryBuilder parseFilter(XContentParser parser) throws IOException {
        QueryBuilder parseInnerQueryBuilder = parseTopLevelQuery(parser);
        assertNull(parser.nextToken());
        return parseInnerQueryBuilder;
    }

    @Override
    protected Writeable.Reader<EqlSearchRequest> instanceReader() {
        return EqlSearchRequest::new;
    }

    @Override
    protected EqlSearchRequest doParseInstance(XContentParser parser) {
        return EqlSearchRequest.fromXContent(parser).indices(defaultTestIndex).ccsMinimizeRoundtrips(ccsMinimizeRoundtrips);
    }

    @Override
    protected EqlSearchRequest mutateInstanceForVersion(EqlSearchRequest instance, TransportVersion version) {
        EqlSearchRequest mutatedInstance = new EqlSearchRequest();
        mutatedInstance.indices(instance.indices());
        mutatedInstance.indicesOptions(instance.indicesOptions());
        mutatedInstance.filter(instance.filter());
        mutatedInstance.timestampField(instance.timestampField());
        mutatedInstance.tiebreakerField(instance.tiebreakerField());
        mutatedInstance.eventCategoryField(instance.eventCategoryField());
        mutatedInstance.size(instance.size());
        mutatedInstance.fetchSize(instance.fetchSize());
        mutatedInstance.query(instance.query());
        mutatedInstance.ccsMinimizeRoundtrips(instance.ccsMinimizeRoundtrips());
        mutatedInstance.waitForCompletionTimeout(instance.waitForCompletionTimeout());
        mutatedInstance.keepAlive(instance.keepAlive());
        mutatedInstance.keepOnCompletion(instance.keepOnCompletion());
<<<<<<< HEAD
        mutatedInstance.fetchFields(version.onOrAfter(TransportVersions.V_7_13_0) ? instance.fetchFields() : null);
        mutatedInstance.runtimeMappings(version.onOrAfter(TransportVersions.V_7_13_0) ? instance.runtimeMappings() : emptyMap());
        mutatedInstance.resultPosition(instance.resultPosition());
=======
        mutatedInstance.fetchFields(instance.fetchFields());
        mutatedInstance.runtimeMappings(instance.runtimeMappings());
        mutatedInstance.resultPosition(version.onOrAfter(TransportVersions.V_7_17_8) ? instance.resultPosition() : "tail");
>>>>>>> 9b080404
        mutatedInstance.maxSamplesPerKey(version.onOrAfter(TransportVersions.V_8_7_0) ? instance.maxSamplesPerKey() : 1);
        mutatedInstance.allowPartialSearchResults(
            version.onOrAfter(TransportVersions.EQL_ALLOW_PARTIAL_SEARCH_RESULTS) ? instance.allowPartialSearchResults() : false
        );
        mutatedInstance.allowPartialSequenceResults(
            version.onOrAfter(TransportVersions.EQL_ALLOW_PARTIAL_SEARCH_RESULTS) ? instance.allowPartialSequenceResults() : false
        );

        return mutatedInstance;
    }
}<|MERGE_RESOLUTION|>--- conflicted
+++ resolved
@@ -133,15 +133,9 @@
         mutatedInstance.waitForCompletionTimeout(instance.waitForCompletionTimeout());
         mutatedInstance.keepAlive(instance.keepAlive());
         mutatedInstance.keepOnCompletion(instance.keepOnCompletion());
-<<<<<<< HEAD
-        mutatedInstance.fetchFields(version.onOrAfter(TransportVersions.V_7_13_0) ? instance.fetchFields() : null);
-        mutatedInstance.runtimeMappings(version.onOrAfter(TransportVersions.V_7_13_0) ? instance.runtimeMappings() : emptyMap());
-        mutatedInstance.resultPosition(instance.resultPosition());
-=======
         mutatedInstance.fetchFields(instance.fetchFields());
         mutatedInstance.runtimeMappings(instance.runtimeMappings());
-        mutatedInstance.resultPosition(version.onOrAfter(TransportVersions.V_7_17_8) ? instance.resultPosition() : "tail");
->>>>>>> 9b080404
+        mutatedInstance.resultPosition(instance.resultPosition());
         mutatedInstance.maxSamplesPerKey(version.onOrAfter(TransportVersions.V_8_7_0) ? instance.maxSamplesPerKey() : 1);
         mutatedInstance.allowPartialSearchResults(
             version.onOrAfter(TransportVersions.EQL_ALLOW_PARTIAL_SEARCH_RESULTS) ? instance.allowPartialSearchResults() : false

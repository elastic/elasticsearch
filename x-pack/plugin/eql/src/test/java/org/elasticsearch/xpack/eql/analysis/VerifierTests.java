/*
 * Copyright Elasticsearch B.V. and/or licensed to Elasticsearch B.V. under one
 * or more contributor license agreements. Licensed under the Elastic License;
 * you may not use this file except in compliance with the Elastic License.
 */
package org.elasticsearch.xpack.eql.analysis;

import org.elasticsearch.test.ESTestCase;
import org.elasticsearch.xpack.eql.expression.function.EqlFunctionRegistry;
import org.elasticsearch.xpack.eql.parser.EqlParser;
import org.elasticsearch.xpack.eql.parser.ParsingException;
import org.elasticsearch.xpack.ql.index.EsIndex;
import org.elasticsearch.xpack.ql.index.IndexResolution;
import org.elasticsearch.xpack.ql.plan.logical.LogicalPlan;
import org.elasticsearch.xpack.ql.type.EsField;
import org.elasticsearch.xpack.ql.type.TypesTests;

import java.util.Map;

public class VerifierTests extends ESTestCase {

    private static final String INDEX_NAME = "test";

    private EqlParser parser = new EqlParser();

    private IndexResolution index = loadIndexResolution("mapping-default.json");

    private static Map<String, EsField> loadEqlMapping(String name) {
        return TypesTests.loadMapping(name);
    }

    private IndexResolution loadIndexResolution(String name) {
        return IndexResolution.valid(new EsIndex(INDEX_NAME, loadEqlMapping(name)));
    }

    private LogicalPlan accept(IndexResolution resolution, String eql) {
        PreAnalyzer preAnalyzer = new PreAnalyzer();
        Analyzer analyzer = new Analyzer(new EqlFunctionRegistry(), new Verifier());
        return analyzer.analyze(preAnalyzer.preAnalyze(parser.createStatement(eql), resolution));
    }

    private LogicalPlan accept(String eql) {
        return accept(index, eql);
    }

    private String error(String sql) {
        return error(index, sql);
    }

    private String error(IndexResolution resolution, String eql) {
        VerificationException e = expectThrows(VerificationException.class, () -> accept(resolution, eql));
        assertTrue(e.getMessage().startsWith("Found "));
        final String header = "Found 1 problem\nline ";
        return e.getMessage().substring(header.length());
    }

    private String errorParsing(String sql) {
        return errorParsing(index, sql);
    }

    private String errorParsing(IndexResolution resolution, String eql) {
        ParsingException e = expectThrows(ParsingException.class, () -> accept(resolution, eql));
        final String header = "line ";
        assertTrue(e.getMessage().startsWith(header));
        return e.getMessage().substring(header.length());
    }

    public void testBasicQuery() {
        accept("foo where true");
    }

    public void testQueryStartsWithNumber() {
        assertEquals("1:1: no viable alternative at input '42'", errorParsing("42 where true"));
        assertEquals("1:1: no viable alternative at input ''42''", errorParsing("'42' where true"));
    }

    public void testMissingColumn() {
        assertEquals("1:11: Unknown column [xxx]", error("foo where xxx == 100"));
    }

    public void testMisspelledColumn() {
        assertEquals("1:11: Unknown column [md4], did you mean [md5]?", error("foo where md4 == 1"));
    }

    public void testMisspelledColumnWithMultipleOptions() {
        assertEquals("1:11: Unknown column [pib], did you mean any of [pid, ppid]?", error("foo where pib == 1"));
    }

    public void testPipesUnsupported() {
        assertEquals("1:20: Pipes are not supported", errorParsing("process where true | head 6"));
    }

    public void testProcessRelationshipsUnsupported() {
        assertEquals("2:7: Process relationships are not supported",
                errorParsing("process where opcode=1 and process_name == \"csrss.exe\"\n" +
                        "  and descendant of [file where file_name == \"csrss.exe\" and opcode=0]"));
        assertEquals("2:7: Process relationships are not supported",
                errorParsing("process where process_name=\"svchost.exe\"\n" +
                        "  and child of [file where file_name=\"svchost.exe\" and opcode=0]"));
    }

    // Some functions fail with "Unsupported" message at the parse stage
    public void testArrayFunctionsUnsupported() {
        assertEquals("1:16: Unknown function [arrayContains], did you mean [stringcontains]?",
                error("registry where arrayContains(bytes_written_string_list, 'En')"));
        assertEquals("1:16: Unknown function [arraySearch]",
            error("registry where arraySearch(bytes_written_string_list, bytes_written_string, true)"));
        assertEquals("1:16: Unknown function [arrayCount]",
            error("registry where arrayCount(bytes_written_string_list, bytes_written_string, true) == 1"));
    }

    // Some functions fail with "Unknown" message at the parse stage
    public void testFunctionParsingUnknown() {
        assertEquals("1:15: Unknown function [safe]",
                error("network where safe(process_name)"));
    }

    // Test the known EQL functions that are not supported
    public void testFunctionVerificationUnknown() {
<<<<<<< HEAD
        assertEquals("1:15: Unknown function [add]",
                error("process where add(serial_event_id, 0) == 1"));
        assertEquals("1:15: Unknown function [subtract], did you mean [substring]?",
                error("process where subtract(serial_event_id, -5) == 6"));
        assertEquals("1:15: Unknown function [multiply]",
                error("process where multiply(6, serial_event_id) == 30"));
        assertEquals("1:15: Unknown function [divide]",
                error("process where divide(30, 4.0) == 7.5"));
        assertEquals("1:15: Unknown function [concat]",
                error("process where concat(serial_event_id, ':', process_name, opcode) == '5:winINIT.exe3'"));
=======
        assertEquals("1:34: Unknown function [number]",
                error("process where serial_event_id == number('5')"));
>>>>>>> a9828ab8
    }

    // Test unsupported array indexes
    public void testArrayIndexesUnsupported() {
        assertEquals("1:84: Array indexes are not supported",
                errorParsing("registry where length(bytes_written_string_list) > 0 and bytes_written_string_list[0] == 'EN-us"));
    }

    // Test valid/supported queries
    public void testQueryOk() {
        // Mismatched type, still ok
        accept("process where serial_event_id = 'abcdef'");

        // Equals condition
        accept("process where serial_event_id = 1");

        // Less then condition
        accept("process where serial_event_id < 4");

        // Greater than
        accept("process where exit_code > -1");
        accept("process where -1 < exit_code");

        // Or and And/And Not
        accept("process where process_name == \"impossible name\" or (serial_event_id < 4.5 and serial_event_id >= 3.1)");
        accept("process where (serial_event_id<=8 and not serial_event_id > 7) and (opcode=3 and opcode>2)");

        // In statement
        accept("process where not (exit_code > -1)\n" +
                "  and serial_event_id in (58, 64, 69, 74, 80, 85, 90, 93, 94)");

        // Combination
        accept("file where serial_event_id == 82 and (true == (process_name in ('svchost.EXE', 'bad.exe', 'bad2.exe')))");

        // String handling
        accept("process where process_path == \"*\\\\MACHINE\\\\SAM\\\\SAM\\\\*\\\\Account\\\\Us*ers\\\\00*03E9\\\\F\"");

        // Arithmetic operators
        accept("file where serial_event_id - 1 == 81");
        accept("file where serial_event_id + 1 == 83");
        accept("file where serial_event_id * 2 == 164");
        accept("file where serial_event_id / 2 == 41");
        accept("file where serial_event_id % 40 == 2");
    }

    // Test mapping that doesn't have property event.category defined
    public void testMissingEventCategory() {
        final IndexResolution idxr = loadIndexResolution("mapping-missing-event-category.json");
        assertEquals("1:1: Unknown column [event.category]", error(idxr, "foo where true"));
    }

    public void testAliasErrors() {
        final IndexResolution idxr = loadIndexResolution("mapping-alias.json");

        // Check unsupported
        assertEquals("1:11: Cannot use field [user_name_alias] with unsupported type [alias]",
                error(idxr, "foo where user_name_alias == 'bob'"));

        // Check alias name typo
        assertEquals("1:11: Unknown column [user_name_alia], did you mean any of [user_name, user_domain]?",
                error(idxr, "foo where user_name_alia == 'bob'"));
    }

    // Test all elasticsearch numeric field types
    public void testNumeric() {
        final IndexResolution idxr = loadIndexResolution("mapping-numeric.json");
        accept(idxr, "foo where long_field == 0");
        accept(idxr, "foo where integer_field == 0");
        accept(idxr, "foo where short_field == 0");
        accept(idxr, "foo where byte_field == 0");
        accept(idxr, "foo where double_field == 0");
        accept(idxr, "foo where float_field == 0");
        accept(idxr, "foo where half_float_field == 0");
        accept(idxr, "foo where scaled_float_field == 0");

        // Test query against unsupported field type int
        assertEquals("1:11: Cannot use field [wrong_int_type_field] with unsupported type [int]",
                error(idxr, "foo where wrong_int_type_field == 0"));
    }

    public void testNoDoc() {
        final IndexResolution idxr = loadIndexResolution("mapping-nodoc.json");
        accept(idxr, "foo where description_nodoc == ''");
        // TODO: add sort test on nodoc field once we have pipes support
    }

    public void testDate() {
        final IndexResolution idxr = loadIndexResolution("mapping-date.json");
        accept(idxr, "foo where date == ''");
        accept(idxr, "foo where date == '2020-02-02'");
        accept(idxr, "foo where date == '2020-02-41'");
        accept(idxr, "foo where date == '20200241'");

        accept(idxr, "foo where date_with_format == ''");
        accept(idxr, "foo where date_with_format == '2020-02-02'");
        accept(idxr, "foo where date_with_format == '2020-02-41'");
        accept(idxr, "foo where date_with_format == '20200241'");

        accept(idxr, "foo where date_with_multi_format == ''");
        accept(idxr, "foo where date_with_multi_format == '2020-02-02'");
        accept(idxr, "foo where date_with_multi_format == '2020-02-41'");
        accept(idxr, "foo where date_with_multi_format == '20200241'");
        accept(idxr, "foo where date_with_multi_format == '11:12:13'");

        // Test query against unsupported field type date_nanos
        assertEquals("1:11: Cannot use field [date_nanos_field] with unsupported type [date_nanos]",
                error(idxr, "foo where date_nanos_field == ''"));
    }

    public void testBoolean() {
        final IndexResolution idxr = loadIndexResolution("mapping-boolean.json");
        accept(idxr, "foo where boolean_field == true");
        accept(idxr, "foo where boolean_field == 'bar'");
        accept(idxr, "foo where boolean_field == 0");
        accept(idxr, "foo where boolean_field == 123456");
    }

    public void testBinary() {
        final IndexResolution idxr = loadIndexResolution("mapping-binary.json");
        accept(idxr, "foo where blob == ''");
        accept(idxr, "foo where blob == 'bar'");
        accept(idxr, "foo where blob == 0");
        accept(idxr, "foo where blob == 123456");
    }

    public void testRange() {
        final IndexResolution idxr = loadIndexResolution("mapping-range.json");
        assertEquals("1:11: Cannot use field [integer_range_field] with unsupported type [integer_range]",
                error(idxr, "foo where integer_range_field == ''"));
        assertEquals("1:11: Cannot use field [float_range_field] with unsupported type [float_range]",
                error(idxr, "foo where float_range_field == ''"));
        assertEquals("1:11: Cannot use field [long_range_field] with unsupported type [long_range]",
                error(idxr, "foo where long_range_field == ''"));
        assertEquals("1:11: Cannot use field [double_range_field] with unsupported type [double_range]",
                error(idxr, "foo where double_range_field == ''"));
        assertEquals("1:11: Cannot use field [date_range_field] with unsupported type [date_range]",
                error(idxr, "foo where date_range_field == ''"));
        assertEquals("1:11: Cannot use field [ip_range_field] with unsupported type [ip_range]",
                error(idxr, "foo where ip_range_field == ''"));
    }

    public void testMixedSet() {
        final IndexResolution idxr = loadIndexResolution("mapping-numeric.json");
        assertEquals("1:11: 2nd argument of [long_field in (1, 'string')] must be [long], found value ['string'] type [keyword]",
            error(idxr, "foo where long_field in (1, 'string')"));
    }

    public void testObject() {
        final IndexResolution idxr = loadIndexResolution("mapping-object.json");
        accept(idxr, "foo where endgame.pid == 0");

        assertEquals("1:11: Unknown column [endgame.pi], did you mean [endgame.pid]?",
                error(idxr, "foo where endgame.pi == 0"));
    }

    public void testNested() {
        final IndexResolution idxr = loadIndexResolution("mapping-nested.json");
        assertEquals("1:11: Cannot use field [processes] type [nested] due to nested fields not being supported yet",
            error(idxr, "foo where processes == 0"));
        assertEquals("1:11: Cannot use field [processes.pid] type [long] with unsupported nested type in hierarchy (field [processes])",
            error(idxr, "foo where processes.pid == 0"));
        assertEquals("1:11: Unknown column [processe.pid], did you mean any of [processes.pid, processes.path, processes.path.keyword]?",
                error(idxr, "foo where processe.pid == 0"));
        accept(idxr, "foo where long_field == 123");
    }

    public void testGeo() {
        final IndexResolution idxr = loadIndexResolution("mapping-geo.json");
        assertEquals("1:11: Cannot use field [location] with unsupported type [geo_point]",
                error(idxr, "foo where location == 0"));
        assertEquals("1:11: Cannot use field [site] with unsupported type [geo_shape]",
                error(idxr, "foo where site == 0"));
    }

    public void testIP() {
        final IndexResolution idxr = loadIndexResolution("mapping-ip.json");
        accept(idxr, "foo where ip_addr == 0");
    }

    public void testJoin() {
        final IndexResolution idxr = loadIndexResolution("mapping-join.json");
        accept(idxr, "foo where serial_event_id == 0");
    }

    public void testMultiField() {
        final IndexResolution idxr = loadIndexResolution("mapping-multi-field.json");
        accept(idxr, "foo where multi_field.raw == 'bar'");

        assertEquals("1:11: [multi_field.english == 'bar'] cannot operate on first argument field of data type [text]: " +
                        "No keyword/multi-field defined exact matches for [english]; define one or use MATCH/QUERY instead",
                error(idxr, "foo where multi_field.english == 'bar'"));

        accept(idxr, "foo where multi_field_options.raw == 'bar'");
        accept(idxr, "foo where multi_field_options.key == 'bar'");
        accept(idxr, "foo where multi_field_ambiguous.one == 'bar'");
        accept(idxr, "foo where multi_field_ambiguous.two == 'bar'");

        assertEquals("1:11: [multi_field_ambiguous.normalized == 'bar'] cannot operate on first argument field of data type [keyword]: " +
                        "Normalized keyword field cannot be used for exact match operations",
                error(idxr, "foo where multi_field_ambiguous.normalized == 'bar'"));
        assertEquals("1:11: Cannot use field [multi_field_nested.dep_name] type [text] with unsupported nested type in hierarchy " +
                        "(field [multi_field_nested])",
                error(idxr, "foo where multi_field_nested.dep_name == 'bar'"));
        assertEquals("1:11: Cannot use field [multi_field_nested.dep_id.keyword] type [keyword] with unsupported nested type in " + 
                        "hierarchy (field [multi_field_nested])",
                error(idxr, "foo where multi_field_nested.dep_id.keyword == 'bar'"));
        assertEquals("1:11: Cannot use field [multi_field_nested.end_date] type [datetime] with unsupported nested type in " + 
                        "hierarchy (field [multi_field_nested])",
                error(idxr, "foo where multi_field_nested.end_date == ''"));
        assertEquals("1:11: Cannot use field [multi_field_nested.start_date] type [datetime] with unsupported nested type in " + 
                        "hierarchy (field [multi_field_nested])",
                error(idxr, "foo where multi_field_nested.start_date == 'bar'"));
    }

    public void testStringFunctionWithText() {
        final IndexResolution idxr = loadIndexResolution("mapping-multi-field.json");
        assertEquals("1:15: [string(multi_field.english)] cannot operate on field " +
                "of data type [text]: No keyword/multi-field defined exact matches for [english]; " +
                "define one or use MATCH/QUERY instead",
            error(idxr, "process where string(multi_field.english) == 'foo'"));
    }
}<|MERGE_RESOLUTION|>--- conflicted
+++ resolved
@@ -113,25 +113,6 @@
     public void testFunctionParsingUnknown() {
         assertEquals("1:15: Unknown function [safe]",
                 error("network where safe(process_name)"));
-    }
-
-    // Test the known EQL functions that are not supported
-    public void testFunctionVerificationUnknown() {
-<<<<<<< HEAD
-        assertEquals("1:15: Unknown function [add]",
-                error("process where add(serial_event_id, 0) == 1"));
-        assertEquals("1:15: Unknown function [subtract], did you mean [substring]?",
-                error("process where subtract(serial_event_id, -5) == 6"));
-        assertEquals("1:15: Unknown function [multiply]",
-                error("process where multiply(6, serial_event_id) == 30"));
-        assertEquals("1:15: Unknown function [divide]",
-                error("process where divide(30, 4.0) == 7.5"));
-        assertEquals("1:15: Unknown function [concat]",
-                error("process where concat(serial_event_id, ':', process_name, opcode) == '5:winINIT.exe3'"));
-=======
-        assertEquals("1:34: Unknown function [number]",
-                error("process where serial_event_id == number('5')"));
->>>>>>> a9828ab8
     }
 
     // Test unsupported array indexes
@@ -335,13 +316,13 @@
         assertEquals("1:11: Cannot use field [multi_field_nested.dep_name] type [text] with unsupported nested type in hierarchy " +
                         "(field [multi_field_nested])",
                 error(idxr, "foo where multi_field_nested.dep_name == 'bar'"));
-        assertEquals("1:11: Cannot use field [multi_field_nested.dep_id.keyword] type [keyword] with unsupported nested type in " + 
+        assertEquals("1:11: Cannot use field [multi_field_nested.dep_id.keyword] type [keyword] with unsupported nested type in " +
                         "hierarchy (field [multi_field_nested])",
                 error(idxr, "foo where multi_field_nested.dep_id.keyword == 'bar'"));
-        assertEquals("1:11: Cannot use field [multi_field_nested.end_date] type [datetime] with unsupported nested type in " + 
+        assertEquals("1:11: Cannot use field [multi_field_nested.end_date] type [datetime] with unsupported nested type in " +
                         "hierarchy (field [multi_field_nested])",
                 error(idxr, "foo where multi_field_nested.end_date == ''"));
-        assertEquals("1:11: Cannot use field [multi_field_nested.start_date] type [datetime] with unsupported nested type in " + 
+        assertEquals("1:11: Cannot use field [multi_field_nested.start_date] type [datetime] with unsupported nested type in " +
                         "hierarchy (field [multi_field_nested])",
                 error(idxr, "foo where multi_field_nested.start_date == 'bar'"));
     }

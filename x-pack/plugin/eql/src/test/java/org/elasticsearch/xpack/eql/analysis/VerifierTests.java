--- conflicted
+++ resolved
@@ -131,14 +131,7 @@
 
     // Test the known EQL functions that are not supported
     public void testFunctionVerificationUnknown() {
-<<<<<<< HEAD
-        assertEquals("1:25: Unknown function [startsWith], did you mean [endswith]?",
-                error("file where opcode=0 and startsWith(file_name, 'explORER.EXE')"));
-=======
-        assertEquals("1:25: Unknown function [endsWith], did you mean [startswith]?",
-                error("file where opcode=0 and endsWith(file_name, 'loREr.exe')"));
->>>>>>> 666719fc
-        assertEquals("1:25: Unknown function [stringContains]",
+                error("file where opcode=0 and startsWith(file_name, 'explORER.EXE')"));        assertEquals("1:25: Unknown function [stringContains]",
                 error("file where opcode=0 and stringContains('ABCDEFGHIexplorer.exeJKLMNOP', file_name)"));
         assertEquals("1:25: Unknown function [indexOf]",
                 error("file where opcode=0 and indexOf(file_name, 'plore') == 2"));

/*
 * Copyright Elasticsearch B.V. and/or licensed to Elasticsearch B.V. under one
 * or more contributor license agreements. Licensed under the Elastic License;
 * you may not use this file except in compliance with the Elastic License.
 */

package org.elasticsearch.xpack.eql.planner;

import com.carrotsearch.randomizedtesting.annotations.ParametersFactory;
import org.elasticsearch.common.Strings;
import org.elasticsearch.xpack.eql.plan.physical.EsQueryExec;
import org.elasticsearch.xpack.eql.plan.physical.PhysicalPlan;

import java.io.BufferedReader;
import java.io.InputStreamReader;
import java.nio.charset.StandardCharsets;
import java.util.ArrayList;

import static org.elasticsearch.xpack.ql.type.DataTypes.KEYWORD;
import static org.hamcrest.Matchers.containsString;

public class QueryFolderOkTests extends AbstractQueryFolderTestCase {

    private final String name;
    private final String query;
    private final Object expect;

    public QueryFolderOkTests(String name, String query, Object expect) {
        this.name = name;
        this.query = query;
        this.expect = expect;
    }

    @ParametersFactory(shuffle = false, argumentFormatting = "%1$s")
    public static Iterable<Object[]> parameters() throws Exception {
        ArrayList<Object[]> arr = new ArrayList<>();
        try (BufferedReader reader = new BufferedReader(new InputStreamReader(
                QueryFolderOkTests.class.getResourceAsStream("/queryfolder_tests.txt"), StandardCharsets.UTF_8))) {
            String line;
            String name = null;
            String query = null;
            ArrayList<Object> expectations = null;
            int newLineCount = 0;

            while ((line = reader.readLine()) != null) {
                if (line.startsWith("//")) {
                    continue;
                }

                line = line.trim();
                if (Strings.isEmpty(line)) {
                    if (name != null) {
                        newLineCount++;
                    }
                    if (newLineCount >= 2) {
                        // Add and zero out for the next spec
                        addSpec(arr, name, query, expectations == null ? null : expectations.toArray());
                        name = null;
                        query = null;
                        expectations = null;
                        newLineCount = 0;
                    }
                    continue;
                }

                if (name == null) {
                    name = line;
                    continue;
                }

                if (query == null) {
                    query = line;
                    continue;
                }

                if (line.equals("null") == false) {  // special case for no expectations
                    if (expectations == null) {
                        expectations = new ArrayList<>();
                    }
                    expectations.add(line);
                }
            }
            addSpec(arr, name, query, expectations.toArray());
        }
        return arr;
    }

    private static void addSpec(ArrayList<Object[]> arr, String name, String query, Object[] expectations) {
        if ((Strings.isNullOrEmpty(name) == false) && (Strings.isNullOrEmpty(query) == false)) {
            arr.add(new Object[]{name, query, expectations});
        }
    }

    public void test() {
        PhysicalPlan p = plan(query);
        assertEquals(EsQueryExec.class, p.getClass());
        EsQueryExec eqe = (EsQueryExec) p;
<<<<<<< HEAD
        assertEquals(26, eqe.output().size());
=======
        assertEquals(27, eqe.output().size());
>>>>>>> 18493467
        assertEquals(KEYWORD, eqe.output().get(0).dataType());

        final String query = eqe.queryContainer().toString().replaceAll("\\s+", "");

        // test query term
        if (expect != null) {
            if (expect instanceof Object[]) {
                for (Object item : (Object[]) expect) {
                    assertThat(query, containsString((String) item));
                }
            } else {
                assertThat(query, containsString((String) expect));
            }
        }

        // test common term
        assertThat(query, containsString("\"term\":{\"event.category\":{\"value\":\"process\""));

        // test field source extraction
        assertThat(query, containsString("\"_source\":{\"includes\":[],\"excludes\":[]"));
    }
}<|MERGE_RESOLUTION|>--- conflicted
+++ resolved
@@ -95,11 +95,7 @@
         PhysicalPlan p = plan(query);
         assertEquals(EsQueryExec.class, p.getClass());
         EsQueryExec eqe = (EsQueryExec) p;
-<<<<<<< HEAD
-        assertEquals(26, eqe.output().size());
-=======
         assertEquals(27, eqe.output().size());
->>>>>>> 18493467
         assertEquals(KEYWORD, eqe.output().get(0).dataType());
 
         final String query = eqe.queryContainer().toString().replaceAll("\\s+", "");

/*
 * Copyright Elasticsearch B.V. and/or licensed to Elasticsearch B.V. under one
 * or more contributor license agreements. Licensed under the Elastic License
 * 2.0; you may not use this file except in compliance with the Elastic License
 * 2.0.
 */

package org.elasticsearch.xpack.eql.planner;

import org.elasticsearch.xpack.eql.plan.physical.PhysicalPlan;

import static org.hamcrest.Matchers.containsString;

public class QueryTranslatorTests extends AbstractQueryTranslatorTestCase {

    public void testLikeExactEqualsNoOptimization() throws Exception {
        PhysicalPlan plan = plan("process where process_name == \"*\" ");
        assertThat(asQuery(plan), containsString("\"term\":{\"process_name\""));
    }

    public void testLikeOptimization() throws Exception {
        PhysicalPlan plan = plan("process where process_name : \"*\" ");
        assertThat(asQuery(plan), containsString("\"exists\":{\"field\":\"process_name\""));
    }

<<<<<<< HEAD
    public void testMatchOptimization() throws Exception {
        PhysicalPlan plan = plan("process where match(process_name, \".*\") ");
        assertThat(asQuery(plan), containsString("\"exists\":{\"field\":\"process_name\""));
    }

=======
>>>>>>> 7a34391c
    private static String asQuery(PhysicalPlan plan) {
        return plan.toString().replaceAll("\\s+", "");
    }
}<|MERGE_RESOLUTION|>--- conflicted
+++ resolved
@@ -23,14 +23,6 @@
         assertThat(asQuery(plan), containsString("\"exists\":{\"field\":\"process_name\""));
     }
 
-<<<<<<< HEAD
-    public void testMatchOptimization() throws Exception {
-        PhysicalPlan plan = plan("process where match(process_name, \".*\") ");
-        assertThat(asQuery(plan), containsString("\"exists\":{\"field\":\"process_name\""));
-    }
-
-=======
->>>>>>> 7a34391c
     private static String asQuery(PhysicalPlan plan) {
         return plan.toString().replaceAll("\\s+", "");
     }

--- conflicted
+++ resolved
@@ -203,12 +203,11 @@
      */
     public abstract boolean isDimension();
 
-<<<<<<< HEAD
     /**
      * @return true if the attribute represents a TSDB metric type
      */
     public abstract boolean isMetric();
-=======
+
     protected void checkAndSerializeQualifier(PlanStreamOutput out, TransportVersion version) throws IOException {
         if (version.onOrAfter(ESQL_QUALIFIERS_IN_ATTRIBUTES)) {
             out.writeOptionalCachedString(qualifier());
@@ -226,5 +225,4 @@
         }
         return null;
     }
->>>>>>> 37f65b0b
 }
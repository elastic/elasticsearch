--- conflicted
+++ resolved
@@ -26,28 +26,6 @@
 
     private final AttributeMap<Object> delegate;
 
-<<<<<<< HEAD
-    public AttributeSet() {
-        delegate = new AttributeMap<>();
-    }
-
-    public AttributeSet(int expectedSize) {
-        delegate = new AttributeMap<>(expectedSize);
-    }
-
-    public AttributeSet(Attribute attr) {
-        delegate = new AttributeMap<>(attr, PRESENT);
-    }
-
-    public AttributeSet(Collection<? extends Attribute> attr) {
-        delegate = new AttributeMap<>(attr.size());
-        for (Attribute a : attr) {
-            delegate.add(a, PRESENT);
-        }
-    }
-
-=======
->>>>>>> b5631451
     private AttributeSet(AttributeMap<Object> delegate) {
         this.delegate = delegate;
     }

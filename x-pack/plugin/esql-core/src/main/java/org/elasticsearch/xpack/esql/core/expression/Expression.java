--- conflicted
+++ resolved
@@ -27,18 +27,6 @@
  * (which is a type of expression) with a single child, c.
  */
 public abstract class Expression extends Node<Expression> implements Resolvable {
-<<<<<<< HEAD
-    public static List<NamedWriteableRegistry.Entry> getNamedWriteables() {
-        List<NamedWriteableRegistry.Entry> entries = new ArrayList<>();
-        for (NamedWriteableRegistry.Entry e : NamedExpression.getNamedWriteables()) {
-            entries.add(new NamedWriteableRegistry.Entry(Expression.class, e.name, in -> (NamedExpression) e.reader.read(in)));
-        }
-        entries.add(Literal.ENTRY);
-        entries.add(NamedLiterals.ENTRY);
-        return entries;
-    }
-=======
->>>>>>> 79ce6e38
 
     public static class TypeResolution {
         private final boolean failed;

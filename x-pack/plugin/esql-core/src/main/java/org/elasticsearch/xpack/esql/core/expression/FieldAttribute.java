/*
 * Copyright Elasticsearch B.V. and/or licensed to Elasticsearch B.V. under one
 * or more contributor license agreements. Licensed under the Elastic License
 * 2.0; you may not use this file except in compliance with the Elastic License
 * 2.0.
 */
package org.elasticsearch.xpack.esql.core.expression;

import org.elasticsearch.common.Strings;
import org.elasticsearch.common.io.stream.NamedWriteableRegistry;
import org.elasticsearch.common.io.stream.StreamInput;
import org.elasticsearch.common.io.stream.StreamOutput;
import org.elasticsearch.xpack.esql.core.tree.NodeInfo;
import org.elasticsearch.xpack.esql.core.tree.Source;
import org.elasticsearch.xpack.esql.core.type.DataType;
import org.elasticsearch.xpack.esql.core.type.EsField;
import org.elasticsearch.xpack.esql.core.util.PlanStreamInput;
import org.elasticsearch.xpack.esql.core.util.PlanStreamOutput;
import org.elasticsearch.xpack.esql.core.util.StringUtils;

import java.io.IOException;
import java.util.Objects;

/**
 * Attribute for an ES field.
 * To differentiate between the different type of fields this class offers:
 * - name - the fully qualified name (foo.bar.tar)
 * - path - the path pointing to the field name (foo.bar)
 * - parent - the immediate parent of the field; useful for figuring out the type of field (nested vs object)
 * - nestedParent - if nested, what's the parent (which might not be the immediate one)
 */
public class FieldAttribute extends TypedAttribute {
    // TODO: This constant should not be used if possible; use .synthetic()
    // https://github.com/elastic/elasticsearch/issues/105821
    public static final String SYNTHETIC_ATTRIBUTE_NAME_PREFIX = "$$";

    static final NamedWriteableRegistry.Entry ENTRY = new NamedWriteableRegistry.Entry(
        Attribute.class,
        "FieldAttribute",
        FieldAttribute::readFrom
    );

    private final FieldAttribute parent;
    private final String path;
    private final EsField field;

    public FieldAttribute(Source source, String name, EsField field) {
        this(source, null, name, field);
    }

    public FieldAttribute(Source source, FieldAttribute parent, String name, EsField field) {
        this(source, parent, name, field, Nullability.TRUE, null, false);
    }

    public FieldAttribute(
        Source source,
        FieldAttribute parent,
        String name,
        EsField field,
        Nullability nullability,
        NameId id,
        boolean synthetic
    ) {
        this(source, parent, name, field.getDataType(), field, nullability, id, synthetic);
    }

    public FieldAttribute(
        Source source,
        FieldAttribute parent,
        String name,
        DataType type,
        EsField field,
        Nullability nullability,
        NameId id,
        boolean synthetic
    ) {
        super(source, name, type, nullability, id, synthetic);
        this.path = parent != null ? parent.name() : StringUtils.EMPTY;
        this.parent = parent;
        this.field = field;
    }

<<<<<<< HEAD
    @Deprecated
    /**
     * Old constructor from when this had a qualifier string. Still needed to not break serialization.
     */
    private FieldAttribute(
        Source source,
        FieldAttribute parent,
        String name,
        DataType type,
        EsField field,
        String qualifier,
        Nullability nullability,
        NameId id,
        boolean synthetic
    ) {
        this(source, parent, name, type, field, nullability, id, synthetic);
    }

    public FieldAttribute(StreamInput in) throws IOException {
=======
    private FieldAttribute(StreamInput in) throws IOException {
>>>>>>> f02be077
        /*
         * The funny casting dance with `(StreamInput & PlanStreamInput) in` is required
         * because we're in esql-core here and the real PlanStreamInput is in
         * esql-proper. And because NamedWriteableRegistry.Entry needs StreamInput,
         * not a PlanStreamInput. And we need PlanStreamInput to handle Source
         * and NameId. This should become a hard cast when we move everything out
         * of esql-core.
         */
        this(
            Source.readFrom((StreamInput & PlanStreamInput) in),
            in.readOptionalWriteable(FieldAttribute::readFrom),
            in.readString(),
            DataType.readFrom(in),
            in.readNamedWriteable(EsField.class),
            in.readOptionalString(),
            in.readEnum(Nullability.class),
            NameId.readFrom((StreamInput & PlanStreamInput) in),
            in.readBoolean()
        );
    }

    @Override
    public void writeTo(StreamOutput out) throws IOException {
<<<<<<< HEAD
        Source.EMPTY.writeTo(out);
        out.writeOptionalWriteable(parent);
        out.writeString(name());
        dataType().writeTo(out);
        out.writeNamedWriteable(field);
        // We used to write the qualifier here. We can still do if needed in the future.
        out.writeOptionalString(null);
        out.writeEnum(nullable());
        id().writeTo(out);
        out.writeBoolean(synthetic());
=======
        if (((PlanStreamOutput) out).writeAttributeCacheHeader(this)) {
            Source.EMPTY.writeTo(out);
            out.writeOptionalWriteable(parent);
            out.writeString(name());
            dataType().writeTo(out);
            out.writeNamedWriteable(field);
            out.writeOptionalString(qualifier());
            out.writeEnum(nullable());
            id().writeTo(out);
            out.writeBoolean(synthetic());
        }
    }

    public static FieldAttribute readFrom(StreamInput in) throws IOException {
        return ((PlanStreamInput) in).readAttributeWithCache(FieldAttribute::new);
>>>>>>> f02be077
    }

    @Override
    public String getWriteableName() {
        return ENTRY.name;
    }

    @Override
    protected NodeInfo<FieldAttribute> info() {
        return NodeInfo.create(
            this,
            (source, parent1, name, type, field1, qualifier, nullability, id, synthetic) -> new FieldAttribute(
                source,
                parent1,
                name,
                type,
                field1,
                qualifier,
                nullability,
                id,
                synthetic
            ),
            parent,
            name(),
            dataType(),
            field,
            (String) null,
            nullable(),
            id(),
            synthetic()
        );
    }

    public FieldAttribute parent() {
        return parent;
    }

    public String path() {
        return path;
    }

    /**
     * The full name of the field in the index, including all parent fields. E.g. {@code parent.subfield.this_field}.
     */
    public String fieldName() {
        // Before 8.15, the field name was the same as the attribute's name.
        // On later versions, the attribute can be renamed when creating synthetic attributes.
        // TODO: We should use synthetic() to check for that case.
        // https://github.com/elastic/elasticsearch/issues/105821
        if (name().startsWith(SYNTHETIC_ATTRIBUTE_NAME_PREFIX) == false) {
            return name();
        }
        return Strings.hasText(path) ? path + "." + field.getName() : field.getName();
    }

    public EsField.Exact getExactInfo() {
        return field.getExactInfo();
    }

    public FieldAttribute exactAttribute() {
        EsField exactField = field.getExactField();
        if (exactField.equals(field) == false) {
            return innerField(exactField);
        }
        return this;
    }

    private FieldAttribute innerField(EsField type) {
        return new FieldAttribute(source(), this, name() + "." + type.getName(), type, nullable(), id(), synthetic());
    }

    @Override
    protected Attribute clone(Source source, String name, DataType type, Nullability nullability, NameId id, boolean synthetic) {
        return new FieldAttribute(source, parent, name, field, nullability, id, synthetic);
    }

    @Override
    public int hashCode() {
        return Objects.hash(super.hashCode(), path, field);
    }

    @Override
    public boolean equals(Object obj) {
        return super.equals(obj)
            && Objects.equals(path, ((FieldAttribute) obj).path)
            && Objects.equals(field, ((FieldAttribute) obj).field);
    }

    @Override
    protected String label() {
        return "f";
    }

    public EsField field() {
        return field;
    }
}<|MERGE_RESOLUTION|>--- conflicted
+++ resolved
@@ -80,7 +80,6 @@
         this.field = field;
     }
 
-<<<<<<< HEAD
     @Deprecated
     /**
      * Old constructor from when this had a qualifier string. Still needed to not break serialization.
@@ -99,10 +98,7 @@
         this(source, parent, name, type, field, nullability, id, synthetic);
     }
 
-    public FieldAttribute(StreamInput in) throws IOException {
-=======
     private FieldAttribute(StreamInput in) throws IOException {
->>>>>>> f02be077
         /*
          * The funny casting dance with `(StreamInput & PlanStreamInput) in` is required
          * because we're in esql-core here and the real PlanStreamInput is in
@@ -126,25 +122,14 @@
 
     @Override
     public void writeTo(StreamOutput out) throws IOException {
-<<<<<<< HEAD
-        Source.EMPTY.writeTo(out);
-        out.writeOptionalWriteable(parent);
-        out.writeString(name());
-        dataType().writeTo(out);
-        out.writeNamedWriteable(field);
-        // We used to write the qualifier here. We can still do if needed in the future.
-        out.writeOptionalString(null);
-        out.writeEnum(nullable());
-        id().writeTo(out);
-        out.writeBoolean(synthetic());
-=======
         if (((PlanStreamOutput) out).writeAttributeCacheHeader(this)) {
             Source.EMPTY.writeTo(out);
             out.writeOptionalWriteable(parent);
             out.writeString(name());
             dataType().writeTo(out);
             out.writeNamedWriteable(field);
-            out.writeOptionalString(qualifier());
+            // We used to write the qualifier here. We can still do if needed in the future.
+            out.writeOptionalString(null);
             out.writeEnum(nullable());
             id().writeTo(out);
             out.writeBoolean(synthetic());
@@ -153,7 +138,6 @@
 
     public static FieldAttribute readFrom(StreamInput in) throws IOException {
         return ((PlanStreamInput) in).readAttributeWithCache(FieldAttribute::new);
->>>>>>> f02be077
     }
 
     @Override

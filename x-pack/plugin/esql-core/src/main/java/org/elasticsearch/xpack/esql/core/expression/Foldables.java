--- conflicted
+++ resolved
@@ -18,7 +18,13 @@
         throw new QlIllegalArgumentException("Cannot determine value for {}", e);
     }
 
-<<<<<<< HEAD
+    public static String stringLiteralValueOf(Expression expression, String message) {
+        if (expression instanceof Literal literal && literal.value() instanceof BytesRef bytesRef) {
+            return bytesRef.utf8ToString();
+        }
+        throw new QlIllegalArgumentException(message);
+    }
+
     public static Object literalValueOf(Expression e) {
         if (e instanceof Literal literal) {
             return literal.value();
@@ -31,12 +37,5 @@
             return literal.value();
         }
         return e;
-=======
-    public static String stringLiteralValueOf(Expression expression, String message) {
-        if (expression instanceof Literal literal && literal.value() instanceof BytesRef bytesRef) {
-            return bytesRef.utf8ToString();
-        }
-        throw new QlIllegalArgumentException(message);
->>>>>>> 3bfb0e8f
     }
 }
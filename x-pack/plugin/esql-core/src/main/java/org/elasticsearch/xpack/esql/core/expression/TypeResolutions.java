/*
 * Copyright Elasticsearch B.V. and/or licensed to Elasticsearch B.V. under one
 * or more contributor license agreements. Licensed under the Elastic License
 * 2.0; you may not use this file except in compliance with the Elastic License
 * 2.0.
 */
package org.elasticsearch.xpack.esql.core.expression;

import org.elasticsearch.xpack.esql.core.expression.Expression.TypeResolution;
import org.elasticsearch.xpack.esql.core.type.DataType;
import org.elasticsearch.xpack.esql.core.type.EsField;
import org.elasticsearch.xpack.esql.core.type.InvalidMappedField;

import java.util.Locale;
import java.util.StringJoiner;
import java.util.function.Predicate;

import static org.elasticsearch.common.logging.LoggerMessageFormat.format;
import static org.elasticsearch.xpack.esql.core.expression.Expressions.name;
import static org.elasticsearch.xpack.esql.core.expression.TypeResolutions.ParamOrdinal.DEFAULT;
import static org.elasticsearch.xpack.esql.core.type.DataType.AGGREGATE_METRIC_DOUBLE;
import static org.elasticsearch.xpack.esql.core.type.DataType.BOOLEAN;
import static org.elasticsearch.xpack.esql.core.type.DataType.DATETIME;
import static org.elasticsearch.xpack.esql.core.type.DataType.DATE_RANGE;
import static org.elasticsearch.xpack.esql.core.type.DataType.DENSE_VECTOR;
import static org.elasticsearch.xpack.esql.core.type.DataType.EXPONENTIAL_HISTOGRAM;
import static org.elasticsearch.xpack.esql.core.type.DataType.IP;
import static org.elasticsearch.xpack.esql.core.type.DataType.NULL;
import static org.elasticsearch.xpack.esql.core.type.DataType.isRepresentable;
import static org.elasticsearch.xpack.esql.core.type.DataType.isSpatialOrGrid;

public final class TypeResolutions {

    public enum ParamOrdinal {
        DEFAULT,
        FIRST,
        SECOND,
        THIRD,
        FOURTH,
        FIFTH,
        IMPLICIT;

        public static ParamOrdinal fromIndex(int index) {
            return index < 0 ? IMPLICIT : switch (index) {
                case 0 -> FIRST;
                case 1 -> SECOND;
                case 2 -> THIRD;
                case 3 -> FOURTH;
                case 4 -> FIFTH;
                default -> DEFAULT;
            };
        }
    }

    private TypeResolutions() {}

    public static TypeResolution isBoolean(Expression e, String operationName, ParamOrdinal paramOrd) {
        return isType(e, dt -> dt == BOOLEAN, operationName, paramOrd, "boolean");
    }

    public static TypeResolution isWholeNumber(Expression e, String operationName, ParamOrdinal paramOrd) {
        return isType(e, DataType::isWholeNumber, operationName, paramOrd, "integer");
    }

    public static TypeResolution isNumeric(Expression e, String operationName, ParamOrdinal paramOrd) {
        return isType(e, DataType::isNumeric, operationName, paramOrd, "numeric");
    }

    public static TypeResolution isString(Expression e, String operationName, ParamOrdinal paramOrd) {
        return isType(e, DataType::isString, operationName, paramOrd, "string");
    }

    public static TypeResolution isIP(Expression e, String operationName, ParamOrdinal paramOrd) {
        return isType(e, dt -> dt == IP, operationName, paramOrd, "ip");
    }

    public static TypeResolution isDate(Expression e, String operationName, ParamOrdinal paramOrd) {
        return isType(e, dt -> dt == DATETIME, operationName, paramOrd, "datetime");
    }

    /**
     * @see DataType#isRepresentable(DataType)
     */
    public static TypeResolution isRepresentableExceptCountersDenseVectorAggregateMetricDoubleAndExponentialHistogram(
        Expression e,
        String operationName,
        ParamOrdinal paramOrd
    ) {
        return isType(
            e,
<<<<<<< HEAD
            dt -> isRepresentable(dt) && dt != DENSE_VECTOR && dt != AGGREGATE_METRIC_DOUBLE && dt != DATE_RANGE,
            operationName,
            paramOrd,
            "any type except counter types, dense_vector, aggregate_metric_double or date_range"
        );
    }

    public static TypeResolution isRepresentableExceptUnsortableTypes(Expression e, String operationName, ParamOrdinal paramOrd) {
=======
            dt -> isRepresentable(dt) && dt != DENSE_VECTOR && dt != AGGREGATE_METRIC_DOUBLE && dt != EXPONENTIAL_HISTOGRAM,
            operationName,
            paramOrd,
            "any type except counter types, dense_vector, aggregate_metric_double or exponential_histogram"
        );
    }

    public static TypeResolution isRepresentableExceptCountersSpatialDenseVectorAggregateMetricDoubleAndExponentialHistogram(
        Expression e,
        String operationName,
        ParamOrdinal paramOrd
    ) {
>>>>>>> a3852994
        return isType(
            e,
            (t) -> isSpatialOrGrid(t) == false
                && DataType.isRepresentable(t)
                && t != DENSE_VECTOR
                && t != AGGREGATE_METRIC_DOUBLE
<<<<<<< HEAD
                && t != DATE_RANGE,
            operationName,
            paramOrd,
            "any type except counter, spatial types, dense_vector, aggregate_metric_double or date_range"
=======
                && t != EXPONENTIAL_HISTOGRAM,
            operationName,
            paramOrd,
            "any type except counter, spatial types, dense_vector, aggregate_metric_double or exponential_histogram"
>>>>>>> a3852994
        );
    }

    public static TypeResolution isExact(Expression e, String message) {
        if (e instanceof FieldAttribute fa) {
            EsField.Exact exact = fa.getExactInfo();
            if (exact.hasExact() == false) {
                return new TypeResolution(format(null, message, e.dataType().typeName(), exact.errorMsg()));
            }
        }
        return TypeResolution.TYPE_RESOLVED;
    }

    public static TypeResolution isExact(Expression e, String operationName, ParamOrdinal paramOrd) {
        if (e instanceof FieldAttribute fa) {
            EsField.Exact exact = fa.getExactInfo();
            if (exact.hasExact() == false) {
                return new TypeResolution(
                    format(
                        null,
                        "[{}] cannot operate on {}field of data type [{}]: {}",
                        operationName,
                        paramOrd == null || paramOrd == DEFAULT ? "" : paramOrd.name().toLowerCase(Locale.ROOT) + " argument ",
                        e.dataType().typeName(),
                        exact.errorMsg()
                    )
                );
            }
        }
        return TypeResolution.TYPE_RESOLVED;
    }

    public static TypeResolution isStringAndExact(Expression e, String operationName, ParamOrdinal paramOrd) {
        TypeResolution resolution = isString(e, operationName, paramOrd);
        if (resolution.unresolved()) {
            return resolution;
        }

        return isExact(e, operationName, paramOrd);
    }

    public static TypeResolution isIPAndExact(Expression e, String operationName, ParamOrdinal paramOrd) {
        TypeResolution resolution = isIP(e, operationName, paramOrd);
        if (resolution.unresolved()) {
            return resolution;
        }

        return isExact(e, operationName, paramOrd);
    }

    public static TypeResolution isFoldable(Expression e, String operationName, ParamOrdinal paramOrd) {
        if (e.foldable() == false) {
            return new TypeResolution(
                format(
                    null,
                    "{}argument of [{}] must be a constant, received [{}]",
                    paramOrd == null || paramOrd == DEFAULT ? "" : paramOrd.name().toLowerCase(Locale.ROOT) + " ",
                    operationName,
                    Expressions.name(e)
                )
            );
        }
        return TypeResolution.TYPE_RESOLVED;
    }

    public static TypeResolution isNotNull(Expression e, String operationName, ParamOrdinal paramOrd) {
        if (e.dataType() == DataType.NULL) {
            return new TypeResolution(
                format(
                    null,
                    "{}argument of [{}] cannot be null, received [{}]",
                    paramOrd == null || paramOrd == DEFAULT ? "" : paramOrd.name().toLowerCase(Locale.ROOT) + " ",
                    operationName,
                    Expressions.name(e)
                )
            );
        }

        return TypeResolution.TYPE_RESOLVED;
    }

    public static TypeResolution isType(
        Expression e,
        Predicate<DataType> predicate,
        String operationName,
        ParamOrdinal paramOrd,
        String... acceptedTypes
    ) {
        return isType(e, predicate, operationName, paramOrd, false, acceptedTypes);
    }

    public static TypeResolution isTypeOrUnionType(
        Expression e,
        Predicate<DataType> predicate,
        String operationName,
        ParamOrdinal paramOrd,
        String... acceptedTypes
    ) {
        return isType(e, predicate, operationName, paramOrd, true, acceptedTypes);
    }

    public static TypeResolution isType(
        Expression e,
        Predicate<DataType> predicate,
        String operationName,
        ParamOrdinal paramOrd,
        boolean allowUnionTypes,
        String... acceptedTypes
    ) {
        return isType(e, predicate, null, operationName, paramOrd, allowUnionTypes, acceptedTypes);
    }

    public static TypeResolution isType(
        Expression e,
        Predicate<DataType> predicate,
        String errorMessagePrefix,
        String operationName,
        ParamOrdinal paramOrd,
        boolean allowUnionTypes,
        String... acceptedTypes
    ) {
        if (predicate.test(e.dataType()) || e.dataType() == NULL) {
            return TypeResolution.TYPE_RESOLVED;
        }

        // TODO: Shouldn't we perform widening of small numerical types here?
        if (allowUnionTypes
            && e instanceof FieldAttribute fa
            && fa.field() instanceof InvalidMappedField imf
            && imf.types().stream().allMatch(predicate)) {
            return TypeResolution.TYPE_RESOLVED;
        }

        return new TypeResolution(
            errorStringIncompatibleTypes(
                errorMessagePrefix,
                operationName,
                paramOrd,
                name(e),
                e.dataType(),
                acceptedTypesForErrorMsg(acceptedTypes)
            )
        );
    }

    private static String errorStringIncompatibleTypes(
        String errorMessagePrefix,
        String operationName,
        ParamOrdinal paramOrd,
        String argumentName,
        DataType foundType,
        String... acceptedTypes
    ) {
        return format(
            errorMessagePrefix,
            "{}argument of [{}] must be [{}], found value [{}] type [{}]",
            paramOrd == null || paramOrd == DEFAULT ? "" : paramOrd.name().toLowerCase(Locale.ROOT) + " ",
            operationName,
            acceptedTypesForErrorMsg(acceptedTypes),
            argumentName,
            foundType.typeName()
        );
    }

    private static String acceptedTypesForErrorMsg(String... acceptedTypes) {
        StringJoiner sj = new StringJoiner(", ");
        for (int i = 0; i < acceptedTypes.length - 1; i++) {
            sj.add(acceptedTypes[i]);
        }
        if (acceptedTypes.length > 1) {
            return sj.toString() + " or " + acceptedTypes[acceptedTypes.length - 1];
        } else {
            return acceptedTypes[0];
        }
    }

    public static TypeResolution isMapExpression(Expression e, String operationName, ParamOrdinal paramOrd) {
        if (e instanceof MapExpression == false) {
            return new TypeResolution(
                format(
                    null,
                    "{}argument of [{}] must be a map expression, received [{}]",
                    paramOrd == null || paramOrd == DEFAULT ? "" : paramOrd.name().toLowerCase(Locale.ROOT) + " ",
                    operationName,
                    Expressions.name(e)
                )
            );
        }
        return TypeResolution.TYPE_RESOLVED;
    }
}<|MERGE_RESOLUTION|>--- conflicted
+++ resolved
@@ -88,46 +88,29 @@
     ) {
         return isType(
             e,
-<<<<<<< HEAD
-            dt -> isRepresentable(dt) && dt != DENSE_VECTOR && dt != AGGREGATE_METRIC_DOUBLE && dt != DATE_RANGE,
+            dt -> isRepresentable(dt) && dt != DENSE_VECTOR && dt != AGGREGATE_METRIC_DOUBLE && dt != EXPONENTIAL_HISTOGRAM && dt != DATE_RANGE,
             operationName,
             paramOrd,
-            "any type except counter types, dense_vector, aggregate_metric_double or date_range"
+            "any type except counter types, dense_vector, aggregate_metric_double, exponential_histogram or date_range"
         );
     }
 
-    public static TypeResolution isRepresentableExceptUnsortableTypes(Expression e, String operationName, ParamOrdinal paramOrd) {
-=======
-            dt -> isRepresentable(dt) && dt != DENSE_VECTOR && dt != AGGREGATE_METRIC_DOUBLE && dt != EXPONENTIAL_HISTOGRAM,
-            operationName,
-            paramOrd,
-            "any type except counter types, dense_vector, aggregate_metric_double or exponential_histogram"
-        );
-    }
-
     public static TypeResolution isRepresentableExceptCountersSpatialDenseVectorAggregateMetricDoubleAndExponentialHistogram(
         Expression e,
         String operationName,
         ParamOrdinal paramOrd
     ) {
->>>>>>> a3852994
         return isType(
             e,
             (t) -> isSpatialOrGrid(t) == false
                 && DataType.isRepresentable(t)
                 && t != DENSE_VECTOR
                 && t != AGGREGATE_METRIC_DOUBLE
-<<<<<<< HEAD
+                && t != EXPONENTIAL_HISTOGRAM
                 && t != DATE_RANGE,
             operationName,
             paramOrd,
-            "any type except counter, spatial types, dense_vector, aggregate_metric_double or date_range"
-=======
-                && t != EXPONENTIAL_HISTOGRAM,
-            operationName,
-            paramOrd,
-            "any type except counter, spatial types, dense_vector, aggregate_metric_double or exponential_histogram"
->>>>>>> a3852994
+            "any type except counter, spatial types, dense_vector, aggregate_metric_double, exponential_histogram or date_range"
         );
     }
 

--- conflicted
+++ resolved
@@ -13,9 +13,4 @@
 
 public class EsqlCorePlugin extends Plugin implements ExtensiblePlugin {
 
-<<<<<<< HEAD
-    public static final FeatureFlag DENSE_VECTOR_FEATURE_FLAG = new FeatureFlag("esql_dense_vector");
-=======
-    public static final FeatureFlag AGGREGATE_METRIC_DOUBLE_FEATURE_FLAG = new FeatureFlag("esql_aggregate_metric_double");
->>>>>>> abd101d0
 }
/*
 * Copyright Elasticsearch B.V. and/or licensed to Elasticsearch B.V. under one
 * or more contributor license agreements. Licensed under the Elastic License
 * 2.0; you may not use this file except in compliance with the Elastic License
 * 2.0.
 */

package org.elasticsearch.xpack.esql.core.plugin;

import org.elasticsearch.plugins.ExtensiblePlugin;
import org.elasticsearch.plugins.Plugin;

public class EsqlCorePlugin extends Plugin implements ExtensiblePlugin {

<<<<<<< HEAD
=======
    public static final FeatureFlag EXPONENTIAL_HISTOGRAM_FEATURE_FLAG = new FeatureFlag("esql_exponential_histogram");

    // Note, there is also a feature flag for the field type in the analytics plugin, but for visibility reasons we need
    // another one here.
    public static final FeatureFlag T_DIGEST_ESQL_SUPPORT = new FeatureFlag("esql_t_digest_support");
>>>>>>> cf6ffeb5
}<|MERGE_RESOLUTION|>--- conflicted
+++ resolved
@@ -7,17 +7,13 @@
 
 package org.elasticsearch.xpack.esql.core.plugin;
 
+import org.elasticsearch.common.util.FeatureFlag;
 import org.elasticsearch.plugins.ExtensiblePlugin;
 import org.elasticsearch.plugins.Plugin;
 
 public class EsqlCorePlugin extends Plugin implements ExtensiblePlugin {
 
-<<<<<<< HEAD
-=======
-    public static final FeatureFlag EXPONENTIAL_HISTOGRAM_FEATURE_FLAG = new FeatureFlag("esql_exponential_histogram");
-
     // Note, there is also a feature flag for the field type in the analytics plugin, but for visibility reasons we need
     // another one here.
     public static final FeatureFlag T_DIGEST_ESQL_SUPPORT = new FeatureFlag("esql_t_digest_support");
->>>>>>> cf6ffeb5
 }
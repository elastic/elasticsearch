--- conflicted
+++ resolved
@@ -378,10 +378,7 @@
         builder().esType("exponential_histogram")
             .estimatedSize(16 * 160)// guess 160 buckets (OTEL default for positive values only histograms) with 16 bytes per bucket
             .docValues()
-<<<<<<< HEAD
-            .supportedSince(DataTypesTransportVersions.ESQL_EXPONENTIAL_HISTOGRAM_CREATED_VERSION)
-=======
-            .underConstruction(DataTypesTransportVersions.RESOLVE_FIELDS_RESPONSE_USED_TV)
+            .underConstruction(DataTypesTransportVersions.ESQL_EXPONENTIAL_HISTOGRAM_CREATED_VERSION)
     ),
 
     /*
@@ -390,7 +387,6 @@
             .estimatedSize(16 * 160)// guess 160 buckets (OTEL default for positive values only histograms) with 16 bytes per bucket
             .docValues()
             .underConstruction()
->>>>>>> cf6ffeb5
     ),
 
      */
@@ -1055,16 +1051,8 @@
             "esql_aggregate_metric_double_created_version"
         );
 
-<<<<<<< HEAD
         public static final TransportVersion ESQL_EXPONENTIAL_HISTOGRAM_CREATED_VERSION = TransportVersion.fromName(
             "esql_exponential_histogram_created_version"
-=======
-        /**
-         * First transport version after the PR that introduced the exponential histogram data type.
-         */
-        public static final TransportVersion RESOLVE_FIELDS_RESPONSE_USED_TV = TransportVersion.fromName(
-            "esql_resolve_fields_response_used"
->>>>>>> cf6ffeb5
         );
     }
 }
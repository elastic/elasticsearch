/*
 * Copyright Elasticsearch B.V. and/or licensed to Elasticsearch B.V. under one
 * or more contributor license agreements. Licensed under the Elastic License
 * 2.0; you may not use this file except in compliance with the Elastic License
 * 2.0.
 */
package org.elasticsearch.xpack.esql.core.type;

import org.apache.lucene.util.BytesRef;
import org.elasticsearch.TransportVersion;
import org.elasticsearch.common.io.stream.StreamInput;
import org.elasticsearch.common.io.stream.StreamOutput;
import org.elasticsearch.common.io.stream.Writeable;
import org.elasticsearch.index.IndexMode;
import org.elasticsearch.index.mapper.SourceFieldMapper;
import org.elasticsearch.index.mapper.TimeSeriesIdFieldMapper;
import org.elasticsearch.xpack.esql.core.util.PlanStreamInput;
import org.elasticsearch.xpack.esql.core.util.PlanStreamOutput;

import java.io.IOException;
import java.math.BigInteger;
import java.time.ZonedDateTime;
import java.util.Arrays;
import java.util.Collection;
import java.util.Collections;
import java.util.Comparator;
import java.util.List;
import java.util.Locale;
import java.util.Map;
import java.util.Objects;
import java.util.Set;
import java.util.function.Function;
import java.util.stream.Collectors;

import static java.util.stream.Collectors.toMap;
<<<<<<< HEAD
import static org.elasticsearch.TransportVersions.INDEX_SOURCE;
=======
>>>>>>> 6d2c3efe

/**
 * This enum represents data types the ES|QL query processing layer is able to
 * interact with in some way. This includes fully representable types (e.g.
 * {@link DataType#LONG}, numeric types which we promote (e.g. {@link DataType#SHORT})
 * or fold into other types (e.g. {@link DataType#DATE_PERIOD}) early in the
 * processing pipeline, types for internal use
 * cases (e.g. {@link DataType#PARTIAL_AGG}), and types which the language
 * doesn't support, but require special handling anyway (e.g.
 * {@link DataType#OBJECT})
 *
 * <h2>Process for adding a new data type</h2>
 * Note: it is not expected that all the following steps be done in a single PR.
 * Use capabilities to gate tests as you go, and use as many PRs as you think
 * appropriate. New data types are complex, and smaller PRs will make reviews
 * easier.
 * <ul>
 *     <li>
 *         Create a new data type and mark it as under construction using
 *         {@link Builder#underConstruction()}. This makes the type available on
 *         SNAPSHOT builds, only, prevents some tests from running and prevents documentation
 *         for the new type to be built.</li>
 *     <li>
 *         New tests using the type will require a new {@code EsqlCapabilities} entry,
 *         otherwise bwc tests will fail (even in SNAPSHOT builds) because old nodes don't
 *         know about the new type.</li>
 *     <li>
 *         Create a new CSV test file for the new type. You'll either need to
 *         create a new data file as well, or add values of the new type to
 *         and existing data file. See CsvTestDataLoader for creating a new data
 *         set.</li>
 *     <li>
 *         In the new CSV test file, start adding basic functionality tests.
 *         These should include reading and returning values, both from indexed data
 *         and from the ROW command.  It should also include functions that support
 *         "every" type, such as Case or MvFirst.</li>
 *     <li>
 *         Add the new type to the CsvTestUtils#Type enum, if it isn't already
 *         there. You also need to modify CsvAssert to support reading values
 *         of the new type.</li>
 *     <li>
 *         At this point, the CSV tests should fail with a sensible ES|QL error
 *         message. Make sure they're failing in ES|QL, not in the test
 *         framework.</li>
 *     <li>
 *         Add the new data type to this enum. This will cause a bunch of
 *         compile errors for switch statements throughout the code.  Resolve those
 *         as appropriate. That is the main way in which the new type will be tied
 *         into the framework.</li>
 *     <li>
 *         Add typed data generators to TestCaseSupplier, and make sure all
 *         functions that support the new type have tests for it.</li>
 *     <li>
 *         Work to support things all types should do. Equality and the
 *         "typeless" MV functions (MvFirst, MvLast, and MvCount) should work for
 *         most types. Case and Coalesce should also support all types.
 *         If the type has a natural ordering, make sure to test
 *         sorting and the other binary comparisons. Make sure these functions all
 *         have CSV tests that run against indexed data.</li>
 *     <li>
 *         Add conversion functions as appropriate.  Almost all types should
 *         support ToString, and should have a "ToType" function that accepts a
 *         string.  There may be other logical conversions depending on the nature
 *         of the type. Make sure to add the conversion function to the
 *         TYPE_TO_CONVERSION_FUNCTION map in EsqlDataTypeConverter. Make sure the
 *         conversion functions have CSV tests that run against indexed data.</li>
 *     <li>
 *         Support the new type in aggregations that are type independent.
 *         This includes Values, Count, and Count Distinct. Make sure there are
 *         CSV tests against indexed data for these.</li>
 *     <li>
 *         Support other functions and aggregations as appropriate, making sure
 *         to included CSV tests.</li>
 *     <li>
 *         Consider how the type will interact with other types. For example,
 *         if the new type is numeric, it may be good for it to be comparable with
 *         other numbers. Supporting this may require new logic in
 *         EsqlDataTypeConverter#commonType, individual function type checking, the
 *         verifier rules, or other places. We suggest starting with CSV tests and
 *         seeing where they fail.</li>

 * </ul>
 * There are some additional steps that should be taken when removing the
 * feature flag and getting ready for a release:
 * <ul>
 *     <li>
 *         Ensure the capabilities for this type are always enabled.</li>
 *     <li>
 *         Mark the type with a new transport version via
 *         {@link Builder#supportedOn(TransportVersion)}. This will enable the type on
 *         non-SNAPSHOT builds as long as all nodes in the cluster (and remote clusters)
 *         support it.</li>
 *     <li>
 *         Fix new test failures related to declared function types.</li>
 *     <li>
 *         Make sure to run the full test suite locally via gradle to generate
 *         the function type tables and helper files with the new type. Ensure all
 *         the functions that support the type have appropriate docs for it.</li>
 *     <li>
 *         If appropriate, remove the type from the ESQL limitations list of
 *         unsupported types.</li>
 * </ul>
 */
public enum DataType implements Writeable {
    /**
     * Fields of this type are unsupported by any functions and are always
     * rendered as {@code null} in the response.
     */
    UNSUPPORTED(builder().typeName("UNSUPPORTED").estimatedSize(1024).supportedOnAllNodes()),
    /**
     * Fields that are always {@code null}, usually created with constant
     * {@code null} values.
     */
    NULL(builder().esType("null").estimatedSize(0).supportedOnAllNodes()),
    /**
     * Fields that can either be {@code true} or {@code false}.
     */
    BOOLEAN(builder().esType("boolean").estimatedSize(1).supportedOnAllNodes()),

    /**
     * 64-bit signed numbers labeled as metric counters in time-series indices.
     * Although stored internally as numeric fields, they represent cumulative
     * metrics and must not be treated as regular numeric fields. Therefore,
     * we define them differently and separately from their parent numeric field.
     * These fields are strictly for use in retrieval from indices, rate
     * aggregation, and casting to their parent numeric type.
     */
    COUNTER_LONG(builder().esType("counter_long").estimatedSize(Long.BYTES).docValues().counter().supportedOnAllNodes()),
    /**
     * 32-bit signed numbers labeled as metric counters in time-series indices.
     * Although stored internally as numeric fields, they represent cumulative
     * metrics and must not be treated as regular numeric fields. Therefore,
     * we define them differently and separately from their parent numeric field.
     * These fields are strictly for use in retrieval from indices, rate
     * aggregation, and casting to their parent numeric type.
     */
    COUNTER_INTEGER(builder().esType("counter_integer").estimatedSize(Integer.BYTES).docValues().counter().supportedOnAllNodes()),
    /**
     * 64-bit floating point numbers labeled as metric counters in time-series indices.
     * Although stored internally as numeric fields, they represent cumulative
     * metrics and must not be treated as regular numeric fields. Therefore,
     * we define them differently and separately from their parent numeric field.
     * These fields are strictly for use in retrieval from indices, rate
     * aggregation, and casting to their parent numeric type.
     */
    COUNTER_DOUBLE(builder().esType("counter_double").estimatedSize(Double.BYTES).docValues().counter().supportedOnAllNodes()),

    /**
     * 64-bit signed numbers loaded as a java {@code long}.
     */
    LONG(builder().esType("long").estimatedSize(Long.BYTES).wholeNumber().docValues().counter(COUNTER_LONG).supportedOnAllNodes()),
    /**
     * 32-bit signed numbers loaded as a java {@code int}.
     */
    INTEGER(
        builder().esType("integer").estimatedSize(Integer.BYTES).wholeNumber().docValues().counter(COUNTER_INTEGER).supportedOnAllNodes()
    ),
    /**
     * 64-bit unsigned numbers packed into a java {@code long}.
     */
    UNSIGNED_LONG(builder().esType("unsigned_long").estimatedSize(Long.BYTES).wholeNumber().docValues().supportedOnAllNodes()),
    /**
     * 64-bit floating point number loaded as a java {@code double}.
     */
    DOUBLE(
        builder().esType("double").estimatedSize(Double.BYTES).rationalNumber().docValues().counter(COUNTER_DOUBLE).supportedOnAllNodes()
    ),

    /**
     * 16-bit signed numbers widened on load to {@link #INTEGER}.
     * Values of this type never escape type resolution and functions,
     * operators, and results should never encounter one.
     */
    SHORT(builder().esType("short").estimatedSize(Short.BYTES).wholeNumber().docValues().widenSmallNumeric(INTEGER).supportedOnAllNodes()),
    /**
     * 8-bit signed numbers widened on load to {@link #INTEGER}.
     * Values of this type never escape type resolution and functions,
     * operators, and results should never encounter one.
     */
    BYTE(builder().esType("byte").estimatedSize(Byte.BYTES).wholeNumber().docValues().widenSmallNumeric(INTEGER).supportedOnAllNodes()),
    /**
     * 32-bit floating point numbers widened on load to {@link #DOUBLE}.
     * Values of this type never escape type resolution and functions,
     * operators, and results should never encounter one.
     */
    FLOAT(
        builder().esType("float").estimatedSize(Float.BYTES).rationalNumber().docValues().widenSmallNumeric(DOUBLE).supportedOnAllNodes()
    ),
    /**
     * 16-bit floating point numbers widened on load to {@link #DOUBLE}.
     * Values of this type never escape type resolution and functions,
     * operators, and results should never encounter one.
     */
    HALF_FLOAT(
        builder().esType("half_float")
            .estimatedSize(Float.BYTES)
            .rationalNumber()
            .docValues()
            .widenSmallNumeric(DOUBLE)
            .supportedOnAllNodes()
    ),
    /**
     * Signed 64-bit fixed point numbers converted on load to a {@link #DOUBLE}.
     * Values of this type never escape type resolution and functions, operators,
     * and results should never encounter one.
     */
    SCALED_FLOAT(
        builder().esType("scaled_float")
            .estimatedSize(Long.BYTES)
            .rationalNumber()
            .docValues()
            .widenSmallNumeric(DOUBLE)
            .supportedOnAllNodes()
    ),

    /**
     * String fields that are analyzed when the document is received but never
     * cut into more than one token. ESQL always loads these after-analysis.
     * Generally ESQL uses {@code keyword} fields as raw strings. So things like
     * {@code TO_STRING} will make a {@code keyword} field.
     */
    KEYWORD(builder().esType("keyword").estimatedSize(50).docValues().supportedOnAllNodes()),
    /**
     * String fields that are analyzed when the document is received and may be
     * cut into more than one token. Generally ESQL only sees {@code text} fields
     * when loaded from the index and ESQL will load these fields
     * <strong>without</strong> analysis. The {@code MATCH} operator can be used
     * to query these fields with analysis.
     */
    TEXT(builder().esType("text").estimatedSize(1024).supportedOnAllNodes()),
    /**
     * Millisecond precision date, stored as a 64-bit signed number.
     */
    DATETIME(builder().esType("date").typeName("DATETIME").estimatedSize(Long.BYTES).docValues().supportedOnAllNodes()),
    /**
     * Nanosecond precision date, stored as a 64-bit signed number.
     */
    DATE_NANOS(builder().esType("date_nanos").estimatedSize(Long.BYTES).docValues().supportedOnAllNodes()),
    /**
     * IP addresses. IPv4 address are always
     * <a href="https://datatracker.ietf.org/doc/html/rfc4291#section-2.5.5">embedded</a>
     * in IPv6. These flow through the compute engine as fixed length, 16 byte
     * {@link BytesRef}s.
     */
    IP(builder().esType("ip").estimatedSize(16).docValues().supportedOnAllNodes()),
    /**
     * A version encoded in a way that sorts using semver.
     */
    // 8.15.2-SNAPSHOT is 15 bytes, most are shorter, some can be longer
    VERSION(builder().esType("version").estimatedSize(15).docValues().supportedOnAllNodes()),
    OBJECT(builder().esType("object").estimatedSize(1024).supportedOnAllNodes()),
    SOURCE(builder().esType(SourceFieldMapper.NAME).estimatedSize(10 * 1024).supportedOnAllNodes()),
    DATE_PERIOD(builder().typeName("DATE_PERIOD").estimatedSize(3 * Integer.BYTES).supportedOnAllNodes()),
    TIME_DURATION(builder().typeName("TIME_DURATION").estimatedSize(Integer.BYTES + Long.BYTES).supportedOnAllNodes()),
    // WKB for points is typically 21 bytes.
    GEO_POINT(builder().esType("geo_point").estimatedSize(21).docValues().supportedOnAllNodes()),
    CARTESIAN_POINT(builder().esType("cartesian_point").estimatedSize(21).docValues().supportedOnAllNodes()),
    // wild estimate for size, based on some test data (airport_city_boundaries)
    CARTESIAN_SHAPE(builder().esType("cartesian_shape").estimatedSize(200).docValues().supportedOnAllNodes()),
    GEO_SHAPE(builder().esType("geo_shape").estimatedSize(200).docValues().supportedOnAllNodes()),
    // We use INDEX_SOURCE because it's already on Serverless at the time of writing, and it's not in stateful versions before 9.2.0.
    GEOHASH(builder().esType("geohash").typeName("GEOHASH").estimatedSize(Long.BYTES).supportedOn(INDEX_SOURCE)),
    GEOTILE(builder().esType("geotile").typeName("GEOTILE").estimatedSize(Long.BYTES).supportedOn(INDEX_SOURCE)),
    GEOHEX(builder().esType("geohex").typeName("GEOHEX").estimatedSize(Long.BYTES).supportedOn(INDEX_SOURCE)),

    /**
     * Fields with this type represent a Lucene doc id. This field is a bit magic in that:
     * <ul>
     *     <li>One copy of it is always added at the start of every query</li>
     *     <li>It is implicitly dropped before being returned to the user</li>
     *     <li>It is not "target-able" by any functions</li>
     *     <li>Users shouldn't know it's there at all</li>
     *     <li>It is used as an input for things that interact with Lucene like
     *         loading field values</li>
     * </ul>
     */
    DOC_DATA_TYPE(builder().esType("_doc").estimatedSize(Integer.BYTES * 3).supportedOnAllNodes()),
    /**
     * Fields with this type represent values from the {@link TimeSeriesIdFieldMapper}.
     * Every document in {@link IndexMode#TIME_SERIES} index will have a single value
     * for this field and the segments themselves are sorted on this value.
     */
    // We use INDEX_SOURCE because it's already on Serverless at the time of writing, and it's not in stateful versions before 9.2.0.
    TSID_DATA_TYPE(builder().esType("_tsid").estimatedSize(Long.BYTES * 2).docValues().supportedOn(INDEX_SOURCE)),
    /**
     * Fields with this type are the partial result of running a non-time-series aggregation
     * inside alongside time-series aggregations. These fields are not parsable from the
     * mapping and should be hidden from users.
     */
    PARTIAL_AGG(builder().esType("partial_agg").estimatedSize(1024).supportedOnAllNodes()),
    AGGREGATE_METRIC_DOUBLE(
        builder().esType("aggregate_metric_double")
            .estimatedSize(Double.BYTES * 3 + Integer.BYTES)
<<<<<<< HEAD
            .supportedOn(
                // TODO: Use actual version when it's added to TransportVersions
                INDEX_SOURCE
            )
=======
            .createdVersion(DataTypesTransportVersions.ESQL_AGGREGATE_METRIC_DOUBLE_CREATED_VERSION)
>>>>>>> 6d2c3efe
    ),
    /**
     * Fields with this type are dense vectors, represented as an array of float values.
     */
    DENSE_VECTOR(
<<<<<<< HEAD
        builder().esType("dense_vector")
            .estimatedSize(4096)
            .supportedOn(
                // TODO: Use actual version when it's added to TransportVersions
                INDEX_SOURCE
            )
    );

    public static final Set<DataType> UNDER_CONSTRUCTION = Arrays.stream(DataType.values())
        .filter(t -> t.supportedVersion() == SupportedVersion.UNDER_CONSTRUCTION)
        .collect(Collectors.toSet());
=======
        builder().esType("dense_vector").estimatedSize(4096).createdVersion(DataTypesTransportVersions.ESQL_DENSE_VECTOR_CREATED_VERSION)
    );

    /**
     * Types that are actively being built. These types are
     * <ul>
     *     <li>Not returned from Elasticsearch if their associated {@link FeatureFlag} is disabled.</li>
     *     <li>Not included in generated documentation</li>
     *     <li>
     *         Not tested by {@code ErrorsForCasesWithoutExamplesTestCase} subclasses.
     *         When a function supports a type it includes a test case in its subclass
     *         of {@code AbstractFunctionTestCase}. If a function does not support.
     *         them like {@code TO_STRING} then the tests won't notice. See class javadoc
     *         for instructions on adding new types, but that usually involves adding support
     *         for that type to a handful of functions. Once you've done that you should be
     *         able to remove your new type from UNDER_CONSTRUCTION and update a few error
     *         messages.
     *     </li>
     * </ul>
     */
    public static final Map<DataType, FeatureFlag> UNDER_CONSTRUCTION = Map.ofEntries();
>>>>>>> 6d2c3efe

    private final String typeName;

    private final String name;

    private final String esType;

    private final int estimatedSize;

    /**
     * True if the type represents a "whole number", as in, does <strong>not</strong> have a decimal part.
     */
    private final boolean isWholeNumber;

    /**
     * True if the type represents a "rational number", as in, <strong>does</strong> have a decimal part.
     */
    private final boolean isRationalNumber;

    /**
     * True if the type supports doc values by default
     */
    private final boolean docValues;

    /**
     * {@code true} if this is a TSDB counter, {@code false} otherwise.
     */
    private final boolean isCounter;

    /**
     * If this is a "small" numeric type this contains the type ESQL will
     * widen it into, otherwise this is {@code null}.
     */
    private final DataType widenSmallNumeric;

    /**
     * If this is a representable numeric this will be the counter "version"
     * of this numeric, otherwise this is {@code null}.
     */
    private final DataType counter;

    /**
     * Version that first created this data type.
     */
    private final SupportedVersion supportedVersion;

    DataType(Builder builder) {
        String typeString = builder.typeName != null ? builder.typeName : builder.esType;
        this.typeName = typeString.toLowerCase(Locale.ROOT);
        this.name = typeString.toUpperCase(Locale.ROOT);
        this.esType = builder.esType;
        this.estimatedSize = Objects.requireNonNull(builder.estimatedSize, "estimated size is required");
        this.isWholeNumber = builder.isWholeNumber;
        this.isRationalNumber = builder.isRationalNumber;
        this.docValues = builder.docValues;
        this.isCounter = builder.isCounter;
        this.widenSmallNumeric = builder.widenSmallNumeric;
        this.counter = builder.counter;
        assert (builder.supportedVersion != null) : "version from when a data type is supported is required";
        this.supportedVersion = builder.supportedVersion;
    }

    private static final Collection<DataType> TYPES = Arrays.stream(values())
        .filter(d -> d != DOC_DATA_TYPE)
        .sorted(Comparator.comparing(DataType::typeName))
        .toList();

    private static final Collection<DataType> STRING_TYPES = DataType.types().stream().filter(DataType::isString).toList();

    private static final Map<String, DataType> NAME_TO_TYPE;

    private static final Map<String, DataType> ES_TO_TYPE;

    static {
        Map<String, DataType> map = TYPES.stream().filter(e -> e.esType() != null).collect(toMap(DataType::esType, t -> t));
        // TODO: Why don't we use the names ES uses as the esType field for these?
        // ES calls this 'point', but ESQL calls it 'cartesian_point'
        map.put("point", DataType.CARTESIAN_POINT);
        map.put("shape", DataType.CARTESIAN_SHAPE);
        // semantic_text is returned as text by field_caps, but unit tests will retrieve it from the mapping
        // so we need to map it here as well
        map.put("semantic_text", DataType.TEXT);
        ES_TO_TYPE = Collections.unmodifiableMap(map);
        // DATETIME has different esType and typeName, add an entry in NAME_TO_TYPE with date as key
        map = TYPES.stream().collect(toMap(DataType::typeName, t -> t));
        map.put("date", DataType.DATETIME);
        NAME_TO_TYPE = Collections.unmodifiableMap(map);
    }

    private static final Map<String, DataType> NAME_OR_ALIAS_TO_TYPE;
    static {
        Map<String, DataType> map = DataType.types().stream().collect(toMap(DataType::typeName, Function.identity()));
        map.put("bool", BOOLEAN);
        map.put("int", INTEGER);
        map.put("string", KEYWORD);
        map.put("date", DataType.DATETIME);
        NAME_OR_ALIAS_TO_TYPE = Collections.unmodifiableMap(map);
    }

    public static Collection<DataType> types() {
        return TYPES;
    }

    public static Collection<DataType> stringTypes() {
        return STRING_TYPES;
    }

    /**
     * Resolve a type from a name. This name is sometimes user supplied,
     * like in the case of {@code ::<typename>} and is sometimes the name
     * used over the wire, like in {@link #readFrom(String)}.
     */
    public static DataType fromTypeName(String name) {
        return NAME_TO_TYPE.get(name.toLowerCase(Locale.ROOT));
    }

    public static DataType fromEs(String name) {
        DataType type = ES_TO_TYPE.get(name);
        if (type == null || type.supportedVersion().supportedLocally() == false) {
            return UNSUPPORTED;
        }
        return type;
    }

    public static DataType fromJava(Object value) {
        switch (value) {
            case null -> {
                return NULL;
            }
            case Integer i -> {
                return INTEGER;
            }
            case Long l -> {
                return LONG;
            }
            case BigInteger bigInteger -> {
                return UNSIGNED_LONG;
            }
            case Boolean b -> {
                return BOOLEAN;
            }
            case Double v -> {
                return DOUBLE;
            }
            case Float v -> {
                return FLOAT;
            }
            case Byte b -> {
                return BYTE;
            }
            case Short i -> {
                return SHORT;
            }
            case ZonedDateTime zonedDateTime -> {
                return DATETIME;
            }
            case List<?> list -> {
                if (list.isEmpty()) {
                    return null;
                }
                return fromJava(list.getFirst());
            }
            default -> {
                if (value instanceof String || value instanceof Character || value instanceof BytesRef) {
                    return KEYWORD;
                }
                return null;
            }
        }

    }

    public static boolean isUnsupported(DataType from) {
        return from == UNSUPPORTED;
    }

    public static boolean isString(DataType t) {
        return t == KEYWORD || t == TEXT;
    }

    public static boolean isPrimitiveAndSupported(DataType t) {
        return isPrimitive(t) && t != UNSUPPORTED;
    }

    public static boolean isPrimitive(DataType t) {
        return t != OBJECT;
    }

    public static boolean isNull(DataType t) {
        return t == NULL;
    }

    public static boolean isNullOrNumeric(DataType t) {
        return t.isNumeric() || isNull(t);
    }

    public static boolean isDateTime(DataType type) {
        return type == DATETIME;
    }

    public static boolean isTimeDuration(DataType t) {
        return t == TIME_DURATION;
    }

    public static boolean isDateNanos(DataType t) {
        return t == DATE_NANOS;
    }

    public static boolean isNullOrTimeDuration(DataType t) {
        return t == TIME_DURATION || isNull(t);
    }

    public static boolean isNullOrDatePeriod(DataType t) {
        return t == DATE_PERIOD || isNull(t);
    }

    public static boolean isTemporalAmount(DataType t) {
        return t == DATE_PERIOD || t == TIME_DURATION;
    }

    public static boolean isNullOrTemporalAmount(DataType t) {
        return isTemporalAmount(t) || isNull(t);
    }

    public static boolean isDateTimeOrTemporal(DataType t) {
        return isDateTime(t) || isTemporalAmount(t);
    }

    public static boolean isDateTimeOrNanosOrTemporal(DataType t) {
        return isDateTime(t) || isTemporalAmount(t) || t == DATE_NANOS;
    }

    public static boolean isMillisOrNanos(DataType t) {
        return t == DATETIME || t == DATE_NANOS;
    }

    public static boolean areCompatible(DataType left, DataType right) {
        if (left == right) {
            return true;
        } else {
            return (left == NULL || right == NULL) || (isString(left) && isString(right)) || (left.isNumeric() && right.isNumeric());
        }
    }

    /**
     * Supported types that can be contained in a block.
     */
    public static boolean isRepresentable(DataType t) {
        return t != OBJECT
            && t != UNSUPPORTED
            && t != DATE_PERIOD
            && t != TIME_DURATION
            && t != BYTE
            && t != SHORT
            && t != FLOAT
            && t != SCALED_FLOAT
            && t != SOURCE
            && t != HALF_FLOAT
            && t != PARTIAL_AGG
            && t.isCounter() == false;
    }

    public static boolean isCounter(DataType t) {
        return t == COUNTER_DOUBLE || t == COUNTER_INTEGER || t == COUNTER_LONG;
    }

    public static boolean isSpatialPoint(DataType t) {
        return isGeoPoint(t) || isCartesianPoint(t);
    }

    public static boolean isGeoPoint(DataType t) {
        return t == GEO_POINT;
    }

    public static boolean isCartesianPoint(DataType t) {
        return t == CARTESIAN_POINT;
    }

    public static boolean isSpatialShape(DataType t) {
        return t == GEO_SHAPE || t == CARTESIAN_SHAPE || t == GEOHASH || t == GEOTILE || t == GEOHEX;
    }

    public static boolean isSpatialGeo(DataType t) {
        return t == GEO_POINT || t == GEO_SHAPE || t == GEOHASH || t == GEOTILE || t == GEOHEX;
    }

    public static boolean isSpatial(DataType t) {
        return t == GEO_POINT || t == CARTESIAN_POINT || t == GEO_SHAPE || t == CARTESIAN_SHAPE;
    }

    public static boolean isSpatialOrGrid(DataType t) {
        return isSpatial(t) || isGeoGrid(t);
    }

    public static boolean isGeoGrid(DataType t) {
        return t == GEOHASH || t == GEOTILE || t == GEOHEX;
    }

    public static boolean isSortable(DataType t) {
        return false == (t == SOURCE || isCounter(t) || isSpatialOrGrid(t) || t == AGGREGATE_METRIC_DOUBLE);
    }

    public String nameUpper() {
        return name;
    }

    public String typeName() {
        return typeName;
    }

    public String esType() {
        return esType;
    }

    /**
     * Return the Elasticsearch field name of this type if there is one,
     * otherwise return the ESQL specific name.
     */
    public String esNameIfPossible() {
        return esType != null ? esType : typeName;
    }

    /**
     * The name we give to types on the response.
     */
    public String outputType() {
        return esType == null ? "unsupported" : esType;
    }

    /**
     * True if the type represents a "whole number", as in, does <strong>not</strong> have a decimal part.
     */
    public boolean isWholeNumber() {
        return isWholeNumber;
    }

    /**
     * True if the type represents a "rational number", as in, <strong>does</strong> have a decimal part.
     */
    public boolean isRationalNumber() {
        return isRationalNumber;
    }

    /**
     * Does this data type represent <strong>any</strong> number?
     */
    public boolean isNumeric() {
        return isWholeNumber || isRationalNumber;
    }

    /**
     * An estimate of the size of values of this type in a Block. All types must have an
     * estimate, and generally follow the following rules:
     * <ol>
     *     <li>
     *         If you know the precise size of a single element of this type, use that.
     *         For example {@link #INTEGER} uses {@link Integer#BYTES}.
     *     </li>
     *     <li>
     *         Overestimates are better than under-estimates. Over-estimates make less
     *         efficient operations, but under-estimates make circuit breaker errors.
     *     </li>
     * </ol>
     * @return the estimated size of this data type in bytes
     */
    public int estimatedSize() {
        return estimatedSize;
    }

    public boolean hasDocValues() {
        return docValues;
    }

    /**
     * {@code true} if this is a TSDB counter, {@code false} otherwise.
     */
    public boolean isCounter() {
        return isCounter;
    }

    /**
     * If this is a "small" numeric type this contains the type ESQL will
     * widen it into, otherwise this returns {@code this}.
     */
    public DataType widenSmallNumeric() {
        return widenSmallNumeric == null ? this : widenSmallNumeric;
    }

    /**
     * If this is a representable numeric this will be the counter "version"
     * of this numeric, otherwise this is {@code null}.
     */
    public DataType counter() {
        return counter;
    }

    @Override
    public void writeTo(StreamOutput out) throws IOException {
        if (supportedVersion.supports(out.getTransportVersion()) == false) {
            /*
             * TODO when we implement version aware planning flip this to an IllegalStateException
             * so we throw a 500 error. It'll be our bug then. Right now it's a sign that the user
             * tried to do something like `KNN(dense_vector_field, [1, 2])` against an old node.
             * Like, during the rolling upgrade that enables KNN or to a remote cluster that has
             * not yet been upgraded.
             */
            throw new IllegalArgumentException(
                "remote node at version [" + out.getTransportVersion() + "] doesn't understand data type [" + this + "]"
            );
        }
        ((PlanStreamOutput) out).writeCachedString(typeName);
    }

    public static DataType readFrom(StreamInput in) throws IOException {
        return readFrom(((PlanStreamInput) in).readCachedString());
    }

    /**
     * Resolve a {@link DataType} from a name read from a {@link StreamInput}.
     * @throws IOException on an unknown dataType
     */
    public static DataType readFrom(String name) throws IOException {
        if (name.equalsIgnoreCase(DataType.DOC_DATA_TYPE.nameUpper())) {
            /*
             * DOC is not declared in fromTypeName because fromTypeName is
             * exposed to users for things like `::<typename>` and we don't
             * want folks to be able to convert to `DOC`.
             */
            return DataType.DOC_DATA_TYPE;
        }
        DataType dataType = DataType.fromTypeName(name);
        if (dataType == null) {
            throw new IOException("Unknown DataType for type name: " + name);
        }
        return dataType;
    }

    public static Set<String> namesAndAliases() {
        return NAME_OR_ALIAS_TO_TYPE.keySet();
    }

    public static DataType fromNameOrAlias(String typeName) {
        DataType type = NAME_OR_ALIAS_TO_TYPE.get(typeName.toLowerCase(Locale.ROOT));
        return type != null ? type : UNSUPPORTED;
    }

    static Builder builder() {
        return new Builder();
    }

    public DataType noText() {
        return isString(this) ? KEYWORD : this;
    }

    public DataType noCounter() {
        return switch (this) {
            case COUNTER_DOUBLE -> DOUBLE;
            case COUNTER_INTEGER -> INTEGER;
            case COUNTER_LONG -> LONG;
            default -> this;
        };
    }

    public boolean isDate() {
        return switch (this) {
            case DATETIME, DATE_NANOS -> true;
            default -> false;
        };
    }

    public SupportedVersion supportedVersion() {
        return supportedVersion;
    }

    public static DataType suggestedCast(Set<DataType> originalTypes) {
        if (originalTypes.isEmpty() || originalTypes.contains(UNSUPPORTED)) {
            return null;
        }
        if (originalTypes.contains(DATE_NANOS) && originalTypes.contains(DATETIME) && originalTypes.size() == 2) {
            return DATE_NANOS;
        }
        if (originalTypes.contains(AGGREGATE_METRIC_DOUBLE)) {
            boolean allNumeric = true;
            for (DataType type : originalTypes) {
                if (type.isNumeric() == false && type != AGGREGATE_METRIC_DOUBLE) {
                    allNumeric = false;
                    break;
                }
            }
            if (allNumeric) {
                return AGGREGATE_METRIC_DOUBLE;
            }
        }

        return KEYWORD;
    }

    /**
     * Named parameters with default values. It's just easier to do this with
     * a builder in java....
     */
    private static class Builder {
        private String esType;

        private String typeName;

        private Integer estimatedSize;

        /**
         * True if the type represents a "whole number", as in, does <strong>not</strong> have a decimal part.
         */
        private boolean isWholeNumber;

        /**
         * True if the type represents a "rational number", as in, <strong>does</strong> have a decimal part.
         */
        private boolean isRationalNumber;

        /**
         * True if the type supports doc values by default
         */
        private boolean docValues;

        /**
         * {@code true} if this is a TSDB counter, {@code false} otherwise.
         */
        private boolean isCounter;

        /**
         * If this is a "small" numeric type this contains the type ESQL will
         * widen it into, otherwise this is {@code null}. "Small" numeric types
         * aren't supported by ESQL proper and are "widened" on load.
         */
        private DataType widenSmallNumeric;

        /**
         * If this is a representable numeric this will be the counter "version"
         * of this numeric, otherwise this is {@code null}.
         */
        private DataType counter;

        /**
         * The version from when on a {@link DataType} is supported. When a query tries to use a data type
         * not supported on the node it runs on, we throw during serialization of the type.
         */
        private SupportedVersion supportedVersion;

        Builder() {}

        Builder esType(String esType) {
            this.esType = esType;
            return this;
        }

        Builder typeName(String typeName) {
            this.typeName = typeName;
            return this;
        }

        /**
         * See {@link DataType#estimatedSize}.
         */
        Builder estimatedSize(int size) {
            this.estimatedSize = size;
            return this;
        }

        Builder wholeNumber() {
            this.isWholeNumber = true;
            return this;
        }

        Builder rationalNumber() {
            this.isRationalNumber = true;
            return this;
        }

        Builder docValues() {
            this.docValues = true;
            return this;
        }

        Builder counter() {
            this.isCounter = true;
            return this;
        }

        /**
         * If this is a "small" numeric type this contains the type ESQL will
         * widen it into, otherwise this is {@code null}. "Small" numeric types
         * aren't supported by ESQL proper and are "widened" on load.
         */
        Builder widenSmallNumeric(DataType widenSmallNumeric) {
            this.widenSmallNumeric = widenSmallNumeric;
            return this;
        }

        Builder counter(DataType counter) {
            assert counter.isCounter;
            this.counter = counter;
            return this;
        }

        /**
         * The version from when on a {@link DataType} is supported. When a query tries to use a data type
         * not supported on any of the nodes it runs on, it is invalid.
         * <p>
         * Generally, we should add a dedicated transport version when a type is enabled on release builds.
         */
        Builder supportedOn(TransportVersion supportedVersion) {
            this.supportedVersion = SupportedVersion.supportedOn(supportedVersion);
            return this;
        }

        Builder supportedOnAllNodes() {
            this.supportedVersion = SupportedVersion.SUPPORTED_ON_ALL_NODES;
            return this;
        }

        Builder underConstruction() {
            this.supportedVersion = SupportedVersion.UNDER_CONSTRUCTION;
            return this;
        }
    }

    private static class DataTypesTransportVersions {
        public static final TransportVersion ESQL_DENSE_VECTOR_CREATED_VERSION = TransportVersion.fromName(
            "esql_dense_vector_created_version"
        );

        public static final TransportVersion ESQL_AGGREGATE_METRIC_DOUBLE_CREATED_VERSION = TransportVersion.fromName(
            "esql_aggregate_metric_double_created_version"
        );
    }
}<|MERGE_RESOLUTION|>--- conflicted
+++ resolved
@@ -33,10 +33,7 @@
 import java.util.stream.Collectors;
 
 import static java.util.stream.Collectors.toMap;
-<<<<<<< HEAD
 import static org.elasticsearch.TransportVersions.INDEX_SOURCE;
-=======
->>>>>>> 6d2c3efe
 
 /**
  * This enum represents data types the ES|QL query processing layer is able to
@@ -330,54 +327,18 @@
     AGGREGATE_METRIC_DOUBLE(
         builder().esType("aggregate_metric_double")
             .estimatedSize(Double.BYTES * 3 + Integer.BYTES)
-<<<<<<< HEAD
-            .supportedOn(
-                // TODO: Use actual version when it's added to TransportVersions
-                INDEX_SOURCE
-            )
-=======
-            .createdVersion(DataTypesTransportVersions.ESQL_AGGREGATE_METRIC_DOUBLE_CREATED_VERSION)
->>>>>>> 6d2c3efe
+            .supportedOn(DataTypesTransportVersions.ESQL_AGGREGATE_METRIC_DOUBLE_CREATED_VERSION)
     ),
     /**
      * Fields with this type are dense vectors, represented as an array of float values.
      */
     DENSE_VECTOR(
-<<<<<<< HEAD
-        builder().esType("dense_vector")
-            .estimatedSize(4096)
-            .supportedOn(
-                // TODO: Use actual version when it's added to TransportVersions
-                INDEX_SOURCE
-            )
+        builder().esType("dense_vector").estimatedSize(4096).supportedOn(DataTypesTransportVersions.ESQL_DENSE_VECTOR_CREATED_VERSION)
     );
 
     public static final Set<DataType> UNDER_CONSTRUCTION = Arrays.stream(DataType.values())
         .filter(t -> t.supportedVersion() == SupportedVersion.UNDER_CONSTRUCTION)
         .collect(Collectors.toSet());
-=======
-        builder().esType("dense_vector").estimatedSize(4096).createdVersion(DataTypesTransportVersions.ESQL_DENSE_VECTOR_CREATED_VERSION)
-    );
-
-    /**
-     * Types that are actively being built. These types are
-     * <ul>
-     *     <li>Not returned from Elasticsearch if their associated {@link FeatureFlag} is disabled.</li>
-     *     <li>Not included in generated documentation</li>
-     *     <li>
-     *         Not tested by {@code ErrorsForCasesWithoutExamplesTestCase} subclasses.
-     *         When a function supports a type it includes a test case in its subclass
-     *         of {@code AbstractFunctionTestCase}. If a function does not support.
-     *         them like {@code TO_STRING} then the tests won't notice. See class javadoc
-     *         for instructions on adding new types, but that usually involves adding support
-     *         for that type to a handful of functions. Once you've done that you should be
-     *         able to remove your new type from UNDER_CONSTRUCTION and update a few error
-     *         messages.
-     *     </li>
-     * </ul>
-     */
-    public static final Map<DataType, FeatureFlag> UNDER_CONSTRUCTION = Map.ofEntries();
->>>>>>> 6d2c3efe
 
     private final String typeName;
 

--- conflicted
+++ resolved
@@ -322,16 +322,7 @@
      * Fields with this type are dense vectors, represented as an array of double values.
      */
     DENSE_VECTOR(
-<<<<<<< HEAD
-        builder().esType("dense_vector")
-            .estimatedSize(4096)
-            .createdVersion(
-                // Version created just *after* we committed support for dense_vector
-                TransportVersion.fromName("ml_inference_sagemaker_chat_completion")
-            )
-=======
         builder().esType("dense_vector").estimatedSize(4096).createdVersion(DataTypesTransportVersions.ESQL_DENSE_VECTOR_CREATED_VERSION)
->>>>>>> 771aaffb
     );
 
     /**

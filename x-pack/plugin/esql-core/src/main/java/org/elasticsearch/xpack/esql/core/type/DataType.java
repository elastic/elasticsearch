--- conflicted
+++ resolved
@@ -38,40 +38,6 @@
      * These fields are strictly for use in retrieval from indices, rate aggregation, and casting to their
      * parent numeric type.
      */
-<<<<<<< HEAD
-    COUNTER_LONG(builder("counter_long").size(Long.BYTES).docValues().counter()),
-    COUNTER_INTEGER(builder("counter_integer").size(Integer.BYTES).docValues().counter()),
-    COUNTER_DOUBLE(builder("counter_double").size(Double.BYTES).docValues().counter()),
-
-    LONG(builder("long").size(Long.BYTES).integer().docValues().counter(COUNTER_LONG)),
-    INTEGER(builder("integer").size(Integer.BYTES).integer().docValues().counter(COUNTER_INTEGER)),
-    SHORT(builder("short").size(Short.BYTES).integer().docValues().widenSmallNumeric(INTEGER)),
-    BYTE(builder("byte").size(Byte.BYTES).integer().docValues().widenSmallNumeric(INTEGER)),
-    UNSIGNED_LONG(builder("unsigned_long").size(Long.BYTES).integer().docValues()),
-    DOUBLE(builder("double").size(Double.BYTES).rational().docValues().counter(COUNTER_DOUBLE)),
-    FLOAT(builder("float").size(Float.BYTES).rational().docValues().widenSmallNumeric(DOUBLE)),
-    HALF_FLOAT(builder("half_float").size(Float.BYTES).rational().docValues().widenSmallNumeric(DOUBLE)),
-    SCALED_FLOAT(builder("scaled_float").size(Long.BYTES).rational().docValues().widenSmallNumeric(DOUBLE)),
-
-    KEYWORD(builder("keyword").unknownSize().docValues()),
-    TEXT(builder("text").unknownSize()),
-    DATETIME(builder("date").typeName("DATETIME").size(Long.BYTES).docValues()),
-    DATE_NANOS(builder("date_nanos").size(Long.BYTES).docValues()),
-    IP(builder("ip").size(45).docValues()),
-    VERSION(builder("version").unknownSize().docValues()),
-    OBJECT(builder("object")),
-    NESTED(builder("nested")),
-    SOURCE(builder(SourceFieldMapper.NAME).unknownSize()),
-    DATE_PERIOD(builder(null).typeName("DATE_PERIOD").size(3 * Integer.BYTES)),
-    TIME_DURATION(builder(null).typeName("TIME_DURATION").size(Integer.BYTES + Long.BYTES)),
-    GEO_POINT(builder("geo_point").size(Double.BYTES * 2).docValues()),
-    CARTESIAN_POINT(builder("cartesian_point").size(Double.BYTES * 2).docValues()),
-    CARTESIAN_SHAPE(builder("cartesian_shape").unknownSize().docValues()),
-    GEO_SHAPE(builder("geo_shape").unknownSize().docValues()),
-
-    DOC_DATA_TYPE(builder("_doc").size(Integer.BYTES * 3)),
-    TSID_DATA_TYPE(builder("_tsid").unknownSize().docValues());
-=======
     COUNTER_LONG(builder().esType("counter_long").size(Long.BYTES).docValues().counter()),
     COUNTER_INTEGER(builder().esType("counter_integer").size(Integer.BYTES).docValues().counter()),
     COUNTER_DOUBLE(builder().esType("counter_double").size(Double.BYTES).docValues().counter()),
@@ -89,6 +55,7 @@
     KEYWORD(builder().esType("keyword").unknownSize().docValues()),
     TEXT(builder().esType("text").unknownSize()),
     DATETIME(builder().esType("date").typeName("DATETIME").size(Long.BYTES).docValues()),
+    DATE_NANOS(builder("date_nanos").size(Long.BYTES).docValues()),
     IP(builder().esType("ip").size(45).docValues()),
     VERSION(builder().esType("version").unknownSize().docValues()),
     OBJECT(builder().esType("object")),
@@ -103,7 +70,6 @@
 
     DOC_DATA_TYPE(builder().esType("_doc").size(Integer.BYTES * 3)),
     TSID_DATA_TYPE(builder().esType("_tsid").unknownSize().docValues());
->>>>>>> 5add44d7
 
     private final String typeName;
 
@@ -159,45 +125,10 @@
         this.counter = builder.counter;
     }
 
-<<<<<<< HEAD
-    private static final Collection<DataType> TYPES = Stream.of(
-        UNSUPPORTED,
-        NULL,
-        BOOLEAN,
-        BYTE,
-        SHORT,
-        INTEGER,
-        LONG,
-        UNSIGNED_LONG,
-        DOUBLE,
-        FLOAT,
-        HALF_FLOAT,
-        SCALED_FLOAT,
-        KEYWORD,
-        TEXT,
-        DATETIME,
-        DATE_NANOS,
-        IP,
-        VERSION,
-        OBJECT,
-        NESTED,
-        SOURCE,
-        DATE_PERIOD,
-        TIME_DURATION,
-        GEO_POINT,
-        CARTESIAN_POINT,
-        CARTESIAN_SHAPE,
-        GEO_SHAPE,
-        COUNTER_LONG,
-        COUNTER_INTEGER,
-        COUNTER_DOUBLE
-    ).sorted(Comparator.comparing(DataType::typeName)).toList();
-=======
     private static final Collection<DataType> TYPES = Arrays.stream(values())
         .filter(d -> d != DOC_DATA_TYPE && d != TSID_DATA_TYPE)
         .sorted(Comparator.comparing(DataType::typeName))
         .toList();
->>>>>>> 5add44d7
 
     private static final Map<String, DataType> NAME_TO_TYPE = TYPES.stream().collect(toUnmodifiableMap(DataType::typeName, t -> t));
 

/*
 * Copyright Elasticsearch B.V. and/or licensed to Elasticsearch B.V. under one
 * or more contributor license agreements. Licensed under the Elastic License
 * 2.0; you may not use this file except in compliance with the Elastic License
 * 2.0.
 */

package org.elasticsearch.compute.gen;

import com.squareup.javapoet.ClassName;
import com.squareup.javapoet.CodeBlock;
import com.squareup.javapoet.FieldSpec;
import com.squareup.javapoet.JavaFile;
import com.squareup.javapoet.MethodSpec;
import com.squareup.javapoet.TypeName;
import com.squareup.javapoet.TypeSpec;

import org.elasticsearch.compute.ann.Aggregator;
import org.elasticsearch.compute.ann.IntermediateState;
import org.elasticsearch.compute.gen.Methods.TypeMatcher;

import java.util.ArrayList;
import java.util.Arrays;
import java.util.List;
import java.util.Locale;
import java.util.Objects;
import java.util.stream.Collectors;
import java.util.stream.Stream;

import javax.lang.model.element.ExecutableElement;
import javax.lang.model.element.Modifier;
import javax.lang.model.element.TypeElement;
import javax.lang.model.element.VariableElement;
import javax.lang.model.type.TypeKind;
import javax.lang.model.type.TypeMirror;
import javax.lang.model.util.Elements;

import static java.util.stream.Collectors.joining;
import static org.elasticsearch.compute.gen.Methods.requireAnyArgs;
import static org.elasticsearch.compute.gen.Methods.requireAnyType;
import static org.elasticsearch.compute.gen.Methods.requireArgs;
import static org.elasticsearch.compute.gen.Methods.requireArgsStartsWith;
import static org.elasticsearch.compute.gen.Methods.requireName;
import static org.elasticsearch.compute.gen.Methods.requirePrimitiveOrImplements;
import static org.elasticsearch.compute.gen.Methods.requireStaticMethod;
import static org.elasticsearch.compute.gen.Methods.requireType;
import static org.elasticsearch.compute.gen.Methods.requireVoidType;
import static org.elasticsearch.compute.gen.Methods.vectorAccessorName;
import static org.elasticsearch.compute.gen.Types.AGGREGATOR_FUNCTION;
import static org.elasticsearch.compute.gen.Types.BIG_ARRAYS;
import static org.elasticsearch.compute.gen.Types.BLOCK;
import static org.elasticsearch.compute.gen.Types.BLOCK_ARRAY;
import static org.elasticsearch.compute.gen.Types.BOOLEAN_VECTOR;
import static org.elasticsearch.compute.gen.Types.BYTES_REF;
import static org.elasticsearch.compute.gen.Types.DRIVER_CONTEXT;
import static org.elasticsearch.compute.gen.Types.ELEMENT_TYPE;
import static org.elasticsearch.compute.gen.Types.INTERMEDIATE_STATE_DESC;
import static org.elasticsearch.compute.gen.Types.LIST_AGG_FUNC_DESC;
import static org.elasticsearch.compute.gen.Types.LIST_INTEGER;
import static org.elasticsearch.compute.gen.Types.PAGE;
import static org.elasticsearch.compute.gen.Types.WARNINGS;
import static org.elasticsearch.compute.gen.Types.blockType;
import static org.elasticsearch.compute.gen.Types.vectorType;

/**
 * Implements "AggregationFunction" from a class containing static methods
 * annotated with {@link Aggregator}.
 * <p>The goal here is the implement an AggregationFunction who's inner loops
 * don't contain any {@code invokevirtual}s. Instead, we generate a class
 * that calls static methods in the inner loops.
 * <p>A secondary goal is to make the generated code as readable, debuggable,
 * and break-point-able as possible.
 */
public class AggregatorImplementer {
    private final TypeElement declarationType;
    private final List<TypeMirror> warnExceptions;
    private final ExecutableElement init;
    private final ExecutableElement combine;
    private final List<Parameter> createParameters;
    private final ClassName implementation;
    private final List<IntermediateStateDesc> intermediateState;

    private final AggregationState aggState;
    private final List<AggregationParameter> aggParams;

    public AggregatorImplementer(
        Elements elements,
        TypeElement declarationType,
        IntermediateState[] interStateAnno,
        List<TypeMirror> warnExceptions
    ) {
        this.declarationType = declarationType;
        this.warnExceptions = warnExceptions;

        this.init = requireStaticMethod(
            declarationType,
            requirePrimitiveOrImplements(elements, Types.AGGREGATOR_STATE),
            requireName("init", "initSingle"),
            requireAnyArgs("<arbitrary init arguments>")
        );
        this.aggState = AggregationState.create(elements, init.getReturnType(), warnExceptions.isEmpty() == false, false);

        this.combine = requireStaticMethod(
            declarationType,
            aggState.declaredType().isPrimitive() ? requireType(aggState.declaredType()) : requireVoidType(),
            requireName("combine"),
            requireArgsStartsWith(requireType(aggState.declaredType()), requireAnyType("<aggregation input column type>"))
        );

        this.aggParams = combine.getParameters().stream().skip(1).map(AggregationParameter::create).toList();

        this.createParameters = init.getParameters()
            .stream()
            .map(Parameter::from)
            .filter(f -> false == f.type().equals(BIG_ARRAYS) && false == f.type().equals(DRIVER_CONTEXT))
            .toList();

        this.implementation = ClassName.get(
            elements.getPackageOf(declarationType).toString(),
            (declarationType.getSimpleName() + "AggregatorFunction").replace("AggregatorAggregator", "Aggregator")
        );
        this.intermediateState = Arrays.stream(interStateAnno).map(IntermediateStateDesc::newIntermediateStateDesc).toList();
    }

    ClassName implementation() {
        return implementation;
    }

    List<Parameter> createParameters() {
        return createParameters;
    }

    public static String capitalize(String s) {
        return Character.toUpperCase(s.charAt(0)) + s.substring(1);
    }

    public JavaFile sourceFile() {
        JavaFile.Builder builder = JavaFile.builder(implementation.packageName(), type());
        builder.addFileComment("""
            Copyright Elasticsearch B.V. and/or licensed to Elasticsearch B.V. under one
            or more contributor license agreements. Licensed under the Elastic License
            2.0; you may not use this file except in compliance with the Elastic License
            2.0.""");
        return builder.build();
    }

    private TypeSpec type() {
        TypeSpec.Builder builder = TypeSpec.classBuilder(implementation);
        builder.addJavadoc("{@link $T} implementation for {@link $T}.\n", AGGREGATOR_FUNCTION, declarationType);
        builder.addJavadoc("This class is generated. Edit {@code " + getClass().getSimpleName() + "} instead.");
        builder.addModifiers(Modifier.PUBLIC, Modifier.FINAL);
        builder.addSuperinterface(AGGREGATOR_FUNCTION);
        builder.addField(
            FieldSpec.builder(LIST_AGG_FUNC_DESC, "INTERMEDIATE_STATE_DESC", Modifier.PRIVATE, Modifier.STATIC, Modifier.FINAL)
                .initializer(initInterState())
                .build()
        );

        if (warnExceptions.isEmpty() == false) {
            builder.addField(WARNINGS, "warnings", Modifier.PRIVATE, Modifier.FINAL);
        }

        builder.addField(DRIVER_CONTEXT, "driverContext", Modifier.PRIVATE, Modifier.FINAL);
        builder.addField(aggState.type, "state", Modifier.PRIVATE, Modifier.FINAL);
        builder.addField(LIST_INTEGER, "channels", Modifier.PRIVATE, Modifier.FINAL);

        for (Parameter p : createParameters) {
            builder.addField(p.type(), p.name(), Modifier.PRIVATE, Modifier.FINAL);
        }

        builder.addMethod(create());
        builder.addMethod(ctor());
        builder.addMethod(intermediateStateDesc());
        builder.addMethod(intermediateBlockCount());
        builder.addMethod(addRawInput());
        builder.addMethod(addRawInputExploded(true));
        builder.addMethod(addRawInputExploded(false));
        builder.addMethod(addRawVector(false));
        builder.addMethod(addRawVector(true));
        builder.addMethod(addRawBlock(false));
        builder.addMethod(addRawBlock(true));
        builder.addMethod(addIntermediateInput());
        builder.addMethod(evaluateIntermediate());
        builder.addMethod(evaluateFinal());
        builder.addMethod(toStringMethod());
        builder.addMethod(close());
        return builder.build();
    }

    private MethodSpec create() {
        MethodSpec.Builder builder = MethodSpec.methodBuilder("create");
        builder.addModifiers(Modifier.PUBLIC, Modifier.STATIC).returns(implementation);
        if (warnExceptions.isEmpty() == false) {
            builder.addParameter(WARNINGS, "warnings");
        }
        builder.addParameter(DRIVER_CONTEXT, "driverContext");
        builder.addParameter(LIST_INTEGER, "channels");
        for (Parameter p : createParameters) {
            builder.addParameter(p.type(), p.name());
        }
        if (createParameters.isEmpty()) {
            builder.addStatement(
                "return new $T($LdriverContext, channels, $L)",
                implementation,
                warnExceptions.isEmpty() ? "" : "warnings, ",
                callInit()
            );
        } else {
            builder.addStatement(
                "return new $T($LdriverContext, channels, $L, $L)",
                implementation,
                warnExceptions.isEmpty() ? "" : "warnings, ",
                callInit(),
                createParameters.stream().map(p -> p.name()).collect(joining(", "))
            );
        }
        return builder.build();
    }

    private CodeBlock callInit() {
        String initParametersCall = init.getParameters()
            .stream()
            .map(p -> TypeName.get(p.asType()).equals(BIG_ARRAYS) ? "driverContext.bigArrays()" : p.getSimpleName().toString())
            .collect(joining(", "));
        CodeBlock.Builder builder = CodeBlock.builder();
        if (aggState.declaredType().isPrimitive()) {
            builder.add("new $T($T.$L($L))", aggState.type(), declarationType, init.getSimpleName(), initParametersCall);
        } else {
            builder.add("$T.$L($L)", declarationType, init.getSimpleName(), initParametersCall);
        }
        return builder.build();
    }

    private CodeBlock initInterState() {
        CodeBlock.Builder builder = CodeBlock.builder();
        builder.add("List.of(");
        boolean addComma = false;
        for (var interState : intermediateState) {
            if (addComma) builder.add(",");
            builder.add("$Wnew $T($S, $T." + interState.elementType() + ")", INTERMEDIATE_STATE_DESC, interState.name(), ELEMENT_TYPE);
            addComma = true;
        }
        builder.add("$W$W)");
        return builder.build();
    }

    private MethodSpec ctor() {
        MethodSpec.Builder builder = MethodSpec.constructorBuilder().addModifiers(Modifier.PUBLIC);
        if (warnExceptions.isEmpty() == false) {
            builder.addParameter(WARNINGS, "warnings");
        }
        builder.addParameter(DRIVER_CONTEXT, "driverContext");
        builder.addParameter(LIST_INTEGER, "channels");
        builder.addParameter(aggState.type, "state");

        if (warnExceptions.isEmpty() == false) {
            builder.addStatement("this.warnings = warnings");
        }
        builder.addStatement("this.driverContext = driverContext");
        builder.addStatement("this.channels = channels");
        builder.addStatement("this.state = state");

        for (Parameter p : createParameters()) {
            p.buildCtor(builder);
        }
        return builder.build();
    }

    private MethodSpec intermediateStateDesc() {
        MethodSpec.Builder builder = MethodSpec.methodBuilder("intermediateStateDesc");
        builder.addModifiers(Modifier.PUBLIC, Modifier.STATIC).returns(LIST_AGG_FUNC_DESC);
        builder.addStatement("return INTERMEDIATE_STATE_DESC");
        return builder.build();
    }

    private MethodSpec intermediateBlockCount() {
        MethodSpec.Builder builder = MethodSpec.methodBuilder("intermediateBlockCount");
        builder.addAnnotation(Override.class).addModifiers(Modifier.PUBLIC).returns(TypeName.INT);
        builder.addStatement("return INTERMEDIATE_STATE_DESC.size()");
        return builder.build();
    }

    private MethodSpec addRawInput() {
        MethodSpec.Builder builder = MethodSpec.methodBuilder("addRawInput");
        builder.addAnnotation(Override.class).addModifiers(Modifier.PUBLIC).addParameter(PAGE, "page").addParameter(BOOLEAN_VECTOR, "mask");
        if (aggState.hasFailed()) {
            builder.beginControlFlow("if (state.failed())");
            builder.addStatement("return");
            builder.endControlFlow();
        }
        builder.beginControlFlow("if (mask.allFalse())");
        builder.addComment("Entire page masked away");
        builder.nextControlFlow("else if (mask.allTrue())");
        builder.addStatement("$L(page)", addRawInputExplodedName(false));
        builder.nextControlFlow("else");
        builder.addStatement("$L(page, mask)", addRawInputExplodedName(true));
        builder.endControlFlow();
        return builder.build();
    }

    private String addRawInputExplodedName(boolean hasMask) {
        return hasMask ? "addRawInputMasked" : "addRawInputNotMasked";
    }

    private MethodSpec addRawInputExploded(boolean hasMask) {
        MethodSpec.Builder builder = MethodSpec.methodBuilder(addRawInputExplodedName(hasMask));
<<<<<<< HEAD
        builder.addModifiers(Modifier.PUBLIC).addParameter(PAGE, "page");
=======
        builder.addModifiers(Modifier.PRIVATE).addParameter(PAGE, "page");
>>>>>>> 3fea67d1
        if (hasMask) {
            builder.addParameter(BOOLEAN_VECTOR, "mask");
        }

        for (int i = 0; i < aggParams.size(); i++) {
            AggregationParameter p = aggParams.get(i);
            builder.addStatement("$T $L = page.getBlock(channels.get($L))", blockType(p.type()), p.blockName(), i);
        }
        for (AggregationParameter p : aggParams) {
            builder.addStatement("$T $L = $L.asVector()", vectorType(p.type()), p.vectorName(), p.blockName());
            builder.beginControlFlow("if ($L == null)", p.vectorName());
            builder.addStatement(
                "addRawBlock("
                    + aggParams.stream().map(AggregationParameter::blockName).collect(joining(", "))
                    + (hasMask ? ", mask" : "")
                    + ")"
            );
            builder.addStatement("return");
            builder.endControlFlow();
        }
        builder.addStatement(
            "addRawVector("
                + aggParams.stream().map(AggregationParameter::vectorName).collect(joining(", "))
                + (hasMask ? ", mask" : "")
                + ")"
        );
        return builder.build();
    }

    private MethodSpec addRawVector(boolean masked) {
        MethodSpec.Builder builder = initAddRaw(true, masked);
        if (aggParams.getFirst().isArray()) {
            builder.addComment("This type does not support vectors because all values are multi-valued");
            return builder.build();
        }
        if (aggState.hasSeen()) {
            builder.addStatement("state.seen(true)");
        }

        builder.beginControlFlow("for (int i = 0; i < $L.getPositionCount(); i++)", aggParams.getFirst().vectorName());
        {
            if (masked) {
                builder.beginControlFlow("if (mask.getBoolean(i) == false)").addStatement("continue").endControlFlow();
            }
            for (AggregationParameter p : aggParams) {
                p.read(builder, true);
            }
            combineRawInput(builder);

        }
        builder.endControlFlow();
        return builder.build();
    }

    private MethodSpec addRawBlock(boolean masked) {
        MethodSpec.Builder builder = initAddRaw(false, masked);

        builder.beginControlFlow("for (int p = 0; p < $L.getPositionCount(); p++)", aggParams.getFirst().blockName());
        {
            if (masked) {
                builder.beginControlFlow("if (mask.getBoolean(p) == false)").addStatement("continue").endControlFlow();
            }
            for (AggregationParameter p : aggParams) {
                builder.beginControlFlow("if ($L.isNull(p))", p.blockName());
                builder.addStatement("continue");
                builder.endControlFlow();
            }
            if (aggState.hasSeen()) {
                builder.addStatement("state.seen(true)");
            }

            if (aggParams.getFirst().isArray()) {
                if (aggParams.size() > 1) {
                    throw new IllegalArgumentException("array mode not supported for multiple args");
                }
                builder.addStatement("int start = $L.getFirstValueIndex(p)", aggParams.getFirst().blockName());
                builder.addStatement("int end = start + $L.getValueCount(p)", aggParams.getFirst().blockName());
                // TODO move this to the top of the loop
                builder.addStatement(
                    "$L[] valuesArray = new $L[end - start]",
                    aggParams.getFirst().arrayType(),
                    aggParams.getFirst().arrayType()
                );
                builder.beginControlFlow("for (int i = start; i < end; i++)");
                builder.addStatement(
                    "valuesArray[i-start] = $L.get$L(i)",
                    aggParams.getFirst().blockName(),
                    capitalize(aggParams.getFirst().arrayType())
                );
                builder.endControlFlow();
                combineRawInputForArray(builder, "valuesArray");
            } else {
                for (AggregationParameter p : aggParams) {
                    builder.addStatement("int $L = $L.getFirstValueIndex(p)", p.startName(), p.blockName());
                    builder.addStatement("int $L = $L + $L.getValueCount(p)", p.endName(), p.startName(), p.blockName());
                    builder.beginControlFlow(
                        "for (int $L = $L; $L < $L; $L++)",
                        p.offsetName(),
                        p.startName(),
                        p.offsetName(),
                        p.endName(),
                        p.offsetName()
                    );
                    p.read(builder, false);
                }
                combineRawInput(builder);
                for (AggregationParameter p : aggParams) {
                    builder.endControlFlow();
                }
            }
        }
        builder.endControlFlow();
        return builder.build();
    }

    private MethodSpec.Builder initAddRaw(boolean isVector, boolean masked) {
        MethodSpec.Builder builder = MethodSpec.methodBuilder(isVector ? "addRawVector" : "addRawBlock");
        builder.addModifiers(Modifier.PRIVATE);
        for (AggregationParameter p : aggParams) {
            builder.addParameter(isVector ? vectorType(p.type) : blockType(p.type), isVector ? p.vectorName() : p.blockName());
        }
        if (masked) {
            builder.addParameter(BOOLEAN_VECTOR, "mask");
        }
        for (AggregationParameter p : aggParams) {
            if (p.isBytesRef()) {
                // Add bytes_ref scratch var that will be used for bytes_ref blocks/vectors
                builder.addStatement("$T $L = new $T()", BYTES_REF, p.scratchName(), BYTES_REF);
            }
        }
        return builder;
    }

    private void combineRawInput(MethodSpec.Builder builder) {
        TypeName returnType = TypeName.get(combine.getReturnType());
        warningsBlock(builder, () -> { invokeCombineRawInput(returnType, builder); });
    }

    private void invokeCombineRawInput(TypeName returnType, MethodSpec.Builder builder) {
        StringBuilder pattern = new StringBuilder();
        List<Object> params = new ArrayList<>();
        if (returnType.isPrimitive()) {
            pattern.append("state.$TValue($T.combine(state.$TValue()");
            params.add(returnType);
            params.add(declarationType);
            params.add(returnType);
        } else {
            pattern.append("$T.combine(state");
            params.add(declarationType);
        }
        for (AggregationParameter p : aggParams) {
            pattern.append(", $L");
            params.add(p.valueName());
        }
        if (returnType.isPrimitive()) {
            pattern.append(")");
        }
        pattern.append(")");
        builder.addStatement(pattern.toString(), params.toArray());
    }

    private void combineRawInputForArray(MethodSpec.Builder builder, String arrayVariable) {
        warningsBlock(builder, () -> builder.addStatement("$T.combine(state, $L)", declarationType, arrayVariable));
    }

    private void warningsBlock(MethodSpec.Builder builder, Runnable block) {
        if (warnExceptions.isEmpty() == false) {
            builder.beginControlFlow("try");
        }
        block.run();
        if (warnExceptions.isEmpty() == false) {
            String catchPattern = "catch (" + warnExceptions.stream().map(m -> "$T").collect(Collectors.joining(" | ")) + " e)";
            builder.nextControlFlow(catchPattern, warnExceptions.stream().map(TypeName::get).toArray());
            builder.addStatement("warnings.registerException(e)");
            builder.addStatement("state.failed(true)");
            builder.addStatement("return");
            builder.endControlFlow();
        }
    }

    private MethodSpec addIntermediateInput() {
        MethodSpec.Builder builder = MethodSpec.methodBuilder("addIntermediateInput");
        builder.addAnnotation(Override.class).addModifiers(Modifier.PUBLIC).addParameter(PAGE, "page");
        builder.addStatement("assert channels.size() == intermediateBlockCount()");
        builder.addStatement("assert page.getBlockCount() >= channels.get(0) + intermediateStateDesc().size()");
        for (int i = 0; i < intermediateState.size(); i++) {
            var interState = intermediateState.get(i);
            interState.assignToVariable(builder, i);
            builder.addStatement("assert $L.getPositionCount() == 1", interState.name());
        }
        if (aggState.declaredType().isPrimitive()) {
            if (warnExceptions.isEmpty()) {
                assert intermediateState.size() == 2;
                assert intermediateState.get(1).name().equals("seen");
                builder.beginControlFlow("if (seen.getBoolean(0))");
            } else {
                assert intermediateState.size() == 3;
                assert intermediateState.get(1).name().equals("seen");
                assert intermediateState.get(2).name().equals("failed");
                builder.beginControlFlow("if (failed.getBoolean(0))");
                {
                    builder.addStatement("state.failed(true)");
                    builder.addStatement("state.seen(true)");
                }
                builder.nextControlFlow("else if (seen.getBoolean(0))");
            }

            warningsBlock(builder, () -> {
                var primitiveStateMethod = switch (aggState.declaredType().toString()) {
                    case "boolean" -> "booleanValue";
                    case "int" -> "intValue";
                    case "long" -> "longValue";
                    case "double" -> "doubleValue";
                    case "float" -> "floatValue";
                    default -> throw new IllegalArgumentException("Unexpected primitive type: [" + aggState.declaredType() + "]");
                };
                var state = intermediateState.get(0);
                var s = "state.$L($T.combine(state.$L(), " + state.name() + "." + vectorAccessorName(state.elementType()) + "(0)))";
                builder.addStatement(s, primitiveStateMethod, declarationType, primitiveStateMethod);
                builder.addStatement("state.seen(true)");
            });
            builder.endControlFlow();
        } else {
            requireStaticMethod(
                declarationType,
                requireVoidType(),
                requireName("combineIntermediate"),
                requireArgs(
                    Stream.concat(
                        Stream.of(aggState.declaredType()), // aggState
                        intermediateState.stream().map(IntermediateStateDesc::combineArgType) // intermediate state
                    ).map(Methods::requireType).toArray(TypeMatcher[]::new)
                )
            );
            if (intermediateState.stream().map(IntermediateStateDesc::elementType).anyMatch(n -> n.equals("BYTES_REF"))) {
                builder.addStatement("$T scratch = new $T()", BYTES_REF, BYTES_REF);
            }
            builder.addStatement("$T.combineIntermediate(state, " + intermediateStateRowAccess() + ")", declarationType);
        }
        return builder.build();
    }

    String intermediateStateRowAccess() {
        return intermediateState.stream().map(desc -> desc.access("0")).collect(joining(", "));
    }

    private MethodSpec evaluateIntermediate() {
        MethodSpec.Builder builder = MethodSpec.methodBuilder("evaluateIntermediate");
        builder.addAnnotation(Override.class)
            .addModifiers(Modifier.PUBLIC)
            .addParameter(BLOCK_ARRAY, "blocks")
            .addParameter(TypeName.INT, "offset")
            .addParameter(DRIVER_CONTEXT, "driverContext");
        builder.addStatement("state.toIntermediate(blocks, offset, driverContext)");
        return builder.build();
    }

    private MethodSpec evaluateFinal() {
        MethodSpec.Builder builder = MethodSpec.methodBuilder("evaluateFinal");
        builder.addAnnotation(Override.class)
            .addModifiers(Modifier.PUBLIC)
            .addParameter(BLOCK_ARRAY, "blocks")
            .addParameter(TypeName.INT, "offset")
            .addParameter(DRIVER_CONTEXT, "driverContext");
        if (aggState.hasSeen() || aggState.hasFailed()) {
            builder.beginControlFlow(
                "if ($L)",
                Stream.concat(
                    Stream.of("state.seen() == false").filter(c -> aggState.hasSeen()),
                    Stream.of("state.failed()").filter(c -> aggState.hasFailed())
                ).collect(joining(" || "))
            );
            builder.addStatement("blocks[offset] = driverContext.blockFactory().newConstantNullBlock(1)", BLOCK);
            builder.addStatement("return");
            builder.endControlFlow();
        }
        if (aggState.declaredType().isPrimitive()) {
            builder.addStatement(switch (aggState.declaredType().toString()) {
                case "boolean" -> "blocks[offset] = driverContext.blockFactory().newConstantBooleanBlockWith(state.booleanValue(), 1)";
                case "int" -> "blocks[offset] = driverContext.blockFactory().newConstantIntBlockWith(state.intValue(), 1)";
                case "long" -> "blocks[offset] = driverContext.blockFactory().newConstantLongBlockWith(state.longValue(), 1)";
                case "double" -> "blocks[offset] = driverContext.blockFactory().newConstantDoubleBlockWith(state.doubleValue(), 1)";
                case "float" -> "blocks[offset] = driverContext.blockFactory().newConstantFloatBlockWith(state.floatValue(), 1)";
                default -> throw new IllegalArgumentException("Unexpected primitive type: [" + aggState.declaredType() + "]");
            });
        } else {
            requireStaticMethod(
                declarationType,
                requireType(BLOCK),
                requireName("evaluateFinal"),
                requireArgs(requireType(aggState.declaredType()), requireType(DRIVER_CONTEXT))
            );
            builder.addStatement("blocks[offset] = $T.evaluateFinal(state, driverContext)", declarationType);
        }
        return builder.build();
    }

    private MethodSpec toStringMethod() {
        MethodSpec.Builder builder = MethodSpec.methodBuilder("toString");
        builder.addAnnotation(Override.class).addModifiers(Modifier.PUBLIC).returns(String.class);
        builder.addStatement("$T sb = new $T()", StringBuilder.class, StringBuilder.class);
        builder.addStatement("sb.append(getClass().getSimpleName()).append($S)", "[");
        builder.addStatement("sb.append($S).append(channels)", "channels=");
        builder.addStatement("sb.append($S)", "]");
        builder.addStatement("return sb.toString()");
        return builder.build();
    }

    private MethodSpec close() {
        MethodSpec.Builder builder = MethodSpec.methodBuilder("close");
        builder.addAnnotation(Override.class).addModifiers(Modifier.PUBLIC);
        builder.addStatement("state.close()");
        return builder.build();
    }

    record IntermediateStateDesc(String name, String elementType, boolean block) {
        static IntermediateStateDesc newIntermediateStateDesc(IntermediateState state) {
            String type = state.type();
            boolean block = false;
            if (type.toUpperCase(Locale.ROOT).endsWith("_BLOCK")) {
                type = type.substring(0, type.length() - "_BLOCK".length());
                block = true;
            }
            return new IntermediateStateDesc(state.name(), type, block);
        }

        public String access(String position) {
            if (block) {
                return name();
            }
            String s = name() + "." + vectorAccessorName(elementType()) + "(" + position;
            if (elementType().equals("BYTES_REF")) {
                s += ", scratch";
            }
            return s + ")";
        }

        public void assignToVariable(MethodSpec.Builder builder, int offset) {
            builder.addStatement("Block $L = page.getBlock(channels.get($L))", name + "Uncast", offset);
            ClassName blockType = blockType(elementType());
            builder.beginControlFlow("if ($L.areAllValuesNull())", name + "Uncast");
            {
                builder.addStatement("return");
                builder.endControlFlow();
            }
            if (block) {
                builder.addStatement("$T $L = ($T) $L", blockType, name, blockType, name + "Uncast");
            } else {
                builder.addStatement("$T $L = (($T) $L).asVector()", vectorType(elementType), name, blockType, name + "Uncast");
            }
        }

        public TypeName combineArgType() {
            var type = Types.fromString(elementType);
            return block ? blockType(type) : type;
        }
    }

    /**
     * This represents the type returned by init method used to keep aggregation state
     * @param declaredType declared state type as returned by init method
     * @param type actual type used (we have some predefined state types for primitive values)
     */
    public record AggregationState(TypeName declaredType, TypeName type, boolean hasSeen, boolean hasFailed) {

        public static AggregationState create(Elements elements, TypeMirror mirror, boolean hasFailures, boolean isArray) {
            var declaredType = TypeName.get(mirror);
            var stateType = declaredType.isPrimitive()
                ? ClassName.get("org.elasticsearch.compute.aggregation", primitiveStateStoreClassname(declaredType, hasFailures, isArray))
                : declaredType;
            return new AggregationState(
                declaredType,
                stateType,
                hasMethod(elements, stateType, "seen()"),
                hasMethod(elements, stateType, "failed()")
            );
        }

        private static String primitiveStateStoreClassname(TypeName declaredType, boolean hasFailures, boolean isArray) {
            var name = capitalize(declaredType.toString());
            if (hasFailures) {
                name += "Fallible";
            }
            if (isArray) {
                name += "Array";
            }
            return name + "State";
        }
    }

    public record AggregationParameter(String name, TypeName type, boolean isArray) {
        public static AggregationParameter create(VariableElement v) {
            return new AggregationParameter(
                v.getSimpleName().toString(),
                TypeName.get(v.asType()),
                Objects.equals(v.asType().getKind(), TypeKind.ARRAY)
            );
        }

        public String blockName() {
            return name + "Block";
        }

        public String vectorName() {
            return name + "Vector";
        }

        public String scratchName() {
            if (isBytesRef() == false) {
                throw new IllegalStateException("can't build scratch for non-BytesRef");
            }
            return name + "Scratch";
        }

        public String valueName() {
            return name + "Value";
        }

        public String startName() {
            return name + "Start";
        }

        public String endName() {
            return name + "End";
        }

        public String offsetName() {
            return name + "Offset";
        }

        public String arrayType() {
            return type.toString().replace("[]", "");
        }

        public String readMethod() {
            String type = this.type.toString();
            int lastDot = type.lastIndexOf('.');
            return "get" + capitalize(lastDot >= 0 ? type.substring(lastDot + 1) : type);
        }

        public void read(MethodSpec.Builder builder, boolean vector) {
            StringBuilder pattern = new StringBuilder("$T $L = $L.$L(");
            List<Object> params = new ArrayList<>();
            params.add(type);
            params.add(valueName());
            params.add(vector ? vectorName() : blockName());
            params.add(readMethod());
            if (vector) {
                pattern.append("i");
            } else {
                pattern.append("$L");
                params.add(offsetName());
            }
            if (isBytesRef()) {
                pattern.append(", $L");
                params.add(scratchName());
            }
            pattern.append(")");
            builder.addStatement(pattern.toString(), params.toArray());
        }

        public boolean isBytesRef() {
            return Objects.equals(type, BYTES_REF);
        }
    }

    private static boolean hasMethod(Elements elements, TypeName type, String name) {
        return elements.getAllMembers(elements.getTypeElement(type.toString())).stream().anyMatch(e -> e.toString().equals(name));
    }
}<|MERGE_RESOLUTION|>--- conflicted
+++ resolved
@@ -304,11 +304,7 @@
 
     private MethodSpec addRawInputExploded(boolean hasMask) {
         MethodSpec.Builder builder = MethodSpec.methodBuilder(addRawInputExplodedName(hasMask));
-<<<<<<< HEAD
-        builder.addModifiers(Modifier.PUBLIC).addParameter(PAGE, "page");
-=======
         builder.addModifiers(Modifier.PRIVATE).addParameter(PAGE, "page");
->>>>>>> 3fea67d1
         if (hasMask) {
             builder.addParameter(BOOLEAN_VECTOR, "mask");
         }

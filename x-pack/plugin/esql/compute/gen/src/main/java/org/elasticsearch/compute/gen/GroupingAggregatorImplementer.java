--- conflicted
+++ resolved
@@ -56,12 +56,7 @@
 import static org.elasticsearch.compute.gen.Types.INTERMEDIATE_STATE_DESC;
 import static org.elasticsearch.compute.gen.Types.INT_ARRAY_BLOCK;
 import static org.elasticsearch.compute.gen.Types.INT_BIG_ARRAY_BLOCK;
-<<<<<<< HEAD
-import static org.elasticsearch.compute.gen.Types.INT_BLOCK;
-=======
->>>>>>> bc0f0ae8
 import static org.elasticsearch.compute.gen.Types.INT_VECTOR;
-import static org.elasticsearch.compute.gen.Types.INT_VECTOR_BLOCK;
 import static org.elasticsearch.compute.gen.Types.LIST_AGG_FUNC_DESC;
 import static org.elasticsearch.compute.gen.Types.LIST_INTEGER;
 import static org.elasticsearch.compute.gen.Types.LONG_BLOCK;
@@ -82,17 +77,7 @@
  * and break-point-able as possible.
  */
 public class GroupingAggregatorImplementer {
-<<<<<<< HEAD
-    private static final List<ClassName> GROUP_IDS_CLASSES = List.of(
-        INT_BLOCK,
-        INT_ARRAY_BLOCK,
-        INT_VECTOR_BLOCK,
-        INT_BIG_ARRAY_BLOCK,
-        INT_VECTOR
-    );
-=======
     private static final List<ClassName> GROUP_IDS_CLASSES = List.of(INT_ARRAY_BLOCK, INT_BIG_ARRAY_BLOCK, INT_VECTOR);
->>>>>>> bc0f0ae8
 
     private final TypeElement declarationType;
     private final List<TypeMirror> warnExceptions;

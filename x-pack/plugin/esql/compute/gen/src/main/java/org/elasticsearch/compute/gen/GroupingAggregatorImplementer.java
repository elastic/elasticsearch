/*
 * Copyright Elasticsearch B.V. and/or licensed to Elasticsearch B.V. under one
 * or more contributor license agreements. Licensed under the Elastic License
 * 2.0; you may not use this file except in compliance with the Elastic License
 * 2.0.
 */

package org.elasticsearch.compute.gen;

import com.squareup.javapoet.ClassName;
import com.squareup.javapoet.CodeBlock;
import com.squareup.javapoet.FieldSpec;
import com.squareup.javapoet.JavaFile;
import com.squareup.javapoet.MethodSpec;
import com.squareup.javapoet.TypeName;
import com.squareup.javapoet.TypeSpec;

import org.elasticsearch.compute.ann.Aggregator;
import org.elasticsearch.compute.ann.IntermediateState;
import org.elasticsearch.compute.gen.AggregatorImplementer.AggregationParameter;
import org.elasticsearch.compute.gen.AggregatorImplementer.AggregationState;

import java.util.Arrays;
import java.util.List;
import java.util.Objects;
import java.util.function.Consumer;
import java.util.stream.Collectors;

import javax.lang.model.element.ExecutableElement;
import javax.lang.model.element.Modifier;
import javax.lang.model.element.TypeElement;
import javax.lang.model.type.TypeMirror;
import javax.lang.model.util.Elements;

import static java.util.stream.Collectors.joining;
import static org.elasticsearch.compute.gen.AggregatorImplementer.capitalize;
<<<<<<< HEAD
import static org.elasticsearch.compute.gen.AggregatorImplementer.valueBlockType;
import static org.elasticsearch.compute.gen.AggregatorImplementer.valueVectorType;
=======
>>>>>>> 17d25ad1
import static org.elasticsearch.compute.gen.Methods.findMethod;
import static org.elasticsearch.compute.gen.Methods.findRequiredMethod;
import static org.elasticsearch.compute.gen.Methods.vectorAccessorName;
import static org.elasticsearch.compute.gen.Types.BIG_ARRAYS;
import static org.elasticsearch.compute.gen.Types.BLOCK_ARRAY;
import static org.elasticsearch.compute.gen.Types.BYTES_REF;
import static org.elasticsearch.compute.gen.Types.DRIVER_CONTEXT;
import static org.elasticsearch.compute.gen.Types.ELEMENT_TYPE;
import static org.elasticsearch.compute.gen.Types.GROUPING_AGGREGATOR_FUNCTION;
import static org.elasticsearch.compute.gen.Types.GROUPING_AGGREGATOR_FUNCTION_ADD_INPUT;
import static org.elasticsearch.compute.gen.Types.INTERMEDIATE_STATE_DESC;
import static org.elasticsearch.compute.gen.Types.INT_BLOCK;
import static org.elasticsearch.compute.gen.Types.INT_VECTOR;
import static org.elasticsearch.compute.gen.Types.LIST_AGG_FUNC_DESC;
import static org.elasticsearch.compute.gen.Types.LIST_INTEGER;
import static org.elasticsearch.compute.gen.Types.LONG_BLOCK;
import static org.elasticsearch.compute.gen.Types.LONG_VECTOR;
import static org.elasticsearch.compute.gen.Types.PAGE;
import static org.elasticsearch.compute.gen.Types.SEEN_GROUP_IDS;
import static org.elasticsearch.compute.gen.Types.WARNINGS;
import static org.elasticsearch.compute.gen.Types.blockType;
import static org.elasticsearch.compute.gen.Types.vectorType;

/**
 * Implements "GroupingAggregationFunction" from a class containing static methods
 * annotated with {@link Aggregator}.
 * <p>The goal here is the implement an GroupingAggregationFunction who's inner loops
 * don't contain any {@code invokevirtual}s. Instead, we generate a class
 * that calls static methods in the inner loops.
 * <p>A secondary goal is to make the generated code as readable, debuggable,
 * and break-point-able as possible.
 */
public class GroupingAggregatorImplementer {
    private final TypeElement declarationType;
    private final List<TypeMirror> warnExceptions;
    private final ExecutableElement init;
    private final ExecutableElement combine;
    private final ExecutableElement combineStates;
    private final ExecutableElement evaluateFinal;
    private final ExecutableElement combineIntermediate;
    private final List<Parameter> createParameters;
    private final ClassName implementation;
    private final List<AggregatorImplementer.IntermediateStateDesc> intermediateState;
    private final boolean includeTimestampVector;

    private final AggregationState aggState;
    private final AggregationParameter aggParam;

    public GroupingAggregatorImplementer(
        Elements elements,
        TypeElement declarationType,
        IntermediateState[] interStateAnno,
        List<TypeMirror> warnExceptions,
        boolean includeTimestampVector
    ) {
        this.declarationType = declarationType;
        this.warnExceptions = warnExceptions;

        this.init = findRequiredMethod(declarationType, new String[] { "init", "initGrouping" }, e -> true);
        this.aggState = AggregationState.create(elements, init.getReturnType(), warnExceptions.isEmpty() == false, true);

        this.combine = findRequiredMethod(declarationType, new String[] { "combine" }, e -> {
            if (e.getParameters().size() == 0) {
                return false;
            }
            TypeName firstParamType = TypeName.get(e.getParameters().get(0).asType());
            return Objects.equals(firstParamType.toString(), aggState.declaredType().toString());
        });
        // TODO support multiple parameters
        this.aggParam = AggregationParameter.create(combine.getParameters().get(combine.getParameters().size() - 1).asType());

        this.combineStates = findMethod(declarationType, "combineStates");
        this.combineIntermediate = findMethod(declarationType, "combineIntermediate");
        this.evaluateFinal = findMethod(declarationType, "evaluateFinal");
        this.createParameters = init.getParameters()
            .stream()
            .map(Parameter::from)
            .filter(f -> false == f.type().equals(BIG_ARRAYS) && false == f.type().equals(DRIVER_CONTEXT))
            .collect(Collectors.toList());

        this.implementation = ClassName.get(
            elements.getPackageOf(declarationType).toString(),
            (declarationType.getSimpleName() + "GroupingAggregatorFunction").replace("AggregatorGroupingAggregator", "GroupingAggregator")
        );

        intermediateState = Arrays.stream(interStateAnno)
            .map(AggregatorImplementer.IntermediateStateDesc::newIntermediateStateDesc)
            .toList();
        this.includeTimestampVector = includeTimestampVector;
    }

    public ClassName implementation() {
        return implementation;
    }

    List<Parameter> createParameters() {
        return createParameters;
    }

<<<<<<< HEAD
    private TypeName choseStateType() {
        TypeName initReturn = TypeName.get(init.getReturnType());
        if (false == initReturn.isPrimitive()) {
            return initReturn;
        }
        String simpleName = capitalize(initReturn.toString());
        if (warnExceptions.isEmpty()) {
            return ClassName.get("org.elasticsearch.compute.aggregation", simpleName + "ArrayState");
        }
        return ClassName.get("org.elasticsearch.compute.aggregation", simpleName + "FallibleArrayState");
    }

=======
>>>>>>> 17d25ad1
    public JavaFile sourceFile() {
        JavaFile.Builder builder = JavaFile.builder(implementation.packageName(), type());
        builder.addFileComment("""
            Copyright Elasticsearch B.V. and/or licensed to Elasticsearch B.V. under one
            or more contributor license agreements. Licensed under the Elastic License
            2.0; you may not use this file except in compliance with the Elastic License
            2.0.""");
        return builder.build();
    }

    private TypeSpec type() {
        TypeSpec.Builder builder = TypeSpec.classBuilder(implementation);
        builder.addJavadoc("{@link $T} implementation for {@link $T}.\n", GROUPING_AGGREGATOR_FUNCTION, declarationType);
        builder.addJavadoc("This class is generated. Edit {@code " + getClass().getSimpleName() + "} instead.");
        builder.addModifiers(Modifier.PUBLIC, Modifier.FINAL);
        builder.addSuperinterface(GROUPING_AGGREGATOR_FUNCTION);
        builder.addField(
            FieldSpec.builder(LIST_AGG_FUNC_DESC, "INTERMEDIATE_STATE_DESC", Modifier.PRIVATE, Modifier.STATIC, Modifier.FINAL)
                .initializer(initInterState())
                .build()
        );
        builder.addField(aggState.type(), "state", Modifier.PRIVATE, Modifier.FINAL);
        if (warnExceptions.isEmpty() == false) {
            builder.addField(WARNINGS, "warnings", Modifier.PRIVATE, Modifier.FINAL);
        }
        builder.addField(LIST_INTEGER, "channels", Modifier.PRIVATE, Modifier.FINAL);
        builder.addField(DRIVER_CONTEXT, "driverContext", Modifier.PRIVATE, Modifier.FINAL);

        for (Parameter p : createParameters) {
            builder.addField(p.type(), p.name(), Modifier.PRIVATE, Modifier.FINAL);
        }

        builder.addMethod(create());
        builder.addMethod(ctor());
        builder.addMethod(intermediateStateDesc());
        builder.addMethod(intermediateBlockCount());
        builder.addMethod(prepareProcessPage());
        builder.addMethod(addRawInputLoop(INT_VECTOR, blockType(aggParam.type())));
        builder.addMethod(addRawInputLoop(INT_VECTOR, vectorType(aggParam.type())));
        builder.addMethod(addRawInputLoop(INT_BLOCK, blockType(aggParam.type())));
        builder.addMethod(addRawInputLoop(INT_BLOCK, vectorType(aggParam.type())));
        builder.addMethod(selectedMayContainUnseenGroups());
        builder.addMethod(addIntermediateInput());
        builder.addMethod(addIntermediateRowInput());
        builder.addMethod(evaluateIntermediate());
        builder.addMethod(evaluateFinal());
        builder.addMethod(toStringMethod());
        builder.addMethod(close());
        return builder.build();
    }

    private MethodSpec create() {
        MethodSpec.Builder builder = MethodSpec.methodBuilder("create");
        builder.addModifiers(Modifier.PUBLIC, Modifier.STATIC).returns(implementation);
        if (warnExceptions.isEmpty() == false) {
            builder.addParameter(WARNINGS, "warnings");
        }
        builder.addParameter(LIST_INTEGER, "channels");
        builder.addParameter(DRIVER_CONTEXT, "driverContext");
        for (Parameter p : createParameters) {
            builder.addParameter(p.type(), p.name());
        }
        if (createParameters.isEmpty()) {
            builder.addStatement(
                "return new $T($Lchannels, $L, driverContext)",
                implementation,
                warnExceptions.isEmpty() ? "" : "warnings, ",
                callInit()
            );
        } else {
            builder.addStatement(
                "return new $T($Lchannels, $L, driverContext, $L)",
                implementation,
                warnExceptions.isEmpty() ? "" : "warnings, ",
                callInit(),
                createParameters.stream().map(p -> p.name()).collect(joining(", "))
            );
        }
        return builder.build();
    }

    private CodeBlock callInit() {
        String initParametersCall = init.getParameters()
            .stream()
            .map(p -> TypeName.get(p.asType()).equals(BIG_ARRAYS) ? "driverContext.bigArrays()" : p.getSimpleName().toString())
            .collect(joining(", "));
        CodeBlock.Builder builder = CodeBlock.builder();
        if (aggState.declaredType().isPrimitive()) {
            builder.add(
                "new $T(driverContext.bigArrays(), $T.$L($L))",
                aggState.type(),
                declarationType,
                init.getSimpleName(),
                initParametersCall
            );
        } else {
            builder.add("$T.$L($L)", declarationType, init.getSimpleName(), initParametersCall);
        }
        return builder.build();
    }

    private CodeBlock initInterState() {
        CodeBlock.Builder builder = CodeBlock.builder();
        builder.add("List.of(");
        boolean addComma = false;
        for (var interState : intermediateState) {
            if (addComma) builder.add(",");
            builder.add("$Wnew $T($S, $T." + interState.elementType() + ")", INTERMEDIATE_STATE_DESC, interState.name(), ELEMENT_TYPE);
            addComma = true;
        }
        builder.add("$W$W)");
        return builder.build();
    }

    private MethodSpec ctor() {
        MethodSpec.Builder builder = MethodSpec.constructorBuilder().addModifiers(Modifier.PUBLIC);
        if (warnExceptions.isEmpty() == false) {
            builder.addParameter(WARNINGS, "warnings");
        }
        builder.addParameter(LIST_INTEGER, "channels");
        builder.addParameter(aggState.type(), "state");
        builder.addParameter(DRIVER_CONTEXT, "driverContext");
        if (warnExceptions.isEmpty() == false) {
            builder.addStatement("this.warnings = warnings");
        }
        builder.addStatement("this.channels = channels");
        builder.addStatement("this.state = state");
        builder.addStatement("this.driverContext = driverContext");

        for (Parameter p : createParameters) {
            builder.addParameter(p.type(), p.name());
            builder.addStatement("this.$N = $N", p.name(), p.name());
        }
        return builder.build();
    }

    private MethodSpec intermediateStateDesc() {
        MethodSpec.Builder builder = MethodSpec.methodBuilder("intermediateStateDesc");
        builder.addModifiers(Modifier.PUBLIC, Modifier.STATIC).returns(LIST_AGG_FUNC_DESC);
        builder.addStatement("return INTERMEDIATE_STATE_DESC");
        return builder.build();
    }

    private MethodSpec intermediateBlockCount() {
        MethodSpec.Builder builder = MethodSpec.methodBuilder("intermediateBlockCount");
        builder.addAnnotation(Override.class).addModifiers(Modifier.PUBLIC).returns(TypeName.INT);
        builder.addStatement("return INTERMEDIATE_STATE_DESC.size()");
        return builder.build();
    }

    /**
     * Prepare to process a single page of results.
     */
    private MethodSpec prepareProcessPage() {
        MethodSpec.Builder builder = MethodSpec.methodBuilder("prepareProcessPage");
        builder.addAnnotation(Override.class).addModifiers(Modifier.PUBLIC).returns(GROUPING_AGGREGATOR_FUNCTION_ADD_INPUT);
        builder.addParameter(SEEN_GROUP_IDS, "seenGroupIds").addParameter(PAGE, "page");

        builder.addStatement("$T valuesBlock = page.getBlock(channels.get(0))", blockType(aggParam.type()));
        builder.addStatement("$T valuesVector = valuesBlock.asVector()", vectorType(aggParam.type()));
        if (includeTimestampVector) {
            builder.addStatement("$T timestampsBlock = page.getBlock(channels.get(1))", LONG_BLOCK);
            builder.addStatement("$T timestampsVector = timestampsBlock.asVector()", LONG_VECTOR);

            builder.beginControlFlow("if (timestampsVector == null) ");
            builder.addStatement("throw new IllegalStateException($S)", "expected @timestamp vector; but got a block");
            builder.endControlFlow();
        }
        builder.beginControlFlow("if (valuesVector == null)");
        String extra = includeTimestampVector ? ", timestampsVector" : "";
        {
            builder.beginControlFlow("if (valuesBlock.mayHaveNulls())");
            builder.addStatement("state.enableGroupIdTracking(seenGroupIds)");
            builder.endControlFlow();
            builder.addStatement("return $L", addInput(b -> b.addStatement("addRawInput(positionOffset, groupIds, valuesBlock$L)", extra)));
        }
        builder.endControlFlow();
        builder.addStatement("return $L", addInput(b -> b.addStatement("addRawInput(positionOffset, groupIds, valuesVector$L)", extra)));
        return builder.build();
    }

    /**
     * Generate an {@code AddInput} implementation. That's a collection path optimized for the input data.
     */
    private TypeSpec addInput(Consumer<MethodSpec.Builder> addBlock) {
        TypeSpec.Builder builder = TypeSpec.anonymousClassBuilder("");
        builder.addSuperinterface(GROUPING_AGGREGATOR_FUNCTION_ADD_INPUT);

        MethodSpec.Builder block = MethodSpec.methodBuilder("add").addAnnotation(Override.class).addModifiers(Modifier.PUBLIC);
        block.addParameter(TypeName.INT, "positionOffset").addParameter(INT_BLOCK, "groupIds");
        addBlock.accept(block);
        builder.addMethod(block.build());

        MethodSpec.Builder vector = MethodSpec.methodBuilder("add").addAnnotation(Override.class).addModifiers(Modifier.PUBLIC);
        vector.addParameter(TypeName.INT, "positionOffset").addParameter(INT_VECTOR, "groupIds");
        addBlock.accept(vector);
        builder.addMethod(vector.build());

        MethodSpec.Builder close = MethodSpec.methodBuilder("close").addAnnotation(Override.class).addModifiers(Modifier.PUBLIC);
        builder.addMethod(close.build());

        return builder.build();
    }

    /**
     * Generate an {@code addRawInput} method to perform the actual aggregation.
     * @param groupsType The type of the group key, always {@code IntBlock} or {@code IntVector}
     * @param valuesType The type of the values to consume, always a subclass of {@code Block} or a subclass of {@code Vector}
     */
    private MethodSpec addRawInputLoop(TypeName groupsType, TypeName valuesType) {
        boolean groupsIsBlock = groupsType.toString().endsWith("Block");
        boolean valuesIsBlock = valuesType.toString().endsWith("Block");
        String methodName = "addRawInput";
        MethodSpec.Builder builder = MethodSpec.methodBuilder(methodName);
        builder.addModifiers(Modifier.PRIVATE);
        builder.addParameter(TypeName.INT, "positionOffset").addParameter(groupsType, "groups").addParameter(valuesType, "values");
        if (includeTimestampVector) {
            builder.addParameter(LONG_VECTOR, "timestamps");
        }
        if (aggParam.isBytesRef()) {
            // Add bytes_ref scratch var that will be used for bytes_ref blocks/vectors
            builder.addStatement("$T scratch = new $T()", BYTES_REF, BYTES_REF);
        }
        if (aggParam.isArray() && valuesIsBlock == false) {
            builder.addComment("This type does not support vectors because all values are multi-valued");
            return builder.build();
        }

        builder.beginControlFlow("for (int groupPosition = 0; groupPosition < groups.getPositionCount(); groupPosition++)");
        {
            if (groupsIsBlock) {
                builder.beginControlFlow("if (groups.isNull(groupPosition))");
                builder.addStatement("continue");
                builder.endControlFlow();
                builder.addStatement("int groupStart = groups.getFirstValueIndex(groupPosition)");
                builder.addStatement("int groupEnd = groupStart + groups.getValueCount(groupPosition)");
                builder.beginControlFlow("for (int g = groupStart; g < groupEnd; g++)");
                builder.addStatement("int groupId = groups.getInt(g)");
            } else {
                builder.addStatement("int groupId = groups.getInt(groupPosition)");
            }

            if (warnExceptions.isEmpty() == false) {
                builder.beginControlFlow("if (state.hasFailed(groupId))");
                builder.addStatement("continue");
                builder.endControlFlow();
            }

            if (valuesIsBlock) {
                builder.beginControlFlow("if (values.isNull(groupPosition + positionOffset))");
                builder.addStatement("continue");
                builder.endControlFlow();
                builder.addStatement("int valuesStart = values.getFirstValueIndex(groupPosition + positionOffset)");
                builder.addStatement("int valuesEnd = valuesStart + values.getValueCount(groupPosition + positionOffset)");
                if (aggParam.isArray()) {
                    String arrayType = aggParam.type().toString().replace("[]", "");
                    builder.addStatement("$L[] valuesArray = new $L[valuesEnd - valuesStart]", arrayType, arrayType);
                    builder.beginControlFlow("for (int v = valuesStart; v < valuesEnd; v++)");
                    builder.addStatement("valuesArray[v-valuesStart] = $L.get$L(v)", "values", capitalize(arrayType));
                    builder.endControlFlow();
                    combineRawInputForArray(builder, "valuesArray");
                } else {
                    builder.beginControlFlow("for (int v = valuesStart; v < valuesEnd; v++)");
                    combineRawInput(builder, "values", "v");
                    builder.endControlFlow();
                }
            } else {
                combineRawInput(builder, "values", "groupPosition + positionOffset");
            }

            if (groupsIsBlock) {
                builder.endControlFlow();
            }
        }
        builder.endControlFlow();
        return builder.build();
    }

    private void combineRawInput(MethodSpec.Builder builder, String blockVariable, String offsetVariable) {
        TypeName valueType = aggParam.type();
        TypeName returnType = TypeName.get(combine.getReturnType());

        warningsBlock(builder, () -> {
            if (aggParam.isBytesRef()) {
                combineRawInputForBytesRef(builder, blockVariable, offsetVariable);
            } else if (includeTimestampVector) {
                combineRawInputWithTimestamp(builder, offsetVariable);
            } else if (valueType.isPrimitive() == false) {
                throw new IllegalArgumentException("second parameter to combine must be a primitive, array or BytesRef: " + valueType);
            } else if (returnType.isPrimitive()) {
                combineRawInputForPrimitive(builder, blockVariable, offsetVariable);
            } else if (returnType == TypeName.VOID) {
                combineRawInputForVoid(builder, blockVariable, offsetVariable);
            } else {
                throw new IllegalArgumentException("combine must return void or a primitive");
            }
        });
    }

    private void combineRawInputForPrimitive(MethodSpec.Builder builder, String blockVariable, String offsetVariable) {
        builder.addStatement(
            "state.set(groupId, $T.combine(state.getOrDefault(groupId), $L.get$L($L)))",
            declarationType,
            blockVariable,
<<<<<<< HEAD
            capitalize(valueTypeName().toString()),
=======
            capitalize(aggParam.type().toString()),
>>>>>>> 17d25ad1
            offsetVariable
        );
    }

    private void combineRawInputForArray(MethodSpec.Builder builder, String arrayVariable) {
        warningsBlock(builder, () -> builder.addStatement("$T.combine(state, groupId, $L)", declarationType, arrayVariable));
    }

    private void combineRawInputForVoid(MethodSpec.Builder builder, String blockVariable, String offsetVariable) {
        builder.addStatement(
            "$T.combine(state, groupId, $L.get$L($L))",
            declarationType,
            blockVariable,
<<<<<<< HEAD
            capitalize(valueTypeName().toString()),
=======
            capitalize(aggParam.type().toString()),
>>>>>>> 17d25ad1
            offsetVariable
        );
    }

    private void combineRawInputWithTimestamp(MethodSpec.Builder builder, String offsetVariable) {
<<<<<<< HEAD
        String blockType = capitalize(valueTypeName().toString());
=======
        String blockType = capitalize(aggParam.type().toString());
>>>>>>> 17d25ad1
        if (offsetVariable.contains(" + ")) {
            builder.addStatement("var valuePosition = $L", offsetVariable);
            offsetVariable = "valuePosition";
        }
        builder.addStatement(
            "$T.combine(state, groupId, timestamps.getLong($L), values.get$L($L))",
            declarationType,
            offsetVariable,
            blockType,
            offsetVariable
        );
    }

    private void combineRawInputForBytesRef(MethodSpec.Builder builder, String blockVariable, String offsetVariable) {
        // scratch is a BytesRef var that must have been defined before the iteration starts
        builder.addStatement("$T.combine(state, groupId, $L.getBytesRef($L, scratch))", declarationType, blockVariable, offsetVariable);
    }

    private void warningsBlock(MethodSpec.Builder builder, Runnable block) {
        if (warnExceptions.isEmpty() == false) {
            builder.beginControlFlow("try");
        }
        block.run();
        if (warnExceptions.isEmpty() == false) {
            String catchPattern = "catch (" + warnExceptions.stream().map(m -> "$T").collect(Collectors.joining(" | ")) + " e)";
            builder.nextControlFlow(catchPattern, warnExceptions.stream().map(TypeName::get).toArray());
            builder.addStatement("warnings.registerException(e)");
            builder.addStatement("state.setFailed(groupId)");
            builder.endControlFlow();
        }
    }

    private MethodSpec selectedMayContainUnseenGroups() {
        MethodSpec.Builder builder = MethodSpec.methodBuilder("selectedMayContainUnseenGroups");
        builder.addAnnotation(Override.class).addModifiers(Modifier.PUBLIC);
        builder.addParameter(SEEN_GROUP_IDS, "seenGroupIds");
        builder.addStatement("state.enableGroupIdTracking(seenGroupIds)");
        return builder.build();
    }

    private MethodSpec addIntermediateInput() {
        MethodSpec.Builder builder = MethodSpec.methodBuilder("addIntermediateInput");
        builder.addAnnotation(Override.class).addModifiers(Modifier.PUBLIC);
        builder.addParameter(TypeName.INT, "positionOffset");
        builder.addParameter(INT_VECTOR, "groups");
        builder.addParameter(PAGE, "page");

        builder.addStatement("state.enableGroupIdTracking(new $T.Empty())", SEEN_GROUP_IDS);
        builder.addStatement("assert channels.size() == intermediateBlockCount()");
        int count = 0;
        for (var interState : intermediateState) {
            interState.assignToVariable(builder, count);
            count++;
        }
        final String first = intermediateState.get(0).name();
        if (intermediateState.size() > 1) {
            builder.addStatement(
                "assert "
                    + intermediateState.stream()
                        .map(AggregatorImplementer.IntermediateStateDesc::name)
                        .skip(1)
                        .map(s -> first + ".getPositionCount() == " + s + ".getPositionCount()")
                        .collect(joining(" && "))
            );
        }
        if (intermediateState.stream().map(AggregatorImplementer.IntermediateStateDesc::elementType).anyMatch(n -> n.equals("BYTES_REF"))) {
            builder.addStatement("$T scratch = new $T()", BYTES_REF, BYTES_REF);
        }
        builder.beginControlFlow("for (int groupPosition = 0; groupPosition < groups.getPositionCount(); groupPosition++)");
        {
            builder.addStatement("int groupId = groups.getInt(groupPosition)");
            if (aggState.declaredType().isPrimitive()) {
                if (warnExceptions.isEmpty()) {
                    assert intermediateState.size() == 2;
                    assert intermediateState.get(1).name().equals("seen");
                    builder.beginControlFlow("if (seen.getBoolean(groupPosition + positionOffset))");
                } else {
                    assert intermediateState.size() == 3;
                    assert intermediateState.get(1).name().equals("seen");
                    assert intermediateState.get(2).name().equals("failed");
                    builder.beginControlFlow("if (failed.getBoolean(groupPosition + positionOffset))");
                    {
                        builder.addStatement("state.setFailed(groupId)");
                    }
                    builder.nextControlFlow("else if (seen.getBoolean(groupPosition + positionOffset))");
                }

                warningsBlock(builder, () -> {
                    var name = intermediateState.get(0).name();
                    var vectorAccessor = vectorAccessorName(intermediateState.get(0).elementType());
                    builder.addStatement(
                        "state.set(groupId, $T.combine(state.getOrDefault(groupId), $L.$L(groupPosition + positionOffset)))",
                        declarationType,
                        name,
                        vectorAccessor
                    );
                });
                builder.endControlFlow();
            } else {
                builder.addStatement("$T.combineIntermediate(state, groupId, " + intermediateStateRowAccess() + ")", declarationType);
            }
            builder.endControlFlow();
        }
        return builder.build();
    }

    String intermediateStateRowAccess() {
        String rowAccess = intermediateState.stream().map(desc -> desc.access("groupPosition + positionOffset")).collect(joining(", "));
        if (intermediateState.stream().anyMatch(AggregatorImplementer.IntermediateStateDesc::block)) {
            rowAccess += ", groupPosition + positionOffset";
        }
        return rowAccess;
    }

    private void combineStates(MethodSpec.Builder builder) {
        if (combineStates == null) {
            builder.beginControlFlow("if (inState.hasValue(position))");
            builder.addStatement("state.set(groupId, $T.combine(state.getOrDefault(groupId), inState.get(position)))", declarationType);
            builder.endControlFlow();
            return;
        }
        builder.addStatement("$T.combineStates(state, groupId, inState, position)", declarationType);
    }

    private MethodSpec addIntermediateRowInput() {
        MethodSpec.Builder builder = MethodSpec.methodBuilder("addIntermediateRowInput");
        builder.addAnnotation(Override.class).addModifiers(Modifier.PUBLIC);
        builder.addParameter(int.class, "groupId").addParameter(GROUPING_AGGREGATOR_FUNCTION, "input").addParameter(int.class, "position");
        builder.beginControlFlow("if (input.getClass() != getClass())");
        {
            builder.addStatement("throw new IllegalArgumentException($S + getClass() + $S + input.getClass())", "expected ", "; got ");
        }
        builder.endControlFlow();
        builder.addStatement("$T inState = (($T) input).state", aggState.type(), implementation);
        builder.addStatement("state.enableGroupIdTracking(new $T.Empty())", SEEN_GROUP_IDS);
        combineStates(builder);
        return builder.build();
    }

    private MethodSpec evaluateIntermediate() {
        MethodSpec.Builder builder = MethodSpec.methodBuilder("evaluateIntermediate");
        builder.addAnnotation(Override.class)
            .addModifiers(Modifier.PUBLIC)
            .addParameter(BLOCK_ARRAY, "blocks")
            .addParameter(TypeName.INT, "offset")
            .addParameter(INT_VECTOR, "selected");
        builder.addStatement("state.toIntermediate(blocks, offset, selected, driverContext)");
        return builder.build();
    }

    private MethodSpec evaluateFinal() {
        MethodSpec.Builder builder = MethodSpec.methodBuilder("evaluateFinal");
        builder.addAnnotation(Override.class)
            .addModifiers(Modifier.PUBLIC)
            .addParameter(BLOCK_ARRAY, "blocks")
            .addParameter(TypeName.INT, "offset")
            .addParameter(INT_VECTOR, "selected")
            .addParameter(DRIVER_CONTEXT, "driverContext");

        if (evaluateFinal == null) {
            builder.addStatement("blocks[offset] = state.toValuesBlock(selected, driverContext)");
        } else {
            builder.addStatement("blocks[offset] = $T.evaluateFinal(state, selected, driverContext)", declarationType);
        }
        return builder.build();
    }

    private MethodSpec toStringMethod() {
        MethodSpec.Builder builder = MethodSpec.methodBuilder("toString");
        builder.addAnnotation(Override.class).addModifiers(Modifier.PUBLIC).returns(String.class);
        builder.addStatement("$T sb = new $T()", StringBuilder.class, StringBuilder.class);
        builder.addStatement("sb.append(getClass().getSimpleName()).append($S)", "[");
        builder.addStatement("sb.append($S).append(channels)", "channels=");
        builder.addStatement("sb.append($S)", "]");
        builder.addStatement("return sb.toString()");
        return builder.build();
    }

    private MethodSpec close() {
        MethodSpec.Builder builder = MethodSpec.methodBuilder("close");
        builder.addAnnotation(Override.class).addModifiers(Modifier.PUBLIC);
        builder.addStatement("state.close()");
        return builder.build();
    }
}<|MERGE_RESOLUTION|>--- conflicted
+++ resolved
@@ -34,11 +34,6 @@
 
 import static java.util.stream.Collectors.joining;
 import static org.elasticsearch.compute.gen.AggregatorImplementer.capitalize;
-<<<<<<< HEAD
-import static org.elasticsearch.compute.gen.AggregatorImplementer.valueBlockType;
-import static org.elasticsearch.compute.gen.AggregatorImplementer.valueVectorType;
-=======
->>>>>>> 17d25ad1
 import static org.elasticsearch.compute.gen.Methods.findMethod;
 import static org.elasticsearch.compute.gen.Methods.findRequiredMethod;
 import static org.elasticsearch.compute.gen.Methods.vectorAccessorName;
@@ -138,21 +133,6 @@
         return createParameters;
     }
 
-<<<<<<< HEAD
-    private TypeName choseStateType() {
-        TypeName initReturn = TypeName.get(init.getReturnType());
-        if (false == initReturn.isPrimitive()) {
-            return initReturn;
-        }
-        String simpleName = capitalize(initReturn.toString());
-        if (warnExceptions.isEmpty()) {
-            return ClassName.get("org.elasticsearch.compute.aggregation", simpleName + "ArrayState");
-        }
-        return ClassName.get("org.elasticsearch.compute.aggregation", simpleName + "FallibleArrayState");
-    }
-
-=======
->>>>>>> 17d25ad1
     public JavaFile sourceFile() {
         JavaFile.Builder builder = JavaFile.builder(implementation.packageName(), type());
         builder.addFileComment("""
@@ -457,11 +437,7 @@
             "state.set(groupId, $T.combine(state.getOrDefault(groupId), $L.get$L($L)))",
             declarationType,
             blockVariable,
-<<<<<<< HEAD
-            capitalize(valueTypeName().toString()),
-=======
             capitalize(aggParam.type().toString()),
->>>>>>> 17d25ad1
             offsetVariable
         );
     }
@@ -475,21 +451,13 @@
             "$T.combine(state, groupId, $L.get$L($L))",
             declarationType,
             blockVariable,
-<<<<<<< HEAD
-            capitalize(valueTypeName().toString()),
-=======
             capitalize(aggParam.type().toString()),
->>>>>>> 17d25ad1
             offsetVariable
         );
     }
 
     private void combineRawInputWithTimestamp(MethodSpec.Builder builder, String offsetVariable) {
-<<<<<<< HEAD
-        String blockType = capitalize(valueTypeName().toString());
-=======
         String blockType = capitalize(aggParam.type().toString());
->>>>>>> 17d25ad1
         if (offsetVariable.contains(" + ")) {
             builder.addStatement("var valuePosition = $L", offsetVariable);
             offsetVariable = "valuePosition";

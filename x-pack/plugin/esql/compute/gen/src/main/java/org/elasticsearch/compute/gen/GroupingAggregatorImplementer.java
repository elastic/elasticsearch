--- conflicted
+++ resolved
@@ -206,13 +206,7 @@
             builder.addMethod(addRawInputLoop(groupIdClass, vectorType(aggParam.type())));
             builder.addMethod(addIntermediateInput(groupIdClass));
         }
-<<<<<<< HEAD
-        builder.addMethod(addIntermediateRowInput());
         builder.addMethod(selectedMayContainUnseenGroups());
-=======
-        builder.addMethod(selectedMayContainUnseenGroups());
-        builder.addMethod(addIntermediateInput());
->>>>>>> 32e50d0d
         builder.addMethod(evaluateIntermediate());
         builder.addMethod(evaluateFinal());
         builder.addMethod(toStringMethod());

--- conflicted
+++ resolved
@@ -124,28 +124,10 @@
     static final ClassName RELEASABLE = ClassName.get("org.elasticsearch.core", "Releasable");
     static final ClassName RELEASABLES = ClassName.get("org.elasticsearch.core", "Releasables");
 
-<<<<<<< HEAD
-    static ClassName blockType(TypeName elementType) {
-        if (elementType.equals(TypeName.BOOLEAN) || elementType.equals(BOOLEAN_BLOCK)) {
-            return BOOLEAN_BLOCK;
-        }
-        if (elementType.equals(BYTES_REF) || elementType.equals(BYTES_REF_BLOCK)) {
-            return BYTES_REF_BLOCK;
-        }
-        if (elementType.equals(TypeName.INT) || elementType.equals(INT_BLOCK)) {
-            return INT_BLOCK;
-        }
-        if (elementType.equals(TypeName.LONG) || elementType.equals(LONG_BLOCK)) {
-            return LONG_BLOCK;
-        }
-        if (elementType.equals(TypeName.DOUBLE) || elementType.equals(DOUBLE_BLOCK)) {
-            return DOUBLE_BLOCK;
-=======
     private record TypeDef(TypeName type, String alias, ClassName block, ClassName vector) {
 
         public static TypeDef of(TypeName type, String alias, String block, String vector) {
             return new TypeDef(type, alias, ClassName.get(DATA_PACKAGE, block), ClassName.get(DATA_PACKAGE, vector));
->>>>>>> 8a9ae471
         }
     }
 

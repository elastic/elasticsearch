--- conflicted
+++ resolved
@@ -46,10 +46,6 @@
     static final ClassName BOOLEAN_BLOCK = ClassName.get(DATA_PACKAGE, "BooleanBlock");
     static final ClassName BYTES_REF_BLOCK = ClassName.get(DATA_PACKAGE, "BytesRefBlock");
     static final ClassName INT_BLOCK = ClassName.get(DATA_PACKAGE, "IntBlock");
-<<<<<<< HEAD
-    static final ClassName INT_VECTOR_BLOCK = ClassName.get(DATA_PACKAGE, "IntVectorBlock");
-=======
->>>>>>> bc0f0ae8
     static final ClassName INT_ARRAY_BLOCK = ClassName.get(DATA_PACKAGE, "IntArrayBlock");
     static final ClassName INT_BIG_ARRAY_BLOCK = ClassName.get(DATA_PACKAGE, "IntBigArrayBlock");
     static final ClassName LONG_BLOCK = ClassName.get(DATA_PACKAGE, "LongBlock");

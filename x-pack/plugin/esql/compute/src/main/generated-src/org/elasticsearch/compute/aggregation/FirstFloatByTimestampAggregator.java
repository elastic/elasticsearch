/*
 * Copyright Elasticsearch B.V. and/or licensed to Elasticsearch B.V. under one
 * or more contributor license agreements. Licensed under the Elastic License
 * 2.0; you may not use this file except in compliance with the Elastic License
 * 2.0.
 */

package org.elasticsearch.compute.aggregation;

// begin generated imports
import org.elasticsearch.common.util.BigArrays;
import org.elasticsearch.common.util.FloatArray;
import org.elasticsearch.common.util.LongArray;
import org.elasticsearch.compute.ann.Aggregator;
import org.elasticsearch.compute.ann.GroupingAggregator;
import org.elasticsearch.compute.ann.IntermediateState;
import org.elasticsearch.compute.data.Block;
import org.elasticsearch.compute.data.BooleanBlock;
import org.elasticsearch.compute.data.FloatBlock;
import org.elasticsearch.compute.data.IntVector;
import org.elasticsearch.compute.data.LongBlock;
import org.elasticsearch.compute.operator.DriverContext;
import org.elasticsearch.core.Releasables;
// end generated imports

/**
 * A time-series aggregation function that collects the First occurrence value of a time series in a specified interval.
 * This class is generated. Edit `X-ValueByTimestampAggregator.java.st` instead.
 */
@Aggregator(
    {
        @IntermediateState(name = "timestamps", type = "LONG"),
        @IntermediateState(name = "values", type = "FLOAT"),
        @IntermediateState(name = "seen", type = "BOOLEAN") }
)
@GroupingAggregator(
    { @IntermediateState(name = "timestamps", type = "LONG_BLOCK"), @IntermediateState(name = "values", type = "FLOAT_BLOCK") }
)
public class FirstFloatByTimestampAggregator {
<<<<<<< HEAD
=======
    public static String describe() {
        return "first_float_by_timestamp";
    }

>>>>>>> f9b4337c
    public static LongFloatState initSingle(DriverContext driverContext) {
        return new LongFloatState(0, 0);
    }

    public static void combine(LongFloatState current, float value, long timestamp) {
        if (timestamp < current.v1()) {
            current.v1(timestamp);
            current.v2(value);
        }
    }

    public static void combineIntermediate(LongFloatState current, long timestamp, float value, boolean seen) {
        if (seen) {
            current.seen(true);
            combine(current, value, timestamp);
        }
    }

    public static Block evaluateFinal(LongFloatState current, DriverContext ctx) {
        return ctx.blockFactory().newConstantFloatBlockWith(current.v2(), 1);
    }

    public static GroupingState initGrouping(DriverContext driverContext) {
        return new GroupingState(driverContext.bigArrays());
    }

    public static void combine(GroupingState current, int groupId, float value, long timestamp) {
        current.collectValue(groupId, timestamp, value);
    }

    public static void combineIntermediate(
        GroupingState current,
        int groupId, // Formatter
        LongBlock timestamps,
        FloatBlock values,
        int otherPosition
    ) {
        // TODO seen should probably be part of the intermediate representation
        int valueCount = values.getValueCount(otherPosition);
        if (valueCount > 0) {
            long timestamp = timestamps.getLong(timestamps.getFirstValueIndex(otherPosition));
            int firstIndex = values.getFirstValueIndex(otherPosition);
            for (int i = 0; i < valueCount; i++) {
                current.collectValue(groupId, timestamp, values.getFloat(firstIndex + i));
            }
        }
    }

    public static Block evaluateFinal(GroupingState state, IntVector selected, GroupingAggregatorEvaluationContext ctx) {
        return state.evaluateFinal(selected, ctx);
    }

    public static final class GroupingState extends AbstractArrayState {
        private final BigArrays bigArrays;
        private LongArray timestamps;
        private FloatArray values;
        private int maxGroupId = -1;

        GroupingState(BigArrays bigArrays) {
            super(bigArrays);
            this.bigArrays = bigArrays;
            boolean success = false;
            LongArray timestamps = null;
            try {
                timestamps = bigArrays.newLongArray(1, false);
                this.timestamps = timestamps;
                this.values = bigArrays.newFloatArray(1, false);
                /*
                 * Enable group id tracking because we use has hasValue in the
                 * collection itself to detect the when a value first arrives.
                 */
                enableGroupIdTracking(new SeenGroupIds.Empty());
                success = true;
            } finally {
                if (success == false) {
                    Releasables.close(timestamps, values, super::close);
                }
            }
        }

        void collectValue(int groupId, long timestamp, float value) {
            boolean updated = false;
            if (groupId < timestamps.size()) {
                // TODO: handle multiple values?
                if (groupId > maxGroupId || hasValue(groupId) == false || timestamps.get(groupId) > timestamp) {
                    timestamps.set(groupId, timestamp);
                    updated = true;
                }
            } else {
                timestamps = bigArrays.grow(timestamps, groupId + 1);
                timestamps.set(groupId, timestamp);
                updated = true;
            }
            if (updated) {
                values = bigArrays.grow(values, groupId + 1);
                values.set(groupId, value);
            }
            maxGroupId = Math.max(maxGroupId, groupId);
            trackGroupId(groupId);
        }

        @Override
        public void close() {
            Releasables.close(timestamps, values, super::close);
        }

        @Override
        public void toIntermediate(Block[] blocks, int offset, IntVector selected, DriverContext driverContext) {
            try (
                var timestampsBuilder = driverContext.blockFactory().newLongBlockBuilder(selected.getPositionCount());
                var valuesBuilder = driverContext.blockFactory().newFloatBlockBuilder(selected.getPositionCount())
            ) {
                for (int p = 0; p < selected.getPositionCount(); p++) {
                    int group = selected.getInt(p);
                    if (group < timestamps.size() && hasValue(group)) {
                        timestampsBuilder.appendLong(timestamps.get(group));
                        valuesBuilder.appendFloat(values.get(group));
                    } else {
                        timestampsBuilder.appendNull();
                        valuesBuilder.appendNull();
                    }
                }
                blocks[offset] = timestampsBuilder.build();
                blocks[offset + 1] = valuesBuilder.build();
            }
        }

        Block evaluateFinal(IntVector selected, GroupingAggregatorEvaluationContext evalContext) {
            try (var builder = evalContext.blockFactory().newFloatBlockBuilder(selected.getPositionCount())) {
                for (int p = 0; p < selected.getPositionCount(); p++) {
                    int group = selected.getInt(p);
                    if (group < timestamps.size() && hasValue(group)) {
                        builder.appendFloat(values.get(group));
                    } else {
                        builder.appendNull();
                    }
                }
                return builder.build();
            }
        }
    }
}<|MERGE_RESOLUTION|>--- conflicted
+++ resolved
@@ -37,13 +37,10 @@
     { @IntermediateState(name = "timestamps", type = "LONG_BLOCK"), @IntermediateState(name = "values", type = "FLOAT_BLOCK") }
 )
 public class FirstFloatByTimestampAggregator {
-<<<<<<< HEAD
-=======
     public static String describe() {
         return "first_float_by_timestamp";
     }
 
->>>>>>> f9b4337c
     public static LongFloatState initSingle(DriverContext driverContext) {
         return new LongFloatState(0, 0);
     }

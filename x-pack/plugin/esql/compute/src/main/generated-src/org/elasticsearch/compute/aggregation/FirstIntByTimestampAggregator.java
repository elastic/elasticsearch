/*
 * Copyright Elasticsearch B.V. and/or licensed to Elasticsearch B.V. under one
 * or more contributor license agreements. Licensed under the Elastic License
 * 2.0; you may not use this file except in compliance with the Elastic License
 * 2.0.
 */

package org.elasticsearch.compute.aggregation;

// begin generated imports
import org.elasticsearch.common.util.BigArrays;
import org.elasticsearch.common.util.IntArray;
import org.elasticsearch.common.util.LongArray;
import org.elasticsearch.compute.ann.Aggregator;
import org.elasticsearch.compute.ann.GroupingAggregator;
import org.elasticsearch.compute.ann.IntermediateState;
import org.elasticsearch.compute.data.Block;
import org.elasticsearch.compute.data.BooleanBlock;
import org.elasticsearch.compute.data.IntBlock;
import org.elasticsearch.compute.data.IntVector;
import org.elasticsearch.compute.data.LongBlock;
import org.elasticsearch.compute.operator.DriverContext;
import org.elasticsearch.core.Releasables;
// end generated imports

/**
 * A time-series aggregation function that collects the First occurrence value of a time series in a specified interval.
 * This class is generated. Edit `X-ValueByTimestampAggregator.java.st` instead.
 */
@Aggregator(
    {
        @IntermediateState(name = "timestamps", type = "LONG"),
        @IntermediateState(name = "values", type = "INT"),
        @IntermediateState(name = "seen", type = "BOOLEAN") }
)
@GroupingAggregator(
    { @IntermediateState(name = "timestamps", type = "LONG_BLOCK"), @IntermediateState(name = "values", type = "INT_BLOCK") }
)
public class FirstIntByTimestampAggregator {
<<<<<<< HEAD
=======
    public static String describe() {
        return "first_int_by_timestamp";
    }

>>>>>>> f9b4337c
    public static LongIntState initSingle(DriverContext driverContext) {
        return new LongIntState(0, 0);
    }

    public static void combine(LongIntState current, int value, long timestamp) {
        if (timestamp < current.v1()) {
            current.v1(timestamp);
            current.v2(value);
        }
    }

    public static void combineIntermediate(LongIntState current, long timestamp, int value, boolean seen) {
        if (seen) {
            current.seen(true);
            combine(current, value, timestamp);
        }
    }

    public static Block evaluateFinal(LongIntState current, DriverContext ctx) {
        return ctx.blockFactory().newConstantIntBlockWith(current.v2(), 1);
    }

    public static GroupingState initGrouping(DriverContext driverContext) {
        return new GroupingState(driverContext.bigArrays());
    }

    public static void combine(GroupingState current, int groupId, int value, long timestamp) {
        current.collectValue(groupId, timestamp, value);
    }

    public static void combineIntermediate(
        GroupingState current,
        int groupId, // Formatter
        LongBlock timestamps,
        IntBlock values,
        int otherPosition
    ) {
        // TODO seen should probably be part of the intermediate representation
        int valueCount = values.getValueCount(otherPosition);
        if (valueCount > 0) {
            long timestamp = timestamps.getLong(timestamps.getFirstValueIndex(otherPosition));
            int firstIndex = values.getFirstValueIndex(otherPosition);
            for (int i = 0; i < valueCount; i++) {
                current.collectValue(groupId, timestamp, values.getInt(firstIndex + i));
            }
        }
    }

    public static Block evaluateFinal(GroupingState state, IntVector selected, GroupingAggregatorEvaluationContext ctx) {
        return state.evaluateFinal(selected, ctx);
    }

    public static final class GroupingState extends AbstractArrayState {
        private final BigArrays bigArrays;
        private LongArray timestamps;
        private IntArray values;
        private int maxGroupId = -1;

        GroupingState(BigArrays bigArrays) {
            super(bigArrays);
            this.bigArrays = bigArrays;
            boolean success = false;
            LongArray timestamps = null;
            try {
                timestamps = bigArrays.newLongArray(1, false);
                this.timestamps = timestamps;
                this.values = bigArrays.newIntArray(1, false);
                /*
                 * Enable group id tracking because we use has hasValue in the
                 * collection itself to detect the when a value first arrives.
                 */
                enableGroupIdTracking(new SeenGroupIds.Empty());
                success = true;
            } finally {
                if (success == false) {
                    Releasables.close(timestamps, values, super::close);
                }
            }
        }

        void collectValue(int groupId, long timestamp, int value) {
            boolean updated = false;
            if (groupId < timestamps.size()) {
                // TODO: handle multiple values?
                if (groupId > maxGroupId || hasValue(groupId) == false || timestamps.get(groupId) > timestamp) {
                    timestamps.set(groupId, timestamp);
                    updated = true;
                }
            } else {
                timestamps = bigArrays.grow(timestamps, groupId + 1);
                timestamps.set(groupId, timestamp);
                updated = true;
            }
            if (updated) {
                values = bigArrays.grow(values, groupId + 1);
                values.set(groupId, value);
            }
            maxGroupId = Math.max(maxGroupId, groupId);
            trackGroupId(groupId);
        }

        @Override
        public void close() {
            Releasables.close(timestamps, values, super::close);
        }

        @Override
        public void toIntermediate(Block[] blocks, int offset, IntVector selected, DriverContext driverContext) {
            try (
                var timestampsBuilder = driverContext.blockFactory().newLongBlockBuilder(selected.getPositionCount());
                var valuesBuilder = driverContext.blockFactory().newIntBlockBuilder(selected.getPositionCount())
            ) {
                for (int p = 0; p < selected.getPositionCount(); p++) {
                    int group = selected.getInt(p);
                    if (group < timestamps.size() && hasValue(group)) {
                        timestampsBuilder.appendLong(timestamps.get(group));
                        valuesBuilder.appendInt(values.get(group));
                    } else {
                        timestampsBuilder.appendNull();
                        valuesBuilder.appendNull();
                    }
                }
                blocks[offset] = timestampsBuilder.build();
                blocks[offset + 1] = valuesBuilder.build();
            }
        }

        Block evaluateFinal(IntVector selected, GroupingAggregatorEvaluationContext evalContext) {
            try (var builder = evalContext.blockFactory().newIntBlockBuilder(selected.getPositionCount())) {
                for (int p = 0; p < selected.getPositionCount(); p++) {
                    int group = selected.getInt(p);
                    if (group < timestamps.size() && hasValue(group)) {
                        builder.appendInt(values.get(group));
                    } else {
                        builder.appendNull();
                    }
                }
                return builder.build();
            }
        }
    }
}<|MERGE_RESOLUTION|>--- conflicted
+++ resolved
@@ -37,13 +37,10 @@
     { @IntermediateState(name = "timestamps", type = "LONG_BLOCK"), @IntermediateState(name = "values", type = "INT_BLOCK") }
 )
 public class FirstIntByTimestampAggregator {
-<<<<<<< HEAD
-=======
     public static String describe() {
         return "first_int_by_timestamp";
     }
 
->>>>>>> f9b4337c
     public static LongIntState initSingle(DriverContext driverContext) {
         return new LongIntState(0, 0);
     }

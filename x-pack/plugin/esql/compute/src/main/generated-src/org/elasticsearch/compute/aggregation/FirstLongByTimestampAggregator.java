--- conflicted
+++ resolved
@@ -37,13 +37,10 @@
     { @IntermediateState(name = "timestamps", type = "LONG_BLOCK"), @IntermediateState(name = "values", type = "LONG_BLOCK") }
 )
 public class FirstLongByTimestampAggregator {
-<<<<<<< HEAD
-=======
     public static String describe() {
         return "first_long_by_timestamp";
     }
 
->>>>>>> f9b4337c
     public static LongLongState initSingle(DriverContext driverContext) {
         return new LongLongState(0, 0);
     }

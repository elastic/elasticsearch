--- conflicted
+++ resolved
@@ -37,7 +37,6 @@
     { @IntermediateState(name = "timestamps", type = "LONG_BLOCK"), @IntermediateState(name = "values", type = "LONG_BLOCK") }
 )
 public class FirstOverTimeLongAggregator {
-<<<<<<< HEAD
     public static LongLongState initSingle(DriverContext driverContext) {
         return new LongLongState(0, 0);
     }
@@ -60,8 +59,6 @@
         return ctx.blockFactory().newConstantLongBlockWith(current.v2(), 1);
     }
 
-=======
->>>>>>> 311a7225
     public static GroupingState initGrouping(DriverContext driverContext) {
         return new GroupingState(driverContext.bigArrays());
     }
@@ -79,11 +76,7 @@
         LongBlock values,
         int otherPosition
     ) {
-<<<<<<< HEAD
-        // NOCOMMIT use seen?!
-=======
         // TODO seen should probably be part of the intermediate representation
->>>>>>> 311a7225
         int valueCount = values.getValueCount(otherPosition);
         if (valueCount > 0) {
             long timestamp = timestamps.getLong(timestamps.getFirstValueIndex(otherPosition));

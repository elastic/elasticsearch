--- conflicted
+++ resolved
@@ -37,7 +37,6 @@
     { @IntermediateState(name = "timestamps", type = "LONG_BLOCK"), @IntermediateState(name = "values", type = "INT_BLOCK") }
 )
 public class LastOverTimeIntAggregator {
-<<<<<<< HEAD
     public static LongIntState initSingle(DriverContext driverContext) {
         return new LongIntState(0, 0);
     }
@@ -60,8 +59,6 @@
         return ctx.blockFactory().newConstantIntBlockWith(current.v2(), 1);
     }
 
-=======
->>>>>>> 311a7225
     public static GroupingState initGrouping(DriverContext driverContext) {
         return new GroupingState(driverContext.bigArrays());
     }
@@ -79,11 +76,7 @@
         IntBlock values,
         int otherPosition
     ) {
-<<<<<<< HEAD
-        // NOCOMMIT use seen?!
-=======
         // TODO seen should probably be part of the intermediate representation
->>>>>>> 311a7225
         int valueCount = values.getValueCount(otherPosition);
         if (valueCount > 0) {
             long timestamp = timestamps.getLong(timestamps.getFirstValueIndex(otherPosition));

--- conflicted
+++ resolved
@@ -42,13 +42,7 @@
 
         public FunctionSupplier(boolean isRateOverTime, boolean isDateNanos) {
             this.isRateOverTime = isRateOverTime;
-<<<<<<< HEAD
             this.isDateNanos = isDateNanos;
-=======
-            if (isDateNanos) {
-                throw new IllegalArgumentException("Nanos date type is not yet supported for rate aggregation");
-            }
->>>>>>> c7d5389f
         }
 
         @Override
@@ -92,7 +86,12 @@
     private final boolean isRateOverTime;
     private final int dateFactor;
 
-    public RateLongGroupingAggregatorFunction(List<Integer> channels, DriverContext driverContext, boolean isRateOverTime, boolean isDateNanos) {
+    public RateLongGroupingAggregatorFunction(
+        List<Integer> channels,
+        DriverContext driverContext,
+        boolean isRateOverTime,
+        boolean isDateNanos
+    ) {
         this.channels = channels;
         this.driverContext = driverContext;
         this.bigArrays = driverContext.bigArrays();
@@ -591,7 +590,13 @@
                 }
                 final double rate;
                 if (evalContext instanceof TimeSeriesGroupingAggregatorEvaluationContext tsContext) {
-                    rate = extrapolateRate(state, tsContext.rangeStartInMillis(group) / 1000.0, tsContext.rangeEndInMillis(group) / 1000.0, isRateOverTime, dateFactor);
+                    rate = extrapolateRate(
+                        state,
+                        tsContext.rangeStartInMillis(group) / 1000.0,
+                        tsContext.rangeEndInMillis(group) / 1000.0,
+                        isRateOverTime,
+                        dateFactor
+                    );
                 } else {
                     rate = computeRateWithoutExtrapolate(state, isRateOverTime);
                 }
@@ -684,7 +689,13 @@
      * We still extrapolate the rate in this case, but not all the way to the boundary, only by half of the average duration between
      * samples (which is our guess for where the series actually starts or ends).
      */
-    private static double extrapolateRate(ReducedState state, double rangeStartSec, double rangeEndSec, boolean isRateOverTime, int dateFactor) {
+    private static double extrapolateRate(
+        ReducedState state,
+        double rangeStartSec,
+        double rangeEndSec,
+        boolean isRateOverTime,
+        int dateFactor
+    ) {
         assert state.samples >= 2 : "rate requires at least two samples; got " + state.samples;
         final double firstTsSec = state.intervals[state.intervals.length - 1].t2 / dateFactor;
         final double lastTsSec = state.intervals[0].t1 / dateFactor;

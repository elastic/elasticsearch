--- conflicted
+++ resolved
@@ -72,19 +72,17 @@
 
     @Override
     public boolean isReleased() {
-        return released || vector.isReleased();
+        return super.isReleased() || vector.isReleased();
     }
 
     @Override
     public void close() {
-<<<<<<< HEAD
+        if (vector.isReleased()) {
+            throw new IllegalStateException("can't release already released block [" + this + "]");
+        }
         super.close();
         if (hasReferences() == false) {
             Releasables.closeExpectNoException(vector);
-=======
-        if (released || vector.isReleased()) {
-            throw new IllegalStateException("can't release already released block [" + this + "]");
->>>>>>> b3c3cc19
         }
     }
 }
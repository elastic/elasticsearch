--- conflicted
+++ resolved
@@ -112,15 +112,11 @@
 
     @Override
     public void close() {
-<<<<<<< HEAD
         if (released) {
             throw new IllegalStateException("can't release already released block [" + this + "]");
         }
         released = true;
-        blockFactory.adjustBreaker(-(ramBytesUsed() - values.ramBytesUsed()), true);
-=======
         blockFactory.adjustBreaker(-ramBytesUsed() + values.bigArraysRamBytesUsed(), true);
->>>>>>> b3b07338
         Releasables.closeExpectNoException(values);
     }
 }
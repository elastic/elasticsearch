--- conflicted
+++ resolved
@@ -15,12 +15,7 @@
 import org.elasticsearch.compute.data.ElementType;
 import org.elasticsearch.compute.data.IntArrayBlock;
 import org.elasticsearch.compute.data.IntBigArrayBlock;
-<<<<<<< HEAD
-import org.elasticsearch.compute.data.IntBlock;
-=======
->>>>>>> bc0f0ae8
 import org.elasticsearch.compute.data.IntVector;
-import org.elasticsearch.compute.data.IntVectorBlock;
 import org.elasticsearch.compute.data.LongBlock;
 import org.elasticsearch.compute.data.LongVector;
 import org.elasticsearch.compute.data.Page;
@@ -88,21 +83,6 @@
         }
 
         @Override
-        public void add(int positionOffset, IntArrayBlock groupIds) {
-          addRawInput(positionOffset, groupIds, valuesBlock, timestampsVector);
-        }
-
-        @Override
-        public void add(int positionOffset, IntVectorBlock groupIds) {
-          addRawInput(positionOffset, groupIds, valuesBlock, timestampsVector);
-        }
-
-        @Override
-        public void add(int positionOffset, IntBigArrayBlock groupIds) {
-          addRawInput(positionOffset, groupIds, valuesBlock, timestampsVector);
-        }
-
-        @Override
         public void add(int positionOffset, IntVector groupIds) {
           addRawInput(positionOffset, groupIds, valuesBlock, timestampsVector);
         }
@@ -124,21 +104,6 @@
       }
 
       @Override
-      public void add(int positionOffset, IntArrayBlock groupIds) {
-        addRawInput(positionOffset, groupIds, valuesVector, timestampsVector);
-      }
-
-      @Override
-      public void add(int positionOffset, IntVectorBlock groupIds) {
-        addRawInput(positionOffset, groupIds, valuesVector, timestampsVector);
-      }
-
-      @Override
-      public void add(int positionOffset, IntBigArrayBlock groupIds) {
-        addRawInput(positionOffset, groupIds, valuesVector, timestampsVector);
-      }
-
-      @Override
       public void add(int positionOffset, IntVector groupIds) {
         addRawInput(positionOffset, groupIds, valuesVector, timestampsVector);
       }
@@ -149,11 +114,7 @@
     };
   }
 
-<<<<<<< HEAD
-  private void addRawInput(int positionOffset, IntBlock groups, DoubleBlock values,
-=======
   private void addRawInput(int positionOffset, IntArrayBlock groups, DoubleBlock values,
->>>>>>> bc0f0ae8
       LongVector timestamps) {
     for (int groupPosition = 0; groupPosition < groups.getPositionCount(); groupPosition++) {
       if (groups.isNull(groupPosition)) {
@@ -175,11 +136,7 @@
     }
   }
 
-<<<<<<< HEAD
-  private void addRawInput(int positionOffset, IntBlock groups, DoubleVector values,
-=======
   private void addRawInput(int positionOffset, IntArrayBlock groups, DoubleVector values,
->>>>>>> bc0f0ae8
       LongVector timestamps) {
     for (int groupPosition = 0; groupPosition < groups.getPositionCount(); groupPosition++) {
       if (groups.isNull(groupPosition)) {
@@ -195,11 +152,7 @@
     }
   }
 
-<<<<<<< HEAD
-  private void addRawInput(int positionOffset, IntArrayBlock groups, DoubleBlock values,
-=======
   private void addRawInput(int positionOffset, IntBigArrayBlock groups, DoubleBlock values,
->>>>>>> bc0f0ae8
       LongVector timestamps) {
     for (int groupPosition = 0; groupPosition < groups.getPositionCount(); groupPosition++) {
       if (groups.isNull(groupPosition)) {
@@ -221,8 +174,7 @@
     }
   }
 
-<<<<<<< HEAD
-  private void addRawInput(int positionOffset, IntArrayBlock groups, DoubleVector values,
+  private void addRawInput(int positionOffset, IntBigArrayBlock groups, DoubleVector values,
       LongVector timestamps) {
     for (int groupPosition = 0; groupPosition < groups.getPositionCount(); groupPosition++) {
       if (groups.isNull(groupPosition)) {
@@ -238,88 +190,6 @@
     }
   }
 
-  private void addRawInput(int positionOffset, IntVectorBlock groups, DoubleBlock values,
-      LongVector timestamps) {
-    for (int groupPosition = 0; groupPosition < groups.getPositionCount(); groupPosition++) {
-      if (groups.isNull(groupPosition)) {
-        continue;
-      }
-      int groupStart = groups.getFirstValueIndex(groupPosition);
-      int groupEnd = groupStart + groups.getValueCount(groupPosition);
-      for (int g = groupStart; g < groupEnd; g++) {
-        int groupId = groups.getInt(g);
-        if (values.isNull(groupPosition + positionOffset)) {
-          continue;
-        }
-        int valuesStart = values.getFirstValueIndex(groupPosition + positionOffset);
-        int valuesEnd = valuesStart + values.getValueCount(groupPosition + positionOffset);
-        for (int v = valuesStart; v < valuesEnd; v++) {
-          LastOverTimeDoubleAggregator.combine(state, groupId, timestamps.getLong(v), values.getDouble(v));
-        }
-      }
-    }
-  }
-
-  private void addRawInput(int positionOffset, IntVectorBlock groups, DoubleVector values,
-=======
-  private void addRawInput(int positionOffset, IntBigArrayBlock groups, DoubleVector values,
->>>>>>> bc0f0ae8
-      LongVector timestamps) {
-    for (int groupPosition = 0; groupPosition < groups.getPositionCount(); groupPosition++) {
-      if (groups.isNull(groupPosition)) {
-        continue;
-      }
-      int groupStart = groups.getFirstValueIndex(groupPosition);
-      int groupEnd = groupStart + groups.getValueCount(groupPosition);
-      for (int g = groupStart; g < groupEnd; g++) {
-        int groupId = groups.getInt(g);
-        var valuePosition = groupPosition + positionOffset;
-        LastOverTimeDoubleAggregator.combine(state, groupId, timestamps.getLong(valuePosition), values.getDouble(valuePosition));
-      }
-    }
-  }
-
-<<<<<<< HEAD
-  private void addRawInput(int positionOffset, IntBigArrayBlock groups, DoubleBlock values,
-      LongVector timestamps) {
-    for (int groupPosition = 0; groupPosition < groups.getPositionCount(); groupPosition++) {
-      if (groups.isNull(groupPosition)) {
-        continue;
-      }
-      int groupStart = groups.getFirstValueIndex(groupPosition);
-      int groupEnd = groupStart + groups.getValueCount(groupPosition);
-      for (int g = groupStart; g < groupEnd; g++) {
-        int groupId = groups.getInt(g);
-        if (values.isNull(groupPosition + positionOffset)) {
-          continue;
-        }
-        int valuesStart = values.getFirstValueIndex(groupPosition + positionOffset);
-        int valuesEnd = valuesStart + values.getValueCount(groupPosition + positionOffset);
-        for (int v = valuesStart; v < valuesEnd; v++) {
-          LastOverTimeDoubleAggregator.combine(state, groupId, timestamps.getLong(v), values.getDouble(v));
-        }
-      }
-    }
-  }
-
-  private void addRawInput(int positionOffset, IntBigArrayBlock groups, DoubleVector values,
-      LongVector timestamps) {
-    for (int groupPosition = 0; groupPosition < groups.getPositionCount(); groupPosition++) {
-      if (groups.isNull(groupPosition)) {
-        continue;
-      }
-      int groupStart = groups.getFirstValueIndex(groupPosition);
-      int groupEnd = groupStart + groups.getValueCount(groupPosition);
-      for (int g = groupStart; g < groupEnd; g++) {
-        int groupId = groups.getInt(g);
-        var valuePosition = groupPosition + positionOffset;
-        LastOverTimeDoubleAggregator.combine(state, groupId, timestamps.getLong(valuePosition), values.getDouble(valuePosition));
-      }
-    }
-  }
-
-=======
->>>>>>> bc0f0ae8
   private void addRawInput(int positionOffset, IntVector groups, DoubleBlock values,
       LongVector timestamps) {
     for (int groupPosition = 0; groupPosition < groups.getPositionCount(); groupPosition++) {

--- conflicted
+++ resolved
@@ -13,12 +13,7 @@
 import org.elasticsearch.compute.data.ElementType;
 import org.elasticsearch.compute.data.IntArrayBlock;
 import org.elasticsearch.compute.data.IntBigArrayBlock;
-<<<<<<< HEAD
-import org.elasticsearch.compute.data.IntBlock;
-=======
->>>>>>> bc0f0ae8
 import org.elasticsearch.compute.data.IntVector;
-import org.elasticsearch.compute.data.IntVectorBlock;
 import org.elasticsearch.compute.data.LongBlock;
 import org.elasticsearch.compute.data.LongVector;
 import org.elasticsearch.compute.data.Page;
@@ -86,21 +81,6 @@
         }
 
         @Override
-        public void add(int positionOffset, IntArrayBlock groupIds) {
-          addRawInput(positionOffset, groupIds, valuesBlock, timestampsVector);
-        }
-
-        @Override
-        public void add(int positionOffset, IntVectorBlock groupIds) {
-          addRawInput(positionOffset, groupIds, valuesBlock, timestampsVector);
-        }
-
-        @Override
-        public void add(int positionOffset, IntBigArrayBlock groupIds) {
-          addRawInput(positionOffset, groupIds, valuesBlock, timestampsVector);
-        }
-
-        @Override
         public void add(int positionOffset, IntVector groupIds) {
           addRawInput(positionOffset, groupIds, valuesBlock, timestampsVector);
         }
@@ -122,21 +102,6 @@
       }
 
       @Override
-      public void add(int positionOffset, IntArrayBlock groupIds) {
-        addRawInput(positionOffset, groupIds, valuesVector, timestampsVector);
-      }
-
-      @Override
-      public void add(int positionOffset, IntVectorBlock groupIds) {
-        addRawInput(positionOffset, groupIds, valuesVector, timestampsVector);
-      }
-
-      @Override
-      public void add(int positionOffset, IntBigArrayBlock groupIds) {
-        addRawInput(positionOffset, groupIds, valuesVector, timestampsVector);
-      }
-
-      @Override
       public void add(int positionOffset, IntVector groupIds) {
         addRawInput(positionOffset, groupIds, valuesVector, timestampsVector);
       }
@@ -147,11 +112,7 @@
     };
   }
 
-<<<<<<< HEAD
-  private void addRawInput(int positionOffset, IntBlock groups, LongBlock values,
-=======
   private void addRawInput(int positionOffset, IntArrayBlock groups, LongBlock values,
->>>>>>> bc0f0ae8
       LongVector timestamps) {
     for (int groupPosition = 0; groupPosition < groups.getPositionCount(); groupPosition++) {
       if (groups.isNull(groupPosition)) {
@@ -173,11 +134,7 @@
     }
   }
 
-<<<<<<< HEAD
-  private void addRawInput(int positionOffset, IntBlock groups, LongVector values,
-=======
   private void addRawInput(int positionOffset, IntArrayBlock groups, LongVector values,
->>>>>>> bc0f0ae8
       LongVector timestamps) {
     for (int groupPosition = 0; groupPosition < groups.getPositionCount(); groupPosition++) {
       if (groups.isNull(groupPosition)) {
@@ -193,11 +150,7 @@
     }
   }
 
-<<<<<<< HEAD
-  private void addRawInput(int positionOffset, IntArrayBlock groups, LongBlock values,
-=======
   private void addRawInput(int positionOffset, IntBigArrayBlock groups, LongBlock values,
->>>>>>> bc0f0ae8
       LongVector timestamps) {
     for (int groupPosition = 0; groupPosition < groups.getPositionCount(); groupPosition++) {
       if (groups.isNull(groupPosition)) {
@@ -219,8 +172,7 @@
     }
   }
 
-<<<<<<< HEAD
-  private void addRawInput(int positionOffset, IntArrayBlock groups, LongVector values,
+  private void addRawInput(int positionOffset, IntBigArrayBlock groups, LongVector values,
       LongVector timestamps) {
     for (int groupPosition = 0; groupPosition < groups.getPositionCount(); groupPosition++) {
       if (groups.isNull(groupPosition)) {
@@ -236,88 +188,6 @@
     }
   }
 
-  private void addRawInput(int positionOffset, IntVectorBlock groups, LongBlock values,
-      LongVector timestamps) {
-    for (int groupPosition = 0; groupPosition < groups.getPositionCount(); groupPosition++) {
-      if (groups.isNull(groupPosition)) {
-        continue;
-      }
-      int groupStart = groups.getFirstValueIndex(groupPosition);
-      int groupEnd = groupStart + groups.getValueCount(groupPosition);
-      for (int g = groupStart; g < groupEnd; g++) {
-        int groupId = groups.getInt(g);
-        if (values.isNull(groupPosition + positionOffset)) {
-          continue;
-        }
-        int valuesStart = values.getFirstValueIndex(groupPosition + positionOffset);
-        int valuesEnd = valuesStart + values.getValueCount(groupPosition + positionOffset);
-        for (int v = valuesStart; v < valuesEnd; v++) {
-          LastOverTimeLongAggregator.combine(state, groupId, timestamps.getLong(v), values.getLong(v));
-        }
-      }
-    }
-  }
-
-  private void addRawInput(int positionOffset, IntVectorBlock groups, LongVector values,
-=======
-  private void addRawInput(int positionOffset, IntBigArrayBlock groups, LongVector values,
->>>>>>> bc0f0ae8
-      LongVector timestamps) {
-    for (int groupPosition = 0; groupPosition < groups.getPositionCount(); groupPosition++) {
-      if (groups.isNull(groupPosition)) {
-        continue;
-      }
-      int groupStart = groups.getFirstValueIndex(groupPosition);
-      int groupEnd = groupStart + groups.getValueCount(groupPosition);
-      for (int g = groupStart; g < groupEnd; g++) {
-        int groupId = groups.getInt(g);
-        var valuePosition = groupPosition + positionOffset;
-        LastOverTimeLongAggregator.combine(state, groupId, timestamps.getLong(valuePosition), values.getLong(valuePosition));
-      }
-    }
-  }
-
-<<<<<<< HEAD
-  private void addRawInput(int positionOffset, IntBigArrayBlock groups, LongBlock values,
-      LongVector timestamps) {
-    for (int groupPosition = 0; groupPosition < groups.getPositionCount(); groupPosition++) {
-      if (groups.isNull(groupPosition)) {
-        continue;
-      }
-      int groupStart = groups.getFirstValueIndex(groupPosition);
-      int groupEnd = groupStart + groups.getValueCount(groupPosition);
-      for (int g = groupStart; g < groupEnd; g++) {
-        int groupId = groups.getInt(g);
-        if (values.isNull(groupPosition + positionOffset)) {
-          continue;
-        }
-        int valuesStart = values.getFirstValueIndex(groupPosition + positionOffset);
-        int valuesEnd = valuesStart + values.getValueCount(groupPosition + positionOffset);
-        for (int v = valuesStart; v < valuesEnd; v++) {
-          LastOverTimeLongAggregator.combine(state, groupId, timestamps.getLong(v), values.getLong(v));
-        }
-      }
-    }
-  }
-
-  private void addRawInput(int positionOffset, IntBigArrayBlock groups, LongVector values,
-      LongVector timestamps) {
-    for (int groupPosition = 0; groupPosition < groups.getPositionCount(); groupPosition++) {
-      if (groups.isNull(groupPosition)) {
-        continue;
-      }
-      int groupStart = groups.getFirstValueIndex(groupPosition);
-      int groupEnd = groupStart + groups.getValueCount(groupPosition);
-      for (int g = groupStart; g < groupEnd; g++) {
-        int groupId = groups.getInt(g);
-        var valuePosition = groupPosition + positionOffset;
-        LastOverTimeLongAggregator.combine(state, groupId, timestamps.getLong(valuePosition), values.getLong(valuePosition));
-      }
-    }
-  }
-
-=======
->>>>>>> bc0f0ae8
   private void addRawInput(int positionOffset, IntVector groups, LongBlock values,
       LongVector timestamps) {
     for (int groupPosition = 0; groupPosition < groups.getPositionCount(); groupPosition++) {

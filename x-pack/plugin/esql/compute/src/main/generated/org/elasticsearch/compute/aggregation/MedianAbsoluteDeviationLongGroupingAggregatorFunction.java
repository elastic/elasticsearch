--- conflicted
+++ resolved
@@ -16,12 +16,7 @@
 import org.elasticsearch.compute.data.ElementType;
 import org.elasticsearch.compute.data.IntArrayBlock;
 import org.elasticsearch.compute.data.IntBigArrayBlock;
-<<<<<<< HEAD
-import org.elasticsearch.compute.data.IntBlock;
-=======
->>>>>>> bc0f0ae8
 import org.elasticsearch.compute.data.IntVector;
-import org.elasticsearch.compute.data.IntVectorBlock;
 import org.elasticsearch.compute.data.LongBlock;
 import org.elasticsearch.compute.data.LongVector;
 import org.elasticsearch.compute.data.Page;
@@ -83,21 +78,6 @@
         }
 
         @Override
-        public void add(int positionOffset, IntArrayBlock groupIds) {
-          addRawInput(positionOffset, groupIds, valuesBlock);
-        }
-
-        @Override
-        public void add(int positionOffset, IntVectorBlock groupIds) {
-          addRawInput(positionOffset, groupIds, valuesBlock);
-        }
-
-        @Override
-        public void add(int positionOffset, IntBigArrayBlock groupIds) {
-          addRawInput(positionOffset, groupIds, valuesBlock);
-        }
-
-        @Override
         public void add(int positionOffset, IntVector groupIds) {
           addRawInput(positionOffset, groupIds, valuesBlock);
         }
@@ -119,21 +99,6 @@
       }
 
       @Override
-      public void add(int positionOffset, IntArrayBlock groupIds) {
-        addRawInput(positionOffset, groupIds, valuesVector);
-      }
-
-      @Override
-      public void add(int positionOffset, IntVectorBlock groupIds) {
-        addRawInput(positionOffset, groupIds, valuesVector);
-      }
-
-      @Override
-      public void add(int positionOffset, IntBigArrayBlock groupIds) {
-        addRawInput(positionOffset, groupIds, valuesVector);
-      }
-
-      @Override
       public void add(int positionOffset, IntVector groupIds) {
         addRawInput(positionOffset, groupIds, valuesVector);
       }
@@ -144,11 +109,7 @@
     };
   }
 
-<<<<<<< HEAD
-  private void addRawInput(int positionOffset, IntBlock groups, LongBlock values) {
-=======
   private void addRawInput(int positionOffset, IntArrayBlock groups, LongBlock values) {
->>>>>>> bc0f0ae8
     for (int groupPosition = 0; groupPosition < groups.getPositionCount(); groupPosition++) {
       if (groups.isNull(groupPosition)) {
         continue;
@@ -169,11 +130,7 @@
     }
   }
 
-<<<<<<< HEAD
-  private void addRawInput(int positionOffset, IntBlock groups, LongVector values) {
-=======
   private void addRawInput(int positionOffset, IntArrayBlock groups, LongVector values) {
->>>>>>> bc0f0ae8
     for (int groupPosition = 0; groupPosition < groups.getPositionCount(); groupPosition++) {
       if (groups.isNull(groupPosition)) {
         continue;
@@ -187,11 +144,7 @@
     }
   }
 
-<<<<<<< HEAD
-  private void addRawInput(int positionOffset, IntArrayBlock groups, LongBlock values) {
-=======
   private void addRawInput(int positionOffset, IntBigArrayBlock groups, LongBlock values) {
->>>>>>> bc0f0ae8
     for (int groupPosition = 0; groupPosition < groups.getPositionCount(); groupPosition++) {
       if (groups.isNull(groupPosition)) {
         continue;
@@ -212,11 +165,7 @@
     }
   }
 
-<<<<<<< HEAD
-  private void addRawInput(int positionOffset, IntArrayBlock groups, LongVector values) {
-=======
   private void addRawInput(int positionOffset, IntBigArrayBlock groups, LongVector values) {
->>>>>>> bc0f0ae8
     for (int groupPosition = 0; groupPosition < groups.getPositionCount(); groupPosition++) {
       if (groups.isNull(groupPosition)) {
         continue;
@@ -230,79 +179,6 @@
     }
   }
 
-<<<<<<< HEAD
-  private void addRawInput(int positionOffset, IntVectorBlock groups, LongBlock values) {
-    for (int groupPosition = 0; groupPosition < groups.getPositionCount(); groupPosition++) {
-      if (groups.isNull(groupPosition)) {
-        continue;
-      }
-      int groupStart = groups.getFirstValueIndex(groupPosition);
-      int groupEnd = groupStart + groups.getValueCount(groupPosition);
-      for (int g = groupStart; g < groupEnd; g++) {
-        int groupId = groups.getInt(g);
-        if (values.isNull(groupPosition + positionOffset)) {
-          continue;
-        }
-        int valuesStart = values.getFirstValueIndex(groupPosition + positionOffset);
-        int valuesEnd = valuesStart + values.getValueCount(groupPosition + positionOffset);
-        for (int v = valuesStart; v < valuesEnd; v++) {
-          MedianAbsoluteDeviationLongAggregator.combine(state, groupId, values.getLong(v));
-        }
-      }
-    }
-  }
-
-  private void addRawInput(int positionOffset, IntVectorBlock groups, LongVector values) {
-    for (int groupPosition = 0; groupPosition < groups.getPositionCount(); groupPosition++) {
-      if (groups.isNull(groupPosition)) {
-        continue;
-      }
-      int groupStart = groups.getFirstValueIndex(groupPosition);
-      int groupEnd = groupStart + groups.getValueCount(groupPosition);
-      for (int g = groupStart; g < groupEnd; g++) {
-        int groupId = groups.getInt(g);
-        MedianAbsoluteDeviationLongAggregator.combine(state, groupId, values.getLong(groupPosition + positionOffset));
-      }
-    }
-  }
-
-  private void addRawInput(int positionOffset, IntBigArrayBlock groups, LongBlock values) {
-    for (int groupPosition = 0; groupPosition < groups.getPositionCount(); groupPosition++) {
-      if (groups.isNull(groupPosition)) {
-        continue;
-      }
-      int groupStart = groups.getFirstValueIndex(groupPosition);
-      int groupEnd = groupStart + groups.getValueCount(groupPosition);
-      for (int g = groupStart; g < groupEnd; g++) {
-        int groupId = groups.getInt(g);
-        if (values.isNull(groupPosition + positionOffset)) {
-          continue;
-        }
-        int valuesStart = values.getFirstValueIndex(groupPosition + positionOffset);
-        int valuesEnd = valuesStart + values.getValueCount(groupPosition + positionOffset);
-        for (int v = valuesStart; v < valuesEnd; v++) {
-          MedianAbsoluteDeviationLongAggregator.combine(state, groupId, values.getLong(v));
-        }
-      }
-    }
-  }
-
-  private void addRawInput(int positionOffset, IntBigArrayBlock groups, LongVector values) {
-    for (int groupPosition = 0; groupPosition < groups.getPositionCount(); groupPosition++) {
-      if (groups.isNull(groupPosition)) {
-        continue;
-      }
-      int groupStart = groups.getFirstValueIndex(groupPosition);
-      int groupEnd = groupStart + groups.getValueCount(groupPosition);
-      for (int g = groupStart; g < groupEnd; g++) {
-        int groupId = groups.getInt(g);
-        MedianAbsoluteDeviationLongAggregator.combine(state, groupId, values.getLong(groupPosition + positionOffset));
-      }
-    }
-  }
-
-=======
->>>>>>> bc0f0ae8
   private void addRawInput(int positionOffset, IntVector groups, LongBlock values) {
     for (int groupPosition = 0; groupPosition < groups.getPositionCount(); groupPosition++) {
       int groupId = groups.getInt(groupPosition);

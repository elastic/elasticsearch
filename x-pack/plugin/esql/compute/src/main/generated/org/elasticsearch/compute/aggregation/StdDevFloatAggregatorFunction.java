// Copyright Elasticsearch B.V. and/or licensed to Elasticsearch B.V. under one
// or more contributor license agreements. Licensed under the Elastic License
// 2.0; you may not use this file except in compliance with the Elastic License
// 2.0.
package org.elasticsearch.compute.aggregation;

import java.lang.Integer;
import java.lang.Override;
import java.lang.String;
import java.lang.StringBuilder;
import java.util.List;
import org.elasticsearch.compute.data.Block;
import org.elasticsearch.compute.data.BooleanVector;
import org.elasticsearch.compute.data.DoubleBlock;
import org.elasticsearch.compute.data.DoubleVector;
import org.elasticsearch.compute.data.ElementType;
import org.elasticsearch.compute.data.FloatBlock;
import org.elasticsearch.compute.data.FloatVector;
import org.elasticsearch.compute.data.LongBlock;
import org.elasticsearch.compute.data.LongVector;
import org.elasticsearch.compute.data.Page;
import org.elasticsearch.compute.operator.DriverContext;

/**
 * {@link AggregatorFunction} implementation for {@link StdDevFloatAggregator}.
 * This class is generated. Edit {@code AggregatorImplementer} instead.
 */
public final class StdDevFloatAggregatorFunction implements AggregatorFunction {
  private static final List<IntermediateStateDesc> INTERMEDIATE_STATE_DESC = List.of(
      new IntermediateStateDesc("mean", ElementType.DOUBLE),
      new IntermediateStateDesc("m2", ElementType.DOUBLE),
      new IntermediateStateDesc("count", ElementType.LONG)  );

  private final DriverContext driverContext;

  private final StdDevStates.SingleState state;

  private final List<Integer> channels;

  public StdDevFloatAggregatorFunction(DriverContext driverContext, List<Integer> channels,
      StdDevStates.SingleState state) {
    this.driverContext = driverContext;
    this.channels = channels;
    this.state = state;
  }

  public static StdDevFloatAggregatorFunction create(DriverContext driverContext,
      List<Integer> channels) {
    return new StdDevFloatAggregatorFunction(driverContext, channels, StdDevFloatAggregator.initSingle());
  }

  public static List<IntermediateStateDesc> intermediateStateDesc() {
    return INTERMEDIATE_STATE_DESC;
  }

  @Override
  public int intermediateBlockCount() {
    return INTERMEDIATE_STATE_DESC.size();
  }

  @Override
  public void addRawInput(Page page, BooleanVector mask) {
    if (mask.allFalse()) {
      // Entire page masked away
    } else if (mask.allTrue()) {
      addRawInputNotMasked(page);
    } else {
      addRawInputMasked(page, mask);
    }
  }

<<<<<<< HEAD
  public void addRawInputMasked(Page page, BooleanVector mask) {
=======
  private void addRawInputMasked(Page page, BooleanVector mask) {
>>>>>>> 3fea67d1
    FloatBlock valueBlock = page.getBlock(channels.get(0));
    FloatVector valueVector = valueBlock.asVector();
    if (valueVector == null) {
      addRawBlock(valueBlock, mask);
      return;
    }
    addRawVector(valueVector, mask);
  }

<<<<<<< HEAD
  public void addRawInputNotMasked(Page page) {
=======
  private void addRawInputNotMasked(Page page) {
>>>>>>> 3fea67d1
    FloatBlock valueBlock = page.getBlock(channels.get(0));
    FloatVector valueVector = valueBlock.asVector();
    if (valueVector == null) {
      addRawBlock(valueBlock);
      return;
    }
    addRawVector(valueVector);
  }

  private void addRawVector(FloatVector valueVector) {
    for (int i = 0; i < valueVector.getPositionCount(); i++) {
      float valueValue = valueVector.getFloat(i);
      StdDevFloatAggregator.combine(state, valueValue);
    }
  }

  private void addRawVector(FloatVector valueVector, BooleanVector mask) {
    for (int i = 0; i < valueVector.getPositionCount(); i++) {
      if (mask.getBoolean(i) == false) {
        continue;
      }
      float valueValue = valueVector.getFloat(i);
      StdDevFloatAggregator.combine(state, valueValue);
    }
  }

  private void addRawBlock(FloatBlock valueBlock) {
    for (int p = 0; p < valueBlock.getPositionCount(); p++) {
      if (valueBlock.isNull(p)) {
        continue;
      }
      int valueStart = valueBlock.getFirstValueIndex(p);
      int valueEnd = valueStart + valueBlock.getValueCount(p);
      for (int valueOffset = valueStart; valueOffset < valueEnd; valueOffset++) {
        float valueValue = valueBlock.getFloat(valueOffset);
        StdDevFloatAggregator.combine(state, valueValue);
      }
    }
  }

  private void addRawBlock(FloatBlock valueBlock, BooleanVector mask) {
    for (int p = 0; p < valueBlock.getPositionCount(); p++) {
      if (mask.getBoolean(p) == false) {
        continue;
      }
      if (valueBlock.isNull(p)) {
        continue;
      }
      int valueStart = valueBlock.getFirstValueIndex(p);
      int valueEnd = valueStart + valueBlock.getValueCount(p);
      for (int valueOffset = valueStart; valueOffset < valueEnd; valueOffset++) {
        float valueValue = valueBlock.getFloat(valueOffset);
        StdDevFloatAggregator.combine(state, valueValue);
      }
    }
  }

  @Override
  public void addIntermediateInput(Page page) {
    assert channels.size() == intermediateBlockCount();
    assert page.getBlockCount() >= channels.get(0) + intermediateStateDesc().size();
    Block meanUncast = page.getBlock(channels.get(0));
    if (meanUncast.areAllValuesNull()) {
      return;
    }
    DoubleVector mean = ((DoubleBlock) meanUncast).asVector();
    assert mean.getPositionCount() == 1;
    Block m2Uncast = page.getBlock(channels.get(1));
    if (m2Uncast.areAllValuesNull()) {
      return;
    }
    DoubleVector m2 = ((DoubleBlock) m2Uncast).asVector();
    assert m2.getPositionCount() == 1;
    Block countUncast = page.getBlock(channels.get(2));
    if (countUncast.areAllValuesNull()) {
      return;
    }
    LongVector count = ((LongBlock) countUncast).asVector();
    assert count.getPositionCount() == 1;
    StdDevFloatAggregator.combineIntermediate(state, mean.getDouble(0), m2.getDouble(0), count.getLong(0));
  }

  @Override
  public void evaluateIntermediate(Block[] blocks, int offset, DriverContext driverContext) {
    state.toIntermediate(blocks, offset, driverContext);
  }

  @Override
  public void evaluateFinal(Block[] blocks, int offset, DriverContext driverContext) {
    blocks[offset] = StdDevFloatAggregator.evaluateFinal(state, driverContext);
  }

  @Override
  public String toString() {
    StringBuilder sb = new StringBuilder();
    sb.append(getClass().getSimpleName()).append("[");
    sb.append("channels=").append(channels);
    sb.append("]");
    return sb.toString();
  }

  @Override
  public void close() {
    state.close();
  }
}<|MERGE_RESOLUTION|>--- conflicted
+++ resolved
@@ -69,11 +69,7 @@
     }
   }
 
-<<<<<<< HEAD
-  public void addRawInputMasked(Page page, BooleanVector mask) {
-=======
   private void addRawInputMasked(Page page, BooleanVector mask) {
->>>>>>> 3fea67d1
     FloatBlock valueBlock = page.getBlock(channels.get(0));
     FloatVector valueVector = valueBlock.asVector();
     if (valueVector == null) {
@@ -83,11 +79,7 @@
     addRawVector(valueVector, mask);
   }
 
-<<<<<<< HEAD
-  public void addRawInputNotMasked(Page page) {
-=======
   private void addRawInputNotMasked(Page page) {
->>>>>>> 3fea67d1
     FloatBlock valueBlock = page.getBlock(channels.get(0));
     FloatVector valueVector = valueBlock.asVector();
     if (valueVector == null) {

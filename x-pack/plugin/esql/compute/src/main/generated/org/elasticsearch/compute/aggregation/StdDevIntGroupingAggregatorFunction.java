// Copyright Elasticsearch B.V. and/or licensed to Elasticsearch B.V. under one
// or more contributor license agreements. Licensed under the Elastic License
// 2.0; you may not use this file except in compliance with the Elastic License
// 2.0.
package org.elasticsearch.compute.aggregation;

import java.lang.Integer;
import java.lang.Override;
import java.lang.String;
import java.lang.StringBuilder;
import java.util.List;
import org.elasticsearch.compute.data.Block;
import org.elasticsearch.compute.data.DoubleBlock;
import org.elasticsearch.compute.data.DoubleVector;
import org.elasticsearch.compute.data.ElementType;
import org.elasticsearch.compute.data.IntArrayBlock;
import org.elasticsearch.compute.data.IntBigArrayBlock;
import org.elasticsearch.compute.data.IntBlock;
import org.elasticsearch.compute.data.IntVector;
import org.elasticsearch.compute.data.IntVectorBlock;
import org.elasticsearch.compute.data.LongBlock;
import org.elasticsearch.compute.data.LongVector;
import org.elasticsearch.compute.data.Page;
import org.elasticsearch.compute.operator.DriverContext;

/**
 * {@link GroupingAggregatorFunction} implementation for {@link StdDevIntAggregator}.
 * This class is generated. Edit {@code GroupingAggregatorImplementer} instead.
 */
public final class StdDevIntGroupingAggregatorFunction implements GroupingAggregatorFunction {
  private static final List<IntermediateStateDesc> INTERMEDIATE_STATE_DESC = List.of(
      new IntermediateStateDesc("mean", ElementType.DOUBLE),
      new IntermediateStateDesc("m2", ElementType.DOUBLE),
      new IntermediateStateDesc("count", ElementType.LONG)  );

  private final StdDevStates.GroupingState state;

  private final List<Integer> channels;

  private final DriverContext driverContext;

  public StdDevIntGroupingAggregatorFunction(List<Integer> channels,
      StdDevStates.GroupingState state, DriverContext driverContext) {
    this.channels = channels;
    this.state = state;
    this.driverContext = driverContext;
  }

  public static StdDevIntGroupingAggregatorFunction create(List<Integer> channels,
      DriverContext driverContext) {
    return new StdDevIntGroupingAggregatorFunction(channels, StdDevIntAggregator.initGrouping(driverContext.bigArrays()), driverContext);
  }

  public static List<IntermediateStateDesc> intermediateStateDesc() {
    return INTERMEDIATE_STATE_DESC;
  }

  @Override
  public int intermediateBlockCount() {
    return INTERMEDIATE_STATE_DESC.size();
  }

  @Override
  public GroupingAggregatorFunction.AddInput prepareProcessPage(SeenGroupIds seenGroupIds,
      Page page) {
    IntBlock valuesBlock = page.getBlock(channels.get(0));
    IntVector valuesVector = valuesBlock.asVector();
    if (valuesVector == null) {
      if (valuesBlock.mayHaveNulls()) {
        state.enableGroupIdTracking(seenGroupIds);
      }
      return new GroupingAggregatorFunction.AddInput() {
        @Override
        public void add(int positionOffset, IntArrayBlock groupIds) {
          addRawInput(positionOffset, groupIds, valuesBlock);
        }

        @Override
        public void add(int positionOffset, IntBigArrayBlock groupIds) {
          addRawInput(positionOffset, groupIds, valuesBlock);
        }

        @Override
        public void add(int positionOffset, IntArrayBlock groupIds) {
          addRawInput(positionOffset, groupIds, valuesBlock);
        }

        @Override
        public void add(int positionOffset, IntVectorBlock groupIds) {
          addRawInput(positionOffset, groupIds, valuesBlock);
        }

        @Override
        public void add(int positionOffset, IntBigArrayBlock groupIds) {
          addRawInput(positionOffset, groupIds, valuesBlock);
        }

        @Override
        public void add(int positionOffset, IntVector groupIds) {
          addRawInput(positionOffset, groupIds, valuesBlock);
        }

        @Override
        public void close() {
        }
      };
    }
    return new GroupingAggregatorFunction.AddInput() {
      @Override
      public void add(int positionOffset, IntArrayBlock groupIds) {
        addRawInput(positionOffset, groupIds, valuesVector);
      }

      @Override
      public void add(int positionOffset, IntBigArrayBlock groupIds) {
        addRawInput(positionOffset, groupIds, valuesVector);
      }

      @Override
      public void add(int positionOffset, IntArrayBlock groupIds) {
        addRawInput(positionOffset, groupIds, valuesVector);
      }

      @Override
      public void add(int positionOffset, IntVectorBlock groupIds) {
        addRawInput(positionOffset, groupIds, valuesVector);
      }

      @Override
      public void add(int positionOffset, IntBigArrayBlock groupIds) {
        addRawInput(positionOffset, groupIds, valuesVector);
      }

      @Override
      public void add(int positionOffset, IntVector groupIds) {
        addRawInput(positionOffset, groupIds, valuesVector);
      }

      @Override
      public void close() {
      }
    };
  }

<<<<<<< HEAD
  private void addRawInput(int positionOffset, IntBlock groups, IntBlock values) {
=======
  private void addRawInput(int positionOffset, IntArrayBlock groups, IntBlock values) {
>>>>>>> bc0f0ae8
    for (int groupPosition = 0; groupPosition < groups.getPositionCount(); groupPosition++) {
      if (groups.isNull(groupPosition)) {
        continue;
      }
      int groupStart = groups.getFirstValueIndex(groupPosition);
      int groupEnd = groupStart + groups.getValueCount(groupPosition);
      for (int g = groupStart; g < groupEnd; g++) {
        int groupId = groups.getInt(g);
        if (values.isNull(groupPosition + positionOffset)) {
          continue;
        }
        int valuesStart = values.getFirstValueIndex(groupPosition + positionOffset);
        int valuesEnd = valuesStart + values.getValueCount(groupPosition + positionOffset);
        for (int v = valuesStart; v < valuesEnd; v++) {
          StdDevIntAggregator.combine(state, groupId, values.getInt(v));
        }
      }
    }
  }

<<<<<<< HEAD
  private void addRawInput(int positionOffset, IntBlock groups, IntVector values) {
=======
  private void addRawInput(int positionOffset, IntArrayBlock groups, IntVector values) {
>>>>>>> bc0f0ae8
    for (int groupPosition = 0; groupPosition < groups.getPositionCount(); groupPosition++) {
      if (groups.isNull(groupPosition)) {
        continue;
      }
      int groupStart = groups.getFirstValueIndex(groupPosition);
      int groupEnd = groupStart + groups.getValueCount(groupPosition);
      for (int g = groupStart; g < groupEnd; g++) {
        int groupId = groups.getInt(g);
        StdDevIntAggregator.combine(state, groupId, values.getInt(groupPosition + positionOffset));
      }
    }
  }

<<<<<<< HEAD
  private void addRawInput(int positionOffset, IntArrayBlock groups, IntBlock values) {
=======
  private void addRawInput(int positionOffset, IntBigArrayBlock groups, IntBlock values) {
>>>>>>> bc0f0ae8
    for (int groupPosition = 0; groupPosition < groups.getPositionCount(); groupPosition++) {
      if (groups.isNull(groupPosition)) {
        continue;
      }
      int groupStart = groups.getFirstValueIndex(groupPosition);
      int groupEnd = groupStart + groups.getValueCount(groupPosition);
      for (int g = groupStart; g < groupEnd; g++) {
        int groupId = groups.getInt(g);
        if (values.isNull(groupPosition + positionOffset)) {
          continue;
        }
        int valuesStart = values.getFirstValueIndex(groupPosition + positionOffset);
        int valuesEnd = valuesStart + values.getValueCount(groupPosition + positionOffset);
        for (int v = valuesStart; v < valuesEnd; v++) {
          StdDevIntAggregator.combine(state, groupId, values.getInt(v));
        }
      }
    }
  }

<<<<<<< HEAD
  private void addRawInput(int positionOffset, IntArrayBlock groups, IntVector values) {
=======
  private void addRawInput(int positionOffset, IntBigArrayBlock groups, IntVector values) {
>>>>>>> bc0f0ae8
    for (int groupPosition = 0; groupPosition < groups.getPositionCount(); groupPosition++) {
      if (groups.isNull(groupPosition)) {
        continue;
      }
      int groupStart = groups.getFirstValueIndex(groupPosition);
      int groupEnd = groupStart + groups.getValueCount(groupPosition);
      for (int g = groupStart; g < groupEnd; g++) {
        int groupId = groups.getInt(g);
        StdDevIntAggregator.combine(state, groupId, values.getInt(groupPosition + positionOffset));
      }
    }
  }

<<<<<<< HEAD
  private void addRawInput(int positionOffset, IntVectorBlock groups, IntBlock values) {
    for (int groupPosition = 0; groupPosition < groups.getPositionCount(); groupPosition++) {
      if (groups.isNull(groupPosition)) {
        continue;
      }
      int groupStart = groups.getFirstValueIndex(groupPosition);
      int groupEnd = groupStart + groups.getValueCount(groupPosition);
      for (int g = groupStart; g < groupEnd; g++) {
        int groupId = groups.getInt(g);
        if (values.isNull(groupPosition + positionOffset)) {
          continue;
        }
        int valuesStart = values.getFirstValueIndex(groupPosition + positionOffset);
        int valuesEnd = valuesStart + values.getValueCount(groupPosition + positionOffset);
        for (int v = valuesStart; v < valuesEnd; v++) {
          StdDevIntAggregator.combine(state, groupId, values.getInt(v));
        }
      }
    }
  }

  private void addRawInput(int positionOffset, IntVectorBlock groups, IntVector values) {
    for (int groupPosition = 0; groupPosition < groups.getPositionCount(); groupPosition++) {
      if (groups.isNull(groupPosition)) {
        continue;
      }
      int groupStart = groups.getFirstValueIndex(groupPosition);
      int groupEnd = groupStart + groups.getValueCount(groupPosition);
      for (int g = groupStart; g < groupEnd; g++) {
        int groupId = groups.getInt(g);
        StdDevIntAggregator.combine(state, groupId, values.getInt(groupPosition + positionOffset));
      }
    }
  }

  private void addRawInput(int positionOffset, IntBigArrayBlock groups, IntBlock values) {
    for (int groupPosition = 0; groupPosition < groups.getPositionCount(); groupPosition++) {
      if (groups.isNull(groupPosition)) {
        continue;
      }
      int groupStart = groups.getFirstValueIndex(groupPosition);
      int groupEnd = groupStart + groups.getValueCount(groupPosition);
      for (int g = groupStart; g < groupEnd; g++) {
        int groupId = groups.getInt(g);
        if (values.isNull(groupPosition + positionOffset)) {
          continue;
        }
        int valuesStart = values.getFirstValueIndex(groupPosition + positionOffset);
        int valuesEnd = valuesStart + values.getValueCount(groupPosition + positionOffset);
        for (int v = valuesStart; v < valuesEnd; v++) {
          StdDevIntAggregator.combine(state, groupId, values.getInt(v));
        }
      }
    }
  }

  private void addRawInput(int positionOffset, IntBigArrayBlock groups, IntVector values) {
    for (int groupPosition = 0; groupPosition < groups.getPositionCount(); groupPosition++) {
      if (groups.isNull(groupPosition)) {
        continue;
      }
      int groupStart = groups.getFirstValueIndex(groupPosition);
      int groupEnd = groupStart + groups.getValueCount(groupPosition);
      for (int g = groupStart; g < groupEnd; g++) {
        int groupId = groups.getInt(g);
        StdDevIntAggregator.combine(state, groupId, values.getInt(groupPosition + positionOffset));
      }
    }
  }

=======
>>>>>>> bc0f0ae8
  private void addRawInput(int positionOffset, IntVector groups, IntBlock values) {
    for (int groupPosition = 0; groupPosition < groups.getPositionCount(); groupPosition++) {
      int groupId = groups.getInt(groupPosition);
      if (values.isNull(groupPosition + positionOffset)) {
        continue;
      }
      int valuesStart = values.getFirstValueIndex(groupPosition + positionOffset);
      int valuesEnd = valuesStart + values.getValueCount(groupPosition + positionOffset);
      for (int v = valuesStart; v < valuesEnd; v++) {
        StdDevIntAggregator.combine(state, groupId, values.getInt(v));
      }
    }
  }

  private void addRawInput(int positionOffset, IntVector groups, IntVector values) {
    for (int groupPosition = 0; groupPosition < groups.getPositionCount(); groupPosition++) {
      int groupId = groups.getInt(groupPosition);
      StdDevIntAggregator.combine(state, groupId, values.getInt(groupPosition + positionOffset));
    }
  }

  @Override
  public void selectedMayContainUnseenGroups(SeenGroupIds seenGroupIds) {
    state.enableGroupIdTracking(seenGroupIds);
  }

  @Override
  public void addIntermediateInput(int positionOffset, IntVector groups, Page page) {
    state.enableGroupIdTracking(new SeenGroupIds.Empty());
    assert channels.size() == intermediateBlockCount();
    Block meanUncast = page.getBlock(channels.get(0));
    if (meanUncast.areAllValuesNull()) {
      return;
    }
    DoubleVector mean = ((DoubleBlock) meanUncast).asVector();
    Block m2Uncast = page.getBlock(channels.get(1));
    if (m2Uncast.areAllValuesNull()) {
      return;
    }
    DoubleVector m2 = ((DoubleBlock) m2Uncast).asVector();
    Block countUncast = page.getBlock(channels.get(2));
    if (countUncast.areAllValuesNull()) {
      return;
    }
    LongVector count = ((LongBlock) countUncast).asVector();
    assert mean.getPositionCount() == m2.getPositionCount() && mean.getPositionCount() == count.getPositionCount();
    for (int groupPosition = 0; groupPosition < groups.getPositionCount(); groupPosition++) {
      int groupId = groups.getInt(groupPosition);
      StdDevIntAggregator.combineIntermediate(state, groupId, mean.getDouble(groupPosition + positionOffset), m2.getDouble(groupPosition + positionOffset), count.getLong(groupPosition + positionOffset));
    }
  }

  @Override
  public void addIntermediateRowInput(int groupId, GroupingAggregatorFunction input, int position) {
    if (input.getClass() != getClass()) {
      throw new IllegalArgumentException("expected " + getClass() + "; got " + input.getClass());
    }
    StdDevStates.GroupingState inState = ((StdDevIntGroupingAggregatorFunction) input).state;
    state.enableGroupIdTracking(new SeenGroupIds.Empty());
    StdDevIntAggregator.combineStates(state, groupId, inState, position);
  }

  @Override
  public void evaluateIntermediate(Block[] blocks, int offset, IntVector selected) {
    state.toIntermediate(blocks, offset, selected, driverContext);
  }

  @Override
  public void evaluateFinal(Block[] blocks, int offset, IntVector selected,
      GroupingAggregatorEvaluationContext evaluatorContext) {
    blocks[offset] = StdDevIntAggregator.evaluateFinal(state, selected, evaluatorContext.driverContext());
  }

  @Override
  public String toString() {
    StringBuilder sb = new StringBuilder();
    sb.append(getClass().getSimpleName()).append("[");
    sb.append("channels=").append(channels);
    sb.append("]");
    return sb.toString();
  }

  @Override
  public void close() {
    state.close();
  }
}<|MERGE_RESOLUTION|>--- conflicted
+++ resolved
@@ -17,7 +17,6 @@
 import org.elasticsearch.compute.data.IntBigArrayBlock;
 import org.elasticsearch.compute.data.IntBlock;
 import org.elasticsearch.compute.data.IntVector;
-import org.elasticsearch.compute.data.IntVectorBlock;
 import org.elasticsearch.compute.data.LongBlock;
 import org.elasticsearch.compute.data.LongVector;
 import org.elasticsearch.compute.data.Page;
@@ -81,21 +80,6 @@
         }
 
         @Override
-        public void add(int positionOffset, IntArrayBlock groupIds) {
-          addRawInput(positionOffset, groupIds, valuesBlock);
-        }
-
-        @Override
-        public void add(int positionOffset, IntVectorBlock groupIds) {
-          addRawInput(positionOffset, groupIds, valuesBlock);
-        }
-
-        @Override
-        public void add(int positionOffset, IntBigArrayBlock groupIds) {
-          addRawInput(positionOffset, groupIds, valuesBlock);
-        }
-
-        @Override
         public void add(int positionOffset, IntVector groupIds) {
           addRawInput(positionOffset, groupIds, valuesBlock);
         }
@@ -117,21 +101,6 @@
       }
 
       @Override
-      public void add(int positionOffset, IntArrayBlock groupIds) {
-        addRawInput(positionOffset, groupIds, valuesVector);
-      }
-
-      @Override
-      public void add(int positionOffset, IntVectorBlock groupIds) {
-        addRawInput(positionOffset, groupIds, valuesVector);
-      }
-
-      @Override
-      public void add(int positionOffset, IntBigArrayBlock groupIds) {
-        addRawInput(positionOffset, groupIds, valuesVector);
-      }
-
-      @Override
       public void add(int positionOffset, IntVector groupIds) {
         addRawInput(positionOffset, groupIds, valuesVector);
       }
@@ -142,11 +111,7 @@
     };
   }
 
-<<<<<<< HEAD
-  private void addRawInput(int positionOffset, IntBlock groups, IntBlock values) {
-=======
   private void addRawInput(int positionOffset, IntArrayBlock groups, IntBlock values) {
->>>>>>> bc0f0ae8
     for (int groupPosition = 0; groupPosition < groups.getPositionCount(); groupPosition++) {
       if (groups.isNull(groupPosition)) {
         continue;
@@ -167,11 +132,7 @@
     }
   }
 
-<<<<<<< HEAD
-  private void addRawInput(int positionOffset, IntBlock groups, IntVector values) {
-=======
   private void addRawInput(int positionOffset, IntArrayBlock groups, IntVector values) {
->>>>>>> bc0f0ae8
     for (int groupPosition = 0; groupPosition < groups.getPositionCount(); groupPosition++) {
       if (groups.isNull(groupPosition)) {
         continue;
@@ -185,11 +146,7 @@
     }
   }
 
-<<<<<<< HEAD
-  private void addRawInput(int positionOffset, IntArrayBlock groups, IntBlock values) {
-=======
   private void addRawInput(int positionOffset, IntBigArrayBlock groups, IntBlock values) {
->>>>>>> bc0f0ae8
     for (int groupPosition = 0; groupPosition < groups.getPositionCount(); groupPosition++) {
       if (groups.isNull(groupPosition)) {
         continue;
@@ -210,11 +167,7 @@
     }
   }
 
-<<<<<<< HEAD
-  private void addRawInput(int positionOffset, IntArrayBlock groups, IntVector values) {
-=======
   private void addRawInput(int positionOffset, IntBigArrayBlock groups, IntVector values) {
->>>>>>> bc0f0ae8
     for (int groupPosition = 0; groupPosition < groups.getPositionCount(); groupPosition++) {
       if (groups.isNull(groupPosition)) {
         continue;
@@ -228,79 +181,6 @@
     }
   }
 
-<<<<<<< HEAD
-  private void addRawInput(int positionOffset, IntVectorBlock groups, IntBlock values) {
-    for (int groupPosition = 0; groupPosition < groups.getPositionCount(); groupPosition++) {
-      if (groups.isNull(groupPosition)) {
-        continue;
-      }
-      int groupStart = groups.getFirstValueIndex(groupPosition);
-      int groupEnd = groupStart + groups.getValueCount(groupPosition);
-      for (int g = groupStart; g < groupEnd; g++) {
-        int groupId = groups.getInt(g);
-        if (values.isNull(groupPosition + positionOffset)) {
-          continue;
-        }
-        int valuesStart = values.getFirstValueIndex(groupPosition + positionOffset);
-        int valuesEnd = valuesStart + values.getValueCount(groupPosition + positionOffset);
-        for (int v = valuesStart; v < valuesEnd; v++) {
-          StdDevIntAggregator.combine(state, groupId, values.getInt(v));
-        }
-      }
-    }
-  }
-
-  private void addRawInput(int positionOffset, IntVectorBlock groups, IntVector values) {
-    for (int groupPosition = 0; groupPosition < groups.getPositionCount(); groupPosition++) {
-      if (groups.isNull(groupPosition)) {
-        continue;
-      }
-      int groupStart = groups.getFirstValueIndex(groupPosition);
-      int groupEnd = groupStart + groups.getValueCount(groupPosition);
-      for (int g = groupStart; g < groupEnd; g++) {
-        int groupId = groups.getInt(g);
-        StdDevIntAggregator.combine(state, groupId, values.getInt(groupPosition + positionOffset));
-      }
-    }
-  }
-
-  private void addRawInput(int positionOffset, IntBigArrayBlock groups, IntBlock values) {
-    for (int groupPosition = 0; groupPosition < groups.getPositionCount(); groupPosition++) {
-      if (groups.isNull(groupPosition)) {
-        continue;
-      }
-      int groupStart = groups.getFirstValueIndex(groupPosition);
-      int groupEnd = groupStart + groups.getValueCount(groupPosition);
-      for (int g = groupStart; g < groupEnd; g++) {
-        int groupId = groups.getInt(g);
-        if (values.isNull(groupPosition + positionOffset)) {
-          continue;
-        }
-        int valuesStart = values.getFirstValueIndex(groupPosition + positionOffset);
-        int valuesEnd = valuesStart + values.getValueCount(groupPosition + positionOffset);
-        for (int v = valuesStart; v < valuesEnd; v++) {
-          StdDevIntAggregator.combine(state, groupId, values.getInt(v));
-        }
-      }
-    }
-  }
-
-  private void addRawInput(int positionOffset, IntBigArrayBlock groups, IntVector values) {
-    for (int groupPosition = 0; groupPosition < groups.getPositionCount(); groupPosition++) {
-      if (groups.isNull(groupPosition)) {
-        continue;
-      }
-      int groupStart = groups.getFirstValueIndex(groupPosition);
-      int groupEnd = groupStart + groups.getValueCount(groupPosition);
-      for (int g = groupStart; g < groupEnd; g++) {
-        int groupId = groups.getInt(g);
-        StdDevIntAggregator.combine(state, groupId, values.getInt(groupPosition + positionOffset));
-      }
-    }
-  }
-
-=======
->>>>>>> bc0f0ae8
   private void addRawInput(int positionOffset, IntVector groups, IntBlock values) {
     for (int groupPosition = 0; groupPosition < groups.getPositionCount(); groupPosition++) {
       int groupId = groups.getInt(groupPosition);

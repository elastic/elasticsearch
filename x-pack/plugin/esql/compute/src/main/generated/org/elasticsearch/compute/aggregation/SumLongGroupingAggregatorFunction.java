--- conflicted
+++ resolved
@@ -97,14 +97,10 @@
 
   private void addRawInput(int positionOffset, IntVector groups, LongBlock values) {
     for (int groupPosition = 0; groupPosition < groups.getPositionCount(); groupPosition++) {
-<<<<<<< HEAD
-      int groupId = Math.toIntExact(groups.getInt(groupPosition));
+      int groupId = groups.getInt(groupPosition);
       if (state.hasFailed(groupId)) {
         continue;
       }
-=======
-      int groupId = groups.getInt(groupPosition);
->>>>>>> 06aa32b3
       if (values.isNull(groupPosition + positionOffset)) {
         continue;
       }
@@ -123,8 +119,7 @@
 
   private void addRawInput(int positionOffset, IntVector groups, LongVector values) {
     for (int groupPosition = 0; groupPosition < groups.getPositionCount(); groupPosition++) {
-<<<<<<< HEAD
-      int groupId = Math.toIntExact(groups.getInt(groupPosition));
+      int groupId = groups.getInt(groupPosition);
       if (state.hasFailed(groupId)) {
         continue;
       }
@@ -134,10 +129,6 @@
         warnings.registerException(e);
         state.setFailed(groupId);
       }
-=======
-      int groupId = groups.getInt(groupPosition);
-      state.set(groupId, SumLongAggregator.combine(state.getOrDefault(groupId), values.getLong(groupPosition + positionOffset)));
->>>>>>> 06aa32b3
     }
   }
 
@@ -149,14 +140,10 @@
       int groupStart = groups.getFirstValueIndex(groupPosition);
       int groupEnd = groupStart + groups.getValueCount(groupPosition);
       for (int g = groupStart; g < groupEnd; g++) {
-<<<<<<< HEAD
-        int groupId = Math.toIntExact(groups.getInt(g));
+        int groupId = groups.getInt(g);
         if (state.hasFailed(groupId)) {
           continue;
         }
-=======
-        int groupId = groups.getInt(g);
->>>>>>> 06aa32b3
         if (values.isNull(groupPosition + positionOffset)) {
           continue;
         }
@@ -182,8 +169,7 @@
       int groupStart = groups.getFirstValueIndex(groupPosition);
       int groupEnd = groupStart + groups.getValueCount(groupPosition);
       for (int g = groupStart; g < groupEnd; g++) {
-<<<<<<< HEAD
-        int groupId = Math.toIntExact(groups.getInt(g));
+        int groupId = groups.getInt(g);
         if (state.hasFailed(groupId)) {
           continue;
         }
@@ -193,10 +179,6 @@
           warnings.registerException(e);
           state.setFailed(groupId);
         }
-=======
-        int groupId = groups.getInt(g);
-        state.set(groupId, SumLongAggregator.combine(state.getOrDefault(groupId), values.getLong(groupPosition + positionOffset)));
->>>>>>> 06aa32b3
       }
     }
   }
@@ -222,8 +204,7 @@
     BooleanVector failed = ((BooleanBlock) failedUncast).asVector();
     assert sum.getPositionCount() == seen.getPositionCount() && sum.getPositionCount() == failed.getPositionCount();
     for (int groupPosition = 0; groupPosition < groups.getPositionCount(); groupPosition++) {
-<<<<<<< HEAD
-      int groupId = Math.toIntExact(groups.getInt(groupPosition));
+      int groupId = groups.getInt(groupPosition);
       if (failed.getBoolean(groupPosition + positionOffset)) {
         state.setFailed(groupId);
       } else if (seen.getBoolean(groupPosition + positionOffset)) {
@@ -233,11 +214,6 @@
           warnings.registerException(e);
           state.setFailed(groupId);
         }
-=======
-      int groupId = groups.getInt(groupPosition);
-      if (seen.getBoolean(groupPosition + positionOffset)) {
-        state.set(groupId, SumLongAggregator.combine(state.getOrDefault(groupId), sum.getLong(groupPosition + positionOffset)));
->>>>>>> 06aa32b3
       }
     }
   }

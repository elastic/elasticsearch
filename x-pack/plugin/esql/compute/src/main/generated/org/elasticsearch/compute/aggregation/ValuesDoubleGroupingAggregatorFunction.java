--- conflicted
+++ resolved
@@ -15,12 +15,7 @@
 import org.elasticsearch.compute.data.ElementType;
 import org.elasticsearch.compute.data.IntArrayBlock;
 import org.elasticsearch.compute.data.IntBigArrayBlock;
-<<<<<<< HEAD
-import org.elasticsearch.compute.data.IntBlock;
-=======
->>>>>>> bc0f0ae8
 import org.elasticsearch.compute.data.IntVector;
-import org.elasticsearch.compute.data.IntVectorBlock;
 import org.elasticsearch.compute.data.Page;
 import org.elasticsearch.compute.operator.DriverContext;
 
@@ -80,21 +75,6 @@
         }
 
         @Override
-        public void add(int positionOffset, IntArrayBlock groupIds) {
-          addRawInput(positionOffset, groupIds, valuesBlock);
-        }
-
-        @Override
-        public void add(int positionOffset, IntVectorBlock groupIds) {
-          addRawInput(positionOffset, groupIds, valuesBlock);
-        }
-
-        @Override
-        public void add(int positionOffset, IntBigArrayBlock groupIds) {
-          addRawInput(positionOffset, groupIds, valuesBlock);
-        }
-
-        @Override
         public void add(int positionOffset, IntVector groupIds) {
           addRawInput(positionOffset, groupIds, valuesBlock);
         }
@@ -116,21 +96,6 @@
       }
 
       @Override
-      public void add(int positionOffset, IntArrayBlock groupIds) {
-        addRawInput(positionOffset, groupIds, valuesVector);
-      }
-
-      @Override
-      public void add(int positionOffset, IntVectorBlock groupIds) {
-        addRawInput(positionOffset, groupIds, valuesVector);
-      }
-
-      @Override
-      public void add(int positionOffset, IntBigArrayBlock groupIds) {
-        addRawInput(positionOffset, groupIds, valuesVector);
-      }
-
-      @Override
       public void add(int positionOffset, IntVector groupIds) {
         addRawInput(positionOffset, groupIds, valuesVector);
       }
@@ -141,11 +106,7 @@
     };
   }
 
-<<<<<<< HEAD
-  private void addRawInput(int positionOffset, IntBlock groups, DoubleBlock values) {
-=======
   private void addRawInput(int positionOffset, IntArrayBlock groups, DoubleBlock values) {
->>>>>>> bc0f0ae8
     for (int groupPosition = 0; groupPosition < groups.getPositionCount(); groupPosition++) {
       if (groups.isNull(groupPosition)) {
         continue;
@@ -166,11 +127,7 @@
     }
   }
 
-<<<<<<< HEAD
-  private void addRawInput(int positionOffset, IntBlock groups, DoubleVector values) {
-=======
   private void addRawInput(int positionOffset, IntArrayBlock groups, DoubleVector values) {
->>>>>>> bc0f0ae8
     for (int groupPosition = 0; groupPosition < groups.getPositionCount(); groupPosition++) {
       if (groups.isNull(groupPosition)) {
         continue;
@@ -184,11 +141,7 @@
     }
   }
 
-<<<<<<< HEAD
-  private void addRawInput(int positionOffset, IntArrayBlock groups, DoubleBlock values) {
-=======
   private void addRawInput(int positionOffset, IntBigArrayBlock groups, DoubleBlock values) {
->>>>>>> bc0f0ae8
     for (int groupPosition = 0; groupPosition < groups.getPositionCount(); groupPosition++) {
       if (groups.isNull(groupPosition)) {
         continue;
@@ -209,11 +162,7 @@
     }
   }
 
-<<<<<<< HEAD
-  private void addRawInput(int positionOffset, IntArrayBlock groups, DoubleVector values) {
-=======
   private void addRawInput(int positionOffset, IntBigArrayBlock groups, DoubleVector values) {
->>>>>>> bc0f0ae8
     for (int groupPosition = 0; groupPosition < groups.getPositionCount(); groupPosition++) {
       if (groups.isNull(groupPosition)) {
         continue;
@@ -227,79 +176,6 @@
     }
   }
 
-<<<<<<< HEAD
-  private void addRawInput(int positionOffset, IntVectorBlock groups, DoubleBlock values) {
-    for (int groupPosition = 0; groupPosition < groups.getPositionCount(); groupPosition++) {
-      if (groups.isNull(groupPosition)) {
-        continue;
-      }
-      int groupStart = groups.getFirstValueIndex(groupPosition);
-      int groupEnd = groupStart + groups.getValueCount(groupPosition);
-      for (int g = groupStart; g < groupEnd; g++) {
-        int groupId = groups.getInt(g);
-        if (values.isNull(groupPosition + positionOffset)) {
-          continue;
-        }
-        int valuesStart = values.getFirstValueIndex(groupPosition + positionOffset);
-        int valuesEnd = valuesStart + values.getValueCount(groupPosition + positionOffset);
-        for (int v = valuesStart; v < valuesEnd; v++) {
-          ValuesDoubleAggregator.combine(state, groupId, values.getDouble(v));
-        }
-      }
-    }
-  }
-
-  private void addRawInput(int positionOffset, IntVectorBlock groups, DoubleVector values) {
-    for (int groupPosition = 0; groupPosition < groups.getPositionCount(); groupPosition++) {
-      if (groups.isNull(groupPosition)) {
-        continue;
-      }
-      int groupStart = groups.getFirstValueIndex(groupPosition);
-      int groupEnd = groupStart + groups.getValueCount(groupPosition);
-      for (int g = groupStart; g < groupEnd; g++) {
-        int groupId = groups.getInt(g);
-        ValuesDoubleAggregator.combine(state, groupId, values.getDouble(groupPosition + positionOffset));
-      }
-    }
-  }
-
-  private void addRawInput(int positionOffset, IntBigArrayBlock groups, DoubleBlock values) {
-    for (int groupPosition = 0; groupPosition < groups.getPositionCount(); groupPosition++) {
-      if (groups.isNull(groupPosition)) {
-        continue;
-      }
-      int groupStart = groups.getFirstValueIndex(groupPosition);
-      int groupEnd = groupStart + groups.getValueCount(groupPosition);
-      for (int g = groupStart; g < groupEnd; g++) {
-        int groupId = groups.getInt(g);
-        if (values.isNull(groupPosition + positionOffset)) {
-          continue;
-        }
-        int valuesStart = values.getFirstValueIndex(groupPosition + positionOffset);
-        int valuesEnd = valuesStart + values.getValueCount(groupPosition + positionOffset);
-        for (int v = valuesStart; v < valuesEnd; v++) {
-          ValuesDoubleAggregator.combine(state, groupId, values.getDouble(v));
-        }
-      }
-    }
-  }
-
-  private void addRawInput(int positionOffset, IntBigArrayBlock groups, DoubleVector values) {
-    for (int groupPosition = 0; groupPosition < groups.getPositionCount(); groupPosition++) {
-      if (groups.isNull(groupPosition)) {
-        continue;
-      }
-      int groupStart = groups.getFirstValueIndex(groupPosition);
-      int groupEnd = groupStart + groups.getValueCount(groupPosition);
-      for (int g = groupStart; g < groupEnd; g++) {
-        int groupId = groups.getInt(g);
-        ValuesDoubleAggregator.combine(state, groupId, values.getDouble(groupPosition + positionOffset));
-      }
-    }
-  }
-
-=======
->>>>>>> bc0f0ae8
   private void addRawInput(int positionOffset, IntVector groups, DoubleBlock values) {
     for (int groupPosition = 0; groupPosition < groups.getPositionCount(); groupPosition++) {
       int groupId = groups.getInt(groupPosition);

--- conflicted
+++ resolved
@@ -22,12 +22,7 @@
 import org.elasticsearch.compute.data.ElementType;
 import org.elasticsearch.compute.data.IntArrayBlock;
 import org.elasticsearch.compute.data.IntBigArrayBlock;
-<<<<<<< HEAD
-import org.elasticsearch.compute.data.IntBlock;
-=======
->>>>>>> bc0f0ae8
 import org.elasticsearch.compute.data.IntVector;
-import org.elasticsearch.compute.data.IntVectorBlock;
 import org.elasticsearch.compute.data.LongBlock;
 import org.elasticsearch.compute.data.LongVector;
 import org.elasticsearch.compute.data.Page;
@@ -93,21 +88,6 @@
         }
 
         @Override
-        public void add(int positionOffset, IntArrayBlock groupIds) {
-          addRawInput(positionOffset, groupIds, valuesBlock);
-        }
-
-        @Override
-        public void add(int positionOffset, IntVectorBlock groupIds) {
-          addRawInput(positionOffset, groupIds, valuesBlock);
-        }
-
-        @Override
-        public void add(int positionOffset, IntBigArrayBlock groupIds) {
-          addRawInput(positionOffset, groupIds, valuesBlock);
-        }
-
-        @Override
         public void add(int positionOffset, IntVector groupIds) {
           addRawInput(positionOffset, groupIds, valuesBlock);
         }
@@ -129,21 +109,6 @@
       }
 
       @Override
-      public void add(int positionOffset, IntArrayBlock groupIds) {
-        addRawInput(positionOffset, groupIds, valuesVector);
-      }
-
-      @Override
-      public void add(int positionOffset, IntVectorBlock groupIds) {
-        addRawInput(positionOffset, groupIds, valuesVector);
-      }
-
-      @Override
-      public void add(int positionOffset, IntBigArrayBlock groupIds) {
-        addRawInput(positionOffset, groupIds, valuesVector);
-      }
-
-      @Override
       public void add(int positionOffset, IntVector groupIds) {
         addRawInput(positionOffset, groupIds, valuesVector);
       }
@@ -154,11 +119,7 @@
     };
   }
 
-<<<<<<< HEAD
-  private void addRawInput(int positionOffset, IntBlock groups, BytesRefBlock values) {
-=======
   private void addRawInput(int positionOffset, IntArrayBlock groups, BytesRefBlock values) {
->>>>>>> bc0f0ae8
     BytesRef scratch = new BytesRef();
     for (int groupPosition = 0; groupPosition < groups.getPositionCount(); groupPosition++) {
       if (groups.isNull(groupPosition)) {
@@ -180,11 +141,7 @@
     }
   }
 
-<<<<<<< HEAD
-  private void addRawInput(int positionOffset, IntBlock groups, BytesRefVector values) {
-=======
   private void addRawInput(int positionOffset, IntArrayBlock groups, BytesRefVector values) {
->>>>>>> bc0f0ae8
     BytesRef scratch = new BytesRef();
     for (int groupPosition = 0; groupPosition < groups.getPositionCount(); groupPosition++) {
       if (groups.isNull(groupPosition)) {
@@ -199,11 +156,7 @@
     }
   }
 
-<<<<<<< HEAD
-  private void addRawInput(int positionOffset, IntArrayBlock groups, BytesRefBlock values) {
-=======
   private void addRawInput(int positionOffset, IntBigArrayBlock groups, BytesRefBlock values) {
->>>>>>> bc0f0ae8
     BytesRef scratch = new BytesRef();
     for (int groupPosition = 0; groupPosition < groups.getPositionCount(); groupPosition++) {
       if (groups.isNull(groupPosition)) {
@@ -225,11 +178,7 @@
     }
   }
 
-<<<<<<< HEAD
-  private void addRawInput(int positionOffset, IntArrayBlock groups, BytesRefVector values) {
-=======
   private void addRawInput(int positionOffset, IntBigArrayBlock groups, BytesRefVector values) {
->>>>>>> bc0f0ae8
     BytesRef scratch = new BytesRef();
     for (int groupPosition = 0; groupPosition < groups.getPositionCount(); groupPosition++) {
       if (groups.isNull(groupPosition)) {
@@ -244,83 +193,6 @@
     }
   }
 
-<<<<<<< HEAD
-  private void addRawInput(int positionOffset, IntVectorBlock groups, BytesRefBlock values) {
-    BytesRef scratch = new BytesRef();
-    for (int groupPosition = 0; groupPosition < groups.getPositionCount(); groupPosition++) {
-      if (groups.isNull(groupPosition)) {
-        continue;
-      }
-      int groupStart = groups.getFirstValueIndex(groupPosition);
-      int groupEnd = groupStart + groups.getValueCount(groupPosition);
-      for (int g = groupStart; g < groupEnd; g++) {
-        int groupId = groups.getInt(g);
-        if (values.isNull(groupPosition + positionOffset)) {
-          continue;
-        }
-        int valuesStart = values.getFirstValueIndex(groupPosition + positionOffset);
-        int valuesEnd = valuesStart + values.getValueCount(groupPosition + positionOffset);
-        for (int v = valuesStart; v < valuesEnd; v++) {
-          SpatialCentroidCartesianPointSourceValuesAggregator.combine(state, groupId, values.getBytesRef(v, scratch));
-        }
-      }
-    }
-  }
-
-  private void addRawInput(int positionOffset, IntVectorBlock groups, BytesRefVector values) {
-    BytesRef scratch = new BytesRef();
-    for (int groupPosition = 0; groupPosition < groups.getPositionCount(); groupPosition++) {
-      if (groups.isNull(groupPosition)) {
-        continue;
-      }
-      int groupStart = groups.getFirstValueIndex(groupPosition);
-      int groupEnd = groupStart + groups.getValueCount(groupPosition);
-      for (int g = groupStart; g < groupEnd; g++) {
-        int groupId = groups.getInt(g);
-        SpatialCentroidCartesianPointSourceValuesAggregator.combine(state, groupId, values.getBytesRef(groupPosition + positionOffset, scratch));
-      }
-    }
-  }
-
-  private void addRawInput(int positionOffset, IntBigArrayBlock groups, BytesRefBlock values) {
-    BytesRef scratch = new BytesRef();
-    for (int groupPosition = 0; groupPosition < groups.getPositionCount(); groupPosition++) {
-      if (groups.isNull(groupPosition)) {
-        continue;
-      }
-      int groupStart = groups.getFirstValueIndex(groupPosition);
-      int groupEnd = groupStart + groups.getValueCount(groupPosition);
-      for (int g = groupStart; g < groupEnd; g++) {
-        int groupId = groups.getInt(g);
-        if (values.isNull(groupPosition + positionOffset)) {
-          continue;
-        }
-        int valuesStart = values.getFirstValueIndex(groupPosition + positionOffset);
-        int valuesEnd = valuesStart + values.getValueCount(groupPosition + positionOffset);
-        for (int v = valuesStart; v < valuesEnd; v++) {
-          SpatialCentroidCartesianPointSourceValuesAggregator.combine(state, groupId, values.getBytesRef(v, scratch));
-        }
-      }
-    }
-  }
-
-  private void addRawInput(int positionOffset, IntBigArrayBlock groups, BytesRefVector values) {
-    BytesRef scratch = new BytesRef();
-    for (int groupPosition = 0; groupPosition < groups.getPositionCount(); groupPosition++) {
-      if (groups.isNull(groupPosition)) {
-        continue;
-      }
-      int groupStart = groups.getFirstValueIndex(groupPosition);
-      int groupEnd = groupStart + groups.getValueCount(groupPosition);
-      for (int g = groupStart; g < groupEnd; g++) {
-        int groupId = groups.getInt(g);
-        SpatialCentroidCartesianPointSourceValuesAggregator.combine(state, groupId, values.getBytesRef(groupPosition + positionOffset, scratch));
-      }
-    }
-  }
-
-=======
->>>>>>> bc0f0ae8
   private void addRawInput(int positionOffset, IntVector groups, BytesRefBlock values) {
     BytesRef scratch = new BytesRef();
     for (int groupPosition = 0; groupPosition < groups.getPositionCount(); groupPosition++) {

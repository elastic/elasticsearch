// Copyright Elasticsearch B.V. and/or licensed to Elasticsearch B.V. under one
// or more contributor license agreements. Licensed under the Elastic License
// 2.0; you may not use this file except in compliance with the Elastic License
// 2.0.
package org.elasticsearch.compute.aggregation.spatial;

import java.lang.Integer;
import java.lang.Override;
import java.lang.String;
import java.lang.StringBuilder;
import java.util.List;
import org.apache.lucene.util.BytesRef;
import org.elasticsearch.compute.aggregation.GroupingAggregatorEvaluationContext;
import org.elasticsearch.compute.aggregation.GroupingAggregatorFunction;
import org.elasticsearch.compute.aggregation.IntermediateStateDesc;
import org.elasticsearch.compute.aggregation.SeenGroupIds;
import org.elasticsearch.compute.data.Block;
import org.elasticsearch.compute.data.BytesRefBlock;
import org.elasticsearch.compute.data.BytesRefVector;
import org.elasticsearch.compute.data.ElementType;
import org.elasticsearch.compute.data.IntArrayBlock;
import org.elasticsearch.compute.data.IntBigArrayBlock;
import org.elasticsearch.compute.data.IntBlock;
import org.elasticsearch.compute.data.IntVector;
import org.elasticsearch.compute.data.IntVectorBlock;
import org.elasticsearch.compute.data.Page;
import org.elasticsearch.compute.operator.DriverContext;

/**
 * {@link GroupingAggregatorFunction} implementation for {@link SpatialExtentCartesianPointSourceValuesAggregator}.
 * This class is generated. Edit {@code GroupingAggregatorImplementer} instead.
 */
public final class SpatialExtentCartesianPointSourceValuesGroupingAggregatorFunction implements GroupingAggregatorFunction {
  private static final List<IntermediateStateDesc> INTERMEDIATE_STATE_DESC = List.of(
      new IntermediateStateDesc("minX", ElementType.INT),
      new IntermediateStateDesc("maxX", ElementType.INT),
      new IntermediateStateDesc("maxY", ElementType.INT),
      new IntermediateStateDesc("minY", ElementType.INT)  );

  private final SpatialExtentGroupingState state;

  private final List<Integer> channels;

  private final DriverContext driverContext;

  public SpatialExtentCartesianPointSourceValuesGroupingAggregatorFunction(List<Integer> channels,
      SpatialExtentGroupingState state, DriverContext driverContext) {
    this.channels = channels;
    this.state = state;
    this.driverContext = driverContext;
  }

  public static SpatialExtentCartesianPointSourceValuesGroupingAggregatorFunction create(
      List<Integer> channels, DriverContext driverContext) {
    return new SpatialExtentCartesianPointSourceValuesGroupingAggregatorFunction(channels, SpatialExtentCartesianPointSourceValuesAggregator.initGrouping(), driverContext);
  }

  public static List<IntermediateStateDesc> intermediateStateDesc() {
    return INTERMEDIATE_STATE_DESC;
  }

  @Override
  public int intermediateBlockCount() {
    return INTERMEDIATE_STATE_DESC.size();
  }

  @Override
  public GroupingAggregatorFunction.AddInput prepareProcessPage(SeenGroupIds seenGroupIds,
      Page page) {
    BytesRefBlock valuesBlock = page.getBlock(channels.get(0));
    BytesRefVector valuesVector = valuesBlock.asVector();
    if (valuesVector == null) {
      if (valuesBlock.mayHaveNulls()) {
        state.enableGroupIdTracking(seenGroupIds);
      }
      return new GroupingAggregatorFunction.AddInput() {
        @Override
        public void add(int positionOffset, IntArrayBlock groupIds) {
          addRawInput(positionOffset, groupIds, valuesBlock);
        }

        @Override
        public void add(int positionOffset, IntBigArrayBlock groupIds) {
          addRawInput(positionOffset, groupIds, valuesBlock);
        }

        @Override
        public void add(int positionOffset, IntArrayBlock groupIds) {
          addRawInput(positionOffset, groupIds, valuesBlock);
        }

        @Override
        public void add(int positionOffset, IntVectorBlock groupIds) {
          addRawInput(positionOffset, groupIds, valuesBlock);
        }

        @Override
        public void add(int positionOffset, IntBigArrayBlock groupIds) {
          addRawInput(positionOffset, groupIds, valuesBlock);
        }

        @Override
        public void add(int positionOffset, IntVector groupIds) {
          addRawInput(positionOffset, groupIds, valuesBlock);
        }

        @Override
        public void close() {
        }
      };
    }
    return new GroupingAggregatorFunction.AddInput() {
      @Override
      public void add(int positionOffset, IntArrayBlock groupIds) {
        addRawInput(positionOffset, groupIds, valuesVector);
      }

      @Override
      public void add(int positionOffset, IntBigArrayBlock groupIds) {
        addRawInput(positionOffset, groupIds, valuesVector);
      }

      @Override
      public void add(int positionOffset, IntArrayBlock groupIds) {
        addRawInput(positionOffset, groupIds, valuesVector);
      }

      @Override
      public void add(int positionOffset, IntVectorBlock groupIds) {
        addRawInput(positionOffset, groupIds, valuesVector);
      }

      @Override
      public void add(int positionOffset, IntBigArrayBlock groupIds) {
        addRawInput(positionOffset, groupIds, valuesVector);
      }

      @Override
      public void add(int positionOffset, IntVector groupIds) {
        addRawInput(positionOffset, groupIds, valuesVector);
      }

      @Override
      public void close() {
      }
    };
  }

<<<<<<< HEAD
  private void addRawInput(int positionOffset, IntBlock groups, BytesRefBlock values) {
=======
  private void addRawInput(int positionOffset, IntArrayBlock groups, BytesRefBlock values) {
>>>>>>> bc0f0ae8
    BytesRef scratch = new BytesRef();
    for (int groupPosition = 0; groupPosition < groups.getPositionCount(); groupPosition++) {
      if (groups.isNull(groupPosition)) {
        continue;
      }
      int groupStart = groups.getFirstValueIndex(groupPosition);
      int groupEnd = groupStart + groups.getValueCount(groupPosition);
      for (int g = groupStart; g < groupEnd; g++) {
        int groupId = groups.getInt(g);
        if (values.isNull(groupPosition + positionOffset)) {
          continue;
        }
        int valuesStart = values.getFirstValueIndex(groupPosition + positionOffset);
        int valuesEnd = valuesStart + values.getValueCount(groupPosition + positionOffset);
        for (int v = valuesStart; v < valuesEnd; v++) {
          SpatialExtentCartesianPointSourceValuesAggregator.combine(state, groupId, values.getBytesRef(v, scratch));
        }
      }
    }
  }

<<<<<<< HEAD
  private void addRawInput(int positionOffset, IntBlock groups, BytesRefVector values) {
=======
  private void addRawInput(int positionOffset, IntArrayBlock groups, BytesRefVector values) {
>>>>>>> bc0f0ae8
    BytesRef scratch = new BytesRef();
    for (int groupPosition = 0; groupPosition < groups.getPositionCount(); groupPosition++) {
      if (groups.isNull(groupPosition)) {
        continue;
      }
      int groupStart = groups.getFirstValueIndex(groupPosition);
      int groupEnd = groupStart + groups.getValueCount(groupPosition);
      for (int g = groupStart; g < groupEnd; g++) {
        int groupId = groups.getInt(g);
        SpatialExtentCartesianPointSourceValuesAggregator.combine(state, groupId, values.getBytesRef(groupPosition + positionOffset, scratch));
      }
    }
  }

<<<<<<< HEAD
  private void addRawInput(int positionOffset, IntArrayBlock groups, BytesRefBlock values) {
=======
  private void addRawInput(int positionOffset, IntBigArrayBlock groups, BytesRefBlock values) {
>>>>>>> bc0f0ae8
    BytesRef scratch = new BytesRef();
    for (int groupPosition = 0; groupPosition < groups.getPositionCount(); groupPosition++) {
      if (groups.isNull(groupPosition)) {
        continue;
      }
      int groupStart = groups.getFirstValueIndex(groupPosition);
      int groupEnd = groupStart + groups.getValueCount(groupPosition);
      for (int g = groupStart; g < groupEnd; g++) {
        int groupId = groups.getInt(g);
        if (values.isNull(groupPosition + positionOffset)) {
          continue;
        }
        int valuesStart = values.getFirstValueIndex(groupPosition + positionOffset);
        int valuesEnd = valuesStart + values.getValueCount(groupPosition + positionOffset);
        for (int v = valuesStart; v < valuesEnd; v++) {
          SpatialExtentCartesianPointSourceValuesAggregator.combine(state, groupId, values.getBytesRef(v, scratch));
        }
      }
    }
  }

<<<<<<< HEAD
  private void addRawInput(int positionOffset, IntArrayBlock groups, BytesRefVector values) {
=======
  private void addRawInput(int positionOffset, IntBigArrayBlock groups, BytesRefVector values) {
>>>>>>> bc0f0ae8
    BytesRef scratch = new BytesRef();
    for (int groupPosition = 0; groupPosition < groups.getPositionCount(); groupPosition++) {
      if (groups.isNull(groupPosition)) {
        continue;
      }
      int groupStart = groups.getFirstValueIndex(groupPosition);
      int groupEnd = groupStart + groups.getValueCount(groupPosition);
      for (int g = groupStart; g < groupEnd; g++) {
        int groupId = groups.getInt(g);
        SpatialExtentCartesianPointSourceValuesAggregator.combine(state, groupId, values.getBytesRef(groupPosition + positionOffset, scratch));
      }
    }
  }

<<<<<<< HEAD
  private void addRawInput(int positionOffset, IntVectorBlock groups, BytesRefBlock values) {
    BytesRef scratch = new BytesRef();
    for (int groupPosition = 0; groupPosition < groups.getPositionCount(); groupPosition++) {
      if (groups.isNull(groupPosition)) {
        continue;
      }
      int groupStart = groups.getFirstValueIndex(groupPosition);
      int groupEnd = groupStart + groups.getValueCount(groupPosition);
      for (int g = groupStart; g < groupEnd; g++) {
        int groupId = groups.getInt(g);
        if (values.isNull(groupPosition + positionOffset)) {
          continue;
        }
        int valuesStart = values.getFirstValueIndex(groupPosition + positionOffset);
        int valuesEnd = valuesStart + values.getValueCount(groupPosition + positionOffset);
        for (int v = valuesStart; v < valuesEnd; v++) {
          SpatialExtentCartesianPointSourceValuesAggregator.combine(state, groupId, values.getBytesRef(v, scratch));
        }
      }
    }
  }

  private void addRawInput(int positionOffset, IntVectorBlock groups, BytesRefVector values) {
    BytesRef scratch = new BytesRef();
    for (int groupPosition = 0; groupPosition < groups.getPositionCount(); groupPosition++) {
      if (groups.isNull(groupPosition)) {
        continue;
      }
      int groupStart = groups.getFirstValueIndex(groupPosition);
      int groupEnd = groupStart + groups.getValueCount(groupPosition);
      for (int g = groupStart; g < groupEnd; g++) {
        int groupId = groups.getInt(g);
        SpatialExtentCartesianPointSourceValuesAggregator.combine(state, groupId, values.getBytesRef(groupPosition + positionOffset, scratch));
      }
    }
  }

  private void addRawInput(int positionOffset, IntBigArrayBlock groups, BytesRefBlock values) {
    BytesRef scratch = new BytesRef();
    for (int groupPosition = 0; groupPosition < groups.getPositionCount(); groupPosition++) {
      if (groups.isNull(groupPosition)) {
        continue;
      }
      int groupStart = groups.getFirstValueIndex(groupPosition);
      int groupEnd = groupStart + groups.getValueCount(groupPosition);
      for (int g = groupStart; g < groupEnd; g++) {
        int groupId = groups.getInt(g);
        if (values.isNull(groupPosition + positionOffset)) {
          continue;
        }
        int valuesStart = values.getFirstValueIndex(groupPosition + positionOffset);
        int valuesEnd = valuesStart + values.getValueCount(groupPosition + positionOffset);
        for (int v = valuesStart; v < valuesEnd; v++) {
          SpatialExtentCartesianPointSourceValuesAggregator.combine(state, groupId, values.getBytesRef(v, scratch));
        }
      }
    }
  }

  private void addRawInput(int positionOffset, IntBigArrayBlock groups, BytesRefVector values) {
    BytesRef scratch = new BytesRef();
    for (int groupPosition = 0; groupPosition < groups.getPositionCount(); groupPosition++) {
      if (groups.isNull(groupPosition)) {
        continue;
      }
      int groupStart = groups.getFirstValueIndex(groupPosition);
      int groupEnd = groupStart + groups.getValueCount(groupPosition);
      for (int g = groupStart; g < groupEnd; g++) {
        int groupId = groups.getInt(g);
        SpatialExtentCartesianPointSourceValuesAggregator.combine(state, groupId, values.getBytesRef(groupPosition + positionOffset, scratch));
      }
    }
  }

=======
>>>>>>> bc0f0ae8
  private void addRawInput(int positionOffset, IntVector groups, BytesRefBlock values) {
    BytesRef scratch = new BytesRef();
    for (int groupPosition = 0; groupPosition < groups.getPositionCount(); groupPosition++) {
      int groupId = groups.getInt(groupPosition);
      if (values.isNull(groupPosition + positionOffset)) {
        continue;
      }
      int valuesStart = values.getFirstValueIndex(groupPosition + positionOffset);
      int valuesEnd = valuesStart + values.getValueCount(groupPosition + positionOffset);
      for (int v = valuesStart; v < valuesEnd; v++) {
        SpatialExtentCartesianPointSourceValuesAggregator.combine(state, groupId, values.getBytesRef(v, scratch));
      }
    }
  }

  private void addRawInput(int positionOffset, IntVector groups, BytesRefVector values) {
    BytesRef scratch = new BytesRef();
    for (int groupPosition = 0; groupPosition < groups.getPositionCount(); groupPosition++) {
      int groupId = groups.getInt(groupPosition);
      SpatialExtentCartesianPointSourceValuesAggregator.combine(state, groupId, values.getBytesRef(groupPosition + positionOffset, scratch));
    }
  }

  @Override
  public void selectedMayContainUnseenGroups(SeenGroupIds seenGroupIds) {
    state.enableGroupIdTracking(seenGroupIds);
  }

  @Override
  public void addIntermediateInput(int positionOffset, IntVector groups, Page page) {
    state.enableGroupIdTracking(new SeenGroupIds.Empty());
    assert channels.size() == intermediateBlockCount();
    Block minXUncast = page.getBlock(channels.get(0));
    if (minXUncast.areAllValuesNull()) {
      return;
    }
    IntVector minX = ((IntBlock) minXUncast).asVector();
    Block maxXUncast = page.getBlock(channels.get(1));
    if (maxXUncast.areAllValuesNull()) {
      return;
    }
    IntVector maxX = ((IntBlock) maxXUncast).asVector();
    Block maxYUncast = page.getBlock(channels.get(2));
    if (maxYUncast.areAllValuesNull()) {
      return;
    }
    IntVector maxY = ((IntBlock) maxYUncast).asVector();
    Block minYUncast = page.getBlock(channels.get(3));
    if (minYUncast.areAllValuesNull()) {
      return;
    }
    IntVector minY = ((IntBlock) minYUncast).asVector();
    assert minX.getPositionCount() == maxX.getPositionCount() && minX.getPositionCount() == maxY.getPositionCount() && minX.getPositionCount() == minY.getPositionCount();
    for (int groupPosition = 0; groupPosition < groups.getPositionCount(); groupPosition++) {
      int groupId = groups.getInt(groupPosition);
      SpatialExtentCartesianPointSourceValuesAggregator.combineIntermediate(state, groupId, minX.getInt(groupPosition + positionOffset), maxX.getInt(groupPosition + positionOffset), maxY.getInt(groupPosition + positionOffset), minY.getInt(groupPosition + positionOffset));
    }
  }

  @Override
  public void addIntermediateRowInput(int groupId, GroupingAggregatorFunction input, int position) {
    if (input.getClass() != getClass()) {
      throw new IllegalArgumentException("expected " + getClass() + "; got " + input.getClass());
    }
    SpatialExtentGroupingState inState = ((SpatialExtentCartesianPointSourceValuesGroupingAggregatorFunction) input).state;
    state.enableGroupIdTracking(new SeenGroupIds.Empty());
    SpatialExtentCartesianPointSourceValuesAggregator.combineStates(state, groupId, inState, position);
  }

  @Override
  public void evaluateIntermediate(Block[] blocks, int offset, IntVector selected) {
    state.toIntermediate(blocks, offset, selected, driverContext);
  }

  @Override
  public void evaluateFinal(Block[] blocks, int offset, IntVector selected,
      GroupingAggregatorEvaluationContext evaluatorContext) {
    blocks[offset] = SpatialExtentCartesianPointSourceValuesAggregator.evaluateFinal(state, selected, evaluatorContext.driverContext());
  }

  @Override
  public String toString() {
    StringBuilder sb = new StringBuilder();
    sb.append(getClass().getSimpleName()).append("[");
    sb.append("channels=").append(channels);
    sb.append("]");
    return sb.toString();
  }

  @Override
  public void close() {
    state.close();
  }
}<|MERGE_RESOLUTION|>--- conflicted
+++ resolved
@@ -22,7 +22,6 @@
 import org.elasticsearch.compute.data.IntBigArrayBlock;
 import org.elasticsearch.compute.data.IntBlock;
 import org.elasticsearch.compute.data.IntVector;
-import org.elasticsearch.compute.data.IntVectorBlock;
 import org.elasticsearch.compute.data.Page;
 import org.elasticsearch.compute.operator.DriverContext;
 
@@ -85,21 +84,6 @@
         }
 
         @Override
-        public void add(int positionOffset, IntArrayBlock groupIds) {
-          addRawInput(positionOffset, groupIds, valuesBlock);
-        }
-
-        @Override
-        public void add(int positionOffset, IntVectorBlock groupIds) {
-          addRawInput(positionOffset, groupIds, valuesBlock);
-        }
-
-        @Override
-        public void add(int positionOffset, IntBigArrayBlock groupIds) {
-          addRawInput(positionOffset, groupIds, valuesBlock);
-        }
-
-        @Override
         public void add(int positionOffset, IntVector groupIds) {
           addRawInput(positionOffset, groupIds, valuesBlock);
         }
@@ -121,21 +105,6 @@
       }
 
       @Override
-      public void add(int positionOffset, IntArrayBlock groupIds) {
-        addRawInput(positionOffset, groupIds, valuesVector);
-      }
-
-      @Override
-      public void add(int positionOffset, IntVectorBlock groupIds) {
-        addRawInput(positionOffset, groupIds, valuesVector);
-      }
-
-      @Override
-      public void add(int positionOffset, IntBigArrayBlock groupIds) {
-        addRawInput(positionOffset, groupIds, valuesVector);
-      }
-
-      @Override
       public void add(int positionOffset, IntVector groupIds) {
         addRawInput(positionOffset, groupIds, valuesVector);
       }
@@ -146,11 +115,7 @@
     };
   }
 
-<<<<<<< HEAD
-  private void addRawInput(int positionOffset, IntBlock groups, BytesRefBlock values) {
-=======
   private void addRawInput(int positionOffset, IntArrayBlock groups, BytesRefBlock values) {
->>>>>>> bc0f0ae8
     BytesRef scratch = new BytesRef();
     for (int groupPosition = 0; groupPosition < groups.getPositionCount(); groupPosition++) {
       if (groups.isNull(groupPosition)) {
@@ -172,11 +137,7 @@
     }
   }
 
-<<<<<<< HEAD
-  private void addRawInput(int positionOffset, IntBlock groups, BytesRefVector values) {
-=======
   private void addRawInput(int positionOffset, IntArrayBlock groups, BytesRefVector values) {
->>>>>>> bc0f0ae8
     BytesRef scratch = new BytesRef();
     for (int groupPosition = 0; groupPosition < groups.getPositionCount(); groupPosition++) {
       if (groups.isNull(groupPosition)) {
@@ -191,11 +152,7 @@
     }
   }
 
-<<<<<<< HEAD
-  private void addRawInput(int positionOffset, IntArrayBlock groups, BytesRefBlock values) {
-=======
   private void addRawInput(int positionOffset, IntBigArrayBlock groups, BytesRefBlock values) {
->>>>>>> bc0f0ae8
     BytesRef scratch = new BytesRef();
     for (int groupPosition = 0; groupPosition < groups.getPositionCount(); groupPosition++) {
       if (groups.isNull(groupPosition)) {
@@ -217,11 +174,7 @@
     }
   }
 
-<<<<<<< HEAD
-  private void addRawInput(int positionOffset, IntArrayBlock groups, BytesRefVector values) {
-=======
   private void addRawInput(int positionOffset, IntBigArrayBlock groups, BytesRefVector values) {
->>>>>>> bc0f0ae8
     BytesRef scratch = new BytesRef();
     for (int groupPosition = 0; groupPosition < groups.getPositionCount(); groupPosition++) {
       if (groups.isNull(groupPosition)) {
@@ -236,83 +189,6 @@
     }
   }
 
-<<<<<<< HEAD
-  private void addRawInput(int positionOffset, IntVectorBlock groups, BytesRefBlock values) {
-    BytesRef scratch = new BytesRef();
-    for (int groupPosition = 0; groupPosition < groups.getPositionCount(); groupPosition++) {
-      if (groups.isNull(groupPosition)) {
-        continue;
-      }
-      int groupStart = groups.getFirstValueIndex(groupPosition);
-      int groupEnd = groupStart + groups.getValueCount(groupPosition);
-      for (int g = groupStart; g < groupEnd; g++) {
-        int groupId = groups.getInt(g);
-        if (values.isNull(groupPosition + positionOffset)) {
-          continue;
-        }
-        int valuesStart = values.getFirstValueIndex(groupPosition + positionOffset);
-        int valuesEnd = valuesStart + values.getValueCount(groupPosition + positionOffset);
-        for (int v = valuesStart; v < valuesEnd; v++) {
-          SpatialExtentCartesianPointSourceValuesAggregator.combine(state, groupId, values.getBytesRef(v, scratch));
-        }
-      }
-    }
-  }
-
-  private void addRawInput(int positionOffset, IntVectorBlock groups, BytesRefVector values) {
-    BytesRef scratch = new BytesRef();
-    for (int groupPosition = 0; groupPosition < groups.getPositionCount(); groupPosition++) {
-      if (groups.isNull(groupPosition)) {
-        continue;
-      }
-      int groupStart = groups.getFirstValueIndex(groupPosition);
-      int groupEnd = groupStart + groups.getValueCount(groupPosition);
-      for (int g = groupStart; g < groupEnd; g++) {
-        int groupId = groups.getInt(g);
-        SpatialExtentCartesianPointSourceValuesAggregator.combine(state, groupId, values.getBytesRef(groupPosition + positionOffset, scratch));
-      }
-    }
-  }
-
-  private void addRawInput(int positionOffset, IntBigArrayBlock groups, BytesRefBlock values) {
-    BytesRef scratch = new BytesRef();
-    for (int groupPosition = 0; groupPosition < groups.getPositionCount(); groupPosition++) {
-      if (groups.isNull(groupPosition)) {
-        continue;
-      }
-      int groupStart = groups.getFirstValueIndex(groupPosition);
-      int groupEnd = groupStart + groups.getValueCount(groupPosition);
-      for (int g = groupStart; g < groupEnd; g++) {
-        int groupId = groups.getInt(g);
-        if (values.isNull(groupPosition + positionOffset)) {
-          continue;
-        }
-        int valuesStart = values.getFirstValueIndex(groupPosition + positionOffset);
-        int valuesEnd = valuesStart + values.getValueCount(groupPosition + positionOffset);
-        for (int v = valuesStart; v < valuesEnd; v++) {
-          SpatialExtentCartesianPointSourceValuesAggregator.combine(state, groupId, values.getBytesRef(v, scratch));
-        }
-      }
-    }
-  }
-
-  private void addRawInput(int positionOffset, IntBigArrayBlock groups, BytesRefVector values) {
-    BytesRef scratch = new BytesRef();
-    for (int groupPosition = 0; groupPosition < groups.getPositionCount(); groupPosition++) {
-      if (groups.isNull(groupPosition)) {
-        continue;
-      }
-      int groupStart = groups.getFirstValueIndex(groupPosition);
-      int groupEnd = groupStart + groups.getValueCount(groupPosition);
-      for (int g = groupStart; g < groupEnd; g++) {
-        int groupId = groups.getInt(g);
-        SpatialExtentCartesianPointSourceValuesAggregator.combine(state, groupId, values.getBytesRef(groupPosition + positionOffset, scratch));
-      }
-    }
-  }
-
-=======
->>>>>>> bc0f0ae8
   private void addRawInput(int positionOffset, IntVector groups, BytesRefBlock values) {
     BytesRef scratch = new BytesRef();
     for (int groupPosition = 0; groupPosition < groups.getPositionCount(); groupPosition++) {

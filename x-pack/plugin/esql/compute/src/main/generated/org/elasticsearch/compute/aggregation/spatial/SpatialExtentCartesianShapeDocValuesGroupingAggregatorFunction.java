// Copyright Elasticsearch B.V. and/or licensed to Elasticsearch B.V. under one
// or more contributor license agreements. Licensed under the Elastic License
// 2.0; you may not use this file except in compliance with the Elastic License
// 2.0.
package org.elasticsearch.compute.aggregation.spatial;

import java.lang.Integer;
import java.lang.Override;
import java.lang.String;
import java.lang.StringBuilder;
import java.util.List;
import org.elasticsearch.compute.aggregation.GroupingAggregatorEvaluationContext;
import org.elasticsearch.compute.aggregation.GroupingAggregatorFunction;
import org.elasticsearch.compute.aggregation.IntermediateStateDesc;
import org.elasticsearch.compute.aggregation.SeenGroupIds;
import org.elasticsearch.compute.data.Block;
import org.elasticsearch.compute.data.ElementType;
import org.elasticsearch.compute.data.IntArrayBlock;
import org.elasticsearch.compute.data.IntBigArrayBlock;
import org.elasticsearch.compute.data.IntBlock;
import org.elasticsearch.compute.data.IntVector;
import org.elasticsearch.compute.data.Page;
import org.elasticsearch.compute.operator.DriverContext;

/**
 * {@link GroupingAggregatorFunction} implementation for {@link SpatialExtentCartesianShapeDocValuesAggregator}.
 * This class is generated. Edit {@code GroupingAggregatorImplementer} instead.
 */
public final class SpatialExtentCartesianShapeDocValuesGroupingAggregatorFunction implements GroupingAggregatorFunction {
  private static final List<IntermediateStateDesc> INTERMEDIATE_STATE_DESC = List.of(
      new IntermediateStateDesc("minX", ElementType.INT),
      new IntermediateStateDesc("maxX", ElementType.INT),
      new IntermediateStateDesc("maxY", ElementType.INT),
      new IntermediateStateDesc("minY", ElementType.INT)  );

  private final SpatialExtentGroupingState state;

  private final List<Integer> channels;

  private final DriverContext driverContext;

  public SpatialExtentCartesianShapeDocValuesGroupingAggregatorFunction(List<Integer> channels,
      SpatialExtentGroupingState state, DriverContext driverContext) {
    this.channels = channels;
    this.state = state;
    this.driverContext = driverContext;
  }

  public static SpatialExtentCartesianShapeDocValuesGroupingAggregatorFunction create(
      List<Integer> channels, DriverContext driverContext) {
    return new SpatialExtentCartesianShapeDocValuesGroupingAggregatorFunction(channels, SpatialExtentCartesianShapeDocValuesAggregator.initGrouping(), driverContext);
  }

  public static List<IntermediateStateDesc> intermediateStateDesc() {
    return INTERMEDIATE_STATE_DESC;
  }

  @Override
  public int intermediateBlockCount() {
    return INTERMEDIATE_STATE_DESC.size();
  }

  @Override
  public GroupingAggregatorFunction.AddInput prepareProcessRawInputPage(SeenGroupIds seenGroupIds,
      Page page) {
    IntBlock valuesBlock = page.getBlock(channels.get(0));
    IntVector valuesVector = valuesBlock.asVector();
    if (valuesVector == null) {
      if (valuesBlock.mayHaveNulls()) {
        state.enableGroupIdTracking(seenGroupIds);
      }
      return new GroupingAggregatorFunction.AddInput() {
        @Override
        public void add(int positionOffset, IntArrayBlock groupIds) {
          addRawInput(positionOffset, groupIds, valuesBlock);
        }

        @Override
        public void add(int positionOffset, IntBigArrayBlock groupIds) {
          addRawInput(positionOffset, groupIds, valuesBlock);
        }

        @Override
        public void add(int positionOffset, IntVector groupIds) {
          addRawInput(positionOffset, groupIds, valuesBlock);
        }

        @Override
        public void close() {
        }
      };
    }
    return new GroupingAggregatorFunction.AddInput() {
      @Override
      public void add(int positionOffset, IntArrayBlock groupIds) {
        addRawInput(positionOffset, groupIds, valuesVector);
      }

      @Override
      public void add(int positionOffset, IntBigArrayBlock groupIds) {
        addRawInput(positionOffset, groupIds, valuesVector);
      }

      @Override
      public void add(int positionOffset, IntVector groupIds) {
        addRawInput(positionOffset, groupIds, valuesVector);
      }

      @Override
      public void close() {
      }
    };
  }

  private void addRawInput(int positionOffset, IntArrayBlock groups, IntBlock values) {
    for (int groupPosition = 0; groupPosition < groups.getPositionCount(); groupPosition++) {
      if (groups.isNull(groupPosition) || values.isNull(groupPosition + positionOffset)) {
        continue;
      }
      int groupStart = groups.getFirstValueIndex(groupPosition);
      int groupEnd = groupStart + groups.getValueCount(groupPosition);
      for (int g = groupStart; g < groupEnd; g++) {
        int groupId = groups.getInt(g);
        int valuesStart = values.getFirstValueIndex(groupPosition + positionOffset);
        int valuesEnd = valuesStart + values.getValueCount(groupPosition + positionOffset);
        int[] valuesArray = new int[valuesEnd - valuesStart];
        for (int v = valuesStart; v < valuesEnd; v++) {
          valuesArray[v-valuesStart] = values.getInt(v);
        }
        SpatialExtentCartesianShapeDocValuesAggregator.combine(state, groupId, valuesArray);
      }
    }
  }

  private void addRawInput(int positionOffset, IntArrayBlock groups, IntVector values) {
    // This type does not support vectors because all values are multi-valued
  }

  @Override
  public void addIntermediateInput(int positionOffset, IntArrayBlock groups, Page page) {
    state.enableGroupIdTracking(new SeenGroupIds.Empty());
    assert channels.size() == intermediateBlockCount();
    Block minXUncast = page.getBlock(channels.get(0));
    if (minXUncast.areAllValuesNull()) {
      return;
    }
    IntVector minX = ((IntBlock) minXUncast).asVector();
    Block maxXUncast = page.getBlock(channels.get(1));
    if (maxXUncast.areAllValuesNull()) {
      return;
    }
    IntVector maxX = ((IntBlock) maxXUncast).asVector();
    Block maxYUncast = page.getBlock(channels.get(2));
    if (maxYUncast.areAllValuesNull()) {
      return;
    }
    IntVector maxY = ((IntBlock) maxYUncast).asVector();
    Block minYUncast = page.getBlock(channels.get(3));
    if (minYUncast.areAllValuesNull()) {
      return;
    }
    IntVector minY = ((IntBlock) minYUncast).asVector();
    assert minX.getPositionCount() == maxX.getPositionCount() && minX.getPositionCount() == maxY.getPositionCount() && minX.getPositionCount() == minY.getPositionCount();
    for (int groupPosition = 0; groupPosition < groups.getPositionCount(); groupPosition++) {
      if (groups.isNull(groupPosition)) {
        continue;
      }
      int groupStart = groups.getFirstValueIndex(groupPosition);
      int groupEnd = groupStart + groups.getValueCount(groupPosition);
      for (int g = groupStart; g < groupEnd; g++) {
        int groupId = groups.getInt(g);
        SpatialExtentCartesianShapeDocValuesAggregator.combineIntermediate(state, groupId, minX.getInt(groupPosition + positionOffset), maxX.getInt(groupPosition + positionOffset), maxY.getInt(groupPosition + positionOffset), minY.getInt(groupPosition + positionOffset));
      }
    }
  }

  private void addRawInput(int positionOffset, IntBigArrayBlock groups, IntBlock values) {
    for (int groupPosition = 0; groupPosition < groups.getPositionCount(); groupPosition++) {
      if (groups.isNull(groupPosition) || values.isNull(groupPosition + positionOffset)) {
        continue;
      }
      int groupStart = groups.getFirstValueIndex(groupPosition);
      int groupEnd = groupStart + groups.getValueCount(groupPosition);
      for (int g = groupStart; g < groupEnd; g++) {
        int groupId = groups.getInt(g);
        int valuesStart = values.getFirstValueIndex(groupPosition + positionOffset);
        int valuesEnd = valuesStart + values.getValueCount(groupPosition + positionOffset);
        int[] valuesArray = new int[valuesEnd - valuesStart];
        for (int v = valuesStart; v < valuesEnd; v++) {
          valuesArray[v-valuesStart] = values.getInt(v);
        }
        SpatialExtentCartesianShapeDocValuesAggregator.combine(state, groupId, valuesArray);
      }
    }
  }

  private void addRawInput(int positionOffset, IntBigArrayBlock groups, IntVector values) {
    // This type does not support vectors because all values are multi-valued
  }

  @Override
  public void addIntermediateInput(int positionOffset, IntBigArrayBlock groups, Page page) {
    state.enableGroupIdTracking(new SeenGroupIds.Empty());
    assert channels.size() == intermediateBlockCount();
    Block minXUncast = page.getBlock(channels.get(0));
    if (minXUncast.areAllValuesNull()) {
      return;
    }
    IntVector minX = ((IntBlock) minXUncast).asVector();
    Block maxXUncast = page.getBlock(channels.get(1));
    if (maxXUncast.areAllValuesNull()) {
      return;
    }
    IntVector maxX = ((IntBlock) maxXUncast).asVector();
    Block maxYUncast = page.getBlock(channels.get(2));
    if (maxYUncast.areAllValuesNull()) {
      return;
    }
    IntVector maxY = ((IntBlock) maxYUncast).asVector();
    Block minYUncast = page.getBlock(channels.get(3));
    if (minYUncast.areAllValuesNull()) {
      return;
    }
    IntVector minY = ((IntBlock) minYUncast).asVector();
    assert minX.getPositionCount() == maxX.getPositionCount() && minX.getPositionCount() == maxY.getPositionCount() && minX.getPositionCount() == minY.getPositionCount();
    for (int groupPosition = 0; groupPosition < groups.getPositionCount(); groupPosition++) {
      if (groups.isNull(groupPosition)) {
        continue;
      }
      int groupStart = groups.getFirstValueIndex(groupPosition);
      int groupEnd = groupStart + groups.getValueCount(groupPosition);
      for (int g = groupStart; g < groupEnd; g++) {
        int groupId = groups.getInt(g);
        SpatialExtentCartesianShapeDocValuesAggregator.combineIntermediate(state, groupId, minX.getInt(groupPosition + positionOffset), maxX.getInt(groupPosition + positionOffset), maxY.getInt(groupPosition + positionOffset), minY.getInt(groupPosition + positionOffset));
      }
    }
  }

  private void addRawInput(int positionOffset, IntVector groups, IntBlock values) {
    for (int groupPosition = 0; groupPosition < groups.getPositionCount(); groupPosition++) {
      if (values.isNull(groupPosition + positionOffset)) {
        continue;
      }
      int groupId = groups.getInt(groupPosition);
      int valuesStart = values.getFirstValueIndex(groupPosition + positionOffset);
      int valuesEnd = valuesStart + values.getValueCount(groupPosition + positionOffset);
      int[] valuesArray = new int[valuesEnd - valuesStart];
      for (int v = valuesStart; v < valuesEnd; v++) {
        valuesArray[v-valuesStart] = values.getInt(v);
      }
      SpatialExtentCartesianShapeDocValuesAggregator.combine(state, groupId, valuesArray);
    }
  }

  private void addRawInput(int positionOffset, IntVector groups, IntVector values) {
    // This type does not support vectors because all values are multi-valued
  }

  @Override
  public void addIntermediateInput(int positionOffset, IntVector groups, Page page) {
    state.enableGroupIdTracking(new SeenGroupIds.Empty());
    assert channels.size() == intermediateBlockCount();
    Block minXUncast = page.getBlock(channels.get(0));
    if (minXUncast.areAllValuesNull()) {
      return;
    }
    IntVector minX = ((IntBlock) minXUncast).asVector();
    Block maxXUncast = page.getBlock(channels.get(1));
    if (maxXUncast.areAllValuesNull()) {
      return;
    }
    IntVector maxX = ((IntBlock) maxXUncast).asVector();
    Block maxYUncast = page.getBlock(channels.get(2));
    if (maxYUncast.areAllValuesNull()) {
      return;
    }
    IntVector maxY = ((IntBlock) maxYUncast).asVector();
    Block minYUncast = page.getBlock(channels.get(3));
    if (minYUncast.areAllValuesNull()) {
      return;
    }
    IntVector minY = ((IntBlock) minYUncast).asVector();
    assert minX.getPositionCount() == maxX.getPositionCount() && minX.getPositionCount() == maxY.getPositionCount() && minX.getPositionCount() == minY.getPositionCount();
    for (int groupPosition = 0; groupPosition < groups.getPositionCount(); groupPosition++) {
      int groupId = groups.getInt(groupPosition);
      SpatialExtentCartesianShapeDocValuesAggregator.combineIntermediate(state, groupId, minX.getInt(groupPosition + positionOffset), maxX.getInt(groupPosition + positionOffset), maxY.getInt(groupPosition + positionOffset), minY.getInt(groupPosition + positionOffset));
    }
  }

  @Override
<<<<<<< HEAD
  public void addIntermediateRowInput(int groupId, GroupingAggregatorFunction input, int position) {
    if (input.getClass() != getClass()) {
      throw new IllegalArgumentException("expected " + getClass() + "; got " + input.getClass());
    }
    SpatialExtentGroupingState inState = ((SpatialExtentCartesianShapeDocValuesGroupingAggregatorFunction) input).state;
    state.enableGroupIdTracking(new SeenGroupIds.Empty());
    SpatialExtentCartesianShapeDocValuesAggregator.combineStates(state, groupId, inState, position);
  }

  @Override
  public void selectedMayContainUnseenGroups(SeenGroupIds seenGroupIds) {
    state.enableGroupIdTracking(seenGroupIds);
  }

  @Override
=======
>>>>>>> 32e50d0d
  public void evaluateIntermediate(Block[] blocks, int offset, IntVector selected) {
    state.toIntermediate(blocks, offset, selected, driverContext);
  }

  @Override
  public void evaluateFinal(Block[] blocks, int offset, IntVector selected,
      GroupingAggregatorEvaluationContext evaluatorContext) {
    blocks[offset] = SpatialExtentCartesianShapeDocValuesAggregator.evaluateFinal(state, selected, evaluatorContext.driverContext());
  }

  @Override
  public String toString() {
    StringBuilder sb = new StringBuilder();
    sb.append(getClass().getSimpleName()).append("[");
    sb.append("channels=").append(channels);
    sb.append("]");
    return sb.toString();
  }

  @Override
  public void close() {
    state.close();
  }
}<|MERGE_RESOLUTION|>--- conflicted
+++ resolved
@@ -288,24 +288,11 @@
   }
 
   @Override
-<<<<<<< HEAD
-  public void addIntermediateRowInput(int groupId, GroupingAggregatorFunction input, int position) {
-    if (input.getClass() != getClass()) {
-      throw new IllegalArgumentException("expected " + getClass() + "; got " + input.getClass());
-    }
-    SpatialExtentGroupingState inState = ((SpatialExtentCartesianShapeDocValuesGroupingAggregatorFunction) input).state;
-    state.enableGroupIdTracking(new SeenGroupIds.Empty());
-    SpatialExtentCartesianShapeDocValuesAggregator.combineStates(state, groupId, inState, position);
-  }
-
-  @Override
   public void selectedMayContainUnseenGroups(SeenGroupIds seenGroupIds) {
     state.enableGroupIdTracking(seenGroupIds);
   }
 
   @Override
-=======
->>>>>>> 32e50d0d
   public void evaluateIntermediate(Block[] blocks, int offset, IntVector selected) {
     state.toIntermediate(blocks, offset, selected, driverContext);
   }

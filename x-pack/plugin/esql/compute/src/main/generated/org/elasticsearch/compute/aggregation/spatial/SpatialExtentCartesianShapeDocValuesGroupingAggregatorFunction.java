// Copyright Elasticsearch B.V. and/or licensed to Elasticsearch B.V. under one
// or more contributor license agreements. Licensed under the Elastic License
// 2.0; you may not use this file except in compliance with the Elastic License
// 2.0.
package org.elasticsearch.compute.aggregation.spatial;

import java.lang.Integer;
import java.lang.Override;
import java.lang.String;
import java.lang.StringBuilder;
import java.util.List;
import org.elasticsearch.compute.aggregation.GroupingAggregatorEvaluationContext;
import org.elasticsearch.compute.aggregation.GroupingAggregatorFunction;
import org.elasticsearch.compute.aggregation.IntermediateStateDesc;
import org.elasticsearch.compute.aggregation.SeenGroupIds;
import org.elasticsearch.compute.data.Block;
import org.elasticsearch.compute.data.ElementType;
import org.elasticsearch.compute.data.IntArrayBlock;
import org.elasticsearch.compute.data.IntBigArrayBlock;
import org.elasticsearch.compute.data.IntBlock;
import org.elasticsearch.compute.data.IntVector;
import org.elasticsearch.compute.data.IntVectorBlock;
import org.elasticsearch.compute.data.Page;
import org.elasticsearch.compute.operator.DriverContext;

/**
 * {@link GroupingAggregatorFunction} implementation for {@link SpatialExtentCartesianShapeDocValuesAggregator}.
 * This class is generated. Edit {@code GroupingAggregatorImplementer} instead.
 */
public final class SpatialExtentCartesianShapeDocValuesGroupingAggregatorFunction implements GroupingAggregatorFunction {
  private static final List<IntermediateStateDesc> INTERMEDIATE_STATE_DESC = List.of(
      new IntermediateStateDesc("minX", ElementType.INT),
      new IntermediateStateDesc("maxX", ElementType.INT),
      new IntermediateStateDesc("maxY", ElementType.INT),
      new IntermediateStateDesc("minY", ElementType.INT)  );

  private final SpatialExtentGroupingState state;

  private final List<Integer> channels;

  private final DriverContext driverContext;

  public SpatialExtentCartesianShapeDocValuesGroupingAggregatorFunction(List<Integer> channels,
      SpatialExtentGroupingState state, DriverContext driverContext) {
    this.channels = channels;
    this.state = state;
    this.driverContext = driverContext;
  }

  public static SpatialExtentCartesianShapeDocValuesGroupingAggregatorFunction create(
      List<Integer> channels, DriverContext driverContext) {
    return new SpatialExtentCartesianShapeDocValuesGroupingAggregatorFunction(channels, SpatialExtentCartesianShapeDocValuesAggregator.initGrouping(), driverContext);
  }

  public static List<IntermediateStateDesc> intermediateStateDesc() {
    return INTERMEDIATE_STATE_DESC;
  }

  @Override
  public int intermediateBlockCount() {
    return INTERMEDIATE_STATE_DESC.size();
  }

  @Override
  public GroupingAggregatorFunction.AddInput prepareProcessPage(SeenGroupIds seenGroupIds,
      Page page) {
    IntBlock valuesBlock = page.getBlock(channels.get(0));
    IntVector valuesVector = valuesBlock.asVector();
    if (valuesVector == null) {
      if (valuesBlock.mayHaveNulls()) {
        state.enableGroupIdTracking(seenGroupIds);
      }
      return new GroupingAggregatorFunction.AddInput() {
        @Override
        public void add(int positionOffset, IntArrayBlock groupIds) {
          addRawInput(positionOffset, groupIds, valuesBlock);
        }

        @Override
        public void add(int positionOffset, IntBigArrayBlock groupIds) {
          addRawInput(positionOffset, groupIds, valuesBlock);
        }

        @Override
        public void add(int positionOffset, IntArrayBlock groupIds) {
          addRawInput(positionOffset, groupIds, valuesBlock);
        }

        @Override
        public void add(int positionOffset, IntVectorBlock groupIds) {
          addRawInput(positionOffset, groupIds, valuesBlock);
        }

        @Override
        public void add(int positionOffset, IntBigArrayBlock groupIds) {
          addRawInput(positionOffset, groupIds, valuesBlock);
        }

        @Override
        public void add(int positionOffset, IntVector groupIds) {
          addRawInput(positionOffset, groupIds, valuesBlock);
        }

        @Override
        public void close() {
        }
      };
    }
    return new GroupingAggregatorFunction.AddInput() {
      @Override
      public void add(int positionOffset, IntArrayBlock groupIds) {
        addRawInput(positionOffset, groupIds, valuesVector);
      }

      @Override
      public void add(int positionOffset, IntBigArrayBlock groupIds) {
        addRawInput(positionOffset, groupIds, valuesVector);
      }

      @Override
      public void add(int positionOffset, IntArrayBlock groupIds) {
        addRawInput(positionOffset, groupIds, valuesVector);
      }

      @Override
      public void add(int positionOffset, IntVectorBlock groupIds) {
        addRawInput(positionOffset, groupIds, valuesVector);
      }

      @Override
      public void add(int positionOffset, IntBigArrayBlock groupIds) {
        addRawInput(positionOffset, groupIds, valuesVector);
      }

      @Override
      public void add(int positionOffset, IntVector groupIds) {
        addRawInput(positionOffset, groupIds, valuesVector);
      }

      @Override
      public void close() {
      }
    };
  }

<<<<<<< HEAD
  private void addRawInput(int positionOffset, IntBlock groups, IntBlock values) {
=======
  private void addRawInput(int positionOffset, IntArrayBlock groups, IntBlock values) {
>>>>>>> bc0f0ae8
    for (int groupPosition = 0; groupPosition < groups.getPositionCount(); groupPosition++) {
      if (groups.isNull(groupPosition)) {
        continue;
      }
      int groupStart = groups.getFirstValueIndex(groupPosition);
      int groupEnd = groupStart + groups.getValueCount(groupPosition);
      for (int g = groupStart; g < groupEnd; g++) {
        int groupId = groups.getInt(g);
        if (values.isNull(groupPosition + positionOffset)) {
          continue;
        }
        int valuesStart = values.getFirstValueIndex(groupPosition + positionOffset);
        int valuesEnd = valuesStart + values.getValueCount(groupPosition + positionOffset);
        int[] valuesArray = new int[valuesEnd - valuesStart];
        for (int v = valuesStart; v < valuesEnd; v++) {
          valuesArray[v-valuesStart] = values.getInt(v);
        }
        SpatialExtentCartesianShapeDocValuesAggregator.combine(state, groupId, valuesArray);
      }
    }
  }

<<<<<<< HEAD
  private void addRawInput(int positionOffset, IntBlock groups, IntVector values) {
    // This type does not support vectors because all values are multi-valued
  }

  private void addRawInput(int positionOffset, IntArrayBlock groups, IntBlock values) {
=======
  private void addRawInput(int positionOffset, IntArrayBlock groups, IntVector values) {
    // This type does not support vectors because all values are multi-valued
  }

  private void addRawInput(int positionOffset, IntBigArrayBlock groups, IntBlock values) {
>>>>>>> bc0f0ae8
    for (int groupPosition = 0; groupPosition < groups.getPositionCount(); groupPosition++) {
      if (groups.isNull(groupPosition)) {
        continue;
      }
      int groupStart = groups.getFirstValueIndex(groupPosition);
      int groupEnd = groupStart + groups.getValueCount(groupPosition);
      for (int g = groupStart; g < groupEnd; g++) {
        int groupId = groups.getInt(g);
        if (values.isNull(groupPosition + positionOffset)) {
          continue;
        }
        int valuesStart = values.getFirstValueIndex(groupPosition + positionOffset);
        int valuesEnd = valuesStart + values.getValueCount(groupPosition + positionOffset);
        int[] valuesArray = new int[valuesEnd - valuesStart];
        for (int v = valuesStart; v < valuesEnd; v++) {
          valuesArray[v-valuesStart] = values.getInt(v);
        }
        SpatialExtentCartesianShapeDocValuesAggregator.combine(state, groupId, valuesArray);
      }
    }
  }

<<<<<<< HEAD
  private void addRawInput(int positionOffset, IntArrayBlock groups, IntVector values) {
    // This type does not support vectors because all values are multi-valued
  }

  private void addRawInput(int positionOffset, IntVectorBlock groups, IntBlock values) {
    for (int groupPosition = 0; groupPosition < groups.getPositionCount(); groupPosition++) {
      if (groups.isNull(groupPosition)) {
        continue;
      }
      int groupStart = groups.getFirstValueIndex(groupPosition);
      int groupEnd = groupStart + groups.getValueCount(groupPosition);
      for (int g = groupStart; g < groupEnd; g++) {
        int groupId = groups.getInt(g);
        if (values.isNull(groupPosition + positionOffset)) {
          continue;
        }
        int valuesStart = values.getFirstValueIndex(groupPosition + positionOffset);
        int valuesEnd = valuesStart + values.getValueCount(groupPosition + positionOffset);
        int[] valuesArray = new int[valuesEnd - valuesStart];
        for (int v = valuesStart; v < valuesEnd; v++) {
          valuesArray[v-valuesStart] = values.getInt(v);
        }
        SpatialExtentCartesianShapeDocValuesAggregator.combine(state, groupId, valuesArray);
      }
    }
  }

  private void addRawInput(int positionOffset, IntVectorBlock groups, IntVector values) {
    // This type does not support vectors because all values are multi-valued
  }

  private void addRawInput(int positionOffset, IntBigArrayBlock groups, IntBlock values) {
    for (int groupPosition = 0; groupPosition < groups.getPositionCount(); groupPosition++) {
      if (groups.isNull(groupPosition)) {
        continue;
      }
      int groupStart = groups.getFirstValueIndex(groupPosition);
      int groupEnd = groupStart + groups.getValueCount(groupPosition);
      for (int g = groupStart; g < groupEnd; g++) {
        int groupId = groups.getInt(g);
        if (values.isNull(groupPosition + positionOffset)) {
          continue;
        }
        int valuesStart = values.getFirstValueIndex(groupPosition + positionOffset);
        int valuesEnd = valuesStart + values.getValueCount(groupPosition + positionOffset);
        int[] valuesArray = new int[valuesEnd - valuesStart];
        for (int v = valuesStart; v < valuesEnd; v++) {
          valuesArray[v-valuesStart] = values.getInt(v);
        }
        SpatialExtentCartesianShapeDocValuesAggregator.combine(state, groupId, valuesArray);
      }
    }
  }

=======
>>>>>>> bc0f0ae8
  private void addRawInput(int positionOffset, IntBigArrayBlock groups, IntVector values) {
    // This type does not support vectors because all values are multi-valued
  }

  private void addRawInput(int positionOffset, IntVector groups, IntBlock values) {
    for (int groupPosition = 0; groupPosition < groups.getPositionCount(); groupPosition++) {
      int groupId = groups.getInt(groupPosition);
      if (values.isNull(groupPosition + positionOffset)) {
        continue;
      }
      int valuesStart = values.getFirstValueIndex(groupPosition + positionOffset);
      int valuesEnd = valuesStart + values.getValueCount(groupPosition + positionOffset);
      int[] valuesArray = new int[valuesEnd - valuesStart];
      for (int v = valuesStart; v < valuesEnd; v++) {
        valuesArray[v-valuesStart] = values.getInt(v);
      }
      SpatialExtentCartesianShapeDocValuesAggregator.combine(state, groupId, valuesArray);
    }
  }

  private void addRawInput(int positionOffset, IntVector groups, IntVector values) {
    // This type does not support vectors because all values are multi-valued
  }

  @Override
  public void selectedMayContainUnseenGroups(SeenGroupIds seenGroupIds) {
    state.enableGroupIdTracking(seenGroupIds);
  }

  @Override
  public void addIntermediateInput(int positionOffset, IntVector groups, Page page) {
    state.enableGroupIdTracking(new SeenGroupIds.Empty());
    assert channels.size() == intermediateBlockCount();
    Block minXUncast = page.getBlock(channels.get(0));
    if (minXUncast.areAllValuesNull()) {
      return;
    }
    IntVector minX = ((IntBlock) minXUncast).asVector();
    Block maxXUncast = page.getBlock(channels.get(1));
    if (maxXUncast.areAllValuesNull()) {
      return;
    }
    IntVector maxX = ((IntBlock) maxXUncast).asVector();
    Block maxYUncast = page.getBlock(channels.get(2));
    if (maxYUncast.areAllValuesNull()) {
      return;
    }
    IntVector maxY = ((IntBlock) maxYUncast).asVector();
    Block minYUncast = page.getBlock(channels.get(3));
    if (minYUncast.areAllValuesNull()) {
      return;
    }
    IntVector minY = ((IntBlock) minYUncast).asVector();
    assert minX.getPositionCount() == maxX.getPositionCount() && minX.getPositionCount() == maxY.getPositionCount() && minX.getPositionCount() == minY.getPositionCount();
    for (int groupPosition = 0; groupPosition < groups.getPositionCount(); groupPosition++) {
      int groupId = groups.getInt(groupPosition);
      SpatialExtentCartesianShapeDocValuesAggregator.combineIntermediate(state, groupId, minX.getInt(groupPosition + positionOffset), maxX.getInt(groupPosition + positionOffset), maxY.getInt(groupPosition + positionOffset), minY.getInt(groupPosition + positionOffset));
    }
  }

  @Override
  public void addIntermediateRowInput(int groupId, GroupingAggregatorFunction input, int position) {
    if (input.getClass() != getClass()) {
      throw new IllegalArgumentException("expected " + getClass() + "; got " + input.getClass());
    }
    SpatialExtentGroupingState inState = ((SpatialExtentCartesianShapeDocValuesGroupingAggregatorFunction) input).state;
    state.enableGroupIdTracking(new SeenGroupIds.Empty());
    SpatialExtentCartesianShapeDocValuesAggregator.combineStates(state, groupId, inState, position);
  }

  @Override
  public void evaluateIntermediate(Block[] blocks, int offset, IntVector selected) {
    state.toIntermediate(blocks, offset, selected, driverContext);
  }

  @Override
  public void evaluateFinal(Block[] blocks, int offset, IntVector selected,
      GroupingAggregatorEvaluationContext evaluatorContext) {
    blocks[offset] = SpatialExtentCartesianShapeDocValuesAggregator.evaluateFinal(state, selected, evaluatorContext.driverContext());
  }

  @Override
  public String toString() {
    StringBuilder sb = new StringBuilder();
    sb.append(getClass().getSimpleName()).append("[");
    sb.append("channels=").append(channels);
    sb.append("]");
    return sb.toString();
  }

  @Override
  public void close() {
    state.close();
  }
}<|MERGE_RESOLUTION|>--- conflicted
+++ resolved
@@ -19,7 +19,6 @@
 import org.elasticsearch.compute.data.IntBigArrayBlock;
 import org.elasticsearch.compute.data.IntBlock;
 import org.elasticsearch.compute.data.IntVector;
-import org.elasticsearch.compute.data.IntVectorBlock;
 import org.elasticsearch.compute.data.Page;
 import org.elasticsearch.compute.operator.DriverContext;
 
@@ -82,21 +81,6 @@
         }
 
         @Override
-        public void add(int positionOffset, IntArrayBlock groupIds) {
-          addRawInput(positionOffset, groupIds, valuesBlock);
-        }
-
-        @Override
-        public void add(int positionOffset, IntVectorBlock groupIds) {
-          addRawInput(positionOffset, groupIds, valuesBlock);
-        }
-
-        @Override
-        public void add(int positionOffset, IntBigArrayBlock groupIds) {
-          addRawInput(positionOffset, groupIds, valuesBlock);
-        }
-
-        @Override
         public void add(int positionOffset, IntVector groupIds) {
           addRawInput(positionOffset, groupIds, valuesBlock);
         }
@@ -118,21 +102,6 @@
       }
 
       @Override
-      public void add(int positionOffset, IntArrayBlock groupIds) {
-        addRawInput(positionOffset, groupIds, valuesVector);
-      }
-
-      @Override
-      public void add(int positionOffset, IntVectorBlock groupIds) {
-        addRawInput(positionOffset, groupIds, valuesVector);
-      }
-
-      @Override
-      public void add(int positionOffset, IntBigArrayBlock groupIds) {
-        addRawInput(positionOffset, groupIds, valuesVector);
-      }
-
-      @Override
       public void add(int positionOffset, IntVector groupIds) {
         addRawInput(positionOffset, groupIds, valuesVector);
       }
@@ -143,11 +112,7 @@
     };
   }
 
-<<<<<<< HEAD
-  private void addRawInput(int positionOffset, IntBlock groups, IntBlock values) {
-=======
   private void addRawInput(int positionOffset, IntArrayBlock groups, IntBlock values) {
->>>>>>> bc0f0ae8
     for (int groupPosition = 0; groupPosition < groups.getPositionCount(); groupPosition++) {
       if (groups.isNull(groupPosition)) {
         continue;
@@ -170,19 +135,11 @@
     }
   }
 
-<<<<<<< HEAD
-  private void addRawInput(int positionOffset, IntBlock groups, IntVector values) {
-    // This type does not support vectors because all values are multi-valued
-  }
-
-  private void addRawInput(int positionOffset, IntArrayBlock groups, IntBlock values) {
-=======
   private void addRawInput(int positionOffset, IntArrayBlock groups, IntVector values) {
     // This type does not support vectors because all values are multi-valued
   }
 
   private void addRawInput(int positionOffset, IntBigArrayBlock groups, IntBlock values) {
->>>>>>> bc0f0ae8
     for (int groupPosition = 0; groupPosition < groups.getPositionCount(); groupPosition++) {
       if (groups.isNull(groupPosition)) {
         continue;
@@ -205,63 +162,6 @@
     }
   }
 
-<<<<<<< HEAD
-  private void addRawInput(int positionOffset, IntArrayBlock groups, IntVector values) {
-    // This type does not support vectors because all values are multi-valued
-  }
-
-  private void addRawInput(int positionOffset, IntVectorBlock groups, IntBlock values) {
-    for (int groupPosition = 0; groupPosition < groups.getPositionCount(); groupPosition++) {
-      if (groups.isNull(groupPosition)) {
-        continue;
-      }
-      int groupStart = groups.getFirstValueIndex(groupPosition);
-      int groupEnd = groupStart + groups.getValueCount(groupPosition);
-      for (int g = groupStart; g < groupEnd; g++) {
-        int groupId = groups.getInt(g);
-        if (values.isNull(groupPosition + positionOffset)) {
-          continue;
-        }
-        int valuesStart = values.getFirstValueIndex(groupPosition + positionOffset);
-        int valuesEnd = valuesStart + values.getValueCount(groupPosition + positionOffset);
-        int[] valuesArray = new int[valuesEnd - valuesStart];
-        for (int v = valuesStart; v < valuesEnd; v++) {
-          valuesArray[v-valuesStart] = values.getInt(v);
-        }
-        SpatialExtentCartesianShapeDocValuesAggregator.combine(state, groupId, valuesArray);
-      }
-    }
-  }
-
-  private void addRawInput(int positionOffset, IntVectorBlock groups, IntVector values) {
-    // This type does not support vectors because all values are multi-valued
-  }
-
-  private void addRawInput(int positionOffset, IntBigArrayBlock groups, IntBlock values) {
-    for (int groupPosition = 0; groupPosition < groups.getPositionCount(); groupPosition++) {
-      if (groups.isNull(groupPosition)) {
-        continue;
-      }
-      int groupStart = groups.getFirstValueIndex(groupPosition);
-      int groupEnd = groupStart + groups.getValueCount(groupPosition);
-      for (int g = groupStart; g < groupEnd; g++) {
-        int groupId = groups.getInt(g);
-        if (values.isNull(groupPosition + positionOffset)) {
-          continue;
-        }
-        int valuesStart = values.getFirstValueIndex(groupPosition + positionOffset);
-        int valuesEnd = valuesStart + values.getValueCount(groupPosition + positionOffset);
-        int[] valuesArray = new int[valuesEnd - valuesStart];
-        for (int v = valuesStart; v < valuesEnd; v++) {
-          valuesArray[v-valuesStart] = values.getInt(v);
-        }
-        SpatialExtentCartesianShapeDocValuesAggregator.combine(state, groupId, valuesArray);
-      }
-    }
-  }
-
-=======
->>>>>>> bc0f0ae8
   private void addRawInput(int positionOffset, IntBigArrayBlock groups, IntVector values) {
     // This type does not support vectors because all values are multi-valued
   }

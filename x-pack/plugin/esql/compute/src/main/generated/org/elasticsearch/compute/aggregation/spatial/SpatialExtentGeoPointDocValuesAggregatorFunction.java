// Copyright Elasticsearch B.V. and/or licensed to Elasticsearch B.V. under one
// or more contributor license agreements. Licensed under the Elastic License
// 2.0; you may not use this file except in compliance with the Elastic License
// 2.0.
package org.elasticsearch.compute.aggregation.spatial;

import java.lang.Integer;
import java.lang.Override;
import java.lang.String;
import java.lang.StringBuilder;
import java.util.List;
import org.elasticsearch.compute.aggregation.AggregatorFunction;
import org.elasticsearch.compute.aggregation.IntermediateStateDesc;
import org.elasticsearch.compute.data.Block;
import org.elasticsearch.compute.data.BooleanVector;
import org.elasticsearch.compute.data.ElementType;
import org.elasticsearch.compute.data.IntBlock;
import org.elasticsearch.compute.data.IntVector;
import org.elasticsearch.compute.data.LongBlock;
import org.elasticsearch.compute.data.LongVector;
import org.elasticsearch.compute.data.Page;
import org.elasticsearch.compute.operator.DriverContext;

/**
 * {@link AggregatorFunction} implementation for {@link SpatialExtentGeoPointDocValuesAggregator}.
 * This class is generated. Edit {@code AggregatorImplementer} instead.
 */
public final class SpatialExtentGeoPointDocValuesAggregatorFunction implements AggregatorFunction {
  private static final List<IntermediateStateDesc> INTERMEDIATE_STATE_DESC = List.of(
      new IntermediateStateDesc("top", ElementType.INT),
      new IntermediateStateDesc("bottom", ElementType.INT),
      new IntermediateStateDesc("negLeft", ElementType.INT),
      new IntermediateStateDesc("negRight", ElementType.INT),
      new IntermediateStateDesc("posLeft", ElementType.INT),
      new IntermediateStateDesc("posRight", ElementType.INT)  );

  private final DriverContext driverContext;

  private final SpatialExtentStateWrappedLongitudeState state;

  private final List<Integer> channels;

  public SpatialExtentGeoPointDocValuesAggregatorFunction(DriverContext driverContext,
      List<Integer> channels, SpatialExtentStateWrappedLongitudeState state) {
    this.driverContext = driverContext;
    this.channels = channels;
    this.state = state;
  }

  public static SpatialExtentGeoPointDocValuesAggregatorFunction create(DriverContext driverContext,
      List<Integer> channels) {
    return new SpatialExtentGeoPointDocValuesAggregatorFunction(driverContext, channels, SpatialExtentGeoPointDocValuesAggregator.initSingle());
  }

  public static List<IntermediateStateDesc> intermediateStateDesc() {
    return INTERMEDIATE_STATE_DESC;
  }

  @Override
  public int intermediateBlockCount() {
    return INTERMEDIATE_STATE_DESC.size();
  }

  @Override
  public void addRawInput(Page page, BooleanVector mask) {
    if (mask.allFalse()) {
      // Entire page masked away
    } else if (mask.allTrue()) {
      addRawInputNotMasked(page);
    } else {
      addRawInputMasked(page, mask);
    }
  }

<<<<<<< HEAD
  public void addRawInputMasked(Page page, BooleanVector mask) {
=======
  private void addRawInputMasked(Page page, BooleanVector mask) {
>>>>>>> 3fea67d1
    LongBlock encodedBlock = page.getBlock(channels.get(0));
    LongVector encodedVector = encodedBlock.asVector();
    if (encodedVector == null) {
      addRawBlock(encodedBlock, mask);
      return;
    }
    addRawVector(encodedVector, mask);
  }

<<<<<<< HEAD
  public void addRawInputNotMasked(Page page) {
=======
  private void addRawInputNotMasked(Page page) {
>>>>>>> 3fea67d1
    LongBlock encodedBlock = page.getBlock(channels.get(0));
    LongVector encodedVector = encodedBlock.asVector();
    if (encodedVector == null) {
      addRawBlock(encodedBlock);
      return;
    }
    addRawVector(encodedVector);
  }

  private void addRawVector(LongVector encodedVector) {
    for (int i = 0; i < encodedVector.getPositionCount(); i++) {
      long encodedValue = encodedVector.getLong(i);
      SpatialExtentGeoPointDocValuesAggregator.combine(state, encodedValue);
    }
  }

  private void addRawVector(LongVector encodedVector, BooleanVector mask) {
    for (int i = 0; i < encodedVector.getPositionCount(); i++) {
      if (mask.getBoolean(i) == false) {
        continue;
      }
      long encodedValue = encodedVector.getLong(i);
      SpatialExtentGeoPointDocValuesAggregator.combine(state, encodedValue);
    }
  }

  private void addRawBlock(LongBlock encodedBlock) {
    for (int p = 0; p < encodedBlock.getPositionCount(); p++) {
      if (encodedBlock.isNull(p)) {
        continue;
      }
      int encodedStart = encodedBlock.getFirstValueIndex(p);
      int encodedEnd = encodedStart + encodedBlock.getValueCount(p);
      for (int encodedOffset = encodedStart; encodedOffset < encodedEnd; encodedOffset++) {
        long encodedValue = encodedBlock.getLong(encodedOffset);
        SpatialExtentGeoPointDocValuesAggregator.combine(state, encodedValue);
      }
    }
  }

  private void addRawBlock(LongBlock encodedBlock, BooleanVector mask) {
    for (int p = 0; p < encodedBlock.getPositionCount(); p++) {
      if (mask.getBoolean(p) == false) {
        continue;
      }
      if (encodedBlock.isNull(p)) {
        continue;
      }
      int encodedStart = encodedBlock.getFirstValueIndex(p);
      int encodedEnd = encodedStart + encodedBlock.getValueCount(p);
      for (int encodedOffset = encodedStart; encodedOffset < encodedEnd; encodedOffset++) {
        long encodedValue = encodedBlock.getLong(encodedOffset);
        SpatialExtentGeoPointDocValuesAggregator.combine(state, encodedValue);
      }
    }
  }

  @Override
  public void addIntermediateInput(Page page) {
    assert channels.size() == intermediateBlockCount();
    assert page.getBlockCount() >= channels.get(0) + intermediateStateDesc().size();
    Block topUncast = page.getBlock(channels.get(0));
    if (topUncast.areAllValuesNull()) {
      return;
    }
    IntVector top = ((IntBlock) topUncast).asVector();
    assert top.getPositionCount() == 1;
    Block bottomUncast = page.getBlock(channels.get(1));
    if (bottomUncast.areAllValuesNull()) {
      return;
    }
    IntVector bottom = ((IntBlock) bottomUncast).asVector();
    assert bottom.getPositionCount() == 1;
    Block negLeftUncast = page.getBlock(channels.get(2));
    if (negLeftUncast.areAllValuesNull()) {
      return;
    }
    IntVector negLeft = ((IntBlock) negLeftUncast).asVector();
    assert negLeft.getPositionCount() == 1;
    Block negRightUncast = page.getBlock(channels.get(3));
    if (negRightUncast.areAllValuesNull()) {
      return;
    }
    IntVector negRight = ((IntBlock) negRightUncast).asVector();
    assert negRight.getPositionCount() == 1;
    Block posLeftUncast = page.getBlock(channels.get(4));
    if (posLeftUncast.areAllValuesNull()) {
      return;
    }
    IntVector posLeft = ((IntBlock) posLeftUncast).asVector();
    assert posLeft.getPositionCount() == 1;
    Block posRightUncast = page.getBlock(channels.get(5));
    if (posRightUncast.areAllValuesNull()) {
      return;
    }
    IntVector posRight = ((IntBlock) posRightUncast).asVector();
    assert posRight.getPositionCount() == 1;
    SpatialExtentGeoPointDocValuesAggregator.combineIntermediate(state, top.getInt(0), bottom.getInt(0), negLeft.getInt(0), negRight.getInt(0), posLeft.getInt(0), posRight.getInt(0));
  }

  @Override
  public void evaluateIntermediate(Block[] blocks, int offset, DriverContext driverContext) {
    state.toIntermediate(blocks, offset, driverContext);
  }

  @Override
  public void evaluateFinal(Block[] blocks, int offset, DriverContext driverContext) {
    blocks[offset] = SpatialExtentGeoPointDocValuesAggregator.evaluateFinal(state, driverContext);
  }

  @Override
  public String toString() {
    StringBuilder sb = new StringBuilder();
    sb.append(getClass().getSimpleName()).append("[");
    sb.append("channels=").append(channels);
    sb.append("]");
    return sb.toString();
  }

  @Override
  public void close() {
    state.close();
  }
}<|MERGE_RESOLUTION|>--- conflicted
+++ resolved
@@ -72,11 +72,7 @@
     }
   }
 
-<<<<<<< HEAD
-  public void addRawInputMasked(Page page, BooleanVector mask) {
-=======
   private void addRawInputMasked(Page page, BooleanVector mask) {
->>>>>>> 3fea67d1
     LongBlock encodedBlock = page.getBlock(channels.get(0));
     LongVector encodedVector = encodedBlock.asVector();
     if (encodedVector == null) {
@@ -86,11 +82,7 @@
     addRawVector(encodedVector, mask);
   }
 
-<<<<<<< HEAD
-  public void addRawInputNotMasked(Page page) {
-=======
   private void addRawInputNotMasked(Page page) {
->>>>>>> 3fea67d1
     LongBlock encodedBlock = page.getBlock(channels.get(0));
     LongVector encodedVector = encodedBlock.asVector();
     if (encodedVector == null) {

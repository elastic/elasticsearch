--- conflicted
+++ resolved
@@ -8,10 +8,7 @@
 package org.elasticsearch.compute.aggregation;
 
 import org.elasticsearch.compute.data.Block;
-<<<<<<< HEAD
-=======
 import org.elasticsearch.compute.data.ConstantNullBlock;
->>>>>>> bc0f0ae8
 import org.elasticsearch.compute.data.IntArrayBlock;
 import org.elasticsearch.compute.data.IntBigArrayBlock;
 import org.elasticsearch.compute.data.IntBlock;
@@ -91,56 +88,6 @@
         void add(int positionOffset, IntBigArrayBlock groupIds);
 
         /**
-         * Implementation of {@link #add(int, IntBlock)} for a specific type of block.
-         * <p>
-         *     If not implemented, defaults to the generic implementation.
-         * </p>
-         */
-        default void add(int positionOffset, IntArrayBlock groupIds) {
-            add(positionOffset, (IntBlock) groupIds);
-        }
-
-        /**
-         * Implementation of {@link #add(int, IntBlock)} for a specific type of block.
-         * <p>
-         *     If not implemented, defaults to the generic implementation.
-         * </p>
-         */
-        default void add(int positionOffset, IntVectorBlock groupIds) {
-            add(positionOffset, (IntBlock) groupIds);
-        }
-
-        /**
-         * Implementation of {@link #add(int, IntBlock)} for a specific type of block.
-         * <p>
-         *     If not implemented, defaults to the generic implementation.
-         * </p>
-         */
-        default void add(int positionOffset, IntBigArrayBlock groupIds) {
-            add(positionOffset, (IntBlock) groupIds);
-        }
-
-        /**
-         * Calls an {@code add()} implementation given the specific {@code groupIds} block type.
-         */
-        default void addSpecific(int positionOffset, IntBlock groupIds) {
-            switch (groupIds) {
-                case IntVectorBlock b:
-                    add(positionOffset, b);
-                    break;
-                case IntArrayBlock b:
-                    add(positionOffset, b);
-                    break;
-                case IntBigArrayBlock b:
-                    add(positionOffset, b);
-                    break;
-                default:
-                    add(positionOffset, groupIds);
-                    break;
-            }
-        }
-
-        /**
          * Send a batch of group ids to the aggregator. The {@code groupIds}
          * may be offset from the start of the block to allow for sending chunks
          * of group ids.

/*
 * Copyright Elasticsearch B.V. and/or licensed to Elasticsearch B.V. under one
 * or more contributor license agreements. Licensed under the Elastic License
 * 2.0; you may not use this file except in compliance with the Elastic License
 * 2.0.
 */

package org.elasticsearch.compute.aggregation;

$if(BytesRef)$
import org.apache.lucene.util.BytesRef;
$endif$
import org.apache.lucene.util.RamUsageEstimator;
import org.elasticsearch.common.util.BigArrays;
$if(BytesRef)$
import org.elasticsearch.common.util.BytesRefHash;
import org.elasticsearch.common.util.IntArray;
$else$
import org.elasticsearch.common.util.LongHash;
$endif$
$if(long||double||BytesRef)$
import org.elasticsearch.common.util.LongLongHash;
$endif$
$if(BytesRef)$
import org.elasticsearch.compute.aggregation.blockhash.BlockHash;
$endif$
import org.elasticsearch.compute.ann.Aggregator;
import org.elasticsearch.compute.ann.GroupingAggregator;
import org.elasticsearch.compute.ann.IntermediateState;
import org.elasticsearch.compute.data.Block;
import org.elasticsearch.compute.data.BlockFactory;
$if(int||double||float)$
import org.elasticsearch.compute.data.$Type$Block;
$elseif(BytesRef)$
import org.elasticsearch.compute.data.BytesRefBlock;
import org.elasticsearch.compute.data.BytesRefVector;
import org.elasticsearch.compute.data.IntBlock;
$endif$
import org.elasticsearch.compute.data.IntVector;
$if(long)$
import org.elasticsearch.compute.data.LongBlock;
$endif$
$if(BytesRef)$
import org.elasticsearch.compute.data.OrdinalBytesRefBlock;
$endif$
import org.elasticsearch.compute.operator.DriverContext;
import org.elasticsearch.core.Releasable;
import org.elasticsearch.core.Releasables;

/**
 * Aggregates field values for $type$.
 * This class is generated. Edit @{code X-ValuesAggregator.java.st} instead
 * of this file.
 */
@Aggregator({ @IntermediateState(name = "values", type = "$TYPE$_BLOCK") })
@GroupingAggregator
class Values$Type$Aggregator {
    public static SingleState initSingle(BigArrays bigArrays) {
        return new SingleState(bigArrays);
    }

    public static void combine(SingleState state, $type$ v) {
$if(float)$
        state.values.add(Float.floatToIntBits(v));
$elseif(double)$
        state.values.add(Double.doubleToLongBits(v));
$else$
        state.values.add(v);
$endif$
    }

    public static void combineIntermediate(SingleState state, $Type$Block values) {
$if(BytesRef)$
        BytesRef scratch = new BytesRef();
$endif$
        int start = values.getFirstValueIndex(0);
        int end = start + values.getValueCount(0);
        for (int i = start; i < end; i++) {
$if(BytesRef)$
            combine(state, values.getBytesRef(i, scratch));
$else$
            combine(state, values.get$Type$(i));
$endif$
        }
    }

    public static Block evaluateFinal(SingleState state, DriverContext driverContext) {
        return state.toBlock(driverContext.blockFactory());
    }

    public static GroupingState initGrouping(DriverContext driverContext) {
        return new GroupingState(driverContext);
    }

$if(BytesRef)$
    public static GroupingAggregatorFunction.AddInput wrapAddInput(
        GroupingAggregatorFunction.AddInput delegate,
        GroupingState state,
        BytesRefBlock values
    ) {
        return ValuesBytesRefAggregators.wrapAddInput(delegate, state, values);
    }

    public static GroupingAggregatorFunction.AddInput wrapAddInput(
        GroupingAggregatorFunction.AddInput delegate,
        GroupingState state,
        BytesRefVector values
    ) {
        return ValuesBytesRefAggregators.wrapAddInput(delegate, state, values);
    }
$endif$

    public static void combine(GroupingState state, int groupId, $type$ v) {
<<<<<<< HEAD
$if(long)$
        state.values.add(groupId, v);
$elseif(double)$
        state.values.add(groupId, Double.doubleToLongBits(v));
$elseif(BytesRef)$
        state.addValue(groupId, Math.toIntExact(BlockHash.hashOrdToGroup(state.bytes.add(v))));
$elseif(int)$
        /*
         * Encode the groupId and value into a single long -
         * the top 32 bits for the group, the bottom 32 for the value.
         */
        state.values.add((((long) groupId) << Integer.SIZE) | (v & 0xFFFFFFFFL));
$elseif(float)$
        /*
         * Encode the groupId and value into a single long -
         * the top 32 bits for the group, the bottom 32 for the value.
         */
        state.values.add((((long) groupId) << Float.SIZE) | (Float.floatToIntBits(v) & 0xFFFFFFFFL));
$endif$
=======
        state.addValue(groupId, v);
>>>>>>> 6da8f923
    }

    public static void combineIntermediate(GroupingState state, int groupId, $Type$Block values, int valuesPosition) {
$if(BytesRef)$
        BytesRef scratch = new BytesRef();
$endif$
        int start = values.getFirstValueIndex(valuesPosition);
        int end = start + values.getValueCount(valuesPosition);
        for (int i = start; i < end; i++) {
$if(BytesRef)$
            state.addValue(groupId, values.getBytesRef(i, scratch));
$else$
<<<<<<< HEAD
            combine(state, groupId, values.get$Type$(i));
$endif$
        }
    }

    public static void combineStates(GroupingState current, int currentGroupId, GroupingState state, int statePosition) {
$if(BytesRef)$
        BytesRef scratch = new BytesRef();
        if (statePosition >= state.firstValues.size()) {
            return;
        }
        int firstValue = state.firstValues.get(statePosition) - 1;
        if (firstValue < 0) {
            return;
        }
        combine(current, currentGroupId, state.bytes.get(firstValue, scratch));
$endif$
        for (int id = 0; id < state.values.size(); id++) {
$if(long||BytesRef)$
            if (state.values.getKey1(id) == statePosition) {
                long value = state.values.getKey2(id);
$elseif(double)$
            if (state.values.getKey1(id) == statePosition) {
                double value = Double.longBitsToDouble(state.values.getKey2(id));
$elseif(int)$
            long both = state.values.get(id);
            int group = (int) (both >>> Integer.SIZE);
            if (group == statePosition) {
                int value = (int) both;
$elseif(float)$
            long both = state.values.get(id);
            int group = (int) (both >>> Float.SIZE);
            if (group == statePosition) {
                float value = Float.intBitsToFloat((int) both);
=======
            state.addValue(groupId, values.get$Type$(i));
>>>>>>> 6da8f923
$endif$
        }
    }

    public static Block evaluateFinal(GroupingState state, IntVector selected, DriverContext driverContext) {
        return state.toBlock(driverContext.blockFactory(), selected);
    }

    public static class SingleState implements AggregatorState {
$if(BytesRef)$
        private final BytesRefHash values;

$else$
        private final LongHash values;

$endif$
        private SingleState(BigArrays bigArrays) {
$if(BytesRef)$
            values = new BytesRefHash(1, bigArrays);
$else$
            values = new LongHash(1, bigArrays);
$endif$
        }

        @Override
        public void toIntermediate(Block[] blocks, int offset, DriverContext driverContext) {
            blocks[offset] = toBlock(driverContext.blockFactory());
        }

        Block toBlock(BlockFactory blockFactory) {
            if (values.size() == 0) {
                return blockFactory.newConstantNullBlock(1);
            }
$if(BytesRef)$
            BytesRef scratch = new BytesRef();
$endif$
            if (values.size() == 1) {
$if(long)$
                return blockFactory.newConstantLongBlockWith(values.get(0), 1);
$elseif(float)$
                return blockFactory.newConstantFloatBlockWith(Float.intBitsToFloat((int) values.get(0)), 1);
$elseif(double)$
                return blockFactory.newConstantDoubleBlockWith(Double.longBitsToDouble(values.get(0)), 1);
$elseif(int)$
                return blockFactory.newConstantIntBlockWith((int) values.get(0), 1);
$elseif(BytesRef)$
                return blockFactory.newConstantBytesRefBlockWith(BytesRef.deepCopyOf(values.get(0, scratch)), 1);
$endif$
            }
            try ($Type$Block.Builder builder = blockFactory.new$Type$BlockBuilder((int) values.size())) {
                builder.beginPositionEntry();
                for (int id = 0; id < values.size(); id++) {
$if(long)$
                    builder.appendLong(values.get(id));
$elseif(float)$
                    builder.appendFloat(Float.intBitsToFloat((int) values.get(id)));
$elseif(double)$
                    builder.appendDouble(Double.longBitsToDouble(values.get(id)));
$elseif(int)$
                    builder.appendInt((int) values.get(id));
$elseif(BytesRef)$
                    builder.appendBytesRef(values.get(id, scratch));
$endif$
                }
                builder.endPositionEntry();
                return builder.build();
            }
        }

        @Override
        public void close() {
            values.close();
        }
    }

    /**
     * Values are collected in a hash. Iterating over them in order (row by row) to build the output,
     * or merging with other state, can be expensive. To optimize this, we build a sorted structure once,
     * and then use it to iterate over the values in order.
     *
     * @param ids positions of the {@link GroupingState#values} to read.
     */
    private record Sorted(Releasable releasable, int[] counts, int[] ids) implements Releasable {
        @Override
        public void close() {
            releasable.close();
        }
    }

    /**
     * State for a grouped {@code VALUES} aggregation. This implementation
     * emphasizes collect-time performance over the performance of rendering
     * results. That's good, but it's a pretty intensive emphasis, requiring
     * an {@code O(n^2)} operation for collection to support a {@code O(1)}
     * collector operation. But at least it's fairly simple.
     */
    public static class GroupingState implements GroupingAggregatorState {
        private int maxGroupId = -1;
        private final BlockFactory blockFactory;
$if(long||double)$
        private final LongLongHash values;

$elseif(BytesRef)$
<<<<<<< HEAD
        private final BigArrays bigArrays;
        private final LongLongHash values;
        private IntArray firstValues; // the first value ordinal+1 collected in each group, 0 means no value
=======
        private final LongLongHash values;
>>>>>>> 6da8f923
        BytesRefHash bytes;

$elseif(int||float)$
        private final LongHash values;

$endif$
        private GroupingState(DriverContext driverContext) {
            this.blockFactory = driverContext.blockFactory();
$if(long||double)$
            values = new LongLongHash(1, driverContext.bigArrays());
$elseif(BytesRef)$
            this.bigArrays = bigArrays;
            LongLongHash _values = null;
            BytesRefHash _bytes = null;
            IntArray _firstValues = null;
            try {
<<<<<<< HEAD
                _values = new LongLongHash(1, bigArrays);
                _bytes = new BytesRefHash(1, bigArrays);
                _firstValues = bigArrays.newIntArray(1);
=======
                _values = new LongLongHash(1, driverContext.bigArrays());
                _bytes = new BytesRefHash(1, driverContext.bigArrays());

>>>>>>> 6da8f923
                values = _values;
                bytes = _bytes;
                firstValues = _firstValues;

                _values = null;
                _bytes = null;
                _firstValues = null;
            } finally {
                Releasables.closeExpectNoException(_values, _bytes, _firstValues);
            }
$elseif(int||float)$
            values = new LongHash(1, driverContext.bigArrays());
$endif$
        }

        @Override
        public void toIntermediate(Block[] blocks, int offset, IntVector selected, DriverContext driverContext) {
            blocks[offset] = toBlock(driverContext.blockFactory(), selected);
        }

$if(BytesRef)$
        void addValueOrdinal(int groupId, long valueOrdinal) {
            values.add(groupId, valueOrdinal);
            maxGroupId = Math.max(maxGroupId, groupId);
        }

$endif$
        void addValue(int groupId, $type$ v) {
$if(long)$
            values.add(groupId, v);
$elseif(double)$
            values.add(groupId, Double.doubleToLongBits(v));
$elseif(BytesRef)$
            values.add(groupId, BlockHash.hashOrdToGroup(bytes.add(v)));
$elseif(int)$
            /*
             * Encode the groupId and value into a single long -
             * the top 32 bits for the group, the bottom 32 for the value.
             */
            values.add((((long) groupId) << Integer.SIZE) | (v & 0xFFFFFFFFL));
$elseif(float)$
            /*
             * Encode the groupId and value into a single long -
             * the top 32 bits for the group, the bottom 32 for the value.
             */
            values.add((((long) groupId) << Float.SIZE) | (Float.floatToIntBits(v) & 0xFFFFFFFFL));
$endif$
            maxGroupId = Math.max(maxGroupId, groupId);
        }

        /**
         * Builds a {@link Block} with the unique values collected for the {@code #selected}
         * groups. This is the implementation of the final and intermediate results of the agg.
         */
        Block toBlock(BlockFactory blockFactory, IntVector selected) {
            if ($if(BytesRef)$bytes$else$values$endif$.size() == 0) {
                return blockFactory.newConstantNullBlock(selected.getPositionCount());
            }

            try (var sorted = buildSorted(selected)) {
$if(BytesRef)$
                if (OrdinalBytesRefBlock.isDense(selected.getPositionCount(), Math.toIntExact(values.size()))) {
                    return buildOrdinalOutputBlock(blockFactory, selected, sorted.counts, sorted.ids);
                } else {
                    return buildOutputBlock(blockFactory, selected, sorted.counts, sorted.ids);
                }
$else$
                return buildOutputBlock(blockFactory, selected, sorted.counts, sorted.ids);
$endif$
            }
        }

        private Sorted buildSorted(IntVector selected) {
            long selectedCountsSize = 0;
            long idsSize = 0;
            Sorted sorted = null;
            try {
                /*
                 * Get a count of all groups less than the maximum selected group. Count
                 * *downwards* so that we can flip the sign on all of the actually selected
                 * groups. Negative values in this array are always unselected groups.
                 */
                int selectedCountsLen = selected.max() + 1;
                long adjust = RamUsageEstimator.alignObjectSize(
                    RamUsageEstimator.NUM_BYTES_ARRAY_HEADER + selectedCountsLen * Integer.BYTES
                );
                blockFactory.adjustBreaker(adjust);
                selectedCountsSize = adjust;
                int[] selectedCounts = new int[selectedCountsLen];
                for (int id = 0; id < values.size(); id++) {
$if(long||BytesRef||double)$
                    int group = (int) values.getKey1(id);
$elseif(float||int)$
                    long both = values.get(id);
                    int group = (int) (both >>> Float.SIZE);
$endif$
                    if (group < selectedCounts.length) {
                        selectedCounts[group]--;
                    }
                }

                /*
                 * Total the selected groups and turn the counts into the start index into a sort-of
                 * off-by-one running count. It's really the number of values that have been inserted
                 * into the results before starting on this group. Unselected groups will still
                 * have negative counts.
                 *
                 * For example, if
                 * | Group | Value Count | Selected |
                 * |-------|-------------|----------|
                 * |     0 | 3           | <-       |
                 * |     1 | 1           | <-       |
                 * |     2 | 2           |          |
                 * |     3 | 1           | <-       |
                 * |     4 | 4           | <-       |
                 *
                 * Then the total is 9 and the counts array will contain 0, 3, -2, 4, 5
                 */
                int total = 0;
                if (values.size() > 0) {
                    for (int s = 0; s < selected.getPositionCount(); s++) {
                        int group = selected.getInt(s);
                        int count = -selectedCounts[group];
                        selectedCounts[group] = total;
                        total += count;
                    }
                }

                /*
                 * Build a list of ids to insert in order *and* convert the running
                 * count in selectedCounts[group] into the end index (exclusive) in
                 * ids for each group.
                 * Here we use the negative counts to signal that a group hasn't been
                 * selected and the id containing values for that group is ignored.
                 *
                 * For example, if
                 * | Group | Value Count | Selected |
                 * |-------|-------------|----------|
                 * |     0 | 3           | <-       |
                 * |     1 | 1           | <-       |
                 * |     2 | 2           |          |
                 * |     3 | 1           | <-       |
                 * |     4 | 4           | <-       |
                 *
                 * Then the total is 9 and the counts array will start with 0, 3, -2, 4, 5.
                 * The counts will end with 3, 4, -2, 5, 9.
                 */
                adjust = RamUsageEstimator.alignObjectSize(RamUsageEstimator.NUM_BYTES_ARRAY_HEADER + total * Integer.BYTES);
                blockFactory.adjustBreaker(adjust);
                idsSize = adjust;
                int[] ids = new int[total];
                for (int id = 0; id < values.size(); id++) {
        $if(long||BytesRef||double)$
                    int group = (int) values.getKey1(id);
        $elseif(float||int)$
                    long both = values.get(id);
                    int group = (int) (both >>> Float.SIZE);
        $endif$
                    if (group < selectedCounts.length && selectedCounts[group] >= 0) {
                        ids[selectedCounts[group]++] = id;
                    }
                }
<<<<<<< HEAD
$if(BytesRef)$
                if (OrdinalBytesRefBlock.isDense(firstValues.size() + values.size(), bytes.size())) {
                    return buildOrdinalOutputBlock(blockFactory, selected, selectedCounts, ids);
                } else {
                    return buildOutputBlock(blockFactory, selected, selectedCounts, ids);
                }
$else$
                return buildOutputBlock(blockFactory, selected, selectedCounts, ids);
$endif$
=======
                final long totalMemoryUsed = selectedCountsSize + idsSize;
                sorted = new Sorted(() -> blockFactory.adjustBreaker(-totalMemoryUsed), selectedCounts, ids);
                return sorted;
>>>>>>> 6da8f923
            } finally {
                if (sorted == null) {
                    blockFactory.adjustBreaker(-selectedCountsSize - idsSize);
                }
            }
        }

$if(BytesRef)$
        void addValue(int groupId, int valueOrdinal) {
            if (groupId < firstValues.size()) {
                final int curr = firstValues.get(groupId) - 1;
                if (curr == -1) {
                    firstValues.set(groupId, valueOrdinal + 1);
                } else if (curr != valueOrdinal) {
                    values.add(groupId, valueOrdinal);
                }
            } else {
                firstValues = bigArrays.grow(firstValues, groupId + 1);
                firstValues.set(groupId, valueOrdinal + 1);
            }
        }
$endif$

        Block buildOutputBlock(BlockFactory blockFactory, IntVector selected, int[] selectedCounts, int[] ids) {
            /*
             * Insert the ids in order.
             */
$if(BytesRef)$
            BytesRef scratch = new BytesRef();
            try (BytesRefBlock.Builder builder = blockFactory.newBytesRefBlockBuilder(selected.getPositionCount())) {
                int start = 0;
                for (int s = 0; s < selected.getPositionCount(); s++) {
                    int group = selected.getInt(s);
                    int firstValue = group < firstValues.size() ? firstValues.get(group) - 1 : -1;
                    if (firstValue == -1) {
                        assert selectedCounts[group] == start : selectedCounts[group] + " != " + start;
                        builder.appendNull();
                    } else {
                        int end = selectedCounts[group];
                        int count = end - start;
                        if (count == 0) {
                            builder.appendBytesRef(bytes.get(firstValue, scratch));
                        } else {
                            builder.beginPositionEntry();
                            builder.appendBytesRef(bytes.get(firstValue, scratch));
                            for (int i = start; i < end; i++) {
                                append(builder, ids[i], scratch);
                            }
                            builder.endPositionEntry();
                        }
                        start = end;
                    }

                }
                return builder.build();
            }
$else$
            try ($Type$Block.Builder builder = blockFactory.new$Type$BlockBuilder(selected.getPositionCount())) {
                int start = 0;
                for (int s = 0; s < selected.getPositionCount(); s++) {
                    int group = selected.getInt(s);
                    int end = selectedCounts[group];
                    int count = end - start;
                    switch (count) {
                        case 0 -> builder.appendNull();
                        case 1 -> builder.append$Type$(getValue(ids[start]$if(BytesRef)$, scratch$endif$));
                        default -> {
                            builder.beginPositionEntry();
                            for (int i = start; i < end; i++) {
                                builder.append$Type$(getValue(ids[i]$if(BytesRef)$, scratch$endif$));
                            }
                            builder.endPositionEntry();
                        }
                    }
                    start = end;
                }
                return builder.build();
            }
$endif$
        }

$if(BytesRef)$
        Block buildOrdinalOutputBlock(BlockFactory blockFactory, IntVector selected, int[] selectedCounts, int[] ids) {
            BytesRefVector dict = null;
            IntBlock ordinals = null;
            BytesRefBlock result = null;
            var dictArray = bytes.takeBytesRefsOwnership();
            bytes = null; // transfer ownership to dictArray
            try (var builder = blockFactory.newIntBlockBuilder(selected.getPositionCount())) {
                int start = 0;
                for (int s = 0; s < selected.getPositionCount(); s++) {
                    int group = selected.getInt(s);
                    int firstValue = group < firstValues.size() ? firstValues.get(group) - 1 : -1;
                    if (firstValue == -1) {
                        assert selectedCounts[group] == start : selectedCounts[group] + " != " + start;
                        builder.appendNull();
                    } else {
                        int end = selectedCounts[group];
                        int count = end - start;
                        if (count == 0) {
                            builder.appendInt(firstValue);
                        } else {
                            builder.beginPositionEntry();
                            builder.appendInt(firstValue);
                            for (int i = start; i < end; i++) {
                                builder.appendInt(Math.toIntExact(values.getKey2(ids[i])));
                            }
                            builder.endPositionEntry();
                        }
                        start = end;
                    }
                }
                ordinals = builder.build();
                dict = blockFactory.newBytesRefArrayVector(dictArray, Math.toIntExact(dictArray.size()));
                dictArray = null; // transfer ownership to dict
                result = new OrdinalBytesRefBlock(ordinals, dict);
                return result;
            } finally {
                if (result == null) {
                    Releasables.close(dictArray, dict, ordinals);
                }
            }
        }
$endif$

        $type$ getValue(int valueId$if(BytesRef)$, BytesRef scratch$endif$) {
$if(BytesRef)$
            return bytes.get(values.getKey2(valueId), scratch);
$elseif(long)$
            return values.getKey2(valueId);
$elseif(double)$
            return Double.longBitsToDouble(values.getKey2(valueId));
$elseif(float)$
            long both = values.get(valueId);
            return Float.intBitsToFloat((int) both);
$elseif(int)$
            long both = values.get(valueId);
            return (int) both;
$endif$
        }

        @Override
        public void enableGroupIdTracking(SeenGroupIds seen) {
            // we figure out seen values from nulls on the values block
        }

        @Override
        public void close() {
$if(BytesRef)$
            Releasables.closeExpectNoException(values, bytes, firstValues);
$else$
            Releasables.closeExpectNoException(values);
$endif$
        }
    }
}<|MERGE_RESOLUTION|>--- conflicted
+++ resolved
@@ -14,7 +14,6 @@
 import org.elasticsearch.common.util.BigArrays;
 $if(BytesRef)$
 import org.elasticsearch.common.util.BytesRefHash;
-import org.elasticsearch.common.util.IntArray;
 $else$
 import org.elasticsearch.common.util.LongHash;
 $endif$
@@ -111,29 +110,7 @@
 $endif$
 
     public static void combine(GroupingState state, int groupId, $type$ v) {
-<<<<<<< HEAD
-$if(long)$
-        state.values.add(groupId, v);
-$elseif(double)$
-        state.values.add(groupId, Double.doubleToLongBits(v));
-$elseif(BytesRef)$
-        state.addValue(groupId, Math.toIntExact(BlockHash.hashOrdToGroup(state.bytes.add(v))));
-$elseif(int)$
-        /*
-         * Encode the groupId and value into a single long -
-         * the top 32 bits for the group, the bottom 32 for the value.
-         */
-        state.values.add((((long) groupId) << Integer.SIZE) | (v & 0xFFFFFFFFL));
-$elseif(float)$
-        /*
-         * Encode the groupId and value into a single long -
-         * the top 32 bits for the group, the bottom 32 for the value.
-         */
-        state.values.add((((long) groupId) << Float.SIZE) | (Float.floatToIntBits(v) & 0xFFFFFFFFL));
-$endif$
-=======
         state.addValue(groupId, v);
->>>>>>> 6da8f923
     }
 
     public static void combineIntermediate(GroupingState state, int groupId, $Type$Block values, int valuesPosition) {
@@ -146,44 +123,7 @@
 $if(BytesRef)$
             state.addValue(groupId, values.getBytesRef(i, scratch));
 $else$
-<<<<<<< HEAD
-            combine(state, groupId, values.get$Type$(i));
-$endif$
-        }
-    }
-
-    public static void combineStates(GroupingState current, int currentGroupId, GroupingState state, int statePosition) {
-$if(BytesRef)$
-        BytesRef scratch = new BytesRef();
-        if (statePosition >= state.firstValues.size()) {
-            return;
-        }
-        int firstValue = state.firstValues.get(statePosition) - 1;
-        if (firstValue < 0) {
-            return;
-        }
-        combine(current, currentGroupId, state.bytes.get(firstValue, scratch));
-$endif$
-        for (int id = 0; id < state.values.size(); id++) {
-$if(long||BytesRef)$
-            if (state.values.getKey1(id) == statePosition) {
-                long value = state.values.getKey2(id);
-$elseif(double)$
-            if (state.values.getKey1(id) == statePosition) {
-                double value = Double.longBitsToDouble(state.values.getKey2(id));
-$elseif(int)$
-            long both = state.values.get(id);
-            int group = (int) (both >>> Integer.SIZE);
-            if (group == statePosition) {
-                int value = (int) both;
-$elseif(float)$
-            long both = state.values.get(id);
-            int group = (int) (both >>> Float.SIZE);
-            if (group == statePosition) {
-                float value = Float.intBitsToFloat((int) both);
-=======
             state.addValue(groupId, values.get$Type$(i));
->>>>>>> 6da8f923
 $endif$
         }
     }
@@ -287,13 +227,7 @@
         private final LongLongHash values;
 
 $elseif(BytesRef)$
-<<<<<<< HEAD
-        private final BigArrays bigArrays;
         private final LongLongHash values;
-        private IntArray firstValues; // the first value ordinal+1 collected in each group, 0 means no value
-=======
-        private final LongLongHash values;
->>>>>>> 6da8f923
         BytesRefHash bytes;
 
 $elseif(int||float)$
@@ -305,29 +239,19 @@
 $if(long||double)$
             values = new LongLongHash(1, driverContext.bigArrays());
 $elseif(BytesRef)$
-            this.bigArrays = bigArrays;
             LongLongHash _values = null;
             BytesRefHash _bytes = null;
-            IntArray _firstValues = null;
             try {
-<<<<<<< HEAD
-                _values = new LongLongHash(1, bigArrays);
-                _bytes = new BytesRefHash(1, bigArrays);
-                _firstValues = bigArrays.newIntArray(1);
-=======
                 _values = new LongLongHash(1, driverContext.bigArrays());
                 _bytes = new BytesRefHash(1, driverContext.bigArrays());
 
->>>>>>> 6da8f923
                 values = _values;
                 bytes = _bytes;
-                firstValues = _firstValues;
 
                 _values = null;
                 _bytes = null;
-                _firstValues = null;
             } finally {
-                Releasables.closeExpectNoException(_values, _bytes, _firstValues);
+                Releasables.closeExpectNoException(_values, _bytes);
             }
 $elseif(int||float)$
             values = new LongHash(1, driverContext.bigArrays());
@@ -374,7 +298,7 @@
          * groups. This is the implementation of the final and intermediate results of the agg.
          */
         Block toBlock(BlockFactory blockFactory, IntVector selected) {
-            if ($if(BytesRef)$bytes$else$values$endif$.size() == 0) {
+            if (values.size() == 0) {
                 return blockFactory.newConstantNullBlock(selected.getPositionCount());
             }
 
@@ -438,13 +362,11 @@
                  * Then the total is 9 and the counts array will contain 0, 3, -2, 4, 5
                  */
                 int total = 0;
-                if (values.size() > 0) {
-                    for (int s = 0; s < selected.getPositionCount(); s++) {
-                        int group = selected.getInt(s);
-                        int count = -selectedCounts[group];
-                        selectedCounts[group] = total;
-                        total += count;
-                    }
+                for (int s = 0; s < selected.getPositionCount(); s++) {
+                    int group = selected.getInt(s);
+                    int count = -selectedCounts[group];
+                    selectedCounts[group] = total;
+                    total += count;
                 }
 
                 /*
@@ -481,43 +403,15 @@
                         ids[selectedCounts[group]++] = id;
                     }
                 }
-<<<<<<< HEAD
-$if(BytesRef)$
-                if (OrdinalBytesRefBlock.isDense(firstValues.size() + values.size(), bytes.size())) {
-                    return buildOrdinalOutputBlock(blockFactory, selected, selectedCounts, ids);
-                } else {
-                    return buildOutputBlock(blockFactory, selected, selectedCounts, ids);
-                }
-$else$
-                return buildOutputBlock(blockFactory, selected, selectedCounts, ids);
-$endif$
-=======
                 final long totalMemoryUsed = selectedCountsSize + idsSize;
                 sorted = new Sorted(() -> blockFactory.adjustBreaker(-totalMemoryUsed), selectedCounts, ids);
                 return sorted;
->>>>>>> 6da8f923
             } finally {
                 if (sorted == null) {
                     blockFactory.adjustBreaker(-selectedCountsSize - idsSize);
                 }
             }
         }
-
-$if(BytesRef)$
-        void addValue(int groupId, int valueOrdinal) {
-            if (groupId < firstValues.size()) {
-                final int curr = firstValues.get(groupId) - 1;
-                if (curr == -1) {
-                    firstValues.set(groupId, valueOrdinal + 1);
-                } else if (curr != valueOrdinal) {
-                    values.add(groupId, valueOrdinal);
-                }
-            } else {
-                firstValues = bigArrays.grow(firstValues, groupId + 1);
-                firstValues.set(groupId, valueOrdinal + 1);
-            }
-        }
-$endif$
 
         Block buildOutputBlock(BlockFactory blockFactory, IntVector selected, int[] selectedCounts, int[] ids) {
             /*
@@ -525,34 +419,7 @@
              */
 $if(BytesRef)$
             BytesRef scratch = new BytesRef();
-            try (BytesRefBlock.Builder builder = blockFactory.newBytesRefBlockBuilder(selected.getPositionCount())) {
-                int start = 0;
-                for (int s = 0; s < selected.getPositionCount(); s++) {
-                    int group = selected.getInt(s);
-                    int firstValue = group < firstValues.size() ? firstValues.get(group) - 1 : -1;
-                    if (firstValue == -1) {
-                        assert selectedCounts[group] == start : selectedCounts[group] + " != " + start;
-                        builder.appendNull();
-                    } else {
-                        int end = selectedCounts[group];
-                        int count = end - start;
-                        if (count == 0) {
-                            builder.appendBytesRef(bytes.get(firstValue, scratch));
-                        } else {
-                            builder.beginPositionEntry();
-                            builder.appendBytesRef(bytes.get(firstValue, scratch));
-                            for (int i = start; i < end; i++) {
-                                append(builder, ids[i], scratch);
-                            }
-                            builder.endPositionEntry();
-                        }
-                        start = end;
-                    }
-
-                }
-                return builder.build();
-            }
-$else$
+$endif$
             try ($Type$Block.Builder builder = blockFactory.new$Type$BlockBuilder(selected.getPositionCount())) {
                 int start = 0;
                 for (int s = 0; s < selected.getPositionCount(); s++) {
@@ -574,7 +441,6 @@
                 }
                 return builder.build();
             }
-$endif$
         }
 
 $if(BytesRef)$
@@ -588,25 +454,20 @@
                 int start = 0;
                 for (int s = 0; s < selected.getPositionCount(); s++) {
                     int group = selected.getInt(s);
-                    int firstValue = group < firstValues.size() ? firstValues.get(group) - 1 : -1;
-                    if (firstValue == -1) {
-                        assert selectedCounts[group] == start : selectedCounts[group] + " != " + start;
-                        builder.appendNull();
-                    } else {
-                        int end = selectedCounts[group];
-                        int count = end - start;
-                        if (count == 0) {
-                            builder.appendInt(firstValue);
-                        } else {
+                    int end = selectedCounts[group];
+                    int count = end - start;
+                    switch (count) {
+                        case 0 -> builder.appendNull();
+                        case 1 -> builder.appendInt(Math.toIntExact(values.getKey2(ids[start])));
+                        default -> {
                             builder.beginPositionEntry();
-                            builder.appendInt(firstValue);
                             for (int i = start; i < end; i++) {
                                 builder.appendInt(Math.toIntExact(values.getKey2(ids[i])));
                             }
                             builder.endPositionEntry();
                         }
-                        start = end;
                     }
+                    start = end;
                 }
                 ordinals = builder.build();
                 dict = blockFactory.newBytesRefArrayVector(dictArray, Math.toIntExact(dictArray.size()));
@@ -645,7 +506,7 @@
         @Override
         public void close() {
 $if(BytesRef)$
-            Releasables.closeExpectNoException(values, bytes, firstValues);
+            Releasables.closeExpectNoException(values, bytes);
 $else$
             Releasables.closeExpectNoException(values);
 $endif$

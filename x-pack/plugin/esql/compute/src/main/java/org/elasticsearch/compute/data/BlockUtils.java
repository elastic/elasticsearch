--- conflicted
+++ resolved
@@ -322,15 +322,6 @@
             }
             case TDIGEST -> {
                 TDigestBlock tDigestBlock = (TDigestBlock) block;
-<<<<<<< HEAD
-                yield tDigestBlock.getTDigestHolder(offset);
-            }
-            case LONG_RANGE -> {
-                LongRangeBlock b = (LongRangeBlock) block;
-                LongBlock fromBlock = b.getFromBlock();
-                LongBlock toBlock = b.getToBlock();
-                yield new LongRangeBlockBuilder.LongRange(fromBlock.getLong(offset), toBlock.getLong(offset));
-=======
                 // return a copy so that the returned value is not bound to the lifetime of the block
                 TDigestHolder blockBacked = tDigestBlock.getTDigestHolder(offset);
                 yield new TDigestHolder(
@@ -340,8 +331,12 @@
                     blockBacked.getSum(),
                     blockBacked.getValueCount()
                 );
-
->>>>>>> a28ac9ee
+            }
+            case LONG_RANGE -> {
+                LongRangeBlock b = (LongRangeBlock) block;
+                LongBlock fromBlock = b.getFromBlock();
+                LongBlock toBlock = b.getToBlock();
+                yield new LongRangeBlockBuilder.LongRange(fromBlock.getLong(offset), toBlock.getLong(offset));
             }
             case UNKNOWN -> throw new IllegalArgumentException("can't read values from [" + block + "]");
         };

/*
 * Copyright Elasticsearch B.V. and/or licensed to Elasticsearch B.V. under one
 * or more contributor license agreements. Licensed under the Elastic License
 * 2.0; you may not use this file except in compliance with the Elastic License
 * 2.0.
 */

package org.elasticsearch.compute.data;

import org.apache.lucene.util.BytesRef;
import org.elasticsearch.common.Randomness;
import org.elasticsearch.common.breaker.CircuitBreakingException;
import org.elasticsearch.compute.data.AggregateMetricDoubleBlockBuilder.AggregateMetricDoubleLiteral;
import org.elasticsearch.core.Releasable;
import org.elasticsearch.core.Releasables;
import org.elasticsearch.exponentialhistogram.ExponentialHistogram;
import org.elasticsearch.exponentialhistogram.ExponentialHistogramCircuitBreaker;

import java.util.ArrayList;
import java.util.Arrays;
import java.util.Collection;
import java.util.HashSet;
import java.util.List;
import java.util.Random;
import java.util.function.Consumer;

import static org.elasticsearch.common.lucene.BytesRefs.toBytesRef;
import static org.elasticsearch.compute.data.ElementType.NULL;
import static org.elasticsearch.compute.data.ElementType.fromJava;

public final class BlockUtils {

    public static final Block[] NO_BLOCKS = new Block[0];

    private BlockUtils() {}

    public record BuilderWrapper(Block.Builder builder, Consumer<Object> append) implements Releasable {
        public BuilderWrapper(Block.Builder builder, Consumer<Object> append) {
            this.builder = builder;
            this.append = o -> {
                try {
                    if (o == null) {
                        builder.appendNull();
                        return;
                    }
                    if (o instanceof List<?> l) {
                        builder.beginPositionEntry();
                        for (Object v : l) {
                            append.accept(v);
                        }
                        builder.endPositionEntry();
                        return;
                    }
                    append.accept(o);
                } catch (CircuitBreakingException e) {
                    close();
                    throw e;
                }
            };
        }

        public void accept(Object object) {
            append.accept(object);
        }

        @Override
        public void close() {
            builder.close();
        }
    }

    public static Block[] fromArrayRow(BlockFactory blockFactory, Object... row) {
        return fromListRow(blockFactory, Arrays.asList(row));
    }

    public static Block[] fromListRow(BlockFactory blockFactory, List<Object> row) {
        return fromListRow(blockFactory, row, 1);
    }

    public static Block[] fromListRow(BlockFactory blockFactory, List<Object> row, int blockSize) {
        if (row.isEmpty()) {
            return NO_BLOCKS;
        }

        var size = row.size();
        Block[] blocks = new Block[size];
        boolean success = false;
        try {
            for (int i = 0; i < size; i++) {
                Object object = row.get(i);
                if (object instanceof List<?> listVal) {
                    try (BuilderWrapper wrapper = wrapperFor(blockFactory, fromJava(listVal.get(0).getClass()), blockSize)) {
                        wrapper.accept(listVal);
                        Random random = Randomness.get();
                        if (isDeduplicated(listVal) && random.nextBoolean()) {
                            if (isAscending(listVal) && random.nextBoolean()) {
                                wrapper.builder.mvOrdering(Block.MvOrdering.DEDUPLICATED_AND_SORTED_ASCENDING);
                            } else {
                                wrapper.builder.mvOrdering(Block.MvOrdering.DEDUPLICATED_UNORDERD);
                            }
                        } else if (isAscending(listVal) && random.nextBoolean()) {
                            wrapper.builder.mvOrdering(Block.MvOrdering.SORTED_ASCENDING);
                        }
                        blocks[i] = wrapper.builder.build();
                    }
                } else {
                    blocks[i] = constantBlock(blockFactory, object, blockSize);
                }
            }
            success = true;
            return blocks;
        } finally {
            if (success == false) {
                Releasables.closeExpectNoException(blocks);
            }
        }
    }

    /**
     * Detect blocks with ascending fields. This is *mostly* useful for
     * exercising the specialized ascending implementations.
     */
    private static boolean isAscending(List<?> values) {
        Comparable<Object> prev = null;
        for (Object o : values) {
            @SuppressWarnings("unchecked")
            Comparable<Object> val = (Comparable<Object>) o;
            if (prev == null) {
                prev = val;
                continue;
            }
            if (prev.compareTo(val) > 0) {
                return false;
            }
            prev = val;
        }
        return true;
    }

    /**
     * Detect blocks with deduplicated fields. This is *mostly* useful for
     * exercising the specialized ascending implementations.
     */
    private static boolean isDeduplicated(List<?> values) {
        return new HashSet<>(values).size() == values.size();
    }

    public static Block[] fromList(BlockFactory blockFactory, List<List<Object>> list) {
        var size = list.size();
        if (size == 0) {
            return NO_BLOCKS;
        }
        if (size == 1) {
            return fromListRow(blockFactory, list.get(0));
        }

        var wrappers = new BuilderWrapper[list.get(0).size()];
        try {
            for (int i = 0; i < wrappers.length; i++) {
                wrappers[i] = wrapperFor(blockFactory, fromJava(type(list, i)), size);
            }
            for (List<Object> values : list) {
                for (int j = 0, vSize = values.size(); j < vSize; j++) {
                    wrappers[j].append.accept(values.get(j));
                }
            }
            final Block[] blocks = new Block[wrappers.length];
            try {
                for (int i = 0; i < blocks.length; i++) {
                    blocks[i] = wrappers[i].builder.build();
                }
                return blocks;
            } finally {
                if (blocks[blocks.length - 1] == null) {
                    Releasables.closeExpectNoException(blocks);
                }
            }
        } finally {
            Releasables.closeExpectNoException(wrappers);
        }
    }

    /** Returns a deep copy of the given block, using the blockFactory for creating the copy block. */
    public static Block deepCopyOf(Block block, BlockFactory blockFactory) {
        // TODO preserve constants here.
        try (Block.Builder builder = block.elementType().newBlockBuilder(block.getPositionCount(), blockFactory)) {
            builder.copyFrom(block, 0, block.getPositionCount());
            builder.mvOrdering(block.mvOrdering());
            return builder.build();
        }
    }

    private static Class<?> type(List<List<Object>> list, int i) {
        int p = 0;
        while (p < list.size()) {
            Object v = list.get(p++).get(i);
            if (v == null) {
                continue;
            }
            if (v instanceof List<?> l) {
                if (l.isEmpty()) {
                    continue;
                }
                return l.get(0).getClass();
            }
            return v.getClass();
        }
        return null;
    }

    public static BuilderWrapper wrapperFor(BlockFactory blockFactory, ElementType type, int size) {
        var b = type.newBlockBuilder(size, blockFactory);
        return new BuilderWrapper(b, o -> appendValue(b, o, type));
    }

    public static void appendValue(Block.Builder builder, Object val, ElementType type) {
        if (val == null) {
            builder.appendNull();
            return;
        }
        switch (type) {
            case LONG -> ((LongBlock.Builder) builder).appendLong((Long) val);
            case INT -> ((IntBlock.Builder) builder).appendInt((Integer) val);
            case BYTES_REF -> ((BytesRefBlock.Builder) builder).appendBytesRef(toBytesRef(val));
            case FLOAT -> ((FloatBlock.Builder) builder).appendFloat((Float) val);
            case DOUBLE -> ((DoubleBlock.Builder) builder).appendDouble((Double) val);
            case BOOLEAN -> ((BooleanBlock.Builder) builder).appendBoolean((Boolean) val);
            case TDIGEST -> ((TDigestBlockBuilder) builder).append((TDigestHolder) val);
            case AGGREGATE_METRIC_DOUBLE -> ((AggregateMetricDoubleBlockBuilder) builder).appendLiteral((AggregateMetricDoubleLiteral) val);
            case EXPONENTIAL_HISTOGRAM -> ((ExponentialHistogramBlockBuilder) builder).append((ExponentialHistogram) val);
<<<<<<< HEAD
            case LONG_RANGE -> ((LongRangeBlockBuilder) builder).appendDateRange((LongRangeBlockBuilder.LongRange) val);
            default -> throw new UnsupportedOperationException("unsupported element type [" + type + "]");
=======
            case DOC, COMPOSITE, NULL, UNKNOWN -> throw new UnsupportedOperationException("unsupported element type [" + type + "]");
>>>>>>> a3852994
        }
    }

    public static Block constantBlock(BlockFactory blockFactory, Object val, int size) {
        if (val == null) {
            return blockFactory.newConstantNullBlock(size);
        }
        if (val instanceof Collection<?> collection) {
            if (collection.isEmpty()) {
                return constantBlock(blockFactory, NULL, val, size);
            }
            Object colVal = collection.iterator().next();
            return constantBlock(blockFactory, fromJava(colVal.getClass()), colVal, size);
        }
        return constantBlock(blockFactory, fromJava(val.getClass()), val, size);
    }

    // TODO: allow null values
    private static Block constantBlock(BlockFactory blockFactory, ElementType type, Object val, int size) {
        return switch (type) {
            case NULL -> blockFactory.newConstantNullBlock(size);
            case LONG -> blockFactory.newConstantLongBlockWith((long) val, size);
            case INT -> blockFactory.newConstantIntBlockWith((int) val, size);
            case BYTES_REF -> blockFactory.newConstantBytesRefBlockWith(toBytesRef(val), size);
            case DOUBLE -> blockFactory.newConstantDoubleBlockWith((double) val, size);
            case BOOLEAN -> blockFactory.newConstantBooleanBlockWith((boolean) val, size);
            case AGGREGATE_METRIC_DOUBLE -> blockFactory.newConstantAggregateMetricDoubleBlock((AggregateMetricDoubleLiteral) val, size);
            case FLOAT -> blockFactory.newConstantFloatBlockWith((float) val, size);
            case EXPONENTIAL_HISTOGRAM -> blockFactory.newConstantExponentialHistogramBlock((ExponentialHistogram) val, size);
<<<<<<< HEAD
            case LONG_RANGE -> blockFactory.newConstantLongRangeBlock((LongRangeBlockBuilder.LongRange) val, size);
=======
            case TDIGEST -> blockFactory.newConstantTDigestBlock((TDigestHolder) val, size);
>>>>>>> a3852994
            default -> throw new UnsupportedOperationException("unsupported element type [" + type + "]");
        };
    }

    /**
     * Returned by {@link #toJavaObject} for "doc" type blocks.
     */
    public record Doc(int shard, int segment, int doc) {}

    /**
     * Read all values from a positions into a java object. This is not fast
     * but fine to call in the "fold" path.
     */
    public static Object toJavaObject(Block block, int position) {
        if (block.isNull(position)) {
            return null;
        }
        int count = block.getValueCount(position);
        int start = block.getFirstValueIndex(position);
        if (count == 1) {
            return valueAtOffset(block, start);
        }
        int end = start + count;
        List<Object> result = new ArrayList<>(count);
        for (int i = start; i < end; i++) {
            result.add(valueAtOffset(block, i));
        }
        return result;
    }

    private static Object valueAtOffset(Block block, int offset) {
        return switch (block.elementType()) {
            case BOOLEAN -> ((BooleanBlock) block).getBoolean(offset);
            case BYTES_REF -> BytesRef.deepCopyOf(((BytesRefBlock) block).getBytesRef(offset, new BytesRef()));
            case DOUBLE -> ((DoubleBlock) block).getDouble(offset);
            case FLOAT -> ((FloatBlock) block).getFloat(offset);
            case INT -> ((IntBlock) block).getInt(offset);
            case LONG -> ((LongBlock) block).getLong(offset);
            case NULL -> null;
            case DOC -> {
                DocVector v = ((DocBlock) block).asVector();
                yield new Doc(v.shards().getInt(offset), v.segments().getInt(offset), v.docs().getInt(offset));
            }
            case COMPOSITE -> throw new IllegalArgumentException("can't read values from composite blocks");
            case AGGREGATE_METRIC_DOUBLE -> {
                AggregateMetricDoubleBlock aggBlock = (AggregateMetricDoubleBlock) block;
                yield new AggregateMetricDoubleLiteral(
                    aggBlock.minBlock().getDouble(offset),
                    aggBlock.maxBlock().getDouble(offset),
                    aggBlock.sumBlock().getDouble(offset),
                    aggBlock.countBlock().getInt(offset)
                );
            }
            case EXPONENTIAL_HISTOGRAM -> {
                ExponentialHistogramBlock histoBlock = (ExponentialHistogramBlock) block;
                ExponentialHistogram histogram = histoBlock.getExponentialHistogram(offset, new ExponentialHistogramScratch());
                // return a copy so that the returned value is not bound to the lifetime of the block
                yield ExponentialHistogram.builder(histogram, ExponentialHistogramCircuitBreaker.noop()).build();
            }
<<<<<<< HEAD
            case LONG_RANGE -> {
                LongRangeBlock b = (LongRangeBlock) block;
                LongBlock fromBlock = b.getFromBlock();
                LongBlock toBlock = b.getToBlock();
                yield new LongRangeBlockBuilder.LongRange(fromBlock.getLong(offset), toBlock.getLong(offset));
=======
            case TDIGEST -> {
                TDigestBlock tDigestBlock = (TDigestBlock) block;
                yield tDigestBlock.getTDigestHolder(offset);

>>>>>>> a3852994
            }
            case UNKNOWN -> throw new IllegalArgumentException("can't read values from [" + block + "]");
        };
    }
}<|MERGE_RESOLUTION|>--- conflicted
+++ resolved
@@ -15,6 +15,8 @@
 import org.elasticsearch.core.Releasables;
 import org.elasticsearch.exponentialhistogram.ExponentialHistogram;
 import org.elasticsearch.exponentialhistogram.ExponentialHistogramCircuitBreaker;
+
+import static org.elasticsearch.compute.data.ElementType.TDIGEST;
 
 import java.util.ArrayList;
 import java.util.Arrays;
@@ -228,12 +230,9 @@
             case TDIGEST -> ((TDigestBlockBuilder) builder).append((TDigestHolder) val);
             case AGGREGATE_METRIC_DOUBLE -> ((AggregateMetricDoubleBlockBuilder) builder).appendLiteral((AggregateMetricDoubleLiteral) val);
             case EXPONENTIAL_HISTOGRAM -> ((ExponentialHistogramBlockBuilder) builder).append((ExponentialHistogram) val);
-<<<<<<< HEAD
+            case TDIGEST -> ((TDigestBlockBuilder) builder).append((TDigestHolder) val);
             case LONG_RANGE -> ((LongRangeBlockBuilder) builder).appendDateRange((LongRangeBlockBuilder.LongRange) val);
-            default -> throw new UnsupportedOperationException("unsupported element type [" + type + "]");
-=======
             case DOC, COMPOSITE, NULL, UNKNOWN -> throw new UnsupportedOperationException("unsupported element type [" + type + "]");
->>>>>>> a3852994
         }
     }
 
@@ -263,11 +262,8 @@
             case AGGREGATE_METRIC_DOUBLE -> blockFactory.newConstantAggregateMetricDoubleBlock((AggregateMetricDoubleLiteral) val, size);
             case FLOAT -> blockFactory.newConstantFloatBlockWith((float) val, size);
             case EXPONENTIAL_HISTOGRAM -> blockFactory.newConstantExponentialHistogramBlock((ExponentialHistogram) val, size);
-<<<<<<< HEAD
+            case TDIGEST -> blockFactory.newConstantTDigestBlock((TDigestHolder) val, size);
             case LONG_RANGE -> blockFactory.newConstantLongRangeBlock((LongRangeBlockBuilder.LongRange) val, size);
-=======
-            case TDIGEST -> blockFactory.newConstantTDigestBlock((TDigestHolder) val, size);
->>>>>>> a3852994
             default -> throw new UnsupportedOperationException("unsupported element type [" + type + "]");
         };
     }
@@ -327,18 +323,15 @@
                 // return a copy so that the returned value is not bound to the lifetime of the block
                 yield ExponentialHistogram.builder(histogram, ExponentialHistogramCircuitBreaker.noop()).build();
             }
-<<<<<<< HEAD
+            case TDIGEST -> {
+                TDigestBlock tDigestBlock = (TDigestBlock) block;
+                yield tDigestBlock.getTDigestHolder(offset);
+            }
             case LONG_RANGE -> {
                 LongRangeBlock b = (LongRangeBlock) block;
                 LongBlock fromBlock = b.getFromBlock();
                 LongBlock toBlock = b.getToBlock();
                 yield new LongRangeBlockBuilder.LongRange(fromBlock.getLong(offset), toBlock.getLong(offset));
-=======
-            case TDIGEST -> {
-                TDigestBlock tDigestBlock = (TDigestBlock) block;
-                yield tDigestBlock.getTDigestHolder(offset);
-
->>>>>>> a3852994
             }
             case UNKNOWN -> throw new IllegalArgumentException("can't read values from [" + block + "]");
         };

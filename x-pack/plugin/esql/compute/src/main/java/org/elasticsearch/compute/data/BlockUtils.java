/*
 * Copyright Elasticsearch B.V. and/or licensed to Elasticsearch B.V. under one
 * or more contributor license agreements. Licensed under the Elastic License
 * 2.0; you may not use this file except in compliance with the Elastic License
 * 2.0.
 */

package org.elasticsearch.compute.data;

import org.apache.lucene.util.BytesRef;
import org.elasticsearch.common.Randomness;
import org.elasticsearch.common.breaker.CircuitBreakingException;
import org.elasticsearch.compute.data.AggregateMetricDoubleBlockBuilder.AggregateMetricDoubleLiteral;
import org.elasticsearch.core.Releasable;
import org.elasticsearch.core.Releasables;
import org.elasticsearch.exponentialhistogram.ExponentialHistogram;
import org.elasticsearch.exponentialhistogram.ExponentialHistogramCircuitBreaker;

import java.util.ArrayList;
import java.util.Arrays;
import java.util.Collection;
import java.util.HashSet;
import java.util.List;
import java.util.Random;
import java.util.function.Consumer;

import static org.elasticsearch.common.lucene.BytesRefs.toBytesRef;
import static org.elasticsearch.compute.data.ElementType.NULL;
import static org.elasticsearch.compute.data.ElementType.fromJava;

public final class BlockUtils {

    public static final Block[] NO_BLOCKS = new Block[0];

    private BlockUtils() {}

    public record BuilderWrapper(Block.Builder builder, Consumer<Object> append) implements Releasable {
        public BuilderWrapper(Block.Builder builder, Consumer<Object> append) {
            this.builder = builder;
            this.append = o -> {
                try {
                    if (o == null) {
                        builder.appendNull();
                        return;
                    }
                    if (o instanceof List<?> l) {
                        builder.beginPositionEntry();
                        for (Object v : l) {
                            append.accept(v);
                        }
                        builder.endPositionEntry();
                        return;
                    }
                    append.accept(o);
                } catch (CircuitBreakingException e) {
                    close();
                    throw e;
                }
            };
        }

        public void accept(Object object) {
            append.accept(object);
        }

        @Override
        public void close() {
            builder.close();
        }
    }

    public static Block[] fromArrayRow(BlockFactory blockFactory, Object... row) {
        return fromListRow(blockFactory, Arrays.asList(row));
    }

    public static Block[] fromListRow(BlockFactory blockFactory, List<Object> row) {
        return fromListRow(blockFactory, row, 1);
    }

    public static Block[] fromListRow(BlockFactory blockFactory, List<Object> row, int blockSize) {
        if (row.isEmpty()) {
            return NO_BLOCKS;
        }

        var size = row.size();
        Block[] blocks = new Block[size];
        boolean success = false;
        try {
            for (int i = 0; i < size; i++) {
                Object object = row.get(i);
                if (object instanceof List<?> listVal) {
                    try (BuilderWrapper wrapper = wrapperFor(blockFactory, fromJava(listVal.get(0).getClass()), blockSize)) {
                        wrapper.accept(listVal);
                        Random random = Randomness.get();
                        if (isDeduplicated(listVal) && random.nextBoolean()) {
                            if (isAscending(listVal) && random.nextBoolean()) {
                                wrapper.builder.mvOrdering(Block.MvOrdering.DEDUPLICATED_AND_SORTED_ASCENDING);
                            } else {
                                wrapper.builder.mvOrdering(Block.MvOrdering.DEDUPLICATED_UNORDERD);
                            }
                        } else if (isAscending(listVal) && random.nextBoolean()) {
                            wrapper.builder.mvOrdering(Block.MvOrdering.SORTED_ASCENDING);
                        }
                        blocks[i] = wrapper.builder.build();
                    }
                } else {
                    blocks[i] = constantBlock(blockFactory, object, blockSize);
                }
            }
            success = true;
            return blocks;
        } finally {
            if (success == false) {
                Releasables.closeExpectNoException(blocks);
            }
        }
    }

    /**
     * Detect blocks with ascending fields. This is *mostly* useful for
     * exercising the specialized ascending implementations.
     */
    private static boolean isAscending(List<?> values) {
        Comparable<Object> prev = null;
        for (Object o : values) {
            @SuppressWarnings("unchecked")
            Comparable<Object> val = (Comparable<Object>) o;
            if (prev == null) {
                prev = val;
                continue;
            }
            if (prev.compareTo(val) > 0) {
                return false;
            }
            prev = val;
        }
        return true;
    }

    /**
     * Detect blocks with deduplicated fields. This is *mostly* useful for
     * exercising the specialized ascending implementations.
     */
    private static boolean isDeduplicated(List<?> values) {
        return new HashSet<>(values).size() == values.size();
    }

    public static Block[] fromList(BlockFactory blockFactory, List<List<Object>> list) {
        var size = list.size();
        if (size == 0) {
            return NO_BLOCKS;
        }
        if (size == 1) {
            return fromListRow(blockFactory, list.get(0));
        }

        var wrappers = new BuilderWrapper[list.get(0).size()];
        try {
            for (int i = 0; i < wrappers.length; i++) {
                wrappers[i] = wrapperFor(blockFactory, fromJava(type(list, i)), size);
            }
            for (List<Object> values : list) {
                for (int j = 0, vSize = values.size(); j < vSize; j++) {
                    wrappers[j].append.accept(values.get(j));
                }
            }
            final Block[] blocks = new Block[wrappers.length];
            try {
                for (int i = 0; i < blocks.length; i++) {
                    blocks[i] = wrappers[i].builder.build();
                }
                return blocks;
            } finally {
                if (blocks[blocks.length - 1] == null) {
                    Releasables.closeExpectNoException(blocks);
                }
            }
        } finally {
            Releasables.closeExpectNoException(wrappers);
        }
    }

    /** Returns a deep copy of the given block, using the blockFactory for creating the copy block. */
    public static Block deepCopyOf(Block block, BlockFactory blockFactory) {
        // TODO preserve constants here.
        try (Block.Builder builder = block.elementType().newBlockBuilder(block.getPositionCount(), blockFactory)) {
            builder.copyFrom(block, 0, block.getPositionCount());
            builder.mvOrdering(block.mvOrdering());
            return builder.build();
        }
    }

    private static Class<?> type(List<List<Object>> list, int i) {
        int p = 0;
        while (p < list.size()) {
            Object v = list.get(p++).get(i);
            if (v == null) {
                continue;
            }
            if (v instanceof List<?> l) {
                if (l.isEmpty()) {
                    continue;
                }
                return l.get(0).getClass();
            }
            return v.getClass();
        }
        return null;
    }

    public static BuilderWrapper wrapperFor(BlockFactory blockFactory, ElementType type, int size) {
        var b = type.newBlockBuilder(size, blockFactory);
        return new BuilderWrapper(b, o -> appendValue(b, o, type));
    }

    public static void appendValue(Block.Builder builder, Object val, ElementType type) {
        if (val == null) {
            builder.appendNull();
            return;
        }
        switch (type) {
            case LONG -> ((LongBlock.Builder) builder).appendLong((Long) val);
            case INT -> ((IntBlock.Builder) builder).appendInt((Integer) val);
            case BYTES_REF -> ((BytesRefBlock.Builder) builder).appendBytesRef(toBytesRef(val));
            case FLOAT -> ((FloatBlock.Builder) builder).appendFloat((Float) val);
            case DOUBLE -> ((DoubleBlock.Builder) builder).appendDouble((Double) val);
            case BOOLEAN -> ((BooleanBlock.Builder) builder).appendBoolean((Boolean) val);
<<<<<<< HEAD
            case EXPONENTIAL_HISTOGRAM -> ((ExponentialHistogramBlockBuilder) builder).append((ExponentialHistogram) val);
=======
            case AGGREGATE_METRIC_DOUBLE -> ((AggregateMetricDoubleBlockBuilder) builder).appendLiteral((AggregateMetricDoubleLiteral) val);
>>>>>>> bd6f6fdd
            default -> throw new UnsupportedOperationException("unsupported element type [" + type + "]");
        }
    }

    public static Block constantBlock(BlockFactory blockFactory, Object val, int size) {
        if (val == null) {
            return blockFactory.newConstantNullBlock(size);
        }
        if (val instanceof Collection<?> collection) {
            if (collection.isEmpty()) {
                return constantBlock(blockFactory, NULL, val, size);
            }
            Object colVal = collection.iterator().next();
            return constantBlock(blockFactory, fromJava(colVal.getClass()), colVal, size);
        }
        return constantBlock(blockFactory, fromJava(val.getClass()), val, size);
    }

    // TODO: allow null values
    private static Block constantBlock(BlockFactory blockFactory, ElementType type, Object val, int size) {
        return switch (type) {
            case NULL -> blockFactory.newConstantNullBlock(size);
            case LONG -> blockFactory.newConstantLongBlockWith((long) val, size);
            case INT -> blockFactory.newConstantIntBlockWith((int) val, size);
            case BYTES_REF -> blockFactory.newConstantBytesRefBlockWith(toBytesRef(val), size);
            case DOUBLE -> blockFactory.newConstantDoubleBlockWith((double) val, size);
            case BOOLEAN -> blockFactory.newConstantBooleanBlockWith((boolean) val, size);
            case AGGREGATE_METRIC_DOUBLE -> blockFactory.newConstantAggregateMetricDoubleBlock((AggregateMetricDoubleLiteral) val, size);
            case FLOAT -> blockFactory.newConstantFloatBlockWith((float) val, size);
            case EXPONENTIAL_HISTOGRAM -> blockFactory.newConstantExponentialHistogramBlock((ExponentialHistogram) val, size);
            default -> throw new UnsupportedOperationException("unsupported element type [" + type + "]");
        };
    }

    /**
     * Returned by {@link #toJavaObject} for "doc" type blocks.
     */
    public record Doc(int shard, int segment, int doc) {}

    /**
     * Read all values from a positions into a java object. This is not fast
     * but fine to call in the "fold" path.
     */
    public static Object toJavaObject(Block block, int position) {
        if (block.isNull(position)) {
            return null;
        }
        int count = block.getValueCount(position);
        int start = block.getFirstValueIndex(position);
        if (count == 1) {
            return valueAtOffset(block, start);
        }
        int end = start + count;
        List<Object> result = new ArrayList<>(count);
        for (int i = start; i < end; i++) {
            result.add(valueAtOffset(block, i));
        }
        return result;
    }

    private static Object valueAtOffset(Block block, int offset) {
        return switch (block.elementType()) {
            case BOOLEAN -> ((BooleanBlock) block).getBoolean(offset);
            case BYTES_REF -> BytesRef.deepCopyOf(((BytesRefBlock) block).getBytesRef(offset, new BytesRef()));
            case DOUBLE -> ((DoubleBlock) block).getDouble(offset);
            case FLOAT -> ((FloatBlock) block).getFloat(offset);
            case INT -> ((IntBlock) block).getInt(offset);
            case LONG -> ((LongBlock) block).getLong(offset);
            case NULL -> null;
            case DOC -> {
                DocVector v = ((DocBlock) block).asVector();
                yield new Doc(v.shards().getInt(offset), v.segments().getInt(offset), v.docs().getInt(offset));
            }
            case COMPOSITE -> throw new IllegalArgumentException("can't read values from composite blocks");
            case AGGREGATE_METRIC_DOUBLE -> {
                AggregateMetricDoubleBlock aggBlock = (AggregateMetricDoubleBlock) block;
                yield new AggregateMetricDoubleLiteral(
                    aggBlock.minBlock().getDouble(offset),
                    aggBlock.maxBlock().getDouble(offset),
                    aggBlock.sumBlock().getDouble(offset),
                    aggBlock.countBlock().getInt(offset)
                );
            }
            case EXPONENTIAL_HISTOGRAM -> {
                ExponentialHistogram histogram = ((ExponentialHistogramArrayBlock) block).getExponentialHistogram(offset);
                // return a copy so that the returned value is not bound to the lifetime of the block
                yield ExponentialHistogram.builder(histogram, ExponentialHistogramCircuitBreaker.noop()).build();
            }
            case UNKNOWN -> throw new IllegalArgumentException("can't read values from [" + block + "]");
        };
    }
}<|MERGE_RESOLUTION|>--- conflicted
+++ resolved
@@ -225,11 +225,8 @@
             case FLOAT -> ((FloatBlock.Builder) builder).appendFloat((Float) val);
             case DOUBLE -> ((DoubleBlock.Builder) builder).appendDouble((Double) val);
             case BOOLEAN -> ((BooleanBlock.Builder) builder).appendBoolean((Boolean) val);
-<<<<<<< HEAD
+            case AGGREGATE_METRIC_DOUBLE -> ((AggregateMetricDoubleBlockBuilder) builder).appendLiteral((AggregateMetricDoubleLiteral) val);
             case EXPONENTIAL_HISTOGRAM -> ((ExponentialHistogramBlockBuilder) builder).append((ExponentialHistogram) val);
-=======
-            case AGGREGATE_METRIC_DOUBLE -> ((AggregateMetricDoubleBlockBuilder) builder).appendLiteral((AggregateMetricDoubleLiteral) val);
->>>>>>> bd6f6fdd
             default -> throw new UnsupportedOperationException("unsupported element type [" + type + "]");
         }
     }

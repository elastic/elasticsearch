/*
 * Copyright Elasticsearch B.V. and/or licensed to Elasticsearch B.V. under one
 * or more contributor license agreements. Licensed under the Elastic License
 * 2.0; you may not use this file except in compliance with the Elastic License
 * 2.0.
 */

package org.elasticsearch.compute.data;

import org.apache.lucene.util.IntroSorter;
import org.apache.lucene.util.RamUsageEstimator;
import org.elasticsearch.core.Releasables;

import java.util.Objects;

/**
 * {@link Vector} where each entry references a lucene document.
 */
public class DocVector extends AbstractVector implements Vector {

    private static final long BASE_RAM_BYTES_USED = RamUsageEstimator.shallowSizeOfInstance(DocVector.class);

    /**
     * Per position memory cost to build the shard segment doc map required
     * to load fields out of order.
     */
    public static final int SHARD_SEGMENT_DOC_MAP_PER_ROW_OVERHEAD = Integer.BYTES * 2;

    private final IntVector shards;
    private final IntVector segments;
    private final IntVector docs;

    /**
     * Are the docs in this vector all in one segment and non-decreasing? If
     * so we can load doc values via a fast path.
     */
    private Boolean singleSegmentNonDecreasing;

    /**
     * Maps the vector positions to ascending docs per-shard and per-segment.
     */
    private int[] shardSegmentDocMapForwards;

    /**
     * Reverse of {@link #shardSegmentDocMapForwards}.
     */
    private int[] shardSegmentDocMapBackwards;

    public DocVector(IntVector shards, IntVector segments, IntVector docs, Boolean singleSegmentNonDecreasing) {
        super(shards.getPositionCount());
        this.shards = shards;
        this.segments = segments;
        this.docs = docs;
        this.singleSegmentNonDecreasing = singleSegmentNonDecreasing;
        if (shards.getPositionCount() != segments.getPositionCount()) {
            throw new IllegalArgumentException(
                "invalid position count [" + shards.getPositionCount() + " != " + segments.getPositionCount() + "]"
            );
        }
        if (shards.getPositionCount() != docs.getPositionCount()) {
            throw new IllegalArgumentException(
                "invalid position count [" + shards.getPositionCount() + " != " + docs.getPositionCount() + "]"
            );
        }
    }

    public IntVector shards() {
        return shards;
    }

    public IntVector segments() {
        return segments;
    }

    public IntVector docs() {
        return docs;
    }

    public boolean singleSegmentNonDecreasing() {
        if (singleSegmentNonDecreasing == null) {
            singleSegmentNonDecreasing = checkIfSingleSegmentNonDecreasing();
        }
        return singleSegmentNonDecreasing;
    }

    private boolean checkIfSingleSegmentNonDecreasing() {
        if (getPositionCount() < 2) {
            return true;
        }
        if (shards.isConstant() == false || segments.isConstant() == false) {
            return false;
        }
        int prev = docs.getInt(0);
        int p = 1;
        while (p < getPositionCount()) {
            int v = docs.getInt(p++);
            if (prev > v) {
                return false;
            }
            prev = v;
        }
        return true;

    }

    /**
     * Map from the positions in this page to the positions in lucene's native order for
     * loading doc values.
     */
    public int[] shardSegmentDocMapForwards() {
        buildShardSegmentDocMapIfMissing();
        return shardSegmentDocMapForwards;
    }

    /**
     * Reverse of {@link #shardSegmentDocMapForwards}. If you load doc values in the "forward"
     * order then you can call {@link Block#filter} on the loaded values with this array to
     * put them in the same order as this {@link Page}.
     */
    public int[] shardSegmentDocMapBackwards() {
        buildShardSegmentDocMapIfMissing();
        return shardSegmentDocMapBackwards;
    }

    private void buildShardSegmentDocMapIfMissing() {
        if (shardSegmentDocMapForwards != null) {
            return;
        }

        int[] forwards = shardSegmentDocMapForwards = new int[shards.getPositionCount()];
        for (int p = 0; p < forwards.length; p++) {
            forwards[p] = p;
        }
        new IntroSorter() {
            int pivot;

            @Override
            protected void setPivot(int i) {
                pivot = forwards[i];
            }

            @Override
            protected int comparePivot(int j) {
                int cmp = Integer.compare(shards.getInt(pivot), shards.getInt(forwards[j]));
                if (cmp != 0) {
                    return cmp;
                }
                cmp = Integer.compare(segments.getInt(pivot), segments.getInt(forwards[j]));
                if (cmp != 0) {
                    return cmp;
                }
                return Integer.compare(docs.getInt(pivot), docs.getInt(forwards[j]));
            }

            @Override
            protected void swap(int i, int j) {
                int tmp = forwards[i];
                forwards[i] = forwards[j];
                forwards[j] = tmp;
            }
        }.sort(0, forwards.length);

        int[] backwards = shardSegmentDocMapBackwards = new int[forwards.length];
        for (int p = 0; p < forwards.length; p++) {
            backwards[forwards[p]] = p;
        }
    }

    @Override
    public DocBlock asBlock() {
        return new DocBlock(this);
    }

    @Override
    public DocVector filter(int... positions) {
        return new DocVector(shards.filter(positions), segments.filter(positions), docs.filter(positions), null);
    }

    @Override
    public ElementType elementType() {
        return ElementType.DOC;
    }

    @Override
    public boolean isConstant() {
        return shards.isConstant() && segments.isConstant() && docs.isConstant();
    }

<<<<<<< HEAD
    @Override
    public int hashCode() {
        return Objects.hash(shards, segments, docs);
    }

    @Override
    public boolean equals(Object obj) {
        if (obj instanceof DocVector == false) {
            return false;
        }
        DocVector other = (DocVector) obj;
        return shards.equals(other.shards) && segments.equals(other.segments) && docs.equals(other.docs);
=======
    public static long ramBytesEstimated(
        IntVector shards,
        IntVector segments,
        IntVector docs,
        int[] shardSegmentDocMapForwards,
        int[] shardSegmentDocMapBackwards
    ) {
        return BASE_RAM_BYTES_USED + RamUsageEstimator.sizeOf(shards) + RamUsageEstimator.sizeOf(segments) + RamUsageEstimator.sizeOf(docs)
            + RamUsageEstimator.shallowSizeOf(shardSegmentDocMapForwards) + RamUsageEstimator.shallowSizeOf(shardSegmentDocMapBackwards);
    }

    @Override
    public long ramBytesUsed() {
        return ramBytesEstimated(shards, segments, docs, shardSegmentDocMapForwards, shardSegmentDocMapBackwards);
    }

    @Override
    public void close() {
        Releasables.closeExpectNoException(shards, segments, docs);
>>>>>>> 7be3d2c1
    }
}<|MERGE_RESOLUTION|>--- conflicted
+++ resolved
@@ -186,7 +186,6 @@
         return shards.isConstant() && segments.isConstant() && docs.isConstant();
     }
 
-<<<<<<< HEAD
     @Override
     public int hashCode() {
         return Objects.hash(shards, segments, docs);
@@ -199,7 +198,8 @@
         }
         DocVector other = (DocVector) obj;
         return shards.equals(other.shards) && segments.equals(other.segments) && docs.equals(other.docs);
-=======
+    }
+
     public static long ramBytesEstimated(
         IntVector shards,
         IntVector segments,
@@ -219,6 +219,5 @@
     @Override
     public void close() {
         Releasables.closeExpectNoException(shards, segments, docs);
->>>>>>> 7be3d2c1
     }
 }
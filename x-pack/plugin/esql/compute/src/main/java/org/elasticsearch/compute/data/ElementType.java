--- conflicted
+++ resolved
@@ -76,12 +76,9 @@
         BlockFactory::newExponentialHistogramBlockBuilder,
         ExponentialHistogramArrayBlock::readFrom
     ),
-<<<<<<< HEAD
+    TDIGEST(12, "TDigest", BlockFactory::newTDigestBlockBuilder, TDigestArrayBlock::readFrom),
 
-    LONG_RANGE(12, "LongRange", BlockFactory::newLongRangeBlockBuilder, LongRangeArrayBlock::readFrom);
-=======
-    TDIGEST(12, "TDigest", BlockFactory::newTDigestBlockBuilder, TDigestArrayBlock::readFrom);
->>>>>>> a3852994
+    LONG_RANGE(13, "LongRange", BlockFactory::newLongRangeBlockBuilder, LongRangeArrayBlock::readFrom);
 
     private static final TransportVersion ESQL_SERIALIZE_BLOCK_TYPE_CODE = TransportVersion.fromName("esql_serialize_block_type_code");
 
@@ -132,13 +129,10 @@
             elementType = AGGREGATE_METRIC_DOUBLE;
         } else if (type != null && ExponentialHistogram.class.isAssignableFrom(type)) {
             elementType = EXPONENTIAL_HISTOGRAM;
-<<<<<<< HEAD
+        } else if (type != null && TDigestHolder.class.isAssignableFrom(type)) {
+            elementType = TDIGEST;
         } else if (type == LongRangeBlockBuilder.LongRange.class) {
             elementType = LONG_RANGE;
-=======
-        } else if (type != null && TDigestHolder.class.isAssignableFrom(type)) {
-            elementType = TDIGEST;
->>>>>>> a3852994
         } else if (type == null || type == Void.class) {
             elementType = NULL;
         } else {

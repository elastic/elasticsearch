--- conflicted
+++ resolved
@@ -79,13 +79,8 @@
     private final DriverContext driverContext;
 
     public LuceneCountOperator(
-<<<<<<< HEAD
         IndexedByShardId<? extends RefCounted> shardRefCounters,
-        BlockFactory blockFactory,
-=======
-        List<? extends RefCounted> shardRefCounters,
         DriverContext driverContext,
->>>>>>> e8c7e425
         LuceneSliceQueue sliceQueue,
         List<ElementType> tagTypes,
         int limit

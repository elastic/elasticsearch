/*
 * Copyright Elasticsearch B.V. and/or licensed to Elasticsearch B.V. under one
 * or more contributor license agreements. Licensed under the Elastic License
 * 2.0; you may not use this file except in compliance with the Elastic License
 * 2.0.
 */

package org.elasticsearch.compute.lucene;

import org.apache.lucene.search.DocIdStream;
import org.apache.lucene.search.LeafCollector;
import org.apache.lucene.search.Scorable;
import org.apache.lucene.search.ScoreMode;
import org.apache.lucene.search.Weight;
import org.elasticsearch.compute.data.Block;
import org.elasticsearch.compute.data.BlockFactory;
import org.elasticsearch.compute.data.BlockUtils;
import org.elasticsearch.compute.data.ElementType;
import org.elasticsearch.compute.data.LongVector;
import org.elasticsearch.compute.data.Page;
import org.elasticsearch.compute.operator.DriverContext;
import org.elasticsearch.compute.operator.SourceOperator;
import org.elasticsearch.core.RefCounted;
import org.elasticsearch.core.Releasables;

import java.io.IOException;
import java.util.HashMap;
import java.util.List;
import java.util.Map;
import java.util.function.Function;

/**
 * Source operator that incrementally counts the results in Lucene searches
 * Returns always one entry that mimics the Count aggregation internal state:
 * 1. the count as a long (0 if no doc is seen)
 * 2. a bool flag (seen) that's always true meaning that the group (all items) always exists
 */
public class LuceneCountOperator extends LuceneOperator {
    public static class Factory extends LuceneOperator.Factory {
<<<<<<< HEAD
        private final IndexedByShardId<? extends RefCounted> shardRefCounters;
=======
        private final List<? extends RefCounted> shardRefCounters;
        private final List<ElementType> tagTypes;
>>>>>>> 2faa7140

        public Factory(
            IndexedByShardId<? extends ShardContext> contexts,
            Function<ShardContext, List<LuceneSliceQueue.QueryAndTags>> queryFunction,
            DataPartitioning dataPartitioning,
            int taskConcurrency,
            List<ElementType> tagTypes,
            int limit
        ) {
            super(
                contexts,
                queryFunction,
                dataPartitioning,
                query -> LuceneSliceQueue.PartitioningStrategy.SHARD,
                taskConcurrency,
                limit,
                false,
                shardContext -> ScoreMode.COMPLETE_NO_SCORES
            );
            this.shardRefCounters = contexts;
            this.tagTypes = tagTypes;
        }

        @Override
        public SourceOperator get(DriverContext driverContext) {
            return new LuceneCountOperator(shardRefCounters, driverContext.blockFactory(), sliceQueue, tagTypes, limit);
        }

        @Override
        public String describe() {
            return "LuceneCountOperator[dataPartitioning = " + dataPartitioning + ", limit = " + limit + "]";
        }
    }

    private final List<ElementType> tagTypes;
    private final Map<List<Object>, PerTagsState> tagsToState = new HashMap<>();
    private int remainingDocs;

    public LuceneCountOperator(
        IndexedByShardId<? extends RefCounted> shardRefCounters,
        BlockFactory blockFactory,
        LuceneSliceQueue sliceQueue,
        List<ElementType> tagTypes,
        int limit
    ) {
        super(shardRefCounters, blockFactory, Integer.MAX_VALUE, sliceQueue);
        this.tagTypes = tagTypes;
        this.remainingDocs = limit;
    }

    @Override
    public boolean isFinished() {
        return doneCollecting || remainingDocs == 0;
    }

    @Override
    public void finish() {
        doneCollecting = true;
    }

    @Override
    protected Page getCheckedOutput() throws IOException {
        if (isFinished()) {
            assert remainingDocs <= 0 : remainingDocs;
            return null;
        }
        long start = System.nanoTime();
        try {
            final LuceneScorer scorer = getCurrentOrLoadNextScorer();
            if (scorer == null) {
                remainingDocs = 0;
            } else {
                count(scorer);
            }

            if (remainingDocs <= 0) {
                return buildResult();
            }
            return null;
        } finally {
            processingNanos += System.nanoTime() - start;
        }
    }

    private void count(LuceneScorer scorer) throws IOException {
        PerTagsState state = tagsToState.computeIfAbsent(scorer.tags(), t -> new PerTagsState());
        Weight weight = scorer.weight();
        var leafReaderContext = scorer.leafReaderContext();
        // see org.apache.lucene.search.TotalHitCountCollector
        int leafCount = weight.count(leafReaderContext);
        if (leafCount != -1) {
            // make sure to NOT multi count as the count _shortcut_ (which is segment wide)
            // handle doc partitioning where the same leaf can be seen multiple times
            // since the count is global, consider it only for the first partition and skip the rest
            // SHARD, SEGMENT and the first DOC_ reader in data partitioning contain the first doc (position 0)
            if (scorer.position() == 0) {
                // check to not count over the desired number of docs/limit
                var count = Math.min(leafCount, remainingDocs);
                state.totalHits += count;
                remainingDocs -= count;
            }
            scorer.markAsDone();
        } else {
            // could not apply shortcut, trigger the search
            // TODO: avoid iterating all documents in multiple calls to make cancellation more responsive.
            scorer.scoreNextRange(state, leafReaderContext.reader().getLiveDocs(), remainingDocs);
        }
    }

    private Page buildResult() {
        return switch (tagsToState.size()) {
            case 0 -> null;
            case 1 -> {
                Map.Entry<List<Object>, PerTagsState> e = tagsToState.entrySet().iterator().next();
                yield buildConstantBlocksResult(e.getKey(), e.getValue());
            }
            default -> buildNonConstantBlocksResult();
        };
    }

    private Page buildConstantBlocksResult(List<Object> tags, PerTagsState state) {
        Block[] blocks = new Block[2 + tagTypes.size()];
        int b = 0;
        try {
            blocks[b++] = blockFactory.newConstantLongBlockWith(state.totalHits, 1);
            blocks[b++] = blockFactory.newConstantBooleanBlockWith(true, 1);
            for (Object e : tags) {
                blocks[b++] = BlockUtils.constantBlock(blockFactory, e, 1);
            }
            Page page = new Page(1, blocks);
            blocks = null;
            return page;
        } finally {
            if (blocks != null) {
                Releasables.closeExpectNoException(blocks);
            }
        }
    }

    private Page buildNonConstantBlocksResult() {
        BlockUtils.BuilderWrapper[] builders = new BlockUtils.BuilderWrapper[tagTypes.size()];
        Block[] blocks = new Block[2 + tagTypes.size()];
        try (LongVector.Builder countBuilder = blockFactory.newLongVectorBuilder(tagsToState.size())) {
            int b = 0;
            for (ElementType t : tagTypes) {
                builders[b++] = BlockUtils.wrapperFor(blockFactory, t, tagsToState.size());
            }

            for (Map.Entry<List<Object>, PerTagsState> e : tagsToState.entrySet()) {
                countBuilder.appendLong(e.getValue().totalHits);
                b = 0;
                for (Object t : e.getKey()) {
                    builders[b++].accept(t);
                }
            }

            blocks[0] = countBuilder.build().asBlock();
            blocks[1] = blockFactory.newConstantBooleanBlockWith(true, tagsToState.size());
            for (b = 0; b < builders.length; b++) {
                blocks[2 + b] = builders[b].builder().build();
                builders[b++] = null;
            }
            Page page = new Page(tagsToState.size(), blocks);
            blocks = null;
            return page;
        } finally {
            Releasables.closeExpectNoException(Releasables.wrap(builders), blocks == null ? () -> {} : Releasables.wrap(blocks));
        }
    }

    @Override
    protected void describe(StringBuilder sb) {
        sb.append(", remainingDocs=").append(remainingDocs);
    }

    private class PerTagsState implements LeafCollector {
        long totalHits;

        @Override
        public void setScorer(Scorable scorer) {}

        @Override
        public void collect(DocIdStream stream) throws IOException {
            if (remainingDocs > 0) {
                int count = Math.min(stream.count(), remainingDocs);
                totalHits += count;
                remainingDocs -= count;
            }
        }

        @Override
        public void collect(int doc) {
            if (remainingDocs > 0) {
                remainingDocs--;
                totalHits++;
            }
        }
    }
}<|MERGE_RESOLUTION|>--- conflicted
+++ resolved
@@ -37,12 +37,8 @@
  */
 public class LuceneCountOperator extends LuceneOperator {
     public static class Factory extends LuceneOperator.Factory {
-<<<<<<< HEAD
         private final IndexedByShardId<? extends RefCounted> shardRefCounters;
-=======
-        private final List<? extends RefCounted> shardRefCounters;
         private final List<ElementType> tagTypes;
->>>>>>> 2faa7140
 
         public Factory(
             IndexedByShardId<? extends ShardContext> contexts,

/*
 * Copyright Elasticsearch B.V. and/or licensed to Elasticsearch B.V. under one
 * or more contributor license agreements. Licensed under the Elastic License
 * 2.0; you may not use this file except in compliance with the Elastic License
 * 2.0.
 */

package org.elasticsearch.compute.lucene;

import org.apache.lucene.search.DocIdStream;
import org.apache.lucene.search.LeafCollector;
import org.apache.lucene.search.Query;
import org.apache.lucene.search.Scorable;
import org.apache.lucene.search.ScoreMode;
import org.apache.lucene.search.Weight;
import org.elasticsearch.compute.data.BlockFactory;
import org.elasticsearch.compute.data.BooleanBlock;
import org.elasticsearch.compute.data.LongBlock;
import org.elasticsearch.compute.data.Page;
import org.elasticsearch.compute.operator.DriverContext;
import org.elasticsearch.compute.operator.SourceOperator;
import org.elasticsearch.core.Releasables;

import java.io.IOException;
import java.util.List;
import java.util.function.Function;

/**
 * Source operator that incrementally counts the results in Lucene searches
 * Returns always one entry that mimics the Count aggregation internal state:
 * 1. the count as a long (0 if no doc is seen)
 * 2. a bool flag (seen) that's always true meaning that the group (all items) always exists
 */
public class LuceneCountOperator extends LuceneOperator {

    private static final int PAGE_SIZE = 1;

    private int totalHits = 0;
    private int remainingDocs;

    private final LeafCollector leafCollector;

    public static class Factory extends LuceneOperator.Factory {

        public Factory(
            List<? extends ShardContext> contexts,
            Function<ShardContext, Query> queryFunction,
            DataPartitioning dataPartitioning,
            int taskConcurrency,
            int limit
        ) {
<<<<<<< HEAD
            super(
                contexts,
                queryFunction,
                dataPartitioning,
                query -> LuceneSliceQueue.PartitioningStrategy.SHARD,
                taskConcurrency,
                limit,
                ScoreMode.COMPLETE_NO_SCORES
            );
=======
            super(contexts, weightFunction(queryFunction, ScoreMode.COMPLETE_NO_SCORES), dataPartitioning, taskConcurrency, limit, false);
>>>>>>> 4f019d15
        }

        @Override
        public SourceOperator get(DriverContext driverContext) {
            return new LuceneCountOperator(driverContext.blockFactory(), sliceQueue, limit);
        }

        @Override
        public String describe() {
            return "LuceneCountOperator[dataPartitioning = " + dataPartitioning + ", limit = " + limit + "]";
        }
    }

    public LuceneCountOperator(BlockFactory blockFactory, LuceneSliceQueue sliceQueue, int limit) {
        super(blockFactory, PAGE_SIZE, sliceQueue);
        this.remainingDocs = limit;
        this.leafCollector = new LeafCollector() {
            @Override
            public void setScorer(Scorable scorer) {}

            @Override
            public void collect(DocIdStream stream) throws IOException {
                if (remainingDocs > 0) {
                    int count = Math.min(stream.count(), remainingDocs);
                    totalHits += count;
                    remainingDocs -= count;
                }
            }

            @Override
            public void collect(int doc) {
                if (remainingDocs > 0) {
                    remainingDocs--;
                    totalHits++;
                }
            }
        };
    }

    @Override
    public boolean isFinished() {
        return doneCollecting || remainingDocs == 0;
    }

    @Override
    public void finish() {
        doneCollecting = true;
    }

    @Override
    protected Page getCheckedOutput() throws IOException {
        if (isFinished()) {
            assert remainingDocs <= 0 : remainingDocs;
            return null;
        }
        long start = System.nanoTime();
        try {
            final LuceneScorer scorer = getCurrentOrLoadNextScorer();
            // no scorer means no more docs
            if (scorer == null) {
                remainingDocs = 0;
            } else {
                Weight weight = scorer.weight();
                var leafReaderContext = scorer.leafReaderContext();
                // see org.apache.lucene.search.TotalHitCountCollector
                int leafCount = weight.count(leafReaderContext);
                if (leafCount != -1) {
                    // make sure to NOT multi count as the count _shortcut_ (which is segment wide)
                    // handle doc partitioning where the same leaf can be seen multiple times
                    // since the count is global, consider it only for the first partition and skip the rest
                    // SHARD, SEGMENT and the first DOC_ reader in data partitioning contain the first doc (position 0)
                    if (scorer.position() == 0) {
                        // check to not count over the desired number of docs/limit
                        var count = Math.min(leafCount, remainingDocs);
                        totalHits += count;
                        remainingDocs -= count;
                    }
                    scorer.markAsDone();
                } else {
                    // could not apply shortcut, trigger the search
                    // TODO: avoid iterating all documents in multiple calls to make cancellation more responsive.
                    scorer.scoreNextRange(leafCollector, leafReaderContext.reader().getLiveDocs(), remainingDocs);
                }
            }

            Page page = null;
            // emit only one page
            if (remainingDocs <= 0 && pagesEmitted == 0) {
                LongBlock count = null;
                BooleanBlock seen = null;
                try {
                    count = blockFactory.newConstantLongBlockWith(totalHits, PAGE_SIZE);
                    seen = blockFactory.newConstantBooleanBlockWith(true, PAGE_SIZE);
                    page = new Page(PAGE_SIZE, count, seen);
                } finally {
                    if (page == null) {
                        Releasables.closeExpectNoException(count, seen);
                    }
                }
            }
            return page;
        } finally {
            processingNanos += System.nanoTime() - start;
        }
    }

    @Override
    protected void describe(StringBuilder sb) {
        sb.append(", remainingDocs=").append(remainingDocs);
    }
}<|MERGE_RESOLUTION|>--- conflicted
+++ resolved
@@ -49,7 +49,6 @@
             int taskConcurrency,
             int limit
         ) {
-<<<<<<< HEAD
             super(
                 contexts,
                 queryFunction,
@@ -57,11 +56,9 @@
                 query -> LuceneSliceQueue.PartitioningStrategy.SHARD,
                 taskConcurrency,
                 limit,
+                false,
                 ScoreMode.COMPLETE_NO_SCORES
             );
-=======
-            super(contexts, weightFunction(queryFunction, ScoreMode.COMPLETE_NO_SCORES), dataPartitioning, taskConcurrency, limit, false);
->>>>>>> 4f019d15
         }
 
         @Override

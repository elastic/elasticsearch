/*
 * Copyright Elasticsearch B.V. and/or licensed to Elasticsearch B.V. under one
 * or more contributor license agreements. Licensed under the Elastic License
 * 2.0; you may not use this file except in compliance with the Elastic License
 * 2.0.
 */

package org.elasticsearch.compute.lucene;

import org.apache.lucene.index.LeafReaderContext;
import org.apache.lucene.search.BulkScorer;
import org.apache.lucene.search.IndexSearcher;
import org.apache.lucene.search.LeafCollector;
import org.apache.lucene.search.Query;
import org.apache.lucene.search.Scorable;
import org.apache.lucene.search.ScoreMode;
import org.apache.lucene.search.Scorer;
import org.apache.lucene.search.Weight;
import org.apache.lucene.util.Bits;
import org.elasticsearch.common.CheckedBiConsumer;
import org.elasticsearch.compute.data.Block;
import org.elasticsearch.compute.data.BlockFactory;
import org.elasticsearch.compute.data.DocBlock;
import org.elasticsearch.compute.data.DocVector;
import org.elasticsearch.compute.data.IntVector;
import org.elasticsearch.compute.data.Page;
import org.elasticsearch.compute.data.Vector;
import org.elasticsearch.core.Releasable;
import org.elasticsearch.core.Releasables;

import java.io.IOException;
import java.io.UncheckedIOException;
import java.util.ArrayList;
import java.util.Collections;
import java.util.List;
import java.util.function.Consumer;

/**
 * Base class for evaluating a Lucene query at the compute engine and providing a Block as a result.
 * Subclasses can override methods to decide what type of {@link Block} should be returned, and how to add results to it
 * based on documents on the Page matching the query or not.
 * See {@link LuceneQueryExpressionEvaluator} for an example of how to use this class and {@link LuceneQueryScoreEvaluator} for
 * examples of subclasses that provide different types of scoring results for different ESQL constructs.
 * It's much faster to push queries to the {@link LuceneSourceOperator} or the like, but sometimes this isn't possible. So
 * this class is here to save the day.
 */
public abstract class LuceneQueryEvaluator<T extends Vector.Builder> implements Releasable {

    public record ShardConfig(Query query, IndexSearcher searcher) {}

    private final BlockFactory blockFactory;
    private final ShardConfig[] shards;

    private final List<ShardState> perShardState;

    protected LuceneQueryEvaluator(BlockFactory blockFactory, ShardConfig[] shards) {
        assert shards != null && shards.length > 0 : "LuceneQueryEvaluator requires shard information";
        this.blockFactory = blockFactory;
        this.shards = shards;
        this.perShardState = new ArrayList<>(Collections.nCopies(shards.length, null));
    }

    public Block executeQuery(Page page) {
        // Lucene based operators retrieve DocVectors as first block
        Block block = page.getBlock(0);
        assert block instanceof DocBlock : "LuceneQueryExpressionEvaluator expects DocBlock as input";
        DocVector docs = (DocVector) block.asVector();
        try {
            if (docs.singleSegmentNonDecreasing()) {
                return evalSingleSegmentNonDecreasing(docs).asBlock();
            } else {
                return evalSlow(docs).asBlock();
            }
        } catch (IOException e) {
            throw new UncheckedIOException(e);
        }
    }

    /**
     * Evaluate {@link DocVector#singleSegmentNonDecreasing()} documents.
     * <p>
     *     ESQL receives documents in DocVector, and they can be in one of two
     *     states. Either the DocVector contains documents from a single segment
     *     non-decreasing order, or it doesn't. that first case is much more like
     *     how Lucene likes to process documents. and it's much more common. So we
     *     optimize for it.
     * <p>
     *     Vectors that are {@link DocVector#singleSegmentNonDecreasing()}
     *     represent many documents from a single Lucene segment. In Elasticsearch
     *     terms that's a segment in a single shard. And the document ids are in
     *     non-decreasing order. Probably just {@code 0, 1, 2, 3, 4, 5...}.
     *     But maybe something like {@code 0, 5, 6, 10, 10, 10}. Both of those are
     *     very like how lucene "natively" processes documents and this optimizes
     *     those accesses.
     * </p>
     * <p>
     *     If the documents are literally {@code 0, 1, ... n} then we use
     *     {@link BulkScorer#score(LeafCollector, Bits, int, int)} which processes
     *     a whole range. This should be quite common in the case where we don't
     *     have deleted documents because that's the order that
     *     {@link LuceneSourceOperator} produces them.
     * </p>
     * <p>
     *     If there are gaps in the sequence we use {@link Scorer} calls to
     *     score the sequence. This'll be less fast but isn't going be particularly
     *     common.
     * </p>
     */
    private Vector evalSingleSegmentNonDecreasing(DocVector docs) throws IOException {
        ShardState shardState = shardState(docs.shards().getInt(0));
        SegmentState segmentState = shardState.segmentState(docs.segments().getInt(0));
        int min = docs.docs().getInt(0);
        int max = docs.docs().getInt(docs.getPositionCount() - 1);
        int length = max - min + 1;
        try (T scoreBuilder = createVectorBuilder(blockFactory, docs.getPositionCount())) {
            if (length == docs.getPositionCount() && length > 1) {
                return segmentState.scoreDense(scoreBuilder, min, max);
            }
            return segmentState.scoreSparse(scoreBuilder, docs.docs());
        }
    }

    /**
     * Evaluate non-{@link DocVector#singleSegmentNonDecreasing()} documents. See
     * {@link #evalSingleSegmentNonDecreasing} for the meaning of
     * {@link DocVector#singleSegmentNonDecreasing()} and how we can efficiently
     * evaluate those segments.
     * <p>
     *     This processes the worst case blocks of documents. These can be from any
     *     number of shards and any number of segments and in any order. We do this
     *     by iterating the docs in {@code shard ASC, segment ASC, doc ASC} order.
     *     So, that's segment by segment, docs ascending. We build a boolean block
     *     out of that. Then we <strong>sort</strong> that to put the booleans in
     *     the order that the {@link DocVector} came in.
     * </p>
     */
    private Vector evalSlow(DocVector docs) throws IOException {
        int[] map = docs.shardSegmentDocMapForwards();
        // Clear any state flags from the previous run
        int prevShard = -1;
        int prevSegment = -1;
        SegmentState segmentState = null;
        try (T scoreBuilder = createVectorBuilder(blockFactory, docs.getPositionCount())) {
            for (int i = 0; i < docs.getPositionCount(); i++) {
                int shard = docs.shards().getInt(docs.shards().getInt(map[i]));
                int segment = docs.segments().getInt(map[i]);
                if (segmentState == null || prevShard != shard || prevSegment != segment) {
                    segmentState = shardState(shard).segmentState(segment);
                    segmentState.initScorer(docs.docs().getInt(map[i]));
                    prevShard = shard;
                    prevSegment = segment;
                }
                if (segmentState.noMatch) {
                    appendNoMatch(scoreBuilder);
                } else {
                    segmentState.scoreSingleDocWithScorer(scoreBuilder, docs.docs().getInt(map[i]));
                }
            }
            try (Vector outOfOrder = scoreBuilder.build()) {
                return outOfOrder.filter(docs.shardSegmentDocMapBackwards());
            }
        }
    }

    @Override
    public void close() {}

    private ShardState shardState(int shard) throws IOException {
        ShardState shardState = perShardState.get(shard);
        if (shardState != null) {
            return shardState;
        }
        shardState = new ShardState(shards[shard]);
        perShardState.set(shard, shardState);
        return shardState;
    }

    /**
     * Contains shard search related information, like the weight and index searcher
     */
    private class ShardState {
        private final Weight weight;
        private final IndexSearcher searcher;
        private final List<SegmentState> perSegmentState;

        ShardState(ShardConfig config) throws IOException {
<<<<<<< HEAD
=======
            // At this point, only the QueryBuilder has been rewritten into the query, but not the query itself.
            // The query needs to be rewritten before creating the Weight so it can be transformed into the final Query to execute.
>>>>>>> e5cdc581
            Query rewritten = config.searcher.rewrite(config.query);
            weight = config.searcher.createWeight(rewritten, scoreMode(), 1.0f);
            searcher = config.searcher;
            perSegmentState = new ArrayList<>(Collections.nCopies(searcher.getLeafContexts().size(), null));
        }

        SegmentState segmentState(int segment) throws IOException {
            SegmentState segmentState = perSegmentState.get(segment);
            if (segmentState != null) {
                return segmentState;
            }
            segmentState = new SegmentState(weight, searcher.getLeafContexts().get(segment));
            perSegmentState.set(segment, segmentState);
            return segmentState;
        }
    }

    /**
     * Contains segment search related information, like the leaf reader context and bulk scorer
     */
    private class SegmentState {
        private final Weight weight;
        private final LeafReaderContext ctx;

        /**
         * Lazily initialed {@link Scorer} for this. {@code null} here means uninitialized
         * <strong>or</strong> that {@link #noMatch} is true.
         */
        private Scorer scorer;

        /**
         * Thread that initialized the {@link #scorer}.
         */
        private Thread scorerThread;

        /**
         * Lazily initialed {@link BulkScorer} for this. {@code null} here means uninitialized
         * <strong>or</strong> that {@link #noMatch} is true.
         */
        private BulkScorer bulkScorer;

        /**
         * Thread that initialized the {@link #bulkScorer}.
         */
        private Thread bulkScorerThread;

        /**
         * Set to {@code true} if, in the process of building a {@link Scorer} or {@link BulkScorer},
         * the {@link Weight} tells us there aren't any matches.
         */
        private boolean noMatch;

        private SegmentState(Weight weight, LeafReaderContext ctx) {
            this.weight = weight;
            this.ctx = ctx;
        }

        /**
         * Score a range using the {@link BulkScorer}. This should be faster
         * than using {@link #scoreSparse} for dense doc ids.
         */
        Vector scoreDense(T scoreBuilder, int min, int max) throws IOException {
            if (noMatch) {
                return createNoMatchVector(blockFactory, max - min + 1);
            }
            if (bulkScorer == null ||  // The bulkScorer wasn't initialized
                Thread.currentThread() != bulkScorerThread // The bulkScorer was initialized on a different thread
            ) {
                bulkScorerThread = Thread.currentThread();
                bulkScorer = weight.bulkScorer(ctx);
                if (bulkScorer == null) {
                    noMatch = true;
                    return createNoMatchVector(blockFactory, max - min + 1);
                }
            }
            try (
                DenseCollector<T> collector = new DenseCollector<>(
                    min,
                    max,
                    scoreBuilder,
                    LuceneQueryEvaluator.this::appendNoMatch,
                    LuceneQueryEvaluator.this::appendMatch
                )
            ) {
                bulkScorer.score(collector, ctx.reader().getLiveDocs(), min, max + 1);
                return collector.build();
            }
        }

        /**
         * Score a vector of doc ids using {@link Scorer}. If you have a dense range of
         * doc ids it'd be faster to use {@link #scoreDense}.
         */
        Vector scoreSparse(T scoreBuilder, IntVector docs) throws IOException {
            initScorer(docs.getInt(0));
            if (noMatch) {
                return createNoMatchVector(blockFactory, docs.getPositionCount());
            }
            for (int i = 0; i < docs.getPositionCount(); i++) {
                scoreSingleDocWithScorer(scoreBuilder, docs.getInt(i));
            }
            return scoreBuilder.build();
        }

        private void initScorer(int minDocId) throws IOException {
            if (noMatch) {
                return;
            }
            if (scorer == null || // Scorer not initialized
                scorerThread != Thread.currentThread() || // Scorer initialized on a different thread
                scorer.iterator().docID() > minDocId // The previous block came "after" this one
            ) {
                scorerThread = Thread.currentThread();
                scorer = weight.scorer(ctx);
                if (scorer == null) {
                    noMatch = true;
                }
            }
        }

        private void scoreSingleDocWithScorer(T builder, int doc) throws IOException {
            if (scorer.iterator().docID() == doc) {
                appendMatch(builder, scorer);
            } else if (scorer.iterator().docID() > doc) {
                appendNoMatch(builder);
            } else {
                if (scorer.iterator().advance(doc) == doc) {
                    appendMatch(builder, scorer);
                } else {
                    appendNoMatch(builder);
                }
            }
        }
    }

    /**
     * Collects matching information for dense range of doc ids. This assumes that
     * doc ids are sent to {@link LeafCollector#collect(int)} in ascending order
     * which isn't documented, but @jpountz swears is true.
     */
    static class DenseCollector<U extends Vector.Builder> implements LeafCollector, Releasable {
        private final U scoreBuilder;
        private final int max;
        private final Consumer<U> appendNoMatch;
        private final CheckedBiConsumer<U, Scorable, IOException> appendMatch;

        private Scorable scorer;
        int next;

        DenseCollector(
            int min,
            int max,
            U scoreBuilder,
            Consumer<U> appendNoMatch,
            CheckedBiConsumer<U, Scorable, IOException> appendMatch
        ) {
            this.scoreBuilder = scoreBuilder;
            this.max = max;
            next = min;
            this.appendNoMatch = appendNoMatch;
            this.appendMatch = appendMatch;
        }

        @Override
        public void setScorer(Scorable scorable) {
            this.scorer = scorable;
        }

        @Override
        public void collect(int doc) throws IOException {
            while (next++ < doc) {
                appendNoMatch.accept(scoreBuilder);
            }
            appendMatch.accept(scoreBuilder, scorer);
        }

        public Vector build() {
            return scoreBuilder.build();
        }

        @Override
        public void finish() {
            while (next++ <= max) {
                appendNoMatch.accept(scoreBuilder);
            }
        }

        @Override
        public void close() {
            Releasables.closeExpectNoException(scoreBuilder);
        }
    }

    /**
     * Returns the score mode to use on searches
     */
    protected abstract ScoreMode scoreMode();

    /**
     * Creates a vector where all positions correspond to elements that don't match the query
     */
    protected abstract Vector createNoMatchVector(BlockFactory blockFactory, int size);

    /**
     * Creates the corresponding vector builder to store the results of evaluating the query
     */
    protected abstract T createVectorBuilder(BlockFactory blockFactory, int size);

    /**
     * Appends a matching result to a builder created by @link createVectorBuilder}
     */
    protected abstract void appendMatch(T builder, Scorable scorer) throws IOException;

    /**
     * Appends a non matching result to a builder created by @link createVectorBuilder}
     */
    protected abstract void appendNoMatch(T builder);

}<|MERGE_RESOLUTION|>--- conflicted
+++ resolved
@@ -184,11 +184,8 @@
         private final List<SegmentState> perSegmentState;
 
         ShardState(ShardConfig config) throws IOException {
-<<<<<<< HEAD
-=======
             // At this point, only the QueryBuilder has been rewritten into the query, but not the query itself.
             // The query needs to be rewritten before creating the Weight so it can be transformed into the final Query to execute.
->>>>>>> e5cdc581
             Query rewritten = config.searcher.rewrite(config.query);
             weight = config.searcher.createWeight(rewritten, scoreMode(), 1.0f);
             searcher = config.searcher;

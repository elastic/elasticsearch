--- conflicted
+++ resolved
@@ -122,6 +122,7 @@
         }
     }
 
+    private final IndexedByShardId<? extends ShardContext> contexts;
     private final CircuitBreaker breaker;
     private final List<SortBuilder<?>> sorts;
     private final long estimatedPerRowSortSize;
@@ -134,30 +135,15 @@
     private ScoreDoc[] topDocs;
 
     /**
-     * {@link ShardRefCounted} for collected docs.
-     */
-    private ShardRefCounted shardRefCounted;
-
-    /**
      * The offset in {@link #topDocs} of the next page.
      */
     private int offset = 0;
 
     private PerShardCollector perShardCollector;
-<<<<<<< HEAD
-    private final IndexedByShardId<? extends ShardContext> contexts;
-    private final List<SortBuilder<?>> sorts;
-    private final int limit;
-    private final boolean needsScore;
 
     public LuceneTopNSourceOperator(
         IndexedByShardId<? extends ShardContext> contexts,
-=======
-
-    public LuceneTopNSourceOperator(
-        List<? extends ShardContext> contexts,
         CircuitBreaker breaker,
->>>>>>> 2faa7140
         BlockFactory blockFactory,
         int maxPageSize,
         List<SortBuilder<?>> sorts,
@@ -167,6 +153,7 @@
         boolean needsScore
     ) {
         super(contexts, blockFactory, maxPageSize, sliceQueue);
+        this.contexts = contexts;
         this.breaker = breaker;
         this.sorts = sorts;
         this.estimatedPerRowSortSize = estimatedPerRowSortSize;
@@ -184,7 +171,6 @@
     public void finish() {
         doneCollecting = true;
         topDocs = null;
-        shardRefCounted = null;
         assert isFinished();
     }
 
@@ -255,7 +241,6 @@
              */
             topDocs = perShardCollector.collector.topDocs().scoreDocs;
             int shardId = perShardCollector.shardContext.index();
-            shardRefCounted = new ShardRefCounted.Single(shardId, shardContextCounters.get(shardId));
         } else {
             topDocs = new ScoreDoc[0];
         }
@@ -270,13 +255,8 @@
             stopEmitting();
             return null;
         }
-<<<<<<< HEAD
-        int size = Math.min(maxPageSize, scoreDocs.length - offset);
+        int size = Math.min(maxPageSize, topDocs.length - offset);
         IntVector shard = null;
-=======
-        int size = Math.min(maxPageSize, topDocs.length - offset);
-        IntBlock shard = null;
->>>>>>> 2faa7140
         IntVector segments = null;
         IntVector docs = null;
         DocBlock docBlock = null;
@@ -308,11 +288,7 @@
             shard = blockFactory.newConstantIntBlockWith(shardId, size).asVector();
             segments = currentSegmentBuilder.build();
             docs = currentDocsBuilder.build();
-<<<<<<< HEAD
             docBlock = new DocVector(refCounteds, shard, segments, docs, null).asBlock();
-=======
-            docBlock = new DocVector(shardRefCounted, shard.asVector(), segments, docs, null).asBlock();
->>>>>>> 2faa7140
             shard = null;
             segments = null;
             docs = null;

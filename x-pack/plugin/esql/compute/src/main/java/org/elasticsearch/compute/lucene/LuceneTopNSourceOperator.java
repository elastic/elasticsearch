/*
 * Copyright Elasticsearch B.V. and/or licensed to Elasticsearch B.V. under one
 * or more contributor license agreements. Licensed under the Elastic License
 * 2.0; you may not use this file except in compliance with the Elastic License
 * 2.0.
 */

package org.elasticsearch.compute.lucene;

import org.apache.lucene.index.LeafReaderContext;
import org.apache.lucene.index.ReaderUtil;
import org.apache.lucene.search.CollectionTerminatedException;
import org.apache.lucene.search.FieldDoc;
import org.apache.lucene.search.LeafCollector;
import org.apache.lucene.search.Query;
import org.apache.lucene.search.ScoreDoc;
import org.apache.lucene.search.Sort;
import org.apache.lucene.search.SortField;
import org.apache.lucene.search.TopDocsCollector;
import org.apache.lucene.search.TopFieldCollectorManager;
import org.apache.lucene.search.TopScoreDocCollectorManager;
import org.apache.lucene.search.Weight;
import org.elasticsearch.common.Strings;
import org.elasticsearch.compute.data.BlockFactory;
import org.elasticsearch.compute.data.DocBlock;
import org.elasticsearch.compute.data.DocVector;
import org.elasticsearch.compute.data.DoubleBlock;
import org.elasticsearch.compute.data.DoubleVector;
import org.elasticsearch.compute.data.IntBlock;
import org.elasticsearch.compute.data.IntVector;
import org.elasticsearch.compute.data.Page;
import org.elasticsearch.compute.operator.DriverContext;
import org.elasticsearch.compute.operator.SourceOperator;
import org.elasticsearch.core.Releasables;
import org.elasticsearch.search.sort.SortAndFormats;
import org.elasticsearch.search.sort.SortBuilder;

import java.io.IOException;
import java.io.UncheckedIOException;
import java.util.ArrayList;
import java.util.Arrays;
import java.util.List;
import java.util.Optional;
import java.util.function.Function;
import java.util.stream.Collectors;

/**
 * Source operator that builds Pages out of the output of a TopFieldCollector (aka TopN)
 */
public final class LuceneTopNSourceOperator extends LuceneOperator {

    public static class Factory extends LuceneOperator.Factory {
        private final int maxPageSize;
        private final List<SortBuilder<?>> sorts;

        public Factory(
            List<? extends ShardContext> contexts,
            Function<ShardContext, Query> queryFunction,
            DataPartitioning dataPartitioning,
            int taskConcurrency,
            int maxPageSize,
            int limit,
            List<SortBuilder<?>> sorts,
            boolean needsScore
        ) {
<<<<<<< HEAD
            super(
                contexts,
                queryFunction,
                dataPartitioning,
                query -> LuceneSliceQueue.PartitioningStrategy.SHARD,
                taskConcurrency,
                limit,
                scoring ? TOP_DOCS_WITH_SCORES : TOP_DOCS
            );
=======
            super(contexts, weightFunction(queryFunction, sorts, needsScore), dataPartitioning, taskConcurrency, limit, needsScore);
>>>>>>> 4f019d15
            this.maxPageSize = maxPageSize;
            this.sorts = sorts;
        }

        @Override
        public SourceOperator get(DriverContext driverContext) {
            return new LuceneTopNSourceOperator(driverContext.blockFactory(), maxPageSize, sorts, limit, sliceQueue, needsScore);
        }

        public int maxPageSize() {
            return maxPageSize;
        }

        @Override
        public String describe() {
            String notPrettySorts = sorts.stream().map(Strings::toString).collect(Collectors.joining(","));
            return "LuceneTopNSourceOperator[dataPartitioning = "
                + dataPartitioning
                + ", maxPageSize = "
                + maxPageSize
                + ", limit = "
                + limit
                + ", needsScore = "
                + needsScore
                + ", sorts = ["
                + notPrettySorts
                + "]]";
        }
    }

    /**
     * Collected docs. {@code null} until we're {@link #emit(boolean)}.
     */
    private ScoreDoc[] scoreDocs;
    /**
     * The offset in {@link #scoreDocs} of the next page.
     */
    private int offset = 0;

    private PerShardCollector perShardCollector;
    private final List<SortBuilder<?>> sorts;
    private final int limit;
    private final boolean needsScore;

    public LuceneTopNSourceOperator(
        BlockFactory blockFactory,
        int maxPageSize,
        List<SortBuilder<?>> sorts,
        int limit,
        LuceneSliceQueue sliceQueue,
        boolean needsScore
    ) {
        super(blockFactory, maxPageSize, sliceQueue);
        this.sorts = sorts;
        this.limit = limit;
        this.needsScore = needsScore;
    }

    @Override
    public boolean isFinished() {
        return doneCollecting && isEmitting() == false;
    }

    @Override
    public void finish() {
        doneCollecting = true;
        scoreDocs = null;
        assert isFinished();
    }

    @Override
    public Page getCheckedOutput() throws IOException {
        if (isFinished()) {
            return null;
        }
        long start = System.nanoTime();
        try {
            if (isEmitting()) {
                return emit(false);
            } else {
                return collect();
            }
        } finally {
            processingNanos += System.nanoTime() - start;
        }
    }

    private Page collect() throws IOException {
        assert doneCollecting == false;
        var scorer = getCurrentOrLoadNextScorer();
        if (scorer == null) {
            doneCollecting = true;
            return emit(true);
        }
        try {
            if (perShardCollector == null || perShardCollector.shardContext.index() != scorer.shardContext().index()) {
                // TODO: share the bottom between shardCollectors
                perShardCollector = newPerShardCollector(scorer.shardContext(), sorts, needsScore, limit);
            }
            var leafCollector = perShardCollector.getLeafCollector(scorer.leafReaderContext());
            scorer.scoreNextRange(leafCollector, scorer.leafReaderContext().reader().getLiveDocs(), maxPageSize);
        } catch (CollectionTerminatedException cte) {
            // Lucene terminated early the collection (doing topN for an index that's sorted and the topN uses the same sorting)
            scorer.markAsDone();
        }
        if (scorer.isDone()) {
            var nextScorer = getCurrentOrLoadNextScorer();
            if (nextScorer == null || nextScorer.shardContext().index() != scorer.shardContext().index()) {
                return emit(true);
            }
        }
        return null;
    }

    private boolean isEmitting() {
        return scoreDocs != null && offset < scoreDocs.length;
    }

    private Page emit(boolean startEmitting) {
        if (startEmitting) {
            assert isEmitting() == false : "offset=" + offset + " score_docs=" + Arrays.toString(scoreDocs);
            offset = 0;
            if (perShardCollector != null) {
                scoreDocs = perShardCollector.collector.topDocs().scoreDocs;
            } else {
                scoreDocs = new ScoreDoc[0];
            }
        }
        if (offset >= scoreDocs.length) {
            return null;
        }
        int size = Math.min(maxPageSize, scoreDocs.length - offset);
        IntBlock shard = null;
        IntVector segments = null;
        IntVector docs = null;
        DocBlock docBlock = null;
        DoubleBlock scores = null;
        Page page = null;
        try (
            IntVector.Builder currentSegmentBuilder = blockFactory.newIntVectorFixedBuilder(size);
            IntVector.Builder currentDocsBuilder = blockFactory.newIntVectorFixedBuilder(size);
            DoubleVector.Builder currentScoresBuilder = scoreVectorOrNull(size);
        ) {
            int start = offset;
            offset += size;
            List<LeafReaderContext> leafContexts = perShardCollector.shardContext.searcher().getLeafContexts();
            for (int i = start; i < offset; i++) {
                int doc = scoreDocs[i].doc;
                int segment = ReaderUtil.subIndex(doc, leafContexts);
                currentSegmentBuilder.appendInt(segment);
                currentDocsBuilder.appendInt(doc - leafContexts.get(segment).docBase); // the offset inside the segment
                if (currentScoresBuilder != null) {
                    float score = getScore(scoreDocs[i]);
                    currentScoresBuilder.appendDouble(score);
                }
            }

            shard = blockFactory.newConstantIntBlockWith(perShardCollector.shardContext.index(), size);
            segments = currentSegmentBuilder.build();
            docs = currentDocsBuilder.build();
            docBlock = new DocVector(shard.asVector(), segments, docs, null).asBlock();
            shard = null;
            segments = null;
            docs = null;
            if (currentScoresBuilder == null) {
                page = new Page(size, docBlock);
            } else {
                scores = currentScoresBuilder.build().asBlock();
                page = new Page(size, docBlock, scores);
            }
        } finally {
            if (page == null) {
                Releasables.closeExpectNoException(shard, segments, docs, docBlock, scores);
            }
        }
        return page;
    }

    private float getScore(ScoreDoc scoreDoc) {
        if (scoreDoc instanceof FieldDoc fieldDoc) {
            if (Float.isNaN(fieldDoc.score)) {
                if (sorts != null) {
                    return (Float) fieldDoc.fields[sorts.size() + 1];
                } else {
                    return (Float) fieldDoc.fields[0];
                }
            } else {
                return fieldDoc.score;
            }
        } else {
            return scoreDoc.score;
        }
    }

    private DoubleVector.Builder scoreVectorOrNull(int size) {
        if (needsScore) {
            return blockFactory.newDoubleVectorFixedBuilder(size);
        } else {
            return null;
        }
    }

    @Override
    protected void describe(StringBuilder sb) {
        sb.append(", limit = ").append(limit);
        sb.append(", needsScore = ").append(needsScore);
        String notPrettySorts = sorts.stream().map(Strings::toString).collect(Collectors.joining(","));
        sb.append(", sorts = [").append(notPrettySorts).append("]");
    }

    abstract static class PerShardCollector {
        private final ShardContext shardContext;
        private final TopDocsCollector<?> collector;
        private int leafIndex;
        private LeafCollector leafCollector;
        private Thread currentThread;

        PerShardCollector(ShardContext shardContext, TopDocsCollector<?> collector) {
            this.shardContext = shardContext;
            this.collector = collector;
        }

        LeafCollector getLeafCollector(LeafReaderContext leafReaderContext) throws IOException {
            if (currentThread != Thread.currentThread() || leafIndex != leafReaderContext.ord) {
                leafCollector = collector.getLeafCollector(leafReaderContext);
                leafIndex = leafReaderContext.ord;
                currentThread = Thread.currentThread();
            }
            return leafCollector;
        }
    }

    static final class NonScoringPerShardCollector extends PerShardCollector {
        NonScoringPerShardCollector(ShardContext shardContext, Sort sort, int limit) {
            // We don't use CollectorManager here as we don't retrieve the total hits and sort by score.
            super(shardContext, new TopFieldCollectorManager(sort, limit, null, 0).newCollector());
        }
    }

    static final class ScoringPerShardCollector extends PerShardCollector {
        ScoringPerShardCollector(ShardContext shardContext, TopDocsCollector<?> topDocsCollector) {
            super(shardContext, topDocsCollector);
        }
    }

    private static Function<ShardContext, Weight> weightFunction(
        Function<ShardContext, Query> queryFunction,
        List<SortBuilder<?>> sorts,
        boolean needsScore
    ) {
        return ctx -> {
            final var query = queryFunction.apply(ctx);
            final var searcher = ctx.searcher();
            try {
                // we create a collector with a limit of 1 to determine the appropriate score mode to use.
                var scoreMode = newPerShardCollector(ctx, sorts, needsScore, 1).collector.scoreMode();
                return searcher.createWeight(searcher.rewrite(query), scoreMode, 1);
            } catch (IOException e) {
                throw new UncheckedIOException(e);
            }
        };
    }

    private static PerShardCollector newPerShardCollector(ShardContext context, List<SortBuilder<?>> sorts, boolean needsScore, int limit)
        throws IOException {
        Optional<SortAndFormats> sortAndFormats = context.buildSort(sorts);
        if (sortAndFormats.isEmpty()) {
            throw new IllegalStateException("sorts must not be disabled in TopN");
        }
        if (needsScore == false) {
            return new NonScoringPerShardCollector(context, sortAndFormats.get().sort, limit);
        }
        Sort sort = sortAndFormats.get().sort;
        if (Sort.RELEVANCE.equals(sort)) {
            // SORT _score DESC
            return new ScoringPerShardCollector(context, new TopScoreDocCollectorManager(limit, null, 0).newCollector());
        }

        // SORT ..., _score, ...
        var l = new ArrayList<>(Arrays.asList(sort.getSort()));
        l.add(SortField.FIELD_DOC);
        l.add(SortField.FIELD_SCORE);
        sort = new Sort(l.toArray(SortField[]::new));
        return new ScoringPerShardCollector(context, new TopFieldCollectorManager(sort, limit, null, 0).newCollector());
    }
}<|MERGE_RESOLUTION|>--- conflicted
+++ resolved
@@ -44,6 +44,9 @@
 import java.util.function.Function;
 import java.util.stream.Collectors;
 
+import static org.apache.lucene.search.ScoreMode.TOP_DOCS;
+import static org.apache.lucene.search.ScoreMode.TOP_DOCS_WITH_SCORES;
+
 /**
  * Source operator that builds Pages out of the output of a TopFieldCollector (aka TopN)
  */
@@ -63,7 +66,6 @@
             List<SortBuilder<?>> sorts,
             boolean needsScore
         ) {
-<<<<<<< HEAD
             super(
                 contexts,
                 queryFunction,
@@ -71,11 +73,9 @@
                 query -> LuceneSliceQueue.PartitioningStrategy.SHARD,
                 taskConcurrency,
                 limit,
-                scoring ? TOP_DOCS_WITH_SCORES : TOP_DOCS
+                needsScore,
+                needsScore ? TOP_DOCS_WITH_SCORES : TOP_DOCS
             );
-=======
-            super(contexts, weightFunction(queryFunction, sorts, needsScore), dataPartitioning, taskConcurrency, limit, needsScore);
->>>>>>> 4f019d15
             this.maxPageSize = maxPageSize;
             this.sorts = sorts;
         }

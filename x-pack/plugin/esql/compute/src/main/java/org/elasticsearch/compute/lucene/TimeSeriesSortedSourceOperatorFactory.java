/*
 * Copyright Elasticsearch B.V. and/or licensed to Elasticsearch B.V. under one
 * or more contributor license agreements. Licensed under the Elastic License
 * 2.0; you may not use this file except in compliance with the Elastic License
 * 2.0.
 */

package org.elasticsearch.compute.lucene;

import org.apache.lucene.index.LeafReaderContext;
import org.apache.lucene.index.SortedDocValues;
import org.apache.lucene.index.SortedNumericDocValues;
import org.apache.lucene.search.DocIdSetIterator;
import org.apache.lucene.search.Query;
import org.apache.lucene.search.ScoreMode;
import org.apache.lucene.search.Scorer;
import org.apache.lucene.search.Weight;
import org.apache.lucene.util.BytesRef;
import org.apache.lucene.util.PriorityQueue;
import org.elasticsearch.compute.data.BlockFactory;
import org.elasticsearch.compute.data.BytesRefVector;
import org.elasticsearch.compute.data.DocVector;
import org.elasticsearch.compute.data.IntBlock;
import org.elasticsearch.compute.data.IntVector;
import org.elasticsearch.compute.data.LongVector;
import org.elasticsearch.compute.data.Page;
import org.elasticsearch.compute.operator.DriverContext;
import org.elasticsearch.compute.operator.SourceOperator;
import org.elasticsearch.core.Releasables;

import java.io.IOException;
import java.io.UncheckedIOException;
import java.util.List;
import java.util.function.Function;

import static org.elasticsearch.compute.lucene.LuceneOperator.weightFunction;

/**
 * Creates a source operator that takes advantage of the natural sorting of segments in a tsdb index.
 * <p>
 * This source operator loads the _tsid and @timestamp fields, which is used for emitting documents in the correct order. These field values
 * are included in the page as seperate blocks and downstream operators can make use of these loaded time series ids and timestamps.
 * <p>
 * The source operator includes all documents of a time serie with the same page. So the same time series never exists in multiple pages.
 * Downstream operators can make use of this implementation detail.
 * <p>
 * This operator currently only supports shard level concurrency. A new concurrency mechanism should be introduced at the time serie level
 * in order to read tsdb indices in parallel.
 */
public class TimeSeriesSortedSourceOperatorFactory extends LuceneOperator.Factory {

    private final int maxPageSize;

    private TimeSeriesSortedSourceOperatorFactory(
        List<? extends ShardContext> contexts,
        Function<ShardContext, Query> queryFunction,
        int taskConcurrency,
        int maxPageSize,
        int limit
    ) {
<<<<<<< HEAD
        super(
            contexts,
            queryFunction,
            DataPartitioning.SHARD,
            query -> { throw new UnsupportedOperationException("locked to SHARD partitioning"); },
            taskConcurrency,
            limit,
            ScoreMode.COMPLETE_NO_SCORES
        );
=======
        super(contexts, weightFunction(queryFunction, ScoreMode.COMPLETE_NO_SCORES), DataPartitioning.SHARD, taskConcurrency, limit, false);
>>>>>>> 4f019d15
        this.maxPageSize = maxPageSize;
    }

    @Override
    public SourceOperator get(DriverContext driverContext) {
        return new Impl(driverContext.blockFactory(), sliceQueue, maxPageSize, limit);
    }

    @Override
    public String describe() {
        return "TimeSeriesSortedSourceOperator[maxPageSize = " + maxPageSize + ", limit = " + limit + "]";
    }

    public static TimeSeriesSortedSourceOperatorFactory create(
        int limit,
        int maxPageSize,
        int taskConcurrency,
        List<? extends ShardContext> searchContexts,
        Function<ShardContext, Query> queryFunction
    ) {
        return new TimeSeriesSortedSourceOperatorFactory(searchContexts, queryFunction, taskConcurrency, maxPageSize, limit);
    }

    static final class Impl extends SourceOperator {

        private final int maxPageSize;
        private final BlockFactory blockFactory;
        private final LuceneSliceQueue sliceQueue;
        private int currentPagePos = 0;
        private int remainingDocs;
        private boolean doneCollecting;
        private IntVector.Builder docsBuilder;
        private IntVector.Builder segmentsBuilder;
        private LongVector.Builder timestampsBuilder;
        // TODO: add an ordinal block for tsid hashes
        // (This allows for efficiently grouping by tsid locally, no need to use bytes representation of tsid hash)
        private BytesRefVector.Builder tsHashesBuilder;
        private TimeSeriesIterator iterator;

        Impl(BlockFactory blockFactory, LuceneSliceQueue sliceQueue, int maxPageSize, int limit) {
            this.maxPageSize = maxPageSize;
            this.blockFactory = blockFactory;
            this.remainingDocs = limit;
            this.docsBuilder = blockFactory.newIntVectorBuilder(Math.min(limit, maxPageSize));
            this.segmentsBuilder = null;
            this.timestampsBuilder = blockFactory.newLongVectorBuilder(Math.min(limit, maxPageSize));
            this.tsHashesBuilder = blockFactory.newBytesRefVectorBuilder(Math.min(limit, maxPageSize));
            this.sliceQueue = sliceQueue;
        }

        @Override
        public void finish() {
            this.doneCollecting = true;
        }

        @Override
        public boolean isFinished() {
            return doneCollecting;
        }

        @Override
        public Page getOutput() {
            if (isFinished()) {
                return null;
            }

            if (remainingDocs <= 0) {
                doneCollecting = true;
                return null;
            }

            Page page = null;
            IntBlock shard = null;
            IntVector leaf = null;
            IntVector docs = null;
            LongVector timestamps = null;
            BytesRefVector tsids = null;
            try {
                if (iterator == null) {
                    var slice = sliceQueue.nextSlice();
                    if (slice == null) {
                        doneCollecting = true;
                        return null;
                    }
                    if (segmentsBuilder == null && slice.numLeaves() > 1) {
                        segmentsBuilder = blockFactory.newIntVectorBuilder(Math.min(remainingDocs, maxPageSize));
                    }
                    iterator = new TimeSeriesIterator(slice);
                }
                iterator.consume();
                shard = blockFactory.newConstantIntBlockWith(iterator.slice.shardContext().index(), currentPagePos);
                if (iterator.slice.numLeaves() == 1) {
                    int segmentOrd = iterator.slice.getLeaf(0).leafReaderContext().ord;
                    leaf = blockFactory.newConstantIntBlockWith(segmentOrd, currentPagePos).asVector();
                } else {
                    // Due to the multi segment nature of time series source operator singleSegmentNonDecreasing must be false
                    leaf = segmentsBuilder.build();
                    segmentsBuilder = blockFactory.newIntVectorBuilder(Math.min(remainingDocs, maxPageSize));
                }
                docs = docsBuilder.build();
                docsBuilder = blockFactory.newIntVectorBuilder(Math.min(remainingDocs, maxPageSize));

                timestamps = timestampsBuilder.build();
                timestampsBuilder = blockFactory.newLongVectorBuilder(Math.min(remainingDocs, maxPageSize));
                tsids = tsHashesBuilder.build();
                tsHashesBuilder = blockFactory.newBytesRefVectorBuilder(Math.min(remainingDocs, maxPageSize));
                page = new Page(
                    currentPagePos,
                    new DocVector(shard.asVector(), leaf, docs, leaf.isConstant()).asBlock(),
                    tsids.asBlock(),
                    timestamps.asBlock()
                );

                currentPagePos = 0;
                if (iterator.completed()) {
                    iterator = null;
                }
            } catch (IOException e) {
                throw new UncheckedIOException(e);
            } finally {
                if (page == null) {
                    Releasables.closeExpectNoException(shard, leaf, docs, timestamps, tsids);
                }
            }
            return page;
        }

        @Override
        public void close() {
            Releasables.closeExpectNoException(docsBuilder, segmentsBuilder, timestampsBuilder, tsHashesBuilder);
        }

        class TimeSeriesIterator {

            final LuceneSlice slice;
            final Leaf leaf;
            final PriorityQueue<Leaf> queue;
            int globalTsidOrd;
            BytesRef currentTsid = new BytesRef();

            TimeSeriesIterator(LuceneSlice slice) throws IOException {
                this.slice = slice;
                Weight weight = slice.weight();
                if (slice.numLeaves() == 1) {
                    queue = null;
                    leaf = new Leaf(weight, slice.getLeaf(0).leafReaderContext());
                } else {
                    queue = new PriorityQueue<>(slice.numLeaves()) {
                        @Override
                        protected boolean lessThan(Leaf a, Leaf b) {
                            // tsid hash in ascending order:
                            int cmp = a.timeSeriesHash.compareTo(b.timeSeriesHash);
                            if (cmp == 0) {
                                // timestamp in descending order:
                                cmp = -Long.compare(a.timestamp, b.timestamp);
                            }
                            return cmp < 0;
                        }
                    };
                    leaf = null;
                    for (var leafReaderContext : slice.leaves()) {
                        Leaf leaf = new Leaf(weight, leafReaderContext.leafReaderContext());
                        if (leaf.nextDoc()) {
                            queue.add(leaf);
                        }
                    }
                }
            }

            void consume() throws IOException {
                if (queue != null) {
                    if (queue.size() > 0) {
                        currentTsid = BytesRef.deepCopyOf(queue.top().timeSeriesHash);
                        queue.top().reinitializeIfNeeded(Thread.currentThread());
                    }
                    while (queue.size() > 0) {
                        if (remainingDocs <= 0 || currentPagePos >= maxPageSize) {
                            break;
                        }
                        currentPagePos++;
                        remainingDocs--;
                        Leaf leaf = queue.top();
                        segmentsBuilder.appendInt(leaf.segmentOrd);
                        docsBuilder.appendInt(leaf.iterator.docID());
                        timestampsBuilder.appendLong(leaf.timestamp);
                        tsHashesBuilder.appendBytesRef(currentTsid);
                        final Leaf newTop;
                        if (leaf.nextDoc()) {
                            // TODO: updating the top is one of the most expensive parts of this operation.
                            // Ideally we would do this a less as possible. Maybe the top can be updated every N docs?
                            newTop = queue.updateTop();
                        } else {
                            queue.pop();
                            newTop = queue.size() > 0 ? queue.top() : null;
                        }
                        if (newTop != null) {
                            if (newTop != leaf) {
                                newTop.reinitializeIfNeeded(Thread.currentThread());
                            }
                            if (newTop.timeSeriesHash.equals(currentTsid) == false) {
                                globalTsidOrd++;
                                currentTsid = BytesRef.deepCopyOf(newTop.timeSeriesHash);
                            }
                        }
                    }
                } else {
                    // Only one segment, so no need to use priority queue and use segment ordinals as tsid ord.
                    leaf.reinitializeIfNeeded(Thread.currentThread());
                    while (leaf.nextDoc()) {
                        tsHashesBuilder.appendBytesRef(leaf.timeSeriesHash);
                        timestampsBuilder.appendLong(leaf.timestamp);
                        // Don't append segment ord, because there is only one segment.
                        docsBuilder.appendInt(leaf.iterator.docID());
                        currentPagePos++;
                        remainingDocs--;
                        if (remainingDocs <= 0 || currentPagePos >= maxPageSize) {
                            break;
                        }
                    }
                }
            }

            boolean completed() {
                if (queue != null) {
                    return iterator.queue.size() == 0;
                } else {
                    return leaf.iterator.docID() == DocIdSetIterator.NO_MORE_DOCS;
                }
            }

            static class Leaf {

                private final int segmentOrd;
                private final Weight weight;
                private final LeafReaderContext leaf;
                private SortedDocValues tsids;
                private SortedNumericDocValues timestamps;
                private DocIdSetIterator iterator;
                private Thread createdThread;

                private long timestamp;
                private int timeSeriesHashOrd;
                private BytesRef timeSeriesHash;
                private int docID = -1;

                Leaf(Weight weight, LeafReaderContext leaf) throws IOException {
                    this.segmentOrd = leaf.ord;
                    this.weight = weight;
                    this.leaf = leaf;
                    this.createdThread = Thread.currentThread();
                    tsids = leaf.reader().getSortedDocValues("_tsid");
                    timestamps = leaf.reader().getSortedNumericDocValues("@timestamp");
                    final Scorer scorer = weight.scorer(leaf);
                    iterator = scorer != null ? scorer.iterator() : DocIdSetIterator.empty();
                }

                boolean nextDoc() throws IOException {
                    docID = iterator.nextDoc();
                    if (docID == DocIdSetIterator.NO_MORE_DOCS) {
                        return false;
                    }

                    boolean advanced = tsids.advanceExact(docID);
                    assert advanced;
                    timeSeriesHashOrd = tsids.ordValue();
                    timeSeriesHash = tsids.lookupOrd(timeSeriesHashOrd);
                    advanced = timestamps.advanceExact(docID);
                    assert advanced;
                    timestamp = timestamps.nextValue();
                    return true;
                }

                void reinitializeIfNeeded(Thread executingThread) throws IOException {
                    if (executingThread != createdThread) {
                        tsids = leaf.reader().getSortedDocValues("_tsid");
                        timestamps = leaf.reader().getSortedNumericDocValues("@timestamp");
                        final Scorer scorer = weight.scorer(leaf);
                        iterator = scorer != null ? scorer.iterator() : DocIdSetIterator.empty();
                        if (docID != -1) {
                            iterator.advance(docID);
                        }
                        createdThread = executingThread;
                    }
                }
            }

        }

        @Override
        public String toString() {
            return this.getClass().getSimpleName() + "[" + "maxPageSize=" + maxPageSize + ", remainingDocs=" + remainingDocs + "]";
        }

    }
}<|MERGE_RESOLUTION|>--- conflicted
+++ resolved
@@ -58,7 +58,6 @@
         int maxPageSize,
         int limit
     ) {
-<<<<<<< HEAD
         super(
             contexts,
             queryFunction,
@@ -66,11 +65,9 @@
             query -> { throw new UnsupportedOperationException("locked to SHARD partitioning"); },
             taskConcurrency,
             limit,
+            false,
             ScoreMode.COMPLETE_NO_SCORES
         );
-=======
-        super(contexts, weightFunction(queryFunction, ScoreMode.COMPLETE_NO_SCORES), DataPartitioning.SHARD, taskConcurrency, limit, false);
->>>>>>> 4f019d15
         this.maxPageSize = maxPageSize;
     }
 

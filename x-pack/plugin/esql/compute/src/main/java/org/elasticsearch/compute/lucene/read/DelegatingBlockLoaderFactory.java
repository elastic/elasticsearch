--- conflicted
+++ resolved
@@ -152,10 +152,11 @@
     }
 
     @Override
-<<<<<<< HEAD
     public BlockLoader.LongRangeBuilder dateRangeBuilder(int expectedCount) {
         return factory.newLongRangeBlockBuilder(expectedCount);
-=======
+    }
+
+    @Override
     public BlockLoader.ExponentialHistogramBuilder exponentialHistogramBlockBuilder(int count) {
         return factory.newExponentialHistogramBlockBuilder(count);
     }
@@ -177,6 +178,5 @@
             (DoubleBlock) zeroThresholds,
             (BytesRefBlock) encodedHistograms
         );
->>>>>>> c3d72412
     }
 }
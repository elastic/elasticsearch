--- conflicted
+++ resolved
@@ -158,10 +158,11 @@
     }
 
     @Override
-<<<<<<< HEAD
     public BlockLoader.LongRangeBuilder dateRangeBuilder(int expectedCount) {
         return factory.newLongRangeBlockBuilder(expectedCount);
-=======
+    }
+
+    @Override
     public BlockLoader.Block buildAggregateMetricDoubleDirect(
         BlockLoader.Block minBlock,
         BlockLoader.Block maxBlock,
@@ -174,7 +175,6 @@
             (DoubleBlock) sumBlock,
             (IntBlock) countBlock
         );
->>>>>>> f19923a4
     }
 
     @Override

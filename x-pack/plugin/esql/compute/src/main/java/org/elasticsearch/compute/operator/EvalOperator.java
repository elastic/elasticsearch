--- conflicted
+++ resolved
@@ -252,135 +252,7 @@
         public long baseRamBytesUsed() {
             return BASE_RAM_BYTES_USED;
         }
-<<<<<<< HEAD
-    };
-    private static final String CONSTANT_NULL_NAME = "ConstantNull";
-
-    public static ExpressionEvaluator.Factory DoubleFactory(double value) {
-        return new ExpressionEvaluator.Factory() {
-            @Override
-            public ExpressionEvaluator get(DriverContext driverContext) {
-                return new ExpressionEvaluator() {
-                    @Override
-                    public Block eval(Page page) {
-                        return driverContext.blockFactory().newConstantDoubleBlockWith(value, page.getPositionCount());
-                    }
-
-                    @Override
-                    public void close() {
-
-                    }
-
-                    @Override
-                    public String toString() {
-                        return CONSTANT_DOUBLE_NAME + "[" + value + "]";
-                    }
-                };
-            }
-
-            @Override
-            public String toString() {
-                return CONSTANT_DOUBLE_NAME + "[" + value + "]";
-            }
-        };
-    }
-
-    private static final String CONSTANT_DOUBLE_NAME = "ConstantDouble";
-
-    public static ExpressionEvaluator.Factory LongFactory(long value) {
-        return new ExpressionEvaluator.Factory() {
-            @Override
-            public ExpressionEvaluator get(DriverContext driverContext) {
-                return new ExpressionEvaluator() {
-                    @Override
-                    public Block eval(Page page) {
-                        return driverContext.blockFactory().newConstantLongBlockWith(value, page.getPositionCount());
-                    }
-
-                    @Override
-                    public void close() {
-
-                    }
-
-                    @Override
-                    public String toString() {
-                        return CONSTANT_LONG_NAME + "[" + value + "]";
-                    }
-                };
-            }
-
-            @Override
-            public String toString() {
-                return CONSTANT_LONG_NAME + "[" + value + "]";
-            }
-        };
-    }
-
-    private static final String CONSTANT_LONG_NAME = "ConstantLong";
-
-    public static ExpressionEvaluator.Factory IntegerFactory(int value) {
-        return new ExpressionEvaluator.Factory() {
-            @Override
-            public ExpressionEvaluator get(DriverContext driverContext) {
-                return new ExpressionEvaluator() {
-                    @Override
-                    public Block eval(Page page) {
-                        return driverContext.blockFactory().newConstantIntBlockWith(value, page.getPositionCount());
-                    }
-
-                    @Override
-                    public void close() {
-
-                    }
-
-                    @Override
-                    public String toString() {
-                        return CONSTANT_INTEGER_NAME + "[" + value + "]";
-                    }
-                };
-            }
-
-            @Override
-            public String toString() {
-                return CONSTANT_INTEGER_NAME + "[" + value + "]";
-            }
-        };
-    }
-
-    private static final String CONSTANT_INTEGER_NAME = "ConstantInteger";
-
-    public static ExpressionEvaluator.Factory BytesRefFactory(org.apache.lucene.util.BytesRef value) {
-        return new ExpressionEvaluator.Factory() {
-            @Override
-            public ExpressionEvaluator get(DriverContext driverContext) {
-                return new ExpressionEvaluator() {
-                    @Override
-                    public Block eval(Page page) {
-                        return driverContext.blockFactory().newConstantBytesRefBlockWith(value, page.getPositionCount());
-                    }
-
-                    @Override
-                    public void close() {
-
-                    }
-
-                    @Override
-                    public String toString() {
-                        return CONSTANT_BYTES_REF_NAME + "[" + value.utf8ToString() + "]";
-                    }
-                };
-            }
-
-            @Override
-            public String toString() {
-                return CONSTANT_BYTES_REF_NAME + "[" + value.utf8ToString() + "]";
-            }
-        };
-    }
-
-    private static final String CONSTANT_BYTES_REF_NAME = "ConstantBytesRef";
-=======
-
+      
         record Factory() implements ExpressionEvaluator.Factory {
             @Override
             public ConstantFalseEvaluator get(DriverContext context) {
@@ -393,7 +265,131 @@
             }
         };
     }
+    };
 
     public static final ExpressionEvaluator.Factory CONSTANT_FALSE_FACTORY = new ConstantFalseEvaluator.Factory();
->>>>>>> d55a91b7
+
+    public static ExpressionEvaluator.Factory DoubleFactory(double value) {
+        return new ExpressionEvaluator.Factory() {
+            @Override
+            public ExpressionEvaluator get(DriverContext driverContext) {
+                return new ExpressionEvaluator() {
+                    @Override
+                    public Block eval(Page page) {
+                        return driverContext.blockFactory().newConstantDoubleBlockWith(value, page.getPositionCount());
+                    }
+
+                    @Override
+                    public void close() {
+
+                    }
+
+                    @Override
+                    public String toString() {
+                        return CONSTANT_DOUBLE_NAME + "[" + value + "]";
+                    }
+                };
+            }
+
+            @Override
+            public String toString() {
+                return CONSTANT_DOUBLE_NAME + "[" + value + "]";
+            }
+        };
+    }
+
+    private static final String CONSTANT_DOUBLE_NAME = "ConstantDouble";
+
+    public static ExpressionEvaluator.Factory LongFactory(long value) {
+        return new ExpressionEvaluator.Factory() {
+            @Override
+            public ExpressionEvaluator get(DriverContext driverContext) {
+                return new ExpressionEvaluator() {
+                    @Override
+                    public Block eval(Page page) {
+                        return driverContext.blockFactory().newConstantLongBlockWith(value, page.getPositionCount());
+                    }
+
+                    @Override
+                    public void close() {
+
+                    }
+
+                    @Override
+                    public String toString() {
+                        return CONSTANT_LONG_NAME + "[" + value + "]";
+                    }
+                };
+            }
+
+            @Override
+            public String toString() {
+                return CONSTANT_LONG_NAME + "[" + value + "]";
+            }
+        };
+    }
+
+    private static final String CONSTANT_LONG_NAME = "ConstantLong";
+
+    public static ExpressionEvaluator.Factory IntegerFactory(int value) {
+        return new ExpressionEvaluator.Factory() {
+            @Override
+            public ExpressionEvaluator get(DriverContext driverContext) {
+                return new ExpressionEvaluator() {
+                    @Override
+                    public Block eval(Page page) {
+                        return driverContext.blockFactory().newConstantIntBlockWith(value, page.getPositionCount());
+                    }
+
+                    @Override
+                    public void close() {
+
+                    }
+
+                    @Override
+                    public String toString() {
+                        return CONSTANT_INTEGER_NAME + "[" + value + "]";
+                    }
+                };
+            }
+
+            @Override
+            public String toString() {
+                return CONSTANT_INTEGER_NAME + "[" + value + "]";
+            }
+        };
+    }
+
+    private static final String CONSTANT_INTEGER_NAME = "ConstantInteger";
+
+    public static ExpressionEvaluator.Factory BytesRefFactory(org.apache.lucene.util.BytesRef value) {
+        return new ExpressionEvaluator.Factory() {
+            @Override
+            public ExpressionEvaluator get(DriverContext driverContext) {
+                return new ExpressionEvaluator() {
+                    @Override
+                    public Block eval(Page page) {
+                        return driverContext.blockFactory().newConstantBytesRefBlockWith(value, page.getPositionCount());
+                    }
+
+                    @Override
+                    public void close() {
+
+                    }
+
+                    @Override
+                    public String toString() {
+                        return CONSTANT_BYTES_REF_NAME + "[" + value.utf8ToString() + "]";
+                    }
+                };
+            }
+
+            @Override
+            public String toString() {
+                return CONSTANT_BYTES_REF_NAME + "[" + value.utf8ToString() + "]";
+            }
+        };
+    }
+
+    private static final String CONSTANT_BYTES_REF_NAME = "ConstantBytesRef";
 }
--- conflicted
+++ resolved
@@ -22,12 +22,7 @@
 import org.elasticsearch.compute.data.Block;
 import org.elasticsearch.compute.data.IntArrayBlock;
 import org.elasticsearch.compute.data.IntBigArrayBlock;
-<<<<<<< HEAD
-import org.elasticsearch.compute.data.IntBlock;
-=======
->>>>>>> bc0f0ae8
 import org.elasticsearch.compute.data.IntVector;
-import org.elasticsearch.compute.data.IntVectorBlock;
 import org.elasticsearch.compute.data.Page;
 import org.elasticsearch.core.Releasables;
 import org.elasticsearch.core.TimeValue;
@@ -169,30 +164,6 @@
                 }
 
                 @Override
-                public void add(int positionOffset, IntVectorBlock groupIds) {
-                    IntVector groupIdsVector = groupIds.asVector();
-                    add(positionOffset, groupIdsVector);
-                }
-
-                @Override
-                public void add(int positionOffset, IntArrayBlock groupIds) {
-                    startAggEndHash();
-                    for (GroupingAggregatorFunction.AddInput p : prepared) {
-                        p.add(positionOffset, groupIds);
-                    }
-                    end();
-                }
-
-                @Override
-                public void add(int positionOffset, IntBigArrayBlock groupIds) {
-                    startAggEndHash();
-                    for (GroupingAggregatorFunction.AddInput p : prepared) {
-                        p.add(positionOffset, groupIds);
-                    }
-                    end();
-                }
-
-                @Override
                 public void add(int positionOffset, IntVector groupIds) {
                     startAggEndHash();
                     for (GroupingAggregatorFunction.AddInput p : prepared) {

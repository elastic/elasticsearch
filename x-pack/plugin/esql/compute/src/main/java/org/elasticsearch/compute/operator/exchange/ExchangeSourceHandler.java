--- conflicted
+++ resolved
@@ -12,11 +12,8 @@
 import org.elasticsearch.action.support.RefCountingRunnable;
 import org.elasticsearch.action.support.SubscribableListener;
 import org.elasticsearch.common.util.concurrent.AbstractRunnable;
-<<<<<<< HEAD
 import org.elasticsearch.common.util.concurrent.ConcurrentCollections;
-=======
 import org.elasticsearch.compute.EsqlRefCountingListener;
->>>>>>> 4f030efc
 import org.elasticsearch.compute.data.Page;
 import org.elasticsearch.compute.operator.FailureCollector;
 import org.elasticsearch.compute.operator.IsBlockedResult;
@@ -76,13 +73,8 @@
                 } else {
                     listener.onResponse(null);
                 }
-<<<<<<< HEAD
-            });
-            try (RefCountingListener refs = new RefCountingListener(listener)) {
-                closingSinks.completion.addListener(refs.acquire());
-=======
             })) {
->>>>>>> 4f030efc
+                closingSinks.completion.addListener(refs.acquireListener());
                 for (PendingInstances pending : List.of(outstandingSinks, outstandingSources)) {
                     // Create an outstanding instance and then finish to complete the completionListener
                     // if we haven't registered any instances of exchange sinks or exchange sources before.
@@ -320,7 +312,7 @@
      * see the current result immediately.
      */
     public void finishEarly(ActionListener<Void> listener) {
-        try (RefCountingListener refs = new RefCountingListener(listener)) {
+        try (EsqlRefCountingListener refs = new EsqlRefCountingListener(listener)) {
             for (RemoteSink remoteSink : remoteSinks.values()) {
                 remoteSink.close(refs.acquire());
             }

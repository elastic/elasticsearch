/*
 * Copyright Elasticsearch B.V. and/or licensed to Elasticsearch B.V. under one
 * or more contributor license agreements. Licensed under the Elastic License
 * 2.0; you may not use this file except in compliance with the Elastic License
 * 2.0.
 */

package org.elasticsearch.compute.operator.lookup;

import org.apache.lucene.document.InetAddressPoint;
import org.apache.lucene.geo.GeoEncodingUtils;
import org.apache.lucene.search.BooleanClause;
import org.apache.lucene.search.BooleanQuery;
import org.apache.lucene.search.ConstantScoreQuery;
import org.apache.lucene.search.MatchAllDocsQuery;
import org.apache.lucene.search.Query;
import org.apache.lucene.util.BytesRef;
import org.elasticsearch.common.geo.ShapeRelation;
import org.elasticsearch.compute.data.Block;
import org.elasticsearch.compute.data.BooleanBlock;
import org.elasticsearch.compute.data.BytesRefBlock;
import org.elasticsearch.compute.data.DoubleBlock;
import org.elasticsearch.compute.data.ElementType;
import org.elasticsearch.compute.data.FloatBlock;
import org.elasticsearch.compute.data.IntBlock;
import org.elasticsearch.compute.data.LongBlock;
import org.elasticsearch.compute.operator.Warnings;
import org.elasticsearch.compute.querydsl.query.SingleValueMatchQuery;
import org.elasticsearch.core.Nullable;
import org.elasticsearch.geometry.Geometry;
import org.elasticsearch.geometry.Point;
import org.elasticsearch.geometry.utils.GeometryValidator;
import org.elasticsearch.geometry.utils.WellKnownBinary;
import org.elasticsearch.index.mapper.DateFieldMapper;
import org.elasticsearch.index.mapper.GeoShapeQueryable;
import org.elasticsearch.index.mapper.MappedFieldType;
import org.elasticsearch.index.mapper.RangeFieldMapper;
import org.elasticsearch.index.query.SearchExecutionContext;
import org.elasticsearch.search.internal.AliasFilter;

import java.io.IOException;
import java.io.UncheckedIOException;
import java.util.ArrayList;
import java.util.HashSet;
import java.util.List;
import java.util.Set;
import java.util.function.IntFunction;

/**
 * Generates a list of Lucene queries based on the input block.
 */
public abstract class QueryList implements LookupEnrichQueryGenerator {
    protected final SearchExecutionContext searchExecutionContext;
    protected final AliasFilter aliasFilter;
    protected final MappedFieldType field;
    protected final Block block;
    @Nullable
    protected final OnlySingleValueParams onlySingleValueParams;

    protected QueryList(
        MappedFieldType field,
        SearchExecutionContext searchExecutionContext,
        AliasFilter aliasFilter,
        Block block,
        OnlySingleValueParams onlySingleValueParams
    ) {
        this.searchExecutionContext = searchExecutionContext;
        this.aliasFilter = aliasFilter;
        this.field = field;
        this.block = block;
        this.onlySingleValueParams = onlySingleValueParams;
    }

    /**
     * Returns the number of positions in this query list
     */
    @Override
    public int getPositionCount() {
        return block.getPositionCount();
    }

    /**
     * Returns a copy of this query list that only returns queries for single-valued positions.
     * That is, it returns `null` queries for either multivalued or null positions.
     * <p>
     * Whenever a multi-value position is encountered, whether in the input block or in the queried index, a warning is emitted.
     * </p>
     */
    public abstract QueryList onlySingleValues(Warnings warnings, String multiValueWarningMessage);

    @Override
    public final Query getQuery(int position) {
        final int valueCount = block.getValueCount(position);
        if (onlySingleValueParams != null && valueCount != 1) {
            if (valueCount > 1) {
                onlySingleValueParams.warnings.registerException(
                    new IllegalArgumentException(onlySingleValueParams.multiValueWarningMessage)
                );
            }
            return null;
        }
        final int firstValueIndex = block.getFirstValueIndex(position);

        Query query = doGetQuery(position, firstValueIndex, valueCount);

        if (aliasFilter != null && aliasFilter != AliasFilter.EMPTY) {
            BooleanQuery.Builder builder = new BooleanQuery.Builder();
            builder.add(query, BooleanClause.Occur.FILTER);
            try {
                builder.add(aliasFilter.getQueryBuilder().toQuery(searchExecutionContext), BooleanClause.Occur.FILTER);
                query = builder.build();
            } catch (IOException e) {
                throw new UncheckedIOException("Error while building query for alias filter", e);
            }
        }

        if (onlySingleValueParams != null) {
            query = wrapSingleValueQuery(query);
        }

        return query;
    }

    /**
     * Returns the query at the given position.
     */
    @Nullable
    public abstract Query doGetQuery(int position, int firstValueIndex, int valueCount);

    private Query wrapSingleValueQuery(Query query) {
        assert onlySingleValueParams != null : "Requested to wrap single value query without single value params";

        SingleValueMatchQuery singleValueQuery = new SingleValueMatchQuery(
            searchExecutionContext.getForField(field, MappedFieldType.FielddataOperation.SEARCH),
            // Not emitting warnings for multivalued fields not matching
            onlySingleValueParams.warnings,
            onlySingleValueParams.multiValueWarningMessage
        );

        Query rewrite;
        try {
            rewrite = singleValueQuery.rewrite(searchExecutionContext.searcher());
            if (rewrite instanceof MatchAllDocsQuery) {
                // nothing to filter
                return query;
            }
        } catch (IOException e) {
            throw new UncheckedIOException("Error while rewriting SingleValueQuery", e);
        }

        BooleanQuery.Builder builder = new BooleanQuery.Builder();
        builder.add(query, BooleanClause.Occur.FILTER);
        builder.add(rewrite, BooleanClause.Occur.FILTER);
        return builder.build();
    }

    /**
     * Returns a function that reads values from the given block. The function
     * takes the offset of the value to read and returns the value as an {@link Object}.
     */
    public static IntFunction<Object> createBlockValueReader(Block block) {
        return switch (block.elementType()) {
            case BOOLEAN -> {
                BooleanBlock booleanBlock = (BooleanBlock) block;
                yield booleanBlock::getBoolean;
            }
            case BYTES_REF -> offset -> {
                BytesRefBlock bytesRefBlock = (BytesRefBlock) block;
                return bytesRefBlock.getBytesRef(offset, new BytesRef());
            };
            case DOUBLE -> {
                DoubleBlock doubleBlock = ((DoubleBlock) block);
                yield doubleBlock::getDouble;
            }
            case FLOAT -> {
                FloatBlock floatBlock = ((FloatBlock) block);
                yield floatBlock::getFloat;
            }
            case LONG -> {
                LongBlock intBlock = (LongBlock) block;
                yield intBlock::getLong;
            }
            case INT -> {
                IntBlock intBlock = (IntBlock) block;
                yield intBlock::getInt;
            }
            case NULL -> offset -> null;
            case DOC -> throw new IllegalArgumentException("can't read values from [doc] block");
            case COMPOSITE -> throw new IllegalArgumentException("can't read values from [composite] block");
            case AGGREGATE_METRIC_DOUBLE -> throw new IllegalArgumentException("can't read values from [aggregate metric double] block");
            case EXPONENTIAL_HISTOGRAM -> throw new IllegalArgumentException("can't read values from [exponential histogram] block");
<<<<<<< HEAD
            case LONG_RANGE -> throw new IllegalArgumentException("can't read values from [long range] block");
=======
            case TDIGEST -> throw new IllegalArgumentException("can't read values from [tdigest] block");
>>>>>>> a3852994
            case UNKNOWN -> throw new IllegalArgumentException("can't read values from [" + block + "]");
        };
    }

    /**
     * Returns a list of term queries for the given field and the input block
     * using only the {@link ElementType} of the {@link Block} to determine the
     * query.
     */
    public static QueryList rawTermQueryList(
        MappedFieldType field,
        SearchExecutionContext searchExecutionContext,
        AliasFilter aliasFilter,
        Block block
    ) {
        return new TermQueryList(field, searchExecutionContext, aliasFilter, block, null, createBlockValueReader(block));
    }

    /**
     * Returns a list of term queries for the given field and the input block of
     * {@code ip} field values.
     */
    public static QueryList ipTermQueryList(
        MappedFieldType field,
        SearchExecutionContext searchExecutionContext,
        AliasFilter aliasFilter,
        BytesRefBlock block
    ) {
        BytesRef scratch = new BytesRef();
        byte[] ipBytes = new byte[InetAddressPoint.BYTES];
        return new TermQueryList(field, searchExecutionContext, aliasFilter, block, null, offset -> {
            final var bytes = block.getBytesRef(offset, scratch);
            if (ipBytes.length != bytes.length) {
                // Lucene only support 16-byte IP addresses, even IPv4 is encoded in 16 bytes
                throw new IllegalStateException("Cannot decode IP field from bytes of length " + bytes.length);
            }
            System.arraycopy(bytes.bytes, bytes.offset, ipBytes, 0, bytes.length);
            return InetAddressPoint.decode(ipBytes);
        });
    }

    /**
     * Returns a list of term queries for the given field and the input block of
     * {@code date} field values.
     */
    public static QueryList dateTermQueryList(
        MappedFieldType field,
        SearchExecutionContext searchExecutionContext,
        AliasFilter aliasFilter,
        LongBlock block
    ) {
        return new TermQueryList(
            field,
            searchExecutionContext,
            aliasFilter,
            block,
            null,
            field instanceof RangeFieldMapper.RangeFieldType rangeFieldType
                ? offset -> rangeFieldType.dateTimeFormatter().formatMillis(block.getLong(offset))
                : block::getLong
        );
    }

    /**
     * Returns a list of term queries for the given field and the input block of
     * {@code date_nanos} field values.
     */
    public static QueryList dateNanosTermQueryList(
        MappedFieldType field,
        SearchExecutionContext searchExecutionContext,
        AliasFilter aliasFilter,
        LongBlock block
    ) {
        return new DateNanosQueryList(field, searchExecutionContext, aliasFilter, block, null);
    }

    /**
     * Returns a list of geo_shape queries for the given field and the input block.
     */
    public static QueryList geoShapeQueryList(
        MappedFieldType field,
        SearchExecutionContext searchExecutionContext,
        AliasFilter aliasFilter,
        Block block
    ) {
        return new GeoShapeQueryList(field, searchExecutionContext, aliasFilter, block, null);
    }

    private static class TermQueryList extends QueryList {
        private final IntFunction<Object> blockValueReader;

        private TermQueryList(
            MappedFieldType field,
            SearchExecutionContext searchExecutionContext,
            AliasFilter aliasFilter,
            Block block,
            OnlySingleValueParams onlySingleValueParams,
            IntFunction<Object> blockValueReader
        ) {
            super(field, searchExecutionContext, aliasFilter, block, onlySingleValueParams);
            this.blockValueReader = blockValueReader;
        }

        @Override
        public TermQueryList onlySingleValues(Warnings warnings, String multiValueWarningMessage) {
            return new TermQueryList(
                field,
                searchExecutionContext,
                aliasFilter,
                block,
                new OnlySingleValueParams(warnings, multiValueWarningMessage),
                blockValueReader
            );
        }

        @Override
        public Query doGetQuery(int position, int firstValueIndex, int valueCount) {
            return switch (valueCount) {
                case 0 -> null;
                case 1 -> field.termQuery(blockValueReader.apply(firstValueIndex), searchExecutionContext);
                default -> {
                    final List<Object> terms = new ArrayList<>(valueCount);
                    for (int i = 0; i < valueCount; i++) {
                        final Object value = blockValueReader.apply(firstValueIndex + i);
                        terms.add(value);
                    }
                    yield field.termsQuery(terms, searchExecutionContext);
                }
            };
        }
    }

    private static class DateNanosQueryList extends QueryList {
        protected final IntFunction<Long> blockValueReader;
        private final DateFieldMapper.DateFieldType dateFieldType;

        private DateNanosQueryList(
            MappedFieldType field,
            SearchExecutionContext searchExecutionContext,
            AliasFilter aliasFilter,
            LongBlock block,
            OnlySingleValueParams onlySingleValueParams
        ) {
            super(field, searchExecutionContext, aliasFilter, block, onlySingleValueParams);
            if (field instanceof RangeFieldMapper.RangeFieldType rangeFieldType) {
                // TODO: do this validation earlier
                throw new IllegalArgumentException(
                    "DateNanosQueryList does not support range fields [" + rangeFieldType + "]: " + field.name()
                );
            }
            this.blockValueReader = block::getLong;
            if (field instanceof DateFieldMapper.DateFieldType dateFieldType) {
                // Validate that the field is a date_nanos field
                // TODO: Consider allowing date_nanos to match normal datetime fields
                if (dateFieldType.resolution() != DateFieldMapper.Resolution.NANOSECONDS) {
                    throw new IllegalArgumentException(
                        "DateNanosQueryList only supports date_nanos fields, but got: " + field.typeName() + " for field: " + field.name()
                    );
                }
                this.dateFieldType = dateFieldType;
            } else {
                throw new IllegalArgumentException(
                    "DateNanosQueryList only supports date_nanos fields, but got: " + field.typeName() + " for field: " + field.name()
                );
            }
        }

        @Override
        public DateNanosQueryList onlySingleValues(Warnings warnings, String multiValueWarningMessage) {
            return new DateNanosQueryList(
                field,
                searchExecutionContext,
                aliasFilter,
                (LongBlock) block,
                new OnlySingleValueParams(warnings, multiValueWarningMessage)
            );
        }

        @Override
        public Query doGetQuery(int position, int firstValueIndex, int valueCount) {
            return switch (valueCount) {
                case 0 -> null;
                case 1 -> dateFieldType.equalityQuery(blockValueReader.apply(firstValueIndex), searchExecutionContext);
                default -> {
                    // The following code is a slight simplification of the DateFieldMapper.termsQuery method
                    final Set<Long> values = new HashSet<>(valueCount);
                    BooleanQuery.Builder builder = new BooleanQuery.Builder();
                    for (int i = 0; i < valueCount; i++) {
                        final Long value = blockValueReader.apply(firstValueIndex + i);
                        if (values.contains(value)) {
                            continue; // Skip duplicates
                        }
                        values.add(value);
                        builder.add(dateFieldType.equalityQuery(value, searchExecutionContext), BooleanClause.Occur.SHOULD);
                    }
                    yield new ConstantScoreQuery(builder.build());
                }
            };
        }
    }

    private static class GeoShapeQueryList extends QueryList {
        private final BytesRef scratch = new BytesRef();
        private final IntFunction<Geometry> blockValueReader;
        private final IntFunction<Query> shapeQuery;

        private GeoShapeQueryList(
            MappedFieldType field,
            SearchExecutionContext searchExecutionContext,
            AliasFilter aliasFilter,
            Block block,
            OnlySingleValueParams onlySingleValueParams
        ) {
            super(field, searchExecutionContext, aliasFilter, block, onlySingleValueParams);

            this.blockValueReader = blockToGeometry(block);
            this.shapeQuery = shapeQuery();
        }

        @Override
        public GeoShapeQueryList onlySingleValues(Warnings warnings, String multiValueWarningMessage) {
            return new GeoShapeQueryList(
                field,
                searchExecutionContext,
                aliasFilter,
                block,
                new OnlySingleValueParams(warnings, multiValueWarningMessage)
            );
        }

        @Override
        public Query doGetQuery(int position, int firstValueIndex, int valueCount) {
            return switch (valueCount) {
                case 0 -> null;
                case 1 -> shapeQuery.apply(firstValueIndex);
                // TODO: support multiple values
                default -> throw new IllegalArgumentException("can't read multiple Geometry values from a single position");
            };
        }

        private IntFunction<Geometry> blockToGeometry(Block block) {
            return switch (block.elementType()) {
                case LONG -> offset -> {
                    var encoded = ((LongBlock) block).getLong(offset);
                    return new Point(
                        GeoEncodingUtils.decodeLongitude((int) encoded),
                        GeoEncodingUtils.decodeLatitude((int) (encoded >>> 32))
                    );
                };
                case BYTES_REF -> offset -> {
                    var wkb = ((BytesRefBlock) block).getBytesRef(offset, scratch);
                    return WellKnownBinary.fromWKB(GeometryValidator.NOOP, false, wkb.bytes, wkb.offset, wkb.length);
                };
                case NULL -> offset -> null;
                default -> throw new IllegalArgumentException("can't read Geometry values from [" + block.elementType() + "] block");
            };
        }

        private IntFunction<Query> shapeQuery() {
            if (field instanceof GeoShapeQueryable geoShapeQueryable) {
                return offset -> geoShapeQueryable.geoShapeQuery(
                    searchExecutionContext,
                    field.name(),
                    ShapeRelation.INTERSECTS,
                    blockValueReader.apply(offset)
                );
            }
            // TODO: Support cartesian ShapeQueryable
            throw new IllegalArgumentException("Unsupported field type for geo_match ENRICH: " + field.typeName());
        }
    }

    public record OnlySingleValueParams(Warnings warnings, String multiValueWarningMessage) {}
}<|MERGE_RESOLUTION|>--- conflicted
+++ resolved
@@ -189,11 +189,8 @@
             case COMPOSITE -> throw new IllegalArgumentException("can't read values from [composite] block");
             case AGGREGATE_METRIC_DOUBLE -> throw new IllegalArgumentException("can't read values from [aggregate metric double] block");
             case EXPONENTIAL_HISTOGRAM -> throw new IllegalArgumentException("can't read values from [exponential histogram] block");
-<<<<<<< HEAD
+            case TDIGEST -> throw new IllegalArgumentException("can't read values from [tdigest] block");
             case LONG_RANGE -> throw new IllegalArgumentException("can't read values from [long range] block");
-=======
-            case TDIGEST -> throw new IllegalArgumentException("can't read values from [tdigest] block");
->>>>>>> a3852994
             case UNKNOWN -> throw new IllegalArgumentException("can't read values from [" + block + "]");
         };
     }

--- conflicted
+++ resolved
@@ -83,17 +83,6 @@
         @Nullable
         RefCounted shardRefCounter;
 
-<<<<<<< HEAD
-        void setShardRefCounted(RefCounted shardRefCounted) {
-            if (this.shardRefCounter != null) {
-                this.shardRefCounter.decRef();
-            }
-            this.shardRefCounter = shardRefCounted;
-            this.shardRefCounter.mustIncRef();
-        }
-
-=======
->>>>>>> 7e051132
         Row(CircuitBreaker breaker, List<SortOrder> sortOrders, int preAllocatedKeysSize, int preAllocatedValueSize) {
             this.breaker = breaker;
             boolean success = false;
@@ -128,11 +117,11 @@
             shardRefCounter = null;
         }
 
-        void setShardRefCountersAndShard(RefCounted shardRefCounter) {
+        void setShardRefCounted(RefCounted shardRefCounted) {
             if (this.shardRefCounter != null) {
                 this.shardRefCounter.decRef();
             }
-            this.shardRefCounter = shardRefCounter;
+            this.shardRefCounter = shardRefCounted;
             this.shardRefCounter.mustIncRef();
         }
     }

--- conflicted
+++ resolved
@@ -601,14 +601,9 @@
         size += partitions.size() * Partition.SHALLOW_SIZE;
         size += RamUsageEstimator.alignObjectSize(arrHeader + ref * sortOrders.size());
         size += sortOrders.size() * SortOrder.SHALLOW_SIZE;
-<<<<<<< HEAD
-        long ramBytesUsedSum = inputQueues.entrySet().stream()
-            .mapToLong(e -> e.getKey().bytes.length + e.getValue().ramBytesUsed())
-=======
         long ramBytesUsedSum = inputQueues.entrySet()
             .stream()
-            .mapToLong(e -> e.getKey().getBytes(Charset.defaultCharset()).length + e.getValue().ramBytesUsed())
->>>>>>> 8ac8814a
+            .mapToLong(e -> e.getKey().bytes.length + e.getValue().ramBytesUsed())
             .sum();
         size += ramBytesUsedSum;
         return size;

--- conflicted
+++ resolved
@@ -44,11 +44,8 @@
 import org.elasticsearch.compute.data.LongVector;
 import org.elasticsearch.compute.data.Page;
 import org.elasticsearch.compute.lucene.DataPartitioning;
-<<<<<<< HEAD
 import org.elasticsearch.compute.lucene.IndexedByShardIdFromSingleton;
-=======
 import org.elasticsearch.compute.lucene.LuceneCountOperator;
->>>>>>> 2faa7140
 import org.elasticsearch.compute.lucene.LuceneOperator;
 import org.elasticsearch.compute.lucene.LuceneSliceQueue;
 import org.elasticsearch.compute.lucene.LuceneSourceOperator;
@@ -512,7 +509,7 @@
     ) {
         final ShardContext searchContext = new LuceneSourceOperatorTests.MockShardContext(reader, 0);
         return new LuceneCountOperator.Factory(
-            List.of(searchContext),
+            new IndexedByShardIdFromSingleton<>(searchContext),
             ctx -> queryAndTags,
             randomFrom(DataPartitioning.values()),
             randomIntBetween(1, 10),

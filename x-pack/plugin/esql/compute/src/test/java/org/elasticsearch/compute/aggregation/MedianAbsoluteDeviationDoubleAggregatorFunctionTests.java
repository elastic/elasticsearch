/*
 * Copyright Elasticsearch B.V. and/or licensed to Elasticsearch B.V. under one
 * or more contributor license agreements. Licensed under the Elastic License
 * 2.0; you may not use this file except in compliance with the Elastic License
 * 2.0.
 */

package org.elasticsearch.compute.aggregation;

import org.elasticsearch.common.Randomness;
import org.elasticsearch.common.util.BigArrays;
import org.elasticsearch.compute.data.Block;
import org.elasticsearch.compute.data.BlockFactory;
import org.elasticsearch.compute.data.DoubleBlock;
import org.elasticsearch.compute.operator.SequenceDoubleBlockSourceOperator;
import org.elasticsearch.compute.operator.SourceOperator;

import java.util.Arrays;
import java.util.List;

import static org.hamcrest.Matchers.equalTo;

public class MedianAbsoluteDeviationDoubleAggregatorFunctionTests extends AggregatorFunctionTestCase {

    @Override
    protected SourceOperator simpleInput(BlockFactory blockFactory, int end) {
        List<Double> values = Arrays.asList(1.2, 1.25, 2.0, 2.0, 4.3, 6.0, 9.0);
        Randomness.shuffle(values);
<<<<<<< HEAD
        return new SequenceDoubleBlockSourceOperator(driverContext(), values);
=======
        return new SequenceDoubleBlockSourceOperator(blockFactory, values);
>>>>>>> 9c717df5
    }

    @Override
    protected AggregatorFunctionSupplier aggregatorFunction(BigArrays bigArrays, List<Integer> inputChannels) {
        return new MedianAbsoluteDeviationDoubleAggregatorFunctionSupplier(bigArrays, inputChannels);
    }

    @Override
    protected String expectedDescriptionOfAggregator() {
        return "median_absolute_deviation of doubles";
    }

    @Override
    protected void assertSimpleOutput(List<Block> input, Block result) {
        assertThat(((DoubleBlock) result).getDouble(0), equalTo(0.8));
    }
}<|MERGE_RESOLUTION|>--- conflicted
+++ resolved
@@ -26,11 +26,7 @@
     protected SourceOperator simpleInput(BlockFactory blockFactory, int end) {
         List<Double> values = Arrays.asList(1.2, 1.25, 2.0, 2.0, 4.3, 6.0, 9.0);
         Randomness.shuffle(values);
-<<<<<<< HEAD
-        return new SequenceDoubleBlockSourceOperator(driverContext(), values);
-=======
         return new SequenceDoubleBlockSourceOperator(blockFactory, values);
->>>>>>> 9c717df5
     }
 
     @Override

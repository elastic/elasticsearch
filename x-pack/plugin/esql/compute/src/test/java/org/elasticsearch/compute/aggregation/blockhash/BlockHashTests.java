--- conflicted
+++ resolved
@@ -32,28 +32,19 @@
 import org.elasticsearch.core.Releasable;
 import org.elasticsearch.core.ReleasableIterator;
 import org.elasticsearch.core.Releasables;
-<<<<<<< HEAD
-=======
 import org.elasticsearch.xpack.esql.core.util.Holder;
 import org.junit.After;
->>>>>>> 4e7b99cc
 
 import java.util.ArrayList;
 import java.util.List;
-<<<<<<< HEAD
-=======
 import java.util.Locale;
 import java.util.Set;
->>>>>>> 4e7b99cc
 import java.util.function.Consumer;
 import java.util.stream.IntStream;
 import java.util.stream.LongStream;
 
-<<<<<<< HEAD
+import static org.hamcrest.Matchers.arrayWithSize;
 import static org.hamcrest.Matchers.either;
-=======
-import static org.hamcrest.Matchers.arrayWithSize;
->>>>>>> 4e7b99cc
 import static org.hamcrest.Matchers.endsWith;
 import static org.hamcrest.Matchers.equalTo;
 import static org.hamcrest.Matchers.greaterThan;
@@ -1359,8 +1350,6 @@
         }
     }
 
-<<<<<<< HEAD
-=======
     public void testTimeSeriesBlockHash() throws Exception {
         long endTime = randomLongBetween(10_000_000, 20_000_000);
         var hash1 = new TimeSeriesBlockHash(0, 1, blockFactory);
@@ -1484,9 +1473,6 @@
         }
     }
 
-    record OrdsAndKeys(String description, int positionOffset, IntBlock ords, Block[] keys, IntVector nonEmpty) {}
-
->>>>>>> 4e7b99cc
     /**
      * Hash some values into a single block of group ids. If the hash produces
      * more than one block of group ids this will fail.
@@ -1542,157 +1528,4 @@
             ? new PackedValuesBlockHash(specs, blockFactory, emitBatchSize)
             : BlockHash.build(specs, blockFactory, emitBatchSize, true);
     }
-<<<<<<< HEAD
-=======
-
-    static void hash(boolean collectKeys, BlockHash blockHash, Consumer<OrdsAndKeys> callback, Block... values) {
-        blockHash.add(new Page(values), new GroupingAggregatorFunction.AddInput() {
-            private void addBlock(int positionOffset, IntBlock groupIds) {
-                OrdsAndKeys result = new OrdsAndKeys(
-                    blockHash.toString(),
-                    positionOffset,
-                    groupIds,
-                    collectKeys ? blockHash.getKeys() : null,
-                    blockHash.nonEmpty()
-                );
-
-                try {
-                    Set<Integer> allowedOrds = new HashSet<>();
-                    for (int p = 0; p < result.nonEmpty.getPositionCount(); p++) {
-                        allowedOrds.add(result.nonEmpty.getInt(p));
-                    }
-                    for (int p = 0; p < result.ords.getPositionCount(); p++) {
-                        if (result.ords.isNull(p)) {
-                            continue;
-                        }
-                        int start = result.ords.getFirstValueIndex(p);
-                        int end = start + result.ords.getValueCount(p);
-                        for (int i = start; i < end; i++) {
-                            int ord = result.ords.getInt(i);
-                            if (false == allowedOrds.contains(ord)) {
-                                fail("ord is not allowed " + ord);
-                            }
-                        }
-                    }
-                    callback.accept(result);
-                } finally {
-                    Releasables.close(result.keys == null ? null : Releasables.wrap(result.keys), result.nonEmpty);
-                }
-            }
-
-            @Override
-            public void add(int positionOffset, IntArrayBlock groupIds) {
-                addBlock(positionOffset, groupIds);
-            }
-
-            @Override
-            public void add(int positionOffset, IntBigArrayBlock groupIds) {
-                addBlock(positionOffset, groupIds);
-            }
-
-            @Override
-            public void add(int positionOffset, IntVector groupIds) {
-                addBlock(positionOffset, groupIds.asBlock());
-            }
-
-            @Override
-            public void close() {
-                fail("hashes should not close AddInput");
-            }
-        });
-        if (blockHash instanceof LongLongBlockHash == false
-            && blockHash instanceof BytesRefLongBlockHash == false
-            && blockHash instanceof BytesRef2BlockHash == false
-            && blockHash instanceof BytesRef3BlockHash == false) {
-            Block[] keys = blockHash.getKeys();
-            try (ReleasableIterator<IntBlock> lookup = blockHash.lookup(new Page(keys), ByteSizeValue.ofKb(between(1, 100)))) {
-                while (lookup.hasNext()) {
-                    try (IntBlock ords = lookup.next()) {
-                        for (int p = 0; p < ords.getPositionCount(); p++) {
-                            assertFalse(ords.isNull(p));
-                        }
-                    }
-                }
-            } finally {
-                Releasables.closeExpectNoException(keys);
-            }
-        }
-    }
-
-    private void assertOrds(IntBlock ordsBlock, Integer... expectedOrds) {
-        assertOrds(ordsBlock, Arrays.stream(expectedOrds).map(l -> l == null ? null : new int[] { l }).toArray(int[][]::new));
-    }
-
-    private void assertOrds(IntBlock ordsBlock, int[]... expectedOrds) {
-        assertEquals(expectedOrds.length, ordsBlock.getPositionCount());
-        for (int p = 0; p < expectedOrds.length; p++) {
-            int start = ordsBlock.getFirstValueIndex(p);
-            int count = ordsBlock.getValueCount(p);
-            if (expectedOrds[p] == null) {
-                if (false == ordsBlock.isNull(p)) {
-                    StringBuilder error = new StringBuilder();
-                    error.append(p);
-                    error.append(": expected null but was [");
-                    for (int i = 0; i < count; i++) {
-                        if (i != 0) {
-                            error.append(", ");
-                        }
-                        error.append(ordsBlock.getInt(start + i));
-                    }
-                    fail(error.append("]").toString());
-                }
-                continue;
-            }
-            assertFalse(p + ": expected not null", ordsBlock.isNull(p));
-            int[] actual = new int[count];
-            for (int i = 0; i < count; i++) {
-                actual[i] = ordsBlock.getInt(start + i);
-            }
-            assertThat("position " + p, actual, equalTo(expectedOrds[p]));
-        }
-    }
-
-    private void assertKeys(Block[] actualKeys, Object... expectedKeys) {
-        Object[][] flipped = new Object[expectedKeys.length][];
-        for (int r = 0; r < flipped.length; r++) {
-            flipped[r] = new Object[] { expectedKeys[r] };
-        }
-        assertKeys(actualKeys, flipped);
-    }
-
-    private void assertKeys(Block[] actualKeys, Object[][] expectedKeys) {
-        for (int r = 0; r < expectedKeys.length; r++) {
-            assertThat(actualKeys, arrayWithSize(expectedKeys[r].length));
-        }
-        for (int c = 0; c < actualKeys.length; c++) {
-            assertThat("block " + c, actualKeys[c].getPositionCount(), equalTo(expectedKeys.length));
-        }
-        for (int r = 0; r < expectedKeys.length; r++) {
-            for (int c = 0; c < actualKeys.length; c++) {
-                if (expectedKeys[r][c] == null) {
-                    assertThat("expected null", actualKeys[c].isNull(r), equalTo(true));
-                    return;
-                }
-                assertThat(actualKeys[c].isNull(r), equalTo(false));
-                if (expectedKeys[r][c] instanceof Integer v) {
-                    assertThat(((IntBlock) actualKeys[c]).getInt(r), equalTo(v));
-                } else if (expectedKeys[r][c] instanceof Long v) {
-                    assertThat(((LongBlock) actualKeys[c]).getLong(r), equalTo(v));
-                } else if (expectedKeys[r][c] instanceof Double v) {
-                    assertThat(((DoubleBlock) actualKeys[c]).getDouble(r), equalTo(v));
-                } else if (expectedKeys[r][c] instanceof String v) {
-                    assertThat(((BytesRefBlock) actualKeys[c]).getBytesRef(r, new BytesRef()), equalTo(new BytesRef(v)));
-                } else if (expectedKeys[r][c] instanceof Boolean v) {
-                    assertThat(((BooleanBlock) actualKeys[c]).getBoolean(r), equalTo(v));
-                } else {
-                    throw new IllegalArgumentException("unsupported type " + expectedKeys[r][c].getClass());
-                }
-            }
-        }
-    }
-
-    IntVector intRange(int startInclusive, int endExclusive) {
-        return IntVector.range(startInclusive, endExclusive, TestBlockFactory.getNonBreakingInstance());
-    }
->>>>>>> 4e7b99cc
 }
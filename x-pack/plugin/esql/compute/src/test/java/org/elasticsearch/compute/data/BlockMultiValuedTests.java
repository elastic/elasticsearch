/*
 * Copyright Elasticsearch B.V. and/or licensed to Elasticsearch B.V. under one
 * or more contributor license agreements. Licensed under the Elastic License
 * 2.0; you may not use this file except in compliance with the Elastic License
 * 2.0.
 */

package org.elasticsearch.compute.data;

import com.carrotsearch.randomizedtesting.annotations.Name;
import com.carrotsearch.randomizedtesting.annotations.ParametersFactory;

import org.elasticsearch.common.Randomness;
import org.elasticsearch.common.breaker.CircuitBreaker;
import org.elasticsearch.common.unit.ByteSizeValue;
import org.elasticsearch.common.util.BigArrays;
import org.elasticsearch.common.util.MockBigArrays;
import org.elasticsearch.common.util.PageCacheRecycler;
import org.elasticsearch.compute.operator.DriverContext;
import org.elasticsearch.compute.operator.Operator;
import org.elasticsearch.compute.test.BlockTestUtils;
import org.elasticsearch.compute.test.MockBlockFactory;
import org.elasticsearch.compute.test.RandomBlock;
import org.elasticsearch.core.ReleasableIterator;
import org.elasticsearch.core.Releasables;
import org.elasticsearch.test.ESTestCase;
import org.junit.After;

import java.util.ArrayList;
import java.util.Arrays;
import java.util.List;
import java.util.Objects;
import java.util.function.IntUnaryOperator;
import java.util.stream.IntStream;

import static org.elasticsearch.compute.data.BasicBlockTests.assertDeepCopy;
import static org.elasticsearch.compute.data.BasicBlockTests.assertInsertNulls;
import static org.elasticsearch.compute.test.BlockTestUtils.valuesAtPositions;
import static org.hamcrest.Matchers.equalTo;
import static org.hamcrest.Matchers.greaterThanOrEqualTo;
import static org.hamcrest.Matchers.nullValue;

public class BlockMultiValuedTests extends ESTestCase {
    @ParametersFactory
    public static List<Object[]> params() {
        List<Object[]> params = new ArrayList<>();
        for (ElementType e : ElementType.values()) {
            if (e == ElementType.UNKNOWN
                || e == ElementType.NULL
                || e == ElementType.DOC
                || e == ElementType.COMPOSITE
<<<<<<< HEAD
                || e == ElementType.AGGREGATE_METRIC_DOUBLE
                || e == ElementType.LONG_RANGE) {
=======
                || e == ElementType.EXPONENTIAL_HISTOGRAM // TODO(b/133393): Enable tests once the block supports lookup
                || e == ElementType.AGGREGATE_METRIC_DOUBLE) {
>>>>>>> a61e479b
                continue;
            }
            for (boolean nullAllowed : new boolean[] { false, true }) {
                params.add(new Object[] { e, nullAllowed });
            }
        }
        return params;
    }

    private final ElementType elementType;
    private final boolean nullAllowed;

    public BlockMultiValuedTests(@Name("elementType") ElementType elementType, @Name("nullAllowed") boolean nullAllowed) {
        this.elementType = elementType;
        this.nullAllowed = nullAllowed;
    }

    public void testMultiValued() {
        int positionCount = randomIntBetween(1, 16 * 1024);
        var b = RandomBlock.randomBlock(blockFactory(), elementType, positionCount, nullAllowed, 0, 10, 0, 0);
        try {
            assertThat(b.block().getPositionCount(), equalTo(positionCount));
            assertThat(b.block().getTotalValueCount(), equalTo(b.valueCount()));
            for (int p = 0; p < positionCount; p++) {
                BlockTestUtils.assertPositionValues(b.block(), p, equalTo(b.values().get(p)));
            }

            assertThat(b.block().mayHaveMultivaluedFields(), equalTo(b.values().stream().anyMatch(l -> l != null && l.size() > 1)));
            assertThat(b.block().doesHaveMultivaluedFields(), equalTo(b.values().stream().anyMatch(l -> l != null && l.size() > 1)));
            assertInsertNulls(b.block());
        } finally {
            b.block().close();
        }
    }

    public void testExpand() {
        int positionCount = randomIntBetween(1, 16 * 1024);
        var b = RandomBlock.randomBlock(blockFactory(), elementType, positionCount, nullAllowed, 0, 100, 0, 0);
        assertExpanded(b.block());
    }

    public void testFilteredNoop() {
        assertFiltered(true, false);
    }

    public void testFilteredReordered() {
        assertFiltered(true, true);
    }

    public void testFilteredSubset() {
        assertFiltered(false, false);
    }

    public void testFilteredJumbledSubset() {
        assertFiltered(false, true);
    }

    public void testFilteredNoopThenExpanded() {
        assertFilteredThenExpanded(true, false);
    }

    public void testFilteredReorderedThenExpanded() {
        assertFilteredThenExpanded(true, true);
    }

    public void testFilteredSubsetThenExpanded() {
        assertFilteredThenExpanded(false, false);
    }

    public void testFilteredJumbledSubsetThenExpanded() {
        assertFilteredThenExpanded(false, true);
    }

    public void testLookupFromSingleOnePage() {
        assertLookup(ByteSizeValue.ofMb(100), between(1, 32), p -> 1);
    }

    public void testLookupFromManyOnePage() {
        assertLookup(ByteSizeValue.ofMb(100), between(1, 32), p -> between(1, 5));
    }

    public void testLookupFromSingleManyPages() {
        assertLookup(ByteSizeValue.ofBytes(1), between(1, 32), p -> 1);
    }

    public void testToMask() {
        if (elementType != ElementType.BOOLEAN) {
            return;
        }
        int positionCount = randomIntBetween(0, 16 * 1024);
        var b = RandomBlock.randomBlock(blockFactory(), elementType, positionCount, nullAllowed, 2, 10, 0, 0);
        try (ToMask mask = ((BooleanBlock) b.block()).toMask()) {
            var anyNonNullValue = b.values().stream().anyMatch(Objects::nonNull);
            assertThat(mask.hadMultivaluedFields(), equalTo(anyNonNullValue));

            for (int p = 0; p < b.values().size(); p++) {
                List<Object> v = b.values().get(p);
                if (v == null) {
                    assertThat(mask.mask().getBoolean(p), equalTo(false));
                    continue;
                }
                if (v.size() != 1) {
                    assertThat(mask.mask().getBoolean(p), equalTo(false));
                    continue;
                }
                assertThat(mask.mask().getBoolean(p), equalTo(v.get(0)));
            }
        } finally {
            b.block().close();
        }
    }

    public void testMask() {
        int positionCount = randomIntBetween(1, 16 * 1024);
        var b = RandomBlock.randomBlock(blockFactory(), elementType, positionCount, nullAllowed, 0, 10, 0, 0);
        try (
            BooleanVector mask = BasicBlockTests.randomMask(b.values().size() + between(0, 1000));
            Block masked = b.block().keepMask(mask)
        ) {
            for (int p = 0; p < b.values().size(); p++) {
                List<Object> inputValues = b.values().get(p);
                List<Object> valuesAtPosition = valuesAtPositions(masked, p, p + 1).get(0);
                if (inputValues == null || mask.getBoolean(p) == false) {
                    assertThat(masked.isNull(p), equalTo(true));
                    assertThat(valuesAtPosition, nullValue());
                    continue;
                }
                assertThat(masked.isNull(p), equalTo(false));
                assertThat(valuesAtPosition, equalTo(inputValues));
            }
        } finally {
            b.block().close();
        }
    }

    public void testInsertNull() {
        int positionCount = randomIntBetween(1, 16 * 1024);
        var b = RandomBlock.randomBlock(blockFactory(), elementType, positionCount, nullAllowed, 2, 10, 0, 0);
        try {
            assertInsertNulls(b.block());
        } finally {
            b.block().close();
        }
    }

    public void testDeepCopy() {
        int positionCount = randomIntBetween(1, 16 * 1024);
        var b = RandomBlock.randomBlock(blockFactory(), elementType, positionCount, nullAllowed, 2, 10, 0, 0);
        try {
            assertDeepCopy(b.block());
        } finally {
            b.block().close();
        }
    }

    private void assertFiltered(boolean all, boolean shuffled) {
        int positionCount = randomIntBetween(1, 16 * 1024);
        var b = RandomBlock.randomBlock(blockFactory(), elementType, positionCount, nullAllowed, 0, 10, 0, 0);
        try {
            int[] positions = randomFilterPositions(b.block(), all, shuffled);
            Block filtered = b.block().filter(positions);
            try {
                assertThat(filtered.getPositionCount(), equalTo(positions.length));

                int expectedValueCount = 0;
                for (int p : positions) {
                    List<Object> values = b.values().get(p);
                    if (values != null) {
                        expectedValueCount += values.size();
                    }
                }
                assertThat(filtered.getTotalValueCount(), equalTo(expectedValueCount));
                for (int r = 0; r < positions.length; r++) {
                    if (b.values().get(positions[r]) == null) {
                        assertThat(filtered.getValueCount(r), equalTo(0));
                        assertThat(filtered.isNull(r), equalTo(true));
                    } else {
                        assertThat(filtered.getValueCount(r), equalTo(b.values().get(positions[r]).size()));
                        assertThat(valuesAtPositions(filtered, r, r + 1).get(0), equalTo(b.values().get(positions[r])));
                    }
                }
            } finally {
                filtered.close();
            }
            assertThat(b.block().mayHaveMultivaluedFields(), equalTo(b.values().stream().anyMatch(l -> l != null && l.size() > 1)));
            assertThat(b.block().doesHaveMultivaluedFields(), equalTo(b.values().stream().anyMatch(l -> l != null && l.size() > 1)));

        } finally {
            b.block().close();
        }
    }

    private int[] randomFilterPositions(Block orig, boolean all, boolean shuffled) {
        int[] positions = IntStream.range(0, orig.getPositionCount()).toArray();
        if (shuffled) {
            Randomness.shuffle(Arrays.asList(positions));
        }
        if (all) {
            return positions;
        }
        return IntStream.range(0, between(1, orig.getPositionCount())).map(i -> positions[i]).toArray();
    }

    private void assertExpanded(Block orig) {
        try (orig; Block expanded = orig.expand()) {
            assertThat(expanded.getTotalValueCount(), equalTo(orig.getTotalValueCount()));

            int np = 0;
            for (int op = 0; op < orig.getPositionCount(); op++) {
                if (orig.isNull(op)) {
                    assertThat(expanded.isNull(np), equalTo(true));
                    assertThat(expanded.getValueCount(np++), equalTo(0));
                    continue;
                }
                List<Object> oValues = valuesAtPositions(orig, op, op + 1).get(0);
                for (Object ov : oValues) {
                    assertThat(expanded.isNull(np), equalTo(false));
                    assertThat(expanded.getValueCount(np), equalTo(1));
                    assertThat(valuesAtPositions(expanded, np, ++np).get(0), equalTo(List.of(ov)));
                }
            }
        }
    }

    private void assertFilteredThenExpanded(boolean all, boolean shuffled) {
        int positionCount = randomIntBetween(1, 16 * 1024);
        var b = RandomBlock.randomBlock(blockFactory(), elementType, positionCount, nullAllowed, 0, 10, 0, 0);
        try {
            int[] positions = randomFilterPositions(b.block(), all, shuffled);
            assertExpanded(b.block().filter(positions));
        } finally {
            b.block().close();
        }
    }

    private final List<CircuitBreaker> breakers = new ArrayList<>();
    private final List<BlockFactory> blockFactories = new ArrayList<>();

    /**
     * A {@link DriverContext} with a breaking {@link BigArrays} and {@link BlockFactory}.
     */
    protected BlockFactory blockFactory() { // TODO move this to driverContext once everyone supports breaking
        BigArrays bigArrays = new MockBigArrays(PageCacheRecycler.NON_RECYCLING_INSTANCE, ByteSizeValue.ofGb(1)).withCircuitBreaking();
        CircuitBreaker breaker = bigArrays.breakerService().getBreaker(CircuitBreaker.REQUEST);
        breakers.add(breaker);
        BlockFactory factory = new MockBlockFactory(breaker, bigArrays);
        blockFactories.add(factory);
        return factory;
    }

    @After
    public void allBreakersEmpty() throws Exception {
        // first check that all big arrays are released, which can affect breakers
        MockBigArrays.ensureAllArraysAreReleased();

        for (CircuitBreaker breaker : breakers) {
            for (var factory : blockFactories) {
                if (factory instanceof MockBlockFactory mockBlockFactory) {
                    mockBlockFactory.ensureAllBlocksAreReleased();
                }
            }
            assertThat("Unexpected used in breaker: " + breaker, breaker.getUsed(), equalTo(0L));
        }
    }

    private void assertLookup(ByteSizeValue targetBytes, int positionsToCopy, IntUnaryOperator positionsPerPosition) {
        BlockFactory positionsFactory = blockFactory();
        int positionCount = randomIntBetween(100, 16 * 1024);
        var b = RandomBlock.randomBlock(blockFactory(), elementType, positionCount, nullAllowed, 0, 100, 0, 0);
        try (IntBlock.Builder builder = positionsFactory.newIntBlockBuilder(positionsToCopy);) {
            for (int p = 0; p < positionsToCopy; p++) {
                int max = positionsPerPosition.applyAsInt(p);
                switch (max) {
                    case 0 -> builder.appendNull();
                    case 1 -> builder.appendInt(between(0, positionCount + 100));
                    default -> {
                        builder.beginPositionEntry();
                        for (int v = 0; v < max; v++) {
                            builder.appendInt(between(0, positionCount + 100));
                        }
                        builder.endPositionEntry();
                    }
                }
            }
            Block copy = null;
            int positionOffset = 0;
            try (
                IntBlock positions = builder.build();
                ReleasableIterator<? extends Block> lookup = b.block().lookup(positions, targetBytes);
            ) {
                for (int p = 0; p < positions.getPositionCount(); p++) {
                    if (copy == null || p - positionOffset == copy.getPositionCount()) {
                        if (copy != null) {
                            positionOffset += copy.getPositionCount();
                            copy.close();
                        }
                        assertThat(lookup.hasNext(), equalTo(true));
                        copy = lookup.next();
                        if (positions.getPositionCount() - positionOffset < Operator.MIN_TARGET_PAGE_SIZE) {
                            assertThat(copy.getPositionCount(), equalTo(positions.getPositionCount() - positionOffset));
                        } else {
                            assertThat(copy.getPositionCount(), greaterThanOrEqualTo(Operator.MIN_TARGET_PAGE_SIZE));
                        }
                    }
                    List<Object> expected = new ArrayList<>();
                    int start = positions.getFirstValueIndex(p);
                    int end = start + positions.getValueCount(p);
                    for (int i = start; i < end; i++) {
                        int toCopy = positions.getInt(i);
                        if (toCopy < b.block().getPositionCount()) {
                            List<Object> v = valuesAtPositions(b.block(), toCopy, toCopy + 1).get(0);
                            if (v != null) {
                                expected.addAll(v);
                            }
                        }
                    }
                    if (expected.isEmpty()) {
                        assertThat(copy.isNull(p - positionOffset), equalTo(true));
                    } else {
                        assertThat(copy.isNull(p - positionOffset), equalTo(false));
                        assertThat(valuesAtPositions(copy, p - positionOffset, p + 1 - positionOffset).get(0), equalTo(expected));
                    }
                }
                assertThat(lookup.hasNext(), equalTo(false));
            } finally {
                Releasables.close(copy);
            }
        } finally {
            b.block().close();
        }
    }
}<|MERGE_RESOLUTION|>--- conflicted
+++ resolved
@@ -49,13 +49,9 @@
                 || e == ElementType.NULL
                 || e == ElementType.DOC
                 || e == ElementType.COMPOSITE
-<<<<<<< HEAD
+                || e == ElementType.EXPONENTIAL_HISTOGRAM // TODO(b/133393): Enable tests once the block supports lookup
                 || e == ElementType.AGGREGATE_METRIC_DOUBLE
                 || e == ElementType.LONG_RANGE) {
-=======
-                || e == ElementType.EXPONENTIAL_HISTOGRAM // TODO(b/133393): Enable tests once the block supports lookup
-                || e == ElementType.AGGREGATE_METRIC_DOUBLE) {
->>>>>>> a61e479b
                 continue;
             }
             for (boolean nullAllowed : new boolean[] { false, true }) {

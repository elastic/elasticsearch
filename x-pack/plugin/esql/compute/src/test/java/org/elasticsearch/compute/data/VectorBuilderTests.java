/*
 * Copyright Elasticsearch B.V. and/or licensed to Elasticsearch B.V. under one
 * or more contributor license agreements. Licensed under the Elastic License
 * 2.0; you may not use this file except in compliance with the Elastic License
 * 2.0.
 */

package org.elasticsearch.compute.data;

import com.carrotsearch.randomizedtesting.annotations.ParametersFactory;

import org.apache.lucene.util.BytesRef;
import org.elasticsearch.common.breaker.CircuitBreaker;
import org.elasticsearch.common.breaker.CircuitBreakingException;
import org.elasticsearch.common.unit.ByteSizeValue;
import org.elasticsearch.common.util.BigArrays;
import org.elasticsearch.common.util.MockBigArrays;
import org.elasticsearch.common.util.PageCacheRecycler;
import org.elasticsearch.compute.test.RandomBlock;
import org.elasticsearch.indices.CrankyCircuitBreakerService;
import org.elasticsearch.test.ESTestCase;

import java.util.ArrayList;
import java.util.List;

import static org.hamcrest.Matchers.equalTo;

public class VectorBuilderTests extends ESTestCase {
    @ParametersFactory
    public static List<Object[]> params() {
        List<Object[]> params = new ArrayList<>();
        for (ElementType e : ElementType.values()) {
            if (e == ElementType.UNKNOWN
                || e == ElementType.NULL
                || e == ElementType.DOC
                || e == ElementType.COMPOSITE
                || e == ElementType.AGGREGATE_METRIC_DOUBLE
<<<<<<< HEAD
                || e == ElementType.LONG_RANGE) {
=======
                || e == ElementType.EXPONENTIAL_HISTOGRAM) {
>>>>>>> a61e479b
                continue;
            }
            params.add(new Object[] { e });
        }
        return params;
    }

    private final ElementType elementType;

    public VectorBuilderTests(ElementType elementType) {
        this.elementType = elementType;
    }

    public void testCloseWithoutBuilding() {
        BlockFactory blockFactory = BlockFactoryTests.blockFactory(ByteSizeValue.ofGb(1));
        vectorBuilder(10, blockFactory).close();
        assertThat(blockFactory.breaker().getUsed(), equalTo(0L));
    }

    public void testBuildSmall() {
        testBuild(between(1, 100));
    }

    public void testBuildHuge() {
        testBuild(between(1_000, 50_000));
    }

    public void testBuildSingle() {
        testBuild(1);
    }

    private void testBuild(int size) {
        BlockFactory blockFactory = BlockFactoryTests.blockFactory(ByteSizeValue.ofGb(1));
        try (Vector.Builder builder = vectorBuilder(randomBoolean() ? size : 1, blockFactory)) {
            RandomBlock random = RandomBlock.randomBlock(elementType, size, false, 1, 1, 0, 0);
            fill(builder, random.block().asVector());
            try (Vector built = builder.build()) {
                assertThat(built, equalTo(random.block().asVector()));
                assertThat(blockFactory.breaker().getUsed(), equalTo(built.ramBytesUsed()));
            }
            assertThat(blockFactory.breaker().getUsed(), equalTo(0L));
        }
        assertThat(blockFactory.breaker().getUsed(), equalTo(0L));
    }

    public void testDoubleBuild() {
        BlockFactory blockFactory = BlockFactoryTests.blockFactory(ByteSizeValue.ofGb(1));
        try (Vector.Builder builder = vectorBuilder(10, blockFactory)) {
            RandomBlock random = RandomBlock.randomBlock(elementType, 10, false, 1, 1, 0, 0);
            fill(builder, random.block().asVector());
            try (Vector built = builder.build()) {
                assertThat(built, equalTo(random.block().asVector()));
            }
            assertThat(blockFactory.breaker().getUsed(), equalTo(0L));
            Exception e = expectThrows(IllegalStateException.class, builder::build);
            assertThat(e.getMessage(), equalTo("already closed"));
        }
        assertThat(blockFactory.breaker().getUsed(), equalTo(0L));
    }

    public void testCranky() {
        BigArrays bigArrays = new MockBigArrays(PageCacheRecycler.NON_RECYCLING_INSTANCE, new CrankyCircuitBreakerService());
        BlockFactory blockFactory = new BlockFactory(bigArrays.breakerService().getBreaker(CircuitBreaker.REQUEST), bigArrays);
        for (int i = 0; i < 100; i++) {
            try {
                try (Vector.Builder builder = vectorBuilder(10, blockFactory)) {
                    RandomBlock random = RandomBlock.randomBlock(elementType, 10, false, 1, 1, 0, 0);
                    fill(builder, random.block().asVector());
                    try (Vector built = builder.build()) {
                        assertThat(built, equalTo(random.block().asVector()));
                    }
                }
                // If we made it this far cranky didn't fail us!
            } catch (CircuitBreakingException e) {
                logger.info("cranky", e);
                assertThat(e.getMessage(), equalTo(CrankyCircuitBreakerService.ERROR_MESSAGE));
            }
            assertThat(blockFactory.breaker().getUsed(), equalTo(0L));
        }
    }

    private Vector.Builder vectorBuilder(int estimatedSize, BlockFactory blockFactory) {
        return switch (elementType) {
<<<<<<< HEAD
            case NULL, DOC, COMPOSITE, AGGREGATE_METRIC_DOUBLE, LONG_RANGE, UNKNOWN -> throw new UnsupportedOperationException();
=======
            case NULL, DOC, COMPOSITE, AGGREGATE_METRIC_DOUBLE, EXPONENTIAL_HISTOGRAM, UNKNOWN -> throw new UnsupportedOperationException();
>>>>>>> a61e479b
            case BOOLEAN -> blockFactory.newBooleanVectorBuilder(estimatedSize);
            case BYTES_REF -> blockFactory.newBytesRefVectorBuilder(estimatedSize);
            case FLOAT -> blockFactory.newFloatVectorBuilder(estimatedSize);
            case DOUBLE -> blockFactory.newDoubleVectorBuilder(estimatedSize);
            case INT -> blockFactory.newIntVectorBuilder(estimatedSize);
            case LONG -> blockFactory.newLongVectorBuilder(estimatedSize);
        };
    }

    private void fill(Vector.Builder builder, Vector from) {
        switch (elementType) {
            case NULL, DOC, COMPOSITE, AGGREGATE_METRIC_DOUBLE, UNKNOWN -> throw new UnsupportedOperationException();
            case BOOLEAN -> {
                for (int p = 0; p < from.getPositionCount(); p++) {
                    ((BooleanVector.Builder) builder).appendBoolean(((BooleanVector) from).getBoolean(p));
                }
            }
            case BYTES_REF -> {
                for (int p = 0; p < from.getPositionCount(); p++) {
                    ((BytesRefVector.Builder) builder).appendBytesRef(((BytesRefVector) from).getBytesRef(p, new BytesRef()));
                }
            }
            case FLOAT -> {
                for (int p = 0; p < from.getPositionCount(); p++) {
                    ((FloatVector.Builder) builder).appendFloat(((FloatVector) from).getFloat(p));
                }
            }
            case DOUBLE -> {
                for (int p = 0; p < from.getPositionCount(); p++) {
                    ((DoubleVector.Builder) builder).appendDouble(((DoubleVector) from).getDouble(p));
                }
            }
            case INT -> {
                for (int p = 0; p < from.getPositionCount(); p++) {
                    ((IntVector.Builder) builder).appendInt(((IntVector) from).getInt(p));
                }
            }
            case LONG -> {
                for (int p = 0; p < from.getPositionCount(); p++) {
                    ((LongVector.Builder) builder).appendLong(((LongVector) from).getLong(p));
                }
            }
        }
    }
}<|MERGE_RESOLUTION|>--- conflicted
+++ resolved
@@ -35,11 +35,8 @@
                 || e == ElementType.DOC
                 || e == ElementType.COMPOSITE
                 || e == ElementType.AGGREGATE_METRIC_DOUBLE
-<<<<<<< HEAD
+                || e == ElementType.EXPONENTIAL_HISTOGRAM
                 || e == ElementType.LONG_RANGE) {
-=======
-                || e == ElementType.EXPONENTIAL_HISTOGRAM) {
->>>>>>> a61e479b
                 continue;
             }
             params.add(new Object[] { e });
@@ -123,11 +120,8 @@
 
     private Vector.Builder vectorBuilder(int estimatedSize, BlockFactory blockFactory) {
         return switch (elementType) {
-<<<<<<< HEAD
-            case NULL, DOC, COMPOSITE, AGGREGATE_METRIC_DOUBLE, LONG_RANGE, UNKNOWN -> throw new UnsupportedOperationException();
-=======
-            case NULL, DOC, COMPOSITE, AGGREGATE_METRIC_DOUBLE, EXPONENTIAL_HISTOGRAM, UNKNOWN -> throw new UnsupportedOperationException();
->>>>>>> a61e479b
+            case NULL, DOC, COMPOSITE, AGGREGATE_METRIC_DOUBLE, EXPONENTIAL_HISTOGRAM, LONG_RANGE, UNKNOWN ->
+                throw new UnsupportedOperationException();
             case BOOLEAN -> blockFactory.newBooleanVectorBuilder(estimatedSize);
             case BYTES_REF -> blockFactory.newBytesRefVectorBuilder(estimatedSize);
             case FLOAT -> blockFactory.newFloatVectorBuilder(estimatedSize);

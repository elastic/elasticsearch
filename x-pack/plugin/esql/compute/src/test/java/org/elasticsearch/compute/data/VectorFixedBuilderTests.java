--- conflicted
+++ resolved
@@ -35,11 +35,8 @@
                 || elementType == ElementType.DOC
                 || elementType == ElementType.BYTES_REF
                 || elementType == ElementType.AGGREGATE_METRIC_DOUBLE
-<<<<<<< HEAD
+                || elementType == ElementType.EXPONENTIAL_HISTOGRAM
                 || elementType == ElementType.LONG_RANGE) {
-=======
-                || elementType == ElementType.EXPONENTIAL_HISTOGRAM) {
->>>>>>> a61e479b
                 continue;
             }
             params.add(new Object[] { elementType });
@@ -123,12 +120,8 @@
 
     private Vector.Builder vectorBuilder(int size, BlockFactory blockFactory) {
         return switch (elementType) {
-<<<<<<< HEAD
-            case NULL, BYTES_REF, DOC, COMPOSITE, AGGREGATE_METRIC_DOUBLE, LONG_RANGE, UNKNOWN -> throw new UnsupportedOperationException();
-=======
-            case NULL, BYTES_REF, DOC, COMPOSITE, AGGREGATE_METRIC_DOUBLE, EXPONENTIAL_HISTOGRAM, UNKNOWN ->
+            case NULL, BYTES_REF, DOC, COMPOSITE, AGGREGATE_METRIC_DOUBLE, EXPONENTIAL_HISTOGRAM, LONG_RANGE, UNKNOWN ->
                 throw new UnsupportedOperationException();
->>>>>>> a61e479b
             case BOOLEAN -> blockFactory.newBooleanVectorFixedBuilder(size);
             case DOUBLE -> blockFactory.newDoubleVectorFixedBuilder(size);
             case FLOAT -> blockFactory.newFloatVectorFixedBuilder(size);
@@ -139,7 +132,8 @@
 
     private void fill(Vector.Builder builder, Vector from) {
         switch (elementType) {
-            case NULL, DOC, COMPOSITE, AGGREGATE_METRIC_DOUBLE, EXPONENTIAL_HISTOGRAM, UNKNOWN -> throw new UnsupportedOperationException();
+            case NULL, DOC, COMPOSITE, AGGREGATE_METRIC_DOUBLE, EXPONENTIAL_HISTOGRAM, LONG_RANGE, UNKNOWN ->
+                throw new UnsupportedOperationException();
             case BOOLEAN -> {
                 for (int p = 0; p < from.getPositionCount(); p++) {
                     ((BooleanVector.FixedBuilder) builder).appendBoolean(((BooleanVector) from).getBoolean(p));

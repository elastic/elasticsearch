/*
 * Copyright Elasticsearch B.V. and/or licensed to Elasticsearch B.V. under one
 * or more contributor license agreements. Licensed under the Elastic License
 * 2.0; you may not use this file except in compliance with the Elastic License
 * 2.0.
 */

package org.elasticsearch.compute.data;

import com.carrotsearch.randomizedtesting.annotations.ParametersFactory;

import org.elasticsearch.common.breaker.CircuitBreaker;
import org.elasticsearch.common.breaker.CircuitBreakingException;
import org.elasticsearch.common.unit.ByteSizeValue;
import org.elasticsearch.common.util.BigArrays;
import org.elasticsearch.common.util.MockBigArrays;
import org.elasticsearch.common.util.PageCacheRecycler;
import org.elasticsearch.compute.test.RandomBlock;
import org.elasticsearch.indices.CrankyCircuitBreakerService;
import org.elasticsearch.test.ESTestCase;

import java.util.ArrayList;
import java.util.List;

import static org.hamcrest.Matchers.equalTo;

public class VectorFixedBuilderTests extends ESTestCase {
    @ParametersFactory
    public static List<Object[]> params() {
        List<Object[]> params = new ArrayList<>();
        for (ElementType elementType : ElementType.values()) {
            if (elementType == ElementType.UNKNOWN
                || elementType == ElementType.COMPOSITE
                || elementType == ElementType.NULL
                || elementType == ElementType.DOC
                || elementType == ElementType.BYTES_REF
                || elementType == ElementType.AGGREGATE_METRIC_DOUBLE
<<<<<<< HEAD
                || elementType == ElementType.EXPONENTIAL_HISTOGRAM
                || elementType == ElementType.LONG_RANGE) {
=======
                || elementType == ElementType.TDIGEST
                || elementType == ElementType.EXPONENTIAL_HISTOGRAM) {
>>>>>>> a3852994
                continue;
            }
            params.add(new Object[] { elementType });
        }
        return params;
    }

    private final ElementType elementType;

    public VectorFixedBuilderTests(ElementType elementType) {
        this.elementType = elementType;
    }

    public void testCloseWithoutBuilding() {
        BlockFactory blockFactory = BlockFactoryTests.blockFactory(ByteSizeValue.ofGb(1));
        vectorBuilder(10, blockFactory).close();
        assertThat(blockFactory.breaker().getUsed(), equalTo(0L));
    }

    public void testBuildSmall() {
        testBuild(between(1, 100));
    }

    public void testBuildHuge() {
        testBuild(between(1_000, 50_000));
    }

    public void testBuildSingle() {
        testBuild(1);
    }

    private void testBuild(int size) {
        BlockFactory blockFactory = BlockFactoryTests.blockFactory(ByteSizeValue.ofGb(1));
        try (Vector.Builder builder = vectorBuilder(size, blockFactory)) {
            RandomBlock random = RandomBlock.randomBlock(elementType, size, false, 1, 1, 0, 0);
            fill(builder, random.block().asVector());
            try (Vector built = builder.build()) {
                assertThat(built, equalTo(random.block().asVector()));
                assertThat(blockFactory.breaker().getUsed(), equalTo(built.ramBytesUsed()));
            }
            assertThat(blockFactory.breaker().getUsed(), equalTo(0L));
        }
        assertThat(blockFactory.breaker().getUsed(), equalTo(0L));
    }

    public void testDoubleBuild() {
        BlockFactory blockFactory = BlockFactoryTests.blockFactory(ByteSizeValue.ofGb(1));
        try (Vector.Builder builder = vectorBuilder(10, blockFactory)) {
            RandomBlock random = RandomBlock.randomBlock(elementType, 10, false, 1, 1, 0, 0);
            fill(builder, random.block().asVector());
            try (Vector built = builder.build()) {
                assertThat(built, equalTo(random.block().asVector()));
            }
            assertThat(blockFactory.breaker().getUsed(), equalTo(0L));
            Exception e = expectThrows(IllegalStateException.class, builder::build);
            assertThat(e.getMessage(), equalTo("already closed"));
        }
        assertThat(blockFactory.breaker().getUsed(), equalTo(0L));

    }

    public void testCranky() {
        BigArrays bigArrays = new MockBigArrays(PageCacheRecycler.NON_RECYCLING_INSTANCE, new CrankyCircuitBreakerService());
        BlockFactory blockFactory = new BlockFactory(bigArrays.breakerService().getBreaker(CircuitBreaker.REQUEST), bigArrays);
        for (int i = 0; i < 100; i++) {
            try {
                Vector.Builder builder = vectorBuilder(10, blockFactory);
                RandomBlock random = RandomBlock.randomBlock(elementType, 10, false, 1, 1, 0, 0);
                fill(builder, random.block().asVector());
                try (Vector built = builder.build()) {
                    assertThat(built, equalTo(random.block().asVector()));
                }
                // If we made it this far cranky didn't fail us!
            } catch (CircuitBreakingException e) {
                logger.info("cranky", e);
                assertThat(e.getMessage(), equalTo(CrankyCircuitBreakerService.ERROR_MESSAGE));
            }
            assertThat(blockFactory.breaker().getUsed(), equalTo(0L));
        }
    }

    private Vector.Builder vectorBuilder(int size, BlockFactory blockFactory) {
        return switch (elementType) {
<<<<<<< HEAD
            case NULL, BYTES_REF, DOC, COMPOSITE, AGGREGATE_METRIC_DOUBLE, EXPONENTIAL_HISTOGRAM, LONG_RANGE, UNKNOWN ->
=======
            case NULL, BYTES_REF, DOC, COMPOSITE, AGGREGATE_METRIC_DOUBLE, EXPONENTIAL_HISTOGRAM, TDIGEST, UNKNOWN ->
>>>>>>> a3852994
                throw new UnsupportedOperationException();
            case BOOLEAN -> blockFactory.newBooleanVectorFixedBuilder(size);
            case DOUBLE -> blockFactory.newDoubleVectorFixedBuilder(size);
            case FLOAT -> blockFactory.newFloatVectorFixedBuilder(size);
            case INT -> blockFactory.newIntVectorFixedBuilder(size);
            case LONG -> blockFactory.newLongVectorFixedBuilder(size);
        };
    }

    private void fill(Vector.Builder builder, Vector from) {
        switch (elementType) {
<<<<<<< HEAD
            case NULL, DOC, COMPOSITE, AGGREGATE_METRIC_DOUBLE, EXPONENTIAL_HISTOGRAM, LONG_RANGE, UNKNOWN ->
=======
            case NULL, DOC, COMPOSITE, AGGREGATE_METRIC_DOUBLE, EXPONENTIAL_HISTOGRAM, TDIGEST, UNKNOWN ->
>>>>>>> a3852994
                throw new UnsupportedOperationException();
            case BOOLEAN -> {
                for (int p = 0; p < from.getPositionCount(); p++) {
                    ((BooleanVector.FixedBuilder) builder).appendBoolean(((BooleanVector) from).getBoolean(p));
                }
            }
            case FLOAT -> {
                for (int p = 0; p < from.getPositionCount(); p++) {
                    ((FloatVector.Builder) builder).appendFloat(((FloatVector) from).getFloat(p));
                }
            }
            case DOUBLE -> {
                for (int p = 0; p < from.getPositionCount(); p++) {
                    ((DoubleVector.FixedBuilder) builder).appendDouble(((DoubleVector) from).getDouble(p));
                }
            }
            case INT -> {
                for (int p = 0; p < from.getPositionCount(); p++) {
                    ((IntVector.FixedBuilder) builder).appendInt(((IntVector) from).getInt(p));
                }
            }
            case LONG -> {
                for (int p = 0; p < from.getPositionCount(); p++) {
                    ((LongVector.FixedBuilder) builder).appendLong(((LongVector) from).getLong(p));
                }
            }
        }
    }
}<|MERGE_RESOLUTION|>--- conflicted
+++ resolved
@@ -35,13 +35,9 @@
                 || elementType == ElementType.DOC
                 || elementType == ElementType.BYTES_REF
                 || elementType == ElementType.AGGREGATE_METRIC_DOUBLE
-<<<<<<< HEAD
+                || elementType == ElementType.TDIGEST
                 || elementType == ElementType.EXPONENTIAL_HISTOGRAM
                 || elementType == ElementType.LONG_RANGE) {
-=======
-                || elementType == ElementType.TDIGEST
-                || elementType == ElementType.EXPONENTIAL_HISTOGRAM) {
->>>>>>> a3852994
                 continue;
             }
             params.add(new Object[] { elementType });
@@ -125,11 +121,7 @@
 
     private Vector.Builder vectorBuilder(int size, BlockFactory blockFactory) {
         return switch (elementType) {
-<<<<<<< HEAD
-            case NULL, BYTES_REF, DOC, COMPOSITE, AGGREGATE_METRIC_DOUBLE, EXPONENTIAL_HISTOGRAM, LONG_RANGE, UNKNOWN ->
-=======
-            case NULL, BYTES_REF, DOC, COMPOSITE, AGGREGATE_METRIC_DOUBLE, EXPONENTIAL_HISTOGRAM, TDIGEST, UNKNOWN ->
->>>>>>> a3852994
+            case NULL, BYTES_REF, DOC, COMPOSITE, AGGREGATE_METRIC_DOUBLE, EXPONENTIAL_HISTOGRAM, TDIGEST, LONG_RANGE, UNKNOWN ->
                 throw new UnsupportedOperationException();
             case BOOLEAN -> blockFactory.newBooleanVectorFixedBuilder(size);
             case DOUBLE -> blockFactory.newDoubleVectorFixedBuilder(size);
@@ -141,11 +133,7 @@
 
     private void fill(Vector.Builder builder, Vector from) {
         switch (elementType) {
-<<<<<<< HEAD
-            case NULL, DOC, COMPOSITE, AGGREGATE_METRIC_DOUBLE, EXPONENTIAL_HISTOGRAM, LONG_RANGE, UNKNOWN ->
-=======
-            case NULL, DOC, COMPOSITE, AGGREGATE_METRIC_DOUBLE, EXPONENTIAL_HISTOGRAM, TDIGEST, UNKNOWN ->
->>>>>>> a3852994
+            case NULL, DOC, COMPOSITE, AGGREGATE_METRIC_DOUBLE, EXPONENTIAL_HISTOGRAM, TDIGEST, LONG_RANGE, UNKNOWN ->
                 throw new UnsupportedOperationException();
             case BOOLEAN -> {
                 for (int p = 0; p < from.getPositionCount(); p++) {

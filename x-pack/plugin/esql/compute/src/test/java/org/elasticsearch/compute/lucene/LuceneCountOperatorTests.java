/*
 * Copyright Elasticsearch B.V. and/or licensed to Elasticsearch B.V. under one
 * or more contributor license agreements. Licensed under the Elastic License
 * 2.0; you may not use this file except in compliance with the Elastic License
 * 2.0.
 */

package org.elasticsearch.compute.lucene;

import com.carrotsearch.randomizedtesting.annotations.ParametersFactory;

import org.apache.lucene.document.Document;
import org.apache.lucene.document.SortedNumericDocValuesField;
import org.apache.lucene.index.IndexReader;
import org.apache.lucene.index.NoMergePolicy;
import org.apache.lucene.search.MatchAllDocsQuery;
import org.apache.lucene.store.Directory;
import org.apache.lucene.tests.index.RandomIndexWriter;
import org.elasticsearch.common.breaker.CircuitBreakingException;
import org.elasticsearch.compute.data.BooleanBlock;
import org.elasticsearch.compute.data.BooleanVector;
import org.elasticsearch.compute.data.ElementType;
import org.elasticsearch.compute.data.IntBlock;
import org.elasticsearch.compute.data.IntVector;
import org.elasticsearch.compute.data.LongBlock;
import org.elasticsearch.compute.data.LongVector;
import org.elasticsearch.compute.data.Page;
import org.elasticsearch.compute.operator.Driver;
import org.elasticsearch.compute.operator.DriverContext;
import org.elasticsearch.compute.test.OperatorTestCase;
import org.elasticsearch.compute.test.SourceOperatorTestCase;
import org.elasticsearch.compute.test.TestDriverFactory;
import org.elasticsearch.compute.test.TestResultPageSinkOperator;
import org.elasticsearch.core.IOUtils;
import org.elasticsearch.indices.CrankyCircuitBreakerService;
import org.elasticsearch.test.MapMatcher;
import org.hamcrest.Matcher;
import org.junit.After;

import java.io.IOException;
import java.util.ArrayList;
import java.util.List;
import java.util.Map;
import java.util.TreeMap;
import java.util.concurrent.CopyOnWriteArrayList;
import java.util.function.Function;
import java.util.function.Supplier;

import static org.elasticsearch.test.MapMatcher.assertMap;
import static org.elasticsearch.test.MapMatcher.matchesMap;
import static org.hamcrest.Matchers.both;
import static org.hamcrest.Matchers.either;
import static org.hamcrest.Matchers.equalTo;
import static org.hamcrest.Matchers.greaterThan;
import static org.hamcrest.Matchers.greaterThanOrEqualTo;
import static org.hamcrest.Matchers.hasSize;
import static org.hamcrest.Matchers.lessThanOrEqualTo;
import static org.hamcrest.Matchers.matchesRegex;

public class LuceneCountOperatorTests extends SourceOperatorTestCase {
    @ParametersFactory(argumentFormatting = "%s")
    public static Iterable<Object[]> parameters() {
        List<Object[]> parameters = new ArrayList<>();
        for (TestCase c : TestCase.values()) {
            parameters.add(new Object[] { c });
        }
        return parameters;
    }

    public enum TestCase {
        MATCH_ALL {
            @Override
            List<LuceneSliceQueue.QueryAndTags> queryAndExtra() {
                return List.of(new LuceneSliceQueue.QueryAndTags(new MatchAllDocsQuery(), List.of()));
            }

            @Override
            List<ElementType> tagTypes() {
                return List.of();
            }

            @Override
            void checkPages(int numDocs, int limit, List<Page> results) {
                long count = 0;
                for (Page p : results) {
                    assertThat(p.getBlockCount(), equalTo(2));
                    checkSeen(p, equalTo(1));
                    count += getCount(p);
                }
                if (limit < numDocs) {
                    assertThat(count, greaterThanOrEqualTo((long) limit));
                } else {
                    assertThat(count, equalTo((long) numDocs));
                }
            }
        },
        MATCH_0 {
            @Override
            List<LuceneSliceQueue.QueryAndTags> queryAndExtra() {
                return List.of(new LuceneSliceQueue.QueryAndTags(SortedNumericDocValuesField.newSlowExactQuery("s", 0), List.of()));
            }

            @Override
            List<ElementType> tagTypes() {
                return List.of();
            }

            @Override
            void checkPages(int numDocs, int limit, List<Page> results) {
                long count = 0;
                for (Page p : results) {
                    assertThat(p.getBlockCount(), equalTo(2));
                    checkSeen(p, equalTo(1));
                    count += getCount(p);
                }
                assertThat(count, equalTo((long) Math.min(numDocs, 1)));
            }
        },
        MATCH_0_AND_1 {
            @Override
            List<LuceneSliceQueue.QueryAndTags> queryAndExtra() {
                return List.of(
                    new LuceneSliceQueue.QueryAndTags(SortedNumericDocValuesField.newSlowExactQuery("s", 0), List.of(123)),
                    new LuceneSliceQueue.QueryAndTags(SortedNumericDocValuesField.newSlowExactQuery("s", 1), List.of(456))
                );
            }

            @Override
            List<ElementType> tagTypes() {
                return List.of(ElementType.INT);
            }

            @Override
            void checkPages(int numDocs, int limit, List<Page> results) {
                Map<Integer, Long> counts = getCountsByTag(results);
                MapMatcher matcher = matchesMap();
                if (numDocs > 0) {
                    matcher = matcher.entry(123, 1L);
                }
                if (numDocs > 1) {
                    matcher = matcher.entry(456, 1L);
                }
                assertMap(counts, matcher);
            }
        },
        LTE_100_GT_100 {
            @Override
            List<LuceneSliceQueue.QueryAndTags> queryAndExtra() {
                return List.of(
                    new LuceneSliceQueue.QueryAndTags(SortedNumericDocValuesField.newSlowRangeQuery("s", 0, 100), List.of(123)),
                    new LuceneSliceQueue.QueryAndTags(SortedNumericDocValuesField.newSlowRangeQuery("s", 101, Long.MAX_VALUE), List.of(456))
                );
            }

            @Override
            List<ElementType> tagTypes() {
                return List.of(ElementType.INT);
            }

            @Override
            void checkPages(int numDocs, int limit, List<Page> results) {
                Map<Integer, Long> counts = getCountsByTag(results);
                MapMatcher matcher = matchesMap();
                if (limit >= numDocs) {
                    // The normal case - we don't abort early.
                    if (numDocs > 0) {
                        matcher = matcher.entry(123, (long) Math.min(numDocs, 101));
                    }
                    if (numDocs > 101) {
                        matcher = matcher.entry(456, (long) numDocs - 101);
                    }
                    assertMap(counts, matcher);
                    return;
                }
                /*
                 * The abnormal case - we abort the counting early. But this is best-effort
                 * so we *might* have a complete count. Otherwise, we'll have lower counts.
                 *
                 */
                if (counts.containsKey(123)) {
                    matcher = matcher.entry(123, both(greaterThan(0L)).and(lessThanOrEqualTo((long) Math.min(numDocs, 101))));
                }
                if (counts.containsKey(456)) {
                    matcher = matcher.entry(456, both(greaterThan(0L)).and(lessThanOrEqualTo((long) numDocs - 101)));
                }
                assertThat(counts.keySet(), hasSize(either(equalTo(1)).or(equalTo(2))));
                assertMap(counts, matcher);
            }
        };

        abstract List<LuceneSliceQueue.QueryAndTags> queryAndExtra();

        abstract List<ElementType> tagTypes();

        abstract void checkPages(int numDocs, int limit, List<Page> results);

        // TODO check for the count of count shortcuts taken
    }

    private final TestCase testCase;

    private Directory directory = newDirectory();
    private IndexReader reader;

    public LuceneCountOperatorTests(TestCase testCase) {
        this.testCase = testCase;
    }

    @After
    public void closeIndex() throws IOException {
        IOUtils.close(reader, directory);
    }

    @Override
    protected LuceneCountOperator.Factory simple(SimpleOptions options) {
        return simple(randomFrom(DataPartitioning.values()), between(1, 10_000), 100);
    }

    private LuceneCountOperator.Factory simple(DataPartitioning dataPartitioning, int numDocs, int limit) {
        int commitEvery = Math.max(1, numDocs / 10);
        try (
            RandomIndexWriter writer = new RandomIndexWriter(
                random(),
                directory,
                newIndexWriterConfig().setMergePolicy(NoMergePolicy.INSTANCE)
            )
        ) {
            for (int d = 0; d < numDocs; d++) {
                var doc = new Document();
                doc.add(new SortedNumericDocValuesField("s", d));
                writer.addDocument(doc);
                if (d % commitEvery == 0) {
                    writer.commit();
                }
            }
            reader = writer.getReader();
        } catch (IOException e) {
            throw new RuntimeException(e);
        }

        ShardContext ctx = new LuceneSourceOperatorTests.MockShardContext(reader, 0);
<<<<<<< HEAD
        final Query query;
        if (enableShortcut && randomBoolean()) {
            query = new MatchAllDocsQuery();
        } else {
            query = LongPoint.newRangeQuery("s", 0, numDocs);
        }
        return new LuceneCountOperator.Factory(
            new IndexedByShardIdFromSingleton<>(ctx),
            c -> List.of(new LuceneSliceQueue.QueryAndTags(query, List.of())),
            dataPartitioning,
            between(1, 8),
            limit
        );
=======
        Function<ShardContext, List<LuceneSliceQueue.QueryAndTags>> queryFunction = c -> testCase.queryAndExtra();
        return new LuceneCountOperator.Factory(List.of(ctx), queryFunction, dataPartitioning, between(1, 8), testCase.tagTypes(), limit);
>>>>>>> 2faa7140
    }

    @Override
    protected Matcher<String> expectedToStringOfSimple() {
        return matchesRegex("LuceneCountOperator\\[shards = \\[test], maxPageSize = \\d+, remainingDocs=100]");
    }

    @Override
    protected Matcher<String> expectedDescriptionOfSimple() {
        return matchesRegex("LuceneCountOperator\\[dataPartitioning = (AUTO|DOC|SHARD|SEGMENT), limit = 100]");
    }

    // TODO tests for the other data partitioning configurations

    public void testSimple() {
        testSimple(this::driverContext);
    }

    public void testSimpleWithCranky() {
        try {
            testSimple(this::crankyDriverContext);
            logger.info("cranky didn't break");
        } catch (CircuitBreakingException e) {
            logger.info("broken", e);
            assertThat(e.getMessage(), equalTo(CrankyCircuitBreakerService.ERROR_MESSAGE));
        }
    }

    private void testSimple(Supplier<DriverContext> contexts) {
        int size = between(1_000, 20_000);
        int limit = randomBoolean() ? between(10, size) : Integer.MAX_VALUE;
        testCount(contexts, size, limit);
    }

    public void testEmpty() {
        testEmpty(this::driverContext);
    }

    public void testEmptyWithCranky() {
        try {
            testEmpty(this::crankyDriverContext);
            logger.info("cranky didn't break");
        } catch (CircuitBreakingException e) {
            logger.info("broken", e);
            assertThat(e.getMessage(), equalTo(CrankyCircuitBreakerService.ERROR_MESSAGE));
        }
    }

    private void testEmpty(Supplier<DriverContext> contexts) {
        int limit = randomBoolean() ? between(10, 10000) : Integer.MAX_VALUE;
        testCount(contexts, 0, limit);
    }

    private void testCount(Supplier<DriverContext> contexts, int size, int limit) {
        DataPartitioning dataPartitioning = randomFrom(DataPartitioning.values());
        LuceneCountOperator.Factory factory = simple(dataPartitioning, size, limit);
        List<Page> results = new CopyOnWriteArrayList<>();
        List<Driver> drivers = new ArrayList<>();
        int taskConcurrency = between(1, 8);
        for (int i = 0; i < taskConcurrency; i++) {
            DriverContext ctx = contexts.get();
            drivers.add(TestDriverFactory.create(ctx, factory.get(ctx), List.of(), new TestResultPageSinkOperator(results::add)));
        }
        OperatorTestCase.runDriver(drivers);
        assertThat(results.size(), lessThanOrEqualTo(taskConcurrency));
        testCase.checkPages(size, limit, results);
    }

    private static long getCount(Page p) {
        LongBlock b = p.getBlock(0);
        LongVector v = b.asVector();
        assertThat(v.getPositionCount(), equalTo(1));
        assertThat(v.isConstant(), equalTo(true));
        return v.getLong(0);
    }

    private static void checkSeen(Page p, Matcher<Integer> positionCount) {
        BooleanBlock b = p.getBlock(1);
        BooleanVector v = b.asVector();
        assertThat(v.getPositionCount(), positionCount);
        assertThat(v.isConstant(), equalTo(true));
        assertThat(v.getBoolean(0), equalTo(true));
    }

    private static Map<Integer, Long> getCountsByTag(List<Page> results) {
        Map<Integer, Long> totals = new TreeMap<>();
        for (Page page : results) {
            assertThat(page.getBlockCount(), equalTo(3));
            checkSeen(page, greaterThanOrEqualTo(0));
            LongBlock countsBlock = page.getBlock(0);
            LongVector counts = countsBlock.asVector();
            IntBlock groupsBlock = page.getBlock(2);
            IntVector groups = groupsBlock.asVector();
            for (int p = 0; p < page.getPositionCount(); p++) {
                long count = counts.getLong(p);
                totals.compute(groups.getInt(p), (k, prev) -> prev == null ? count : (prev + count));
            }
        }
        return totals;
    }
}<|MERGE_RESOLUTION|>--- conflicted
+++ resolved
@@ -239,24 +239,15 @@
         }
 
         ShardContext ctx = new LuceneSourceOperatorTests.MockShardContext(reader, 0);
-<<<<<<< HEAD
-        final Query query;
-        if (enableShortcut && randomBoolean()) {
-            query = new MatchAllDocsQuery();
-        } else {
-            query = LongPoint.newRangeQuery("s", 0, numDocs);
-        }
+        Function<ShardContext, List<LuceneSliceQueue.QueryAndTags>> queryFunction = c -> testCase.queryAndExtra();
         return new LuceneCountOperator.Factory(
             new IndexedByShardIdFromSingleton<>(ctx),
-            c -> List.of(new LuceneSliceQueue.QueryAndTags(query, List.of())),
+            queryFunction,
             dataPartitioning,
             between(1, 8),
+            testCase.tagTypes(),
             limit
         );
-=======
-        Function<ShardContext, List<LuceneSliceQueue.QueryAndTags>> queryFunction = c -> testCase.queryAndExtra();
-        return new LuceneCountOperator.Factory(List.of(ctx), queryFunction, dataPartitioning, between(1, 8), testCase.tagTypes(), limit);
->>>>>>> 2faa7140
     }
 
     @Override

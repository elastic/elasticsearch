--- conflicted
+++ resolved
@@ -210,11 +210,7 @@
                             unused -> new BlockDocValuesReader.BytesRefsFromOrdsBlockLoader(FIELD)
                         )
                     ),
-<<<<<<< HEAD
-                    List.of(new ValuesSourceReaderOperator.ShardContext(reader, (sourcePaths) -> {
-=======
-                    new IndexedByShardIdFromSingleton<>(new ValuesSourceReaderOperator.ShardContext(reader, () -> {
->>>>>>> b6caf04a
+                    new IndexedByShardIdFromSingleton<>(new ValuesSourceReaderOperator.ShardContext(reader, (sourcePaths) -> {
                         throw new UnsupportedOperationException();
                     }, 0.2)),
                     0

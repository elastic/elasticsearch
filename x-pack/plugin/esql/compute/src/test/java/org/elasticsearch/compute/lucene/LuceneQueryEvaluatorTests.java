/*
 * Copyright Elasticsearch B.V. and/or licensed to Elasticsearch B.V. under one
 * or more contributor license agreements. Licensed under the Elastic License
 * 2.0; you may not use this file except in compliance with the Elastic License
 * 2.0.
 */

package org.elasticsearch.compute.lucene;

import org.apache.lucene.document.Field;
import org.apache.lucene.document.KeywordField;
import org.apache.lucene.index.DirectoryReader;
import org.apache.lucene.index.IndexReader;
import org.apache.lucene.index.Term;
import org.apache.lucene.search.ConstantScoreQuery;
import org.apache.lucene.search.IndexSearcher;
import org.apache.lucene.search.MatchAllDocsQuery;
import org.apache.lucene.search.MultiTermQuery;
import org.apache.lucene.search.Query;
import org.apache.lucene.search.Scorable;
import org.apache.lucene.search.TermInSetQuery;
import org.apache.lucene.search.TermQuery;
import org.apache.lucene.tests.index.RandomIndexWriter;
import org.apache.lucene.tests.store.BaseDirectoryWrapper;
import org.apache.lucene.util.BytesRef;
import org.elasticsearch.common.unit.ByteSizeValue;
import org.elasticsearch.compute.OperatorTests;
import org.elasticsearch.compute.data.Block;
import org.elasticsearch.compute.data.BlockFactory;
import org.elasticsearch.compute.data.BytesRefBlock;
import org.elasticsearch.compute.data.DocBlock;
import org.elasticsearch.compute.data.DoubleBlock;
import org.elasticsearch.compute.data.ElementType;
import org.elasticsearch.compute.data.Page;
import org.elasticsearch.compute.lucene.read.ValuesSourceReaderOperator;
import org.elasticsearch.compute.operator.Driver;
import org.elasticsearch.compute.operator.DriverContext;
import org.elasticsearch.compute.operator.Operator;
import org.elasticsearch.compute.operator.ShuffleDocsOperator;
import org.elasticsearch.compute.test.ComputeTestCase;
import org.elasticsearch.compute.test.OperatorTestCase;
import org.elasticsearch.compute.test.TestDriverFactory;
import org.elasticsearch.compute.test.TestResultPageSinkOperator;
import org.elasticsearch.core.CheckedFunction;
import org.elasticsearch.index.mapper.BlockDocValuesReader;

import java.io.IOException;
import java.util.ArrayList;
import java.util.HashSet;
import java.util.Iterator;
import java.util.List;
import java.util.Set;
import java.util.TreeSet;

import static org.elasticsearch.compute.test.OperatorTestCase.randomPageSize;
import static org.hamcrest.Matchers.equalTo;

/**
 * Base class for testing Lucene query evaluators.
 */
public abstract class LuceneQueryEvaluatorTests<T extends Block, U extends Block.Builder> extends ComputeTestCase {

    private static final String FIELD = "g";

    @SuppressWarnings("unchecked")
    public void testDenseCollectorSmall() throws IOException {
        try (LuceneQueryEvaluator.DenseCollector<U> collector = createDenseCollector(0, 2)) {
            collector.setScorer(getScorer());
            collector.collect(0);
            collector.collect(1);
            collector.collect(2);
            collector.finish();
            try (T result = (T) collector.build()) {
                for (int i = 0; i <= 2; i++) {
                    assertCollectedResultMatch(result, i, true);
                }
            }
        }
    }

    @SuppressWarnings("unchecked")
    public void testDenseCollectorSimple() throws IOException {
        try (LuceneQueryEvaluator.DenseCollector<U> collector = createDenseCollector(0, 10)) {
            collector.setScorer(getScorer());
            collector.collect(2);
            collector.collect(5);
            collector.finish();
            try (T result = (T) collector.build()) {
                for (int i = 0; i < 11; i++) {
                    assertCollectedResultMatch(result, i, i == 2 || i == 5);
                }
            }
        }
    }

    @SuppressWarnings("unchecked")
    public void testDenseCollector() throws IOException {
        int length = between(1, 10_000);
        int min = between(0, Integer.MAX_VALUE - length - 1);
        int max = min + length;
        boolean[] expected = new boolean[length];
        try (LuceneQueryEvaluator.DenseCollector<U> collector = createDenseCollector(min, max)) {
            collector.setScorer(getScorer());
            for (int i = 0; i < length; i++) {
                expected[i] = randomBoolean();
                if (expected[i]) {
                    collector.collect(min + i);
                }
            }
            collector.finish();
            try (T result = (T) collector.build()) {
                for (int i = 0; i < length; i++) {
                    assertCollectedResultMatch(result, i, expected[i]);
                }
            }
        }
    }

    /**
     * Create a dense collector for the given range.
     */
    protected abstract LuceneQueryEvaluator.DenseCollector<U> createDenseCollector(int min, int max);

    /**
     * Chceks that the collected results at the given position corresponds to a match or no match
     */
    protected abstract void assertCollectedResultMatch(T resultVector, int position, boolean isMatch);

    public void testTermQuery() throws IOException {
        Set<String> values = values();
        String term = values.iterator().next();
        List<Page> results = runQuery(values, new TermQuery(new Term(FIELD, term)), false);
        assertTermsQuery(results, Set.of(term), 1);
    }

    public void testTermQueryShuffled() throws IOException {
        Set<String> values = values();
        String term = values.iterator().next();
        List<Page> results = runQuery(values, new ConstantScoreQuery(new TermQuery(new Term(FIELD, term))), true);
        assertTermsQuery(results, Set.of(term), 1);
    }

    public void testTermsQuery() throws IOException {
        testTermsQuery(false);
    }

    public void testTermsQueryShuffled() throws IOException {
        testTermsQuery(true);
    }

    private void testTermsQuery(boolean shuffleDocs) throws IOException {
        Set<String> values = values();
        Iterator<String> itr = values.iterator();
        TreeSet<String> matching = new TreeSet<>();
        TreeSet<BytesRef> matchingBytes = new TreeSet<>();
        int expectedMatchCount = between(2, values.size());
        for (int i = 0; i < expectedMatchCount; i++) {
            String v = itr.next();
            matching.add(v);
            matchingBytes.add(new BytesRef(v));
        }
        List<Page> results = runQuery(values, new TermInSetQuery(MultiTermQuery.CONSTANT_SCORE_REWRITE, FIELD, matchingBytes), shuffleDocs);
        assertTermsQuery(results, matching, expectedMatchCount);
    }

    protected void assertTermsQuery(List<Page> results, Set<String> matching, int expectedMatchCount) {
        int matchCount = 0;
        for (Page page : results) {
            int initialBlockIndex = termsBlockIndex(page);
            BytesRefBlock terms = page.<BytesRefBlock>getBlock(initialBlockIndex);
            @SuppressWarnings("unchecked")
            T resultVector = (T) page.getBlock(resultsBlockIndex(page));
            for (int i = 0; i < page.getPositionCount(); i++) {
                BytesRef termAtPosition = terms.getBytesRef(i, new BytesRef());
                boolean isMatch = matching.contains(termAtPosition.utf8ToString());
                assertTermResultMatch(resultVector, i, isMatch);
                if (isMatch) {
                    matchCount++;
                }
            }
        }
        assertThat(matchCount, equalTo(expectedMatchCount));
    }

    /**
     * Checks that the result at the given position corresponds to a term match or no match
     */
    protected abstract void assertTermResultMatch(T resultVector, int position, boolean isMatch);

    private List<Page> runQuery(Set<String> values, Query query, boolean shuffleDocs) throws IOException {
        DriverContext driverContext = driverContext();
        BlockFactory blockFactory = driverContext.blockFactory();
        return withReader(values, reader -> {
            IndexSearcher searcher = new IndexSearcher(reader);
            var shardContext = new LuceneSourceOperatorTests.MockShardContext(reader, 0);
            LuceneQueryEvaluator.ShardConfig shard = new LuceneQueryEvaluator.ShardConfig(searcher.rewrite(query), searcher);
            List<Operator> operators = new ArrayList<>();
            if (shuffleDocs) {
                operators.add(new ShuffleDocsOperator(blockFactory));
            }
            operators.add(
                new ValuesSourceReaderOperator(
                    blockFactory,
                    ByteSizeValue.ofGb(1).getBytes(),
                    List.of(
                        new ValuesSourceReaderOperator.FieldInfo(
                            FIELD,
                            ElementType.BYTES_REF,
                            false,
                            unused -> new BlockDocValuesReader.BytesRefsFromOrdsBlockLoader(FIELD)
                        )
                    ),
                    new IndexedByShardIdFromSingleton<>(new ValuesSourceReaderOperator.ShardContext(reader, () -> {
                        throw new UnsupportedOperationException();
                    }, 0.2)),
                    0
                )
            );
<<<<<<< HEAD
            var shardConfig = new IndexedByShardIdFromSingleton<>(new LuceneQueryEvaluator.ShardConfig(searcher.rewrite(query), searcher));
            operators.add(createOperator(blockFactory, shardConfig));
=======
            LuceneQueryEvaluator.ShardConfig[] shards = new LuceneQueryEvaluator.ShardConfig[] {
                new LuceneQueryEvaluator.ShardConfig(searcher.rewrite(query), searcher) };
            operators.add(createOperator(driverContext, shards));
>>>>>>> 2faa7140
            List<Page> results = new ArrayList<>();
            Driver driver = TestDriverFactory.create(
                driverContext,
                LuceneQueryEvaluatorTests.luceneOperatorFactory(reader, new MatchAllDocsQuery(), usesScoring()).get(driverContext),
                operators,
                new TestResultPageSinkOperator(results::add)
            );
            OperatorTestCase.runDriver(driver);
            OperatorTests.assertDriverContext(driverContext);
            return results;
        });
    }

    private <T> T withReader(Set<String> values, CheckedFunction<DirectoryReader, T, IOException> run) throws IOException {
        try (BaseDirectoryWrapper dir = newDirectory(); RandomIndexWriter writer = new RandomIndexWriter(random(), dir)) {
            for (String value : values) {
                writer.addDocument(List.of(new KeywordField(FIELD, value, Field.Store.NO)));
            }
            writer.commit();
            try (DirectoryReader reader = writer.getReader()) {
                return run.apply(reader);
            }
        }
    }

    private Set<String> values() {
        int maxNumDocs = between(10, 1_000);
        int keyLength = randomIntBetween(1, 10);
        Set<String> values = new HashSet<>();
        for (int i = 0; i < maxNumDocs; i++) {
            values.add(randomAlphaOfLength(keyLength));
        }
        return values;
    }

    /**
     * A {@link DriverContext} with a non-breaking-BigArrays.
     */
    private DriverContext driverContext() {
        BlockFactory blockFactory = blockFactory();
        return new DriverContext(blockFactory.bigArrays(), blockFactory);
    }

    // Returns the initial block index, ignoring the score block if scoring is enabled
    protected int termsBlockIndex(Page page) {
        assert page.getBlock(0) instanceof DocBlock : "expected doc block at index 0";
        if (usesScoring()) {
            assert page.getBlock(1) instanceof DoubleBlock : "expected double block at index 1";
            return 2;
        } else {
            return 1;
        }
    }

    private static LuceneOperator.Factory luceneOperatorFactory(IndexReader reader, Query query, boolean scoring) {
        final ShardContext searchContext = new LuceneSourceOperatorTests.MockShardContext(reader, 0);
        return new LuceneSourceOperator.Factory(
            new IndexedByShardIdFromSingleton<>(searchContext),
            ctx -> List.of(new LuceneSliceQueue.QueryAndTags(query, List.of())),
            randomFrom(DataPartitioning.values()),
            DataPartitioning.AutoStrategy.DEFAULT,
            randomIntBetween(1, 10),
            randomPageSize(),
            LuceneOperator.NO_LIMIT,
            scoring
        );
    }

    // Returns the block index for the results to check
    protected abstract int resultsBlockIndex(Page page);

    /**
     * Returns a test scorer to use for scoring docs. Can be null
     */
    protected abstract Scorable getScorer();

    /**
     * Create the operator to test
     */
<<<<<<< HEAD
    protected abstract Operator createOperator(BlockFactory blockFactory, IndexedByShardId<LuceneQueryEvaluator.ShardConfig> shards);
=======
    protected abstract Operator createOperator(DriverContext driverContext, LuceneQueryEvaluator.ShardConfig[] shards);
>>>>>>> 2faa7140

    /**
     * Should the test use scoring?
     */
    protected abstract boolean usesScoring();
}<|MERGE_RESOLUTION|>--- conflicted
+++ resolved
@@ -216,14 +216,8 @@
                     0
                 )
             );
-<<<<<<< HEAD
             var shardConfig = new IndexedByShardIdFromSingleton<>(new LuceneQueryEvaluator.ShardConfig(searcher.rewrite(query), searcher));
-            operators.add(createOperator(blockFactory, shardConfig));
-=======
-            LuceneQueryEvaluator.ShardConfig[] shards = new LuceneQueryEvaluator.ShardConfig[] {
-                new LuceneQueryEvaluator.ShardConfig(searcher.rewrite(query), searcher) };
-            operators.add(createOperator(driverContext, shards));
->>>>>>> 2faa7140
+            operators.add(createOperator(driverContext, shardConfig));
             List<Page> results = new ArrayList<>();
             Driver driver = TestDriverFactory.create(
                 driverContext,
@@ -303,11 +297,7 @@
     /**
      * Create the operator to test
      */
-<<<<<<< HEAD
-    protected abstract Operator createOperator(BlockFactory blockFactory, IndexedByShardId<LuceneQueryEvaluator.ShardConfig> shards);
-=======
-    protected abstract Operator createOperator(DriverContext driverContext, LuceneQueryEvaluator.ShardConfig[] shards);
->>>>>>> 2faa7140
+    protected abstract Operator createOperator(DriverContext blockFactory, IndexedByShardId<LuceneQueryEvaluator.ShardConfig> shards);
 
     /**
      * Should the test use scoring?

--- conflicted
+++ resolved
@@ -40,13 +40,8 @@
     }
 
     @Override
-<<<<<<< HEAD
-    protected Operator createOperator(BlockFactory blockFactory, IndexedByShardId<LuceneQueryEvaluator.ShardConfig> shards) {
-        return new EvalOperator(blockFactory, new LuceneQueryExpressionEvaluator(blockFactory, shards));
-=======
-    protected Operator createOperator(DriverContext ctx, LuceneQueryEvaluator.ShardConfig[] shards) {
+    protected Operator createOperator(DriverContext ctx, IndexedByShardId<LuceneQueryEvaluator.ShardConfig> shards) {
         return new EvalOperator(ctx, new LuceneQueryExpressionEvaluator(ctx.blockFactory(), shards));
->>>>>>> 2faa7140
     }
 
     @Override

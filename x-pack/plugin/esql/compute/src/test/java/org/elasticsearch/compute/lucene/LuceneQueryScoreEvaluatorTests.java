--- conflicted
+++ resolved
@@ -49,13 +49,8 @@
     }
 
     @Override
-<<<<<<< HEAD
-    protected Operator createOperator(BlockFactory blockFactory, IndexedByShardId<LuceneQueryEvaluator.ShardConfig> shards) {
-        return new ScoreOperator(blockFactory, new LuceneQueryScoreEvaluator(blockFactory, shards), 1);
-=======
-    protected Operator createOperator(DriverContext ctx, LuceneQueryEvaluator.ShardConfig[] shards) {
+    protected Operator createOperator(DriverContext ctx, IndexedByShardId<LuceneQueryEvaluator.ShardConfig> shards) {
         return new ScoreOperator(ctx.blockFactory(), new LuceneQueryScoreEvaluator(ctx.blockFactory(), shards), 1);
->>>>>>> 2faa7140
     }
 
     @Override

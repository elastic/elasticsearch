/*
 * Copyright Elasticsearch B.V. and/or licensed to Elasticsearch B.V. under one
 * or more contributor license agreements. Licensed under the Elastic License
 * 2.0; you may not use this file except in compliance with the Elastic License
 * 2.0.
 */

package org.elasticsearch.compute.lucene;

import org.apache.lucene.document.SortedNumericDocValuesField;
import org.apache.lucene.index.IndexReader;
import org.apache.lucene.index.IndexableField;
import org.apache.lucene.index.NoMergePolicy;
import org.apache.lucene.search.IndexSearcher;
import org.apache.lucene.search.MatchAllDocsQuery;
import org.apache.lucene.search.Query;
import org.apache.lucene.store.Directory;
import org.apache.lucene.tests.index.RandomIndexWriter;
import org.elasticsearch.common.breaker.CircuitBreakingException;
import org.elasticsearch.compute.data.DocBlock;
import org.elasticsearch.compute.data.DoubleBlock;
import org.elasticsearch.compute.data.ElementType;
import org.elasticsearch.compute.data.LongBlock;
import org.elasticsearch.compute.data.Page;
import org.elasticsearch.compute.operator.Driver;
import org.elasticsearch.compute.operator.DriverContext;
import org.elasticsearch.compute.operator.Operator;
import org.elasticsearch.compute.operator.PageConsumerOperator;
import org.elasticsearch.compute.operator.SinkOperator;
import org.elasticsearch.compute.operator.SourceOperator;
import org.elasticsearch.compute.test.AnyOperatorTestCase;
import org.elasticsearch.compute.test.OperatorTestCase;
import org.elasticsearch.compute.test.TestDriverFactory;
import org.elasticsearch.compute.test.TestResultPageSinkOperator;
import org.elasticsearch.core.IOUtils;
import org.elasticsearch.core.TimeValue;
import org.elasticsearch.index.cache.query.TrivialQueryCachingPolicy;
import org.elasticsearch.index.mapper.MappedFieldType;
import org.elasticsearch.index.mapper.NumberFieldMapper;
import org.elasticsearch.indices.CrankyCircuitBreakerService;
import org.elasticsearch.search.internal.ContextIndexSearcher;
import org.elasticsearch.search.sort.SortAndFormats;
import org.elasticsearch.search.sort.SortBuilder;
import org.hamcrest.Matcher;
import org.junit.After;

import java.io.IOException;
import java.util.ArrayList;
import java.util.List;
import java.util.Optional;
import java.util.concurrent.atomic.AtomicInteger;
import java.util.function.Function;

import static org.hamcrest.Matchers.both;
import static org.hamcrest.Matchers.equalTo;
import static org.hamcrest.Matchers.greaterThanOrEqualTo;
import static org.hamcrest.Matchers.hasSize;
import static org.hamcrest.Matchers.lessThan;
import static org.hamcrest.Matchers.lessThanOrEqualTo;
import static org.hamcrest.Matchers.matchesRegex;

public class LuceneSourceOperatorTests extends AnyOperatorTestCase {
    private static final MappedFieldType S_FIELD = new NumberFieldMapper.NumberFieldType("s", NumberFieldMapper.NumberType.LONG);
    private Directory directory = newDirectory();
    private IndexReader reader;

    @After
    public void closeIndex() throws IOException {
        IOUtils.close(reader, directory);
    }

    @Override
    protected LuceneSourceOperator.Factory simple() {
        return simple(randomFrom(DataPartitioning.values()), between(1, 10_000), 100, scoring);
    }

    private LuceneSourceOperator.Factory simple(DataPartitioning dataPartitioning, int numDocs, int limit, boolean scoring) {
        int commitEvery = Math.max(1, numDocs / 10);
        try (
            RandomIndexWriter writer = new RandomIndexWriter(
                random(),
                directory,
                newIndexWriterConfig().setMergePolicy(NoMergePolicy.INSTANCE)
            )
        ) {
            for (int d = 0; d < numDocs; d++) {
                List<IndexableField> doc = new ArrayList<>();
                doc.add(new SortedNumericDocValuesField("s", d));
                writer.addDocument(doc);
                if (d % commitEvery == 0) {
                    writer.commit();
                }
            }
            reader = writer.getReader();
        } catch (IOException e) {
            throw new RuntimeException(e);
        }

        ShardContext ctx = new MockShardContext(reader, 0);
        Function<ShardContext, Query> queryFunction = c -> new MatchAllDocsQuery();
        int maxPageSize = between(10, Math.max(10, numDocs));
        int taskConcurrency = randomIntBetween(1, 4);
        return new LuceneSourceOperator.Factory(
            List.of(ctx),
            queryFunction,
            dataPartitioning,
            taskConcurrency,
            maxPageSize,
            limit,
            scoring
        );
    }

    @Override
    protected Matcher<String> expectedToStringOfSimple() {
        return matchesRegex("LuceneSourceOperator\\[shards = \\[test], maxPageSize = \\d+, remainingDocs = \\d+]");
    }

    @Override
    protected Matcher<String> expectedDescriptionOfSimple() {
        return matchesRegex(
<<<<<<< HEAD
            "LuceneSourceOperator\\["
                + "dataPartitioning = (AUTO|DOC|SHARD|SEGMENT), "
                + "maxPageSize = \\d+, "
                + "limit = 100, "
                + "scoreMode = (COMPLETE|COMPLETE_NO_SCORES)]"
=======
            "LuceneSourceOperator"
                + "\\[dataPartitioning = (DOC|SHARD|SEGMENT), maxPageSize = \\d+, limit = 100, needsScore = (true|false)]"
>>>>>>> 4f019d15
        );
    }

    public void testAutoPartitioning() {
        testSimple(DataPartitioning.AUTO);
    }

    public void testShardPartitioning() {
        testSimple(DataPartitioning.SHARD);
    }

    public void testSegmentPartitioning() {
        testSimple(DataPartitioning.SEGMENT);
    }

    public void testDocPartitioning() {
        testSimple(DataPartitioning.DOC);
    }

    private void testSimple(DataPartitioning partitioning) {
        int size = between(1_000, 20_000);
        int limit = between(10, size);
        testSimple(driverContext(), partitioning, size, limit);
    }

    public void testEarlyTermination() {
        int size = between(1_000, 20_000);
        int limit = between(0, Integer.MAX_VALUE);
        LuceneSourceOperator.Factory factory = simple(randomFrom(DataPartitioning.values()), size, limit, scoring);
        int taskConcurrency = factory.taskConcurrency();
        final AtomicInteger receivedRows = new AtomicInteger();
        List<Driver> drivers = new ArrayList<>();
        for (int i = 0; i < taskConcurrency; i++) {
            DriverContext driverContext = driverContext();
            SourceOperator sourceOperator = factory.get(driverContext);
            SinkOperator sinkOperator = new PageConsumerOperator(p -> {
                receivedRows.addAndGet(p.getPositionCount());
                p.releaseBlocks();
            });
            Driver driver = new Driver(
                "driver" + i,
                "test",
                "cluster",
                "node",
                0,
                0,
                driverContext,
                () -> "test",
                sourceOperator,
                List.of(),
                sinkOperator,
                TimeValue.timeValueNanos(1),
                () -> {}
            );
            drivers.add(driver);
        }
        OperatorTestCase.runDriver(drivers);
        assertThat(receivedRows.get(), equalTo(Math.min(limit, size)));
    }

    public void testEmpty() {
        testSimple(driverContext(), randomFrom(DataPartitioning.values()), 0, between(10, 10_000));
    }

    public void testEmptyWithCranky() {
        try {
            testSimple(crankyDriverContext(), randomFrom(DataPartitioning.values()), 0, between(10, 10_000));
            logger.info("cranky didn't break");
        } catch (CircuitBreakingException e) {
            logger.info("broken", e);
            assertThat(e.getMessage(), equalTo(CrankyCircuitBreakerService.ERROR_MESSAGE));
        }
    }

    public void testAutoPartitioningWithCranky() {
        testWithCranky(DataPartitioning.AUTO);
    }

    public void testShardPartitioningWithCranky() {
        testWithCranky(DataPartitioning.SHARD);
    }

    public void testSegmentPartitioningWithCranky() {
        testWithCranky(DataPartitioning.SEGMENT);
    }

    public void testDocPartitioningWithCranky() {
        testWithCranky(DataPartitioning.DOC);
    }

    private void testWithCranky(DataPartitioning partitioning) {
        int size = between(1_000, 20_000);
        int limit = between(10, size);
        try {
            testSimple(crankyDriverContext(), partitioning, size, limit);
            logger.info("cranky didn't break");
        } catch (CircuitBreakingException e) {
            logger.info("broken", e);
            assertThat(e.getMessage(), equalTo(CrankyCircuitBreakerService.ERROR_MESSAGE));
        }
    }

    private void testSimple(DriverContext ctx, DataPartitioning partitioning, int size, int limit) {
        LuceneSourceOperator.Factory factory = simple(partitioning, size, limit, scoring);
        Operator.OperatorFactory readS = ValuesSourceReaderOperatorTests.factory(reader, S_FIELD, ElementType.LONG);

        List<Page> results = new ArrayList<>();

        OperatorTestCase.runDriver(
            TestDriverFactory.create(ctx, factory.get(ctx), List.of(readS.get(ctx)), new TestResultPageSinkOperator(results::add))
        );
        OperatorTestCase.assertDriverContext(ctx);

        for (Page page : results) {
            assertThat(page.getPositionCount(), lessThanOrEqualTo(factory.maxPageSize()));
        }

        for (Page page : results) {
            LongBlock sBlock = page.getBlock(initialBlockIndex(page));
            for (int p = 0; p < page.getPositionCount(); p++) {
                assertThat(sBlock.getLong(sBlock.getFirstValueIndex(p)), both(greaterThanOrEqualTo(0L)).and(lessThan((long) size)));
            }
        }
        int maxPages = Math.min(size, limit);
        int minPages = (int) Math.ceil(maxPages / factory.maxPageSize());
        assertThat(results, hasSize(both(greaterThanOrEqualTo(minPages)).and(lessThanOrEqualTo(maxPages))));
    }

    // Scores are not interesting to this test, but enabled conditionally and effectively ignored just for coverage.
    private final boolean scoring = randomBoolean();

    // Returns the initial block index, ignoring the score block if scoring is enabled
    private int initialBlockIndex(Page page) {
        assert page.getBlock(0) instanceof DocBlock : "expected doc block at index 0";
        if (scoring) {
            assert page.getBlock(1) instanceof DoubleBlock : "expected double block at index 1";
            return 2;
        } else {
            return 1;
        }
    }

    /**
     * Creates a mock search context with the given index reader.
     * The returned mock search context can be used to test with {@link LuceneOperator}.
     */
    public static class MockShardContext implements ShardContext {
        private final int index;
        private final ContextIndexSearcher searcher;

        public MockShardContext(IndexReader reader, int index) {
            this.index = index;
            try {
                this.searcher = new ContextIndexSearcher(
                    reader,
                    IndexSearcher.getDefaultSimilarity(),
                    IndexSearcher.getDefaultQueryCache(),
                    TrivialQueryCachingPolicy.NEVER,
                    true
                );
            } catch (IOException e) {
                throw new AssertionError(e);
            }
        }

        @Override
        public int index() {
            return index;
        }

        @Override
        public IndexSearcher searcher() {
            return searcher;
        }

        @Override
        public Optional<SortAndFormats> buildSort(List<SortBuilder<?>> sorts) {
            return Optional.empty();
        }

        @Override
        public String shardIdentifier() {
            return "test";
        }
    }
}<|MERGE_RESOLUTION|>--- conflicted
+++ resolved
@@ -119,16 +119,12 @@
     @Override
     protected Matcher<String> expectedDescriptionOfSimple() {
         return matchesRegex(
-<<<<<<< HEAD
             "LuceneSourceOperator\\["
                 + "dataPartitioning = (AUTO|DOC|SHARD|SEGMENT), "
                 + "maxPageSize = \\d+, "
                 + "limit = 100, "
+                + "needsScore = (true|false)"
                 + "scoreMode = (COMPLETE|COMPLETE_NO_SCORES)]"
-=======
-            "LuceneSourceOperator"
-                + "\\[dataPartitioning = (DOC|SHARD|SEGMENT), maxPageSize = \\d+, limit = 100, needsScore = (true|false)]"
->>>>>>> 4f019d15
         );
     }
 

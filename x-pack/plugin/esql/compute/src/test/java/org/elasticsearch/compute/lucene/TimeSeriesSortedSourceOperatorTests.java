--- conflicted
+++ resolved
@@ -26,13 +26,10 @@
 import org.apache.lucene.tests.index.RandomIndexWriter;
 import org.apache.lucene.util.BytesRef;
 import org.elasticsearch.common.Randomness;
-<<<<<<< HEAD
 import org.elasticsearch.compute.aggregation.AggregatorMode;
 import org.elasticsearch.compute.aggregation.RateLongAggregatorFunctionSupplier;
 import org.elasticsearch.compute.aggregation.blockhash.BlockHash;
 import org.elasticsearch.compute.data.BytesRefBlock;
-=======
->>>>>>> a85599f1
 import org.elasticsearch.compute.data.BytesRefVector;
 import org.elasticsearch.compute.data.DocVector;
 import org.elasticsearch.compute.data.DoubleBlock;
@@ -42,11 +39,8 @@
 import org.elasticsearch.compute.data.Page;
 import org.elasticsearch.compute.operator.AnyOperatorTestCase;
 import org.elasticsearch.compute.operator.Driver;
-<<<<<<< HEAD
+import org.elasticsearch.compute.operator.DriverContext;
 import org.elasticsearch.compute.operator.HashAggregationOperator;
-=======
-import org.elasticsearch.compute.operator.DriverContext;
->>>>>>> a85599f1
 import org.elasticsearch.compute.operator.Operator;
 import org.elasticsearch.compute.operator.OperatorTestCase;
 import org.elasticsearch.compute.operator.TestResultPageSinkOperator;
@@ -54,6 +48,7 @@
 import org.elasticsearch.core.IOUtils;
 import org.elasticsearch.core.TimeValue;
 import org.elasticsearch.index.mapper.DataStreamTimestampFieldMapper;
+import org.elasticsearch.index.mapper.DateFieldMapper;
 import org.elasticsearch.index.mapper.KeywordFieldMapper;
 import org.elasticsearch.index.mapper.NumberFieldMapper;
 import org.elasticsearch.index.mapper.TimeSeriesIdFieldMapper;
@@ -62,21 +57,14 @@
 import java.io.IOException;
 import java.io.UncheckedIOException;
 import java.util.ArrayList;
-<<<<<<< HEAD
-=======
 import java.util.Comparator;
->>>>>>> a85599f1
 import java.util.HashMap;
 import java.util.List;
 import java.util.Locale;
 import java.util.Map;
 import java.util.function.Function;
 
-<<<<<<< HEAD
 import static org.elasticsearch.index.mapper.DateFieldMapper.DEFAULT_DATE_TIME_FORMATTER;
-import static org.hamcrest.Matchers.either;
-=======
->>>>>>> a85599f1
 import static org.hamcrest.Matchers.equalTo;
 import static org.hamcrest.Matchers.hasSize;
 import static org.hamcrest.Matchers.lessThanOrEqualTo;
@@ -94,62 +82,12 @@
     public void testSimple() {
         int numTimeSeries = 3;
         int numSamplesPerTS = 10;
-<<<<<<< HEAD
-        long timestampStart = DEFAULT_DATE_TIME_FORMATTER.parseMillis("2024-01-01T00:00:00Z");
-        List<Page> results = runDriver(1024, 1024, randomBoolean(), numTimeSeries, numSamplesPerTS, timestampStart);
-        assertThat(results, hasSize(1));
-        Page page = results.get(0);
-        assertThat(page.getBlockCount(), equalTo(5));
-
-        DocVector docVector = (DocVector) page.getBlock(0).asVector();
-        assertThat(docVector.getPositionCount(), equalTo(numTimeSeries * numSamplesPerTS));
-
-        IntVector tsidVector = (IntVector) page.getBlock(1).asVector();
-        assertThat(tsidVector.getPositionCount(), equalTo(numTimeSeries * numSamplesPerTS));
-
-        LongVector timestampVector = (LongVector) page.getBlock(2).asVector();
-        assertThat(timestampVector.getPositionCount(), equalTo(numTimeSeries * numSamplesPerTS));
-
-        LongVector voltageVector = (LongVector) page.getBlock(3).asVector();
-        assertThat(voltageVector.getPositionCount(), equalTo(numTimeSeries * numSamplesPerTS));
-
-        BytesRefVector hostnameVector = (BytesRefVector) page.getBlock(4).asVector();
-        assertThat(hostnameVector.getPositionCount(), equalTo(numTimeSeries * numSamplesPerTS));
-
-        int offset = 0;
-        for (int expectedTsidOrd = 0; expectedTsidOrd < numTimeSeries; expectedTsidOrd++) {
-            String expectedHostname = String.format(Locale.ROOT, "host-%02d", expectedTsidOrd);
-            long expectedVoltage = 5L + expectedTsidOrd;
-            for (int j = 0; j < numSamplesPerTS; j++) {
-                long expectedTimestamp = timestampStart + ((numSamplesPerTS - j - 1) * 10_000L);
-
-                assertThat(docVector.shards().getInt(offset), equalTo(0));
-                assertThat(voltageVector.getLong(offset), equalTo(expectedVoltage));
-                assertThat(hostnameVector.getBytesRef(offset, new BytesRef()).utf8ToString(), equalTo(expectedHostname));
-                assertThat(tsidVector.getInt(offset), equalTo(expectedTsidOrd));
-                assertThat(timestampVector.getLong(offset), equalTo(expectedTimestamp));
-                offset++;
-            }
-        }
-    }
-
-    public void testMaxPageSize() {
-        int numTimeSeries = 3;
-        int numSamplesPerTS = 10;
-        long timestampStart = DEFAULT_DATE_TIME_FORMATTER.parseMillis("2024-01-01T00:00:00Z");
-        List<Page> results = runDriver(1024, 1, randomBoolean(), numTimeSeries, numSamplesPerTS, timestampStart);
-        // A time series shouldn't be split over multiple pages.
-        // assertThat(results, hasSize(numTimeSeries));
-        for (int i = 0; i < numTimeSeries; i++) {
-            Page page = results.get(i);
-=======
         long timestampStart = DateFieldMapper.DEFAULT_DATE_TIME_FORMATTER.parseMillis("2024-01-01T00:00:00Z");
         int maxPageSize = between(1, 1024);
         List<Page> results = runDriver(1024, maxPageSize, randomBoolean(), numTimeSeries, numSamplesPerTS, timestampStart);
         // for now we emit at most one time series each page
         int offset = 0;
         for (Page page : results) {
->>>>>>> a85599f1
             assertThat(page.getBlockCount(), equalTo(5));
             DocVector docVector = (DocVector) page.getBlock(0).asVector();
             IntVector tsidVector = (IntVector) page.getBlock(1).asVector();
@@ -176,13 +114,8 @@
         int numTimeSeries = 3;
         int numSamplesPerTS = 10;
         int limit = 1;
-<<<<<<< HEAD
-        long timestampStart = DEFAULT_DATE_TIME_FORMATTER.parseMillis("2024-01-01T00:00:00Z");
-        List<Page> results = runDriver(limit, 1024, randomBoolean(), numTimeSeries, numSamplesPerTS, timestampStart);
-=======
         long timestampStart = DateFieldMapper.DEFAULT_DATE_TIME_FORMATTER.parseMillis("2024-01-01T00:00:00Z");
         List<Page> results = runDriver(limit, randomIntBetween(1, 1024), randomBoolean(), numTimeSeries, numSamplesPerTS, timestampStart);
->>>>>>> a85599f1
         assertThat(results, hasSize(1));
         Page page = results.get(0);
         assertThat(page.getBlockCount(), equalTo(5));
@@ -210,22 +143,6 @@
     }
 
     public void testRandom() {
-<<<<<<< HEAD
-        int numDocs = 1024;
-        var ctx = driverContext();
-        long timestampStart = DEFAULT_DATE_TIME_FORMATTER.parseMillis("2024-01-01T00:00:00Z");
-        var timeSeriesFactory = createTimeSeriesSourceOperator(Integer.MAX_VALUE, Integer.MAX_VALUE, randomBoolean(), writer -> {
-            int commitEvery = 64;
-            long timestamp = timestampStart;
-            for (int i = 0; i < numDocs; i++) {
-                String hostname = String.format(Locale.ROOT, "host-%02d", i % 20);
-                int voltage = i % 5;
-                writeTS(writer, timestamp, new Object[] { "hostname", hostname }, new Object[] { "voltage", voltage });
-                if (i % commitEvery == 0) {
-                    writer.commit();
-                }
-                timestamp += 10_000;
-=======
         record Doc(int host, long timestamp, long metric) {}
         int numDocs = between(1, 1000);
         List<Doc> docs = new ArrayList<>();
@@ -245,7 +162,6 @@
             Randomness.shuffle(docs);
             for (Doc doc : docs) {
                 writeTS(writer, doc.timestamp, new Object[] { "hostname", "h" + doc.host }, new Object[] { "metric", doc.metric });
->>>>>>> a85599f1
             }
             return docs.size();
         });
@@ -422,7 +338,7 @@
     @Override
     protected Operator.OperatorFactory simple() {
         return createTimeSeriesSourceOperator(1, 1, false, writer -> {
-            long timestamp = DEFAULT_DATE_TIME_FORMATTER.parseMillis("2024-01-01T00:00:00Z");
+            long timestamp = DateFieldMapper.DEFAULT_DATE_TIME_FORMATTER.parseMillis("2024-01-01T00:00:00Z");
             writeTS(writer, timestamp, new Object[] { "hostname", "host-01" }, new Object[] { "voltage", 2 });
             return 1;
         });

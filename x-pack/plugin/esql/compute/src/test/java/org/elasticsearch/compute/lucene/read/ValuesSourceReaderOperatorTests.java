/*
 * Copyright Elasticsearch B.V. and/or licensed to Elasticsearch B.V. under one
 * or more contributor license agreements. Licensed under the Elastic License
 * 2.0; you may not use this file except in compliance with the Elastic License
 * 2.0.
 */

package org.elasticsearch.compute.lucene.read;

import org.apache.lucene.document.Document;
import org.apache.lucene.document.DoubleDocValuesField;
import org.apache.lucene.document.FieldType;
import org.apache.lucene.document.NumericDocValuesField;
import org.apache.lucene.document.SortedDocValuesField;
import org.apache.lucene.index.DirectoryReader;
import org.apache.lucene.index.DocValuesType;
import org.apache.lucene.index.IndexReader;
import org.apache.lucene.index.IndexWriter;
import org.apache.lucene.index.IndexWriterConfig;
import org.apache.lucene.index.NoMergePolicy;
import org.apache.lucene.index.TieredMergePolicy;
import org.apache.lucene.search.MatchAllDocsQuery;
import org.apache.lucene.store.Directory;
import org.apache.lucene.tests.index.RandomIndexWriter;
import org.apache.lucene.tests.mockfile.HandleLimitFS;
import org.apache.lucene.tests.util.LuceneTestCase;
import org.apache.lucene.util.BytesRef;
import org.elasticsearch.cluster.metadata.IndexMetadata;
import org.elasticsearch.common.Randomness;
import org.elasticsearch.common.bytes.BytesReference;
import org.elasticsearch.common.lucene.Lucene;
import org.elasticsearch.common.settings.Settings;
import org.elasticsearch.common.unit.ByteSizeValue;
import org.elasticsearch.compute.data.Block;
import org.elasticsearch.compute.data.BlockFactory;
import org.elasticsearch.compute.data.BooleanBlock;
import org.elasticsearch.compute.data.BooleanVector;
import org.elasticsearch.compute.data.BytesRefBlock;
import org.elasticsearch.compute.data.BytesRefVector;
import org.elasticsearch.compute.data.DocBlock;
import org.elasticsearch.compute.data.DocVector;
import org.elasticsearch.compute.data.DoubleBlock;
import org.elasticsearch.compute.data.DoubleVector;
import org.elasticsearch.compute.data.ElementType;
import org.elasticsearch.compute.data.IntBlock;
import org.elasticsearch.compute.data.IntVector;
import org.elasticsearch.compute.data.LongBlock;
import org.elasticsearch.compute.data.LongVector;
import org.elasticsearch.compute.data.Page;
import org.elasticsearch.compute.lucene.DataPartitioning;
import org.elasticsearch.compute.lucene.LuceneOperator;
import org.elasticsearch.compute.lucene.LuceneSliceQueue;
import org.elasticsearch.compute.lucene.LuceneSourceOperator;
import org.elasticsearch.compute.lucene.LuceneSourceOperatorTests;
import org.elasticsearch.compute.lucene.ShardContext;
import org.elasticsearch.compute.operator.Driver;
import org.elasticsearch.compute.operator.DriverContext;
import org.elasticsearch.compute.operator.Operator;
import org.elasticsearch.compute.operator.PageConsumerOperator;
import org.elasticsearch.compute.operator.SourceOperator;
import org.elasticsearch.compute.test.CannedSourceOperator;
import org.elasticsearch.compute.test.OperatorTestCase;
import org.elasticsearch.compute.test.TestDriverFactory;
import org.elasticsearch.core.IOUtils;
import org.elasticsearch.index.IndexSettings;
import org.elasticsearch.index.IndexVersion;
import org.elasticsearch.index.mapper.BlockLoader;
import org.elasticsearch.index.mapper.FieldNamesFieldMapper;
import org.elasticsearch.index.mapper.IdFieldMapper;
import org.elasticsearch.index.mapper.KeywordFieldMapper;
import org.elasticsearch.index.mapper.MappedFieldType;
import org.elasticsearch.index.mapper.MapperService;
import org.elasticsearch.index.mapper.MapperServiceTestCase;
import org.elasticsearch.index.mapper.ParsedDocument;
import org.elasticsearch.index.mapper.SourceLoader;
import org.elasticsearch.index.mapper.SourceToParse;
import org.elasticsearch.index.mapper.TextFieldMapper;
import org.elasticsearch.index.mapper.TextSearchInfo;
import org.elasticsearch.index.mapper.TsidExtractingIdFieldMapper;
import org.elasticsearch.search.lookup.SearchLookup;
import org.elasticsearch.xcontent.XContentBuilder;
import org.elasticsearch.xcontent.XContentType;
import org.elasticsearch.xcontent.json.JsonXContent;
import org.hamcrest.Matcher;
import org.junit.After;

import java.io.Closeable;
import java.io.IOException;
import java.util.ArrayList;
import java.util.Collections;
import java.util.HashMap;
import java.util.List;
import java.util.Map;
import java.util.Set;
import java.util.TreeMap;
import java.util.TreeSet;
import java.util.stream.Collectors;
import java.util.stream.IntStream;

import static org.elasticsearch.test.MapMatcher.assertMap;
import static org.elasticsearch.test.MapMatcher.matchesMap;
import static org.hamcrest.Matchers.equalTo;
import static org.hamcrest.Matchers.greaterThan;
import static org.hamcrest.Matchers.greaterThanOrEqualTo;
import static org.hamcrest.Matchers.hasSize;
import static org.hamcrest.Matchers.lessThanOrEqualTo;
import static org.hamcrest.Matchers.not;
import static org.hamcrest.Matchers.nullValue;
import static org.hamcrest.Matchers.sameInstance;

/**
 * Tests for {@link ValuesSourceReaderOperator}. Turns off {@link HandleLimitFS}
 * because it can make a large number of documents and doesn't want to allow
 * lucene to merge. It intentionally tries to create many files to make sure
 * that {@link ValuesSourceReaderOperator} works with it.
 */
@LuceneTestCase.SuppressFileSystems(value = "HandleLimitFS")
public class ValuesSourceReaderOperatorTests extends OperatorTestCase {
    private static final String[] PREFIX = new String[] { "a", "b", "c" };
    private static final boolean[][] BOOLEANS = new boolean[][] {
        { true },
        { false, true },
        { false, true, true },
        { false, false, true, true } };

    static final double STORED_FIELDS_SEQUENTIAL_PROPORTIONS = 0.2;

    private Directory directory = newDirectory();
    private MapperService mapperService;
    private IndexReader reader;
    private static final Map<Integer, String> keyToTags = new HashMap<>();

    @After
    public void closeIndex() throws IOException {
        IOUtils.close(reader, directory);
    }

    @Override
    protected Operator.OperatorFactory simple(SimpleOptions options) {
        if (reader == null) {
            // Init a reader if one hasn't been built, so things don't blow up
            try {
                initIndex(100, 10);
            } catch (IOException e) {
                throw new RuntimeException(e);
            }
        }
        return factory(reader, mapperService.fieldType("long"), ElementType.LONG);
    }

    public static Operator.OperatorFactory factory(IndexReader reader, MappedFieldType ft, ElementType elementType) {
        return factory(reader, ft.name(), elementType, ft.blockLoader(blContext()));
    }

    static Operator.OperatorFactory factory(IndexReader reader, String name, ElementType elementType, BlockLoader loader) {
        return new ValuesSourceReaderOperator.Factory(
            ByteSizeValue.ofGb(1),
            List.of(new ValuesSourceReaderOperator.FieldInfo(name, elementType, shardIdx -> {
                if (shardIdx != 0) {
                    fail("unexpected shardIdx [" + shardIdx + "]");
                }
                return loader;
            })),
            List.of(
                new ValuesSourceReaderOperator.ShardContext(
                    reader,
                    () -> SourceLoader.FROM_STORED_SOURCE,
                    STORED_FIELDS_SEQUENTIAL_PROPORTIONS
                )
            ),
            0
        );
    }

    @Override
    protected SourceOperator simpleInput(BlockFactory blockFactory, int size) {
        return simpleInput(driverContext(), size, commitEvery(size), randomPageSize());
    }

    private int commitEvery(int numDocs) {
        return Math.max(1, (int) Math.ceil((double) numDocs / 10));
    }

    private SourceOperator simpleInput(DriverContext context, int size, int commitEvery, int pageSize) {
        try {
            initIndex(size, commitEvery);
        } catch (IOException e) {
            throw new RuntimeException(e);
        }
        return sourceOperator(context, pageSize);
    }

    private SourceOperator sourceOperator(DriverContext context, int pageSize) {
        var luceneFactory = new LuceneSourceOperator.Factory(
            List.of(new LuceneSourceOperatorTests.MockShardContext(reader, 0)),
            ctx -> List.of(new LuceneSliceQueue.QueryAndTags(new MatchAllDocsQuery(), List.of())),
            DataPartitioning.SHARD,
            randomIntBetween(1, 10),
            pageSize,
            LuceneOperator.NO_LIMIT,
            false // no scoring
        );
        return luceneFactory.get(context);
    }

    private void initMapping() throws IOException {
        mapperService = new MapperServiceTestCase() {
        }.createMapperService(MapperServiceTestCase.mapping(b -> {
            fieldExamples(b, "key", "integer");
            fieldExamples(b, "int", "integer");
            fieldExamples(b, "short", "short");
            fieldExamples(b, "byte", "byte");
            fieldExamples(b, "long", "long");
            fieldExamples(b, "double", "double");
            fieldExamples(b, "bool", "boolean");
            fieldExamples(b, "kwd", "keyword");
            b.startObject("stored_kwd").field("type", "keyword").field("store", true).endObject();
            b.startObject("mv_stored_kwd").field("type", "keyword").field("store", true).endObject();

            simpleField(b, "missing_text", "text");
            b.startObject("source_text").field("type", "text").field("store", false).endObject();
            b.startObject("mv_source_text").field("type", "text").field("store", false).endObject();
            b.startObject("long_source_text").field("type", "text").field("store", false).endObject();
            b.startObject("stored_text").field("type", "text").field("store", true).endObject();
            b.startObject("mv_stored_text").field("type", "text").field("store", true).endObject();

            for (String n : new String[] { "text_with_delegate", "mv_text_with_delegate", "missing_text_with_delegate" }) {
                b.startObject(n);
                {
                    b.field("type", "text");
                    b.startObject("fields");
                    b.startObject("kwd").field("type", "keyword").endObject();
                    b.endObject();
                }
                b.endObject();
            }
        }));
    }

    private void initIndex(int size, int commitEvery) throws IOException {
        initMapping();
        keyToTags.clear();
        reader = initIndex(directory, size, commitEvery);
    }

    private IndexReader initIndex(Directory directory, int size, int commitEvery) throws IOException {
        try (
            IndexWriter writer = new IndexWriter(
                directory,
                newIndexWriterConfig().setMergePolicy(NoMergePolicy.INSTANCE).setMaxBufferedDocs(IndexWriterConfig.DISABLE_AUTO_FLUSH)
            )
        ) {
            for (int d = 0; d < size; d++) {
                XContentBuilder source = JsonXContent.contentBuilder();
                source.startObject();
                source.field("key", d);

                source.field("long", d);
                source.startArray("mv_long");
                for (int v = 0; v <= d % 3; v++) {
                    source.value((long) (-1_000 * d + v));
                }
                source.endArray();
                source.field("source_long", (long) d);
                source.startArray("mv_source_long");
                for (int v = 0; v <= d % 3; v++) {
                    source.value((long) (-1_000 * d + v));
                }
                source.endArray();

                source.field("int", d);
                source.startArray("mv_int");
                for (int v = 0; v <= d % 3; v++) {
                    source.value(1_000 * d + v);
                }
                source.endArray();
                source.field("source_int", d);
                source.startArray("mv_source_int");
                for (int v = 0; v <= d % 3; v++) {
                    source.value(1_000 * d + v);
                }
                source.endArray();

                source.field("short", (short) d);
                source.startArray("mv_short");
                for (int v = 0; v <= d % 3; v++) {
                    source.value((short) (2_000 * d + v));
                }
                source.endArray();
                source.field("source_short", (short) d);
                source.startArray("mv_source_short");
                for (int v = 0; v <= d % 3; v++) {
                    source.value((short) (2_000 * d + v));
                }
                source.endArray();

                source.field("byte", (byte) d);
                source.startArray("mv_byte");
                for (int v = 0; v <= d % 3; v++) {
                    source.value((byte) (3_000 * d + v));
                }
                source.endArray();
                source.field("source_byte", (byte) d);
                source.startArray("mv_source_byte");
                for (int v = 0; v <= d % 3; v++) {
                    source.value((byte) (3_000 * d + v));
                }
                source.endArray();

                source.field("double", d / 123_456d);
                source.startArray("mv_double");
                for (int v = 0; v <= d % 3; v++) {
                    source.value(d / 123_456d + v);
                }
                source.endArray();
                source.field("source_double", d / 123_456d);
                source.startArray("mv_source_double");
                for (int v = 0; v <= d % 3; v++) {
                    source.value(d / 123_456d + v);
                }
                source.endArray();

                source.field("bool", d % 2 == 0);
                source.startArray("mv_bool");
                for (int v = 0; v <= d % 3; v++) {
                    source.value(v % 2 == 0);
                }
                source.endArray();
                source.field("source_bool", d % 2 == 0);
                source.startArray("source_mv_bool");
                for (int v = 0; v <= d % 3; v++) {
                    source.value(v % 2 == 0);
                }
                source.endArray();

                String tag = keyToTags.computeIfAbsent(d, k -> "tag-" + randomIntBetween(1, 5));
                source.field("kwd", tag);
                source.startArray("mv_kwd");
                for (int v = 0; v <= d % 3; v++) {
                    source.value(PREFIX[v] + d);
                }
                source.endArray();
                source.field("stored_kwd", Integer.toString(d));
                source.startArray("mv_stored_kwd");
                for (int v = 0; v <= d % 3; v++) {
                    source.value(PREFIX[v] + d);
                }
                source.endArray();
                source.field("source_kwd", Integer.toString(d));
                source.startArray("mv_source_kwd");
                for (int v = 0; v <= d % 3; v++) {
                    source.value(PREFIX[v] + d);
                }
                source.endArray();

                source.field("text", Integer.toString(d));
                source.startArray("mv_text");
                for (int v = 0; v <= d % 3; v++) {
                    source.value(PREFIX[v] + d);
                }
                source.endArray();
                source.field("stored_text", Integer.toString(d));
                source.startArray("mv_stored_text");
                for (int v = 0; v <= d % 3; v++) {
                    source.value(PREFIX[v] + d);
                }
                source.endArray();
                source.field("source_text", Integer.toString(d));
                source.startArray("mv_source_text");
                for (int v = 0; v <= d % 3; v++) {
                    source.value(PREFIX[v] + d);
                }
                source.endArray();

                source.field("text_with_delegate", Integer.toString(d));
                source.startArray("mv_text_with_delegate");
                for (int v = 0; v <= d % 3; v++) {
                    source.value(PREFIX[v] + d);
                }
                source.endArray();

                source.endObject();

                ParsedDocument doc = mapperService.documentParser()
                    .parseDocument(
                        new SourceToParse("id" + d, BytesReference.bytes(source), XContentType.JSON),
                        mapperService.mappingLookup()
                    );
                writer.addDocuments(doc.docs());

                if (d % commitEvery == commitEvery - 1) {
                    writer.commit();
                }
            }
        }
        return DirectoryReader.open(directory);
    }

    private IndexReader initIndexLongField(Directory directory, int size, int commitEvery, boolean forceMerge) throws IOException {
        try (
            IndexWriter writer = new IndexWriter(
                directory,
                newIndexWriterConfig().setMergePolicy(new TieredMergePolicy()).setMaxBufferedDocs(IndexWriterConfig.DISABLE_AUTO_FLUSH)
            )
        ) {
            for (int d = 0; d < size; d++) {
                XContentBuilder source = JsonXContent.contentBuilder();
                source.startObject();
                source.field("long_source_text", d + "#" + "a".repeat(100 * 1024));
                source.endObject();
                ParsedDocument doc = mapperService.documentParser()
                    .parseDocument(
                        new SourceToParse("id" + d, BytesReference.bytes(source), XContentType.JSON),
                        mapperService.mappingLookup()
                    );
                writer.addDocuments(doc.docs());

                if (d % commitEvery == commitEvery - 1) {
                    writer.commit();
                }
            }

            if (forceMerge) {
                writer.forceMerge(1);
            }
        }
        return DirectoryReader.open(directory);
    }

    @Override
    protected Matcher<String> expectedDescriptionOfSimple() {
        return equalTo("ValuesSourceReaderOperator[fields = [long]]");
    }

    @Override
    protected Matcher<String> expectedToStringOfSimple() {
        return expectedDescriptionOfSimple();
    }

    @Override
    protected void assertSimpleOutput(List<Page> input, List<Page> results) {
        long expectedSum = 0;
        long current = 0;

        long sum = 0;
        for (Page r : results) {
            LongBlock b = r.getBlock(r.getBlockCount() - 1);
            for (int p = 0; p < b.getPositionCount(); p++) {
                expectedSum += current;
                current++;
                sum += b.getLong(p);
            }
        }

        assertThat(sum, equalTo(expectedSum));
    }

    public void testLoadAll() {
        DriverContext driverContext = driverContext();
        loadSimpleAndAssert(
            driverContext,
            CannedSourceOperator.collectPages(simpleInput(driverContext.blockFactory(), between(100, 5000))),
            Block.MvOrdering.SORTED_ASCENDING,
            Block.MvOrdering.DEDUPLICATED_AND_SORTED_ASCENDING
        );
    }

    public void testLoadAllInOnePage() {
        DriverContext driverContext = driverContext();
        loadSimpleAndAssert(
            driverContext,
            List.of(
                CannedSourceOperator.mergePages(
                    CannedSourceOperator.collectPages(simpleInput(driverContext.blockFactory(), between(100, 5000)))
                )
            ),
            Block.MvOrdering.UNORDERED,
            Block.MvOrdering.UNORDERED
        );
    }

    public void testManySingleDocPages() {
        DriverContext driverContext = driverContext();
        int numDocs = between(10, 100);
        List<Page> input = CannedSourceOperator.collectPages(simpleInput(driverContext, numDocs, between(1, numDocs), 1));
        Randomness.shuffle(input);
        List<Operator> operators = new ArrayList<>();
        Checks checks = new Checks(Block.MvOrdering.DEDUPLICATED_AND_SORTED_ASCENDING, Block.MvOrdering.DEDUPLICATED_AND_SORTED_ASCENDING);
        FieldCase testCase = new FieldCase(
            new KeywordFieldMapper.KeywordFieldType("kwd"),
            ElementType.BYTES_REF,
            checks::tags,
            StatusChecks::keywordsFromDocValues
        );
        operators.add(
            new ValuesSourceReaderOperator.Factory(
                ByteSizeValue.ofGb(1),
                List.of(testCase.info, fieldInfo(mapperService.fieldType("key"), ElementType.INT)),
                List.of(
                    new ValuesSourceReaderOperator.ShardContext(
                        reader,
                        () -> SourceLoader.FROM_STORED_SOURCE,
                        STORED_FIELDS_SEQUENTIAL_PROPORTIONS
                    )
                ),
                0
            ).get(driverContext)
        );
        List<Page> results = drive(operators, input.iterator(), driverContext);
        assertThat(results, hasSize(input.size()));
        for (Page page : results) {
            assertThat(page.getBlockCount(), equalTo(3));
            IntVector keys = page.<IntBlock>getBlock(2).asVector();
            for (int p = 0; p < page.getPositionCount(); p++) {
                int key = keys.getInt(p);
                testCase.checkResults.check(page.getBlock(1), p, key);
            }
        }
    }

    public void testEmpty() {
        DriverContext driverContext = driverContext();
        loadSimpleAndAssert(
            driverContext,
            CannedSourceOperator.collectPages(simpleInput(driverContext.blockFactory(), 0)),
            Block.MvOrdering.UNORDERED,
            Block.MvOrdering.UNORDERED
        );
    }

    public void testLoadAllInOnePageShuffled() {
        DriverContext driverContext = driverContext();
        Page source = CannedSourceOperator.mergePages(
            CannedSourceOperator.collectPages(simpleInput(driverContext.blockFactory(), between(100, 5000)))
        );
        loadSimpleAndAssert(driverContext, List.of(shuffle(source)), Block.MvOrdering.UNORDERED, Block.MvOrdering.UNORDERED);
    }

    private Page shuffle(Page source) {
        try {
            List<Integer> shuffleList = new ArrayList<>();
            IntStream.range(0, source.getPositionCount()).forEach(i -> shuffleList.add(i));
            Randomness.shuffle(shuffleList);
            int[] shuffleArray = shuffleList.stream().mapToInt(Integer::intValue).toArray();
            Block[] shuffledBlocks = new Block[source.getBlockCount()];
            for (int b = 0; b < shuffledBlocks.length; b++) {
                shuffledBlocks[b] = source.getBlock(b).filter(shuffleArray);
            }
            return new Page(shuffledBlocks);
        } finally {
            source.releaseBlocks();
        }
    }

    private static ValuesSourceReaderOperator.FieldInfo fieldInfo(MappedFieldType ft, ElementType elementType) {
        return new ValuesSourceReaderOperator.FieldInfo(ft.name(), elementType, shardIdx -> {
            if (shardIdx != 0) {
                fail("unexpected shardIdx [" + shardIdx + "]");
            }
            return ft.blockLoader(blContext());
        });
    }

    public static MappedFieldType.BlockLoaderContext blContext() {
        return new MappedFieldType.BlockLoaderContext() {
            @Override
            public String indexName() {
                return "test_index";
            }

            @Override
            public IndexSettings indexSettings() {
                var imd = IndexMetadata.builder("test_index")
                    .settings(ValueSourceReaderTypeConversionTests.indexSettings(IndexVersion.current(), 1, 1).put(Settings.EMPTY))
                    .build();
                return new IndexSettings(imd, Settings.EMPTY);
            }

            @Override
            public MappedFieldType.FieldExtractPreference fieldExtractPreference() {
                return MappedFieldType.FieldExtractPreference.NONE;
            }

            @Override
            public SearchLookup lookup() {
                throw new UnsupportedOperationException();
            }

            @Override
            public Set<String> sourcePaths(String name) {
                return Set.of(name);
            }

            @Override
            public String parentField(String field) {
                return null;
            }

            @Override
            public FieldNamesFieldMapper.FieldNamesFieldType fieldNames() {
                return FieldNamesFieldMapper.FieldNamesFieldType.get(true);
            }
        };
    }

    private void loadSimpleAndAssert(
        DriverContext driverContext,
        List<Page> input,
        Block.MvOrdering booleanAndNumericalDocValuesMvOrdering,
        Block.MvOrdering bytesRefDocValuesMvOrdering
    ) {
        List<FieldCase> cases = infoAndChecksForEachType(booleanAndNumericalDocValuesMvOrdering, bytesRefDocValuesMvOrdering);

        List<Operator> operators = new ArrayList<>();
        operators.add(
            new ValuesSourceReaderOperator.Factory(
                ByteSizeValue.ofGb(1),
                List.of(fieldInfo(mapperService.fieldType("key"), ElementType.INT)),
                List.of(
                    new ValuesSourceReaderOperator.ShardContext(
                        reader,
                        () -> SourceLoader.FROM_STORED_SOURCE,
                        STORED_FIELDS_SEQUENTIAL_PROPORTIONS
                    )
                ),
                0
            ).get(driverContext)
        );
        List<FieldCase> tests = new ArrayList<>();
        while (cases.isEmpty() == false) {
            List<FieldCase> b = randomNonEmptySubsetOf(cases);
            cases.removeAll(b);
            tests.addAll(b);
            operators.add(
                new ValuesSourceReaderOperator.Factory(
                    ByteSizeValue.ofGb(1),
                    b.stream().map(i -> i.info).toList(),
                    List.of(
                        new ValuesSourceReaderOperator.ShardContext(
                            reader,
                            () -> SourceLoader.FROM_STORED_SOURCE,
                            STORED_FIELDS_SEQUENTIAL_PROPORTIONS
                        )
                    ),
                    0
                ).get(driverContext)
            );
        }
        List<Page> results = drive(operators, input.iterator(), driverContext);
        assertThat(results, hasSize(input.size()));
        for (Page page : results) {
            assertThat(page.getBlockCount(), equalTo(tests.size() + 2 /* one for doc and one for keys */));
            IntVector keys = page.<IntBlock>getBlock(1).asVector();
            for (int p = 0; p < page.getPositionCount(); p++) {
                int key = keys.getInt(p);
                for (int i = 0; i < tests.size(); i++) {
                    try {
                        tests.get(i).checkResults.check(page.getBlock(2 + i), p, key);
                    } catch (AssertionError e) {
                        throw new AssertionError("error checking " + tests.get(i).info.name() + "[" + p + "]: " + e.getMessage(), e);
                    }
                }
            }
        }
        for (Operator op : operators) {
            ValuesSourceReaderOperatorStatus status = (ValuesSourceReaderOperatorStatus) op.status();
            assertThat(status.pagesReceived(), equalTo(input.size()));
            assertThat(status.pagesEmitted(), equalTo(input.size()));
        }
        assertDriverContext(driverContext);
    }

    interface CheckResults {
        void check(Block block, int position, int key);
    }

    interface CheckReaders {
        void check(boolean forcedRowByRow, int pageCount, int segmentCount, Map<?, ?> readersBuilt);
    }

    interface CheckReadersWithName {
        void check(String name, boolean forcedRowByRow, int pageCount, int segmentCount, Map<?, ?> readersBuilt);
    }

    record FieldCase(ValuesSourceReaderOperator.FieldInfo info, CheckResults checkResults, CheckReadersWithName checkReaders) {
        FieldCase(MappedFieldType ft, ElementType elementType, CheckResults checkResults, CheckReadersWithName checkReaders) {
            this(fieldInfo(ft, elementType), checkResults, checkReaders);
        }

        FieldCase(MappedFieldType ft, ElementType elementType, CheckResults checkResults, CheckReaders checkReaders) {
            this(
                ft,
                elementType,
                checkResults,
                (name, forcedRowByRow, pageCount, segmentCount, readersBuilt) -> checkReaders.check(
                    forcedRowByRow,
                    pageCount,
                    segmentCount,
                    readersBuilt
                )
            );
        }
    }

    /**
     * Asserts that {@link ValuesSourceReaderOperator#status} claims that only
     * the expected readers are built after loading singleton pages.
     */
    public void testLoadAllStatus() {
        testLoadAllStatus(false);
    }

    /**
     * Asserts that {@link ValuesSourceReaderOperator#status} claims that only
     * the expected readers are built after loading non-singleton pages.
     */
    public void testLoadAllStatusAllInOnePage() {
        testLoadAllStatus(true);
    }

    private void testLoadAllStatus(boolean allInOnePage) {
        DriverContext driverContext = driverContext();
        int numDocs = between(100, 5000);
        List<Page> input = CannedSourceOperator.collectPages(simpleInput(driverContext, numDocs, commitEvery(numDocs), numDocs));
        assertThat(reader.leaves(), hasSize(10));
        assertThat(input, hasSize(10));
        List<FieldCase> cases = infoAndChecksForEachType(
            Block.MvOrdering.DEDUPLICATED_AND_SORTED_ASCENDING,
            Block.MvOrdering.DEDUPLICATED_AND_SORTED_ASCENDING
        );
        // Build one operator for each field, so we get a unique map to assert on
        List<Operator> operators = cases.stream()
            .map(
                i -> new ValuesSourceReaderOperator.Factory(
                    ByteSizeValue.ofGb(1),
                    List.of(i.info),
                    List.of(
                        new ValuesSourceReaderOperator.ShardContext(
                            reader,
                            () -> SourceLoader.FROM_STORED_SOURCE,
                            STORED_FIELDS_SEQUENTIAL_PROPORTIONS
                        )
                    ),
                    0
                ).get(driverContext)
            )
            .toList();
        if (allInOnePage) {
            input = List.of(CannedSourceOperator.mergePages(input));
        }
        drive(operators, input.iterator(), driverContext);
        for (int i = 0; i < cases.size(); i++) {
            ValuesSourceReaderOperatorStatus status = (ValuesSourceReaderOperatorStatus) operators.get(i).status();
            assertThat(status.pagesReceived(), equalTo(input.size()));
            assertThat(status.pagesEmitted(), equalTo(input.size()));
            FieldCase fc = cases.get(i);
            fc.checkReaders.check(fc.info.name(), allInOnePage, input.size(), reader.leaves().size(), status.readersBuilt());
        }
    }

    private List<FieldCase> infoAndChecksForEachType(
        Block.MvOrdering booleanAndNumericalDocValuesMvOrdering,
        Block.MvOrdering bytesRefDocValuesMvOrdering
    ) {
        Checks checks = new Checks(booleanAndNumericalDocValuesMvOrdering, bytesRefDocValuesMvOrdering);
        List<FieldCase> r = new ArrayList<>();
        r.add(new FieldCase(mapperService.fieldType(IdFieldMapper.NAME), ElementType.BYTES_REF, checks::ids, StatusChecks::id));
        r.add(new FieldCase(TsidExtractingIdFieldMapper.INSTANCE.fieldType(), ElementType.BYTES_REF, checks::ids, StatusChecks::id));
        r.add(new FieldCase(mapperService.fieldType("long"), ElementType.LONG, checks::longs, StatusChecks::longsFromDocValues));
        r.add(
            new FieldCase(
                mapperService.fieldType("mv_long"),
                ElementType.LONG,
                checks::mvLongsFromDocValues,
                StatusChecks::mvLongsFromDocValues
            )
        );
        r.add(new FieldCase(mapperService.fieldType("missing_long"), ElementType.LONG, checks::constantNulls, StatusChecks::constantNulls));
        r.add(new FieldCase(mapperService.fieldType("source_long"), ElementType.LONG, checks::longs, StatusChecks::longsFromSource));
        r.add(
            new FieldCase(
                mapperService.fieldType("mv_source_long"),
                ElementType.LONG,
                checks::mvLongsUnordered,
                StatusChecks::mvLongsFromSource
            )
        );
        r.add(new FieldCase(mapperService.fieldType("int"), ElementType.INT, checks::ints, StatusChecks::intsFromDocValues));
        r.add(
            new FieldCase(
                mapperService.fieldType("mv_int"),
                ElementType.INT,
                checks::mvIntsFromDocValues,
                StatusChecks::mvIntsFromDocValues
            )
        );
        r.add(new FieldCase(mapperService.fieldType("missing_int"), ElementType.INT, checks::constantNulls, StatusChecks::constantNulls));
        r.add(new FieldCase(mapperService.fieldType("source_int"), ElementType.INT, checks::ints, StatusChecks::intsFromSource));
        r.add(
            new FieldCase(
                mapperService.fieldType("mv_source_int"),
                ElementType.INT,
                checks::mvIntsUnordered,
                StatusChecks::mvIntsFromSource
            )
        );
        r.add(new FieldCase(mapperService.fieldType("short"), ElementType.INT, checks::shorts, StatusChecks::shortsFromDocValues));
        r.add(new FieldCase(mapperService.fieldType("mv_short"), ElementType.INT, checks::mvShorts, StatusChecks::mvShortsFromDocValues));
        r.add(new FieldCase(mapperService.fieldType("missing_short"), ElementType.INT, checks::constantNulls, StatusChecks::constantNulls));
        r.add(new FieldCase(mapperService.fieldType("byte"), ElementType.INT, checks::bytes, StatusChecks::bytesFromDocValues));
        r.add(new FieldCase(mapperService.fieldType("mv_byte"), ElementType.INT, checks::mvBytes, StatusChecks::mvBytesFromDocValues));
        r.add(new FieldCase(mapperService.fieldType("missing_byte"), ElementType.INT, checks::constantNulls, StatusChecks::constantNulls));
        r.add(new FieldCase(mapperService.fieldType("double"), ElementType.DOUBLE, checks::doubles, StatusChecks::doublesFromDocValues));
        r.add(
            new FieldCase(mapperService.fieldType("mv_double"), ElementType.DOUBLE, checks::mvDoubles, StatusChecks::mvDoublesFromDocValues)
        );
        r.add(
            new FieldCase(mapperService.fieldType("missing_double"), ElementType.DOUBLE, checks::constantNulls, StatusChecks::constantNulls)
        );
        r.add(new FieldCase(mapperService.fieldType("bool"), ElementType.BOOLEAN, checks::bools, StatusChecks::boolFromDocValues));
        r.add(new FieldCase(mapperService.fieldType("mv_bool"), ElementType.BOOLEAN, checks::mvBools, StatusChecks::mvBoolFromDocValues));
        r.add(
            new FieldCase(mapperService.fieldType("missing_bool"), ElementType.BOOLEAN, checks::constantNulls, StatusChecks::constantNulls)
        );
        r.add(new FieldCase(mapperService.fieldType("kwd"), ElementType.BYTES_REF, checks::tags, StatusChecks::keywordsFromDocValues));
        r.add(
            new FieldCase(
                mapperService.fieldType("mv_kwd"),
                ElementType.BYTES_REF,
                checks::mvStringsFromDocValues,
                StatusChecks::mvKeywordsFromDocValues
            )
        );
        r.add(
            new FieldCase(mapperService.fieldType("missing_kwd"), ElementType.BYTES_REF, checks::constantNulls, StatusChecks::constantNulls)
        );
        r.add(new FieldCase(storedKeywordField("stored_kwd"), ElementType.BYTES_REF, checks::strings, StatusChecks::keywordsFromStored));
        r.add(
            new FieldCase(
                storedKeywordField("mv_stored_kwd"),
                ElementType.BYTES_REF,
                checks::mvStringsUnordered,
                StatusChecks::mvKeywordsFromStored
            )
        );
        r.add(
            new FieldCase(mapperService.fieldType("source_kwd"), ElementType.BYTES_REF, checks::strings, StatusChecks::keywordsFromSource)
        );
        r.add(
            new FieldCase(
                mapperService.fieldType("mv_source_kwd"),
                ElementType.BYTES_REF,
                checks::mvStringsUnordered,
                StatusChecks::mvKeywordsFromSource
            )
        );
        r.add(new FieldCase(mapperService.fieldType("source_text"), ElementType.BYTES_REF, checks::strings, StatusChecks::textFromSource));
        r.add(
            new FieldCase(
                mapperService.fieldType("mv_source_text"),
                ElementType.BYTES_REF,
                checks::mvStringsUnordered,
                StatusChecks::mvTextFromSource
            )
        );
        r.add(new FieldCase(storedTextField("stored_text"), ElementType.BYTES_REF, checks::strings, StatusChecks::textFromStored));
        r.add(
            new FieldCase(
                storedTextField("mv_stored_text"),
                ElementType.BYTES_REF,
                checks::mvStringsUnordered,
                StatusChecks::mvTextFromStored
            )
        );
        r.add(
            new FieldCase(
                textFieldWithDelegate("text_with_delegate", new KeywordFieldMapper.KeywordFieldType("kwd")),
                ElementType.BYTES_REF,
                checks::tags,
                StatusChecks::textWithDelegate
            )
        );
        r.add(
            new FieldCase(
                textFieldWithDelegate("mv_text_with_delegate", new KeywordFieldMapper.KeywordFieldType("mv_kwd")),
                ElementType.BYTES_REF,
                checks::mvStringsFromDocValues,
                StatusChecks::mvTextWithDelegate
            )
        );
        r.add(
            new FieldCase(
                textFieldWithDelegate("missing_text_with_delegate", new KeywordFieldMapper.KeywordFieldType("missing_kwd")),
                ElementType.BYTES_REF,
                checks::constantNulls,
                StatusChecks::constantNullTextWithDelegate
            )
        );
        r.add(
            new FieldCase(
                new ValuesSourceReaderOperator.FieldInfo(
                    "constant_bytes",
                    ElementType.BYTES_REF,
                    shardIdx -> BlockLoader.constantBytes(new BytesRef("foo"))
                ),
                checks::constantBytes,
                StatusChecks::constantBytes
            )
        );
        r.add(
            new FieldCase(
                new ValuesSourceReaderOperator.FieldInfo("null", ElementType.NULL, shardIdx -> BlockLoader.CONSTANT_NULLS),
                checks::constantNulls,
                StatusChecks::constantNulls
            )
        );
        Collections.shuffle(r, random());
        return r;
    }

    public void testLoadLong() throws IOException {
        testLoadLong(false, false);
    }

    public void testLoadLongManySegments() throws IOException {
        testLoadLong(false, true);
    }

    public void testLoadLongShuffled() throws IOException {
        testLoadLong(true, false);
    }

    public void testLoadLongShuffledManySegments() throws IOException {
        testLoadLong(true, true);
    }

    private void testLoadLong(boolean shuffle, boolean manySegments) throws IOException {
        int numDocs = between(10, 500);
        initMapping();
<<<<<<< HEAD
        reader = initIndexLongField(directory, numDocs, manySegments ? commitEvery(numDocs) : numDocs);
=======
        keyToTags.clear();
        reader = initIndexLongField(directory, numDocs, manySegments ? commitEvery(numDocs) : numDocs, manySegments == false);
>>>>>>> 366bc006

        DriverContext driverContext = driverContext();
        List<Page> input = CannedSourceOperator.collectPages(sourceOperator(driverContext, numDocs));
        assertThat(reader.leaves(), hasSize(manySegments ? greaterThan(5) : equalTo(1)));
        assertThat(input, hasSize(reader.leaves().size()));
        if (manySegments) {
            input = List.of(CannedSourceOperator.mergePages(input));
        }
        if (shuffle) {
            input = input.stream().map(this::shuffle).toList();
        }
        boolean willSplit = loadLongWillSplit(input);

        Checks checks = new Checks(Block.MvOrdering.DEDUPLICATED_AND_SORTED_ASCENDING, Block.MvOrdering.DEDUPLICATED_AND_SORTED_ASCENDING);

        List<FieldCase> cases = List.of(
            new FieldCase(
                mapperService.fieldType("long_source_text"),
                ElementType.BYTES_REF,
                checks::strings,
                StatusChecks::longTextFromSource
            )
        );
        // Build one operator for each field, so we get a unique map to assert on
        List<Operator> operators = cases.stream()
            .map(
                i -> new ValuesSourceReaderOperator.Factory(
                    ByteSizeValue.ofGb(1),
                    List.of(i.info),
                    List.of(
                        new ValuesSourceReaderOperator.ShardContext(
                            reader,
                            () -> SourceLoader.FROM_STORED_SOURCE,
                            STORED_FIELDS_SEQUENTIAL_PROPORTIONS
                        )
                    ),
                    0
                ).get(driverContext)
            )
            .toList();
        List<Page> result = drive(operators, input.iterator(), driverContext);

        boolean[] found = new boolean[numDocs];
        for (Page page : result) {
            BytesRefVector bytes = page.<BytesRefBlock>getBlock(1).asVector();
            BytesRef scratch = new BytesRef();
            for (int p = 0; p < bytes.getPositionCount(); p++) {
                BytesRef v = bytes.getBytesRef(p, scratch);
                int d = Integer.valueOf(v.utf8ToString().split("#")[0]);
                assertFalse("found a duplicate " + d, found[d]);
                found[d] = true;
            }
        }
        List<Integer> missing = new ArrayList<>();
        for (int d = 0; d < numDocs; d++) {
            if (found[d] == false) {
                missing.add(d);
            }
        }
        assertThat(missing, hasSize(0));
        assertThat(result, hasSize(willSplit ? greaterThanOrEqualTo(input.size()) : equalTo(input.size())));

        for (int i = 0; i < cases.size(); i++) {
            ValuesSourceReaderOperatorStatus status = (ValuesSourceReaderOperatorStatus) operators.get(i).status();
            assertThat(status.pagesReceived(), equalTo(input.size()));
            assertThat(status.pagesEmitted(), willSplit ? greaterThanOrEqualTo(input.size()) : equalTo(input.size()));
        }
    }

    private boolean loadLongWillSplit(List<Page> input) {
        int nextDoc = -1;
        for (Page page : input) {
            DocVector doc = page.<DocBlock>getBlock(0).asVector();
            for (int p = 0; p < doc.getPositionCount(); p++) {
                if (doc.shards().getInt(p) != 0) {
                    return false;
                }
                if (doc.segments().getInt(p) != 0) {
                    return false;
                }
                if (nextDoc == -1) {
                    nextDoc = doc.docs().getInt(p);
                } else if (doc.docs().getInt(p) != nextDoc) {
                    return false;
                }
                nextDoc++;
            }
        }
        return true;
    }

    record Checks(Block.MvOrdering booleanAndNumericalDocValuesMvOrdering, Block.MvOrdering bytesRefDocValuesMvOrdering) {
        void longs(Block block, int position, int key) {
            LongVector longs = ((LongBlock) block).asVector();
            assertThat(longs.getLong(position), equalTo((long) key));
        }

        void ints(Block block, int position, int key) {
            IntVector ints = ((IntBlock) block).asVector();
            assertThat(ints.getInt(position), equalTo(key));
        }

        void shorts(Block block, int position, int key) {
            IntVector ints = ((IntBlock) block).asVector();
            assertThat(ints.getInt(position), equalTo((int) (short) key));
        }

        void bytes(Block block, int position, int key) {
            IntVector ints = ((IntBlock) block).asVector();
            assertThat(ints.getInt(position), equalTo((int) (byte) key));
        }

        void doubles(Block block, int position, int key) {
            DoubleVector doubles = ((DoubleBlock) block).asVector();
            assertThat(doubles.getDouble(position), equalTo(key / 123_456d));
        }

        void strings(Block block, int position, int key) {
            BytesRefVector keywords = ((BytesRefBlock) block).asVector();
            assertThat(keywords.getBytesRef(position, new BytesRef()).utf8ToString(), equalTo(Integer.toString(key)));
        }

        void tags(Block block, int position, int key) {
            BytesRefVector keywords = ((BytesRefBlock) block).asVector();
            assertThat(keywords.getBytesRef(position, new BytesRef()).utf8ToString(), equalTo(keyToTags.get(key)));
        }

        void bools(Block block, int position, int key) {
            BooleanVector bools = ((BooleanBlock) block).asVector();
            assertThat(bools.getBoolean(position), equalTo(key % 2 == 0));
        }

        void ids(Block block, int position, int key) {
            BytesRefVector ids = ((BytesRefBlock) block).asVector();
            assertThat(ids.getBytesRef(position, new BytesRef()).utf8ToString(), equalTo("id" + key));
        }

        void constantBytes(Block block, int position, int key) {
            BytesRefVector keywords = ((BytesRefBlock) block).asVector();
            assertThat(keywords.getBytesRef(position, new BytesRef()).utf8ToString(), equalTo("foo"));
        }

        void constantNulls(Block block, int position, int key) {
            assertTrue(block.areAllValuesNull());
            assertTrue(block.isNull(position));
        }

        void mvLongsFromDocValues(Block block, int position, int key) {
            mvLongs(block, position, key, booleanAndNumericalDocValuesMvOrdering);
        }

        void mvLongsUnordered(Block block, int position, int key) {
            mvLongs(block, position, key, Block.MvOrdering.UNORDERED);
        }

        private void mvLongs(Block block, int position, int key, Block.MvOrdering expectedMv) {
            LongBlock longs = (LongBlock) block;
            assertThat(longs.getValueCount(position), equalTo(key % 3 + 1));
            int offset = longs.getFirstValueIndex(position);
            for (int v = 0; v <= key % 3; v++) {
                assertThat(longs.getLong(offset + v), equalTo(-1_000L * key + v));
            }
            if (key % 3 > 0) {
                assertThat(longs.mvOrdering(), equalTo(expectedMv));
            }
        }

        void mvIntsFromDocValues(Block block, int position, int key) {
            mvInts(block, position, key, booleanAndNumericalDocValuesMvOrdering);
        }

        void mvIntsUnordered(Block block, int position, int key) {
            mvInts(block, position, key, Block.MvOrdering.UNORDERED);
        }

        private void mvInts(Block block, int position, int key, Block.MvOrdering expectedMv) {
            IntBlock ints = (IntBlock) block;
            assertThat(ints.getValueCount(position), equalTo(key % 3 + 1));
            int offset = ints.getFirstValueIndex(position);
            for (int v = 0; v <= key % 3; v++) {
                assertThat(ints.getInt(offset + v), equalTo(1_000 * key + v));
            }
            if (key % 3 > 0) {
                assertThat(ints.mvOrdering(), equalTo(expectedMv));
            }
        }

        void mvShorts(Block block, int position, int key) {
            IntBlock ints = (IntBlock) block;
            assertThat(ints.getValueCount(position), equalTo(key % 3 + 1));
            int offset = ints.getFirstValueIndex(position);
            for (int v = 0; v <= key % 3; v++) {
                assertThat(ints.getInt(offset + v), equalTo((int) (short) (2_000 * key + v)));
            }
            if (key % 3 > 0) {
                assertThat(ints.mvOrdering(), equalTo(booleanAndNumericalDocValuesMvOrdering));
            }
        }

        void mvBytes(Block block, int position, int key) {
            IntBlock ints = (IntBlock) block;
            assertThat(ints.getValueCount(position), equalTo(key % 3 + 1));
            int offset = ints.getFirstValueIndex(position);
            for (int v = 0; v <= key % 3; v++) {
                assertThat(ints.getInt(offset + v), equalTo((int) (byte) (3_000 * key + v)));
            }
            if (key % 3 > 0) {
                assertThat(ints.mvOrdering(), equalTo(booleanAndNumericalDocValuesMvOrdering));
            }
        }

        void mvDoubles(Block block, int position, int key) {
            DoubleBlock doubles = (DoubleBlock) block;
            int offset = doubles.getFirstValueIndex(position);
            for (int v = 0; v <= key % 3; v++) {
                assertThat(doubles.getDouble(offset + v), equalTo(key / 123_456d + v));
            }
            if (key % 3 > 0) {
                assertThat(doubles.mvOrdering(), equalTo(booleanAndNumericalDocValuesMvOrdering));
            }
        }

        void mvStringsFromDocValues(Block block, int position, int key) {
            mvStrings(block, position, key, bytesRefDocValuesMvOrdering);
        }

        void mvStringsUnordered(Block block, int position, int key) {
            mvStrings(block, position, key, Block.MvOrdering.UNORDERED);
        }

        void mvStrings(Block block, int position, int key, Block.MvOrdering expectedMv) {
            BytesRefBlock text = (BytesRefBlock) block;
            assertThat(text.getValueCount(position), equalTo(key % 3 + 1));
            int offset = text.getFirstValueIndex(position);
            for (int v = 0; v <= key % 3; v++) {
                assertThat(text.getBytesRef(offset + v, new BytesRef()).utf8ToString(), equalTo(PREFIX[v] + key));
            }
            if (key % 3 > 0) {
                assertThat(text.mvOrdering(), equalTo(expectedMv));
            }
        }

        void mvBools(Block block, int position, int key) {
            BooleanBlock bools = (BooleanBlock) block;
            assertThat(bools.getValueCount(position), equalTo(key % 3 + 1));
            int offset = bools.getFirstValueIndex(position);
            for (int v = 0; v <= key % 3; v++) {
                assertThat(bools.getBoolean(offset + v), equalTo(BOOLEANS[key % 3][v]));
            }
            if (key % 3 > 0) {
                assertThat(bools.mvOrdering(), equalTo(booleanAndNumericalDocValuesMvOrdering));
            }
        }
    }

    class StatusChecks {
        static void longsFromDocValues(boolean forcedRowByRow, int pageCount, int segmentCount, Map<?, ?> readers) {
            docValues("long", "Longs", forcedRowByRow, pageCount, segmentCount, readers);
        }

        static void longsFromSource(boolean forcedRowByRow, int pageCount, int segmentCount, Map<?, ?> readers) {
            source("source_long", "Longs", forcedRowByRow, pageCount, segmentCount, readers);
        }

        static void intsFromDocValues(boolean forcedRowByRow, int pageCount, int segmentCount, Map<?, ?> readers) {
            docValues("int", "Ints", forcedRowByRow, pageCount, segmentCount, readers);
        }

        static void intsFromSource(boolean forcedRowByRow, int pageCount, int segmentCount, Map<?, ?> readers) {
            source("source_int", "Ints", forcedRowByRow, pageCount, segmentCount, readers);
        }

        static void shortsFromDocValues(boolean forcedRowByRow, int pageCount, int segmentCount, Map<?, ?> readers) {
            docValues("short", "Ints", forcedRowByRow, pageCount, segmentCount, readers);
        }

        static void bytesFromDocValues(boolean forcedRowByRow, int pageCount, int segmentCount, Map<?, ?> readers) {
            docValues("byte", "Ints", forcedRowByRow, pageCount, segmentCount, readers);
        }

        static void doublesFromDocValues(boolean forcedRowByRow, int pageCount, int segmentCount, Map<?, ?> readers) {
            docValues("double", "Doubles", forcedRowByRow, pageCount, segmentCount, readers);
        }

        static void boolFromDocValues(boolean forcedRowByRow, int pageCount, int segmentCount, Map<?, ?> readers) {
            docValues("bool", "Booleans", forcedRowByRow, pageCount, segmentCount, readers);
        }

        static void keywordsFromDocValues(boolean forcedRowByRow, int pageCount, int segmentCount, Map<?, ?> readers) {
            docValues("kwd", "Ordinals", forcedRowByRow, pageCount, segmentCount, readers);
        }

        static void keywordsFromStored(boolean forcedRowByRow, int pageCount, int segmentCount, Map<?, ?> readers) {
            stored("stored_kwd", "Bytes", forcedRowByRow, pageCount, segmentCount, readers);
        }

        static void keywordsFromSource(boolean forcedRowByRow, int pageCount, int segmentCount, Map<?, ?> readers) {
            source("source_kwd", "Bytes", forcedRowByRow, pageCount, segmentCount, readers);
        }

        static void textFromSource(boolean forcedRowByRow, int pageCount, int segmentCount, Map<?, ?> readers) {
            source("source_text", "Bytes", forcedRowByRow, pageCount, segmentCount, readers);
        }

        static void longTextFromSource(boolean forcedRowByRow, int pageCount, int segmentCount, Map<?, ?> readers) {
            source("long_source_text", "Bytes", forcedRowByRow, pageCount, segmentCount, readers);
        }

        static void textFromStored(boolean forcedRowByRow, int pageCount, int segmentCount, Map<?, ?> readers) {
            stored("stored_text", "Bytes", forcedRowByRow, pageCount, segmentCount, readers);
        }

        static void mvLongsFromDocValues(boolean forcedRowByRow, int pageCount, int segmentCount, Map<?, ?> readers) {
            mvDocValues("mv_long", "Longs", forcedRowByRow, pageCount, segmentCount, readers);
        }

        static void mvLongsFromSource(boolean forcedRowByRow, int pageCount, int segmentCount, Map<?, ?> readers) {
            source("mv_source_long", "Longs", forcedRowByRow, pageCount, segmentCount, readers);
        }

        static void mvIntsFromDocValues(boolean forcedRowByRow, int pageCount, int segmentCount, Map<?, ?> readers) {
            mvDocValues("mv_int", "Ints", forcedRowByRow, pageCount, segmentCount, readers);
        }

        static void mvIntsFromSource(boolean forcedRowByRow, int pageCount, int segmentCount, Map<?, ?> readers) {
            source("mv_source_int", "Ints", forcedRowByRow, pageCount, segmentCount, readers);
        }

        static void mvShortsFromDocValues(boolean forcedRowByRow, int pageCount, int segmentCount, Map<?, ?> readers) {
            mvDocValues("mv_short", "Ints", forcedRowByRow, pageCount, segmentCount, readers);
        }

        static void mvBytesFromDocValues(boolean forcedRowByRow, int pageCount, int segmentCount, Map<?, ?> readers) {
            mvDocValues("mv_byte", "Ints", forcedRowByRow, pageCount, segmentCount, readers);
        }

        static void mvDoublesFromDocValues(boolean forcedRowByRow, int pageCount, int segmentCount, Map<?, ?> readers) {
            mvDocValues("mv_double", "Doubles", forcedRowByRow, pageCount, segmentCount, readers);
        }

        static void mvBoolFromDocValues(boolean forcedRowByRow, int pageCount, int segmentCount, Map<?, ?> readers) {
            mvDocValues("mv_bool", "Booleans", forcedRowByRow, pageCount, segmentCount, readers);
        }

        static void mvKeywordsFromDocValues(boolean forcedRowByRow, int pageCount, int segmentCount, Map<?, ?> readers) {
            mvDocValues("mv_kwd", "Ordinals", forcedRowByRow, pageCount, segmentCount, readers);
        }

        static void mvKeywordsFromStored(boolean forcedRowByRow, int pageCount, int segmentCount, Map<?, ?> readers) {
            stored("mv_stored_kwd", "Bytes", forcedRowByRow, pageCount, segmentCount, readers);
        }

        static void mvKeywordsFromSource(boolean forcedRowByRow, int pageCount, int segmentCount, Map<?, ?> readers) {
            source("mv_source_kwd", "Bytes", forcedRowByRow, pageCount, segmentCount, readers);
        }

        static void mvTextFromStored(boolean forcedRowByRow, int pageCount, int segmentCount, Map<?, ?> readers) {
            stored("mv_stored_text", "Bytes", forcedRowByRow, pageCount, segmentCount, readers);
        }

        static void mvTextFromSource(boolean forcedRowByRow, int pageCount, int segmentCount, Map<?, ?> readers) {
            source("mv_source_text", "Bytes", forcedRowByRow, pageCount, segmentCount, readers);
        }

        static void textWithDelegate(boolean forcedRowByRow, int pageCount, int segmentCount, Map<?, ?> readers) {
            if (forcedRowByRow) {
                assertMap(
                    readers,
                    matchesMap().entry(
                        "text_with_delegate:row_stride:Delegating[to=kwd, impl=BlockDocValuesReader.SingletonOrdinals]",
                        segmentCount
                    )
                );
            } else {
                assertMap(
                    readers,
                    matchesMap().entry(
                        "text_with_delegate:column_at_a_time:Delegating[to=kwd, impl=BlockDocValuesReader.SingletonOrdinals]",
                        lessThanOrEqualTo(pageCount)
                    )
                );
            }
        }

        static void mvTextWithDelegate(boolean forcedRowByRow, int pageCount, int segmentCount, Map<?, ?> readers) {
            if (forcedRowByRow) {
                assertMap(
                    readers,
                    matchesMap().entry(
                        "mv_text_with_delegate:row_stride:Delegating[to=mv_kwd, impl=BlockDocValuesReader.Ordinals]",
                        equalTo(segmentCount)
                    )
                );
            } else {
                assertMap(
                    readers,
                    matchesMap().entry(
                        "mv_text_with_delegate:column_at_a_time:Delegating[to=mv_kwd, impl=BlockDocValuesReader.Ordinals]",
                        lessThanOrEqualTo(pageCount)
                    )
                );
            }
        }

        static void constantNullTextWithDelegate(boolean forcedRowByRow, int pageCount, int segmentCount, Map<?, ?> readers) {
            if (forcedRowByRow) {
                assertMap(
                    readers,
                    matchesMap().entry(
                        "missing_text_with_delegate:row_stride:Delegating[to=missing_kwd, impl=constant_nulls]",
                        segmentCount
                    )
                );
            } else {
                assertMap(
                    readers,
                    matchesMap().entry(
                        "missing_text_with_delegate:column_at_a_time:Delegating[to=missing_kwd, impl=constant_nulls]",
                        lessThanOrEqualTo(pageCount)
                    )
                );
            }
        }

        private static void docValues(
            String name,
            String type,
            boolean forcedRowByRow,
            int pageCount,
            int segmentCount,
            Map<?, ?> readers
        ) {
            if (forcedRowByRow) {
                assertMap(
                    readers,
                    matchesMap().entry(name + ":row_stride:BlockDocValuesReader.Singleton" + type, lessThanOrEqualTo(segmentCount))
                );
            } else {
                assertMap(
                    readers,
                    matchesMap().entry(name + ":column_at_a_time:BlockDocValuesReader.Singleton" + type, lessThanOrEqualTo(pageCount))
                );
            }
        }

        private static void mvDocValues(
            String name,
            String type,
            boolean forcedRowByRow,
            int pageCount,
            int segmentCount,
            Map<?, ?> readers
        ) {
            if (forcedRowByRow) {
                Integer singletons = (Integer) readers.remove(name + ":row_stride:BlockDocValuesReader.Singleton" + type);
                if (singletons != null) {
                    segmentCount -= singletons;
                }
                assertMap(readers, matchesMap().entry(name + ":row_stride:BlockDocValuesReader." + type, segmentCount));
            } else {
                Integer singletons = (Integer) readers.remove(name + ":column_at_a_time:BlockDocValuesReader.Singleton" + type);
                if (singletons != null) {
                    pageCount -= singletons;
                }
                assertMap(
                    readers,
                    matchesMap().entry(name + ":column_at_a_time:BlockDocValuesReader." + type, lessThanOrEqualTo(pageCount))
                );
            }
        }

        static void id(boolean forcedRowByRow, int pageCount, int segmentCount, Map<?, ?> readers) {
            stored("_id", "Id", forcedRowByRow, pageCount, segmentCount, readers);
        }

        private static void source(String name, String type, boolean forcedRowByRow, int pageCount, int segmentCount, Map<?, ?> readers) {
            Matcher<Integer> count;
            if (forcedRowByRow) {
                count = equalTo(segmentCount);
            } else {
                count = lessThanOrEqualTo(pageCount);
                Integer columnAttempts = (Integer) readers.remove(name + ":column_at_a_time:null");
                assertThat(columnAttempts, not(nullValue()));
            }

            Integer sequentialCount = (Integer) readers.remove("stored_fields[requires_source:true, fields:0, sequential: true]");
            Integer nonSequentialCount = (Integer) readers.remove("stored_fields[requires_source:true, fields:0, sequential: false]");
            int totalReaders = (sequentialCount == null ? 0 : sequentialCount) + (nonSequentialCount == null ? 0 : nonSequentialCount);
            assertThat(totalReaders, count);

            assertMap(readers, matchesMap().entry(name + ":row_stride:BlockSourceReader." + type, count));
        }

        private static void stored(String name, String type, boolean forcedRowByRow, int pageCount, int segmentCount, Map<?, ?> readers) {
            Matcher<Integer> count;
            if (forcedRowByRow) {
                count = equalTo(segmentCount);
            } else {
                count = lessThanOrEqualTo(pageCount);
                Integer columnAttempts = (Integer) readers.remove(name + ":column_at_a_time:null");
                assertThat(columnAttempts, not(nullValue()));
            }

            Integer sequentialCount = (Integer) readers.remove("stored_fields[requires_source:false, fields:1, sequential: true]");
            Integer nonSequentialCount = (Integer) readers.remove("stored_fields[requires_source:false, fields:1, sequential: false]");
            int totalReaders = (sequentialCount == null ? 0 : sequentialCount) + (nonSequentialCount == null ? 0 : nonSequentialCount);
            assertThat(totalReaders, count);

            assertMap(readers, matchesMap().entry(name + ":row_stride:BlockStoredFieldsReader." + type, count));
        }

        static void constantBytes(String name, boolean forcedRowByRow, int pageCount, int segmentCount, Map<?, ?> readers) {
            if (forcedRowByRow) {
                assertMap(readers, matchesMap().entry(name + ":row_stride:constant[[66 6f 6f]]", segmentCount));
            } else {
                assertMap(readers, matchesMap().entry(name + ":column_at_a_time:constant[[66 6f 6f]]", lessThanOrEqualTo(pageCount)));
            }
        }

        static void constantNulls(String name, boolean forcedRowByRow, int pageCount, int segmentCount, Map<?, ?> readers) {
            if (forcedRowByRow) {
                assertMap(readers, matchesMap().entry(name + ":row_stride:constant_nulls", segmentCount));
            } else {
                assertMap(readers, matchesMap().entry(name + ":column_at_a_time:constant_nulls", lessThanOrEqualTo(pageCount)));
            }
        }
    }

    public void testWithNulls() throws IOException {
        mapperService = new MapperServiceTestCase() {
        }.createMapperService(MapperServiceTestCase.mapping(b -> {
            fieldExamples(b, "i", "integer");
            fieldExamples(b, "j", "long");
            fieldExamples(b, "d", "double");
        }));
        MappedFieldType intFt = mapperService.fieldType("i");
        MappedFieldType longFt = mapperService.fieldType("j");
        MappedFieldType doubleFt = mapperService.fieldType("d");
        MappedFieldType kwFt = new KeywordFieldMapper.KeywordFieldType("kw");

        NumericDocValuesField intField = new NumericDocValuesField(intFt.name(), 0);
        NumericDocValuesField longField = new NumericDocValuesField(longFt.name(), 0);
        NumericDocValuesField doubleField = new DoubleDocValuesField(doubleFt.name(), 0);
        final int numDocs = between(100, 5000);
        try (RandomIndexWriter w = new RandomIndexWriter(random(), directory)) {
            Document doc = new Document();
            for (int i = 0; i < numDocs; i++) {
                doc.clear();
                intField.setLongValue(i);
                doc.add(intField);
                if (i % 100 != 0) { // Do not set field for every 100 values
                    longField.setLongValue(i);
                    doc.add(longField);
                    doubleField.setDoubleValue(i);
                    doc.add(doubleField);
                    doc.add(new SortedDocValuesField(kwFt.name(), new BytesRef("kw=" + i)));
                }
                w.addDocument(doc);
            }
            w.commit();
            reader = w.getReader();
        }

        DriverContext driverContext = driverContext();
        var luceneFactory = new LuceneSourceOperator.Factory(
            List.of(new LuceneSourceOperatorTests.MockShardContext(reader, 0)),
            ctx -> List.of(new LuceneSliceQueue.QueryAndTags(new MatchAllDocsQuery(), List.of())),
            randomFrom(DataPartitioning.values()),
            randomIntBetween(1, 10),
            randomPageSize(),
            LuceneOperator.NO_LIMIT,
            false // no scoring
        );
        try (
            Driver driver = TestDriverFactory.create(
                driverContext,
                luceneFactory.get(driverContext),
                List.of(
                    factory(reader, intFt, ElementType.INT).get(driverContext),
                    factory(reader, longFt, ElementType.LONG).get(driverContext),
                    factory(reader, doubleFt, ElementType.DOUBLE).get(driverContext),
                    factory(reader, kwFt, ElementType.BYTES_REF).get(driverContext)
                ),
                new PageConsumerOperator(page -> {
                    try {
                        logger.debug("New page: {}", page);
                        IntBlock intValuesBlock = page.getBlock(1);
                        LongBlock longValuesBlock = page.getBlock(2);
                        DoubleBlock doubleValuesBlock = page.getBlock(3);
                        BytesRefBlock keywordValuesBlock = page.getBlock(4);

                        for (int i = 0; i < page.getPositionCount(); i++) {
                            assertFalse(intValuesBlock.isNull(i));
                            long j = intValuesBlock.getInt(i);
                            // Every 100 documents we set fields to null
                            boolean fieldIsEmpty = j % 100 == 0;
                            assertEquals(fieldIsEmpty, longValuesBlock.isNull(i));
                            assertEquals(fieldIsEmpty, doubleValuesBlock.isNull(i));
                            assertEquals(fieldIsEmpty, keywordValuesBlock.isNull(i));
                        }
                    } finally {
                        page.releaseBlocks();
                    }
                })
            )
        ) {
            runDriver(driver);
        }
        assertDriverContext(driverContext);
    }

    private XContentBuilder fieldExamples(XContentBuilder builder, String name, String type) throws IOException {
        simpleField(builder, name, type);
        simpleField(builder, "mv_" + name, type);
        simpleField(builder, "missing_" + name, type);
        sourceField(builder, "source_" + name, type);
        return sourceField(builder, "mv_source_" + name, type);
    }

    private XContentBuilder simpleField(XContentBuilder builder, String name, String type) throws IOException {
        return builder.startObject(name).field("type", type).endObject();
    }

    private XContentBuilder sourceField(XContentBuilder builder, String name, String type) throws IOException {
        return builder.startObject(name).field("type", type).field("store", false).field("doc_values", false).endObject();
    }

    private KeywordFieldMapper.KeywordFieldType storedKeywordField(String name) {
        FieldType ft = new FieldType(KeywordFieldMapper.Defaults.FIELD_TYPE);
        ft.setDocValuesType(DocValuesType.NONE);
        ft.setStored(true);
        ft.freeze();
        return new KeywordFieldMapper.KeywordFieldType(
            name,
            ft,
            Lucene.KEYWORD_ANALYZER,
            Lucene.KEYWORD_ANALYZER,
            Lucene.KEYWORD_ANALYZER,
            new KeywordFieldMapper.Builder(name, IndexVersion.current()).docValues(false),
            true // TODO randomize - load from stored keyword fields if stored even in synthetic source
        );
    }

    private TextFieldMapper.TextFieldType storedTextField(String name) {
        return new TextFieldMapper.TextFieldType(
            name,
            false,
            true,
            new TextSearchInfo(TextFieldMapper.Defaults.FIELD_TYPE, null, Lucene.STANDARD_ANALYZER, Lucene.STANDARD_ANALYZER),
            true, // TODO randomize - if the field is stored we should load from the stored field even if there is source
            null,
            Map.of(),
            false,
            false
        );
    }

    private TextFieldMapper.TextFieldType textFieldWithDelegate(String name, KeywordFieldMapper.KeywordFieldType delegate) {
        return new TextFieldMapper.TextFieldType(
            name,
            false,
            false,
            new TextSearchInfo(TextFieldMapper.Defaults.FIELD_TYPE, null, Lucene.STANDARD_ANALYZER, Lucene.STANDARD_ANALYZER),
            randomBoolean(),
            delegate,
            Map.of(),
            false,
            false
        );
    }

    public void testNullsShared() {
        DriverContext driverContext = driverContext();
        int[] pages = new int[] { 0 };
        try (
            Driver d = TestDriverFactory.create(
                driverContext,
                simpleInput(driverContext.blockFactory(), 10),
                List.of(
                    new ValuesSourceReaderOperator.Factory(
                        ByteSizeValue.ofGb(1),
                        List.of(
                            new ValuesSourceReaderOperator.FieldInfo("null1", ElementType.NULL, shardIdx -> BlockLoader.CONSTANT_NULLS),
                            new ValuesSourceReaderOperator.FieldInfo("null2", ElementType.NULL, shardIdx -> BlockLoader.CONSTANT_NULLS)
                        ),
                        List.of(
                            new ValuesSourceReaderOperator.ShardContext(
                                reader,
                                () -> SourceLoader.FROM_STORED_SOURCE,
                                STORED_FIELDS_SEQUENTIAL_PROPORTIONS
                            )
                        ),
                        0
                    ).get(driverContext)
                ),
                new PageConsumerOperator(page -> {
                    try {
                        assertThat(page.getBlockCount(), equalTo(3));
                        assertThat(page.getBlock(1).areAllValuesNull(), equalTo(true));
                        assertThat(page.getBlock(2).areAllValuesNull(), equalTo(true));
                        assertThat(page.getBlock(1), sameInstance(page.getBlock(2)));
                        pages[0]++;
                    } finally {
                        page.releaseBlocks();
                    }
                })
            )
        ) {
            runDriver(d);
        }
        assertThat(pages[0], greaterThan(0));
        assertDriverContext(driverContext);
    }

    public void testSequentialStoredFieldsTooSmall() throws IOException {
        testSequentialStoredFields(false, between(1, ValuesFromSingleReader.SEQUENTIAL_BOUNDARY - 1));
    }

    public void testSequentialStoredFieldsBigEnough() throws IOException {
        testSequentialStoredFields(
            true,
            between(ValuesFromSingleReader.SEQUENTIAL_BOUNDARY, ValuesFromSingleReader.SEQUENTIAL_BOUNDARY * 2)
        );
    }

    private void testSequentialStoredFields(boolean sequential, int docCount) throws IOException {
        initMapping();
        DriverContext driverContext = driverContext();
        List<Page> source = CannedSourceOperator.collectPages(simpleInput(driverContext, docCount, docCount, docCount));
        assertThat(source, hasSize(1)); // We want one page for simpler assertions, and we want them all in one segment
        assertTrue(source.get(0).<DocBlock>getBlock(0).asVector().singleSegmentNonDecreasing());
        Operator op = new ValuesSourceReaderOperator.Factory(
            ByteSizeValue.ofGb(1),
            List.of(
                fieldInfo(mapperService.fieldType("key"), ElementType.INT),
                fieldInfo(storedTextField("stored_text"), ElementType.BYTES_REF)
            ),
            List.of(
                new ValuesSourceReaderOperator.ShardContext(
                    reader,
                    () -> SourceLoader.FROM_STORED_SOURCE,
                    STORED_FIELDS_SEQUENTIAL_PROPORTIONS
                )
            ),
            0
        ).get(driverContext);
        List<Page> results = drive(op, source.iterator(), driverContext);
        Checks checks = new Checks(Block.MvOrdering.UNORDERED, Block.MvOrdering.UNORDERED);
        IntVector keys = results.get(0).<IntBlock>getBlock(1).asVector();
        for (int p = 0; p < results.get(0).getPositionCount(); p++) {
            int key = keys.getInt(p);
            checks.strings(results.get(0).getBlock(2), p, key);
        }
        ValuesSourceReaderOperatorStatus status = (ValuesSourceReaderOperatorStatus) op.status();
        assertMap(
            status.readersBuilt(),
            matchesMap().entry("key:column_at_a_time:BlockDocValuesReader.SingletonInts", 1)
                .entry("stored_text:column_at_a_time:null", 1)
                .entry("stored_text:row_stride:BlockStoredFieldsReader.Bytes", 1)
                .entry("stored_fields[requires_source:false, fields:1, sequential: " + sequential + "]", 1)
        );
        assertDriverContext(driverContext);
    }

    public void testDescriptionOfMany() throws IOException {
        initIndex(1, 1);
        Block.MvOrdering ordering = randomFrom(Block.MvOrdering.values());
        List<FieldCase> cases = infoAndChecksForEachType(ordering, ordering);

        ValuesSourceReaderOperator.Factory factory = new ValuesSourceReaderOperator.Factory(
            ByteSizeValue.ofGb(1),
            cases.stream().map(c -> c.info).toList(),
            List.of(
                new ValuesSourceReaderOperator.ShardContext(
                    reader,
                    () -> SourceLoader.FROM_STORED_SOURCE,
                    STORED_FIELDS_SEQUENTIAL_PROPORTIONS
                )
            ),
            0
        );
        assertThat(factory.describe(), equalTo("ValuesSourceReaderOperator[fields = [" + cases.size() + " fields]]"));
        try (Operator op = factory.get(driverContext())) {
            assertThat(op.toString(), equalTo("ValuesSourceReaderOperator[fields = [" + cases.size() + " fields]]"));
        }
    }

    public void testManyShards() throws IOException {
        initMapping();
        int shardCount = between(2, 10);
        int size = between(100, 1000);
        Directory[] dirs = new Directory[shardCount];
        IndexReader[] readers = new IndexReader[shardCount];
        Closeable[] closeMe = new Closeable[shardCount * 2];
        Set<Integer> seenShards = new TreeSet<>();
        Map<Integer, Integer> keyCounts = new TreeMap<>();
        try {
            for (int d = 0; d < dirs.length; d++) {
                closeMe[d * 2 + 1] = dirs[d] = newDirectory();
                closeMe[d * 2] = readers[d] = initIndex(dirs[d], size, between(10, size * 2));
            }
            List<ShardContext> contexts = new ArrayList<>();
            List<ValuesSourceReaderOperator.ShardContext> readerShardContexts = new ArrayList<>();
            for (int s = 0; s < shardCount; s++) {
                contexts.add(new LuceneSourceOperatorTests.MockShardContext(readers[s], s));
                readerShardContexts.add(
                    new ValuesSourceReaderOperator.ShardContext(
                        readers[s],
                        () -> SourceLoader.FROM_STORED_SOURCE,
                        STORED_FIELDS_SEQUENTIAL_PROPORTIONS
                    )
                );
            }
            var luceneFactory = new LuceneSourceOperator.Factory(
                contexts,
                ctx -> List.of(new LuceneSliceQueue.QueryAndTags(new MatchAllDocsQuery(), List.of())),
                DataPartitioning.SHARD,
                randomIntBetween(1, 10),
                1000,
                LuceneOperator.NO_LIMIT,
                false // no scoring
            );
            MappedFieldType ft = mapperService.fieldType("key");
            var readerFactory = new ValuesSourceReaderOperator.Factory(
                ByteSizeValue.ofGb(1),
                List.of(new ValuesSourceReaderOperator.FieldInfo("key", ElementType.INT, shardIdx -> {
                    seenShards.add(shardIdx);
                    return ft.blockLoader(blContext());
                })),
                readerShardContexts,
                0
            );
            DriverContext driverContext = driverContext();
            List<Page> results = drive(
                readerFactory.get(driverContext),
                CannedSourceOperator.collectPages(luceneFactory.get(driverContext)).iterator(),
                driverContext
            );
            assertThat(seenShards, equalTo(IntStream.range(0, shardCount).boxed().collect(Collectors.toCollection(TreeSet::new))));
            for (Page p : results) {
                IntBlock keyBlock = p.getBlock(1);
                IntVector keys = keyBlock.asVector();
                for (int i = 0; i < keys.getPositionCount(); i++) {
                    keyCounts.merge(keys.getInt(i), 1, (prev, one) -> prev + one);
                }
            }
            assertThat(keyCounts.keySet(), hasSize(size));
            for (int k = 0; k < size; k++) {
                assertThat(keyCounts.get(k), equalTo(shardCount));
            }
        } finally {
            IOUtils.close(closeMe);
        }
    }
}<|MERGE_RESOLUTION|>--- conflicted
+++ resolved
@@ -937,12 +937,7 @@
     private void testLoadLong(boolean shuffle, boolean manySegments) throws IOException {
         int numDocs = between(10, 500);
         initMapping();
-<<<<<<< HEAD
-        reader = initIndexLongField(directory, numDocs, manySegments ? commitEvery(numDocs) : numDocs);
-=======
-        keyToTags.clear();
         reader = initIndexLongField(directory, numDocs, manySegments ? commitEvery(numDocs) : numDocs, manySegments == false);
->>>>>>> 366bc006
 
         DriverContext driverContext = driverContext();
         List<Page> input = CannedSourceOperator.collectPages(sourceOperator(driverContext, numDocs));

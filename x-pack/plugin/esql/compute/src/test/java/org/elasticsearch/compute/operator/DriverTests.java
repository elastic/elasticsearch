--- conflicted
+++ resolved
@@ -167,7 +167,6 @@
         assertThat(driver.profile().iterations(), equalTo((long) inPages.size()));
     }
 
-<<<<<<< HEAD
     public void testProfileAndStatusInterval() {
         DriverContext driverContext = driverContext();
         List<Page> inPages = randomList(2, 100, DriverTests::randomPage);
@@ -179,10 +178,33 @@
         long tickTime = randomLongBetween(10000, 100000);
         long statusInterval = randomLongBetween(1, 10);
 
-        Driver driver = new Driver(
-            "unset",
-            "test",
-=======
+        Driver driver = createDriver(startEpoch, startNanos, driverContext, inPages, outPages, TimeValue.timeValueNanos(statusInterval));
+
+        NowSupplier nowSupplier = new NowSupplier(startNanos, waitTime, tickTime);
+
+        int iterationsPerTick = randomIntBetween(1, 10);
+
+        for (int i = 0; i < inPages.size(); i += iterationsPerTick) {
+            logger.info("status {} {}", i, driver.status());
+            assertThat(driver.status().status(), equalTo(i == 0 ? DriverStatus.Status.QUEUED : DriverStatus.Status.WAITING));
+            assertThat(driver.status().started(), equalTo(startEpoch));
+            assertThat(driver.status().iterations(), equalTo((long) i));
+            assertThat(driver.status().cpuNanos(), equalTo(tickTime * i));
+            driver.run(TimeValue.timeValueDays(10), iterationsPerTick, nowSupplier);
+        }
+
+        logger.info("status {}", driver.status());
+        assertThat(driver.status().status(), equalTo(DriverStatus.Status.DONE));
+        assertThat(driver.status().started(), equalTo(startEpoch));
+        assertThat(driver.status().iterations(), equalTo((long) inPages.size()));
+        assertThat(driver.status().cpuNanos(), equalTo(tickTime * inPages.size()));
+
+        logger.info("profile {}", driver.profile());
+        assertThat(driver.profile().tookNanos(), equalTo(waitTime + tickTime * (nowSupplier.callCount - 1)));
+        assertThat(driver.profile().cpuNanos(), equalTo(tickTime * inPages.size()));
+        assertThat(driver.profile().iterations(), equalTo((long) inPages.size()));
+    }
+
     private static Driver createDriver(
         long startEpoch,
         long startNanos,
@@ -196,7 +218,6 @@
             "test",
             "test",
             "test",
->>>>>>> 1d3106f2
             startEpoch,
             startNanos,
             driverContext,
@@ -204,45 +225,12 @@
             new CannedSourceOperator(inPages.iterator()),
             List.of(),
             new TestResultPageSinkOperator(outPages::add),
-<<<<<<< HEAD
-            TimeValue.timeValueNanos(statusInterval),
-            () -> {}
-        );
-
-        NowSupplier nowSupplier = new NowSupplier(startNanos, waitTime, tickTime);
-
-        int iterationsPerTick = randomIntBetween(1, 10);
-
-        for (int i = 0; i < inPages.size(); i += iterationsPerTick) {
-            logger.info("status {} {}", i, driver.status());
-            assertThat(driver.status().status(), equalTo(i == 0 ? DriverStatus.Status.QUEUED : DriverStatus.Status.WAITING));
-            assertThat(driver.status().started(), equalTo(startEpoch));
-            assertThat(driver.status().iterations(), equalTo((long) i));
-            assertThat(driver.status().cpuNanos(), equalTo(tickTime * i));
-            driver.run(TimeValue.timeValueDays(10), iterationsPerTick, nowSupplier);
-        }
-
-        logger.info("status {}", driver.status());
-        assertThat(driver.status().status(), equalTo(DriverStatus.Status.DONE));
-        assertThat(driver.status().started(), equalTo(startEpoch));
-        assertThat(driver.status().iterations(), equalTo((long) inPages.size()));
-        assertThat(driver.status().cpuNanos(), equalTo(tickTime * inPages.size()));
-
-        logger.info("profile {}", driver.profile());
-        assertThat(driver.profile().tookNanos(), equalTo(waitTime + tickTime * (nowSupplier.callCount - 1)));
-        assertThat(driver.profile().cpuNanos(), equalTo(tickTime * inPages.size()));
-        assertThat(driver.profile().iterations(), equalTo((long) inPages.size()));
-    }
-
-    class NowSupplier implements LongSupplier {
-=======
             statusInterval,
             () -> {}
         );
     }
 
     static class NowSupplier implements LongSupplier {
->>>>>>> 1d3106f2
         private final long startNanos;
         private final long waitTime;
         private final long tickTime;

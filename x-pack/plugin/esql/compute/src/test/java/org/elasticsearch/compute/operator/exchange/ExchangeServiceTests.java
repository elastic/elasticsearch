--- conflicted
+++ resolved
@@ -461,16 +461,12 @@
             );
             ExchangeSinkHandler sinkHandler = exchange1.createSinkHandler(exchangeId, randomExchangeBuffer());
             Transport.Connection connection = node0.getConnection(node1.getLocalNode());
-<<<<<<< HEAD
-            sourceHandler.addRemoteSink(exchange0.newRemoteSink(task, exchangeId, node0, connection, null), randomIntBetween(1, 5));
-=======
             sourceHandler.addRemoteSink(
                 exchange0.newRemoteSink(task, exchangeId, node0, connection),
                 randomBoolean(),
                 randomIntBetween(1, 5),
                 ActionListener.noop()
             );
->>>>>>> f05c9b07
             final int maxInputSeqNo = rarely() ? -1 : randomIntBetween(0, 50_000);
             final int maxOutputSeqNo = rarely() ? -1 : randomIntBetween(0, 50_000);
             Set<Integer> actualSeqNos = runConcurrentTest(
@@ -540,16 +536,12 @@
             );
             ExchangeSinkHandler sinkHandler = exchange1.createSinkHandler(exchangeId, randomIntBetween(1, 128));
             Transport.Connection connection = node0.getConnection(node1.getLocalNode());
-<<<<<<< HEAD
-            sourceHandler.addRemoteSink(exchange0.newRemoteSink(task, exchangeId, node0, connection, null), randomIntBetween(1, 5));
-=======
             sourceHandler.addRemoteSink(
                 exchange0.newRemoteSink(task, exchangeId, node0, connection),
                 true,
                 randomIntBetween(1, 5),
                 ActionListener.noop()
             );
->>>>>>> f05c9b07
             Exception err = expectThrows(
                 Exception.class,
                 () -> runConcurrentTest(maxSeqNo, maxSeqNo, sourceHandler::createExchangeSource, sinkHandler::createExchangeSink)

--- conflicted
+++ resolved
@@ -270,11 +270,7 @@
         for (int i = 0; i < numSinks; i++) {
             String description = "sink-" + i;
             ExchangeSinkOperator sinkOperator = new ExchangeSinkOperator(exchangeSink.get(), Function.identity());
-<<<<<<< HEAD
             DriverContext dc = driverContext();
-            Driver d = new Driver("test-session:1", dc, () -> description, seqNoGenerator.get(dc), List.of(), sinkOperator, () -> {});
-=======
-            DriverContext dc = new DriverContext();
             Driver d = new Driver(
                 "test-session:1",
                 dc,
@@ -285,17 +281,12 @@
                 Driver.DEFAULT_STATUS_INTERVAL,
                 () -> {}
             );
->>>>>>> 7ad521f6
             drivers.add(d);
         }
         for (int i = 0; i < numSources; i++) {
             String description = "source-" + i;
             ExchangeSourceOperator sourceOperator = new ExchangeSourceOperator(exchangeSource.get());
-<<<<<<< HEAD
             DriverContext dc = driverContext();
-            Driver d = new Driver("test-session:2", dc, () -> description, sourceOperator, List.of(), seqNoCollector.get(dc), () -> {});
-=======
-            DriverContext dc = new DriverContext();
             Driver d = new Driver(
                 "test-session:2",
                 dc,
@@ -306,7 +297,6 @@
                 Driver.DEFAULT_STATUS_INTERVAL,
                 () -> {}
             );
->>>>>>> 7ad521f6
             drivers.add(d);
         }
         PlainActionFuture<Void> future = new PlainActionFuture<>();

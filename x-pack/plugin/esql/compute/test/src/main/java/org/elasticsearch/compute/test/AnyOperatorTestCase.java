/*
 * Copyright Elasticsearch B.V. and/or licensed to Elasticsearch B.V. under one
 * or more contributor license agreements. Licensed under the Elastic License
 * 2.0; you may not use this file except in compliance with the Elastic License
 * 2.0.
 */

package org.elasticsearch.compute.test;

import org.elasticsearch.common.breaker.CircuitBreaker;
import org.elasticsearch.common.bytes.BytesReference;
import org.elasticsearch.common.xcontent.XContentHelper;
import org.elasticsearch.compute.aggregation.GroupingAggregatorFunction;
import org.elasticsearch.compute.data.BlockFactory;
import org.elasticsearch.compute.data.Page;
import org.elasticsearch.compute.operator.AsyncOperator;
import org.elasticsearch.compute.operator.DriverContext;
import org.elasticsearch.compute.operator.Operator;
import org.elasticsearch.compute.operator.SourceOperator;
import org.elasticsearch.core.Nullable;
import org.elasticsearch.test.MapMatcher;
import org.elasticsearch.xcontent.ToXContent;
import org.elasticsearch.xcontent.XContentBuilder;
import org.elasticsearch.xcontent.XContentType;
import org.hamcrest.Matcher;
import org.hamcrest.Matchers;

import java.io.IOException;
<<<<<<< HEAD
import java.util.List;
import java.util.Map;

import static org.hamcrest.Matchers.both;
import static org.hamcrest.Matchers.comparesEqualTo;
import static org.hamcrest.Matchers.either;
import static org.hamcrest.Matchers.greaterThanOrEqualTo;
import static org.hamcrest.Matchers.hasEntry;
import static org.hamcrest.Matchers.instanceOf;
import static org.hamcrest.Matchers.is;
=======
import java.util.Map;

import static org.elasticsearch.test.MapMatcher.assertMap;
import static org.elasticsearch.test.MapMatcher.matchesMap;
>>>>>>> 5e43ea5e
import static org.hamcrest.Matchers.matchesPattern;

/**
 * Superclass for testing any {@link Operator}, including {@link SourceOperator}s.
 */
public abstract class AnyOperatorTestCase extends ComputeTestCase {
    /**
     * @param requiresDeterministicFactory
     *          True if the returned {@link Operator.OperatorFactory} should always generate an identical deterministic operator.
     *          That is, for two different calls, both operators should do "exactly" the same.
     */
    protected record SimpleOptions(boolean requiresDeterministicFactory) {
        public static final SimpleOptions DEFAULT = new SimpleOptions(false);
    }

    /**
     * The operator configured a "simple" or basic way, used for smoke testing
     * descriptions, {@link CircuitBreaker}s, and scatter/gather.
     */
    protected abstract Operator.OperatorFactory simple(SimpleOptions options);

    /**
     * Calls {@link #simple(SimpleOptions)} with the default options.
     */
    protected final Operator.OperatorFactory simple() {
        return simple(SimpleOptions.DEFAULT);
    }

    /**
     * The description of the operator produced by {@link #simple}.
     */
    protected abstract Matcher<String> expectedDescriptionOfSimple();

    /**
     * The {@link #toString} of the operator produced by {@link #simple}.
     * This {@linkplain #toString} is used by the status reporting and
     * generally useful debug information.
     */
    protected abstract Matcher<String> expectedToStringOfSimple();

    /**
     * the description of an Operator should be "OperatorName(additional info)"
     * eg. "LimitOperator(limit = 10)"
     * Additional info are optional
     */
    private static final String OPERATOR_DESCRIBE_PATTERN = "^\\w*\\[.*\\]$";

    /**
     * the name a grouping agg function should be "aggName of type" for typed aggregations, eg. "avg of ints"
     * or "aggName" for type agnostic aggregations, eg. "count"
     */
    private static final String GROUPING_AGG_FUNCTION_DESCRIBE_PATTERN = "^\\w*( of \\w*$)?";

    /**
     * Makes sure the description of {@link #simple} matches the {@link #expectedDescriptionOfSimple}.
     */
    public final void testSimpleDescription() {
        Operator.OperatorFactory factory = simple();
        String description = factory.describe();
        assertThat(description, expectedDescriptionOfSimple());
        try (Operator op = factory.get(driverContext())) {
            if (op instanceof GroupingAggregatorFunction) {
                assertThat(description, matchesPattern(GROUPING_AGG_FUNCTION_DESCRIBE_PATTERN));
            } else {
                assertThat(description, matchesPattern(OPERATOR_DESCRIBE_PATTERN));
            }
        }
    }

    /**
     * Makes sure the description of {@link #simple} matches the {@link #expectedDescriptionOfSimple}.
     */
    public final void testSimpleToString() {
        try (Operator operator = simple().get(driverContext())) {
            assertThat(operator.toString(), expectedToStringOfSimple());
        }
    }

    /**
     * Ensures that the Operator.Status of this operator has the standard fields, set to 0.
     */
<<<<<<< HEAD
    public void testEmptyOperatorStatus() {
        DriverContext driverContext = driverContext();
        try (var operator = simple().get(driverContext)) {
            assertOperatorStatus(operator, List.of(), List.of());
        }
    }

    /**
     * Assert the operator has a status, and its values are acceptable.
     * Delegates specific checks to {link #checkOperatorStatusFields}, which may be overridden.
     */
    protected void assertOperatorStatus(Operator operator, List<Page> input, List<Page> output) {
        Operator.Status status = operator.status();

        if (status == null) {
            // Operator doesn't provide a status
            return;
        }

        var xContent = XContentType.JSON.xContent();
        try (var xContentBuilder = XContentBuilder.builder(xContent)) {
            status.toXContent(xContentBuilder, ToXContent.EMPTY_PARAMS);

            var bytesReference = BytesReference.bytes(xContentBuilder);
            var map = XContentHelper.convertToMap(bytesReference, false, xContentBuilder.contentType()).v2();

            // For some operators, we don't know here if they consumed/processed all the input.
            // That check should be done in the operator test
            var nonNegativeMatcher = input.isEmpty() ? matchNumberEqualTo(0) : matchNumberGreaterThanOrEqualTo(0);
            var inputPagesMatcher = matchNumberEqualTo(input.size());
            var totalInputRows = input.stream().mapToLong(Page::getPositionCount).sum();
            var inputRowsMatcher = matchNumberEqualTo(totalInputRows);
            var outputPagesMatcher = matchNumberEqualTo(output.size());
            var totalOutputRows = output.stream().mapToLong(Page::getPositionCount).sum();
            var outputRowsMatcher = matchNumberEqualTo(totalOutputRows);

            if (operator instanceof SourceOperator) {
                assertThat(map, hasEntry(is("pages_emitted"), outputPagesMatcher));
                assertThat(map, hasEntry(is("rows_emitted"), outputRowsMatcher));
            } else if (operator instanceof SinkOperator) {
                assertThat(map, hasEntry(is("pages_received"), inputPagesMatcher));
                assertThat(map, hasEntry(is("rows_received"), inputRowsMatcher));
            } else if (operator instanceof AsyncOperator) {
                assertThat(map, hasEntry(is("pages_received"), nonNegativeMatcher));
                assertThat(map, hasEntry(is("pages_completed"), nonNegativeMatcher));
                assertThat(map, hasEntry(is("process_nanos"), nonNegativeMatcher));
            } else {
                assertThat(
                    map,
                    Matchers.<Map<String, Object>>either(hasEntry(is("pages_processed"), nonNegativeMatcher))
                        .or(
                            Matchers.<Map<String, Object>>both(hasEntry(is("pages_received"), nonNegativeMatcher))
                                .and(hasEntry(is("pages_emitted"), outputPagesMatcher))
                        )
                );
                assertThat(map, hasEntry(is("rows_received"), nonNegativeMatcher));
                assertThat(map, hasEntry(is("rows_emitted"), outputRowsMatcher));
=======
    public final void testOperatorStatus() throws IOException {
        DriverContext driverContext = driverContext();
        try (var operator = simple().get(driverContext)) {
            Operator.Status status = operator.status();
            if (status == null) {
                assertEmptyStatus(null);
                return;
            }

            try (var xContentBuilder = XContentBuilder.builder(XContentType.JSON.xContent())) {
                status.toXContent(xContentBuilder, ToXContent.EMPTY_PARAMS);

                var bytesReference = BytesReference.bytes(xContentBuilder);
                var map = XContentHelper.convertToMap(bytesReference, false, xContentBuilder.contentType()).v2();

                assertEmptyStatus(map);
>>>>>>> 5e43ea5e
            }

            checkOperatorStatusFields(map, input, output);
        } catch (IOException e) {
            fail(e, "Failed to convert operator status to XContent");
        }
    }

    protected final Matcher<Object> matchNumberEqualTo(Number value) {
        return wholeMatcher(comparesEqualTo(value.intValue()), comparesEqualTo(value.longValue()));
    }

    protected final Matcher<Object> matchNumberGreaterThanOrEqualTo(Number value) {
        return wholeMatcher(greaterThanOrEqualTo(value.intValue()), greaterThanOrEqualTo(value.longValue()));
    }

    @SuppressWarnings("unchecked")
    protected final Matcher<Object> wholeMatcher(Matcher<Integer> integerMatcher, Matcher<Long> longMatcher) {
        return either(both(instanceOf(Integer.class)).and((Matcher<? super Object>) (Matcher<?>) integerMatcher)).or(
            both(instanceOf(Long.class)).and((Matcher<? super Object>) (Matcher<?>) longMatcher)
        );
    }

    /**
     * Tests the non-standard operator status fields.
     * <p>
     *     The standard fields (already tested in the generic test) are:
     * </p>
    *     <ul>
    *         <li>pages_received</li>
    *         <li>rows_received</li>
    *         <li>pages_processed</li>
    *         <li>pages_emitted</li>
    *         <li>rows_emitted</li>
    *     </ul>
     * <p>
     *     To be overridden by subclasses.
     * </p>
     * @param status The XContent map representation of the status.
     */
    protected void checkOperatorStatusFields(Map<String, Object> status, List<Page> input, List<Page> output) {}

    /**
     * Assert that the status is sane.
     */
    protected void assertEmptyStatus(@Nullable Map<String, Object> map) {
        MapMatcher matcher = matchesMap().extraOk();
        if (map.containsKey("pages_processed")) {
            matcher = matcher.entry("pages_processed", 0);
        } else {
            matcher = matcher.entry("pages_received", 0).entry("pages_emitted", 0);
        }
        matcher = matcher.entry("rows_received", 0).entry("rows_emitted", 0);
        assertMap(map, matcher);
    }

    /**
     * A {@link DriverContext} with a nonBreakingBigArrays.
     */
    protected final DriverContext driverContext() {
        BlockFactory blockFactory = blockFactory();
        return new DriverContext(blockFactory.bigArrays(), blockFactory);
    }

    protected final DriverContext crankyDriverContext() {
        BlockFactory blockFactory = crankyBlockFactory();
        return new DriverContext(blockFactory.bigArrays(), blockFactory);
    }
}<|MERGE_RESOLUTION|>--- conflicted
+++ resolved
@@ -13,7 +13,6 @@
 import org.elasticsearch.compute.aggregation.GroupingAggregatorFunction;
 import org.elasticsearch.compute.data.BlockFactory;
 import org.elasticsearch.compute.data.Page;
-import org.elasticsearch.compute.operator.AsyncOperator;
 import org.elasticsearch.compute.operator.DriverContext;
 import org.elasticsearch.compute.operator.Operator;
 import org.elasticsearch.compute.operator.SourceOperator;
@@ -23,27 +22,20 @@
 import org.elasticsearch.xcontent.XContentBuilder;
 import org.elasticsearch.xcontent.XContentType;
 import org.hamcrest.Matcher;
-import org.hamcrest.Matchers;
 
 import java.io.IOException;
-<<<<<<< HEAD
 import java.util.List;
 import java.util.Map;
 
+import static org.elasticsearch.test.MapMatcher.assertMap;
+import static org.elasticsearch.test.MapMatcher.matchesMap;
 import static org.hamcrest.Matchers.both;
 import static org.hamcrest.Matchers.comparesEqualTo;
 import static org.hamcrest.Matchers.either;
 import static org.hamcrest.Matchers.greaterThanOrEqualTo;
-import static org.hamcrest.Matchers.hasEntry;
 import static org.hamcrest.Matchers.instanceOf;
-import static org.hamcrest.Matchers.is;
-=======
-import java.util.Map;
-
-import static org.elasticsearch.test.MapMatcher.assertMap;
-import static org.elasticsearch.test.MapMatcher.matchesMap;
->>>>>>> 5e43ea5e
 import static org.hamcrest.Matchers.matchesPattern;
+import static org.hamcrest.Matchers.notNullValue;
 
 /**
  * Superclass for testing any {@link Operator}, including {@link SourceOperator}s.
@@ -124,7 +116,6 @@
     /**
      * Ensures that the Operator.Status of this operator has the standard fields, set to 0.
      */
-<<<<<<< HEAD
     public void testEmptyOperatorStatus() {
         DriverContext driverContext = driverContext();
         try (var operator = simple().get(driverContext)) {
@@ -133,14 +124,13 @@
     }
 
     /**
-     * Assert the operator has a status, and its values are acceptable.
-     * Delegates specific checks to {link #checkOperatorStatusFields}, which may be overridden.
-     */
-    protected void assertOperatorStatus(Operator operator, List<Page> input, List<Page> output) {
+     * Extracts and asserts the operator status.
+     */
+    protected final void assertOperatorStatus(Operator operator, List<Page> input, List<Page> output) {
         Operator.Status status = operator.status();
 
         if (status == null) {
-            // Operator doesn't provide a status
+            assertStatus(null, input, output);
             return;
         }
 
@@ -151,71 +141,51 @@
             var bytesReference = BytesReference.bytes(xContentBuilder);
             var map = XContentHelper.convertToMap(bytesReference, false, xContentBuilder.contentType()).v2();
 
-            // For some operators, we don't know here if they consumed/processed all the input.
-            // That check should be done in the operator test
-            var nonNegativeMatcher = input.isEmpty() ? matchNumberEqualTo(0) : matchNumberGreaterThanOrEqualTo(0);
-            var inputPagesMatcher = matchNumberEqualTo(input.size());
-            var totalInputRows = input.stream().mapToLong(Page::getPositionCount).sum();
-            var inputRowsMatcher = matchNumberEqualTo(totalInputRows);
-            var outputPagesMatcher = matchNumberEqualTo(output.size());
-            var totalOutputRows = output.stream().mapToLong(Page::getPositionCount).sum();
-            var outputRowsMatcher = matchNumberEqualTo(totalOutputRows);
-
-            if (operator instanceof SourceOperator) {
-                assertThat(map, hasEntry(is("pages_emitted"), outputPagesMatcher));
-                assertThat(map, hasEntry(is("rows_emitted"), outputRowsMatcher));
-            } else if (operator instanceof SinkOperator) {
-                assertThat(map, hasEntry(is("pages_received"), inputPagesMatcher));
-                assertThat(map, hasEntry(is("rows_received"), inputRowsMatcher));
-            } else if (operator instanceof AsyncOperator) {
-                assertThat(map, hasEntry(is("pages_received"), nonNegativeMatcher));
-                assertThat(map, hasEntry(is("pages_completed"), nonNegativeMatcher));
-                assertThat(map, hasEntry(is("process_nanos"), nonNegativeMatcher));
-            } else {
-                assertThat(
-                    map,
-                    Matchers.<Map<String, Object>>either(hasEntry(is("pages_processed"), nonNegativeMatcher))
-                        .or(
-                            Matchers.<Map<String, Object>>both(hasEntry(is("pages_received"), nonNegativeMatcher))
-                                .and(hasEntry(is("pages_emitted"), outputPagesMatcher))
-                        )
-                );
-                assertThat(map, hasEntry(is("rows_received"), nonNegativeMatcher));
-                assertThat(map, hasEntry(is("rows_emitted"), outputRowsMatcher));
-=======
-    public final void testOperatorStatus() throws IOException {
-        DriverContext driverContext = driverContext();
-        try (var operator = simple().get(driverContext)) {
-            Operator.Status status = operator.status();
-            if (status == null) {
-                assertEmptyStatus(null);
-                return;
-            }
-
-            try (var xContentBuilder = XContentBuilder.builder(XContentType.JSON.xContent())) {
-                status.toXContent(xContentBuilder, ToXContent.EMPTY_PARAMS);
-
-                var bytesReference = BytesReference.bytes(xContentBuilder);
-                var map = XContentHelper.convertToMap(bytesReference, false, xContentBuilder.contentType()).v2();
-
-                assertEmptyStatus(map);
->>>>>>> 5e43ea5e
-            }
-
-            checkOperatorStatusFields(map, input, output);
+            assertStatus(map, input, output);
         } catch (IOException e) {
             fail(e, "Failed to convert operator status to XContent");
         }
     }
 
+    /**
+     * Assert that the status is sane.
+     * <p>
+     *     This method should be overridden with custom logics and for better assertions and for operators without status.
+     * </p>
+     */
+    protected void assertStatus(@Nullable Map<String, Object> map, List<Page> input, List<Page> output) {
+        assertThat(map, notNullValue());
+
+        var totalInputRows = input.stream().mapToLong(Page::getPositionCount).sum();
+        var totalOutputRows = output.stream().mapToLong(Page::getPositionCount).sum();
+
+        MapMatcher matcher = matchesMap().extraOk();
+        if (map.containsKey("pages_processed")) {
+            matcher = matcher.entry("pages_processed", greaterThanOrEqualTo(0));
+        } else {
+            matcher = matcher.entry("pages_received", input.size()).entry("pages_emitted", output.size());
+        }
+        matcher = matcher.entry("rows_received", totalInputRows).entry("rows_emitted", totalOutputRows);
+        assertMap(map, matcher);
+    }
+
+    /**
+     * EqualTo matcher that takes care of whole number types (Integers and longs).
+     */
     protected final Matcher<Object> matchNumberEqualTo(Number value) {
         return wholeMatcher(comparesEqualTo(value.intValue()), comparesEqualTo(value.longValue()));
     }
 
+    /**
+     * GreaterThanOrEqualTo matcher that takes care of whole number types (Integers and longs).
+     */
     protected final Matcher<Object> matchNumberGreaterThanOrEqualTo(Number value) {
         return wholeMatcher(greaterThanOrEqualTo(value.intValue()), greaterThanOrEqualTo(value.longValue()));
     }
 
+    /**
+     * Matcher that matches based on the number type (Integer or long).
+     */
     @SuppressWarnings("unchecked")
     protected final Matcher<Object> wholeMatcher(Matcher<Integer> integerMatcher, Matcher<Long> longMatcher) {
         return either(both(instanceOf(Integer.class)).and((Matcher<? super Object>) (Matcher<?>) integerMatcher)).or(
@@ -224,39 +194,6 @@
     }
 
     /**
-     * Tests the non-standard operator status fields.
-     * <p>
-     *     The standard fields (already tested in the generic test) are:
-     * </p>
-    *     <ul>
-    *         <li>pages_received</li>
-    *         <li>rows_received</li>
-    *         <li>pages_processed</li>
-    *         <li>pages_emitted</li>
-    *         <li>rows_emitted</li>
-    *     </ul>
-     * <p>
-     *     To be overridden by subclasses.
-     * </p>
-     * @param status The XContent map representation of the status.
-     */
-    protected void checkOperatorStatusFields(Map<String, Object> status, List<Page> input, List<Page> output) {}
-
-    /**
-     * Assert that the status is sane.
-     */
-    protected void assertEmptyStatus(@Nullable Map<String, Object> map) {
-        MapMatcher matcher = matchesMap().extraOk();
-        if (map.containsKey("pages_processed")) {
-            matcher = matcher.entry("pages_processed", 0);
-        } else {
-            matcher = matcher.entry("pages_received", 0).entry("pages_emitted", 0);
-        }
-        matcher = matcher.entry("rows_received", 0).entry("rows_emitted", 0);
-        assertMap(map, matcher);
-    }
-
-    /**
      * A {@link DriverContext} with a nonBreakingBigArrays.
      */
     protected final DriverContext driverContext() {

/*
 * Copyright Elasticsearch B.V. and/or licensed to Elasticsearch B.V. under one
 * or more contributor license agreements. Licensed under the Elastic License
 * 2.0; you may not use this file except in compliance with the Elastic License
 * 2.0.
 */

package org.elasticsearch.compute.test;

import org.apache.lucene.util.BytesRef;
import org.elasticsearch.compute.data.AggregateMetricDoubleBlockBuilder;
import org.elasticsearch.compute.data.Block;
import org.elasticsearch.compute.data.BlockFactory;
import org.elasticsearch.compute.data.BooleanBlock;
import org.elasticsearch.compute.data.BytesRefBlock;
import org.elasticsearch.compute.data.DoubleBlock;
import org.elasticsearch.compute.data.ElementType;
import org.elasticsearch.compute.data.ExponentialHistogramBlockBuilder;
import org.elasticsearch.compute.data.FloatBlock;
import org.elasticsearch.compute.data.IntBlock;
import org.elasticsearch.compute.data.LongBlock;
<<<<<<< HEAD
import org.elasticsearch.compute.data.LongRangeBlockBuilder;
=======
import org.elasticsearch.exponentialhistogram.ExponentialHistogram;
>>>>>>> a61e479b
import org.elasticsearch.geo.GeometryTestUtils;
import org.elasticsearch.geo.ShapeTestUtils;
import org.elasticsearch.geometry.Point;
import org.elasticsearch.test.ESTestCase;
import org.elasticsearch.xpack.esql.core.util.SpatialCoordinateTypes;

import java.util.ArrayList;
import java.util.List;
import java.util.function.Supplier;

import static org.elasticsearch.common.time.DateUtils.MAX_MILLIS_BEFORE_9999;
import static org.elasticsearch.test.ESTestCase.randomLongBetween;
import static org.elasticsearch.test.ESTestCase.randomMillisUpToYear9999;

/**
 * A block of random values.
 * @param values the values as java object
 * @param block randomly built block
 */
public record RandomBlock(List<List<Object>> values, Block block) {
    /**
     * A random {@link ElementType} for which we can build a {@link RandomBlock}.
     */
    public static ElementType randomElementType() {
        return randomElementExcluding(List.of());
    }

    public static ElementType randomElementExcluding(List<ElementType> type) {
        return ESTestCase.randomValueOtherThanMany(
            e -> e == ElementType.UNKNOWN
                || e == ElementType.NULL
                || e == ElementType.DOC
                || e == ElementType.COMPOSITE
                || e == ElementType.LONG_RANGE
                || type.contains(e),
            () -> ESTestCase.randomFrom(ElementType.values())
        );
    }

    // TODO Some kind of builder for this with nice defaults. We do this all the time and there's like a zillion parameters.

    public static RandomBlock randomBlock(
        ElementType elementType,
        int positionCount,
        boolean nullAllowed,
        int minValuesPerPosition,
        int maxValuesPerPosition,
        int minDupsPerPosition,
        int maxDupsPerPosition
    ) {
        return randomBlock(
            TestBlockFactory.getNonBreakingInstance(),
            elementType,
            positionCount,
            nullAllowed,
            minValuesPerPosition,
            maxValuesPerPosition,
            minDupsPerPosition,
            maxDupsPerPosition
        );
    }

    public static RandomBlock randomBlock(
        BlockFactory blockFactory,
        ElementType elementType,
        int positionCount,
        boolean nullAllowed,
        int minValuesPerPosition,
        int maxValuesPerPosition,
        int minDupsPerPosition,
        int maxDupsPerPosition
    ) {
        List<List<Object>> values = new ArrayList<>();
        Block.MvOrdering mvOrdering = Block.MvOrdering.DEDUPLICATED_AND_SORTED_ASCENDING;
        if (elementType == ElementType.EXPONENTIAL_HISTOGRAM) {
            // histograms do not support multi-values
            // TODO(b/133393) remove this when we support multi-values in exponential histogram blocks
            minValuesPerPosition = Math.min(1, minValuesPerPosition);
            maxValuesPerPosition = Math.min(1, maxValuesPerPosition);
            minDupsPerPosition = 0;
            maxDupsPerPosition = 0;
            mvOrdering = Block.MvOrdering.UNORDERED; // histograms do not support ordering
        }
        try (var builder = elementType.newBlockBuilder(positionCount, blockFactory)) {
            boolean bytesRefFromPoints = ESTestCase.randomBoolean();
            Supplier<Point> pointSupplier = ESTestCase.randomBoolean() ? GeometryTestUtils::randomPoint : ShapeTestUtils::randomPoint;
            for (int p = 0; p < positionCount; p++) {
                if (elementType == ElementType.NULL) {
                    assert nullAllowed;
                    values.add(null);
                    builder.appendNull();
                    continue;
                }
                int valueCount = ESTestCase.between(minValuesPerPosition, maxValuesPerPosition);
                if (valueCount == 0 || nullAllowed && ESTestCase.randomBoolean()) {
                    values.add(null);
                    builder.appendNull();
                    continue;
                }
                int dupCount = ESTestCase.between(minDupsPerPosition, maxDupsPerPosition);
                if (valueCount != 1 || dupCount != 0) {
                    builder.beginPositionEntry();
                }
                List<Object> valuesAtPosition = new ArrayList<>();
                values.add(valuesAtPosition);
                for (int v = 0; v < valueCount; v++) {
                    switch (elementType) {
                        case INT -> {
                            int i = ESTestCase.randomInt();
                            valuesAtPosition.add(i);
                            ((IntBlock.Builder) builder).appendInt(i);
                        }
                        case LONG -> {
                            long l = ESTestCase.randomLong();
                            valuesAtPosition.add(l);
                            ((LongBlock.Builder) builder).appendLong(l);
                        }
                        case FLOAT -> {
                            float f = ESTestCase.randomFloat();
                            valuesAtPosition.add(f);
                            ((FloatBlock.Builder) builder).appendFloat(f);
                        }
                        case DOUBLE -> {
                            double d = ESTestCase.randomDouble();
                            valuesAtPosition.add(d);
                            ((DoubleBlock.Builder) builder).appendDouble(d);
                        }
                        case BYTES_REF -> {
                            BytesRef b = bytesRefFromPoints
                                ? SpatialCoordinateTypes.GEO.asWkb(pointSupplier.get())
                                : new BytesRef(ESTestCase.randomRealisticUnicodeOfLength(4));
                            valuesAtPosition.add(b);
                            ((BytesRefBlock.Builder) builder).appendBytesRef(b);
                        }
                        case BOOLEAN -> {
                            boolean b = ESTestCase.randomBoolean();
                            valuesAtPosition.add(b);
                            ((BooleanBlock.Builder) builder).appendBoolean(b);
                        }
                        case AGGREGATE_METRIC_DOUBLE -> {
                            AggregateMetricDoubleBlockBuilder b = (AggregateMetricDoubleBlockBuilder) builder;
                            double min = ESTestCase.randomDouble();
                            double max = ESTestCase.randomDouble();
                            double sum = ESTestCase.randomDouble();
                            int count = ESTestCase.randomNonNegativeInt();
                            b.min().appendDouble(min);
                            b.max().appendDouble(max);
                            b.sum().appendDouble(sum);
                            b.count().appendInt(count);
                            valuesAtPosition.add(new AggregateMetricDoubleBlockBuilder.AggregateMetricDoubleLiteral(min, max, sum, count));
                        }
<<<<<<< HEAD
                        case LONG_RANGE -> {
                            var b = (LongRangeBlockBuilder) builder;
                            var from = randomMillisUpToYear9999();
                            var to = randomLongBetween(from + 1, MAX_MILLIS_BEFORE_9999);
                            b.from().appendLong(from);
                            b.to().appendLong(to);
                            valuesAtPosition.add(new LongRangeBlockBuilder.LongRange(from, to));
=======
                        case EXPONENTIAL_HISTOGRAM -> {
                            ExponentialHistogramBlockBuilder b = (ExponentialHistogramBlockBuilder) builder;
                            ExponentialHistogram histogram = BlockTestUtils.randomExponentialHistogram();
                            b.append(histogram);
                            valuesAtPosition.add(histogram);
>>>>>>> a61e479b
                        }
                        default -> throw new IllegalArgumentException("unsupported element type [" + elementType + "]");
                    }
                }
                for (int i = 0; i < dupCount; i++) {
                    BlockTestUtils.append(builder, ESTestCase.randomFrom(valuesAtPosition));
                }
                if (valueCount != 1 || dupCount != 0) {
                    builder.endPositionEntry();
                }
                if (dupCount > 0) {
                    mvOrdering = Block.MvOrdering.UNORDERED;
                } else if (mvOrdering != Block.MvOrdering.UNORDERED) {
                    List<Object> dedupedAndSortedList = valuesAtPosition.stream().sorted().distinct().toList();
                    if (dedupedAndSortedList.size() != valuesAtPosition.size()) {
                        mvOrdering = Block.MvOrdering.UNORDERED;
                    } else if (dedupedAndSortedList.equals(valuesAtPosition) == false) {
                        mvOrdering = Block.MvOrdering.DEDUPLICATED_UNORDERD;
                    }
                }
            }
            if (ESTestCase.randomBoolean()) {
                builder.mvOrdering(mvOrdering);
            }
            return new RandomBlock(values, builder.build());
        }
    }

    public int valueCount() {
        return values.stream().mapToInt(l -> l == null ? 0 : l.size()).sum();
    }

    /**
     * Build a {@link RandomBlock} contain the values of two blocks, preserving the relative order.
     */
    public RandomBlock merge(RandomBlock rhs) {
        int estimatedSize = values().size() + rhs.values().size();
        int l = 0;
        int r = 0;
        List<List<Object>> mergedValues = new ArrayList<>(estimatedSize);
        try (Block.Builder mergedBlock = block.elementType().newBlockBuilder(estimatedSize, block.blockFactory())) {
            while (l < values.size() && r < rhs.values.size()) {
                if (ESTestCase.randomBoolean()) {
                    mergedValues.add(values.get(l));
                    mergedBlock.copyFrom(block, l, l + 1);
                    l++;
                } else {
                    mergedValues.add(rhs.values.get(r));
                    mergedBlock.copyFrom(rhs.block, r, r + 1);
                    r++;
                }
            }
            while (l < values.size()) {
                mergedValues.add(values.get(l));
                mergedBlock.copyFrom(block, l, l + 1);
                l++;
            }
            while (r < rhs.values.size()) {
                mergedValues.add(rhs.values.get(r));
                mergedBlock.copyFrom(rhs.block, r, r + 1);
                r++;
            }
            return new RandomBlock(mergedValues, mergedBlock.build());
        }
    }
}<|MERGE_RESOLUTION|>--- conflicted
+++ resolved
@@ -19,11 +19,8 @@
 import org.elasticsearch.compute.data.FloatBlock;
 import org.elasticsearch.compute.data.IntBlock;
 import org.elasticsearch.compute.data.LongBlock;
-<<<<<<< HEAD
 import org.elasticsearch.compute.data.LongRangeBlockBuilder;
-=======
 import org.elasticsearch.exponentialhistogram.ExponentialHistogram;
->>>>>>> a61e479b
 import org.elasticsearch.geo.GeometryTestUtils;
 import org.elasticsearch.geo.ShapeTestUtils;
 import org.elasticsearch.geometry.Point;
@@ -175,7 +172,12 @@
                             b.count().appendInt(count);
                             valuesAtPosition.add(new AggregateMetricDoubleBlockBuilder.AggregateMetricDoubleLiteral(min, max, sum, count));
                         }
-<<<<<<< HEAD
+                        case EXPONENTIAL_HISTOGRAM -> {
+                            ExponentialHistogramBlockBuilder b = (ExponentialHistogramBlockBuilder) builder;
+                            ExponentialHistogram histogram = BlockTestUtils.randomExponentialHistogram();
+                            b.append(histogram);
+                            valuesAtPosition.add(histogram);
+                        }
                         case LONG_RANGE -> {
                             var b = (LongRangeBlockBuilder) builder;
                             var from = randomMillisUpToYear9999();
@@ -183,13 +185,6 @@
                             b.from().appendLong(from);
                             b.to().appendLong(to);
                             valuesAtPosition.add(new LongRangeBlockBuilder.LongRange(from, to));
-=======
-                        case EXPONENTIAL_HISTOGRAM -> {
-                            ExponentialHistogramBlockBuilder b = (ExponentialHistogramBlockBuilder) builder;
-                            ExponentialHistogram histogram = BlockTestUtils.randomExponentialHistogram();
-                            b.append(histogram);
-                            valuesAtPosition.add(histogram);
->>>>>>> a61e479b
                         }
                         default -> throw new IllegalArgumentException("unsupported element type [" + elementType + "]");
                     }

--- conflicted
+++ resolved
@@ -162,26 +162,6 @@
                 client().performRequest(indexDoc);
             }
             refresh("test-enrich");
-<<<<<<< HEAD
-            for (String user : List.of("user1", "user4")) {
-                Response resp = runESQLCommand(
-                    user,
-                    "FROM test-enrich | ENRICH songs ON song_id | stats total_duration = sum(duration) by artist | sort artist | limit 1000"
-                );
-                Map<String, Object> respMap = entityAsMap(resp);
-                assertThat(
-                    respMap.get("values"),
-                    equalTo(List.of(List.of(2.75, "Disturbed"), List.of(10.5, "Eagles"), List.of(8.25, "Linkin Park")))
-                );
-            }
-
-            ResponseException resp = expectThrows(
-                ResponseException.class,
-                () -> runESQLCommand(
-                    "user5",
-                    "FROM test-enrich | ENRICH songs ON song_id | stats total_duration = sum(duration) by artist | sort artist | limit 1000"
-                )
-=======
 
             var from = "FROM test-enrich ";
             var stats = " | stats total_duration = sum(duration) by artist | sort artist ";
@@ -194,7 +174,6 @@
                 from + filter + enrich + stats,
                 from + topN + enrich + stats,
                 from + enrich + topN + stats
->>>>>>> 3a44943a
             );
             for (String command : commands) {
                 for (String user : List.of("user1", "user4")) {

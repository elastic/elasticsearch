--- conflicted
+++ resolved
@@ -599,12 +599,9 @@
 
         resp = expectThrows(
             ResponseException.class,
-<<<<<<< HEAD
-            () -> runESQLCommand("metadata1_read2", "ROW x = 10.0 | EVAL value = x | LOOKUP JOIN lookup-user1 ON value | KEEP x")
-=======
             () -> runESQLCommand(
                 "metadata1_read2",
-                "FROM lookup-user2 | EVAL value = 10.0 | LOOKUP JOIN `lookup-first-alias` ON value | KEEP x"
+                "FROM lookup-user2 | EVAL value = 10.0 | LOOKUP JOIN lookup-first-alias ON value | KEEP x"
             )
         );
         assertThat(resp.getMessage(), containsString("Unknown index [lookup-first-alias]"));
@@ -612,8 +609,7 @@
 
         resp = expectThrows(
             ResponseException.class,
-            () -> runESQLCommand("metadata1_read2", "ROW x = 10.0 | EVAL value = x | LOOKUP JOIN `lookup-user1` ON value | KEEP x")
->>>>>>> 94720bbc
+            () -> runESQLCommand("metadata1_read2", "ROW x = 10.0 | EVAL value = x | LOOKUP JOIN lookup-user1 ON value | KEEP x")
         );
         assertThat(resp.getMessage(), containsString("Unknown index [lookup-user1]"));
         assertThat(resp.getResponse().getStatusLine().getStatusCode(), equalTo(HttpStatus.SC_BAD_REQUEST));

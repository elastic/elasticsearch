--- conflicted
+++ resolved
@@ -145,16 +145,11 @@
         assumeFalse("INLINESTATS not yet supported in CCS", testCase.requiredCapabilities.contains(INLINESTATS.capabilityName()));
         assumeFalse("INLINESTATS not yet supported in CCS", testCase.requiredCapabilities.contains(INLINESTATS_V2.capabilityName()));
         assumeFalse("INLINESTATS not yet supported in CCS", testCase.requiredCapabilities.contains(JOIN_PLANNING_V1.capabilityName()));
-<<<<<<< HEAD
         assumeFalse("INLINESTATS not yet supported in CCS", testCase.requiredCapabilities.contains(INLINESTATS_V7.capabilityName()));
         if (testCase.requiredCapabilities.contains(JOIN_LOOKUP_V12.capabilityName())) {
             assumeTrue("LOKUP JOIN not supported", supportsIndexModeLookup());
             assumeTrue("LOOKUP JOIN not yet supported in CCS", Clusters.localClusterVersion().onOrAfter(Version.fromString("9.2.0")));
         }
-=======
-        assumeFalse("INLINESTATS not yet supported in CCS", testCase.requiredCapabilities.contains(INLINESTATS_V8.capabilityName()));
-        assumeFalse("LOOKUP JOIN not yet supported in CCS", testCase.requiredCapabilities.contains(JOIN_LOOKUP_V12.capabilityName()));
->>>>>>> 415543d7
         // Unmapped fields require a coorect capability response from every cluster, which isn't currently implemented.
         assumeFalse("UNMAPPED FIELDS not yet supported in CCS", testCase.requiredCapabilities.contains(UNMAPPED_FIELDS.capabilityName()));
         assumeFalse("FORK not yet supported in CCS", testCase.requiredCapabilities.contains(FORK_V9.capabilityName()));

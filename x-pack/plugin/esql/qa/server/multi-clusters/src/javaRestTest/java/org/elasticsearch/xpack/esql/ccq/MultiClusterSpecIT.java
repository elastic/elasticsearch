--- conflicted
+++ resolved
@@ -48,11 +48,8 @@
 import static org.elasticsearch.xpack.esql.CsvTestsDataLoader.CSV_DATASET_MAP;
 import static org.elasticsearch.xpack.esql.CsvTestsDataLoader.ENRICH_SOURCE_INDICES;
 import static org.elasticsearch.xpack.esql.EsqlTestUtils.classpathResources;
-<<<<<<< HEAD
-=======
 import static org.elasticsearch.xpack.esql.action.EsqlCapabilities.Cap.ENABLE_LOOKUP_JOIN_ON_REMOTE;
 import static org.elasticsearch.xpack.esql.action.EsqlCapabilities.Cap.FORK_V9;
->>>>>>> 9fe97ab0
 import static org.elasticsearch.xpack.esql.action.EsqlCapabilities.Cap.INLINESTATS;
 import static org.elasticsearch.xpack.esql.action.EsqlCapabilities.Cap.INLINESTATS_V11;
 import static org.elasticsearch.xpack.esql.action.EsqlCapabilities.Cap.JOIN_LOOKUP_V12;
@@ -149,9 +146,6 @@
         }
         // Unmapped fields require a coorect capability response from every cluster, which isn't currently implemented.
         assumeFalse("UNMAPPED FIELDS not yet supported in CCS", testCase.requiredCapabilities.contains(UNMAPPED_FIELDS.capabilityName()));
-<<<<<<< HEAD
-=======
-        assumeFalse("FORK not yet supported in CCS", testCase.requiredCapabilities.contains(FORK_V9.capabilityName()));
         // Tests that use capabilities not supported in CCS
         assumeFalse(
             "This syntax is not supported with remote LOOKUP JOIN",
@@ -159,8 +153,6 @@
         );
         // Tests that do SORT before LOOKUP JOIN - not supported in CCS
         assumeFalse("LOOKUP JOIN after SORT not yet supported in CCS", testName.contains("OnTheCoordinator"));
-
->>>>>>> 9fe97ab0
     }
 
     @Override

--- conflicted
+++ resolved
@@ -18,8 +18,6 @@
 import org.elasticsearch.client.RestClient;
 import org.elasticsearch.common.settings.Settings;
 import org.elasticsearch.core.IOUtils;
-import org.elasticsearch.logging.LogManager;
-import org.elasticsearch.logging.Logger;
 import org.elasticsearch.test.TestClustersThreadFilter;
 import org.elasticsearch.test.cluster.ElasticsearchCluster;
 import org.elasticsearch.test.rest.TestFeatureService;
@@ -39,11 +37,6 @@
 import java.io.ByteArrayInputStream;
 import java.io.IOException;
 import java.net.URL;
-<<<<<<< HEAD
-import java.util.ArrayList;
-import java.util.Arrays;
-=======
->>>>>>> 92763600
 import java.util.List;
 import java.util.Locale;
 import java.util.Set;
@@ -87,8 +80,6 @@
     private static TestFeatureService remoteFeaturesService;
     private static RestClient remoteClusterClient;
     private static DataLocation dataLocation = null;
-
-    private static final Logger LOGGER = LogManager.getLogger(MultiClusterSpecIT.class);
 
     @ParametersFactory(argumentFormatting = "csv-spec:%2$s.%3$s")
     public static List<Object[]> readScriptSpec() throws Exception {
@@ -337,153 +328,6 @@
         return false;
     }
 
-<<<<<<< HEAD
-    /**
-     * Since partial quoting is prohibited, we need to take the index name, unquote it,
-     * convert it to a remote index, and then requote it. For example, "employees" is unquoted,
-     * turned into the remote index *:employees, and then requoted to get "*:employees".
-     * @param index Name of the index.
-     * @param asRemoteIndexOnly If the return needs to be in the form of "*:idx,idx" or "*:idx".
-     * @return A remote index pattern that's requoted.
-     */
-    private static String unquoteAndRequoteAsRemote(String index, boolean asRemoteIndexOnly) {
-        index = index.trim();
-
-        int numOfQuotes = 0;
-        for (; numOfQuotes < index.length(); numOfQuotes++) {
-            if (index.charAt(numOfQuotes) != '"') {
-                break;
-            }
-        }
-
-        String unquoted = unquote(index, numOfQuotes);
-        if (asRemoteIndexOnly) {
-            return quote("*:" + unquoted, numOfQuotes);
-        } else {
-            return quote("*:" + unquoted + "," + unquoted, numOfQuotes);
-        }
-    }
-
-    private static String quote(String index, int numOfQuotes) {
-        return "\"".repeat(numOfQuotes) + index + "\"".repeat(numOfQuotes);
-    }
-
-    private static String unquote(String index, int numOfQuotes) {
-        return index.substring(numOfQuotes, index.length() - numOfQuotes);
-    }
-
-    /**
-     * Convert index patterns and subqueries in FROM commands to use remote indices for a given test case.
-     */
-    private static CsvSpecReader.CsvTestCase convertSubqueryToRemoteIndices(CsvSpecReader.CsvTestCase testCase) {
-        if (dataLocation == null) {
-            dataLocation = randomFrom(DataLocation.values());
-        }
-        String query = testCase.query;
-        testCase.query = convertSubqueryToRemoteIndices(query);
-        return testCase;
-    }
-
-    /**
-     * Convert index patterns and subqueries in FROM commands to use remote indices.
-     */
-    private static String convertSubqueryToRemoteIndices(String testQuery) {
-        String query = testQuery;
-        // find the main from command, ignoring pipes inside subqueries
-        List<String> mainFromCommandAndTheRest = splitIgnoringParentheses(query, "|");
-        String mainFrom = mainFromCommandAndTheRest.get(0).strip();
-        List<String> theRest = mainFromCommandAndTheRest.size() > 1
-            ? mainFromCommandAndTheRest.subList(1, mainFromCommandAndTheRest.size())
-            : List.of();
-        // check for metadata in the main from command
-        List<String> mainFromCommandWithMetadata = splitIgnoringParentheses(mainFrom, "metadata");
-        mainFrom = mainFromCommandWithMetadata.get(0).strip();
-        // if there is metadata, we need to add it back later
-        String metadata = mainFromCommandWithMetadata.size() > 1 ? " metadata " + mainFromCommandWithMetadata.get(1) : "";
-        // the main from command could be a comma separated list of index patterns, and subqueries
-        List<String> indexPatternsAndSubqueries = splitIgnoringParentheses(mainFrom, ",");
-        List<String> transformed = new ArrayList<>();
-        for (String indexPatternOrSubquery : indexPatternsAndSubqueries) {
-            // remove the from keyword if it's there
-            indexPatternOrSubquery = indexPatternOrSubquery.strip();
-            if (indexPatternOrSubquery.toLowerCase(Locale.ROOT).startsWith("from ")) {
-                indexPatternOrSubquery = indexPatternOrSubquery.strip().substring(5);
-            }
-            // substitute the index patterns or subquery with remote index patterns
-            if (isSubquery(indexPatternOrSubquery)) {
-                // it's a subquery, we need to process it recursively
-                String subquery = indexPatternOrSubquery.strip().substring(1, indexPatternOrSubquery.length() - 1);
-                String transformedSubquery = convertSubqueryToRemoteIndices(subquery);
-                transformed.add("(" + transformedSubquery + ")");
-            } else {
-                // It's an index pattern, we need to convert it to remote index pattern.
-                String remoteIndex = unquoteAndRequoteAsRemote(indexPatternOrSubquery, false);
-                transformed.add(remoteIndex);
-            }
-        }
-        // rebuild from command from transformed index patterns and subqueries
-        String transformedFrom = "FROM " + String.join(", ", transformed) + metadata;
-        // rebuild the whole query
-        // testQuery = transformedFrom + (theRest.isEmpty() ? "" : " | " + String.join(" | ", theRest));
-        mainFromCommandAndTheRest.set(0, transformedFrom);
-        testQuery = String.join(" | ", mainFromCommandAndTheRest);
-
-        LOGGER.trace("Transform query: \nFROM: {}\nTO:   {}", query, testQuery);
-        return testQuery;
-    }
-
-    /**
-     * Checks if the given string is a subquery (enclosed in parentheses).
-     */
-    private static boolean isSubquery(String indexPatternOrSubquery) {
-        String trimmed = indexPatternOrSubquery.strip();
-        return trimmed.startsWith("(") && trimmed.endsWith(")");
-    }
-
-    /**
-     * Splits the input string by the given delimiter, ignoring delimiters inside parentheses.
-     */
-    public static List<String> splitIgnoringParentheses(String input, String delimiter) {
-        List<String> results = new ArrayList<>();
-        if (input == null || input.isEmpty()) return results;
-
-        int depth = 0; // parentheses nesting
-        int lastSplit = 0;
-        int delimiterLength = delimiter.length();
-
-        for (int i = 0; i <= input.length() - delimiterLength; i++) {
-            char c = input.charAt(i);
-
-            if (c == '(') {
-                depth++;
-            } else if (c == ')') {
-                if (depth > 0) depth--;
-            }
-
-            // check delimiter only outside parentheses
-            if (depth == 0) {
-                boolean match;
-                if (delimiter.length() == 1) {
-                    match = c == delimiter.charAt(0);
-                } else {
-                    match = input.regionMatches(true, i, delimiter, 0, delimiterLength);
-                }
-
-                if (match) {
-                    results.add(input.substring(lastSplit, i).trim());
-                    lastSplit = i + delimiterLength;
-                    i += delimiterLength - 1; // skip the delimiter
-                }
-            }
-        }
-        // add remaining part
-        results.add(input.substring(lastSplit).trim());
-
-        return results;
-    }
-
-=======
->>>>>>> 92763600
     @Override
     protected boolean enableRoundingDoubleValuesOnAsserting() {
         return true;
@@ -525,4 +369,13 @@
             throw new RuntimeException(e);
         }
     }
+
+    /**
+     * Convert index patterns and subqueries in FROM commands to use remote indices for a given test case.
+     */
+    private static CsvSpecReader.CsvTestCase convertSubqueryToRemoteIndices(CsvSpecReader.CsvTestCase testCase) {
+        String query = testCase.query;
+        testCase.query = EsqlTestUtils.convertSubqueryToRemoteIndices(query);
+        return testCase;
+    }
 }
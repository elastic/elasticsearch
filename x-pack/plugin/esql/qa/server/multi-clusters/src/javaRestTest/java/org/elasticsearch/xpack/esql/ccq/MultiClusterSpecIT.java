/*
 * Copyright Elasticsearch B.V. and/or licensed to Elasticsearch B.V. under one
 * or more contributor license agreements. Licensed under the Elastic License
 * 2.0; you may not use this file except in compliance with the Elastic License
 * 2.0.
 */

package org.elasticsearch.xpack.esql.ccq;

import com.carrotsearch.randomizedtesting.annotations.ParametersFactory;
import com.carrotsearch.randomizedtesting.annotations.ThreadLeakFilters;

import org.apache.http.HttpEntity;
import org.apache.http.HttpHost;
import org.elasticsearch.Version;
import org.elasticsearch.client.Request;
import org.elasticsearch.client.Response;
import org.elasticsearch.client.RestClient;
import org.elasticsearch.common.settings.Settings;
import org.elasticsearch.core.IOUtils;
import org.elasticsearch.test.TestClustersThreadFilter;
import org.elasticsearch.test.cluster.ElasticsearchCluster;
import org.elasticsearch.test.rest.ESRestTestCase;
import org.elasticsearch.test.rest.TestFeatureService;
import org.elasticsearch.xpack.esql.CsvSpecReader;
import org.elasticsearch.xpack.esql.CsvSpecReader.CsvTestCase;
import org.elasticsearch.xpack.esql.CsvTestsDataLoader;
import org.elasticsearch.xpack.esql.SpecReader;
import org.elasticsearch.xpack.esql.qa.rest.EsqlSpecTestCase;
import org.junit.AfterClass;
import org.junit.ClassRule;
import org.junit.rules.RuleChain;
import org.junit.rules.TestRule;

import java.io.ByteArrayInputStream;
import java.io.IOException;
import java.net.URL;
import java.util.Arrays;
import java.util.List;
import java.util.Locale;
import java.util.Optional;
import java.util.Set;
import java.util.regex.Pattern;
import java.util.stream.Collectors;

import static org.elasticsearch.xpack.esql.CsvSpecReader.specParser;
import static org.elasticsearch.xpack.esql.CsvTestUtils.isEnabled;
import static org.elasticsearch.xpack.esql.CsvTestsDataLoader.CSV_DATASET_MAP;
import static org.elasticsearch.xpack.esql.CsvTestsDataLoader.ENRICH_SOURCE_INDICES;
import static org.elasticsearch.xpack.esql.EsqlTestUtils.classpathResources;
import static org.elasticsearch.xpack.esql.action.EsqlCapabilities.Cap.ENABLE_FORK_FOR_REMOTE_INDICES;
import static org.elasticsearch.xpack.esql.action.EsqlCapabilities.Cap.ENABLE_LOOKUP_JOIN_ON_REMOTE;
import static org.elasticsearch.xpack.esql.action.EsqlCapabilities.Cap.FORK_V9;
<<<<<<< HEAD
import static org.elasticsearch.xpack.esql.action.EsqlCapabilities.Cap.INLINE_STATS;
=======
import static org.elasticsearch.xpack.esql.action.EsqlCapabilities.Cap.INLINESTATS;
import static org.elasticsearch.xpack.esql.action.EsqlCapabilities.Cap.INLINESTATS_SUPPORTS_REMOTE;
import static org.elasticsearch.xpack.esql.action.EsqlCapabilities.Cap.INLINESTATS_V11;
>>>>>>> cb2e29a5
import static org.elasticsearch.xpack.esql.action.EsqlCapabilities.Cap.JOIN_LOOKUP_V12;
import static org.elasticsearch.xpack.esql.action.EsqlCapabilities.Cap.JOIN_PLANNING_V1;
import static org.elasticsearch.xpack.esql.action.EsqlCapabilities.Cap.METADATA_FIELDS_REMOTE_TEST;
import static org.elasticsearch.xpack.esql.action.EsqlCapabilities.Cap.UNMAPPED_FIELDS;
import static org.elasticsearch.xpack.esql.qa.rest.RestEsqlTestCase.hasCapabilities;
import static org.mockito.ArgumentMatchers.any;
import static org.mockito.Mockito.doAnswer;
import static org.mockito.Mockito.mock;
import static org.mockito.Mockito.spy;
import static org.mockito.Mockito.when;

/**
 * This suite loads the data into either the local cluster or the remote cluster, then run spec tests with CCQ.
 * TODO: Some spec tests prevents us from splitting data across multiple shards/indices/clusters
 */
@ThreadLeakFilters(filters = TestClustersThreadFilter.class)
public class MultiClusterSpecIT extends EsqlSpecTestCase {

    static ElasticsearchCluster remoteCluster = Clusters.remoteCluster();
    static ElasticsearchCluster localCluster = Clusters.localCluster(remoteCluster);

    @ClassRule
    public static TestRule clusterRule = RuleChain.outerRule(remoteCluster).around(localCluster);

    private static TestFeatureService remoteFeaturesService;
    private static RestClient remoteClusterClient;
    private static DataLocation dataLocation = null;

    @ParametersFactory(argumentFormatting = "csv-spec:%2$s.%3$s")
    public static List<Object[]> readScriptSpec() throws Exception {
        List<URL> urls = classpathResources("/*.csv-spec");
        assertTrue("Not enough specs found " + urls, urls.size() > 0);
        return SpecReader.readScriptSpec(urls, specParser());
    }

    public MultiClusterSpecIT(
        String fileName,
        String groupName,
        String testName,
        Integer lineNumber,
        CsvTestCase testCase,
        String instructions
    ) {
        super(fileName, groupName, testName, lineNumber, convertToRemoteIndices(testCase), instructions);
    }

    // TODO: think how to handle this better
    public static final Set<String> NO_REMOTE_LOOKUP_JOIN_TESTS = Set.of(
        // Lookup join after STATS is not supported in CCS yet
        "StatsAndLookupIPAndMessageFromIndex",
        "JoinMaskingRegex",
        "StatsAndLookupIPFromIndex",
        "StatsAndLookupMessageFromIndex",
        "MvJoinKeyOnTheLookupIndexAfterStats",
        "MvJoinKeyOnFromAfterStats",
        // Lookup join after SORT is not supported in CCS yet
        "NullifiedJoinKeyToPurgeTheJoin",
        "SortBeforeAndAfterJoin",
        "SortEvalBeforeLookup",
        "SortBeforeAndAfterMultipleJoinAndMvExpand",
        "LookupJoinAfterTopNAndRemoteEnrich",
        "LookupJoinOnTwoFieldsAfterTop",
        "LookupJoinOnTwoFieldsMultipleTimes",
        // Lookup join after LIMIT is not supported in CCS yet
        "LookupJoinAfterLimitAndRemoteEnrich",
        // Lookup join after FORK is not support in CCS yet
        "ForkBeforeLookupJoin"
    );

    @Override
    protected void shouldSkipTest(String testName) throws IOException {
        boolean remoteMetadata = testCase.requiredCapabilities.contains(METADATA_FIELDS_REMOTE_TEST.capabilityName());
        if (remoteMetadata) {
            // remove the capability from the test to enable it
            testCase.requiredCapabilities = testCase.requiredCapabilities.stream()
                .filter(c -> c.equals("metadata_fields_remote_test") == false)
                .toList();
        }
        super.shouldSkipTest(testName);
        checkCapabilities(remoteClusterClient(), remoteFeaturesService(), testName, testCase);
        // Do not run tests including "METADATA _index" unless marked with metadata_fields_remote_test,
        // because they may produce inconsistent results with multiple clusters.
        assumeFalse("can't test with _index metadata", (remoteMetadata == false) && hasIndexMetadata(testCase.query));
        Version oldVersion = Version.min(Clusters.localClusterVersion(), Clusters.remoteClusterVersion());
        assumeTrue("Test " + testName + " is skipped on " + oldVersion, isEnabled(testName, instructions, oldVersion));
<<<<<<< HEAD
        assumeFalse("INLINE STATS not yet supported in CCS", testCase.requiredCapabilities.contains(JOIN_PLANNING_V1.capabilityName()));
        assumeFalse("INLINE STATS not yet supported in CCS", testCase.requiredCapabilities.contains(INLINE_STATS.capabilityName()));
=======
        if (testCase.requiredCapabilities.contains(INLINESTATS.capabilityName())
            || testCase.requiredCapabilities.contains(INLINESTATS_V11.capabilityName())
            || testCase.requiredCapabilities.contains(JOIN_PLANNING_V1.capabilityName())) {
            assumeTrue(
                "INLINESTATS in CCS not supported for this version",
                hasCapabilities(adminClient(), List.of(INLINESTATS_SUPPORTS_REMOTE.capabilityName()))
            );
            assumeTrue(
                "INLINESTATS in CCS not supported for this version",
                hasCapabilities(remoteClusterClient(), List.of(INLINESTATS_SUPPORTS_REMOTE.capabilityName()))
            );
        }
>>>>>>> cb2e29a5
        if (testCase.requiredCapabilities.contains(JOIN_LOOKUP_V12.capabilityName())) {
            assumeTrue(
                "LOOKUP JOIN not yet supported in CCS",
                hasCapabilities(adminClient(), List.of(ENABLE_LOOKUP_JOIN_ON_REMOTE.capabilityName()))
            );
        }
        // Unmapped fields require a correct capability response from every cluster, which isn't currently implemented.
        assumeFalse("UNMAPPED FIELDS not yet supported in CCS", testCase.requiredCapabilities.contains(UNMAPPED_FIELDS.capabilityName()));
        // Tests that use capabilities not supported in CCS
        assumeFalse(
            "This syntax is not supported with remote LOOKUP JOIN",
            NO_REMOTE_LOOKUP_JOIN_TESTS.stream().anyMatch(testName::contains)
        );
        // Tests that do SORT before LOOKUP JOIN - not supported in CCS
        assumeFalse("LOOKUP JOIN after SORT not yet supported in CCS", testName.contains("OnTheCoordinator"));

        if (testCase.requiredCapabilities.contains(FORK_V9.capabilityName())) {
            assumeTrue(
                "FORK not yet supported with CCS",
                hasCapabilities(adminClient(), List.of(ENABLE_FORK_FOR_REMOTE_INDICES.capabilityName()))
            );
        }
    }

    @Override
    protected boolean supportTimeSeriesCommand() {
        return false;
    }

    private TestFeatureService remoteFeaturesService() throws IOException {
        if (remoteFeaturesService == null) {
            var remoteNodeVersions = readVersionsFromNodesInfo(remoteClusterClient());
            var semanticNodeVersions = remoteNodeVersions.stream()
                .map(ESRestTestCase::parseLegacyVersion)
                .flatMap(Optional::stream)
                .collect(Collectors.toSet());
            remoteFeaturesService = createTestFeatureService(getClusterStateFeatures(remoteClusterClient()), semanticNodeVersions);
        }
        return remoteFeaturesService;
    }

    private RestClient remoteClusterClient() throws IOException {
        if (remoteClusterClient == null) {
            HttpHost[] remoteHosts = parseClusterHosts(remoteCluster.getHttpAddresses()).toArray(HttpHost[]::new);
            remoteClusterClient = super.buildClient(restAdminSettings(), remoteHosts);
        }
        return remoteClusterClient;
    }

    @AfterClass
    public static void closeRemoveFeaturesService() throws IOException {
        IOUtils.close(remoteClusterClient);
    }

    @Override
    protected String getTestRestCluster() {
        return localCluster.getHttpAddresses();
    }

    @Override
    protected RestClient buildClient(Settings settings, HttpHost[] localHosts) throws IOException {
        RestClient localClient = super.buildClient(settings, localHosts);
        HttpHost[] remoteHosts = parseClusterHosts(remoteCluster.getHttpAddresses()).toArray(HttpHost[]::new);
        RestClient remoteClient = super.buildClient(settings, remoteHosts);
        return twoClients(localClient, remoteClient);
    }

    // These indices are used in metadata tests so we want them on remote only for consistency
    public static final List<String> METADATA_INDICES = List.of("employees", "apps", "ul_logs");

    // These are lookup indices, we want them on both remotes and locals
    public static final Set<String> LOOKUP_INDICES = CSV_DATASET_MAP.values()
        .stream()
        .filter(td -> td.settingFileName() != null && td.settingFileName().equals("lookup-settings.json"))
        .map(CsvTestsDataLoader.TestDataset::indexName)
        .collect(Collectors.toSet());

    public static final Set<String> LOOKUP_ENDPOINTS = LOOKUP_INDICES.stream().map(i -> "/" + i + "/_bulk").collect(Collectors.toSet());

    public static final Set<String> ENRICH_ENDPOINTS = ENRICH_SOURCE_INDICES.stream()
        .map(i -> "/" + i + "/_bulk")
        .collect(Collectors.toSet());

    /**
     * Creates a new mock client that dispatches every request to both the local and remote clusters, excluding _bulk and _query requests.
     * - '_bulk' requests are randomly sent to either the local or remote cluster to populate data. Some spec tests, such as AVG,
     *   prevent the splitting of bulk requests.
     * - '_query' requests are dispatched to the local cluster only, as we are testing cross-cluster queries.
     */
    static RestClient twoClients(RestClient localClient, RestClient remoteClient) throws IOException {
        RestClient twoClients = mock(RestClient.class);
        assertNotNull("data location was set", dataLocation);
        // write to a single cluster for now due to the precision of some functions such as avg and tests related to updates
        final RestClient bulkClient = dataLocation == DataLocation.REMOTE_ONLY ? remoteClient : randomFrom(localClient, remoteClient);
        when(twoClients.performRequest(any())).then(invocation -> {
            Request request = invocation.getArgument(0);
            String endpoint = request.getEndpoint();
            if (endpoint.startsWith("/_query")) {
                return localClient.performRequest(request);
            } else if (endpoint.endsWith("/_bulk") && METADATA_INDICES.stream().anyMatch(i -> endpoint.equals("/" + i + "/_bulk"))) {
                return remoteClient.performRequest(request);
            } else if (endpoint.endsWith("/_bulk")
                && ENRICH_ENDPOINTS.contains(endpoint) == false
                && LOOKUP_ENDPOINTS.contains(endpoint) == false) {
                    return bulkClient.performRequest(request);
                } else {
                    Request[] clones = cloneRequests(request, 2);
                    Response resp1 = remoteClient.performRequest(clones[0]);
                    Response resp2 = localClient.performRequest(clones[1]);
                    assertEquals(resp1.getStatusLine().getStatusCode(), resp2.getStatusLine().getStatusCode());
                    return resp2;
                }
        });
        doAnswer(invocation -> {
            IOUtils.close(localClient, remoteClient);
            return null;
        }).when(twoClients).close();
        return twoClients;
    }

    enum DataLocation {
        REMOTE_ONLY,
        ANY_CLUSTER
    }

    static Request[] cloneRequests(Request orig, int numClones) throws IOException {
        Request[] clones = new Request[numClones];
        for (int i = 0; i < clones.length; i++) {
            clones[i] = new Request(orig.getMethod(), orig.getEndpoint());
            clones[i].addParameters(orig.getParameters());
        }
        HttpEntity entity = orig.getEntity();
        if (entity != null) {
            byte[] bytes = entity.getContent().readAllBytes();
            entity.getContent().close();
            for (Request clone : clones) {
                ByteArrayInputStream cloneInput = new ByteArrayInputStream(bytes);
                HttpEntity cloneEntity = spy(entity);
                when(cloneEntity.getContent()).thenReturn(cloneInput);
                clone.setEntity(cloneEntity);
            }
        }
        return clones;
    }

    /**
     * Convert FROM employees ... => FROM *:employees,employees
     */
    static CsvSpecReader.CsvTestCase convertToRemoteIndices(CsvSpecReader.CsvTestCase testCase) {
        if (dataLocation == null) {
            dataLocation = randomFrom(DataLocation.values());
        }
        String query = testCase.query;
        String[] commands = query.split("\\|");
        String first = commands[0].trim();
        // If true, we're using *:index, otherwise we're using *:index,index
        boolean onlyRemotes = canUseRemoteIndicesOnly() && randomBoolean();
        if (commands[0].toLowerCase(Locale.ROOT).startsWith("from")) {
            String[] parts = commands[0].split("(?i)metadata");
            assert parts.length >= 1 : parts;
            String fromStatement = parts[0];
            String[] localIndices = fromStatement.substring("FROM ".length()).split(",");
            if (Arrays.stream(localIndices).anyMatch(i -> LOOKUP_INDICES.contains(i.trim().toLowerCase(Locale.ROOT)))) {
                // If the query contains lookup indices, use only remotes to avoid duplication
                onlyRemotes = true;
            }
            final boolean onlyRemotesFinal = onlyRemotes;
            final String remoteIndices = Arrays.stream(localIndices)
                .map(index -> unquoteAndRequoteAsRemote(index.trim(), onlyRemotesFinal))
                .collect(Collectors.joining(","));
            var newFrom = "FROM " + remoteIndices + " " + commands[0].substring(fromStatement.length());
            testCase.query = newFrom + query.substring(first.length());
        }
        if (commands[0].toLowerCase(Locale.ROOT).startsWith("ts ")) {
            String[] parts = commands[0].split("\\s+");
            assert parts.length >= 2 : commands[0];
            String[] indices = parts[1].split(",");
            final boolean onlyRemotesFinal = onlyRemotes;
            parts[1] = Arrays.stream(indices)
                .map(index -> unquoteAndRequoteAsRemote(index.trim(), onlyRemotesFinal))
                .collect(Collectors.joining(","));
            String newNewMetrics = String.join(" ", parts);
            testCase.query = newNewMetrics + query.substring(first.length());
        }
        int offset = testCase.query.length() - query.length();
        if (offset != 0) {
            final String pattern = "\\b1:(\\d+)\\b";
            final Pattern regex = Pattern.compile(pattern);
            testCase.adjustExpectedWarnings(warning -> regex.matcher(warning).replaceAll(match -> {
                int position = Integer.parseInt(match.group(1));
                int newPosition = position + offset;
                return "1:" + newPosition;
            }));
        }
        return testCase;
    }

    static boolean canUseRemoteIndicesOnly() {
        // If the data is indexed only into the remote cluster, we can query only the remote indices.
        // However, due to the union types bug in CCS, we must include the local indices in versions without the fix.
        return dataLocation == DataLocation.REMOTE_ONLY && Clusters.bwcVersion().onOrAfter(Version.V_9_1_0);
    }

    static boolean hasIndexMetadata(String query) {
        String[] commands = query.split("\\|");
        if (commands[0].trim().toLowerCase(Locale.ROOT).startsWith("from")) {
            String[] parts = commands[0].split("(?i)metadata");
            return parts.length > 1 && parts[1].contains("_index");
        }
        return false;
    }

    /**
     * Since partial quoting is prohibited, we need to take the index name, unquote it,
     * convert it to a remote index, and then requote it. For example, "employees" is unquoted,
     * turned into the remote index *:employees, and then requoted to get "*:employees".
     * @param index Name of the index.
     * @param asRemoteIndexOnly If the return needs to be in the form of "*:idx,idx" or "*:idx".
     * @return A remote index pattern that's requoted.
     */
    private static String unquoteAndRequoteAsRemote(String index, boolean asRemoteIndexOnly) {
        index = index.trim();

        int numOfQuotes = 0;
        for (; numOfQuotes < index.length(); numOfQuotes++) {
            if (index.charAt(numOfQuotes) != '"') {
                break;
            }
        }

        String unquoted = unquote(index, numOfQuotes);
        if (asRemoteIndexOnly) {
            return quote("*:" + unquoted, numOfQuotes);
        } else {
            return quote("*:" + unquoted + "," + unquoted, numOfQuotes);
        }
    }

    private static String quote(String index, int numOfQuotes) {
        return "\"".repeat(numOfQuotes) + index + "\"".repeat(numOfQuotes);
    }

    private static String unquote(String index, int numOfQuotes) {
        return index.substring(numOfQuotes, index.length() - numOfQuotes);
    }

    @Override
    protected boolean enableRoundingDoubleValuesOnAsserting() {
        return true;
    }

    @Override
    protected boolean supportsInferenceTestService() {
        return false;
    }

    @Override
    protected boolean supportsIndexModeLookup() throws IOException {
        return hasCapabilities(adminClient(), List.of(JOIN_LOOKUP_V12.capabilityName()));
    }

    @Override
    protected boolean supportsSourceFieldMapping() {
        return false;
    }

    @Override
    protected boolean supportsTook() throws IOException {
        // We don't read took properly in multi-cluster tests.
        return false;
    }
}<|MERGE_RESOLUTION|>--- conflicted
+++ resolved
@@ -51,13 +51,8 @@
 import static org.elasticsearch.xpack.esql.action.EsqlCapabilities.Cap.ENABLE_FORK_FOR_REMOTE_INDICES;
 import static org.elasticsearch.xpack.esql.action.EsqlCapabilities.Cap.ENABLE_LOOKUP_JOIN_ON_REMOTE;
 import static org.elasticsearch.xpack.esql.action.EsqlCapabilities.Cap.FORK_V9;
-<<<<<<< HEAD
 import static org.elasticsearch.xpack.esql.action.EsqlCapabilities.Cap.INLINE_STATS;
-=======
-import static org.elasticsearch.xpack.esql.action.EsqlCapabilities.Cap.INLINESTATS;
-import static org.elasticsearch.xpack.esql.action.EsqlCapabilities.Cap.INLINESTATS_SUPPORTS_REMOTE;
-import static org.elasticsearch.xpack.esql.action.EsqlCapabilities.Cap.INLINESTATS_V11;
->>>>>>> cb2e29a5
+import static org.elasticsearch.xpack.esql.action.EsqlCapabilities.Cap.INLINE_STATS_SUPPORTS_REMOTE;
 import static org.elasticsearch.xpack.esql.action.EsqlCapabilities.Cap.JOIN_LOOKUP_V12;
 import static org.elasticsearch.xpack.esql.action.EsqlCapabilities.Cap.JOIN_PLANNING_V1;
 import static org.elasticsearch.xpack.esql.action.EsqlCapabilities.Cap.METADATA_FIELDS_REMOTE_TEST;
@@ -143,23 +138,17 @@
         assumeFalse("can't test with _index metadata", (remoteMetadata == false) && hasIndexMetadata(testCase.query));
         Version oldVersion = Version.min(Clusters.localClusterVersion(), Clusters.remoteClusterVersion());
         assumeTrue("Test " + testName + " is skipped on " + oldVersion, isEnabled(testName, instructions, oldVersion));
-<<<<<<< HEAD
-        assumeFalse("INLINE STATS not yet supported in CCS", testCase.requiredCapabilities.contains(JOIN_PLANNING_V1.capabilityName()));
-        assumeFalse("INLINE STATS not yet supported in CCS", testCase.requiredCapabilities.contains(INLINE_STATS.capabilityName()));
-=======
-        if (testCase.requiredCapabilities.contains(INLINESTATS.capabilityName())
-            || testCase.requiredCapabilities.contains(INLINESTATS_V11.capabilityName())
+        if (testCase.requiredCapabilities.contains(INLINE_STATS.capabilityName())
             || testCase.requiredCapabilities.contains(JOIN_PLANNING_V1.capabilityName())) {
             assumeTrue(
-                "INLINESTATS in CCS not supported for this version",
-                hasCapabilities(adminClient(), List.of(INLINESTATS_SUPPORTS_REMOTE.capabilityName()))
+                "INLINE STATS in CCS not supported for this version",
+                hasCapabilities(adminClient(), List.of(INLINE_STATS_SUPPORTS_REMOTE.capabilityName()))
             );
             assumeTrue(
-                "INLINESTATS in CCS not supported for this version",
-                hasCapabilities(remoteClusterClient(), List.of(INLINESTATS_SUPPORTS_REMOTE.capabilityName()))
+                "INLINE STATS in CCS not supported for this version",
+                hasCapabilities(remoteClusterClient(), List.of(INLINE_STATS_SUPPORTS_REMOTE.capabilityName()))
             );
         }
->>>>>>> cb2e29a5
         if (testCase.requiredCapabilities.contains(JOIN_LOOKUP_V12.capabilityName())) {
             assumeTrue(
                 "LOOKUP JOIN not yet supported in CCS",

/*
 * Copyright Elasticsearch B.V. and/or licensed to Elasticsearch B.V. under one
 * or more contributor license agreements. Licensed under the Elastic License
 * 2.0; you may not use this file except in compliance with the Elastic License
 * 2.0.
 */

package org.elasticsearch.xpack.esql.ccq;

import com.carrotsearch.randomizedtesting.annotations.ThreadLeakFilters;

import org.apache.http.HttpHost;
import org.elasticsearch.Version;
import org.elasticsearch.client.Request;
import org.elasticsearch.client.Response;
import org.elasticsearch.client.RestClient;
import org.elasticsearch.common.Strings;
import org.elasticsearch.common.settings.Settings;
import org.elasticsearch.test.MapMatcher;
import org.elasticsearch.test.TestClustersThreadFilter;
import org.elasticsearch.test.cluster.ElasticsearchCluster;
import org.elasticsearch.test.rest.ESRestTestCase;
import org.elasticsearch.test.rest.TestFeatureService;
import org.elasticsearch.xpack.esql.qa.rest.RestEsqlTestCase;
import org.junit.After;
import org.junit.Before;
import org.junit.ClassRule;
import org.junit.rules.RuleChain;
import org.junit.rules.TestRule;

import java.io.IOException;
import java.util.ArrayList;
import java.util.List;
import java.util.Map;
import java.util.Set;
import java.util.stream.Collectors;
import java.util.stream.IntStream;
import java.util.stream.Stream;

import static org.elasticsearch.test.MapMatcher.assertMap;
import static org.elasticsearch.test.MapMatcher.matchesMap;
import static org.elasticsearch.xpack.esql.ccq.Clusters.REMOTE_CLUSTER_NAME;
import static org.hamcrest.Matchers.any;
import static org.hamcrest.Matchers.anyOf;
import static org.hamcrest.Matchers.equalTo;
import static org.hamcrest.Matchers.greaterThanOrEqualTo;
import static org.hamcrest.Matchers.hasKey;
import static org.hamcrest.Matchers.is;
import static org.hamcrest.Matchers.nullValue;

@ThreadLeakFilters(filters = TestClustersThreadFilter.class)
public class MultiClustersIT extends ESRestTestCase {
    static ElasticsearchCluster remoteCluster = Clusters.remoteCluster();
    static ElasticsearchCluster localCluster = Clusters.localCluster(remoteCluster);

    @ClassRule
    public static TestRule clusterRule = RuleChain.outerRule(remoteCluster).around(localCluster);

    private static TestFeatureService remoteFeaturesService;

    @Override
    protected String getTestRestCluster() {
        return localCluster.getHttpAddresses();
    }

    record Doc(int id, String color, long data) {

    }

    final String localIndex = "test-local-index";
    List<Doc> localDocs = List.of();
    final String remoteIndex = "test-remote-index";
    List<Doc> remoteDocs = List.of();

    @Before
    public void setUpIndices() throws Exception {
        final String mapping = """
             "properties": {
               "data": { "type": "long" },
               "color": { "type": "keyword" }
             }
            """;
        RestClient localClient = client();
        localDocs = IntStream.range(0, between(1, 500))
            .mapToObj(n -> new Doc(n, randomFrom("red", "yellow", "green"), randomIntBetween(1, 1000)))
            .toList();
        createIndex(
            localClient,
            localIndex,
            Settings.builder().put("index.number_of_shards", randomIntBetween(1, 5)).build(),
            mapping,
            null
        );
        indexDocs(localClient, localIndex, localDocs);

        remoteDocs = IntStream.range(0, between(1, 500))
            .mapToObj(n -> new Doc(n, randomFrom("red", "yellow", "green"), randomIntBetween(1, 1000)))
            .toList();
        try (RestClient remoteClient = remoteClusterClient()) {
            createIndex(
                remoteClient,
                remoteIndex,
                Settings.builder().put("index.number_of_shards", randomIntBetween(1, 5)).build(),
                mapping,
                null
            );
            indexDocs(remoteClient, remoteIndex, remoteDocs);
        }
    }

    @After
    public void wipeIndices() throws Exception {
        try (RestClient remoteClient = remoteClusterClient()) {
            deleteIndex(remoteClient, remoteIndex);
        }
    }

    void indexDocs(RestClient client, String index, List<Doc> docs) throws IOException {
        logger.info("--> indexing {} docs to index {}", docs.size(), index);
        long total = 0;
        for (Doc doc : docs) {
            Request createDoc = new Request("POST", "/" + index + "/_doc/id_" + doc.id);
            if (randomInt(100) < 10) {
                createDoc.addParameter("refresh", "true");
            }
            createDoc.setJsonEntity(Strings.format("""
                { "color": "%s", "data": %s}
                """, doc.color, doc.data));
            assertOK(client.performRequest(createDoc));
            total += doc.data;
        }
        logger.info("--> index={} total={}", index, total);
        refresh(client, index);
    }

    private Map<String, Object> run(String query, boolean includeCCSMetadata) throws IOException {
        var queryBuilder = new RestEsqlTestCase.RequestObjectBuilder().query(query).profile(true);
        if (includeCCSMetadata) {
            queryBuilder.includeCCSMetadata(true);
        }
        Map<String, Object> resp = runEsql(queryBuilder.build());
        logger.info("--> query {} response {}", queryBuilder, resp);
        return resp;
    }

    private Map<String, Object> runWithColumnarAndIncludeCCSMetadata(String query) throws IOException {
        Map<String, Object> resp = runEsql(
            new RestEsqlTestCase.RequestObjectBuilder().query(query).includeCCSMetadata(true).columnar(true).build()
        );
        logger.info("--> query {} response {}", query, resp);
        return resp;
    }

    protected boolean supportsAsync() {
        return false; // TODO: Version.CURRENT.onOrAfter(Version.V_8_13_0); ?? // the Async API was introduced in 8.13.0
    }

    private Map<String, Object> runEsql(RestEsqlTestCase.RequestObjectBuilder requestObject) throws IOException {
        if (supportsAsync()) {
            return RestEsqlTestCase.runEsqlAsync(requestObject);
        } else {
            return RestEsqlTestCase.runEsqlSync(requestObject);
        }
    }

    private <C, V> void assertResultMapForLike(
        boolean includeCCSMetadata,
        Map<String, Object> result,
        C columns,
        V values,
        boolean remoteOnly,
        boolean requireLikeListCapability
    ) throws IOException {
        List<String> requiredCapabilities = new ArrayList<>(List.of("like_on_index_fields"));
        if (requireLikeListCapability) {
            requiredCapabilities.add("like_list_on_index_fields");
        }
        // the feature is completely supported if both local and remote clusters support it
<<<<<<< HEAD
        boolean isSupported = capabilitiesSupportedNewAndOld(requiredCapabilities);
=======
        boolean isSupported = clusterHasCapability("POST", "/_query", List.of(), requiredCapabilities).orElse(false);
        try (RestClient remoteClient = remoteClusterClient()) {
            isSupported = isSupported
                && clusterHasCapability(remoteClient, "POST", "/_query", List.of(), requiredCapabilities).orElse(false);
        }
>>>>>>> 19708c1e

        if (isSupported) {
            assertResultMap(includeCCSMetadata, result, columns, values, remoteOnly);
        } else {
            logger.info("-->  skipping data check for like index test, cluster does not support like index feature");
            // just verify that we did not get a partial result
            var clusters = result.get("_clusters");
            var reason = "unexpected partial results" + (clusters != null ? ": _clusters=" + clusters : "");
            assertThat(reason, result.get("is_partial"), anyOf(nullValue(), is(false)));
        }
    }

    private boolean capabilitiesSupportedNewAndOld(List<String> requiredCapabilities) throws IOException {
        boolean isSupported = clusterHasCapability("POST", "/_query", List.of(), requiredCapabilities).orElse(false);
        try (RestClient remoteClient = remoteClusterClient()) {
            isSupported = isSupported
                && clusterHasCapability(remoteClient, "POST", "/_query", List.of(), requiredCapabilities).orElse(false);
        }
        return isSupported;
    }

    private <C, V> void assertResultMap(boolean includeCCSMetadata, Map<String, Object> result, C columns, V values, boolean remoteOnly) {
        MapMatcher mapMatcher = getResultMatcher(
            ccsMetadataAvailable(),
            result.containsKey("is_partial"),
            result.containsKey("documents_found")
        ).extraOk();
        if (includeCCSMetadata) {
            mapMatcher = mapMatcher.entry("_clusters", any(Map.class));
        }
        assertMap(result, mapMatcher.entry("columns", columns).entry("values", values));
        if (includeCCSMetadata) {
            assertClusterDetailsMap(result, remoteOnly);
        }
    }

    public void testCount() throws Exception {
        {
            boolean includeCCSMetadata = includeCCSMetadata();
            Map<String, Object> result = run("FROM test-local-index,*:test-remote-index | STATS c = COUNT(*)", includeCCSMetadata);
            var columns = List.of(Map.of("name", "c", "type", "long"));
            var values = List.of(List.of(localDocs.size() + remoteDocs.size()));

            assertResultMap(includeCCSMetadata, result, columns, values, false);
        }
        {
            boolean includeCCSMetadata = includeCCSMetadata();
            Map<String, Object> result = run("FROM *:test-remote-index | STATS c = COUNT(*)", includeCCSMetadata);
            var columns = List.of(Map.of("name", "c", "type", "long"));
            var values = List.of(List.of(remoteDocs.size()));

            assertResultMap(includeCCSMetadata, result, columns, values, true);
        }
    }

    public void testUngroupedAggs() throws Exception {
        {
            boolean includeCCSMetadata = includeCCSMetadata();
            Map<String, Object> result = run("FROM test-local-index,*:test-remote-index | STATS total = SUM(data)", includeCCSMetadata);
            var columns = List.of(Map.of("name", "total", "type", "long"));
            long sum = Stream.concat(localDocs.stream(), remoteDocs.stream()).mapToLong(d -> d.data).sum();
            var values = List.of(List.of(Math.toIntExact(sum)));

            // check all sections of map except _cluster/details
            assertResultMap(includeCCSMetadata, result, columns, values, false);
        }
        {
            boolean includeCCSMetadata = includeCCSMetadata();
            Map<String, Object> result = run("FROM *:test-remote-index | STATS total = SUM(data)", includeCCSMetadata);
            var columns = List.of(Map.of("name", "total", "type", "long"));
            long sum = remoteDocs.stream().mapToLong(d -> d.data).sum();
            var values = List.of(List.of(Math.toIntExact(sum)));

            assertResultMap(includeCCSMetadata, result, columns, values, true);
        }
        {
            assumeTrue("requires ccs metadata", ccsMetadataAvailable());
            Map<String, Object> result = runWithColumnarAndIncludeCCSMetadata("FROM *:test-remote-index | STATS total = SUM(data)");
            var columns = List.of(Map.of("name", "total", "type", "long"));
            long sum = remoteDocs.stream().mapToLong(d -> d.data).sum();
            var values = List.of(List.of(Math.toIntExact(sum)));

            assertResultMap(true, result, columns, values, true);
        }
    }

    private void assertClusterDetailsMap(Map<String, Object> result, boolean remoteOnly) {
        @SuppressWarnings("unchecked")
        Map<String, Object> clusters = (Map<String, Object>) result.get("_clusters");
        assertThat(clusters.size(), equalTo(7));
        assertThat(clusters.keySet(), equalTo(Set.of("total", "successful", "running", "skipped", "partial", "failed", "details")));
        int expectedNumClusters = remoteOnly ? 1 : 2;
        Set<String> expectedClusterAliases = remoteOnly ? Set.of("remote_cluster") : Set.of("remote_cluster", "(local)");

        assertThat(clusters.get("total"), equalTo(expectedNumClusters));
        assertThat(clusters.get("successful"), equalTo(expectedNumClusters));
        assertThat(clusters.get("running"), equalTo(0));
        assertThat(clusters.get("skipped"), equalTo(0));
        assertThat(clusters.get("partial"), equalTo(0));
        assertThat(clusters.get("failed"), equalTo(0));

        @SuppressWarnings("unchecked")
        Map<String, Object> details = (Map<String, Object>) clusters.get("details");
        assertThat(details.keySet(), equalTo(expectedClusterAliases));

        @SuppressWarnings("unchecked")
        Map<String, Object> remoteCluster = (Map<String, Object>) details.get("remote_cluster");
        assertThat(remoteCluster.keySet(), equalTo(Set.of("status", "indices", "took", "_shards")));
        assertThat(remoteCluster.get("status"), equalTo("successful"));
        assertThat(remoteCluster.get("indices"), equalTo("test-remote-index"));
        assertThat((Integer) remoteCluster.get("took"), greaterThanOrEqualTo(0));

        @SuppressWarnings("unchecked")
        Map<String, Object> remoteClusterShards = (Map<String, Object>) remoteCluster.get("_shards");
<<<<<<< HEAD
        assertThat(remoteClusterShards.keySet(), equalTo(Set.of("total", "successful", "skipped", "failed")));
        assertThat((Integer) remoteClusterShards.get("total"), greaterThanOrEqualTo(0));
        assertThat((Integer) remoteClusterShards.get("successful"), equalTo((Integer) remoteClusterShards.get("total")));
        assertThat((Integer) remoteClusterShards.get("skipped"), greaterThanOrEqualTo(0));
        assertThat((Integer) remoteClusterShards.get("failed"), equalTo(0));
=======
        assertThat(
            remoteClusterShards,
            matchesMap().entry("total", greaterThanOrEqualTo(0))
                .entry("successful", remoteClusterShards.get("total"))
                .entry("skipped", greaterThanOrEqualTo(0))
                .entry("failed", 0)
        );
>>>>>>> 19708c1e

        if (remoteOnly == false) {
            @SuppressWarnings("unchecked")
            Map<String, Object> localCluster = (Map<String, Object>) details.get("(local)");
            assertThat(localCluster.keySet(), equalTo(Set.of("status", "indices", "took", "_shards")));
            assertThat(localCluster.get("status"), equalTo("successful"));
            assertThat(localCluster.get("indices"), equalTo("test-local-index"));
            assertThat((Integer) localCluster.get("took"), greaterThanOrEqualTo(0));

            @SuppressWarnings("unchecked")
            Map<String, Object> localClusterShards = (Map<String, Object>) localCluster.get("_shards");
<<<<<<< HEAD
            assertThat(localClusterShards.keySet(), equalTo(Set.of("total", "successful", "skipped", "failed")));
            assertThat((Integer) localClusterShards.get("total"), greaterThanOrEqualTo(0));
            assertThat((Integer) localClusterShards.get("successful"), equalTo((Integer) localClusterShards.get("total")));
            assertThat((Integer) localClusterShards.get("skipped"), greaterThanOrEqualTo(0));
            assertThat((Integer) localClusterShards.get("failed"), equalTo(0));
=======
            assertThat(
                localClusterShards,
                matchesMap().entry("total", greaterThanOrEqualTo(0))
                    .entry("successful", localClusterShards.get("total"))
                    .entry("skipped", greaterThanOrEqualTo(0))
                    .entry("failed", 0)
            );
>>>>>>> 19708c1e
        }
    }

    public void testGroupedAggs() throws Exception {
        {
            boolean includeCCSMetadata = includeCCSMetadata();
            Map<String, Object> result = run(
                "FROM test-local-index,*:test-remote-index | STATS total = SUM(data) BY color | SORT color",
                includeCCSMetadata
            );
            var columns = List.of(Map.of("name", "total", "type", "long"), Map.of("name", "color", "type", "keyword"));
            var values = Stream.concat(localDocs.stream(), remoteDocs.stream())
                .collect(Collectors.toMap(d -> d.color, Doc::data, Long::sum))
                .entrySet()
                .stream()
                .sorted(Map.Entry.comparingByKey())
                .map(e -> List.of(Math.toIntExact(e.getValue()), e.getKey()))
                .toList();

            assertResultMap(includeCCSMetadata, result, columns, values, false);
        }
        {
            boolean includeCCSMetadata = includeCCSMetadata();
            Map<String, Object> result = run(
                "FROM *:test-remote-index | STATS total = SUM(data) by color | SORT color",
                includeCCSMetadata
            );
            var columns = List.of(Map.of("name", "total", "type", "long"), Map.of("name", "color", "type", "keyword"));
            var values = remoteDocs.stream()
                .collect(Collectors.toMap(d -> d.color, Doc::data, Long::sum))
                .entrySet()
                .stream()
                .sorted(Map.Entry.comparingByKey())
                .map(e -> List.of(Math.toIntExact(e.getValue()), e.getKey()))
                .toList();

            // check all sections of map except _clusters/details
            assertResultMap(includeCCSMetadata, result, columns, values, true);
        }
    }

    public void testIndexPattern() throws Exception {
        {
            String indexPattern = randomFrom(
                "test-local-index,*:test-remote-index",
                "test-local-index,*:test-remote-*",
                "test-local-index,*:test-*",
                "test-*,*:test-remote-index"
            );
            Map<String, Object> result = run("FROM " + indexPattern + " | STATS c = COUNT(*)", false);
            var columns = List.of(Map.of("name", "c", "type", "long"));
            var values = List.of(List.of(localDocs.size() + remoteDocs.size()));

            assertResultMap(false, result, columns, values, false);
        }
        {
            String indexPattern = randomFrom("*:test-remote-index", "*:test-remote-*", "*:test-*");
            Map<String, Object> result = run("FROM " + indexPattern + " | STATS c = COUNT(*)", false);
            var columns = List.of(Map.of("name", "c", "type", "long"));
            var values = List.of(List.of(remoteDocs.size()));

            assertResultMap(false, result, columns, values, false);
        }
    }

    @SuppressWarnings("unchecked")
    public void testStats() throws IOException {
        assumeTrue("capabilities endpoint is not available", capabilitiesEndpointAvailable());

        Request caps = new Request("GET", "_capabilities?method=GET&path=_cluster/stats&capabilities=esql-stats");
        Response capsResponse = client().performRequest(caps);
        Map<String, Object> capsResult = entityAsMap(capsResponse.getEntity());
        assumeTrue("esql stats capability missing", capsResult.get("supported").equals(true));

        run("FROM test-local-index,*:test-remote-index | STATS total = SUM(data) BY color | SORT color", includeCCSMetadata());
        Request stats = new Request("GET", "_cluster/stats");
        Response statsResponse = client().performRequest(stats);
        Map<String, Object> result = entityAsMap(statsResponse.getEntity());
        assertThat(result, hasKey("ccs"));
        Map<String, Object> ccs = (Map<String, Object>) result.get("ccs");
        assertThat(ccs, hasKey("_esql"));
        Map<String, Object> esql = (Map<String, Object>) ccs.get("_esql");
        assertThat(esql, hasKey("total"));
        assertThat(esql, hasKey("success"));
        assertThat(esql, hasKey("took"));
        assertThat(esql, hasKey("remotes_per_search_max"));
        assertThat(esql, hasKey("remotes_per_search_avg"));
        assertThat(esql, hasKey("failure_reasons"));
        assertThat(esql, hasKey("features"));
        assertThat(esql, hasKey("clusters"));
        Map<String, Object> clusters = (Map<String, Object>) esql.get("clusters");
        assertThat(clusters, hasKey(REMOTE_CLUSTER_NAME));
        assertThat(clusters, hasKey("(local)"));
        Map<String, Object> clusterData = (Map<String, Object>) clusters.get(REMOTE_CLUSTER_NAME);
        assertThat(clusterData, hasKey("total"));
        assertThat(clusterData, hasKey("skipped"));
        assertThat(clusterData, hasKey("took"));
    }

    public void testLikeIndex() throws Exception {

        boolean includeCCSMetadata = includeCCSMetadata();
        Map<String, Object> result = run("""
            FROM test-local-index,*:test-remote-index METADATA _index
            | WHERE _index LIKE "*remote*"
            | STATS c = COUNT(*) BY _index
            | SORT _index ASC
            """, includeCCSMetadata);
        var columns = List.of(Map.of("name", "c", "type", "long"), Map.of("name", "_index", "type", "keyword"));
        var values = List.of(List.of(remoteDocs.size(), REMOTE_CLUSTER_NAME + ":" + remoteIndex));
        assertResultMapForLike(includeCCSMetadata, result, columns, values, false, false);
    }

<<<<<<< HEAD
    public void testLikeIndexLegacySettingNoHit() throws Exception {
        try (ClusterSettingToggle ignored = new ClusterSettingToggle(adminClient(), "esql.query.string_like_on_index", false, true)) {
            // test code with the setting changed
            boolean includeCCSMetadata = includeCCSMetadata();
            Map<String, Object> result = run("""
                FROM test-local-index,*:test-remote-index METADATA _index
                | WHERE _index LIKE "*remote*"
                | STATS c = COUNT(*) BY _index
                | SORT _index ASC
                """, includeCCSMetadata);
            var columns = List.of(Map.of("name", "c", "type", "long"), Map.of("name", "_index", "type", "keyword"));
            // we expect empty result, since the setting is false
            var values = List.of();
            assertResultMapForLike(includeCCSMetadata, result, columns, values, false, false);
        }
    }

    public void testLikeIndexLegacySettingHit() throws Exception {
        try (ClusterSettingToggle ignored = new ClusterSettingToggle(adminClient(), "esql.query.string_like_on_index", false, true)) {
            boolean includeCCSMetadata = includeCCSMetadata();
            Map<String, Object> result = run("""
                FROM test-local-index,*:test-remote-index METADATA _index
                | WHERE _index LIKE "*remote*:*remote*"
                | STATS c = COUNT(*) BY _index
                | SORT _index ASC
                """, includeCCSMetadata);
            var columns = List.of(Map.of("name", "c", "type", "long"), Map.of("name", "_index", "type", "keyword"));
            var values = List.of(List.of(remoteDocs.size(), REMOTE_CLUSTER_NAME + ":" + remoteIndex));
            assertResultMapForLike(includeCCSMetadata, result, columns, values, false, false);
        }
    }

=======
>>>>>>> 19708c1e
    public void testNotLikeIndex() throws Exception {
        boolean includeCCSMetadata = includeCCSMetadata();
        Map<String, Object> result = run("""
            FROM test-local-index,*:test-remote-index METADATA _index
            | WHERE _index NOT LIKE "*remote*"
            | STATS c = COUNT(*) BY _index
            | SORT _index ASC
            """, includeCCSMetadata);
        var columns = List.of(Map.of("name", "c", "type", "long"), Map.of("name", "_index", "type", "keyword"));
        var values = List.of(List.of(localDocs.size(), localIndex));
        assertResultMapForLike(includeCCSMetadata, result, columns, values, false, false);
    }

    public void testLikeListIndex() throws Exception {
        List<String> requiredCapabilities = new ArrayList<>(List.of("like_list_on_index_fields"));
        // the feature is completely supported if both local and remote clusters support it
        if (capabilitiesSupportedNewAndOld(requiredCapabilities) == false) {
            logger.info("-->  skipping testNotLikeListIndex, due to missing capability");
            return;
        }
        boolean includeCCSMetadata = includeCCSMetadata();
        Map<String, Object> result = run("""
            FROM test-local-index,*:test-remote-index METADATA _index
            | WHERE _index LIKE ("*remote*", "not-exist*")
            | STATS c = COUNT(*) BY _index
            | SORT _index ASC
            """, includeCCSMetadata);
        var columns = List.of(Map.of("name", "c", "type", "long"), Map.of("name", "_index", "type", "keyword"));
        var values = List.of(List.of(remoteDocs.size(), REMOTE_CLUSTER_NAME + ":" + remoteIndex));
        assertResultMapForLike(includeCCSMetadata, result, columns, values, false, true);
    }

    public void testNotLikeListIndex() throws Exception {
        List<String> requiredCapabilities = new ArrayList<>(List.of("like_list_on_index_fields"));
        // the feature is completely supported if both local and remote clusters support it
        if (capabilitiesSupportedNewAndOld(requiredCapabilities) == false) {
            logger.info("-->  skipping testNotLikeListIndex, due to missing capability");
            return;
        }
        boolean includeCCSMetadata = includeCCSMetadata();
        Map<String, Object> result = run("""
            FROM test-local-index,*:test-remote-index METADATA _index
            | WHERE _index NOT LIKE ("*remote*", "not-exist*")
            | STATS c = COUNT(*) BY _index
            | SORT _index ASC
            """, includeCCSMetadata);
        var columns = List.of(Map.of("name", "c", "type", "long"), Map.of("name", "_index", "type", "keyword"));
        var values = List.of(List.of(localDocs.size(), localIndex));
        assertResultMapForLike(includeCCSMetadata, result, columns, values, false, true);
    }

    public void testNotLikeListKeyWord() throws Exception {
        List<String> requiredCapabilities = new ArrayList<>(List.of("like_list_on_index_fields"));
        // the feature is completely supported if both local and remote clusters support it
        if (capabilitiesSupportedNewAndOld(requiredCapabilities) == false) {
            logger.info("-->  skipping testNotLikeListIndex, due to missing capability");
            return;
        }
        boolean includeCCSMetadata = includeCCSMetadata();
        Map<String, Object> result = run("""
            FROM test-local-index,*:test-remote-index METADATA _index
            | WHERE color NOT LIKE ("*blue*", "*red*")
            | STATS c = COUNT(*) BY _index
            | SORT _index ASC
            """, includeCCSMetadata);
        var columns = List.of(Map.of("name", "c", "type", "long"), Map.of("name", "_index", "type", "keyword"));
        var values = List.of(List.of(localDocs.size(), localIndex));
        assertResultMapForLike(includeCCSMetadata, result, columns, values, false, true);
    }

    public void testRLikeIndex() throws Exception {
        boolean includeCCSMetadata = includeCCSMetadata();
        Map<String, Object> result = run("""
            FROM test-local-index,*:test-remote-index METADATA _index
            | WHERE _index RLIKE ".*remote.*"
            | STATS c = COUNT(*) BY _index
            | SORT _index ASC
            """, includeCCSMetadata);
        var columns = List.of(Map.of("name", "c", "type", "long"), Map.of("name", "_index", "type", "keyword"));
        var values = List.of(List.of(remoteDocs.size(), REMOTE_CLUSTER_NAME + ":" + remoteIndex));
        assertResultMapForLike(includeCCSMetadata, result, columns, values, false, false);
    }

    public void testNotRLikeIndex() throws Exception {
        boolean includeCCSMetadata = includeCCSMetadata();
        Map<String, Object> result = run("""
            FROM test-local-index,*:test-remote-index METADATA _index
            | WHERE _index NOT RLIKE ".*remote.*"
            | STATS c = COUNT(*) BY _index
            | SORT _index ASC
            """, includeCCSMetadata);
        var columns = List.of(Map.of("name", "c", "type", "long"), Map.of("name", "_index", "type", "keyword"));
        var values = List.of(List.of(localDocs.size(), localIndex));
        assertResultMapForLike(includeCCSMetadata, result, columns, values, false, false);
    }

    private RestClient remoteClusterClient() throws IOException {
        var clusterHosts = parseClusterHosts(remoteCluster.getHttpAddresses());
        return buildClient(restClientSettings(), clusterHosts.toArray(new HttpHost[0]));
    }

    private static boolean ccsMetadataAvailable() {
        return Clusters.localClusterVersion().onOrAfter(Version.V_8_16_0);
    }

    private static boolean capabilitiesEndpointAvailable() {
        return Clusters.localClusterVersion().onOrAfter(Version.V_8_15_0);
    }

    private static boolean includeCCSMetadata() {
        return ccsMetadataAvailable() && randomBoolean();
    }

    public static class ClusterSettingToggle implements AutoCloseable {
        private final RestClient client;
        private final String settingKey;
        private final Object originalValue;

        public ClusterSettingToggle(RestClient client, String settingKey, Object newValue, Object restoreValue) throws IOException {
            this.client = client;
            this.settingKey = settingKey;
            this.originalValue = restoreValue;
            setValue(newValue);
        }

        private void setValue(Object value) throws IOException {
            Request set = new Request("PUT", "/_cluster/settings");
            set.setJsonEntity("{\"persistent\": {\"" + settingKey + "\": " + value + "}}");
            ESRestTestCase.assertOK(client.performRequest(set));
        }

        @Override
        public void close() throws IOException {
            setValue(originalValue == null ? "null" : originalValue);
        }
    }
}<|MERGE_RESOLUTION|>--- conflicted
+++ resolved
@@ -176,15 +176,7 @@
             requiredCapabilities.add("like_list_on_index_fields");
         }
         // the feature is completely supported if both local and remote clusters support it
-<<<<<<< HEAD
         boolean isSupported = capabilitiesSupportedNewAndOld(requiredCapabilities);
-=======
-        boolean isSupported = clusterHasCapability("POST", "/_query", List.of(), requiredCapabilities).orElse(false);
-        try (RestClient remoteClient = remoteClusterClient()) {
-            isSupported = isSupported
-                && clusterHasCapability(remoteClient, "POST", "/_query", List.of(), requiredCapabilities).orElse(false);
-        }
->>>>>>> 19708c1e
 
         if (isSupported) {
             assertResultMap(includeCCSMetadata, result, columns, values, remoteOnly);
@@ -206,6 +198,10 @@
         return isSupported;
     }
 
+        }
+        return isSupported;
+    }
+
     private <C, V> void assertResultMap(boolean includeCCSMetadata, Map<String, Object> result, C columns, V values, boolean remoteOnly) {
         MapMatcher mapMatcher = getResultMatcher(
             ccsMetadataAvailable(),
@@ -299,13 +295,6 @@
 
         @SuppressWarnings("unchecked")
         Map<String, Object> remoteClusterShards = (Map<String, Object>) remoteCluster.get("_shards");
-<<<<<<< HEAD
-        assertThat(remoteClusterShards.keySet(), equalTo(Set.of("total", "successful", "skipped", "failed")));
-        assertThat((Integer) remoteClusterShards.get("total"), greaterThanOrEqualTo(0));
-        assertThat((Integer) remoteClusterShards.get("successful"), equalTo((Integer) remoteClusterShards.get("total")));
-        assertThat((Integer) remoteClusterShards.get("skipped"), greaterThanOrEqualTo(0));
-        assertThat((Integer) remoteClusterShards.get("failed"), equalTo(0));
-=======
         assertThat(
             remoteClusterShards,
             matchesMap().entry("total", greaterThanOrEqualTo(0))
@@ -313,7 +302,6 @@
                 .entry("skipped", greaterThanOrEqualTo(0))
                 .entry("failed", 0)
         );
->>>>>>> 19708c1e
 
         if (remoteOnly == false) {
             @SuppressWarnings("unchecked")
@@ -325,13 +313,6 @@
 
             @SuppressWarnings("unchecked")
             Map<String, Object> localClusterShards = (Map<String, Object>) localCluster.get("_shards");
-<<<<<<< HEAD
-            assertThat(localClusterShards.keySet(), equalTo(Set.of("total", "successful", "skipped", "failed")));
-            assertThat((Integer) localClusterShards.get("total"), greaterThanOrEqualTo(0));
-            assertThat((Integer) localClusterShards.get("successful"), equalTo((Integer) localClusterShards.get("total")));
-            assertThat((Integer) localClusterShards.get("skipped"), greaterThanOrEqualTo(0));
-            assertThat((Integer) localClusterShards.get("failed"), equalTo(0));
-=======
             assertThat(
                 localClusterShards,
                 matchesMap().entry("total", greaterThanOrEqualTo(0))
@@ -339,7 +320,6 @@
                     .entry("skipped", greaterThanOrEqualTo(0))
                     .entry("failed", 0)
             );
->>>>>>> 19708c1e
         }
     }
 
@@ -453,7 +433,116 @@
         assertResultMapForLike(includeCCSMetadata, result, columns, values, false, false);
     }
 
-<<<<<<< HEAD
+    public void testNotLikeIndex() throws Exception {
+        boolean includeCCSMetadata = includeCCSMetadata();
+        Map<String, Object> result = run("""
+            FROM test-local-index,*:test-remote-index METADATA _index
+            | WHERE _index NOT LIKE "*remote*"
+            | STATS c = COUNT(*) BY _index
+            | SORT _index ASC
+            """, includeCCSMetadata);
+        var columns = List.of(Map.of("name", "c", "type", "long"), Map.of("name", "_index", "type", "keyword"));
+        var values = List.of(List.of(localDocs.size(), localIndex));
+        assertResultMapForLike(includeCCSMetadata, result, columns, values, false, false);
+    }
+
+    public void testLikeListIndex() throws Exception {
+        List<String> requiredCapabilities = new ArrayList<>(List.of("like_list_on_index_fields"));
+        // the feature is completely supported if both local and remote clusters support it
+        if (capabilitiesSupportedNewAndOld(requiredCapabilities) == false) {
+            logger.info("-->  skipping testNotLikeListIndex, due to missing capability");
+            return;
+        }
+        boolean includeCCSMetadata = includeCCSMetadata();
+        Map<String, Object> result = run("""
+            FROM test-local-index,*:test-remote-index METADATA _index
+            | WHERE _index LIKE ("*remote*", "not-exist*")
+            | STATS c = COUNT(*) BY _index
+            | SORT _index ASC
+            """, includeCCSMetadata);
+        var columns = List.of(Map.of("name", "c", "type", "long"), Map.of("name", "_index", "type", "keyword"));
+        var values = List.of(List.of(remoteDocs.size(), REMOTE_CLUSTER_NAME + ":" + remoteIndex));
+        assertResultMapForLike(includeCCSMetadata, result, columns, values, false, true);
+    }
+
+    public void testNotLikeListIndex() throws Exception {
+        List<String> requiredCapabilities = new ArrayList<>(List.of("like_list_on_index_fields"));
+        // the feature is completely supported if both local and remote clusters support it
+        if (capabilitiesSupportedNewAndOld(requiredCapabilities) == false) {
+            logger.info("-->  skipping testNotLikeListIndex, due to missing capability");
+            return;
+        }
+        boolean includeCCSMetadata = includeCCSMetadata();
+        Map<String, Object> result = run("""
+            FROM test-local-index,*:test-remote-index METADATA _index
+            | WHERE _index NOT LIKE ("*remote*", "not-exist*")
+            | STATS c = COUNT(*) BY _index
+            | SORT _index ASC
+            """, includeCCSMetadata);
+        var columns = List.of(Map.of("name", "c", "type", "long"), Map.of("name", "_index", "type", "keyword"));
+        var values = List.of(List.of(localDocs.size(), localIndex));
+        assertResultMapForLike(includeCCSMetadata, result, columns, values, false, true);
+    }
+
+    public void testNotLikeListKeyWord() throws Exception {
+        List<String> requiredCapabilities = new ArrayList<>(List.of("like_list_on_index_fields"));
+        // the feature is completely supported if both local and remote clusters support it
+        if (capabilitiesSupportedNewAndOld(requiredCapabilities) == false) {
+            logger.info("-->  skipping testNotLikeListIndex, due to missing capability");
+            return;
+        }
+        boolean includeCCSMetadata = includeCCSMetadata();
+        Map<String, Object> result = run("""
+            FROM test-local-index,*:test-remote-index METADATA _index
+            | WHERE color NOT LIKE ("*blue*", "*red*")
+            | STATS c = COUNT(*) BY _index
+            | SORT _index ASC
+            """, includeCCSMetadata);
+        var columns = List.of(Map.of("name", "c", "type", "long"), Map.of("name", "_index", "type", "keyword"));
+        var values = List.of(List.of(localDocs.size(), localIndex));
+        assertResultMapForLike(includeCCSMetadata, result, columns, values, false, true);
+    }
+
+    public void testRLikeIndex() throws Exception {
+        boolean includeCCSMetadata = includeCCSMetadata();
+        Map<String, Object> result = run("""
+            FROM test-local-index,*:test-remote-index METADATA _index
+            | WHERE _index RLIKE ".*remote.*"
+            | STATS c = COUNT(*) BY _index
+            | SORT _index ASC
+            """, includeCCSMetadata);
+        var columns = List.of(Map.of("name", "c", "type", "long"), Map.of("name", "_index", "type", "keyword"));
+        var values = List.of(List.of(remoteDocs.size(), REMOTE_CLUSTER_NAME + ":" + remoteIndex));
+        assertResultMapForLike(includeCCSMetadata, result, columns, values, false, false);
+    }
+
+    public void testNotRLikeIndex() throws Exception {
+        boolean includeCCSMetadata = includeCCSMetadata();
+        Map<String, Object> result = run("""
+            FROM test-local-index,*:test-remote-index METADATA _index
+            | WHERE _index NOT RLIKE ".*remote.*"
+            | STATS c = COUNT(*) BY _index
+            | SORT _index ASC
+            """, includeCCSMetadata);
+        var columns = List.of(Map.of("name", "c", "type", "long"), Map.of("name", "_index", "type", "keyword"));
+        var values = List.of(List.of(localDocs.size(), localIndex));
+        assertResultMapForLike(includeCCSMetadata, result, columns, values, false, false);
+    }
+
+    public void testLikeIndex() throws Exception {
+
+        boolean includeCCSMetadata = includeCCSMetadata();
+        Map<String, Object> result = run("""
+            FROM test-local-index,*:test-remote-index METADATA _index
+            | WHERE _index LIKE "*remote*"
+            | STATS c = COUNT(*) BY _index
+            | SORT _index ASC
+            """, includeCCSMetadata);
+        var columns = List.of(Map.of("name", "c", "type", "long"), Map.of("name", "_index", "type", "keyword"));
+        var values = List.of(List.of(remoteDocs.size(), REMOTE_CLUSTER_NAME + ":" + remoteIndex));
+        assertResultMapForLike(includeCCSMetadata, result, columns, values, false, false);
+    }
+
     public void testLikeIndexLegacySettingNoHit() throws Exception {
         try (ClusterSettingToggle ignored = new ClusterSettingToggle(adminClient(), "esql.query.string_like_on_index", false, true)) {
             // test code with the setting changed
@@ -486,8 +575,6 @@
         }
     }
 
-=======
->>>>>>> 19708c1e
     public void testNotLikeIndex() throws Exception {
         boolean includeCCSMetadata = includeCCSMetadata();
         Map<String, Object> result = run("""

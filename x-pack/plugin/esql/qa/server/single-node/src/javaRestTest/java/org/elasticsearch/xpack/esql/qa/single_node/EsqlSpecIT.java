/*
 * Copyright Elasticsearch B.V. and/or licensed to Elasticsearch B.V. under one
 * or more contributor license agreements. Licensed under the Elastic License
 * 2.0; you may not use this file except in compliance with the Elastic License
 * 2.0.
 */

package org.elasticsearch.xpack.esql.qa.single_node;

import com.carrotsearch.randomizedtesting.annotations.ThreadLeakFilters;

import org.elasticsearch.client.Request;
import org.elasticsearch.common.Strings;
import org.elasticsearch.test.TestClustersThreadFilter;
import org.elasticsearch.test.cluster.ElasticsearchCluster;
import org.elasticsearch.xcontent.XContentBuilder;
import org.elasticsearch.xcontent.json.JsonXContent;
import org.elasticsearch.xpack.esql.CsvSpecReader.CsvTestCase;
import org.elasticsearch.xpack.esql.action.EsqlCapabilities;
import org.elasticsearch.xpack.esql.planner.PlannerSettings;
import org.elasticsearch.xpack.esql.plugin.ComputeService;
import org.elasticsearch.xpack.esql.qa.rest.EsqlSpecTestCase;
import org.elasticsearch.xpack.esql.qa.rest.RestEsqlTestCase;
import org.junit.Before;
import org.junit.ClassRule;

import java.io.IOException;
import java.util.List;

@ThreadLeakFilters(filters = TestClustersThreadFilter.class)
public class EsqlSpecIT extends EsqlSpecTestCase {
    @ClassRule
    public static ElasticsearchCluster cluster = Clusters.testCluster(
        spec -> spec.plugin("inference-service-test").setting("logger." + ComputeService.class.getName(), "DEBUG") // So we log a profile
    );

    @Override
    protected String getTestRestCluster() {
        return cluster.getHttpAddresses();
    }

    public EsqlSpecIT(String fileName, String groupName, String testName, Integer lineNumber, CsvTestCase testCase, String instructions) {
        super(fileName, groupName, testName, lineNumber, testCase, instructions);
    }

    @Override
    protected boolean enableRoundingDoubleValuesOnAsserting() {
        // This suite runs with more than one node and three shards in serverless
        return cluster.getNumNodes() > 1;
    }

    @Override
    protected boolean supportsSourceFieldMapping() {
        return cluster.getNumNodes() == 1;
    }

    @Override
    protected boolean supportsExponentialHistograms() {
        return RestEsqlTestCase.hasCapabilities(
            client(),
<<<<<<< HEAD
            List.of(EsqlCapabilities.Cap.EXPONENTIAL_HISTOGRAM_TECH_PREVIEW.capabilityName())
=======
            List.of(EsqlCapabilities.Cap.EXPONENTIAL_HISTOGRAM_PRE_TECH_PREVIEW_V8.capabilityName())
        );
    }

    @Override
    protected boolean supportsTDigestField() {
        return RestEsqlTestCase.hasCapabilities(
            client(),
            List.of(EsqlCapabilities.Cap.TDIGEST_FIELD_TYPE_BASIC_FUNCTIONALITY.capabilityName())
>>>>>>> cf6ffeb5
        );
    }

    @Before
    public void configureChunks() throws IOException {
        assumeTrue("test clusters were broken", testClustersOk);
        boolean smallChunks = randomBoolean();
        Request request = new Request("PUT", "/_cluster/settings");
        XContentBuilder builder = JsonXContent.contentBuilder().startObject().startObject("persistent");
        builder.field(PlannerSettings.VALUES_LOADING_JUMBO_SIZE.getKey(), smallChunks ? "1kb" : null);
        request.setJsonEntity(Strings.toString(builder.endObject().endObject()));
        assertOK(client().performRequest(request));
    }
}<|MERGE_RESOLUTION|>--- conflicted
+++ resolved
@@ -58,10 +58,7 @@
     protected boolean supportsExponentialHistograms() {
         return RestEsqlTestCase.hasCapabilities(
             client(),
-<<<<<<< HEAD
             List.of(EsqlCapabilities.Cap.EXPONENTIAL_HISTOGRAM_TECH_PREVIEW.capabilityName())
-=======
-            List.of(EsqlCapabilities.Cap.EXPONENTIAL_HISTOGRAM_PRE_TECH_PREVIEW_V8.capabilityName())
         );
     }
 
@@ -70,7 +67,6 @@
         return RestEsqlTestCase.hasCapabilities(
             client(),
             List.of(EsqlCapabilities.Cap.TDIGEST_FIELD_TYPE_BASIC_FUNCTIONALITY.capabilityName())
->>>>>>> cf6ffeb5
         );
     }
 

--- conflicted
+++ resolved
@@ -116,6 +116,222 @@
             matchesMap().entry("test:column_at_a_time:null", 1)
                 .entry("stored_fields[requires_source:true, fields:0, sequential: false]", 1)
                 .entry("test:row_stride:BlockSourceReader.Bytes", 1)
+        );
+    }
+
+    public void testMvMinToKeyword() throws IOException {
+        String min = "a".repeat(between(1, 256));
+        String max = "b".repeat(between(1, 256));
+        test(
+            justType("keyword"),
+            b -> b.startArray("test").value(min).value(max).endArray(),
+            "| EVAL test = MV_MIN(test)",
+            matchesList().item(min),
+            matchesMap().entry("test:column_at_a_time:MvMinBytesRefsFromOrds.SortedSet", 1)
+        );
+    }
+
+    public void testMvMinToIp() throws IOException {
+        String min = "192.168.0." + between(0, 255);
+        String max = "192.168.3." + between(0, 255);
+        test(
+            justType("ip"),
+            b -> b.startArray("test").value(min).value(max).endArray(),
+            "| EVAL test = MV_MIN(test)",
+            matchesList().item(min),
+            matchesMap().entry("test:column_at_a_time:MvMinBytesRefsFromOrds.SortedSet", 1)
+        );
+    }
+
+    public void testMvMinToHalfFloat() throws IOException {
+        double min = randomDouble();
+        double max = 1 + randomDouble();
+        test(
+            justType("half_float"),
+            b -> b.startArray("test").value(min).value(max).endArray(),
+            "| EVAL test = MV_MIN(test)",
+            matchesList().item(closeTo(min, .1)),
+            matchesMap().entry("test:column_at_a_time:MvMinDoublesFromDocValues.Sorted", 1)
+        );
+    }
+
+    public void testMvMinToFloat() throws IOException {
+        double min = randomDouble();
+        double max = 1 + randomDouble();
+        test(
+            justType("float"),
+            b -> b.startArray("test").value(min).value(max).endArray(),
+            "| EVAL test = MV_MIN(test)",
+            matchesList().item(closeTo(min, .1)),
+            matchesMap().entry("test:column_at_a_time:MvMinDoublesFromDocValues.Sorted", 1)
+        );
+    }
+
+    public void testMvMinToDouble() throws IOException {
+        double min = randomDouble();
+        double max = 1 + randomDouble();
+        test(
+            justType("double"),
+            b -> b.startArray("test").value(min).value(max).endArray(),
+            "| EVAL test = MV_MIN(test)",
+            matchesList().item(min),
+            matchesMap().entry("test:column_at_a_time:MvMinDoublesFromDocValues.Sorted", 1)
+        );
+    }
+
+    public void testMvMinToByte() throws IOException {
+        int min = between(Byte.MIN_VALUE, Byte.MAX_VALUE - 10);
+        int max = between(min + 1, Byte.MAX_VALUE);
+        test(
+            justType("byte"),
+            b -> b.startArray("test").value(min).value(max).endArray(),
+            "| EVAL test = MV_MIN(test)",
+            matchesList().item(min),
+            matchesMap().entry("test:column_at_a_time:MvMinIntsFromDocValues.Sorted", 1)
+        );
+    }
+
+    public void testMvMinToShort() throws IOException {
+        int min = between(Short.MIN_VALUE, Short.MAX_VALUE - 10);
+        int max = between(min + 1, Short.MAX_VALUE);
+        test(
+            justType("short"),
+            b -> b.startArray("test").value(min).value(max).endArray(),
+            "| EVAL test = MV_MIN(test)",
+            matchesList().item(min),
+            matchesMap().entry("test:column_at_a_time:MvMinIntsFromDocValues.Sorted", 1)
+        );
+    }
+
+    public void testMvMinToInt() throws IOException {
+        int min = between(Integer.MIN_VALUE, Integer.MAX_VALUE - 10);
+        int max = between(min + 1, Integer.MAX_VALUE);
+        test(
+            justType("integer"),
+            b -> b.startArray("test").value(min).value(max).endArray(),
+            "| EVAL test = MV_MIN(test)",
+            matchesList().item(min),
+            matchesMap().entry("test:column_at_a_time:MvMinIntsFromDocValues.Sorted", 1)
+        );
+    }
+
+    public void testMvMinToLong() throws IOException {
+        long min = randomLongBetween(Long.MIN_VALUE, Long.MAX_VALUE - 10);
+        long max = randomLongBetween(min + 1, Long.MAX_VALUE);
+        test(
+            justType("long"),
+            b -> b.startArray("test").value(min).value(max).endArray(),
+            "| EVAL test = MV_MIN(test)",
+            matchesList().item(min),
+            matchesMap().entry("test:column_at_a_time:MvMinLongsFromDocValues.Sorted", 1)
+        );
+    }
+
+    public void testMvMaxToKeyword() throws IOException {
+        String min = "a".repeat(between(1, 256));
+        String max = "b".repeat(between(1, 256));
+        test(
+            justType("keyword"),
+            b -> b.startArray("test").value(min).value(max).endArray(),
+            "| EVAL test = MV_MAX(test)",
+            matchesList().item(max),
+            matchesMap().entry("test:column_at_a_time:MvMaxBytesRefsFromOrds.SortedSet", 1)
+        );
+    }
+
+    public void testMvMaxToIp() throws IOException {
+        String min = "192.168.0." + between(0, 255);
+        String max = "192.168.3." + between(0, 255);
+        test(
+            justType("ip"),
+            b -> b.startArray("test").value(min).value(max).endArray(),
+            "| EVAL test = MV_MAX(test)",
+            matchesList().item(max),
+            matchesMap().entry("test:column_at_a_time:MvMaxBytesRefsFromOrds.SortedSet", 1)
+        );
+    }
+
+    public void testMvMaxToByte() throws IOException {
+        int min = between(Byte.MIN_VALUE, Byte.MAX_VALUE - 10);
+        int max = between(min + 1, Byte.MAX_VALUE);
+        test(
+            justType("byte"),
+            b -> b.startArray("test").value(min).value(max).endArray(),
+            "| EVAL test = MV_MAX(test)",
+            matchesList().item(max),
+            matchesMap().entry("test:column_at_a_time:MvMaxIntsFromDocValues.Sorted", 1)
+        );
+    }
+
+    public void testMvMaxToShort() throws IOException {
+        int min = between(Short.MIN_VALUE, Short.MAX_VALUE - 10);
+        int max = between(min + 1, Short.MAX_VALUE);
+        test(
+            justType("short"),
+            b -> b.startArray("test").value(min).value(max).endArray(),
+            "| EVAL test = MV_MAX(test)",
+            matchesList().item(max),
+            matchesMap().entry("test:column_at_a_time:MvMaxIntsFromDocValues.Sorted", 1)
+        );
+    }
+
+    public void testMvMaxToInt() throws IOException {
+        int min = between(Integer.MIN_VALUE, Integer.MAX_VALUE - 10);
+        int max = between(min + 1, Integer.MAX_VALUE);
+        test(
+            justType("integer"),
+            b -> b.startArray("test").value(min).value(max).endArray(),
+            "| EVAL test = MV_MAX(test)",
+            matchesList().item(max),
+            matchesMap().entry("test:column_at_a_time:MvMaxIntsFromDocValues.Sorted", 1)
+        );
+    }
+
+    public void testMvMaxToLong() throws IOException {
+        long min = randomLongBetween(Long.MIN_VALUE, Long.MAX_VALUE - 10);
+        long max = randomLongBetween(min + 1, Long.MAX_VALUE);
+        test(
+            justType("long"),
+            b -> b.startArray("test").value(min).value(max).endArray(),
+            "| EVAL test = MV_MAX(test)",
+            matchesList().item(max),
+            matchesMap().entry("test:column_at_a_time:MvMaxLongsFromDocValues.Sorted", 1)
+        );
+    }
+
+    public void testMvMaxToHalfFloat() throws IOException {
+        double min = randomDouble();
+        double max = 1 + randomDouble();
+        test(
+            justType("half_float"),
+            b -> b.startArray("test").value(min).value(max).endArray(),
+            "| EVAL test = MV_MAX(test)",
+            matchesList().item(closeTo(max, .1)),
+            matchesMap().entry("test:column_at_a_time:MvMaxDoublesFromDocValues.Sorted", 1)
+        );
+    }
+
+    public void testMvMaxToFloat() throws IOException {
+        double min = randomDouble();
+        double max = 1 + randomDouble();
+        test(
+            justType("float"),
+            b -> b.startArray("test").value(min).value(max).endArray(),
+            "| EVAL test = MV_MAX(test)",
+            matchesList().item(closeTo(max, .1)),
+            matchesMap().entry("test:column_at_a_time:MvMaxDoublesFromDocValues.Sorted", 1)
+        );
+    }
+
+    public void testMvMaxToDouble() throws IOException {
+        double min = randomDouble();
+        double max = 1 + randomDouble();
+        test(
+            justType("double"),
+            b -> b.startArray("test").value(min).value(max).endArray(),
+            "| EVAL test = MV_MAX(test)",
+            matchesList().item(max),
+            matchesMap().entry("test:column_at_a_time:MvMaxDoublesFromDocValues.Sorted", 1)
         );
     }
 
@@ -211,231 +427,11 @@
         );
     }
 
-<<<<<<< HEAD
-    public void testMvMinToKeyword() throws IOException {
-        String min = "a".repeat(between(1, 256));
-        String max = "b".repeat(between(1, 256));
-        test(
-            justType("keyword"),
-            b -> b.startArray("test").value(min).value(max).endArray(),
-            "| EVAL test = MV_MIN(test)",
-            matchesList().item(min),
-            matchesMap().entry("test:column_at_a_time:MvMinBytesRefsFromOrds.SortedSet", 1)
-        );
-    }
-
-    public void testMvMinToIp() throws IOException {
-        String min = "192.168.0." + between(0, 255);
-        String max = "192.168.3." + between(0, 255);
-        test(
-            justType("ip"),
-            b -> b.startArray("test").value(min).value(max).endArray(),
-            "| EVAL test = MV_MIN(test)",
-            matchesList().item(min),
-            matchesMap().entry("test:column_at_a_time:MvMinBytesRefsFromOrds.SortedSet", 1)
-        );
-    }
-
-    public void testMvMinToHalfFloat() throws IOException {
-        double min = randomDouble();
-        double max = 1 + randomDouble();
-        test(
-            justType("half_float"),
-            b -> b.startArray("test").value(min).value(max).endArray(),
-            "| EVAL test = MV_MIN(test)",
-            matchesList().item(closeTo(min, .1)),
-            matchesMap().entry("test:column_at_a_time:MvMinDoublesFromDocValues.Sorted", 1)
-        );
-    }
-
-    public void testMvMinToFloat() throws IOException {
-        double min = randomDouble();
-        double max = 1 + randomDouble();
-        test(
-            justType("float"),
-            b -> b.startArray("test").value(min).value(max).endArray(),
-            "| EVAL test = MV_MIN(test)",
-            matchesList().item(closeTo(min, .1)),
-            matchesMap().entry("test:column_at_a_time:MvMinDoublesFromDocValues.Sorted", 1)
-        );
-    }
-
-    public void testMvMinToDouble() throws IOException {
-        double min = randomDouble();
-        double max = 1 + randomDouble();
-        test(
-            justType("double"),
-            b -> b.startArray("test").value(min).value(max).endArray(),
-            "| EVAL test = MV_MIN(test)",
-            matchesList().item(min),
-            matchesMap().entry("test:column_at_a_time:MvMinDoublesFromDocValues.Sorted", 1)
-        );
-    }
-
-    public void testMvMinToByte() throws IOException {
-        int min = between(Byte.MIN_VALUE, Byte.MAX_VALUE - 10);
-        int max = between(min + 1, Byte.MAX_VALUE);
-        test(
-            justType("byte"),
-            b -> b.startArray("test").value(min).value(max).endArray(),
-            "| EVAL test = MV_MIN(test)",
-            matchesList().item(min),
-            matchesMap().entry("test:column_at_a_time:MvMinIntsFromDocValues.Sorted", 1)
-        );
-    }
-
-    public void testMvMinToShort() throws IOException {
-        int min = between(Short.MIN_VALUE, Short.MAX_VALUE - 10);
-        int max = between(min + 1, Short.MAX_VALUE);
-        test(
-            justType("short"),
-            b -> b.startArray("test").value(min).value(max).endArray(),
-            "| EVAL test = MV_MIN(test)",
-            matchesList().item(min),
-            matchesMap().entry("test:column_at_a_time:MvMinIntsFromDocValues.Sorted", 1)
-        );
-    }
-
-    public void testMvMinToInt() throws IOException {
-        int min = between(Integer.MIN_VALUE, Integer.MAX_VALUE - 10);
-        int max = between(min + 1, Integer.MAX_VALUE);
-        test(
-            justType("integer"),
-            b -> b.startArray("test").value(min).value(max).endArray(),
-            "| EVAL test = MV_MIN(test)",
-            matchesList().item(min),
-            matchesMap().entry("test:column_at_a_time:MvMinIntsFromDocValues.Sorted", 1)
-        );
-    }
-
-    public void testMvMinToLong() throws IOException {
-        long min = randomLongBetween(Long.MIN_VALUE, Long.MAX_VALUE - 10);
-        long max = randomLongBetween(min + 1, Long.MAX_VALUE);
-        test(
-            justType("long"),
-            b -> b.startArray("test").value(min).value(max).endArray(),
-            "| EVAL test = MV_MIN(test)",
-            matchesList().item(min),
-            matchesMap().entry("test:column_at_a_time:MvMinLongsFromDocValues.Sorted", 1)
-        );
-    }
-
-    public void testMvMaxToKeyword() throws IOException {
-        String min = "a".repeat(between(1, 256));
-        String max = "b".repeat(between(1, 256));
-        test(
-            justType("keyword"),
-            b -> b.startArray("test").value(min).value(max).endArray(),
-            "| EVAL test = MV_MAX(test)",
-            matchesList().item(max),
-            matchesMap().entry("test:column_at_a_time:MvMaxBytesRefsFromOrds.SortedSet", 1)
-        );
-    }
-
-    public void testMvMaxToIp() throws IOException {
-        String min = "192.168.0." + between(0, 255);
-        String max = "192.168.3." + between(0, 255);
-        test(
-            justType("ip"),
-            b -> b.startArray("test").value(min).value(max).endArray(),
-            "| EVAL test = MV_MAX(test)",
-            matchesList().item(max),
-            matchesMap().entry("test:column_at_a_time:MvMaxBytesRefsFromOrds.SortedSet", 1)
-        );
-    }
-
-    public void testMvMaxToByte() throws IOException {
-        int min = between(Byte.MIN_VALUE, Byte.MAX_VALUE - 10);
-        int max = between(min + 1, Byte.MAX_VALUE);
-        test(
-            justType("byte"),
-            b -> b.startArray("test").value(min).value(max).endArray(),
-            "| EVAL test = MV_MAX(test)",
-            matchesList().item(max),
-            matchesMap().entry("test:column_at_a_time:MvMaxIntsFromDocValues.Sorted", 1)
-        );
-    }
-
-    public void testMvMaxToShort() throws IOException {
-        int min = between(Short.MIN_VALUE, Short.MAX_VALUE - 10);
-        int max = between(min + 1, Short.MAX_VALUE);
-        test(
-            justType("short"),
-            b -> b.startArray("test").value(min).value(max).endArray(),
-            "| EVAL test = MV_MAX(test)",
-            matchesList().item(max),
-            matchesMap().entry("test:column_at_a_time:MvMaxIntsFromDocValues.Sorted", 1)
-        );
-    }
-
-    public void testMvMaxToInt() throws IOException {
-        int min = between(Integer.MIN_VALUE, Integer.MAX_VALUE - 10);
-        int max = between(min + 1, Integer.MAX_VALUE);
-        test(
-            justType("integer"),
-            b -> b.startArray("test").value(min).value(max).endArray(),
-            "| EVAL test = MV_MAX(test)",
-            matchesList().item(max),
-            matchesMap().entry("test:column_at_a_time:MvMaxIntsFromDocValues.Sorted", 1)
-        );
-    }
-
-    public void testMvMaxToLong() throws IOException {
-        long min = randomLongBetween(Long.MIN_VALUE, Long.MAX_VALUE - 10);
-        long max = randomLongBetween(min + 1, Long.MAX_VALUE);
-        test(
-            justType("long"),
-            b -> b.startArray("test").value(min).value(max).endArray(),
-            "| EVAL test = MV_MAX(test)",
-            matchesList().item(max),
-            matchesMap().entry("test:column_at_a_time:MvMaxLongsFromDocValues.Sorted", 1)
-        );
-    }
-
-    public void testMvMaxToHalfFloat() throws IOException {
-        double min = randomDouble();
-        double max = 1 + randomDouble();
-        test(
-            justType("half_float"),
-            b -> b.startArray("test").value(min).value(max).endArray(),
-            "| EVAL test = MV_MAX(test)",
-            matchesList().item(closeTo(max, .1)),
-            matchesMap().entry("test:column_at_a_time:MvMaxDoublesFromDocValues.Sorted", 1)
-        );
-    }
-
-    public void testMvMaxToFloat() throws IOException {
-        double min = randomDouble();
-        double max = 1 + randomDouble();
-        test(
-            justType("float"),
-            b -> b.startArray("test").value(min).value(max).endArray(),
-            "| EVAL test = MV_MAX(test)",
-            matchesList().item(closeTo(max, .1)),
-            matchesMap().entry("test:column_at_a_time:MvMaxDoublesFromDocValues.Sorted", 1)
-        );
-    }
-
-    public void testMvMaxToDouble() throws IOException {
-        double min = randomDouble();
-        double max = 1 + randomDouble();
-        test(
-            justType("double"),
-            b -> b.startArray("test").value(min).value(max).endArray(),
-            "| EVAL test = MV_MAX(test)",
-            matchesList().item(max),
-            matchesMap().entry("test:column_at_a_time:MvMaxDoublesFromDocValues.Sorted", 1)
-        );
-    }
-
-    public void testVCosine() throws IOException {
-=======
     /**
      * Tests {@code LENGTH} on a field that comes from a {@code LOOKUP JOIN}.
      */
     public void testLengthPushedInsideInlineStats() throws IOException {
         String value = "v".repeat(between(0, 256));
->>>>>>> e6a89ed1
         test(
             justType("keyword"),
             b -> b.field("test", value),

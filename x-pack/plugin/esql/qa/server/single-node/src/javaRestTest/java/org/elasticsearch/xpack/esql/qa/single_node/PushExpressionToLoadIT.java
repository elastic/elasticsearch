/*
 * Copyright Elasticsearch B.V. and/or licensed to Elasticsearch B.V. under one
 * or more contributor license agreements. Licensed under the Elastic License
 * 2.0; you may not use this file except in compliance with the Elastic License
 * 2.0.
 */

package org.elasticsearch.xpack.esql.qa.single_node;

import com.carrotsearch.randomizedtesting.annotations.ThreadLeakFilters;

import org.elasticsearch.client.Request;
import org.elasticsearch.client.Response;
import org.elasticsearch.client.ResponseException;
import org.elasticsearch.common.Strings;
import org.elasticsearch.core.CheckedConsumer;
import org.elasticsearch.test.MapMatcher;
import org.elasticsearch.test.TestClustersThreadFilter;
import org.elasticsearch.test.cluster.ElasticsearchCluster;
import org.elasticsearch.test.rest.ESRestTestCase;
import org.elasticsearch.xcontent.XContentBuilder;
import org.elasticsearch.xcontent.XContentType;
import org.elasticsearch.xcontent.json.JsonXContent;
import org.elasticsearch.xpack.esql.AssertWarnings;
import org.elasticsearch.xpack.esql.action.EsqlCapabilities;
import org.elasticsearch.xpack.esql.qa.rest.ProfileLogger;
import org.elasticsearch.xpack.esql.qa.rest.RestEsqlTestCase;
import org.hamcrest.Matcher;
import org.junit.Before;
import org.junit.ClassRule;
import org.junit.Rule;

import java.io.IOException;
import java.util.ArrayList;
import java.util.List;
import java.util.Map;
import java.util.function.Consumer;

import static org.elasticsearch.test.ListMatcher.matchesList;
import static org.elasticsearch.test.MapMatcher.assertMap;
import static org.elasticsearch.test.MapMatcher.matchesMap;
import static org.elasticsearch.xpack.esql.EsqlTestUtils.entityToMap;
import static org.elasticsearch.xpack.esql.qa.rest.RestEsqlTestCase.requestObjectBuilder;
import static org.elasticsearch.xpack.esql.qa.rest.RestEsqlTestCase.runEsql;
import static org.elasticsearch.xpack.esql.qa.single_node.RestEsqlIT.commonProfile;
import static org.elasticsearch.xpack.esql.qa.single_node.RestEsqlIT.fixTypesOnProfile;
import static org.hamcrest.Matchers.any;
import static org.hamcrest.Matchers.anyOf;
import static org.hamcrest.Matchers.closeTo;
import static org.hamcrest.Matchers.instanceOf;
import static org.hamcrest.Matchers.startsWith;

/**
 * Tests for pushing expressions into field loading.
 */
@ThreadLeakFilters(filters = TestClustersThreadFilter.class)
public class PushExpressionToLoadIT extends ESRestTestCase {

    @ClassRule
    public static ElasticsearchCluster cluster = Clusters.testCluster();

    @Rule(order = Integer.MIN_VALUE)
    public ProfileLogger profileLogger = new ProfileLogger();

    @Before
    public void checkPushCapability() throws IOException {
        assumeTrue(
            "requires " + EsqlCapabilities.Cap.VECTOR_SIMILARITY_FUNCTIONS_PUSHDOWN.capabilityName(),
            clusterHasCapability(
                "POST",
                "_query",
                List.of(),
                List.of(EsqlCapabilities.Cap.VECTOR_SIMILARITY_FUNCTIONS_PUSHDOWN.capabilityName())
            ).orElseGet(() -> false)
        );
    }

    public void testLengthToKeyword() throws IOException {
        String value = "v".repeat(between(0, 256));
        test(
            justType("keyword"),
            b -> b.field("test", value),
            "| EVAL test = LENGTH(test)",
            matchesList().item(value.length()),
            matchesMap().entry("test:column_at_a_time:Utf8CodePointsFromOrds.Singleton", 1)
        );
    }

    /**
     * We don't support fusing {@code LENGTH} into loading {@code wildcard} fields because
     * we haven't written support for fusing functions to loading from its source format.
     * We haven't done that because {@code wildcard} fields aren't super common.
     */
    public void testLengthNotPushedToWildcard() throws IOException {
        String value = "v".repeat(between(0, 256));
        test(
            justType("wildcard"),
            b -> b.field("test", value),
            "| EVAL test = LENGTH(test)",
            matchesList().item(value.length()),
            matchesMap().entry("test:column_at_a_time:BlockDocValuesReader.BytesCustom", 1)
        );
    }

    /**
     * We don't support fusing {@code LENGTH} into loading {@code text} fields because
     * we haven't written support for fusing functions to loading from {@code _source}.
     * Usually folks that want to go superfast will use doc values. But those aren't
     * even available for {@code text} fields.
     */
    public void testLengthNotPushedToText() throws IOException {
        String value = "v".repeat(between(0, 256));
        test(
            justType("text"),
            b -> b.field("test", value),
            "| EVAL test = LENGTH(test)",
            matchesList().item(value.length()),
            matchesMap().entry("test:column_at_a_time:null", 1)
                .entry("stored_fields[requires_source:true, fields:0, sequential: false]", 1)
                .entry("test:row_stride:BlockSourceReader.Bytes", 1)
        );
    }

    public void testMvMinToKeyword() throws IOException {
        String min = "a".repeat(between(1, 256));
        String max = "b".repeat(between(1, 256));
        test(
            justType("keyword"),
            b -> b.startArray("test").value(min).value(max).endArray(),
            "| EVAL test = MV_MIN(test)",
            matchesList().item(min),
            matchesMap().entry("test:column_at_a_time:MvMinBytesRefsFromOrds.SortedSet", 1)
        );
    }

    public void testMvMinToIp() throws IOException {
        String min = "192.168.0." + between(0, 255);
        String max = "192.168.3." + between(0, 255);
        test(
            justType("ip"),
            b -> b.startArray("test").value(min).value(max).endArray(),
            "| EVAL test = MV_MIN(test)",
            matchesList().item(min),
            matchesMap().entry("test:column_at_a_time:MvMinBytesRefsFromOrds.SortedSet", 1)
        );
    }

    public void testMvMinToHalfFloat() throws IOException {
        double min = randomDouble();
        double max = 1 + randomDouble();
        test(
            justType("half_float"),
            b -> b.startArray("test").value(min).value(max).endArray(),
            "| EVAL test = MV_MIN(test)",
            matchesList().item(closeTo(min, .1)),
            matchesMap().entry("test:column_at_a_time:MvMinDoublesFromDocValues.Sorted", 1)
        );
    }

    public void testMvMinToFloat() throws IOException {
        double min = randomDouble();
        double max = 1 + randomDouble();
        test(
            justType("float"),
            b -> b.startArray("test").value(min).value(max).endArray(),
            "| EVAL test = MV_MIN(test)",
            matchesList().item(closeTo(min, .1)),
            matchesMap().entry("test:column_at_a_time:MvMinDoublesFromDocValues.Sorted", 1)
        );
    }

    public void testMvMinToDouble() throws IOException {
        double min = randomDouble();
        double max = 1 + randomDouble();
        test(
            justType("double"),
            b -> b.startArray("test").value(min).value(max).endArray(),
            "| EVAL test = MV_MIN(test)",
            matchesList().item(min),
            matchesMap().entry("test:column_at_a_time:MvMinDoublesFromDocValues.Sorted", 1)
        );
    }

    public void testMvMinToByte() throws IOException {
        int min = between(Byte.MIN_VALUE, Byte.MAX_VALUE - 10);
        int max = between(min + 1, Byte.MAX_VALUE);
        test(
            justType("byte"),
            b -> b.startArray("test").value(min).value(max).endArray(),
            "| EVAL test = MV_MIN(test)",
            matchesList().item(min),
            matchesMap().entry("test:column_at_a_time:MvMinIntsFromDocValues.Sorted", 1)
        );
    }

    public void testMvMinToShort() throws IOException {
        int min = between(Short.MIN_VALUE, Short.MAX_VALUE - 10);
        int max = between(min + 1, Short.MAX_VALUE);
        test(
            justType("short"),
            b -> b.startArray("test").value(min).value(max).endArray(),
            "| EVAL test = MV_MIN(test)",
            matchesList().item(min),
            matchesMap().entry("test:column_at_a_time:MvMinIntsFromDocValues.Sorted", 1)
        );
    }

    public void testMvMinToInt() throws IOException {
        int min = between(Integer.MIN_VALUE, Integer.MAX_VALUE - 10);
        int max = between(min + 1, Integer.MAX_VALUE);
        test(
            justType("integer"),
            b -> b.startArray("test").value(min).value(max).endArray(),
            "| EVAL test = MV_MIN(test)",
            matchesList().item(min),
            matchesMap().entry("test:column_at_a_time:MvMinIntsFromDocValues.Sorted", 1)
        );
    }

    public void testMvMinToLong() throws IOException {
        long min = randomLongBetween(Long.MIN_VALUE, Long.MAX_VALUE - 10);
        long max = randomLongBetween(min + 1, Long.MAX_VALUE);
        test(
            justType("long"),
            b -> b.startArray("test").value(min).value(max).endArray(),
            "| EVAL test = MV_MIN(test)",
            matchesList().item(min),
            matchesMap().entry("test:column_at_a_time:MvMinLongsFromDocValues.Sorted", 1)
        );
    }

    public void testMvMaxToKeyword() throws IOException {
        String min = "a".repeat(between(1, 256));
        String max = "b".repeat(between(1, 256));
        test(
            justType("keyword"),
            b -> b.startArray("test").value(min).value(max).endArray(),
            "| EVAL test = MV_MAX(test)",
            matchesList().item(max),
            matchesMap().entry("test:column_at_a_time:MvMaxBytesRefsFromOrds.SortedSet", 1)
        );
    }

    public void testMvMaxToIp() throws IOException {
        String min = "192.168.0." + between(0, 255);
        String max = "192.168.3." + between(0, 255);
        test(
            justType("ip"),
            b -> b.startArray("test").value(min).value(max).endArray(),
            "| EVAL test = MV_MAX(test)",
            matchesList().item(max),
            matchesMap().entry("test:column_at_a_time:MvMaxBytesRefsFromOrds.SortedSet", 1)
        );
    }

    public void testMvMaxToByte() throws IOException {
        int min = between(Byte.MIN_VALUE, Byte.MAX_VALUE - 10);
        int max = between(min + 1, Byte.MAX_VALUE);
        test(
            justType("byte"),
            b -> b.startArray("test").value(min).value(max).endArray(),
            "| EVAL test = MV_MAX(test)",
            matchesList().item(max),
            matchesMap().entry("test:column_at_a_time:MvMaxIntsFromDocValues.Sorted", 1)
        );
    }

    public void testMvMaxToShort() throws IOException {
        int min = between(Short.MIN_VALUE, Short.MAX_VALUE - 10);
        int max = between(min + 1, Short.MAX_VALUE);
        test(
            justType("short"),
            b -> b.startArray("test").value(min).value(max).endArray(),
            "| EVAL test = MV_MAX(test)",
            matchesList().item(max),
            matchesMap().entry("test:column_at_a_time:MvMaxIntsFromDocValues.Sorted", 1)
        );
    }

    public void testMvMaxToInt() throws IOException {
        int min = between(Integer.MIN_VALUE, Integer.MAX_VALUE - 10);
        int max = between(min + 1, Integer.MAX_VALUE);
        test(
            justType("integer"),
            b -> b.startArray("test").value(min).value(max).endArray(),
            "| EVAL test = MV_MAX(test)",
            matchesList().item(max),
            matchesMap().entry("test:column_at_a_time:MvMaxIntsFromDocValues.Sorted", 1)
        );
    }

    public void testMvMaxToLong() throws IOException {
        long min = randomLongBetween(Long.MIN_VALUE, Long.MAX_VALUE - 10);
        long max = randomLongBetween(min + 1, Long.MAX_VALUE);
        test(
            justType("long"),
            b -> b.startArray("test").value(min).value(max).endArray(),
            "| EVAL test = MV_MAX(test)",
            matchesList().item(max),
            matchesMap().entry("test:column_at_a_time:MvMaxLongsFromDocValues.Sorted", 1)
        );
    }

    public void testMvMaxToHalfFloat() throws IOException {
        double min = randomDouble();
        double max = 1 + randomDouble();
        test(
            justType("half_float"),
            b -> b.startArray("test").value(min).value(max).endArray(),
            "| EVAL test = MV_MAX(test)",
            matchesList().item(closeTo(max, .1)),
            matchesMap().entry("test:column_at_a_time:MvMaxDoublesFromDocValues.Sorted", 1)
        );
    }

    public void testMvMaxToFloat() throws IOException {
        double min = randomDouble();
        double max = 1 + randomDouble();
        test(
            justType("float"),
            b -> b.startArray("test").value(min).value(max).endArray(),
            "| EVAL test = MV_MAX(test)",
            matchesList().item(closeTo(max, .1)),
            matchesMap().entry("test:column_at_a_time:MvMaxDoublesFromDocValues.Sorted", 1)
        );
    }

    public void testMvMaxToDouble() throws IOException {
        double min = randomDouble();
        double max = 1 + randomDouble();
        test(
            justType("double"),
            b -> b.startArray("test").value(min).value(max).endArray(),
            "| EVAL test = MV_MAX(test)",
            matchesList().item(max),
            matchesMap().entry("test:column_at_a_time:MvMaxDoublesFromDocValues.Sorted", 1)
        );
    }

    public void testVCosine() throws IOException {
        test(
            justType("dense_vector"),
            b -> b.startArray("test").value(128).value(128).value(0).endArray(),
            "| EVAL test = V_COSINE(test, [0, 255, 255])",
            matchesList().item(0.5),
            matchesMap().entry("test:column_at_a_time:FloatDenseVectorFromDocValues.Normalized.V_COSINE", 1)
        );
    }

    public void testVHammingToByte() throws IOException {
        test(
            b -> b.startObject("test").field("type", "dense_vector").field("element_type", "byte").endObject(),
            b -> b.startArray("test").value(100).value(100).value(0).endArray(),
            "| EVAL test = V_HAMMING(test, [0, 100, 100])",
            matchesList().item(6.0),
            matchesMap().entry("test:column_at_a_time:ByteDenseVectorFromDocValues.V_HAMMING", 1)
        );
    }

    public void testVHammingToBit() throws IOException {
        test(
            b -> b.startObject("test").field("type", "dense_vector").field("element_type", "bit").endObject(),
            b -> b.startArray("test").value(100).value(100).value(0).endArray(),
            "| EVAL test = V_HAMMING(test, [0, 100, 100])",
            matchesList().item(6.0),
            matchesMap().entry("test:column_at_a_time:BitDenseVectorFromDocValues.V_HAMMING", 1)
        );
    }

    //
    // Tests without STATS at the end - check that node_reduce phase works correctly
    //
    public void testLengthPushedWithoutTopN() throws IOException {
        String textValue = "v".repeat(between(0, 256));
        test(
            b -> b.startObject("test").field("type", "keyword").endObject(),
            b -> b.field("test", textValue),
            """
                FROM test
                | EVAL fieldLength = LENGTH(test)
                | LIMIT 10
                | KEEP test, fieldLength
                """,
            matchesList().item(textValue).item(textValue.length()),
            matchesList().item(matchesMap().entry("name", "test").entry("type", any(String.class)))
                .item(matchesMap().entry("name", "fieldLength").entry("type", any(String.class))),
            Map.of(
                "data",
                List.of(
                    // Pushed down function
                    matchesMap().entry("test:column_at_a_time:BytesRefsFromOrds.Singleton", 1),
                    // Field
                    matchesMap().entry("test:row_stride:BytesRefsFromOrds.Singleton", 1)
                )
            ),
            sig -> {}
        );
    }

    public void testLengthPushedWithTopN() throws IOException {
        String textValue = "v".repeat(between(0, 256));
        Integer orderingValue = randomInt();
        test(b -> {
            b.startObject("test").field("type", "keyword").endObject();
            b.startObject("ordering").field("type", "integer").endObject();
        },
            b -> b.field("test", textValue).field("ordering", orderingValue),
            """
                FROM test
                | EVAL fieldLength = LENGTH(test)
                | SORT ordering DESC
                | LIMIT 10
                | KEEP test
                """,
            matchesList().item(textValue),
            matchesList().item(matchesMap().entry("name", "test").entry("type", any(String.class))),
            Map.of(
                "data",
                List.of(matchesMap().entry("ordering:column_at_a_time:IntsFromDocValues.Singleton", 1)),
                "node_reduce",
                List.of(
                    // Pushed down function
                    matchesMap().entry("test:column_at_a_time:Utf8CodePointsFromOrds.Singleton", 1),
                    // Field
                    matchesMap().entry("test:row_stride:BytesRefsFromOrds.Singleton", 1)
                )
            ),
            sig -> {}
        );
    }

    public void testLengthPushedWithTopNAsOrder() throws IOException {
        String textValue = "v".repeat(between(0, 256));
        test(
            b -> b.startObject("test").field("type", "keyword").endObject(),
            b -> b.field("test", textValue),
            """
                FROM test
                | EVAL fieldLength = LENGTH(test)
                | SORT fieldLength DESC
                | LIMIT 10
                | KEEP test, fieldLength
                """,
            matchesList().item(textValue).item(textValue.length()),
            matchesList().item(matchesMap().entry("name", "test").entry("type", any(String.class)))
                .item(matchesMap().entry("name", "fieldLength").entry("type", any(String.class))),
            Map.of(
                "data",
                List.of(
                    // Pushed down function
                    matchesMap().entry("test:column_at_a_time:Utf8CodePointsFromOrds.Singleton", 1),
                    // TODO It should not load the field value on the data node, but just on the node_reduce phase
                    matchesMap().entry("test:row_stride:BytesRefsFromOrds.Singleton", 1)
                )
            ),
            sig -> {}
        );
    }

    //
    // Tests for more complex shapes.
    //

    /**
     * Tests {@code LENGTH} on a field that comes from a {@code LOOKUP JOIN}.
     */
    public void testLengthNotPushedToLookupJoinKeyword() throws IOException {
        initLookupIndex();
        test(
            b -> b.startObject("main_matching").field("type", "keyword").endObject(),
            b -> b.field("main_matching", "lookup"),
            """
                | LOOKUP JOIN lookup ON matching == main_matching
                | EVAL test = LENGTH(test)
                """,
            matchesList().item(1),
            matchesMap().entry("main_matching:column_at_a_time:BytesRefsFromOrds.Singleton", 1),
            sig -> assertMap(
                sig,
                matchesList().item("LuceneSourceOperator")
                    .item("ValuesSourceReaderOperator") // the real work is here, checkOperatorProfile checks the status
                    .item("LookupOperator")
                    .item("EvalOperator") // this one just renames the field
                    .item("AggregationOperator")
                    .item("ExchangeSinkOperator")
            )
        );
    }

    /**
     * Tests {@code LENGTH} on a field that comes from a {@code LOOKUP JOIN} with
     * the added complexity that the field also exists in the index, but we're not
     * querying it.
     */
    public void testLengthNotPushedToLookupJoinKeywordSameName() throws IOException {
        String value = "v".repeat(between(0, 256));
        initLookupIndex();
        test(b -> {
            b.startObject("test").field("type", "keyword").endObject();
            b.startObject("main_matching").field("type", "keyword").endObject();
        },
            b -> b.field("test", value).field("main_matching", "lookup"),
            """
                | DROP test
                | LOOKUP JOIN lookup ON matching == main_matching
                | EVAL test = LENGTH(test)
                """,
            matchesList().item(1),
            matchesMap().entry("main_matching:column_at_a_time:BytesRefsFromOrds.Singleton", 1),
            sig -> assertMap(
                sig,
                matchesList().item("LuceneSourceOperator")
                    .item("ValuesSourceReaderOperator") // the real work is here, checkOperatorProfile checks the status
                    .item("LookupOperator")
                    .item("EvalOperator") // this one just renames the field
                    .item("AggregationOperator")
                    .item("ExchangeSinkOperator")
            )
        );
    }

    /**
     * Tests {@code LENGTH} on a field that comes from a {@code LOOKUP JOIN}.
     */
    public void testLengthPushedInsideInlineStats() throws IOException {
        String value = "v".repeat(between(0, 256));
        test(
            justType("keyword"),
            b -> b.field("test", value),
            """
                | INLINE STATS max_length = MAX(LENGTH(test))
                | EVAL test = LENGTH(test)
                | WHERE test == max_length
                """,
            matchesList().item(value.length()),
            matchesMap().entry("test:column_at_a_time:Utf8CodePointsFromOrds.Singleton", 1),
            sig -> {
                // There are two data node plans, one for each phase.
                if (sig.contains("FilterOperator")) {
                    assertMap(
                        sig,
                        matchesList().item("LuceneSourceOperator")
                            .item("ValuesSourceReaderOperator") // the real work is here, checkOperatorProfile checks the status
                            .item("FilterOperator")
                            .item("EvalOperator") // this one just renames the field
                            .item("AggregationOperator")
                            .item("ExchangeSinkOperator")
                    );
                } else {
                    assertMap(
                        sig,
                        matchesList().item("LuceneSourceOperator")
                            .item("ValuesSourceReaderOperator") // the real work is here, checkOperatorProfile checks the status
                            .item("EvalOperator") // this one just renames the field
                            .item("AggregationOperator")
                            .item("ExchangeSinkOperator")
                    );
                }
            }
        );
    }

    /**
     * Tests {@code LENGTH} on a field that comes from a {@code LOOKUP JOIN}.
     */
    public void testLengthNotPushedToInlineStatsResults() throws IOException {
        String value = "v".repeat(between(0, 256));
        test(justType("keyword"), b -> b.field("test", value), """
            | INLINE STATS test2 = VALUES(test)
            | EVAL test = LENGTH(test2)
            """, matchesList().item(value.length()), matchesMap().entry("test:column_at_a_time:BytesRefsFromOrds.Singleton", 1), sig -> {
            // There are two data node plans, one for each phase.
            if (sig.contains("EvalOperator")) {
                assertMap(
                    sig,
                    matchesList().item("LuceneSourceOperator")
                        .item("EvalOperator") // The second phase of the INLINE STATS
                        .item("AggregationOperator")
                        .item("ExchangeSinkOperator")
                );
            } else {
                assertMap(
                    sig,
                    matchesList().item("LuceneSourceOperator")
                        .item("ValuesSourceReaderOperator")
                        .item("AggregationOperator")
                        .item("ExchangeSinkOperator")
                );
            }
        });
    }

    /**
     * Tests {@code LENGTH} on a field that comes from a {@code LOOKUP JOIN}.
     */
    public void testLengthNotPushedToGroupedInlineStatsResults() throws IOException {
        String value = "v".repeat(between(0, 256));
        CheckedConsumer<XContentBuilder, IOException> mapping = b -> {
            b.startObject("test").field("type", "keyword").endObject();
            b.startObject("group").field("type", "keyword").endObject();
        };
        test(mapping, b -> b.field("test", value).field("group", "g"), """
            | INLINE STATS test2 = VALUES(test) BY group
            | EVAL test = LENGTH(test2)
            """, matchesList().item(value.length()), matchesMap().extraOk(), sig -> {
            // There are two data node plans, one for each phase.
            if (sig.contains("EvalOperator")) {
                assertMap(
                    sig,
                    matchesList().item("LuceneSourceOperator")
                        .item("ValuesSourceReaderOperator")
                        .item("RowInTableLookup")
                        .item("ColumnLoad")
                        .item("ProjectOperator")
                        .item("EvalOperator")
                        .item("AggregationOperator")
                        .item("ExchangeSinkOperator")
                );
            } else {
                assertMap(
                    sig,
                    matchesList().item("LuceneSourceOperator")
                        .item("ValuesSourceReaderOperator")
                        .item("HashAggregationOperator")
                        .item("ExchangeSinkOperator")
                );
            }
        });
    }

    /**
     * LENGTH not pushed when on a fork branch.
     */
    public void testLengthNotPushedToFork() throws IOException {
        String value = "v".repeat(between(0, 256));
        test(
            justType("keyword"),
            b -> b.field("test", value),
            """
                | FORK
                    (EVAL test = LENGTH(test) + 1)
                    (EVAL test = LENGTH(test) + 2)
                """,
            matchesList().item(List.of(value.length() + 1, value.length() + 2)),
            matchesMap().entry("test:column_at_a_time:BytesRefsFromOrds.Singleton", 1),
            sig -> assertMap(
                sig,
                matchesList().item("LuceneSourceOperator")
                    .item("ValuesSourceReaderOperator")
                    .item("ProjectOperator")
                    .item("ExchangeSinkOperator")
            )
        );
    }

    public void testLengthNotPushedBeforeFork() throws IOException {
        String value = "v".repeat(between(0, 256));
        test(
            justType("keyword"),
            b -> b.field("test", value),
            """
                | EVAL test = LENGTH(test)
                | FORK
                    (EVAL j = 1)
                    (EVAL j = 2)
                """,
            matchesList().item(value.length()),
            matchesMap().entry("test:column_at_a_time:BytesRefsFromOrds.Singleton", 1),
            sig -> assertMap(
                sig,
                matchesList().item("LuceneSourceOperator")
                    .item("ValuesSourceReaderOperator")
                    .item("ProjectOperator")
                    .item("ExchangeSinkOperator")
            )
        );
    }

    public void testLengthNotPushedAfterFork() throws IOException {
        String value = "v".repeat(between(0, 256));
        test(
            justType("keyword"),
            b -> b.field("test", value),
            """
                | FORK
                    (EVAL j = 1)
                    (EVAL j = 2)
                | EVAL test = LENGTH(test)
                """,
            matchesList().item(value.length()),
            matchesMap().entry("test:column_at_a_time:BytesRefsFromOrds.Singleton", 1),
            sig -> assertMap(
                sig,
                matchesList().item("LuceneSourceOperator")
                    .item("ValuesSourceReaderOperator")
                    .item("ProjectOperator")
                    .item("ExchangeSinkOperator")
            )
        );
    }

    private void test(
        CheckedConsumer<XContentBuilder, IOException> mapping,
        CheckedConsumer<XContentBuilder, IOException> doc,
        String eval,
        Matcher<?> expectedValue,
        MapMatcher expectedLoaders
    ) throws IOException {
        test(
            mapping,
            doc,
            eval,
            expectedValue,
            expectedLoaders,
            sig -> assertMap(
                sig,
                matchesList().item("LuceneSourceOperator")
                    .item("ValuesSourceReaderOperator") // the real work is here, checkOperatorProfile checks the status
                    .item("EvalOperator") // this one just renames the field
                    .item("AggregationOperator")
                    .item("ExchangeSinkOperator")
            )
        );
    }

    private void test(
        CheckedConsumer<XContentBuilder, IOException> mapping,
        CheckedConsumer<XContentBuilder, IOException> doc,
        String eval,
        Matcher<?> expectedValue,
        MapMatcher expectedLoaders,
        Consumer<List<String>> assertDataNodeSig
    ) throws IOException {

        test(
            mapping,
            doc,
            """
                FROM test
                """ + eval + """
                | STATS test = MV_SORT(VALUES(test))
                """,
            expectedValue,
            matchesList().item(matchesMap().entry("name", "test").entry("type", any(String.class))),
            Map.of("data", List.of(expectedLoaders)),
            assertDataNodeSig
        );
    }

    private void test(
        CheckedConsumer<XContentBuilder, IOException> mapping,
        CheckedConsumer<XContentBuilder, IOException> doc,
        String query,
        Matcher<?> expectedValue,
        Matcher<?> columnMatcher,
        Map<String, List<MapMatcher>> expectedLoadersPerDriver,
        Consumer<List<String>> assertDataNodeSig
    ) throws IOException {
        indexValue(mapping, doc);
        RestEsqlTestCase.RequestObjectBuilder builder = requestObjectBuilder().query(query);

        builder.profile(true);
        Map<String, Object> result = runEsql(builder, new AssertWarnings.NoWarnings(), profileLogger, RestEsqlTestCase.Mode.SYNC);

        assertResultMap(
            result,
            getResultMatcher(result).entry(
                "profile",
                matchesMap() //
                    .entry("drivers", instanceOf(List.class))
                    .entry("plans", instanceOf(List.class))
                    .entry("planning", matchesMap().extraOk())
                    .entry("query", matchesMap().extraOk())
                    .entry("minimumTransportVersion", instanceOf(Integer.class))
            ),
            columnMatcher,
            matchesList().item(expectedValue)
        );
        @SuppressWarnings("unchecked")
        List<Map<String, Object>> profiles = (List<Map<String, Object>>) ((Map<String, Object>) result.get("profile")).get("drivers");
        for (Map<String, Object> p : profiles) {
            fixTypesOnProfile(p);
            assertThat(p, commonProfile());
            @SuppressWarnings("unchecked")
            List<Map<String, Object>> operators = (List<Map<String, Object>>) p.get("operators");

            String driverDescription = (String) p.get("description");
            List<MapMatcher> mapMatcher = expectedLoadersPerDriver.get(driverDescription);
            List<String> sig = checkOperatorProfile(driverDescription, operators, mapMatcher);
            switch (driverDescription) {
                case "data" -> {
                    logger.info("data {}", sig);
                    assertDataNodeSig.accept(sig);
                }
                case "node_reduce" -> logger.info("node_reduce {}", sig);
                case "final" -> logger.info("final {}", sig);
                case "main.final" -> logger.info("main final {}", sig);
                case "subplan-0.final" -> logger.info("subplan-0 final {}", sig);
                case "subplan-1.final" -> logger.info("subplan-1 final {}", sig);
                default -> throw new IllegalArgumentException("can't match " + driverDescription);
            }
        }
    }

    private void indexValue(CheckedConsumer<XContentBuilder, IOException> mapping, CheckedConsumer<XContentBuilder, IOException> doc)
        throws IOException {
        try {
            // Delete the index if it has already been created.
            client().performRequest(new Request("DELETE", "test"));
        } catch (ResponseException e) {
            if (e.getResponse().getStatusLine().getStatusCode() != 404) {
                throw e;
            }
        }

        Request createIndex = new Request("PUT", "test");
        try (XContentBuilder config = JsonXContent.contentBuilder()) {
            config.startObject();
            config.startObject("settings");
            {
                config.startObject("index");
                config.field("number_of_shards", 1);
                config.endObject();
            }
            config.endObject();
            config.startObject("mappings");
            {
                config.startObject("properties");
                mapping.accept(config);
                config.endObject();
            }
            config.endObject();

            createIndex.setJsonEntity(Strings.toString(config.endObject()));
        }
        Response createResponse = client().performRequest(createIndex);
        assertThat(
            entityToMap(createResponse.getEntity(), XContentType.JSON),
            matchesMap().entry("shards_acknowledged", true).entry("index", "test").entry("acknowledged", true)
        );

        Request bulk = new Request("POST", "/_bulk");
        bulk.addParameter("refresh", "");
        try (XContentBuilder docJson = JsonXContent.contentBuilder()) {
            docJson.startObject();
            doc.accept(docJson);
            docJson.endObject();
            bulk.setJsonEntity("""
                    {"create":{"_index":"test"}}
                """ + Strings.toString(docJson) + "\n");
        }
        Response bulkResponse = client().performRequest(bulk);
        assertThat(entityToMap(bulkResponse.getEntity(), XContentType.JSON), matchesMap().entry("errors", false).extraOk());
    }

    private void initLookupIndex() throws IOException {
        if (indexExists("lookup")) {
            return;
        }
        Request createIndex = new Request("PUT", "lookup");
        try (XContentBuilder config = JsonXContent.contentBuilder()) {
            config.startObject();
            config.startObject("settings");
            {
                config.startObject("index");
                config.field("number_of_shards", 1);
                config.field("mode", "lookup");
                config.endObject();
            }
            config.endObject();
            config.startObject("mappings");
            {
                config.startObject("properties");
                config.startObject("matching").field("type", "keyword").endObject();
                config.startObject("test").field("type", "keyword").endObject();
                config.endObject();
            }
            config.endObject();

            createIndex.setJsonEntity(Strings.toString(config.endObject()));
        }
        Response createResponse = client().performRequest(createIndex);
        assertThat(
            entityToMap(createResponse.getEntity(), XContentType.JSON),
            matchesMap().entry("shards_acknowledged", true).entry("index", "lookup").entry("acknowledged", true)
        );

        Request bulk = new Request("POST", "/_bulk");
        bulk.addParameter("refresh", "");
        bulk.setJsonEntity("""
                {"create":{"_index":"lookup"}}
                {"test": "a", "matching": "lookup"}
            """);
        Response bulkResponse = client().performRequest(bulk);
        assertThat(entityToMap(bulkResponse.getEntity(), XContentType.JSON), matchesMap().entry("errors", false).extraOk());
    }

    private CheckedConsumer<XContentBuilder, IOException> justType(String type) {
        return justType("test", type);
    }

    private CheckedConsumer<XContentBuilder, IOException> justType(String fieldName, String type) {
        return b -> b.startObject(fieldName).field("type", type).endObject();
    }

    private static List<String> checkOperatorProfile(
        String driverDesc,
        List<Map<String, Object>> operators,
        List<MapMatcher> expectedLoaders
    ) {
        List<String> sig = new ArrayList<>();
        for (Map<String, Object> operator : operators) {
            String name = (String) operator.get("operator");
            name = PushQueriesIT.TO_NAME.matcher(name).replaceAll("");
            if (name.equals("ValuesSourceReaderOperator")) {
                assertNotNull("Expected loaders to match the ValuesSourceReaderOperator for driver " + driverDesc, expectedLoaders);
                MapMatcher expectedOp = matchesMap().entry("operator", startsWith(name))
                    .entry("status", matchesMap().entry("readers_built", anyOf(expectedLoaders.toArray(new MapMatcher[0]))).extraOk());
                assertMap("Error checking values loaded for driver " + driverDesc + "; ", operator, expectedOp);
            }
            sig.add(name);
        }

        return sig;
    }

    @Override
    protected String getTestRestCluster() {
        return cluster.getHttpAddresses();
    }
<<<<<<< HEAD
=======

    @Override
    protected boolean preserveClusterUponCompletion() {
        // Preserve the cluser to speed up the semantic_text tests
        return true;
    }

    private static boolean setupEmbeddings = false;

    private void setUpTextEmbeddingInferenceEndpoint() throws IOException {
        setupEmbeddings = true;
        Request request = new Request("PUT", "/_inference/text_embedding/test");
        request.setJsonEntity("""
                  {
                   "service": "text_embedding_test_service",
                   "service_settings": {
                     "model": "my_model",
                     "api_key": "abc64",
                     "dimensions": 128
                   },
                   "task_settings": {
                   }
                 }
            """);
        adminClient().performRequest(request);
    }
>>>>>>> c0e1c56a
}<|MERGE_RESOLUTION|>--- conflicted
+++ resolved
@@ -928,33 +928,10 @@
     protected String getTestRestCluster() {
         return cluster.getHttpAddresses();
     }
-<<<<<<< HEAD
-=======
 
     @Override
     protected boolean preserveClusterUponCompletion() {
         // Preserve the cluser to speed up the semantic_text tests
         return true;
     }
-
-    private static boolean setupEmbeddings = false;
-
-    private void setUpTextEmbeddingInferenceEndpoint() throws IOException {
-        setupEmbeddings = true;
-        Request request = new Request("PUT", "/_inference/text_embedding/test");
-        request.setJsonEntity("""
-                  {
-                   "service": "text_embedding_test_service",
-                   "service_settings": {
-                     "model": "my_model",
-                     "api_key": "abc64",
-                     "dimensions": 128
-                   },
-                   "task_settings": {
-                   }
-                 }
-            """);
-        adminClient().performRequest(request);
-    }
->>>>>>> c0e1c56a
 }
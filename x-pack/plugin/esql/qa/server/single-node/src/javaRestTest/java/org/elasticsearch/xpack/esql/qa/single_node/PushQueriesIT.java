/*
 * Copyright Elasticsearch B.V. and/or licensed to Elasticsearch B.V. under one
 * or more contributor license agreements. Licensed under the Elastic License
 * 2.0; you may not use this file except in compliance with the Elastic License
 * 2.0.
 */

package org.elasticsearch.xpack.esql.qa.single_node;

import com.carrotsearch.randomizedtesting.annotations.ParametersFactory;
import com.carrotsearch.randomizedtesting.annotations.Repeat;
import com.carrotsearch.randomizedtesting.annotations.ThreadLeakFilters;

import org.elasticsearch.client.Request;
import org.apache.lucene.analysis.standard.StandardAnalyzer;
import org.elasticsearch.client.Response;
import org.elasticsearch.client.ResponseException;
import org.elasticsearch.common.collect.Iterators;
import org.elasticsearch.core.Nullable;
import org.elasticsearch.test.ListMatcher;
import org.elasticsearch.test.MapMatcher;
import org.elasticsearch.test.TestClustersThreadFilter;
import org.elasticsearch.test.cluster.ElasticsearchCluster;
import org.elasticsearch.test.rest.ESRestTestCase;
import org.elasticsearch.xcontent.XContentType;
import org.elasticsearch.xpack.esql.AssertWarnings;
import org.elasticsearch.xpack.esql.qa.rest.RestEsqlTestCase;
import org.hamcrest.Matcher;
import org.junit.Before;
import org.junit.ClassRule;

import java.io.IOException;
import java.util.ArrayList;
import java.util.Arrays;
import java.util.List;
import java.util.Locale;
import java.util.Map;
import java.util.regex.Pattern;
import java.util.stream.Stream;

import static org.elasticsearch.test.ListMatcher.matchesList;
import static org.elasticsearch.test.MapMatcher.assertMap;
import static org.elasticsearch.test.MapMatcher.matchesMap;
import static org.elasticsearch.xpack.esql.EsqlTestUtils.entityToMap;
import static org.elasticsearch.xpack.esql.qa.rest.RestEsqlTestCase.requestObjectBuilder;
import static org.elasticsearch.xpack.esql.qa.rest.RestEsqlTestCase.runEsql;
import static org.elasticsearch.xpack.esql.qa.single_node.RestEsqlIT.commonProfile;
import static org.elasticsearch.xpack.esql.qa.single_node.RestEsqlIT.fixTypesOnProfile;
import static org.hamcrest.Matchers.anyOf;
import static org.hamcrest.Matchers.equalTo;
import static org.hamcrest.Matchers.instanceOf;
import static org.hamcrest.Matchers.startsWith;

/**
 * Tests for pushing queries to lucene.
 */
// @Repeat(iterations = 50)
@ThreadLeakFilters(filters = TestClustersThreadFilter.class)
public class PushQueriesIT extends ESRestTestCase {
    @ClassRule
    public static ElasticsearchCluster cluster = Clusters.testCluster(spec -> spec.plugin("inference-service-test"));

    @ParametersFactory(argumentFormatting = "%1s")
    public static List<Object[]> args() {
        return Arrays.stream(Type.values()).map(s -> new Object[] { s }).toList();
    }

    public enum Type {
        AUTO(false),

        CONSTANT_KEYWORD(false),
        KEYWORD(false),
        MATCH_ONLY_TEXT(false),
        SEMANTIC_TEXT(true),
        TEXT(false),

        MATCH_ONLY_TEXT_WITH_KEYWORD(false),
        SEMANTIC_TEXT_WITH_KEYWORD(true),
        TEXT_WITH_KEYWORD(false);

        private final boolean needEmbeddings;

        Type(boolean needEmbeddings) {
            this.needEmbeddings = needEmbeddings;
        }
    }

    private final Type type;

    public PushQueriesIT(Type type) {
        this.type = type;
    }

    public void testEquality() throws IOException {
        String value = "v".repeat(between(0, 256));
        String esqlQuery = """
            FROM test
            | WHERE test == "%value"
            """;
        List<String> luceneQuery = switch (type) {
            case AUTO, TEXT_WITH_KEYWORD -> List.of("#test.keyword:%value -_ignored:test.keyword");
            case KEYWORD -> List.of("test:%value");
            case TEXT -> emulateLargeTextTokens(value);
            case CONSTANT_KEYWORD, MATCH_ONLY_TEXT, MATCH_ONLY_TEXT_WITH_KEYWORD -> List.of("*:*");
            case SEMANTIC_TEXT, SEMANTIC_TEXT_WITH_KEYWORD -> List.of("FieldExistsQuery [field=_primary_term]");
        };
        ComputeSignature dataNodeSignature = switch (type) {
            case AUTO, CONSTANT_KEYWORD, KEYWORD, TEXT_WITH_KEYWORD -> ComputeSignature.FILTER_IN_QUERY;
            case MATCH_ONLY_TEXT, MATCH_ONLY_TEXT_WITH_KEYWORD, TEXT, SEMANTIC_TEXT, SEMANTIC_TEXT_WITH_KEYWORD ->
                ComputeSignature.FILTER_IN_COMPUTE;
        };
        testPushQuery(value, esqlQuery, luceneQuery, dataNodeSignature, true);
    }

    public void testEqualityTooBigToPush() throws IOException {
        String value = "v".repeat(between(257, 1000));
        String esqlQuery = """
            FROM test
            | WHERE test == "%value"
            """;
        List<String> luceneQuery = switch (type) {
            case AUTO, TEXT, TEXT_WITH_KEYWORD -> emulateLargeTextTokens(value);
            case CONSTANT_KEYWORD, MATCH_ONLY_TEXT, MATCH_ONLY_TEXT_WITH_KEYWORD -> List.of("*:*");
            case KEYWORD -> List.of("#test:%value #single_value_match(test)");
            case SEMANTIC_TEXT, SEMANTIC_TEXT_WITH_KEYWORD -> List.of("FieldExistsQuery [field=_primary_term]");
        };
        ComputeSignature dataNodeSignature = switch (type) {
            case CONSTANT_KEYWORD, KEYWORD -> ComputeSignature.FILTER_IN_QUERY;
            case AUTO, MATCH_ONLY_TEXT, MATCH_ONLY_TEXT_WITH_KEYWORD, SEMANTIC_TEXT, SEMANTIC_TEXT_WITH_KEYWORD, TEXT, TEXT_WITH_KEYWORD ->
                ComputeSignature.FILTER_IN_COMPUTE;
        };
        testPushQuery(value, esqlQuery, luceneQuery, dataNodeSignature, type != Type.KEYWORD);
    }

    /**
     * {@code NOT !=} should function just like {@code ==}.
     */
    public void testNotInequality() throws IOException {
        String value = "v".repeat(between(0, 256));
        String esqlQuery = """
            FROM test
            | WHERE NOT test != "%value"
            """;
        List<String> luceneQuery = switch (type) {
            case AUTO, TEXT_WITH_KEYWORD -> List.of("#test.keyword:%value -_ignored:test.keyword");
            case KEYWORD -> List.of("test:%value");
            case TEXT -> emulateLargeTextTokens(value);
            case CONSTANT_KEYWORD, MATCH_ONLY_TEXT, MATCH_ONLY_TEXT_WITH_KEYWORD -> List.of("*:*");
            case SEMANTIC_TEXT, SEMANTIC_TEXT_WITH_KEYWORD -> List.of("FieldExistsQuery [field=_primary_term]");
        };
        ComputeSignature dataNodeSignature = switch (type) {
            case AUTO, CONSTANT_KEYWORD, KEYWORD, TEXT_WITH_KEYWORD -> ComputeSignature.FILTER_IN_QUERY;
            case MATCH_ONLY_TEXT, MATCH_ONLY_TEXT_WITH_KEYWORD, TEXT, SEMANTIC_TEXT, SEMANTIC_TEXT_WITH_KEYWORD ->
                ComputeSignature.FILTER_IN_COMPUTE;
        };
        testPushQuery(value, esqlQuery, luceneQuery, dataNodeSignature, true);
    }

    /**
     * Turns into an {@code IN} which isn't currently pushed.
     */
    public void testEqualityOrTooBig() throws IOException {
        String value = "v".repeat(between(0, 256));
        String tooBig = "a".repeat(between(257, 1000));
        String esqlQuery = """
            FROM test
            | WHERE test == "%value" OR test == "%tooBig"
            """.replace("%tooBig", tooBig);
<<<<<<< HEAD
        String luceneQuery = switch (type) {
            case AUTO, CONSTANT_KEYWORD, MATCH_ONLY_TEXT, MATCH_ONLY_TEXT_WITH_KEYWORD, TEXT, TEXT_WITH_KEYWORD -> "*:*";
            case KEYWORD -> "test:(%tooBig %value)".replace("%tooBig", tooBig);
            case SEMANTIC_TEXT, SEMANTIC_TEXT_WITH_KEYWORD -> "FieldExistsQuery [field=_primary_term]";
=======
        List<String> luceneQuery = switch (type) {
            case AUTO, CONSTANT_KEYWORD, MATCH_ONLY_TEXT_WITH_KEYWORD, TEXT_WITH_KEYWORD -> List.of("*:*");
            case KEYWORD -> List.of("test:(%tooBig %value)".replace("%tooBig", tooBig), "test:(%value %tooBig)".replace("%tooBig", tooBig));
            case SEMANTIC_TEXT_WITH_KEYWORD -> List.of("FieldExistsQuery [field=_primary_term]");
>>>>>>> caae426c
        };
        ComputeSignature dataNodeSignature = switch (type) {
            case CONSTANT_KEYWORD, KEYWORD -> ComputeSignature.FILTER_IN_QUERY;
            case AUTO, MATCH_ONLY_TEXT, MATCH_ONLY_TEXT_WITH_KEYWORD, SEMANTIC_TEXT, SEMANTIC_TEXT_WITH_KEYWORD, TEXT, TEXT_WITH_KEYWORD ->
                ComputeSignature.FILTER_IN_COMPUTE;
        };
        testPushQuery(value, esqlQuery, luceneQuery, dataNodeSignature, true);
    }

    public void testEqualityOrOther() throws IOException {
        String value = "v".repeat(256);
        String esqlQuery = """
            FROM test
            | WHERE test == "%value" OR foo == 2
            """;
        List<String> luceneQuery = switch (type) {
            case AUTO, TEXT_WITH_KEYWORD -> List.of("(#test.keyword:%value -_ignored:test.keyword) foo:[2 TO 2]");
            case TEXT -> {
                List<String> q = emulateLargeTextTokens(value);
                if (q.size() > 1) {
                    String s = "(" + String.join(" ", q) + ")";
                    yield List.of(s + " foo:[2 TO 2]", "foo:[2 TO 2] " + s);
                }
                yield List.of(q.get(0) + " foo:[2 TO 2]", "foo:[2 TO 2] " + q.get(0));
            }
            case KEYWORD -> List.of("test:%value foo:[2 TO 2]");
            case CONSTANT_KEYWORD, MATCH_ONLY_TEXT, MATCH_ONLY_TEXT_WITH_KEYWORD -> List.of("*:*");
            case SEMANTIC_TEXT, SEMANTIC_TEXT_WITH_KEYWORD -> List.of("FieldExistsQuery [field=_primary_term]");
        };
        ComputeSignature dataNodeSignature = switch (type) {
            case AUTO, CONSTANT_KEYWORD, KEYWORD, TEXT_WITH_KEYWORD -> ComputeSignature.FILTER_IN_QUERY;
            case MATCH_ONLY_TEXT, MATCH_ONLY_TEXT_WITH_KEYWORD, SEMANTIC_TEXT, SEMANTIC_TEXT_WITH_KEYWORD, TEXT ->
                ComputeSignature.FILTER_IN_COMPUTE;
        };
        testPushQuery(value, esqlQuery, luceneQuery, dataNodeSignature, true);
    }

    public void testEqualityAndOther() throws IOException {
        String value = "v".repeat(256);
        String esqlQuery = """
            FROM test
            | WHERE test == "%value" AND foo == 1
            """;
        List<String> luceneQueryOptions = switch (type) {
            case AUTO, TEXT_WITH_KEYWORD -> List.of("#test.keyword:%value -_ignored:test.keyword #foo:[1 TO 1]");
            case KEYWORD -> List.of("#test:%value #foo:[1 TO 1]");
            case TEXT -> emulateLargeTextTokens(value).stream()
                .flatMap(o -> Stream.of("#" + o + " #foo:[1 TO 1]", "#foo:[1 TO 1] #" + o))
                .toList();
            case CONSTANT_KEYWORD, MATCH_ONLY_TEXT, MATCH_ONLY_TEXT_WITH_KEYWORD -> List.of("foo:[1 TO 1]");
            case SEMANTIC_TEXT, SEMANTIC_TEXT_WITH_KEYWORD ->
                /*
                 * single_value_match is here because there are extra documents hiding in the index
                 * that don't have the `foo` field.
                 */
                List.of("#foo:[1 TO 1] #single_value_match(foo)", "foo:[1 TO 1]");
        };
        ComputeSignature dataNodeSignature = switch (type) {
            case AUTO, CONSTANT_KEYWORD, KEYWORD, TEXT_WITH_KEYWORD -> ComputeSignature.FILTER_IN_QUERY;
            case MATCH_ONLY_TEXT, MATCH_ONLY_TEXT_WITH_KEYWORD, SEMANTIC_TEXT, SEMANTIC_TEXT_WITH_KEYWORD, TEXT ->
                ComputeSignature.FILTER_IN_COMPUTE;
        };
        testPushQuery(value, esqlQuery, luceneQueryOptions, dataNodeSignature, true);
    }

    public void testInequality() throws IOException {
        String value = "v".repeat(between(0, 256));
        String esqlQuery = """
            FROM test
            | WHERE test != "%different_value"
            """;
        String luceneQuery = switch (type) {
            case AUTO, TEXT_WITH_KEYWORD -> "(-test.keyword:%different_value #*:*) _ignored:test.keyword";
            case CONSTANT_KEYWORD, MATCH_ONLY_TEXT, MATCH_ONLY_TEXT_WITH_KEYWORD, TEXT -> "*:*";
            case KEYWORD -> "-test:%different_value #*:*";
            case SEMANTIC_TEXT, SEMANTIC_TEXT_WITH_KEYWORD -> "FieldExistsQuery [field=_primary_term]";
        };
        ComputeSignature dataNodeSignature = switch (type) {
            case CONSTANT_KEYWORD, KEYWORD -> ComputeSignature.FILTER_IN_QUERY;
            case AUTO, MATCH_ONLY_TEXT, MATCH_ONLY_TEXT_WITH_KEYWORD, SEMANTIC_TEXT, SEMANTIC_TEXT_WITH_KEYWORD, TEXT, TEXT_WITH_KEYWORD ->
                ComputeSignature.FILTER_IN_COMPUTE;
        };
        testPushQuery(value, esqlQuery, List.of(luceneQuery), dataNodeSignature, true);
    }

    public void testInequalityTooBigToPush() throws IOException {
        String value = "v".repeat(between(257, 1000));
        String esqlQuery = """
            FROM test
            | WHERE test != "%value"
            """;
        String luceneQuery = switch (type) {
            case AUTO, CONSTANT_KEYWORD, MATCH_ONLY_TEXT, MATCH_ONLY_TEXT_WITH_KEYWORD, TEXT, TEXT_WITH_KEYWORD -> "*:*";
            case KEYWORD -> "-test:%value #single_value_match(test)";
            case SEMANTIC_TEXT, SEMANTIC_TEXT_WITH_KEYWORD -> "FieldExistsQuery [field=_primary_term]";
        };
        ComputeSignature dataNodeSignature = switch (type) {
            case AUTO, MATCH_ONLY_TEXT, MATCH_ONLY_TEXT_WITH_KEYWORD, SEMANTIC_TEXT, SEMANTIC_TEXT_WITH_KEYWORD, TEXT, TEXT_WITH_KEYWORD ->
                ComputeSignature.FILTER_IN_COMPUTE;
            case CONSTANT_KEYWORD -> ComputeSignature.FIND_NONE;
            case KEYWORD -> ComputeSignature.FILTER_IN_QUERY;
        };
        testPushQuery(value, esqlQuery, List.of(luceneQuery), dataNodeSignature, false);
    }

    public void testCaseInsensitiveEquality() throws IOException {
        String value = "v".repeat(between(0, 256));
        String esqlQuery = """
            FROM test
            | WHERE TO_LOWER(test) == "%value"
            """;
        String luceneQuery = switch (type) {
<<<<<<< HEAD
            case AUTO, CONSTANT_KEYWORD, MATCH_ONLY_TEXT, MATCH_ONLY_TEXT_WITH_KEYWORD, TEXT, TEXT_WITH_KEYWORD -> "*:*";
            case KEYWORD -> "CaseInsensitiveTermQuery{test:%value}";
            case SEMANTIC_TEXT, SEMANTIC_TEXT_WITH_KEYWORD -> "FieldExistsQuery [field=_primary_term]";
=======
            case AUTO, CONSTANT_KEYWORD, MATCH_ONLY_TEXT_WITH_KEYWORD, TEXT_WITH_KEYWORD -> "*:*";
            case KEYWORD -> "".equals(value) ? "test:" : "CaseInsensitiveTermQuery{test:%value}";
            case SEMANTIC_TEXT_WITH_KEYWORD -> "FieldExistsQuery [field=_primary_term]";
>>>>>>> caae426c
        };
        ComputeSignature dataNodeSignature = switch (type) {
            case CONSTANT_KEYWORD, KEYWORD -> ComputeSignature.FILTER_IN_QUERY;
            case AUTO, MATCH_ONLY_TEXT, MATCH_ONLY_TEXT_WITH_KEYWORD, SEMANTIC_TEXT, SEMANTIC_TEXT_WITH_KEYWORD, TEXT, TEXT_WITH_KEYWORD ->
                ComputeSignature.FILTER_IN_COMPUTE;
        };
        testPushQuery(value, esqlQuery, List.of(luceneQuery), dataNodeSignature, true);
    }

    public void testLike() throws IOException {
        String value = "v".repeat(between(1, 256));
        String esqlQuery = """
            FROM test
            | WHERE test like "%value*"
            """;
        String luceneQuery = switch (type) {
            case KEYWORD -> "test:%value*";
            case CONSTANT_KEYWORD, MATCH_ONLY_TEXT_WITH_KEYWORD, AUTO, TEXT_WITH_KEYWORD -> "*:*";
            case SEMANTIC_TEXT_WITH_KEYWORD -> "FieldExistsQuery [field=_primary_term]";
        };
        ComputeSignature dataNodeSignature = switch (type) {
            case CONSTANT_KEYWORD, KEYWORD -> ComputeSignature.FILTER_IN_QUERY;
            case AUTO, TEXT_WITH_KEYWORD, MATCH_ONLY_TEXT_WITH_KEYWORD, SEMANTIC_TEXT_WITH_KEYWORD -> ComputeSignature.FILTER_IN_COMPUTE;
        };
        testPushQuery(value, esqlQuery, List.of(luceneQuery), dataNodeSignature, true);
    }

    public void testLikeList() throws IOException {
        String value = "v".repeat(between(1, 256));
        String esqlQuery = """
            FROM test
            | WHERE test like ("%value*", "abc*")
            """;
        String luceneQuery = switch (type) {
            case CONSTANT_KEYWORD, MATCH_ONLY_TEXT_WITH_KEYWORD, AUTO, TEXT_WITH_KEYWORD -> "*:*";
            case SEMANTIC_TEXT_WITH_KEYWORD -> "FieldExistsQuery [field=_primary_term]";
            case KEYWORD -> "test:LIKE(\"%value*\", \"abc*\"), caseInsensitive=false";
        };
        ComputeSignature dataNodeSignature = switch (type) {
            case CONSTANT_KEYWORD, KEYWORD -> ComputeSignature.FILTER_IN_QUERY;
            case AUTO, TEXT_WITH_KEYWORD, MATCH_ONLY_TEXT_WITH_KEYWORD, SEMANTIC_TEXT_WITH_KEYWORD -> ComputeSignature.FILTER_IN_COMPUTE;
        };
        testPushQuery(value, esqlQuery, List.of(luceneQuery), dataNodeSignature, true);
    }

    enum ComputeSignature {
        FILTER_IN_COMPUTE(
            matchesList().item("LuceneSourceOperator")
                .item("ValuesSourceReaderOperator")
                .item("FilterOperator")
                .item("LimitOperator")
                .item("ProjectOperator")
                .item("ExchangeSinkOperator")
        ),
        FILTER_IN_QUERY(
            matchesList().item("LuceneSourceOperator")
                .item("ValuesSourceReaderOperator")
                .item("ProjectOperator")
                .item("ExchangeSinkOperator")
        ),
        FIND_NONE(matchesList().item("LocalSourceOperator").item("ExchangeSinkOperator"));

        private final ListMatcher matcher;

        ComputeSignature(ListMatcher sig) {
            this.matcher = sig;
        }
    }

    private void testPushQuery(
        String value,
        String esqlQuery,
        List<String> luceneQueryOptions,
        ComputeSignature dataNodeSignature,
        boolean found
    ) throws IOException {
        indexValue(value);
        String differentValue = randomValueOtherThan(value, () -> randomAlphaOfLength(value.isEmpty() ? 1 : value.length()));

        String replacedQuery = esqlQuery.replaceAll("%value", value).replaceAll("%different_value", differentValue);
        RestEsqlTestCase.RequestObjectBuilder builder = requestObjectBuilder().query(replacedQuery + "\n| KEEP test");
        builder.profile(true);
        builder.allowPartialResults(false);
        Map<String, Object> result = runEsql(builder, new AssertWarnings.NoWarnings(), RestEsqlTestCase.Mode.SYNC);
        assertResultMap(
            result,
            getResultMatcher(result).entry(
                "profile",
                matchesMap().entry("drivers", instanceOf(List.class))
                    .entry("planning", matchesMap().extraOk())
                    .entry("query", matchesMap().extraOk())
            ),
            matchesList().item(matchesMap().entry("name", "test").entry("type", anyOf(equalTo("text"), equalTo("keyword")))),
            equalTo(found ? List.of(List.of(value)) : List.of())
        );
        Matcher<String> luceneQueryMatcher = anyOf(
            () -> Iterators.map(
                luceneQueryOptions.iterator(),
                (String s) -> equalTo(s.replaceAll("%value", value).replaceAll("%different_value", differentValue))
            )
        );

        @SuppressWarnings("unchecked")
        List<Map<String, Object>> profiles = (List<Map<String, Object>>) ((Map<String, Object>) result.get("profile")).get("drivers");
        for (Map<String, Object> p : profiles) {
            fixTypesOnProfile(p);
            assertThat(p, commonProfile());
            List<String> sig = new ArrayList<>();
            @SuppressWarnings("unchecked")
            List<Map<String, Object>> operators = (List<Map<String, Object>>) p.get("operators");
            for (Map<String, Object> o : operators) {
                sig.add(checkOperatorProfile(o, luceneQueryMatcher));
            }
            String description = p.get("description").toString();
            switch (description) {
                case "data" -> {
                    assertMap(sig, dataNodeSignature.matcher);
                }
                case "node_reduce" -> {
                    if (sig.contains("LimitOperator")) {
                        // TODO figure out why this is sometimes here and sometimes not
                        assertMap(sig, matchesList().item("ExchangeSourceOperator").item("LimitOperator").item("ExchangeSinkOperator"));
                    } else {
                        assertMap(sig, matchesList().item("ExchangeSourceOperator").item("ExchangeSinkOperator"));
                    }
                }
                case "final" -> assertMap(
                    sig,
                    matchesList().item("ExchangeSourceOperator").item("LimitOperator").item("ProjectOperator").item("OutputOperator")
                );
                default -> throw new IllegalArgumentException("can't match " + description);
            }
        }
    }

    private void indexValue(String value) throws IOException {
        try {
            // Delete the index if it has already been created.
            client().performRequest(new Request("DELETE", "test"));
        } catch (ResponseException e) {
            if (e.getResponse().getStatusLine().getStatusCode() != 404) {
                throw e;
            }
        }

        Request createIndex = new Request("PUT", "test");
        String json = """
            {
              "settings": {
                "index": {
                  "number_of_shards": 1
                }
              }""";
        json += switch (type) {
            case AUTO -> "";
            case CONSTANT_KEYWORD, MATCH_ONLY_TEXT, TEXT -> justType();
            case KEYWORD -> keyword();
            case SEMANTIC_TEXT -> justSemanticText();
            case SEMANTIC_TEXT_WITH_KEYWORD -> semanticTextWithKeyword();
            case TEXT_WITH_KEYWORD, MATCH_ONLY_TEXT_WITH_KEYWORD -> typeWithKeyword();
        };
        json += "}";
        createIndex.setJsonEntity(json);
        Response createResponse = client().performRequest(createIndex);
        assertThat(
            entityToMap(createResponse.getEntity(), XContentType.JSON),
            matchesMap().entry("shards_acknowledged", true).entry("index", "test").entry("acknowledged", true)
        );

        Request bulk = new Request("POST", "/_bulk");
        bulk.addParameter("refresh", "");
        bulk.setJsonEntity(String.format(Locale.ROOT, """
            {"create":{"_index":"test"}}
            {"test":"%s","foo":1}
            """, value));
        Response bulkResponse = client().performRequest(bulk);
        assertThat(entityToMap(bulkResponse.getEntity(), XContentType.JSON), matchesMap().entry("errors", false).extraOk());
    }

    private String justType() {
        return """
            ,
            "mappings": {
              "properties": {
                "test": {
                  "type": "%type"
                }
              }
            }""".replace("%type", type.name().toLowerCase(Locale.ROOT));
    }

    private String keyword() {
        return """
            ,
            "mappings": {
              "properties": {
                "test": {
                  "type": "keyword",
                  "ignore_above": 256
                }
              }
            }""";
    }

    private String typeWithKeyword() {
        return """
            ,
            "mappings": {
              "properties": {
                "test": {
                  "type": "%type",
                  "fields": {
                    "keyword": {
                      "type": "keyword",
                      "ignore_above": 256
                    }
                  }
                }
              }
            }""".replace("%type", type.name().replace("_WITH_KEYWORD", "").toLowerCase(Locale.ROOT));
    }

    private String justSemanticText() {
        return """
            ,
            "mappings": {
              "properties": {
                "test": {
                  "type": "semantic_text",
                  "inference_id": "test"
                }
              }
            }""";
    }

    private String semanticTextWithKeyword() {
        return """
            ,
            "mappings": {
              "properties": {
                "test": {
                  "type": "semantic_text",
                  "inference_id": "test",
                  "fields": {
                    "keyword": {
                      "type": "keyword",
                      "ignore_above": 256
                    }
                  }
                }
              }
            }""";
    }

    private static final Pattern TO_NAME = Pattern.compile("\\[.+", Pattern.DOTALL);

    private static String checkOperatorProfile(Map<String, Object> o, Matcher<String> query) {
        String name = (String) o.get("operator");
        name = TO_NAME.matcher(name).replaceAll("");
        if (name.equals("LuceneSourceOperator")) {
            MapMatcher expectedOp = matchesMap().entry("operator", startsWith(name))
                .entry("status", matchesMap().entry("processed_queries", List.of(query)).extraOk());
            assertMap(o, expectedOp);
        }
        return name;
    }

    @Override
    protected String getTestRestCluster() {
        return cluster.getHttpAddresses();
    }

    @Override
    protected boolean preserveClusterUponCompletion() {
        // Preserve the cluster to speed up the semantic_text tests
        return true;
    }

    private static boolean setupEmbeddings = false;

    @Before
    public void setUpTextEmbeddingInferenceEndpoint() throws IOException {
        if (type.needEmbeddings == false || setupEmbeddings) {
            return;
        }
        setupEmbeddings = true;
        Request request = new Request("PUT", "_inference/text_embedding/test");
        request.setJsonEntity("""
                  {
                   "service": "text_embedding_test_service",
                   "service_settings": {
                     "model": "my_model",
                     "api_key": "abc64",
                     "dimensions": 128
                   },
                   "task_settings": {
                   }
                 }
            """);
        adminClient().performRequest(request);
    }

    private List<String> emulateLargeTextTokens(String value) {
        // The default tokenizer splits at 255 characters
        if (value.length() < StandardAnalyzer.DEFAULT_MAX_TOKEN_LENGTH) {
            return List.of("test:" + "v".repeat(value.length()));
        }
        String first = "#test:" + "v".repeat(StandardAnalyzer.DEFAULT_MAX_TOKEN_LENGTH);
        String rest = "#test:" + "v".repeat(value.length() % StandardAnalyzer.DEFAULT_MAX_TOKEN_LENGTH);
        // We don't know what order they'll show up, so either is fine.
        return List.of(first + " " + rest, rest + " " + first);
    }
}<|MERGE_RESOLUTION|>--- conflicted
+++ resolved
@@ -16,7 +16,6 @@
 import org.elasticsearch.client.Response;
 import org.elasticsearch.client.ResponseException;
 import org.elasticsearch.common.collect.Iterators;
-import org.elasticsearch.core.Nullable;
 import org.elasticsearch.test.ListMatcher;
 import org.elasticsearch.test.MapMatcher;
 import org.elasticsearch.test.TestClustersThreadFilter;
@@ -54,7 +53,7 @@
 /**
  * Tests for pushing queries to lucene.
  */
-// @Repeat(iterations = 50)
+//@Repeat(iterations = 50)
 @ThreadLeakFilters(filters = TestClustersThreadFilter.class)
 public class PushQueriesIT extends ESRestTestCase {
     @ClassRule
@@ -166,17 +165,10 @@
             FROM test
             | WHERE test == "%value" OR test == "%tooBig"
             """.replace("%tooBig", tooBig);
-<<<<<<< HEAD
-        String luceneQuery = switch (type) {
-            case AUTO, CONSTANT_KEYWORD, MATCH_ONLY_TEXT, MATCH_ONLY_TEXT_WITH_KEYWORD, TEXT, TEXT_WITH_KEYWORD -> "*:*";
-            case KEYWORD -> "test:(%tooBig %value)".replace("%tooBig", tooBig);
-            case SEMANTIC_TEXT, SEMANTIC_TEXT_WITH_KEYWORD -> "FieldExistsQuery [field=_primary_term]";
-=======
         List<String> luceneQuery = switch (type) {
-            case AUTO, CONSTANT_KEYWORD, MATCH_ONLY_TEXT_WITH_KEYWORD, TEXT_WITH_KEYWORD -> List.of("*:*");
+            case AUTO, CONSTANT_KEYWORD, MATCH_ONLY_TEXT, MATCH_ONLY_TEXT_WITH_KEYWORD, TEXT, TEXT_WITH_KEYWORD -> List.of("*:*");
             case KEYWORD -> List.of("test:(%tooBig %value)".replace("%tooBig", tooBig), "test:(%value %tooBig)".replace("%tooBig", tooBig));
-            case SEMANTIC_TEXT_WITH_KEYWORD -> List.of("FieldExistsQuery [field=_primary_term]");
->>>>>>> caae426c
+            case SEMANTIC_TEXT, SEMANTIC_TEXT_WITH_KEYWORD -> List.of("FieldExistsQuery [field=_primary_term]");
         };
         ComputeSignature dataNodeSignature = switch (type) {
             case CONSTANT_KEYWORD, KEYWORD -> ComputeSignature.FILTER_IN_QUERY;
@@ -195,12 +187,15 @@
         List<String> luceneQuery = switch (type) {
             case AUTO, TEXT_WITH_KEYWORD -> List.of("(#test.keyword:%value -_ignored:test.keyword) foo:[2 TO 2]");
             case TEXT -> {
-                List<String> q = emulateLargeTextTokens(value);
-                if (q.size() > 1) {
-                    String s = "(" + String.join(" ", q) + ")";
-                    yield List.of(s + " foo:[2 TO 2]", "foo:[2 TO 2] " + s);
-                }
-                yield List.of(q.get(0) + " foo:[2 TO 2]", "foo:[2 TO 2] " + q.get(0));
+                List<String> expected = new ArrayList<>();
+                for (String q : emulateLargeTextTokens(value)) {
+                    if (q.contains(" ")) {
+                        q = "(" + q + ")";
+                    }
+                    expected.add(String.format(Locale.ROOT, "%s foo:[2 TO 2]", q));
+                    expected.add(String.format(Locale.ROOT, "foo:[2 TO 2] %s", q));
+                }
+                yield expected;
             }
             case KEYWORD -> List.of("test:%value foo:[2 TO 2]");
             case CONSTANT_KEYWORD, MATCH_ONLY_TEXT, MATCH_ONLY_TEXT_WITH_KEYWORD -> List.of("*:*");
@@ -223,9 +218,17 @@
         List<String> luceneQueryOptions = switch (type) {
             case AUTO, TEXT_WITH_KEYWORD -> List.of("#test.keyword:%value -_ignored:test.keyword #foo:[1 TO 1]");
             case KEYWORD -> List.of("#test:%value #foo:[1 TO 1]");
-            case TEXT -> emulateLargeTextTokens(value).stream()
-                .flatMap(o -> Stream.of("#" + o + " #foo:[1 TO 1]", "#foo:[1 TO 1] #" + o))
-                .toList();
+            case TEXT -> {
+                List<String> expected = new ArrayList<>();
+                for (String q : emulateLargeTextTokens(value)) {
+                    if (q.startsWith("#") == false) {
+                        q = "#" + q;
+                    }
+                    expected.add(String.format(Locale.ROOT, "%s #foo:[1 TO 1]", q));
+                    expected.add(String.format(Locale.ROOT, "#foo:[1 TO 1] %s", q));
+                }
+                yield expected;
+            }
             case CONSTANT_KEYWORD, MATCH_ONLY_TEXT, MATCH_ONLY_TEXT_WITH_KEYWORD -> List.of("foo:[1 TO 1]");
             case SEMANTIC_TEXT, SEMANTIC_TEXT_WITH_KEYWORD ->
                 /*
@@ -289,15 +292,9 @@
             | WHERE TO_LOWER(test) == "%value"
             """;
         String luceneQuery = switch (type) {
-<<<<<<< HEAD
             case AUTO, CONSTANT_KEYWORD, MATCH_ONLY_TEXT, MATCH_ONLY_TEXT_WITH_KEYWORD, TEXT, TEXT_WITH_KEYWORD -> "*:*";
-            case KEYWORD -> "CaseInsensitiveTermQuery{test:%value}";
+            case KEYWORD -> value.isEmpty() ? "test:" : "CaseInsensitiveTermQuery{test:%value}";
             case SEMANTIC_TEXT, SEMANTIC_TEXT_WITH_KEYWORD -> "FieldExistsQuery [field=_primary_term]";
-=======
-            case AUTO, CONSTANT_KEYWORD, MATCH_ONLY_TEXT_WITH_KEYWORD, TEXT_WITH_KEYWORD -> "*:*";
-            case KEYWORD -> "".equals(value) ? "test:" : "CaseInsensitiveTermQuery{test:%value}";
-            case SEMANTIC_TEXT_WITH_KEYWORD -> "FieldExistsQuery [field=_primary_term]";
->>>>>>> caae426c
         };
         ComputeSignature dataNodeSignature = switch (type) {
             case CONSTANT_KEYWORD, KEYWORD -> ComputeSignature.FILTER_IN_QUERY;
@@ -315,12 +312,13 @@
             """;
         String luceneQuery = switch (type) {
             case KEYWORD -> "test:%value*";
-            case CONSTANT_KEYWORD, MATCH_ONLY_TEXT_WITH_KEYWORD, AUTO, TEXT_WITH_KEYWORD -> "*:*";
-            case SEMANTIC_TEXT_WITH_KEYWORD -> "FieldExistsQuery [field=_primary_term]";
+            case CONSTANT_KEYWORD, MATCH_ONLY_TEXT, MATCH_ONLY_TEXT_WITH_KEYWORD, AUTO, TEXT, TEXT_WITH_KEYWORD -> "*:*";
+            case SEMANTIC_TEXT, SEMANTIC_TEXT_WITH_KEYWORD -> "FieldExistsQuery [field=_primary_term]";
         };
         ComputeSignature dataNodeSignature = switch (type) {
             case CONSTANT_KEYWORD, KEYWORD -> ComputeSignature.FILTER_IN_QUERY;
-            case AUTO, TEXT_WITH_KEYWORD, MATCH_ONLY_TEXT_WITH_KEYWORD, SEMANTIC_TEXT_WITH_KEYWORD -> ComputeSignature.FILTER_IN_COMPUTE;
+            case AUTO, TEXT, TEXT_WITH_KEYWORD, MATCH_ONLY_TEXT, MATCH_ONLY_TEXT_WITH_KEYWORD, SEMANTIC_TEXT, SEMANTIC_TEXT_WITH_KEYWORD ->
+                ComputeSignature.FILTER_IN_COMPUTE;
         };
         testPushQuery(value, esqlQuery, List.of(luceneQuery), dataNodeSignature, true);
     }
@@ -332,13 +330,14 @@
             | WHERE test like ("%value*", "abc*")
             """;
         String luceneQuery = switch (type) {
-            case CONSTANT_KEYWORD, MATCH_ONLY_TEXT_WITH_KEYWORD, AUTO, TEXT_WITH_KEYWORD -> "*:*";
-            case SEMANTIC_TEXT_WITH_KEYWORD -> "FieldExistsQuery [field=_primary_term]";
+            case CONSTANT_KEYWORD, MATCH_ONLY_TEXT, MATCH_ONLY_TEXT_WITH_KEYWORD, AUTO, TEXT, TEXT_WITH_KEYWORD -> "*:*";
+            case SEMANTIC_TEXT, SEMANTIC_TEXT_WITH_KEYWORD -> "FieldExistsQuery [field=_primary_term]";
             case KEYWORD -> "test:LIKE(\"%value*\", \"abc*\"), caseInsensitive=false";
         };
         ComputeSignature dataNodeSignature = switch (type) {
             case CONSTANT_KEYWORD, KEYWORD -> ComputeSignature.FILTER_IN_QUERY;
-            case AUTO, TEXT_WITH_KEYWORD, MATCH_ONLY_TEXT_WITH_KEYWORD, SEMANTIC_TEXT_WITH_KEYWORD -> ComputeSignature.FILTER_IN_COMPUTE;
+            case AUTO, TEXT, TEXT_WITH_KEYWORD, MATCH_ONLY_TEXT, MATCH_ONLY_TEXT_WITH_KEYWORD, SEMANTIC_TEXT, SEMANTIC_TEXT_WITH_KEYWORD ->
+                ComputeSignature.FILTER_IN_COMPUTE;
         };
         testPushQuery(value, esqlQuery, List.of(luceneQuery), dataNodeSignature, true);
     }

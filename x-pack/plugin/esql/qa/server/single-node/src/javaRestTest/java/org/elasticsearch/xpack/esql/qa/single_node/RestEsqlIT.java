/*
 * Copyright Elasticsearch B.V. and/or licensed to Elasticsearch B.V. under one
 * or more contributor license agreements. Licensed under the Elastic License
 * 2.0; you may not use this file except in compliance with the Elastic License
 * 2.0.
 */
package org.elasticsearch.xpack.esql.qa.single_node;

import com.carrotsearch.randomizedtesting.annotations.ParametersFactory;
import com.carrotsearch.randomizedtesting.annotations.ThreadLeakFilters;

import org.apache.http.HttpEntity;
import org.apache.http.util.EntityUtils;
import org.apache.lucene.search.DocIdSetIterator;
import org.elasticsearch.Build;
import org.elasticsearch.client.Request;
import org.elasticsearch.client.Response;
import org.elasticsearch.client.ResponseException;
import org.elasticsearch.common.io.Streams;
import org.elasticsearch.common.settings.Settings;
import org.elasticsearch.common.xcontent.XContentHelper;
import org.elasticsearch.test.ListMatcher;
import org.elasticsearch.test.MapMatcher;
import org.elasticsearch.test.TestClustersThreadFilter;
import org.elasticsearch.test.cluster.ElasticsearchCluster;
import org.elasticsearch.test.cluster.LogType;
import org.elasticsearch.xcontent.XContentBuilder;
import org.elasticsearch.xcontent.XContentType;
import org.elasticsearch.xcontent.json.JsonXContent;
import org.elasticsearch.xpack.esql.core.plugin.EsqlCorePlugin;
import org.elasticsearch.xpack.esql.core.type.DataType;
import org.elasticsearch.xpack.esql.planner.PhysicalSettings;
import org.elasticsearch.xpack.esql.qa.rest.RestEsqlTestCase;
import org.elasticsearch.xpack.esql.tools.ProfileParser;
import org.hamcrest.Matchers;
import org.junit.Assert;
import org.junit.ClassRule;

import java.io.ByteArrayInputStream;
import java.io.ByteArrayOutputStream;
import java.io.IOException;
import java.io.InputStream;
import java.nio.charset.StandardCharsets;
import java.time.ZoneOffset;
import java.time.ZonedDateTime;
import java.time.format.DateTimeFormatter;
import java.util.ArrayList;
import java.util.Arrays;
import java.util.Comparator;
import java.util.HashMap;
import java.util.HashSet;
import java.util.List;
import java.util.Locale;
import java.util.Map;
import java.util.Set;
import java.util.stream.Collectors;
import java.util.stream.Stream;

import static org.elasticsearch.test.ListMatcher.matchesList;
import static org.elasticsearch.test.MapMatcher.assertMap;
import static org.elasticsearch.test.MapMatcher.matchesMap;
import static org.elasticsearch.xpack.esql.core.type.DataType.isMillisOrNanos;
import static org.elasticsearch.xpack.esql.qa.rest.RestEsqlTestCase.Mode.SYNC;
import static org.elasticsearch.xpack.esql.tools.ProfileParser.parseProfile;
import static org.elasticsearch.xpack.esql.tools.ProfileParser.readProfileFromResponse;
import static org.hamcrest.Matchers.any;
import static org.hamcrest.Matchers.containsInAnyOrder;
import static org.hamcrest.Matchers.containsString;
import static org.hamcrest.Matchers.either;
import static org.hamcrest.Matchers.empty;
import static org.hamcrest.Matchers.equalTo;
import static org.hamcrest.Matchers.greaterThan;
import static org.hamcrest.Matchers.greaterThanOrEqualTo;
import static org.hamcrest.Matchers.instanceOf;
import static org.hamcrest.Matchers.not;
import static org.hamcrest.Matchers.oneOf;
import static org.hamcrest.Matchers.startsWith;
import static org.hamcrest.core.Is.is;

@ThreadLeakFilters(filters = TestClustersThreadFilter.class)
public class RestEsqlIT extends RestEsqlTestCase {
    @ClassRule
    public static ElasticsearchCluster cluster = Clusters.testCluster(
        specBuilder -> specBuilder.plugin("mapper-size").plugin("mapper-murmur3")
    );

    @Override
    protected String getTestRestCluster() {
        return cluster.getHttpAddresses();
    }

    @ParametersFactory(argumentFormatting = "%1s")
    public static List<Object[]> modes() {
        return Arrays.stream(Mode.values()).map(m -> new Object[] { m }).toList();
    }

    public RestEsqlIT(Mode mode) {
        super(mode);
    }

    public void testBasicEsql() throws IOException {
        indexTimestampData(1);

        RequestObjectBuilder builder = requestObjectBuilder().query(fromIndex() + " | stats avg(value)");
        if (Build.current().isSnapshot()) {
            builder.pragmas(Settings.builder().put("data_partitioning", "shard").build());
        }
        Map<String, Object> result = runEsql(builder);

        Map<String, String> colA = Map.of("name", "avg(value)", "type", "double");
        assertResultMap(result, List.of(colA), List.of(List.of(499.5d)));
        assertTrue(result.containsKey("took"));
    }

    public void testInvalidPragma() throws IOException {
        assumeTrue("pragma only enabled on snapshot builds", Build.current().isSnapshot());
        createIndex("test-index");
        for (int i = 0; i < 10; i++) {
            Request request = new Request("POST", "/test-index/_doc/");
            request.addParameter("refresh", "true");
            request.setJsonEntity("{\"f\":" + i + "}");
            assertOK(client().performRequest(request));
        }
        RequestObjectBuilder builder = requestObjectBuilder().query("from test-index | limit 1 | keep f").allowPartialResults(false);
        builder.pragmas(Settings.builder().put("data_partitioning", "invalid-option").build());
        ResponseException re = expectThrows(ResponseException.class, () -> runEsqlSync(builder));
        assertThat(EntityUtils.toString(re.getResponse().getEntity()), containsString("No enum constant"));

        assertThat(deleteIndex("test-index").isAcknowledged(), is(true)); // clean up
    }

    public void testPragmaNotAllowed() throws IOException {
        assumeFalse("pragma only disabled on release builds", Build.current().isSnapshot());
        RequestObjectBuilder builder = requestObjectBuilder().query("row a = 1, b = 2");
        builder.pragmas(Settings.builder().put("data_partitioning", "shard").build());
        ResponseException re = expectThrows(ResponseException.class, () -> runEsqlSync(builder));
        assertThat(EntityUtils.toString(re.getResponse().getEntity()), containsString("[pragma] only allowed in snapshot builds"));
    }

    public void testDoNotLogWithInfo() throws IOException {
        try {
            setLoggingLevel("INFO");
            RequestObjectBuilder builder = requestObjectBuilder().query("ROW DO_NOT_LOG_ME = 1");
            Map<String, Object> result = runEsql(builder);
            Map<String, String> colA = Map.of("name", "DO_NOT_LOG_ME", "type", "integer");
            assertResultMap(result, List.of(colA), List.of(List.of(1)));
            for (int i = 0; i < cluster.getNumNodes(); i++) {
                try (InputStream log = cluster.getNodeLog(i, LogType.SERVER)) {
                    Streams.readAllLines(log, line -> assertThat(line, not(containsString("DO_NOT_LOG_ME"))));
                }
            }
        } finally {
            setLoggingLevel(null);
        }
    }

    public void testDoLogWithDebug() throws IOException {
        try {
            setLoggingLevel("DEBUG");
            RequestObjectBuilder builder = requestObjectBuilder().query("ROW DO_LOG_ME = 1");
            Map<String, Object> result = runEsql(builder);
            Map<String, String> colA = Map.of("name", "DO_LOG_ME", "type", "integer");
            assertResultMap(result, List.of(colA), List.of(List.of(1)));
            boolean[] found = new boolean[] { false };
            for (int i = 0; i < cluster.getNumNodes(); i++) {
                try (InputStream log = cluster.getNodeLog(i, LogType.SERVER)) {
                    Streams.readAllLines(log, line -> {
                        if (line.contains("DO_LOG_ME")) {
                            found[0] = true;
                        }
                    });
                }
            }
            assertThat(found[0], equalTo(true));
        } finally {
            setLoggingLevel(null);
        }
    }

    private void setLoggingLevel(String level) throws IOException {
        Request request = new Request("PUT", "/_cluster/settings");
        request.setJsonEntity("""
            {
                "persistent": {
                    "logger.org.elasticsearch.xpack.esql.action": $LEVEL$
                }
            }
            """.replace("$LEVEL$", level == null ? "null" : '"' + level + '"'));
        client().performRequest(request);
    }

    public void testIncompatibleMappingsErrors() throws IOException {
        // create first index
        Request request = new Request("PUT", "/index1");
        request.setJsonEntity("""
            {
               "mappings": {
                 "_size": {
                   "enabled": true
                 },
                 "properties": {
                   "message": {
                     "type": "keyword",
                     "fields": {
                       "hash": {
                         "type": "murmur3"
                       }
                     }
                   }
                 }
               }
            }
            """);
        assertEquals(200, client().performRequest(request).getStatusLine().getStatusCode());

        // create second index
        request = new Request("PUT", "/index2");
        request.setJsonEntity("""
            {
              "mappings": {
                "properties": {
                  "message": {
                    "type": "long",
                    "fields": {
                      "hash": {
                        "type": "integer"
                      }
                    }
                  }
                }
              }
            }
            """);
        assertEquals(200, client().performRequest(request).getStatusLine().getStatusCode());

        // create alias
        request = new Request("POST", "/_aliases");
        request.setJsonEntity("""
            {
              "actions": [
                {
                  "add": {
                    "index": "index1",
                    "alias": "test_alias"
                  }
                },
                {
                  "add": {
                    "index": "index2",
                    "alias": "test_alias"
                  }
                }
              ]
            }
            """);
        assertEquals(200, client().performRequest(request).getStatusLine().getStatusCode());
        assertException(
            "from index1,index2 | stats count(message)",
            "VerificationException",
            "Cannot use field [message] due to ambiguities",
            "incompatible types: [keyword] in [index1], [long] in [index2]"
        );
        assertException(
            "from test_alias | where message is not null",
            "VerificationException",
            "Cannot use field [message] due to ambiguities",
            "incompatible types: [keyword] in [index1], [long] in [index2]"
        );
        assertException("from test_alias | where _size is not null | limit 1", "Unknown column [_size]");
        assertException(
            "from test_alias | where message.hash is not null | limit 1",
            "Cannot use field [message.hash] with unsupported type [murmur3]"
        );
        assertException(
            "from index1 | where message.hash is not null | limit 1",
            "Cannot use field [message.hash] with unsupported type [murmur3]"
        );
        // clean up
        assertThat(deleteIndex("index1").isAcknowledged(), Matchers.is(true));
        assertThat(deleteIndex("index2").isAcknowledged(), Matchers.is(true));
    }

    public void testTableDuplicateNames() throws IOException {
        Request request = new Request("POST", "/_query");
        request.setJsonEntity("""
            {
              "query": "FROM a=1",
              "tables": {
                "t": {
                  "a": {"integer": [1]},
                  "a": {"integer": [1]}
                }
              }
            }""");
        ResponseException re = expectThrows(ResponseException.class, () -> client().performRequest(request));
        assertThat(re.getResponse().getStatusLine().getStatusCode(), equalTo(400));
        assertThat(re.getMessage(), containsString("[6:10] Duplicate field 'a'"));
    }

    public void testProfile() throws IOException {
        indexTimestampData(1);

        RequestObjectBuilder builder = requestObjectBuilder().query(fromIndex() + " | STATS AVG(value)");
        builder.profile(true);
        if (Build.current().isSnapshot()) {
            // Lock to shard level partitioning, so we get consistent profile output
            builder.pragmas(Settings.builder().put("data_partitioning", "shard").build());
        }
        Map<String, Object> result = runEsql(builder);
        assertResultMap(
            result,
            getResultMatcher(result).entry("profile", getProfileMatcher()),
            matchesList().item(matchesMap().entry("name", "AVG(value)").entry("type", "double")),
            equalTo(List.of(List.of(499.5d)))
        );

        @SuppressWarnings("unchecked")
        List<Map<String, Object>> profiles = (List<Map<String, Object>>) ((Map<String, Object>) result.get("profile")).get("drivers");
        for (Map<String, Object> p : profiles) {
            fixTypesOnProfile(p);
            assertThat(p, commonProfile());
            List<String> sig = new ArrayList<>();
            @SuppressWarnings("unchecked")
            List<Map<String, Object>> operators = (List<Map<String, Object>>) p.get("operators");
            for (Map<String, Object> o : operators) {
                sig.add(checkOperatorProfile(o));
            }
            String description = p.get("description").toString();
            switch (description) {
                case "data" -> assertMap(
                    sig,
                    matchesList().item("LuceneSourceOperator")
                        .item("ValuesSourceReaderOperator")
                        .item("AggregationOperator")
                        .item("ExchangeSinkOperator")
                );
                case "node_reduce" -> assertThat(
                    sig,
                    either(matchesList().item("ExchangeSourceOperator").item("ExchangeSinkOperator")).or(
                        matchesList().item("ExchangeSourceOperator").item("AggregationOperator").item("ExchangeSinkOperator")
                    )
                );
                case "final" -> assertMap(
                    sig,
                    matchesList().item("ExchangeSourceOperator")
                        .item("AggregationOperator")
                        .item("ProjectOperator")
                        .item("LimitOperator")
                        .item("EvalOperator")
                        .item("ProjectOperator")
                        .item("OutputOperator")
                );
                default -> throw new IllegalArgumentException("can't match " + description);
            }
        }
    }

    private final String PROCESS_NAME = "process_name";
    private final String THREAD_NAME = "thread_name";

    @SuppressWarnings("unchecked")
    public void testProfileParsing() throws IOException {
        indexTimestampData(1);

        RequestObjectBuilder builder = new RequestObjectBuilder(XContentType.JSON).query(fromIndex() + " | stats avg(value)").profile(true);
        Request request = prepareRequestWithOptions(builder, SYNC);
        HttpEntity response = performRequest(request).getEntity();

        ProfileParser.Profile profile;
        try (InputStream responseContent = response.getContent()) {
            profile = readProfileFromResponse(responseContent);
        }

        ByteArrayOutputStream os = new ByteArrayOutputStream();
        try (XContentBuilder jsonOutputBuilder = new XContentBuilder(JsonXContent.jsonXContent, os)) {
            parseProfile(profile, jsonOutputBuilder);
        }

        // Read the written JSON again into a map, so we can make assertions on it
        ByteArrayInputStream profileJson = new ByteArrayInputStream(os.toByteArray());
        Map<String, Object> parsedProfile = XContentHelper.convertToMap(JsonXContent.jsonXContent, profileJson, true);

        assertEquals("ns", parsedProfile.get("displayTimeUnit"));
        List<Map<String, Object>> events = (List<Map<String, Object>>) parsedProfile.get("traceEvents");
        // At least 1 metadata event to declare the node, and 2 events each for the data, node_reduce and final drivers, resp.
        assertThat(events.size(), greaterThanOrEqualTo(7));

        String clusterName = "test-cluster";
        Set<String> expectedProcessNames = new HashSet<>();
        for (int i = 0; i < cluster.getNumNodes(); i++) {
            expectedProcessNames.add(clusterName + ":" + cluster.getName(i));
        }

        int seenNodes = 0;
        int seenDrivers = 0;
        // Declaration of each node as a "process" via a metadata event (phase `ph` is `M`)
        // First event has to declare the first seen node.
        Map<String, Object> nodeMetadata = events.get(0);
        assertProcessMetadataForNextNode(nodeMetadata, expectedProcessNames, seenNodes++);

        // The rest should be pairs of 2 events: first, a metadata event, declaring 1 "thread" per driver in the profile, then
        // a "complete" event (phase `ph` is `X`) with a timestamp, duration `dur`, thread duration `tdur` (cpu time) and additional
        // arguments obtained from the driver.
        // Except when run as part of the Serverless tests, which can involve more than 1 node - in which case, there will be more node
        // metadata events.
        for (int i = 1; i < events.size() - 1;) {
            String eventName = (String) events.get(i).get("name");
            assertTrue(Set.of(THREAD_NAME, PROCESS_NAME).contains(eventName));
            if (eventName.equals(THREAD_NAME)) {
                Map<String, Object> metadataEventForDriver = events.get(i);
                Map<String, Object> eventForDriver = events.get(i + 1);
                assertDriverData(metadataEventForDriver, eventForDriver, seenNodes, seenDrivers);
                i = i + 2;
                seenDrivers++;
            } else if (eventName.equals(PROCESS_NAME)) {
                Map<String, Object> metadataEventForNode = events.get(i);
                assertProcessMetadataForNextNode(metadataEventForNode, expectedProcessNames, seenNodes);
                i++;
                seenNodes++;
            }
        }
    }

    @SuppressWarnings("unchecked")
    public void assertProcessMetadataForNextNode(Map<String, Object> nodeMetadata, Set<String> expectedNamesForNodes, int seenNodes) {
        assertEquals("M", nodeMetadata.get("ph"));
        assertEquals(PROCESS_NAME, nodeMetadata.get("name"));
        assertEquals(seenNodes, nodeMetadata.get("pid"));

        Map<String, Object> nodeMetadataArgs = (Map<String, Object>) nodeMetadata.get("args");
        assertTrue(expectedNamesForNodes.contains((String) nodeMetadataArgs.get("name")));
    }

    @SuppressWarnings("unchecked")
    public void assertDriverData(Map<String, Object> driverMetadata, Map<String, Object> driverEvent, int seenNodes, int seenDrivers) {
        assertEquals("M", driverMetadata.get("ph"));
        assertEquals(THREAD_NAME, driverMetadata.get("name"));
        assertTrue((int) driverMetadata.get("pid") < seenNodes);
        assertEquals(seenDrivers, driverMetadata.get("tid"));
        Map<String, Object> driverMetadataArgs = (Map<String, Object>) driverMetadata.get("args");
        String driverType = (String) driverMetadataArgs.get("name");
        assertThat(driverType, oneOf("data", "node_reduce", "final"));

        assertEquals("X", driverEvent.get("ph"));
        assertThat((String) driverEvent.get("name"), startsWith(driverType));
        // Category used to implicitly colour-code and group drivers
        assertEquals(driverType, driverEvent.get("cat"));
        assertTrue((int) driverEvent.get("pid") < seenNodes);
        assertEquals(seenDrivers, driverEvent.get("tid"));
        long timestampMillis = (long) driverEvent.get("ts");
        double durationMicros = (double) driverEvent.get("dur");
        double cpuDurationMicros = (double) driverEvent.get("tdur");
        assertTrue(timestampMillis >= 0);
        assertTrue(durationMicros >= 0);
        assertTrue(cpuDurationMicros >= 0);
        assertTrue(durationMicros >= cpuDurationMicros);

        // This should contain the essential information from a driver, like its operators, and will be just attached to the slice/
        // visible when clicking on it.
        Map<String, Object> driverSliceArgs = (Map<String, Object>) driverEvent.get("args");
        assertNotNull(driverSliceArgs.get("cpu_nanos"));
        assertNotNull(driverSliceArgs.get("took_nanos"));
        assertNotNull(driverSliceArgs.get("iterations"));
        assertNotNull(driverSliceArgs.get("sleeps"));
        assertThat(((List<String>) driverSliceArgs.get("operators")), not(empty()));
    }

    @AwaitsFix(bugUrl = "disabled until JOIN infrastructrure properly lands")
    public void testInlineStatsProfile() throws IOException {
        assumeTrue("INLINESTATS only available on snapshots", Build.current().isSnapshot());
        indexTimestampData(1);

        RequestObjectBuilder builder = requestObjectBuilder().query(fromIndex() + " | INLINESTATS AVG(value) | SORT value ASC");
        builder.profile(true);
        if (Build.current().isSnapshot()) {
            // Lock to shard level partitioning, so we get consistent profile output
            builder.pragmas(Settings.builder().put("data_partitioning", "shard").build());
        }

        Map<String, Object> result = runEsql(builder);
        ListMatcher values = matchesList();
        for (int i = 0; i < 1000; i++) {
            values = values.item(matchesList().item("2020-12-12T00:00:00.000Z").item("value" + i).item("value" + i).item(i).item(499.5));
        }
        assertResultMap(
            result,
            getResultMatcher(result).entry("profile", getProfileMatcher()),
            matchesList().item(matchesMap().entry("name", "@timestamp").entry("type", "date"))
                .item(matchesMap().entry("name", "test").entry("type", "text"))
                .item(matchesMap().entry("name", "test.keyword").entry("type", "keyword"))
                .item(matchesMap().entry("name", "value").entry("type", "long"))
                .item(matchesMap().entry("name", "AVG(value)").entry("type", "double")),
            values
        );

        List<List<String>> signatures = new ArrayList<>();
        @SuppressWarnings("unchecked")
        List<Map<String, Object>> profiles = (List<Map<String, Object>>) ((Map<String, Object>) result.get("profile")).get("drivers");
        for (Map<String, Object> p : profiles) {
            fixTypesOnProfile(p);
            assertThat(p, commonProfile());
            List<String> sig = new ArrayList<>();
            @SuppressWarnings("unchecked")
            List<Map<String, Object>> operators = (List<Map<String, Object>>) p.get("operators");
            for (Map<String, Object> o : operators) {
                sig.add(checkOperatorProfile(o));
            }
            signatures.add(sig);
        }
        // TODO adapt this to use description once this is re-enabled
        assertThat(
            signatures,
            containsInAnyOrder(
                // First pass read and start agg
                matchesList().item("LuceneSourceOperator")
                    .item("ValuesSourceReaderOperator")
                    .item("AggregationOperator")
                    .item("ExchangeSinkOperator"),
                // First pass node level reduce
                matchesList().item("ExchangeSourceOperator").item("ExchangeSinkOperator"),
                // First pass finish agg
                matchesList().item("ExchangeSourceOperator")
                    .item("AggregationOperator")
                    .item("ProjectOperator")
                    .item("EvalOperator")
                    .item("ProjectOperator")
                    .item("OutputOperator"),
                // Second pass read and join via eval
                matchesList().item("LuceneTopNSourceOperator")
                    .item("EvalOperator")
                    .item("ValuesSourceReaderOperator")
                    .item("ProjectOperator")
                    .item("ExchangeSinkOperator"),
                // Second pass node level reduce
                matchesList().item("ExchangeSourceOperator").item("ExchangeSinkOperator"),
                // Second pass finish
                matchesList().item("ExchangeSourceOperator").item("TopNOperator").item("OutputOperator")
            )
        );
    }

    public void testSmallTopNProfile() throws IOException {
        testTopNProfile(false);
    }

    public void testGiantTopNProfile() throws IOException {
        testTopNProfile(true);
    }

    private void testTopNProfile(boolean giant) throws IOException {
        indexTimestampData(1);

        int size = between(1, PhysicalSettings.LUCENE_TOPN_LIMIT.get(Settings.EMPTY).intValue() - 1);
        if (giant) {
            size += PhysicalSettings.LUCENE_TOPN_LIMIT.get(Settings.EMPTY).intValue();
        }
        RequestObjectBuilder builder = requestObjectBuilder().query(fromIndex() + " | KEEP value | SORT value ASC | LIMIT " + size);

        builder.pragmas(Settings.builder().put("data_partitioning", "shard").build());
        builder.profile(true);
        builder.pragmasOk();

        Map<String, Object> result = runEsql(builder);
        ListMatcher values = matchesList();
        for (int i = 0; i < 1000; i++) {
            values = values.item(List.of(i));
        }
        assertResultMap(
            result,
            getResultMatcher(result).entry("profile", getProfileMatcher()),
            matchesList().item(matchesMap().entry("name", "value").entry("type", "long")),
            values
        );

        @SuppressWarnings("unchecked")
        List<Map<String, Object>> profiles = (List<Map<String, Object>>) ((Map<String, Object>) result.get("profile")).get("drivers");
        for (Map<String, Object> p : profiles) {
            fixTypesOnProfile(p);
            assertThat(p, commonProfile());
            List<String> sig = new ArrayList<>();
            @SuppressWarnings("unchecked")
            List<Map<String, Object>> operators = (List<Map<String, Object>>) p.get("operators");
            for (Map<String, Object> o : operators) {
                sig.add(checkOperatorProfile(o));
            }
            String description = p.get("description").toString();
            switch (description) {
                case "data" -> assertMap(
                    sig,
                    giant
                        ? matchesList().item("LuceneSourceOperator")
                            .item("ValuesSourceReaderOperator")
                            .item("ProjectOperator")
                            .item("ExchangeSinkOperator")
                        : matchesList().item("LuceneTopNSourceOperator")
                            .item("ValuesSourceReaderOperator")
                            .item("ProjectOperator")
                            .item("ExchangeSinkOperator")
                );
                case "node_reduce" -> assertThat(sig, matchesList().item("ExchangeSourceOperator").item("ExchangeSinkOperator"));
                case "final" -> assertMap(
                    sig,
                    matchesList().item("ExchangeSourceOperator").item("TopNOperator").item("ProjectOperator").item("OutputOperator")
                );
                default -> throw new IllegalArgumentException("can't match " + description);
            }
        }
    }

    public void testForceSleepsProfile() throws IOException {
        assumeTrue("requires pragmas", Build.current().isSnapshot());

        Request createIndex = new Request("PUT", testIndexName());
        createIndex.setJsonEntity("""
            {
              "settings": {
                "index": {
                  "number_of_shards": 1
                }
              }
            }""");
        Response response = client().performRequest(createIndex);
        assertThat(
            entityToMap(response.getEntity(), XContentType.JSON),
            matchesMap().entry("shards_acknowledged", true).entry("index", testIndexName()).entry("acknowledged", true)
        );

        int groupCount = 300;
        for (int group1 = 0; group1 < groupCount; group1++) {
            StringBuilder b = new StringBuilder();
            for (int group2 = 0; group2 < groupCount; group2++) {
                b.append(String.format(Locale.ROOT, """
                    {"create":{"_index":"%s"}}
                    {"@timestamp":"2020-12-12","value":1,"group1":%d,"group2":%d}
                    """, testIndexName(), group1, group2));
            }
            Request bulk = new Request("POST", "/_bulk");
            bulk.addParameter("refresh", "true");
            bulk.addParameter("filter_path", "errors");
            bulk.setJsonEntity(b.toString());
            response = client().performRequest(bulk);
            Assert.assertEquals("{\"errors\":false}", EntityUtils.toString(response.getEntity(), StandardCharsets.UTF_8));
        }

        RequestObjectBuilder builder = requestObjectBuilder().query(
            fromIndex() + " | STATS AVG(value), MAX(value), MIN(value) BY group1, group2 | SORT group1, group2 ASC | LIMIT 10"
        );
        // Lock to shard level partitioning, so we get consistent profile output
        builder.pragmas(Settings.builder().put("data_partitioning", "shard").put("page_size", 10).build());
        builder.profile(true);
        Map<String, Object> result = runEsql(builder);
        List<List<?>> expectedValues = new ArrayList<>();
        for (int group2 = 0; group2 < 10; group2++) {
            expectedValues.add(List.of(1.0, 1, 1, 0, group2));
        }
        assertResultMap(
            result,
            getResultMatcher(result).entry("profile", getProfileMatcher()),
            matchesList().item(matchesMap().entry("name", "AVG(value)").entry("type", "double"))
                .item(matchesMap().entry("name", "MAX(value)").entry("type", "long"))
                .item(matchesMap().entry("name", "MIN(value)").entry("type", "long"))
                .item(matchesMap().entry("name", "group1").entry("type", "long"))
                .item(matchesMap().entry("name", "group2").entry("type", "long")),
            equalTo(expectedValues)
        );

        @SuppressWarnings("unchecked")
        List<Map<String, Object>> profiles = (List<Map<String, Object>>) ((Map<String, Object>) result.get("profile")).get("drivers");

        for (Map<String, Object> p : profiles) {
            fixTypesOnProfile(p);
            assertMap(p, commonProfile());
            @SuppressWarnings("unchecked")
            Map<String, Object> sleeps = (Map<String, Object>) p.get("sleeps");
            String operators = p.get("operators").toString();
            MapMatcher sleepMatcher = matchesMap().entry("reason", "exchange empty")
                .entry("sleep_millis", greaterThan(0L))
                .entry("thread_name", Matchers.containsString("[esql_worker]")) // NB: this doesn't run in the test thread
                .entry("wake_millis", greaterThan(0L));
            String description = p.get("description").toString();
            switch (description) {
                case "data" -> assertMap(sleeps, matchesMap().entry("counts", Map.of()).entry("first", List.of()).entry("last", List.of()));
                case "node_reduce", "final" -> {
                    assertMap(sleeps, matchesMap().entry("counts", matchesMap().entry("exchange empty", greaterThan(0))).extraOk());
                    @SuppressWarnings("unchecked")
                    List<Map<String, Object>> first = (List<Map<String, Object>>) sleeps.get("first");
                    for (Map<String, Object> s : first) {
                        assertMap(s, sleepMatcher);
                    }
                    @SuppressWarnings("unchecked")
                    List<Map<String, Object>> last = (List<Map<String, Object>>) sleeps.get("last");
                    for (Map<String, Object> s : last) {
                        assertMap(s, sleepMatcher);
                    }
                }
                default -> throw new IllegalArgumentException("unknown task: " + description);
            }
        }
    }

    public void testSuggestedCast() throws IOException {
        // TODO: Figure out how best to make sure we don't leave out new types
        Map<DataType, String> typesAndValues = Map.ofEntries(
            Map.entry(DataType.BOOLEAN, "\"true\""),
            Map.entry(DataType.LONG, "-1234567890234567"),
            Map.entry(DataType.INTEGER, "123"),
            Map.entry(DataType.UNSIGNED_LONG, "1234567890234567"),
            Map.entry(DataType.DOUBLE, "12.4"),
            Map.entry(DataType.KEYWORD, "\"keyword\""),
            Map.entry(DataType.TEXT, "\"some text\""),
            Map.entry(DataType.DATE_NANOS, "\"2015-01-01T12:10:30.123456789Z\""),
            Map.entry(DataType.DATETIME, "\"2015-01-01T12:10:30Z\""),
            Map.entry(DataType.IP, "\"192.168.30.1\""),
            Map.entry(DataType.VERSION, "\"8.19.0\""),
            Map.entry(DataType.GEO_POINT, "[-71.34, 41.12]"),
            Map.entry(DataType.GEO_SHAPE, """
                {
                  "type": "Point",
                  "coordinates": [-77.03653, 38.897676]
                }
                """)
        );
        if (EsqlCorePlugin.AGGREGATE_METRIC_DOUBLE_FEATURE_FLAG.isEnabled()) {
            typesAndValues = new HashMap<>(typesAndValues);
            typesAndValues.put(DataType.AGGREGATE_METRIC_DOUBLE, """
                {
                  "max": 14983.1
                }
                """);
        }
        Set<DataType> shouldBeSupported = Stream.of(DataType.values()).filter(DataType::isRepresentable).collect(Collectors.toSet());
        shouldBeSupported.remove(DataType.CARTESIAN_POINT);
        shouldBeSupported.remove(DataType.CARTESIAN_SHAPE);
        shouldBeSupported.remove(DataType.GEOHASH);
        shouldBeSupported.remove(DataType.GEOTILE);
        shouldBeSupported.remove(DataType.GEOHEX);
        shouldBeSupported.remove(DataType.NULL);
        shouldBeSupported.remove(DataType.DOC_DATA_TYPE);
        shouldBeSupported.remove(DataType.TSID_DATA_TYPE);
        shouldBeSupported.remove(DataType.DENSE_VECTOR);
        if (EsqlCorePlugin.AGGREGATE_METRIC_DOUBLE_FEATURE_FLAG.isEnabled() == false) {
            shouldBeSupported.remove(DataType.AGGREGATE_METRIC_DOUBLE);
        }
        for (DataType type : shouldBeSupported) {
            assertTrue(type.typeName(), typesAndValues.containsKey(type));
        }
        assertThat(typesAndValues.size(), equalTo(shouldBeSupported.size()));

        for (DataType type : typesAndValues.keySet()) {
            String additionalProperties = "";
            if (type == DataType.AGGREGATE_METRIC_DOUBLE) {
                additionalProperties += """
                        ,
                        "metrics": ["max"],
                        "default_metric": "max"
                    """;
            }
            createIndex("index-" + type.esType(), null, String.format(Locale.ROOT, """
                 "properties": {
                   "my_field": {
                     "type": "%s" %s
                   }
                 }
                """, type.esType(), additionalProperties));
            Request doc = new Request("PUT", "index-" + type.esType() + "/_doc/1");
            doc.setJsonEntity("{\"my_field\": " + typesAndValues.get(type) + "}");
            client().performRequest(doc);
        }

        List<DataType> listOfTypes = new ArrayList<>(typesAndValues.keySet());
        listOfTypes.sort(Comparator.comparing(DataType::typeName));

        for (int i = 0; i < listOfTypes.size(); i++) {
            for (int j = i + 1; j < listOfTypes.size(); j++) {
                String query = String.format(Locale.ROOT, """
                    {
                        "query": "FROM index-%s,index-%s | LIMIT 100 | KEEP my_field"
                    }
                    """, listOfTypes.get(i).esType(), listOfTypes.get(j).esType());
                Request request = new Request("POST", "/_query");
                request.setJsonEntity(query);
                Response resp = client().performRequest(request);
                Map<String, Object> results = entityAsMap(resp);
                List<?> columns = (List<?>) results.get("columns");
                DataType suggestedCast = DataType.suggestedCast(Set.of(listOfTypes.get(i), listOfTypes.get(j)));
                if (isMillisOrNanos(listOfTypes.get(i)) && isMillisOrNanos(listOfTypes.get(j))) {
                    // datetime and date_nanos are casted to date_nanos implicitly
                    assertThat(columns, equalTo(List.of(Map.ofEntries(Map.entry("name", "my_field"), Map.entry("type", "date_nanos")))));
                } else {
                    assertThat(
                        columns,
                        equalTo(
                            List.of(
                                Map.ofEntries(
                                    Map.entry("name", "my_field"),
                                    Map.entry("type", "unsupported"),
                                    Map.entry("original_types", List.of(listOfTypes.get(i).typeName(), listOfTypes.get(j).typeName())),
                                    Map.entry("suggested_cast", suggestedCast.typeName())
                                )
                            )
                        )
                    );
                }

                String castedQuery = String.format(
                    Locale.ROOT,
                    """
                        {
                            "query": "FROM index-%s,index-%s | LIMIT 100 | EVAL my_field = my_field::%s"
                        }
                        """,
                    listOfTypes.get(i).esType(),
                    listOfTypes.get(j).esType(),
                    suggestedCast == DataType.KEYWORD ? "STRING" : suggestedCast.nameUpper()
                );
                Request castedRequest = new Request("POST", "/_query");
                castedRequest.setJsonEntity(castedQuery);
                Response castedResponse = client().performRequest(castedRequest);
                Map<String, Object> castedResults = entityAsMap(castedResponse);
                List<?> castedColumns = (List<?>) castedResults.get("columns");
                assertThat(
                    castedColumns,
                    equalTo(List.of(Map.ofEntries(Map.entry("name", "my_field"), Map.entry("type", suggestedCast.typeName()))))
                );
            }
        }
        for (DataType type : typesAndValues.keySet()) {
            deleteIndex("index-" + type.esType());
        }
    }

    public void testDateMathIndexPattern() throws IOException {
        ZonedDateTime now = ZonedDateTime.now(ZoneOffset.UTC);

        String[] indices = {
            "test-index-" + DateTimeFormatter.ofPattern("yyyy", Locale.ROOT).format(now),
            "test-index-" + DateTimeFormatter.ofPattern("yyyy", Locale.ROOT).format(now.minusYears(1)),
            "test-index-" + DateTimeFormatter.ofPattern("yyyy", Locale.ROOT).format(now.minusYears(2)) };

        int idx = 0;
        for (String index : indices) {
            createIndex(index);
            for (int i = 0; i < 10; i++) {
                Request request = new Request("POST", "/" + index + "/_doc/");
                request.addParameter("refresh", "true");
                request.setJsonEntity("{\"f\":" + idx++ + "}");
                assertOK(client().performRequest(request));
            }
        }

        String query = """
            {
                "query": "from <test-index-{now/d{yyyy}}> | sort f asc | limit 1 | keep f"
            }
            """;
        Request request = new Request("POST", "/_query");
        request.setJsonEntity(query);
        Response resp = client().performRequest(request);
        Map<String, Object> results = entityAsMap(resp);
        List<?> values = (List<?>) results.get("values");
        assertThat(values.size(), is(1));
        List<?> row = (List<?>) values.get(0);
        assertThat(row.get(0), is(0));

        query = """
            {
                "query": "from <test-index-{now/d-1y{yyyy}}> | sort f asc | limit 1 | keep f"
            }
            """;
        request = new Request("POST", "/_query");
        request.setJsonEntity(query);
        resp = client().performRequest(request);
        results = entityAsMap(resp);
        values = (List<?>) results.get("values");
        assertThat(values.size(), is(1));
        row = (List<?>) values.get(0);
        assertThat(row.get(0), is(10));

        for (String index : indices) {
            assertThat(deleteIndex(index).isAcknowledged(), is(true)); // clean up
        }
    }

    public void testDateMathInJoin() throws IOException {
        ZonedDateTime now = ZonedDateTime.now(ZoneOffset.UTC);

        createIndex("idx", Settings.EMPTY, """
            {
                "properties": {
                    "key": {
                        "type": "keyword"
                    }
                }
            }
            """);

        Request request = new Request("POST", "/idx/_doc/");
        request.addParameter("refresh", "true");
        request.setJsonEntity("{\"key\":\"foo\"}");
        assertOK(client().performRequest(request));

        String[] lookupIndices = {
            "lookup-index-" + DateTimeFormatter.ofPattern("yyyy", Locale.ROOT).format(now),
            "lookup-index-" + DateTimeFormatter.ofPattern("yyyy", Locale.ROOT).format(now.minusYears(1)) };

        for (String index : lookupIndices) {
            createIndex(index, Settings.builder().put("mode", "lookup").build(), """
                {
                    "properties": {
                        "key": {
                            "type": "keyword"
                        }
                    }
                }
                """);
            request = new Request("POST", "/" + index + "/_doc/");
            request.addParameter("refresh", "true");
            request.setJsonEntity("{\"key\":\"foo\", \"value\": \"" + index + "\"}");
            assertOK(client().performRequest(request));
        }

        String[] queries = {
            "from idx | lookup join <lookup-index-{now/d{yyyy}}> on key | limit 1",
            "from idx | lookup join <lookup-index-{now/d-1y{yyyy}}> on key | limit 1" };
        for (int i = 0; i < queries.length; i++) {
            String queryPayload = "{\"query\": \"" + queries[i] + "\"}";
            request = new Request("POST", "/_query");
            request.setJsonEntity(queryPayload);
            Response resp = client().performRequest(request);
            Map<String, Object> results = entityAsMap(resp);
            List<?> values = (List<?>) results.get("values");
            assertThat(values.size(), is(1));
            List<?> row = (List<?>) values.get(0);
            assertThat(row.get(1), is(lookupIndices[i]));
        }

        assertThat(deleteIndex("idx").isAcknowledged(), is(true)); // clean up
        for (String index : lookupIndices) {
            assertThat(deleteIndex(index).isAcknowledged(), is(true)); // clean up
        }
    }

    static MapMatcher commonProfile() {
        return matchesMap() //
            .entry("description", any(String.class))
            .entry("cluster_name", any(String.class))
            .entry("node_name", any(String.class))
            .entry("start_millis", greaterThan(0L))
            .entry("stop_millis", greaterThan(0L))
            .entry("iterations", greaterThan(0L))
            .entry("cpu_nanos", greaterThan(0L))
            .entry("took_nanos", greaterThan(0L))
            .entry("operators", instanceOf(List.class))
            .entry("sleeps", matchesMap().extraOk())
            .entry("documents_found", greaterThanOrEqualTo(0))
            .entry("values_loaded", greaterThanOrEqualTo(0));
    }

    /**
     * Fix some of the types on the profile results. Sometimes they
     * come back as integers and sometimes longs. This just promotes
     * them to long every time.
     */
    static void fixTypesOnProfile(Map<String, Object> profile) {
        profile.put("iterations", ((Number) profile.get("iterations")).longValue());
        profile.put("cpu_nanos", ((Number) profile.get("cpu_nanos")).longValue());
        profile.put("took_nanos", ((Number) profile.get("took_nanos")).longValue());
    }

    private String checkOperatorProfile(Map<String, Object> o) {
        String name = (String) o.get("operator");
        name = name.replaceAll("\\[.+", "");
        MapMatcher status = switch (name) {
            case "LuceneSourceOperator" -> matchesMap().entry("processed_slices", greaterThan(0))
                .entry("processed_shards", List.of(testIndexName() + ":0"))
                .entry("total_slices", greaterThan(0))
                .entry("slice_index", 0)
                .entry("slice_max", 0)
                .entry("slice_min", 0)
                .entry("current", DocIdSetIterator.NO_MORE_DOCS)
                .entry("pages_emitted", greaterThan(0))
                .entry("rows_emitted", greaterThan(0))
                .entry("process_nanos", greaterThan(0))
                .entry("processed_queries", List.of("*:*"))
                .entry("partitioning_strategies", matchesMap().entry("rest-esql-test:0", "SHARD"));
            case "ValuesSourceReaderOperator" -> basicProfile().entry("pages_received", greaterThan(0))
                .entry("pages_emitted", greaterThan(0))
                .entry("values_loaded", greaterThanOrEqualTo(0))
                .entry("readers_built", matchesMap().extraOk());
            case "AggregationOperator" -> matchesMap().entry("pages_processed", greaterThan(0))
                .entry("rows_received", greaterThan(0))
                .entry("rows_emitted", greaterThan(0))
                .entry("aggregation_nanos", greaterThan(0))
                .entry("aggregation_finish_nanos", greaterThan(0));
            case "ExchangeSinkOperator" -> matchesMap().entry("pages_received", greaterThan(0)).entry("rows_received", greaterThan(0));
            case "ExchangeSourceOperator" -> matchesMap().entry("pages_waiting", 0)
                .entry("pages_emitted", greaterThan(0))
                .entry("rows_emitted", greaterThan(0));
            case "ProjectOperator", "EvalOperator" -> basicProfile().entry("pages_processed", greaterThan(0));
            case "LimitOperator" -> matchesMap().entry("pages_processed", greaterThan(0))
                .entry("limit", 1000)
                .entry("limit_remaining", 999)
                .entry("rows_received", greaterThan(0))
                .entry("rows_emitted", greaterThan(0));
            case "OutputOperator" -> null;
            case "TopNOperator" -> matchesMap().entry("occupied_rows", 0)
                .entry("pages_received", greaterThan(0))
                .entry("pages_emitted", greaterThan(0))
                .entry("rows_received", greaterThan(0))
                .entry("rows_emitted", greaterThan(0))
                .entry("ram_used", instanceOf(String.class))
                .entry("ram_bytes_used", greaterThan(0))
                .entry("receive_nanos", greaterThan(0))
                .entry("emit_nanos", greaterThan(0));
            case "LuceneTopNSourceOperator" -> matchesMap().entry("pages_emitted", greaterThan(0))
                .entry("rows_emitted", greaterThan(0))
                .entry("current", greaterThan(0))
                .entry("processed_slices", greaterThan(0))
                .entry("processed_shards", List.of("rest-esql-test:0"))
                .entry("total_slices", greaterThan(0))
                .entry("slice_max", 0)
                .entry("slice_min", 0)
                .entry("process_nanos", greaterThan(0))
<<<<<<< HEAD
                .entry("processed_queries", List.of("ConstantScore(*:*)"))
                .entry("slice_index", 0)
                .entry("partitioning_strategies", matchesMap().entry("rest-esql-test:0", "SHARD"));
=======
                .entry("processed_queries", List.of("*:*"))
                .entry("slice_index", 0);
>>>>>>> f9727309
            default -> throw new AssertionError("unexpected status: " + o);
        };
        MapMatcher expectedOp = matchesMap().entry("operator", startsWith(name));
        if (status != null) {
            expectedOp = expectedOp.entry("status", status);
        }
        assertMap(o, expectedOp);
        return name;
    }

    private MapMatcher basicProfile() {
        return matchesMap().entry("process_nanos", greaterThan(0))
            .entry("rows_received", greaterThan(0))
            .entry("rows_emitted", greaterThan(0));
    }

    private void assertException(String query, String... errorMessages) throws IOException {
        ResponseException re = expectThrows(ResponseException.class, () -> runEsqlSync(requestObjectBuilder().query(query)));
        assertThat(re.getResponse().getStatusLine().getStatusCode(), equalTo(400));
        for (var error : errorMessages) {
            assertThat(re.getMessage(), containsString(error));
        }
    }
}<|MERGE_RESOLUTION|>--- conflicted
+++ resolved
@@ -1021,14 +1021,9 @@
                 .entry("slice_max", 0)
                 .entry("slice_min", 0)
                 .entry("process_nanos", greaterThan(0))
-<<<<<<< HEAD
-                .entry("processed_queries", List.of("ConstantScore(*:*)"))
+                .entry("processed_queries", List.of("*:*"))
                 .entry("slice_index", 0)
                 .entry("partitioning_strategies", matchesMap().entry("rest-esql-test:0", "SHARD"));
-=======
-                .entry("processed_queries", List.of("*:*"))
-                .entry("slice_index", 0);
->>>>>>> f9727309
             default -> throw new AssertionError("unexpected status: " + o);
         };
         MapMatcher expectedOp = matchesMap().entry("operator", startsWith(name));

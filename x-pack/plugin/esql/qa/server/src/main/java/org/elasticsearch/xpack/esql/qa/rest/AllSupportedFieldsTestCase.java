/*
 * Copyright Elasticsearch B.V. and/or licensed to Elasticsearch B.V. under one
 * or more contributor license agreements. Licensed under the Elastic License
 * 2.0; you may not use this file except in compliance with the Elastic License
 * 2.0.
 */

package org.elasticsearch.xpack.esql.qa.rest;

import com.carrotsearch.randomizedtesting.annotations.ParametersFactory;

import org.apache.http.HttpHost;
import org.apache.http.util.EntityUtils;
import org.elasticsearch.Build;
import org.elasticsearch.TransportVersion;
import org.elasticsearch.client.Request;
import org.elasticsearch.client.Response;
import org.elasticsearch.client.ResponseException;
import org.elasticsearch.client.RestClient;
import org.elasticsearch.common.Strings;
import org.elasticsearch.common.logging.LoggerMessageFormat;
import org.elasticsearch.common.xcontent.XContentHelper;
import org.elasticsearch.core.Tuple;
import org.elasticsearch.exponentialhistogram.ExponentialHistogram;
import org.elasticsearch.exponentialhistogram.ExponentialHistogramCircuitBreaker;
import org.elasticsearch.exponentialhistogram.ExponentialHistogramXContent;
import org.elasticsearch.index.IndexMode;
import org.elasticsearch.index.mapper.MappedFieldType;
import org.elasticsearch.test.MapMatcher;
import org.elasticsearch.test.rest.ESRestTestCase;
import org.elasticsearch.xcontent.XContentBuilder;
import org.elasticsearch.xcontent.json.JsonXContent;
import org.elasticsearch.xpack.esql.core.type.DataType;
import org.hamcrest.Matcher;
import org.junit.Before;
import org.junit.Rule;

import java.io.IOException;
import java.util.ArrayList;
import java.util.Arrays;
import java.util.Comparator;
import java.util.List;
import java.util.Locale;
import java.util.Map;
import java.util.Set;
import java.util.TreeMap;
import java.util.stream.Collectors;
import java.util.stream.IntStream;

import static org.elasticsearch.common.xcontent.support.XContentMapValues.extractValue;
import static org.elasticsearch.test.ListMatcher.matchesList;
import static org.elasticsearch.test.MapMatcher.assertMap;
import static org.elasticsearch.test.MapMatcher.matchesMap;
import static org.elasticsearch.xpack.esql.action.EsqlResolveFieldsResponse.RESOLVE_FIELDS_RESPONSE_CREATED_TV;
import static org.elasticsearch.xpack.esql.action.EsqlResolveFieldsResponse.RESOLVE_FIELDS_RESPONSE_USED_TV;
import static org.elasticsearch.xpack.esql.core.type.DataType.DataTypesTransportVersions.ESQL_AGGREGATE_METRIC_DOUBLE_CREATED_VERSION;
import static org.elasticsearch.xpack.esql.core.type.DataType.DataTypesTransportVersions.ESQL_DENSE_VECTOR_CREATED_VERSION;
import static org.elasticsearch.xpack.esql.enrich.EnrichPolicyResolver.ESQL_USE_MINIMUM_VERSION_FOR_ENRICH_RESOLUTION;
import static org.hamcrest.Matchers.any;
import static org.hamcrest.Matchers.anyOf;
import static org.hamcrest.Matchers.containsString;
import static org.hamcrest.Matchers.equalTo;
import static org.hamcrest.Matchers.nullValue;

/**
 * Creates indices with all supported fields and fetches values from them to
 * confirm that release builds correctly handle data types, even if they were
 * introduced in later versions.
 * <p>
 *     Entirely skipped in snapshot builds; data types that are under
 *     construction are normally tested well enough in spec tests, skipping
 *     old versions via {@link org.elasticsearch.xpack.esql.action.EsqlCapabilities}.
 * <p>
 *     In a single cluster where all nodes are on a single version this is
 *     just an "is it plugged in" style smoke test. In a mixed version cluster
 *     this is testing the behavior of fetching potentially unsupported field
 *     types. The same is true for multi-cluster cases.
 * <p>
 *     This isn't trying to test complex interactions with field loading so we
 *     load constant field values and have simple mappings.
 */
public class AllSupportedFieldsTestCase extends ESRestTestCase {

    @Rule(order = Integer.MIN_VALUE)
    public ProfileLogger profileLogger = new ProfileLogger();

    @ParametersFactory(argumentFormatting = "pref=%s mode=%s")
    public static List<Object[]> args() {
        List<Object[]> args = new ArrayList<>();
        for (MappedFieldType.FieldExtractPreference extractPreference : Arrays.asList(
            null,
            MappedFieldType.FieldExtractPreference.NONE,
            MappedFieldType.FieldExtractPreference.STORED
        )) {
            for (IndexMode indexMode : IndexMode.values()) {
                args.add(new Object[] { extractPreference, indexMode });
            }
        }
        return args;
    }

    private final MappedFieldType.FieldExtractPreference extractPreference;
    private final IndexMode indexMode;

    protected AllSupportedFieldsTestCase(MappedFieldType.FieldExtractPreference extractPreference, IndexMode indexMode) {
        this.extractPreference = extractPreference;
        this.indexMode = indexMode;
    }

    protected IndexMode indexMode() {
        return indexMode;
    }

    protected record NodeInfo(
        String cluster,
        String id,
        boolean snapshot,
        TransportVersion version,
        Set<String> roles,
        Set<HttpHost> boundAddress
    ) {}

    private static Map<String, NodeInfo> nodeToInfo;

    private Map<String, NodeInfo> localNodeToInfo() throws IOException {
        if (nodeToInfo == null) {
            nodeToInfo = fetchNodeToInfo(client(), null);
        }
        return nodeToInfo;
    }

    private static Boolean denseVectorAggMetricDoubleIfFns;

    private boolean denseVectorAggMetricDoubleIfFns() throws IOException {
        if (denseVectorAggMetricDoubleIfFns == null) {
            denseVectorAggMetricDoubleIfFns = fetchDenseVectorAggMetricDoubleIfFns();
        }
        return denseVectorAggMetricDoubleIfFns;
    }

    protected boolean fetchDenseVectorAggMetricDoubleIfFns() throws IOException {
        return clusterHasCapability("GET", "/_query", List.of(), List.of("DENSE_VECTOR_AGG_METRIC_DOUBLE_IF_FNS")).orElse(false);
    }

    private static Boolean denseVectorAggMetricDoubleIfVersion;

    private boolean denseVectorAggMetricDoubleIfVersion() throws IOException {
        if (denseVectorAggMetricDoubleIfVersion == null) {
            denseVectorAggMetricDoubleIfVersion = fetchDenseVectorAggMetricDoubleIfVersion();
        }
        return denseVectorAggMetricDoubleIfVersion;
    }

    protected boolean fetchDenseVectorAggMetricDoubleIfVersion() throws IOException {
        return clusterHasCapability("GET", "/_query", List.of(), List.of("DENSE_VECTOR_AGG_METRIC_DOUBLE_IF_VERSION")).orElse(false);
    }

    private static Boolean supportsNodeAssignment;

    protected boolean supportsNodeAssignment() throws IOException {
        if (supportsNodeAssignment == null) {
            supportsNodeAssignment = allNodeToInfo().values()
                .stream()
                .allMatch(i -> (i.roles.contains("index") && i.roles.contains("search")) || (i.roles.contains("data")));
        }
        return supportsNodeAssignment;
    }

    /**
     * Map from node name to information about the node.
     */
    protected Map<String, NodeInfo> allNodeToInfo() throws IOException {
        return localNodeToInfo();
    }

    protected static Map<String, NodeInfo> fetchNodeToInfo(RestClient client, String cluster) throws IOException {
        Map<String, NodeInfo> nodeToInfo = new TreeMap<>();
        Request request = new Request("GET", "/_nodes");
        Map<String, Object> response = responseAsMap(client.performRequest(request));
        Map<?, ?> nodes = (Map<?, ?>) extractValue(response, "nodes");
        for (Map.Entry<?, ?> n : nodes.entrySet()) {
            String id = (String) n.getKey();
            Map<?, ?> nodeInfo = (Map<?, ?>) n.getValue();
            String nodeName = (String) extractValue(nodeInfo, "name");
            Map<?, ?> http = (Map<?, ?>) extractValue(nodeInfo, "http");
            List<?> unparsedBoundAddress = (List<?>) extractValue(http, "bound_address");
            // The bound address can actually be 2 addresses, one ipv4 and one ipv6; stuff 'em in a set.
            Set<HttpHost> boundAddress = unparsedBoundAddress.stream().map(s -> HttpHost.create((String) s)).collect(Collectors.toSet());

            /*
             * Figuring out if a node is a snapshot is kind of tricky. The main version
             * doesn't include -SNAPSHOT. But ${VERSION}-SNAPSHOT is in the node info
             * *somewhere*. So we do this silly toString here.
             */
            String version = (String) extractValue(nodeInfo, "version");
            boolean snapshot = nodeInfo.toString().contains(version + "-SNAPSHOT");

            TransportVersion transportVersion = TransportVersion.fromId((Integer) extractValue(nodeInfo, "transport_version"));
            List<?> roles = (List<?>) nodeInfo.get("roles");

            nodeToInfo.put(
                nodeName,
                new NodeInfo(
                    cluster,
                    id,
                    snapshot,
                    transportVersion,
                    roles.stream().map(Object::toString).collect(Collectors.toSet()),
                    boundAddress
                )
            );
        }

        return nodeToInfo;
    }

    protected static final String ENRICH_POLICY_NAME = "all_fields_policy";
    protected static final String LOOKUP_INDEX_NAME = "all_fields_lookup_index";

    @Before
    public void createIndices() throws IOException {
        if (supportsNodeAssignment()) {
            for (Map.Entry<String, NodeInfo> e : localNodeToInfo().entrySet()) {
                createIndexForNode(client(), e.getKey(), e.getValue().id(), indexMode);
            }
        } else {
            createIndexForNode(client(), null, null, indexMode);
        }

        // We need a single lookup index that has the same name across all clusters, as well as a single enrich policy per cluster.
        // We create both only when we're testing LOOKUP mode.
        if (indexExists(LOOKUP_INDEX_NAME) == false && indexMode == IndexMode.LOOKUP) {
            createAllTypesIndex(client(), LOOKUP_INDEX_NAME, null, indexMode);
            createAllTypesDoc(client(), LOOKUP_INDEX_NAME);
            createEnrichPolicy(client(), LOOKUP_INDEX_NAME, ENRICH_POLICY_NAME);
        }
    }

    /**
     * Make sure the test doesn't run on snapshot builds. Release builds only.
     * <p>
     *     {@link Build#isSnapshot()} checks if the version under test is a snapshot.
     *     But! This test runs against many versions and if *any* are snapshots
     *     then this will fail. So we check the versions of each node in the cluster too.
     * </p>
     */
    @Before
    public void skipSnapshots() throws IOException {
        assumeFalse("Only supported on production builds", Build.current().isSnapshot());
        for (NodeInfo n : allNodeToInfo().values()) {
            assumeFalse("Only supported on production builds", n.snapshot());
        }
    }

    public final void testFetchAll() throws IOException {
        doTestFetchAll(fromAllQuery("""
            , _id, _ignored, _index_mode, _score, _source, _version
            | LIMIT 1000
            """), allNodeToInfo(), allNodeToInfo());
    }

    public final void testFetchAllEnrich() throws IOException {
        assumeTrue("Test only requires the enrich policy (made from a lookup index)", indexMode == IndexMode.LOOKUP);
        // The ENRICH is a no-op because it overwrites columns with the same identical data (except that it messes with
        // the order of the columns, but we don't assert that).
        doTestFetchAll(fromAllQuery(LoggerMessageFormat.format(null, """
            , _id, _ignored, _index_mode, _score, _source, _version
            | ENRICH _remote:{} ON {}
            | LIMIT 1000
            """, ENRICH_POLICY_NAME, LOOKUP_ID_FIELD)), allNodeToInfo(), allNodeToInfo());
    }

    public final void testFetchAllLookupJoin() throws IOException {
        assumeTrue("Test only requires lookup indices", indexMode == IndexMode.LOOKUP);
        // The LOOKUP JOIN is a no-op because it overwrites columns with the same identical data (except that it messes with
        // the order of the columns, but we don't assert that).
        // We force the lookup join on to the remotes by having a SORT after it.
        doTestFetchAll(fromAllQuery(LoggerMessageFormat.format(null, """
            , _id, _ignored, _index_mode, _score, _source, _version
            | LOOKUP JOIN {} ON {}
            | SORT _id
            | LIMIT 1000
            """, LOOKUP_INDEX_NAME, LOOKUP_ID_FIELD)), allNodeToInfo(), allNodeToInfo());
    }

    /**
     * Runs the query and expects 1 document per index on the contributing nodes as well as all the columns.
     */
    protected final void doTestFetchAll(
        String query,
        Map<String, NodeInfo> nodesContributingIndices,
        Map<String, NodeInfo> nodesInvolvedInExecution
    ) throws IOException {
        var responseAndCoordinatorVersion = runQuery(query);

        Map<String, Object> response = responseAndCoordinatorVersion.v1();
        TransportVersion coordinatorVersion = responseAndCoordinatorVersion.v2();

        assertNoPartialResponse(response);

        List<?> columns = (List<?>) response.get("columns");
        List<?> values = (List<?>) response.get("values");

        MapMatcher expectedColumns = allTypesColumnsMatcher(coordinatorVersion, minVersion(), indexMode, extractPreference, true, true);
        assertMap(nameToType(columns), expectedColumns);

        MapMatcher expectedAllValues = matchesMap();
        for (Map.Entry<String, NodeInfo> e : expectedIndices(indexMode, nodesContributingIndices).entrySet()) {
            String indexName = e.getKey();
            MapMatcher expectedValues = allTypesValuesMatcher(
                coordinatorVersion,
                minVersion(),
                indexMode,
                extractPreference,
                true,
                true,
                indexName
            );
            expectedAllValues = expectedAllValues.entry(indexName, expectedValues);
        }
        assertMap(indexToRow(columns, values), expectedAllValues);

        assertMinimumVersion(minVersion(nodesInvolvedInExecution), responseAndCoordinatorVersion, true, fetchAllIsCrossCluster());

        profileLogger.clearProfile();
    }

    protected boolean fetchAllIsCrossCluster() {
        return false;
    }

    protected static void assertNoPartialResponse(Map<String, Object> response) {
        if ((Boolean) response.get("is_partial")) {
            throw new AssertionError("partial results: " + response);
        }
    }

    protected static MapMatcher allTypesColumnsMatcher(
        TransportVersion coordinatorVersion,
        TransportVersion minimumVersion,
        IndexMode indexMode,
        MappedFieldType.FieldExtractPreference extractPreference,
        boolean expectMetadataFields,
        boolean expectNonEnrichableFields
    ) {
        MapMatcher expectedColumns = matchesMap().entry(LOOKUP_ID_FIELD, "integer");
        for (DataType type : DataType.values()) {
            if (supportedInIndex(type, minimumVersion) == false) {
                continue;
            }
            if (expectNonEnrichableFields == false && supportedInEnrich(type) == false) {
                continue;
            }
            expectedColumns = expectedColumns.entry(fieldName(type), expectedType(type, coordinatorVersion, minimumVersion, indexMode));
        }
        if (expectMetadataFields) {
            expectedColumns = expectedColumns.entry("_id", "keyword")
                .entry("_ignored", "keyword")
                .entry("_index", "keyword")
                .entry("_index_mode", "keyword")
                .entry("_score", "double")
                .entry("_source", "_source")
                .entry("_version", "long");
        }
        return expectedColumns;
    }

    protected static MapMatcher allTypesValuesMatcher(
        TransportVersion coordinatorVersion,
        TransportVersion minimumVersion,
        IndexMode indexMode,
        MappedFieldType.FieldExtractPreference extractPreference,
        boolean expectMetadataFields,
        boolean expectNonEnrichableFields,
        String indexName
    ) {
        MapMatcher expectedValues = matchesMap();
        expectedValues = expectedValues.entry(LOOKUP_ID_FIELD, equalTo(123));
        for (DataType type : DataType.values()) {
            if (supportedInIndex(type, minimumVersion) == false) {
                continue;
            }
            if (expectNonEnrichableFields == false && supportedInEnrich(type) == false) {
                continue;
            }
            expectedValues = expectedValues.entry(
                fieldName(type),
                expectedValue(type, coordinatorVersion, minimumVersion, indexMode, extractPreference)
            );
        }
        if (expectMetadataFields) {
            expectedValues = expectedValues.entry("_id", any(String.class))
                .entry("_ignored", nullValue())
                .entry("_index", indexName)
                .entry("_index_mode", indexMode.toString())
                .entry("_score", 0.0)
                .entry("_source", matchesMap().extraOk())
                .entry("_version", 1);
        }

        return expectedValues;
    }

    /**
     * Tests fetching {@code dense_vector} if possible. Uses the {@code dense_vector_agg_metric_double_if_fns}
     * work around if required.
     */
    public final void testFetchDenseVector() throws IOException {
        Map<String, Object> response;
        try {
            String request = """
                | KEEP _index, f_dense_vector
                | LIMIT 1000
                """;
            if (denseVectorAggMetricDoubleIfVersion() == false) {
                request = """
                    | EVAL k = v_l2_norm(f_dense_vector, [1])  // workaround to enable fetching dense_vector
                    """ + request;
            }
            var responseAndCoordinatorVersion = runQuery(fromAllQuery(request));
            assertMinimumVersionFromAllQueries(responseAndCoordinatorVersion);

            response = runQuery(fromAllQuery(request)).v1();
            if ((Boolean) response.get("is_partial")) {
                Map<?, ?> clusters = (Map<?, ?>) response.get("_clusters");
                Map<?, ?> details = (Map<?, ?>) clusters.get("details");

                boolean foundError = false;
                for (Map.Entry<?, ?> cluster : details.entrySet()) {
                    String failures = cluster.getValue().toString();
                    if (denseVectorAggMetricDoubleIfFns()) {
                        throw new AssertionError("should correctly fetch the dense_vector: " + failures);
                    }
                    foundError |= failures.contains("doesn't understand data type [DENSE_VECTOR]");
                }
                assertTrue("didn't find errors: " + details, foundError);
                return;
            }
        } catch (ResponseException e) {
            if (denseVectorAggMetricDoubleIfFns()) {
                throw new AssertionError("should correctly fetch the dense_vector", e);
            }
            assertThat(
                "old version should fail with this error",
                EntityUtils.toString(e.getResponse().getEntity()),
                anyOf(
                    containsString("Unknown function [v_l2_norm]"),
                    containsString("Cannot use field [f_dense_vector] with unsupported type"),
                    containsString("doesn't understand data type [DENSE_VECTOR]")
                )
            );
            // Failure is expected and fine
            return;
        }
        List<?> columns = (List<?>) response.get("columns");
        List<?> values = (List<?>) response.get("values");

        MapMatcher expectedColumns = matchesMap().entry("f_dense_vector", "dense_vector").entry("_index", "keyword");
        assertMap(nameToType(columns), expectedColumns);

        MapMatcher expectedAllValues = matchesMap();
        for (Map.Entry<String, NodeInfo> e : expectedIndices(indexMode).entrySet()) {
            String indexName = e.getKey();
            MapMatcher expectedValues = matchesMap();
            expectedValues = expectedValues.entry("f_dense_vector", matchesList().item(0.5).item(10.0).item(5.9999995));
            expectedValues = expectedValues.entry("_index", indexName);
            expectedAllValues = expectedAllValues.entry(indexName, expectedValues);
        }
        assertMap(indexToRow(columns, values), expectedAllValues);
    }

    /**
     * Tests fetching {@code aggregate_metric_double} if possible. Uses the {@code dense_vector_agg_metric_double_if_fns}
     * work around if required.
     */
    public final void testFetchAggregateMetricDouble() throws IOException {
        Map<String, Object> response;
        try {
            String request = """
                | EVAL strjunk = TO_STRING(f_aggregate_metric_double)
                | KEEP _index, f_aggregate_metric_double
                | LIMIT 1000
                """;
            if (denseVectorAggMetricDoubleIfVersion() == false) {
                request = """
                    | EVAL junk = TO_AGGREGATE_METRIC_DOUBLE(1)  // workaround to enable fetching aggregate_metric_double
                    """ + request;
            }
            var responseAndCoordinatorVersion = runQuery(fromAllQuery(request));
            assertMinimumVersionFromAllQueries(responseAndCoordinatorVersion);

            response = runQuery(fromAllQuery(request)).v1();
            if ((Boolean) response.get("is_partial")) {
                Map<?, ?> clusters = (Map<?, ?>) response.get("_clusters");
                Map<?, ?> details = (Map<?, ?>) clusters.get("details");

                boolean foundError = false;
                for (Map.Entry<?, ?> cluster : details.entrySet()) {
                    String failures = cluster.getValue().toString();
                    if (denseVectorAggMetricDoubleIfFns()) {
                        throw new AssertionError("should correctly fetch the aggregate_metric_double: " + failures);
                    }
                    foundError |= failures.contains("doesn't understand data type [AGGREGATE_METRIC_DOUBLE]");
                }
                assertTrue("didn't find errors: " + details, foundError);
                return;
            }
        } catch (ResponseException e) {
            if (denseVectorAggMetricDoubleIfFns()) {
                throw new AssertionError("should correctly fetch the aggregate_metric_double", e);
            }
            assertThat(
                "old version should fail with this error",
                EntityUtils.toString(e.getResponse().getEntity()),
                anyOf(
                    containsString("Unknown function [TO_AGGREGATE_METRIC_DOUBLE]"),
                    containsString("Cannot use field [f_aggregate_metric_double] with unsupported type"),
                    containsString("doesn't understand data type [AGGREGATE_METRIC_DOUBLE]")
                )
            );
            // Failure is expected and fine
            return;
        }
        List<?> columns = (List<?>) response.get("columns");
        List<?> values = (List<?>) response.get("values");

        MapMatcher expectedColumns = matchesMap().entry("f_aggregate_metric_double", "aggregate_metric_double").entry("_index", "keyword");
        assertMap(nameToType(columns), expectedColumns);

        MapMatcher expectedAllValues = matchesMap();
        for (Map.Entry<String, NodeInfo> e : expectedIndices(indexMode).entrySet()) {
            String indexName = e.getKey();
            MapMatcher expectedValues = matchesMap();
            expectedValues = expectedValues.entry(
                "f_aggregate_metric_double",
                "{\"min\":-302.5,\"max\":702.3,\"sum\":200.0,\"value_count\":25}"
            );
            expectedValues = expectedValues.entry("_index", indexName);
            expectedAllValues = expectedAllValues.entry(indexName, expectedValues);
        }
        assertMap(indexToRow(columns, values), expectedAllValues);
    }

    protected String fromAllQuery(String indexPattern, String restOfQuery) {
        return ("FROM " + indexPattern + " METADATA _index").replace("%mode%", indexMode.toString()) + restOfQuery;
    }

    protected String fromAllQuery(String restOfQuery) {
        return fromAllQuery("*:%mode%*,%mode%*", restOfQuery);
    }

    public void testRow() throws IOException {
        assumeTrue(
            "Test has to run only once, skip on other configurations",
            extractPreference == MappedFieldType.FieldExtractPreference.NONE && indexMode == IndexMode.STANDARD
        );
        String query = "ROW x = 1 | LIMIT 1";
        var responseAndCoordinatorVersion = runQuery(query);

        assertMinimumVersion(minVersion(localNodeToInfo()), responseAndCoordinatorVersion, false, false);
    }

    @SuppressWarnings("unchecked")
    public void testRowLookupJoin() throws IOException {
        assumeTrue("Test only requires the lookup index", indexMode == IndexMode.LOOKUP);
        String query = "ROW " + LOOKUP_ID_FIELD + " = 123 | LOOKUP JOIN " + LOOKUP_INDEX_NAME + " ON " + LOOKUP_ID_FIELD + " | LIMIT 1";
        var responseAndCoordinatorVersion = runQuery(query);
        TransportVersion expectedMinimumVersion = minVersion(localNodeToInfo());

        assertMinimumVersion(expectedMinimumVersion, responseAndCoordinatorVersion, false, false);

        Map<String, Object> response = responseAndCoordinatorVersion.v1();
        TransportVersion coordinatorVersion = responseAndCoordinatorVersion.v2();

        assertNoPartialResponse(response);

        List<?> columns = (List<?>) response.get("columns");
        List<?> values = (List<?>) response.get("values");

        MapMatcher expectedColumns = allTypesColumnsMatcher(
            coordinatorVersion,
            expectedMinimumVersion,
            indexMode,
            extractPreference,
            false,
            true
        );
        assertMap(nameToType(columns), expectedColumns);

        MapMatcher expectedValues = allTypesValuesMatcher(
            coordinatorVersion,
            expectedMinimumVersion,
            indexMode,
            extractPreference,
            false,
            true,
            null
        );
        assertMap(nameToValue(names(columns), (List<Object>) values.getFirst()), expectedValues);
    }

    @SuppressWarnings("unchecked")
    public void testRowEnrich() throws IOException {
        assumeTrue("Test only requires the enrich policy (made from a lookup index)", indexMode == IndexMode.LOOKUP);
        String query = "ROW " + LOOKUP_ID_FIELD + " = 123 | ENRICH " + ENRICH_POLICY_NAME + " ON " + LOOKUP_ID_FIELD + " | LIMIT 1";
        var responseAndCoordinatorVersion = runQuery(query);
        Map<String, Object> response = responseAndCoordinatorVersion.v1();
        TransportVersion coordinatorVersion = responseAndCoordinatorVersion.v2();
        TransportVersion expectedMinimumVersion = minVersion(localNodeToInfo());

        assertMinimumVersion(expectedMinimumVersion, responseAndCoordinatorVersion, false, false);

        assertNoPartialResponse(response);

        List<?> columns = (List<?>) response.get("columns");
        List<?> values = (List<?>) response.get("values");

        MapMatcher expectedColumns = allTypesColumnsMatcher(
            coordinatorVersion,
            expectedMinimumVersion,
            indexMode,
            extractPreference,
            false,
            false
        );
        assertMap(nameToType(columns), expectedColumns);

        MapMatcher expectedValues = allTypesValuesMatcher(
            coordinatorVersion,
            expectedMinimumVersion,
            indexMode,
            extractPreference,
            false,
            false,
            null
        );
        assertMap(nameToValue(names(columns), (List<Object>) values.getFirst()), expectedValues);
    }

    /**
     * Run the query and return the response and the version of the coordinator.
     * <p>
     * Fails if the response contains any warnings.
     */
    @SuppressWarnings("unchecked")
    private Tuple<Map<String, Object>, TransportVersion> runQuery(String query) throws IOException {
        Request request = new Request("POST", "_query");
        XContentBuilder body = JsonXContent.contentBuilder().startObject();
        body.field("query", query);
        {
            body.startObject("pragma");
            if (extractPreference != null) {
                body.field("field_extract_preference", extractPreference);
            }
            body.endObject();
        }
        body.field("accept_pragma_risks", "true");
        body.field("profile", true);
        body.field("include_ccs_metadata", true);
        body.endObject();
        request.setJsonEntity(Strings.toString(body));

        Response response = client().performRequest(request);
        Map<String, Object> responseMap = responseAsMap(response);
        HttpHost coordinatorHost = response.getHost();
        NodeInfo coordinator = allNodeToInfo().values().stream().filter(n -> n.boundAddress().contains(coordinatorHost)).findFirst().get();
        TransportVersion coordinatorVersion = coordinator.version();

        profileLogger.extractProfile(responseMap, true);
        return new Tuple<>(responseMap, coordinatorVersion);
    }

    protected void assertMinimumVersionFromAllQueries(Tuple<Map<String, Object>, TransportVersion> responseAndCoordinatorVersion)
        throws IOException {
        assertMinimumVersion(minVersion(), responseAndCoordinatorVersion, true, fetchAllIsCrossCluster());
    }

    /**
     * @param expectedMinimumVersion the minimum version of all clusters that participate in the query
     * @param performsMainFieldCapsRequest {@code true} for queries that have a {@code FROM} command, so we don't retrieve the minimum
     *                                     version from the main field caps response.
     */
    @SuppressWarnings("unchecked")
    protected void assertMinimumVersion(
        TransportVersion expectedMinimumVersion,
        Tuple<Map<String, Object>, TransportVersion> responseAndCoordinatorVersion,
        boolean performsMainFieldCapsRequest,
        boolean isCrossCluster
    ) {
        var responseMap = responseAndCoordinatorVersion.v1();
        var coordinatorVersion = responseAndCoordinatorVersion.v2();

        if (coordinatorVersion.supports(ESQL_USE_MINIMUM_VERSION_FOR_ENRICH_RESOLUTION)) {
            Map<String, Object> profile = (Map<String, Object>) responseMap.get("profile");
            Integer minimumVersion = (Integer) profile.get("minimumTransportVersion");
            assertNotNull(minimumVersion);
            int minimumVersionInt = minimumVersion;
            if (expectedMinimumVersion.supports(RESOLVE_FIELDS_RESPONSE_CREATED_TV)
                || (performsMainFieldCapsRequest == false)
                || (isCrossCluster == false)) {
                assertEquals(expectedMinimumVersion.id(), minimumVersionInt);
            } else {
                // If a remote cluster is old enough that it doesn't provide version information in the field caps response, the coordinator
                // HAS to assume the oldest compatible version.
                // This only applies to multi-cluster tests; if we're looking at a mixed cluster, the coordinator is new enough
                // that it's field caps response will include the min cluster version. (Apparently the field caps request is performed
                // directly on the coordinator.)
                assertEquals(TransportVersion.minimumCompatible().id(), minimumVersionInt);
            }
        }
    }

    protected static void createIndexForNode(RestClient client, String nodeName, String nodeId, IndexMode mode) throws IOException {
        String indexName = indexName(mode, nodeName);
        if (false == indexExists(client, indexName)) {
            createAllTypesIndex(client, indexName, nodeId, mode);
            createAllTypesDoc(client, indexName);
        }
    }

    protected static String indexName(IndexMode mode, String nodeName) {
        String indexName = mode.toString();
        if (nodeName != null) {
            indexName += "_" + nodeName.toLowerCase(Locale.ROOT);
        }
        return indexName;
    }

    private static final String LOOKUP_ID_FIELD = "lookup_id";

    protected static void createAllTypesIndex(RestClient client, String indexName, String nodeId, IndexMode mode) throws IOException {
        Map<String, NodeInfo> nodeInfoMap = fetchNodeToInfo(client, null);
        TransportVersion minimumVersion = minVersion(nodeInfoMap);

        XContentBuilder config = JsonXContent.contentBuilder().startObject();
        {
            config.startObject("settings");
            config.startObject("index");
            config.field("mode", mode);
            if (mode == IndexMode.TIME_SERIES) {
                config.field("routing_path", "f_keyword");
            }
            if (nodeId != null) {
                config.field("routing.allocation.include._id", nodeId);
            }
            config.endObject();
            config.endObject();
        }
        {
            config.startObject("mappings").startObject("properties");

            config.startObject(LOOKUP_ID_FIELD);
            config.field("type", "integer");
            config.endObject();

            for (DataType type : DataType.values()) {
                if (supportedInIndex(type, minimumVersion) == false) {
                    continue;
                }
                config.startObject(fieldName(type));
                typeMapping(mode, config, type);
                config.endObject();
            }

            config.endObject().endObject().endObject();
        }
        Request request = new Request("PUT", indexName);
        request.setJsonEntity(Strings.toString(config));
        client.performRequest(request);
    }

    private static String fieldName(DataType type) {
        return type == DataType.DATETIME ? "@timestamp" : "f_" + type.esType();
    }

    private static void typeMapping(IndexMode indexMode, XContentBuilder config, DataType type) throws IOException {
        switch (type) {
            case COUNTER_DOUBLE, COUNTER_INTEGER, COUNTER_LONG -> config.field("type", type.esType().replace("counter_", ""))
                .field("time_series_metric", "counter");
            case SCALED_FLOAT -> config.field("type", type.esType()).field("scaling_factor", 1);
            case AGGREGATE_METRIC_DOUBLE -> config.field("type", type.esType())
                .field("metrics", List.of("min", "max", "sum", "value_count"))
                .field("default_metric", "max");
            case NULL -> config.field("type", "keyword");
            case KEYWORD -> {
                config.field("type", type.esType());
                if (indexMode == IndexMode.TIME_SERIES) {
                    config.field("time_series_dimension", true);
                }
            }
            default -> config.field("type", type.esType());
        }
    }

    private static final ExponentialHistogram EXPONENTIAL_HISTOGRAM_VALUE = ExponentialHistogram.create(
        10,
        ExponentialHistogramCircuitBreaker.noop(),
        IntStream.range(0, 100).mapToDouble(i -> i).toArray()
    );

    protected static void createAllTypesDoc(RestClient client, String indexName) throws IOException {
        Map<String, NodeInfo> nodeInfoMap = fetchNodeToInfo(client, null);
        TransportVersion minimumVersion = minVersion(nodeInfoMap);

        XContentBuilder doc = JsonXContent.contentBuilder().startObject();
        doc.field(LOOKUP_ID_FIELD);
        doc.value(123);
        for (DataType type : DataType.values()) {
            if (supportedInIndex(type, minimumVersion) == false) {
                continue;
            }
            doc.field(fieldName(type));
            switch (type) {
                case BOOLEAN -> doc.value(true);
                case COUNTER_LONG, LONG, COUNTER_INTEGER, INTEGER, UNSIGNED_LONG, SHORT, BYTE -> doc.value(1);
                case COUNTER_DOUBLE, DOUBLE, FLOAT, HALF_FLOAT, SCALED_FLOAT -> doc.value(1.1);
                case KEYWORD, TEXT -> doc.value("foo");
                case DATETIME, DATE_NANOS -> doc.value("2025-01-01T01:00:00Z");
                case IP -> doc.value("192.168.0.1");
                case VERSION -> doc.value("1.0.0-SNAPSHOT");
                case GEO_POINT, GEO_SHAPE -> doc.value("POINT (-71.34 41.12)");
                case NULL -> doc.nullValue();
                case AGGREGATE_METRIC_DOUBLE -> {
                    doc.startObject();
                    doc.field("min", -302.50);
                    doc.field("max", 702.30);
                    doc.field("sum", 200.0);
                    doc.field("value_count", 25);
                    doc.endObject();
                }
<<<<<<< HEAD
                case DATE_RANGE -> {
                    doc.startObject();
                    doc.field("gte", "1989-01-01");
                    doc.field("lt", "2025-01-01");
                    doc.endObject();
                }
=======
                case EXPONENTIAL_HISTOGRAM -> ExponentialHistogramXContent.serialize(doc, EXPONENTIAL_HISTOGRAM_VALUE);
>>>>>>> 6e779ef4
                case DENSE_VECTOR -> doc.value(List.of(0.5, 10, 6));
                default -> throw new AssertionError("unsupported field type [" + type + "]");
            }
        }
        doc.endObject();
        Request request = new Request("POST", indexName + "/_doc");
        request.addParameter("refresh", "");
        request.setJsonEntity(Strings.toString(doc));
        client.performRequest(request);
    }

    protected static void createEnrichPolicy(RestClient client, String indexName, String policyName) throws IOException {
        Map<String, NodeInfo> nodeInfoMap = fetchNodeToInfo(client, null);
        TransportVersion minimumVersion = minVersion(nodeInfoMap);

        XContentBuilder policyConfig = JsonXContent.contentBuilder().startObject();
        {
            policyConfig.startObject("match");

            policyConfig.field("indices", indexName);
            policyConfig.field("match_field", LOOKUP_ID_FIELD);
            List<String> enrichFields = new ArrayList<>();
            for (DataType type : DataType.values()) {
                if (supportedInIndex(type, minimumVersion) == false || supportedInEnrich(type) == false) {
                    continue;
                }
                enrichFields.add(fieldName(type));
            }
            policyConfig.field("enrich_fields", enrichFields);

            policyConfig.endObject();
        }
        policyConfig.endObject();

        Request request = new Request("PUT", "_enrich/policy/" + policyName);
        request.setJsonEntity(Strings.toString(policyConfig));
        client.performRequest(request);

        Request execute = new Request("PUT", "_enrich/policy/" + policyName + "/_execute");
        request.addParameter("wait_for_completion", "true");
        client.performRequest(execute);
    }

    private static Matcher<?> expectedValue(
        DataType type,
        TransportVersion coordinatorVersion,
        TransportVersion minimumVersion,
        IndexMode indexMode,
        MappedFieldType.FieldExtractPreference extractPreference
    ) {
        return switch (type) {
            case BOOLEAN -> equalTo(true);
            case COUNTER_LONG, LONG, COUNTER_INTEGER, INTEGER, UNSIGNED_LONG, SHORT, BYTE -> equalTo(1);
            case COUNTER_DOUBLE, DOUBLE -> equalTo(1.1);
            case FLOAT -> equalTo(1.100000023841858);
            case HALF_FLOAT -> equalTo(1.099609375);
            case SCALED_FLOAT -> equalTo(1.0);
            // TODO what about the extra types and ES supports and ESQL flattens away like semantic_text and wildcard?
            case KEYWORD, TEXT -> equalTo("foo");
            case DATETIME, DATE_NANOS -> equalTo("2025-01-01T01:00:00.000Z");
            case IP -> equalTo("192.168.0.1");
            case VERSION -> equalTo("1.0.0-SNAPSHOT");
            case GEO_POINT -> extractPreference == MappedFieldType.FieldExtractPreference.DOC_VALUES || syntheticSourceByDefault(indexMode)
                ? equalTo("POINT (-71.34000004269183 41.1199999647215)")
                : equalTo("POINT (-71.34 41.12)");
            case GEO_SHAPE -> equalTo("POINT (-71.34 41.12)");
            case NULL -> nullValue();
            case AGGREGATE_METRIC_DOUBLE -> {
                // See expectedType for an explanation
                if (coordinatorVersion.supports(RESOLVE_FIELDS_RESPONSE_USED_TV) == false
                    || minimumVersion.supports(ESQL_AGGREGATE_METRIC_DOUBLE_CREATED_VERSION) == false) {
                    yield nullValue();
                }
                yield equalTo("{\"min\":-302.5,\"max\":702.3,\"sum\":200.0,\"value_count\":25}");
            }
            case EXPONENTIAL_HISTOGRAM -> {
                try (XContentBuilder builder = JsonXContent.contentBuilder()) {
                    ExponentialHistogramXContent.serialize(builder, EXPONENTIAL_HISTOGRAM_VALUE);
                    Map<String, ?> parsedJson = XContentHelper.convertToMap(JsonXContent.jsonXContent, Strings.toString(builder), true);
                    yield equalTo(parsedJson);
                } catch (IOException e) {
                    throw new RuntimeException(e);
                }
            }
            case DENSE_VECTOR -> {
                // See expectedType for an explanation
                if (coordinatorVersion.supports(RESOLVE_FIELDS_RESPONSE_USED_TV) == false
                    || minimumVersion.supports(ESQL_DENSE_VECTOR_CREATED_VERSION) == false) {
                    yield nullValue();
                }
                yield equalTo(List.of(0.5, 10.0, 5.9999995));
            }
            case DATE_RANGE -> {
                // DATE_RANGE is underConstruction, so it's only supported on snapshot builds.
                // This test only runs on non-snapshot builds (skipSnapshots()), so DATE_RANGE
                // will always be null here.
                yield nullValue();
            }

            default -> throw new AssertionError("unsupported field type [" + type + "]");
        };
    }

    /**
     * Is the type supported in indices?
     */
    private static boolean supportedInIndex(DataType t, TransportVersion minimumVersion) {
        return switch (t) {
            // These are supported but implied by the index process.
            // TODO: current versions already support _tsid; update this once we can tell whether all nodes support it.
            case OBJECT, SOURCE, DOC_DATA_TYPE, TSID_DATA_TYPE,
                // Internal only
                UNSUPPORTED,
                // You can't index these - they are just constants.
                DATE_PERIOD, TIME_DURATION, GEOTILE, GEOHASH, GEOHEX,
                // TODO(b/133393): Once we remove the feature-flag of the tdigest field type (!= ES|QL type),
                // replace this with a capability check
                TDIGEST,
                // TODO fix geo
                CARTESIAN_POINT, CARTESIAN_SHAPE -> false;
            case EXPONENTIAL_HISTOGRAM -> DataType.EXPONENTIAL_HISTOGRAM.supportedVersion().supportedOn(minimumVersion, false);
            default -> true;
        };
    }

    /**
     * Is the type supported in enrich policies?
     */
    private static boolean supportedInEnrich(DataType t) {
        return switch (t) {
            // Enrich policies don't work with types that have mandatory fields in the mapping.
            // https://github.com/elastic/elasticsearch/issues/127350
            case AGGREGATE_METRIC_DOUBLE, SCALED_FLOAT,
                // https://github.com/elastic/elasticsearch/issues/139255
                EXPONENTIAL_HISTOGRAM,
                // https://github.com/elastic/elasticsearch/issues/137699
                DENSE_VECTOR -> false;
            default -> true;
        };
    }

    private static Map<String, Object> nameToType(List<?> columns) {
        Map<String, Object> result = new TreeMap<>();
        for (Object c : columns) {
            Map<?, ?> map = (Map<?, ?>) c;
            result.put(map.get("name").toString(), map.get("type"));
        }
        return result;
    }

    private static List<String> names(List<?> columns) {
        List<String> result = new ArrayList<>();
        for (Object c : columns) {
            Map<?, ?> map = (Map<?, ?>) c;
            result.add(map.get("name").toString());
        }
        return result;
    }

    private static Map<String, Map<String, Object>> indexToRow(List<?> columns, List<?> values) {
        List<String> names = names(columns);
        int indexNameIdx = names.indexOf("_index");
        if (indexNameIdx < 0) {
            throw new IllegalStateException("query didn't return _index");
        }
        Map<String, Map<String, Object>> result = new TreeMap<>();
        for (Object r : values) {
            List<?> row = (List<?>) r;
            result.put(row.get(indexNameIdx).toString(), nameToValue(names, row));
        }
        return result;
    }

    private static Map<String, Object> nameToValue(List<String> names, List<?> values) {
        Map<String, Object> result = new TreeMap<>();
        for (int i = 0; i < values.size(); i++) {
            result.put(names.get(i), values.get(i));
        }
        return result;
    }

    private Matcher<String> expectedType(DataType type, TransportVersion coordinatorVersion) throws IOException {
        return expectedType(type, coordinatorVersion, minVersion(), indexMode);
    }

    private static Matcher<String> expectedType(
        DataType type,
        TransportVersion coordinatorVersion,
        TransportVersion minimumVersion,
        IndexMode indexMode
    ) {
        return switch (type) {
            case COUNTER_DOUBLE, COUNTER_LONG, COUNTER_INTEGER -> {
                if (indexMode == IndexMode.TIME_SERIES) {
                    yield equalTo(type.esType());
                }
                yield equalTo(type.esType().replace("counter_", ""));
            }
            case BYTE, SHORT -> equalTo("integer");
            case HALF_FLOAT, SCALED_FLOAT, FLOAT -> equalTo("double");
            case NULL -> equalTo("keyword");
            case AGGREGATE_METRIC_DOUBLE -> {
                // 9.2.0 nodes have ESQL_AGGREGATE_METRIC_DOUBLE_CREATED_VERSION and support this type
                // when they are data nodes, but not as coordinators!
                // (Unless the query uses functions that depend on this type, which is a workaround
                // for missing version-awareness in 9.2.0, and not considered here.)
                // RESOLVE_FIELDS_RESPONSE_USED_TV is newer and marks the point when coordinators
                // started to be able to plan for this data type, and will consider it supported if
                // all nodes are on ESQL_AGGREGATE_METRIC_DOUBLE_CREATED_VERSION or newer.
                if (coordinatorVersion.supports(RESOLVE_FIELDS_RESPONSE_USED_TV) == false
                    || minimumVersion.supports(ESQL_AGGREGATE_METRIC_DOUBLE_CREATED_VERSION) == false) {
                    yield equalTo("unsupported");
                }
                yield equalTo("aggregate_metric_double");
            }
            case DENSE_VECTOR -> {
                // Same dance as for AGGREGATE_METRIC_DOUBLE
                if (coordinatorVersion.supports(RESOLVE_FIELDS_RESPONSE_USED_TV) == false
                    || minimumVersion.supports(ESQL_DENSE_VECTOR_CREATED_VERSION) == false) {
                    yield equalTo("unsupported");
                }
                yield equalTo("dense_vector");
            }
            case DATE_RANGE -> {
                // DATE_RANGE is underConstruction, so it's only supported on snapshot builds.
                // This test only runs on non-snapshot builds (skipSnapshots()), so DATE_RANGE
                // will always be "unsupported" here.
                yield equalTo("unsupported");
            }
            default -> equalTo(type.esType());
        };
    }

    @Override
    protected boolean preserveClusterUponCompletion() {
        return true;
    }

    private static boolean syntheticSourceByDefault(IndexMode indexMode) {
        return switch (indexMode) {
            case TIME_SERIES, LOGSDB -> true;
            case STANDARD, LOOKUP -> false;
        };
    }

    private Map<String, NodeInfo> expectedIndices(IndexMode indexMode) throws IOException {
        return expectedIndices(indexMode, allNodeToInfo());
    }

    protected Map<String, NodeInfo> expectedIndices(IndexMode indexMode, Map<String, NodeInfo> nodeToInfo) throws IOException {
        Map<String, NodeInfo> result = new TreeMap<>();
        if (supportsNodeAssignment()) {
            for (Map.Entry<String, NodeInfo> e : nodeToInfo.entrySet()) {
                String name = indexName(indexMode, e.getKey());
                if (e.getValue().cluster != null) {
                    name = e.getValue().cluster + ":" + name;
                }
                result.put(name, e.getValue());
            }
        } else {
            for (Map.Entry<String, NodeInfo> e : nodeToInfo.entrySet()) {
                String name = indexName(indexMode, null);
                if (e.getValue().cluster != null) {
                    name = e.getValue().cluster + ":" + name;
                }
                // We should only end up with one per cluster
                result.put(
                    name,
                    new NodeInfo(
                        e.getValue().cluster,
                        null,
                        e.getValue().snapshot(),
                        e.getValue().version(),
                        null,
                        e.getValue().boundAddress()
                    )
                );
            }
        }
        return result;
    }

    protected TransportVersion minVersion() throws IOException {
        return minVersion(allNodeToInfo());
    }

    protected static TransportVersion minVersion(Map<String, NodeInfo> nodeToInfo) throws IOException {
        return nodeToInfo.values().stream().map(NodeInfo::version).min(Comparator.naturalOrder()).get();
    }
}<|MERGE_RESOLUTION|>--- conflicted
+++ resolved
@@ -828,16 +828,13 @@
                     doc.field("value_count", 25);
                     doc.endObject();
                 }
-<<<<<<< HEAD
                 case DATE_RANGE -> {
                     doc.startObject();
                     doc.field("gte", "1989-01-01");
                     doc.field("lt", "2025-01-01");
                     doc.endObject();
                 }
-=======
                 case EXPONENTIAL_HISTOGRAM -> ExponentialHistogramXContent.serialize(doc, EXPONENTIAL_HISTOGRAM_VALUE);
->>>>>>> 6e779ef4
                 case DENSE_VECTOR -> doc.value(List.of(0.5, 10, 6));
                 default -> throw new AssertionError("unsupported field type [" + type + "]");
             }

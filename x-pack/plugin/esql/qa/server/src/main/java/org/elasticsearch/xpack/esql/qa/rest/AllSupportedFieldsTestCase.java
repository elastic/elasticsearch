/*
 * Copyright Elasticsearch B.V. and/or licensed to Elasticsearch B.V. under one
 * or more contributor license agreements. Licensed under the Elastic License
 * 2.0; you may not use this file except in compliance with the Elastic License
 * 2.0.
 */

package org.elasticsearch.xpack.esql.qa.rest;

import com.carrotsearch.randomizedtesting.annotations.ParametersFactory;

import org.apache.http.HttpHost;
import org.apache.http.util.EntityUtils;
import org.elasticsearch.Build;
import org.elasticsearch.TransportVersion;
import org.elasticsearch.client.Request;
import org.elasticsearch.client.Response;
import org.elasticsearch.client.ResponseException;
import org.elasticsearch.client.RestClient;
import org.elasticsearch.common.Strings;
import org.elasticsearch.common.logging.LoggerMessageFormat;
import org.elasticsearch.common.xcontent.XContentHelper;
import org.elasticsearch.core.Tuple;
import org.elasticsearch.exponentialhistogram.ExponentialHistogram;
import org.elasticsearch.exponentialhistogram.ExponentialHistogramCircuitBreaker;
import org.elasticsearch.exponentialhistogram.ExponentialHistogramXContent;
import org.elasticsearch.index.IndexMode;
import org.elasticsearch.index.mapper.MappedFieldType;
import org.elasticsearch.test.MapMatcher;
import org.elasticsearch.test.rest.ESRestTestCase;
import org.elasticsearch.xcontent.XContentBuilder;
import org.elasticsearch.xcontent.json.JsonXContent;
import org.elasticsearch.xpack.esql.core.type.DataType;
import org.hamcrest.Matcher;
import org.junit.Before;
import org.junit.Rule;

import java.io.IOException;
import java.util.ArrayList;
import java.util.Arrays;
import java.util.Comparator;
import java.util.List;
import java.util.Locale;
import java.util.Map;
import java.util.Set;
import java.util.TreeMap;
import java.util.stream.Collectors;
import java.util.stream.IntStream;

import static org.elasticsearch.common.xcontent.support.XContentMapValues.extractValue;
import static org.elasticsearch.test.ListMatcher.matchesList;
import static org.elasticsearch.test.MapMatcher.assertMap;
import static org.elasticsearch.test.MapMatcher.matchesMap;
import static org.elasticsearch.xpack.esql.action.EsqlResolveFieldsResponse.RESOLVE_FIELDS_RESPONSE_CREATED_TV;
import static org.elasticsearch.xpack.esql.action.EsqlResolveFieldsResponse.RESOLVE_FIELDS_RESPONSE_USED_TV;
import static org.elasticsearch.xpack.esql.core.type.DataType.DataTypesTransportVersions.ESQL_AGGREGATE_METRIC_DOUBLE_CREATED_VERSION;
import static org.elasticsearch.xpack.esql.core.type.DataType.DataTypesTransportVersions.ESQL_DENSE_VECTOR_CREATED_VERSION;
import static org.elasticsearch.xpack.esql.enrich.EnrichPolicyResolver.ESQL_USE_MINIMUM_VERSION_FOR_ENRICH_RESOLUTION;
import static org.hamcrest.Matchers.any;
import static org.hamcrest.Matchers.anyOf;
import static org.hamcrest.Matchers.containsString;
import static org.hamcrest.Matchers.equalTo;
import static org.hamcrest.Matchers.nullValue;

/**
 * Creates indices with all supported fields and fetches values from them to
 * confirm that release builds correctly handle data types, even if they were
 * introduced in later versions.
 * <p>
 *     Entirely skipped in snapshot builds; data types that are under
 *     construction are normally tested well enough in spec tests, skipping
 *     old versions via {@link org.elasticsearch.xpack.esql.action.EsqlCapabilities}.
 * <p>
 *     In a single cluster where all nodes are on a single version this is
 *     just an "is it plugged in" style smoke test. In a mixed version cluster
 *     this is testing the behavior of fetching potentially unsupported field
 *     types. The same is true for multi-cluster cases.
 * <p>
 *     This isn't trying to test complex interactions with field loading so we
 *     load constant field values and have simple mappings.
 */
public class AllSupportedFieldsTestCase extends ESRestTestCase {

    @Rule(order = Integer.MIN_VALUE)
    public ProfileLogger profileLogger = new ProfileLogger();

    @ParametersFactory(argumentFormatting = "pref=%s mode=%s")
    public static List<Object[]> args() {
        List<Object[]> args = new ArrayList<>();
        for (MappedFieldType.FieldExtractPreference extractPreference : Arrays.asList(
            null,
            MappedFieldType.FieldExtractPreference.NONE,
            MappedFieldType.FieldExtractPreference.STORED
        )) {
            for (IndexMode indexMode : IndexMode.values()) {
                args.add(new Object[] { extractPreference, indexMode });
            }
        }
        return args;
    }

    private final MappedFieldType.FieldExtractPreference extractPreference;
    private final IndexMode indexMode;

    protected AllSupportedFieldsTestCase(MappedFieldType.FieldExtractPreference extractPreference, IndexMode indexMode) {
        this.extractPreference = extractPreference;
        this.indexMode = indexMode;
    }

    protected IndexMode indexMode() {
        return indexMode;
    }

    protected record NodeInfo(
        String cluster,
        String id,
        boolean snapshot,
        TransportVersion version,
        Set<String> roles,
        Set<HttpHost> boundAddress
    ) {}

    private static Map<String, NodeInfo> nodeToInfo;

    private Map<String, NodeInfo> localNodeToInfo() throws IOException {
        if (nodeToInfo == null) {
            nodeToInfo = fetchNodeToInfo(client(), null);
        }
        return nodeToInfo;
    }

    private static Boolean denseVectorAggMetricDoubleIfFns;

    private boolean denseVectorAggMetricDoubleIfFns() throws IOException {
        if (denseVectorAggMetricDoubleIfFns == null) {
            denseVectorAggMetricDoubleIfFns = fetchDenseVectorAggMetricDoubleIfFns();
        }
        return denseVectorAggMetricDoubleIfFns;
    }

    protected boolean fetchDenseVectorAggMetricDoubleIfFns() throws IOException {
        return clusterHasCapability("GET", "/_query", List.of(), List.of("DENSE_VECTOR_AGG_METRIC_DOUBLE_IF_FNS")).orElse(false);
    }

    private static Boolean denseVectorAggMetricDoubleIfVersion;

    private boolean denseVectorAggMetricDoubleIfVersion() throws IOException {
        if (denseVectorAggMetricDoubleIfVersion == null) {
            denseVectorAggMetricDoubleIfVersion = fetchDenseVectorAggMetricDoubleIfVersion();
        }
        return denseVectorAggMetricDoubleIfVersion;
    }

    protected boolean fetchDenseVectorAggMetricDoubleIfVersion() throws IOException {
        return clusterHasCapability("GET", "/_query", List.of(), List.of("DENSE_VECTOR_AGG_METRIC_DOUBLE_IF_VERSION")).orElse(false);
    }

    private static Boolean supportsNodeAssignment;

    protected boolean supportsNodeAssignment() throws IOException {
        if (supportsNodeAssignment == null) {
            supportsNodeAssignment = allNodeToInfo().values()
                .stream()
                .allMatch(i -> (i.roles.contains("index") && i.roles.contains("search")) || (i.roles.contains("data")));
        }
        return supportsNodeAssignment;
    }

    /**
     * Map from node name to information about the node.
     */
    protected Map<String, NodeInfo> allNodeToInfo() throws IOException {
        return localNodeToInfo();
    }

    protected static Map<String, NodeInfo> fetchNodeToInfo(RestClient client, String cluster) throws IOException {
        Map<String, NodeInfo> nodeToInfo = new TreeMap<>();
        Request request = new Request("GET", "/_nodes");
        Map<String, Object> response = responseAsMap(client.performRequest(request));
        Map<?, ?> nodes = (Map<?, ?>) extractValue(response, "nodes");
        for (Map.Entry<?, ?> n : nodes.entrySet()) {
            String id = (String) n.getKey();
            Map<?, ?> nodeInfo = (Map<?, ?>) n.getValue();
            String nodeName = (String) extractValue(nodeInfo, "name");
            Map<?, ?> http = (Map<?, ?>) extractValue(nodeInfo, "http");
            List<?> unparsedBoundAddress = (List<?>) extractValue(http, "bound_address");
            // The bound address can actually be 2 addresses, one ipv4 and one ipv6; stuff 'em in a set.
            Set<HttpHost> boundAddress = unparsedBoundAddress.stream().map(s -> HttpHost.create((String) s)).collect(Collectors.toSet());

            /*
             * Figuring out if a node is a snapshot is kind of tricky. The main version
             * doesn't include -SNAPSHOT. But ${VERSION}-SNAPSHOT is in the node info
             * *somewhere*. So we do this silly toString here.
             */
            String version = (String) extractValue(nodeInfo, "version");
            boolean snapshot = nodeInfo.toString().contains(version + "-SNAPSHOT");

            TransportVersion transportVersion = TransportVersion.fromId((Integer) extractValue(nodeInfo, "transport_version"));
            List<?> roles = (List<?>) nodeInfo.get("roles");

            nodeToInfo.put(
                nodeName,
                new NodeInfo(
                    cluster,
                    id,
                    snapshot,
                    transportVersion,
                    roles.stream().map(Object::toString).collect(Collectors.toSet()),
                    boundAddress
                )
            );
        }

        return nodeToInfo;
    }

    protected static final String ENRICH_POLICY_NAME = "all_fields_policy";
    protected static final String LOOKUP_INDEX_NAME = "all_fields_lookup_index";

    @Before
    public void createIndices() throws IOException {
        if (supportsNodeAssignment()) {
            for (Map.Entry<String, NodeInfo> e : localNodeToInfo().entrySet()) {
                createIndexForNode(client(), e.getKey(), e.getValue().id(), indexMode);
            }
        } else {
            createIndexForNode(client(), null, null, indexMode);
        }

        // We need a single lookup index that has the same name across all clusters, as well as a single enrich policy per cluster.
        // We create both only when we're testing LOOKUP mode.
        if (indexExists(LOOKUP_INDEX_NAME) == false && indexMode == IndexMode.LOOKUP) {
            createAllTypesIndex(client(), LOOKUP_INDEX_NAME, null, indexMode);
            createAllTypesDoc(client(), LOOKUP_INDEX_NAME);
            createEnrichPolicy(client(), LOOKUP_INDEX_NAME, ENRICH_POLICY_NAME);
        }
    }

    /**
     * Make sure the test doesn't run on snapshot builds. Release builds only.
     * <p>
     *     {@link Build#isSnapshot()} checks if the version under test is a snapshot.
     *     But! This test runs against many versions and if *any* are snapshots
     *     then this will fail. So we check the versions of each node in the cluster too.
     * </p>
     */
    @Before
    public void skipSnapshots() throws IOException {
        assumeFalse("Only supported on production builds", Build.current().isSnapshot());
        for (NodeInfo n : allNodeToInfo().values()) {
            assumeFalse("Only supported on production builds", n.snapshot());
        }
    }

    public final void testFetchAll() throws IOException {
        doTestFetchAll(fromAllQuery("""
            , _id, _ignored, _index_mode, _score, _source, _version
            | LIMIT 1000
            """), allNodeToInfo(), allNodeToInfo());
    }

    public final void testFetchAllEnrich() throws IOException {
        assumeTrue("Test only requires the enrich policy (made from a lookup index)", indexMode == IndexMode.LOOKUP);
        // The ENRICH is a no-op because it overwrites columns with the same identical data (except that it messes with
        // the order of the columns, but we don't assert that).
        doTestFetchAll(fromAllQuery(LoggerMessageFormat.format(null, """
            , _id, _ignored, _index_mode, _score, _source, _version
            | ENRICH _remote:{} ON {}
            | LIMIT 1000
            """, ENRICH_POLICY_NAME, LOOKUP_ID_FIELD)), allNodeToInfo(), allNodeToInfo());
    }

    public final void testFetchAllLookupJoin() throws IOException {
        assumeTrue("Test only requires lookup indices", indexMode == IndexMode.LOOKUP);
        // The LOOKUP JOIN is a no-op because it overwrites columns with the same identical data (except that it messes with
        // the order of the columns, but we don't assert that).
        // We force the lookup join on to the remotes by having a SORT after it.
        doTestFetchAll(fromAllQuery(LoggerMessageFormat.format(null, """
            , _id, _ignored, _index_mode, _score, _source, _version
            | LOOKUP JOIN {} ON {}
            | SORT _id
            | LIMIT 1000
            """, LOOKUP_INDEX_NAME, LOOKUP_ID_FIELD)), allNodeToInfo(), allNodeToInfo());
    }

    /**
     * Runs the query and expects 1 document per index on the contributing nodes as well as all the columns.
     */
    protected final void doTestFetchAll(
        String query,
        Map<String, NodeInfo> nodesContributingIndices,
        Map<String, NodeInfo> nodesInvolvedInExecution
    ) throws IOException {
        var responseAndCoordinatorVersion = runQuery(query);

        Map<String, Object> response = responseAndCoordinatorVersion.v1();
        TransportVersion coordinatorVersion = responseAndCoordinatorVersion.v2();

        assertNoPartialResponse(response);

        List<?> columns = (List<?>) response.get("columns");
        List<?> values = (List<?>) response.get("values");

        MapMatcher expectedColumns = allTypesColumnsMatcher(coordinatorVersion, minVersion(), indexMode, extractPreference, true, true);
        assertMap(nameToType(columns), expectedColumns);

        MapMatcher expectedAllValues = matchesMap();
        for (Map.Entry<String, NodeInfo> e : expectedIndices(indexMode, nodesContributingIndices).entrySet()) {
            String indexName = e.getKey();
            MapMatcher expectedValues = allTypesValuesMatcher(
                coordinatorVersion,
                minVersion(),
                indexMode,
                extractPreference,
                true,
                true,
                indexName
            );
            expectedAllValues = expectedAllValues.entry(indexName, expectedValues);
        }
        assertMap(indexToRow(columns, values), expectedAllValues);

        assertMinimumVersion(minVersion(nodesInvolvedInExecution), responseAndCoordinatorVersion, true, fetchAllIsCrossCluster());

        profileLogger.clearProfile();
    }

    protected boolean fetchAllIsCrossCluster() {
        return false;
    }

    protected static void assertNoPartialResponse(Map<String, Object> response) {
        if ((Boolean) response.get("is_partial")) {
            throw new AssertionError("partial results: " + response);
        }
    }

    protected static MapMatcher allTypesColumnsMatcher(
        TransportVersion coordinatorVersion,
        TransportVersion minimumVersion,
        IndexMode indexMode,
        MappedFieldType.FieldExtractPreference extractPreference,
        boolean expectMetadataFields,
        boolean expectNonEnrichableFields
    ) {
        MapMatcher expectedColumns = matchesMap().entry(LOOKUP_ID_FIELD, "integer");
        for (DataType type : DataType.values()) {
            if (supportedInIndex(type, minimumVersion) == false) {
                continue;
            }
            if (expectNonEnrichableFields == false && supportedInEnrich(type) == false) {
                continue;
            }
            expectedColumns = expectedColumns.entry(fieldName(type), expectedType(type, coordinatorVersion, minimumVersion, indexMode));
        }
        if (expectMetadataFields) {
            expectedColumns = expectedColumns.entry("_id", "keyword")
                .entry("_ignored", "keyword")
                .entry("_index", "keyword")
                .entry("_index_mode", "keyword")
                .entry("_score", "double")
                .entry("_source", "_source")
                .entry("_version", "long");
        }
        return expectedColumns;
    }

    protected static MapMatcher allTypesValuesMatcher(
        TransportVersion coordinatorVersion,
        TransportVersion minimumVersion,
        IndexMode indexMode,
        MappedFieldType.FieldExtractPreference extractPreference,
        boolean expectMetadataFields,
        boolean expectNonEnrichableFields,
        String indexName
    ) {
        MapMatcher expectedValues = matchesMap();
        expectedValues = expectedValues.entry(LOOKUP_ID_FIELD, equalTo(123));
        for (DataType type : DataType.values()) {
            if (supportedInIndex(type, minimumVersion) == false) {
                continue;
            }
            if (expectNonEnrichableFields == false && supportedInEnrich(type) == false) {
                continue;
            }
            expectedValues = expectedValues.entry(
                fieldName(type),
                expectedValue(type, coordinatorVersion, minimumVersion, indexMode, extractPreference)
            );
        }
        if (expectMetadataFields) {
            expectedValues = expectedValues.entry("_id", any(String.class))
                .entry("_ignored", nullValue())
                .entry("_index", indexName)
                .entry("_index_mode", indexMode.toString())
                .entry("_score", 0.0)
                .entry("_source", matchesMap().extraOk())
                .entry("_version", 1);
        }

        return expectedValues;
    }

    /**
     * Tests fetching {@code dense_vector} if possible. Uses the {@code dense_vector_agg_metric_double_if_fns}
     * work around if required.
     */
    public final void testFetchDenseVector() throws IOException {
        Map<String, Object> response;
        try {
            String request = """
                | KEEP _index, f_dense_vector
                | LIMIT 1000
                """;
            if (denseVectorAggMetricDoubleIfVersion() == false) {
                request = """
                    | EVAL k = v_l2_norm(f_dense_vector, [1])  // workaround to enable fetching dense_vector
                    """ + request;
            }
            var responseAndCoordinatorVersion = runQuery(fromAllQuery(request));
            assertMinimumVersionFromAllQueries(responseAndCoordinatorVersion);

            response = runQuery(fromAllQuery(request)).v1();
            if ((Boolean) response.get("is_partial")) {
                Map<?, ?> clusters = (Map<?, ?>) response.get("_clusters");
                Map<?, ?> details = (Map<?, ?>) clusters.get("details");

                boolean foundError = false;
                for (Map.Entry<?, ?> cluster : details.entrySet()) {
                    String failures = cluster.getValue().toString();
                    if (denseVectorAggMetricDoubleIfFns()) {
                        throw new AssertionError("should correctly fetch the dense_vector: " + failures);
                    }
                    foundError |= failures.contains("doesn't understand data type [DENSE_VECTOR]");
                }
                assertTrue("didn't find errors: " + details, foundError);
                return;
            }
        } catch (ResponseException e) {
            if (denseVectorAggMetricDoubleIfFns()) {
                throw new AssertionError("should correctly fetch the dense_vector", e);
            }
            assertThat(
                "old version should fail with this error",
                EntityUtils.toString(e.getResponse().getEntity()),
                anyOf(
                    containsString("Unknown function [v_l2_norm]"),
                    containsString("Cannot use field [f_dense_vector] with unsupported type"),
                    containsString("doesn't understand data type [DENSE_VECTOR]")
                )
            );
            // Failure is expected and fine
            return;
        }
        List<?> columns = (List<?>) response.get("columns");
        List<?> values = (List<?>) response.get("values");

        MapMatcher expectedColumns = matchesMap().entry("f_dense_vector", "dense_vector").entry("_index", "keyword");
        assertMap(nameToType(columns), expectedColumns);

        MapMatcher expectedAllValues = matchesMap();
        for (Map.Entry<String, NodeInfo> e : expectedIndices(indexMode).entrySet()) {
            String indexName = e.getKey();
            MapMatcher expectedValues = matchesMap();
            expectedValues = expectedValues.entry("f_dense_vector", matchesList().item(0.5).item(10.0).item(5.9999995));
            expectedValues = expectedValues.entry("_index", indexName);
            expectedAllValues = expectedAllValues.entry(indexName, expectedValues);
        }
        assertMap(indexToRow(columns, values), expectedAllValues);
    }

    /**
     * Tests fetching {@code aggregate_metric_double} if possible. Uses the {@code dense_vector_agg_metric_double_if_fns}
     * work around if required.
     */
    public final void testFetchAggregateMetricDouble() throws IOException {
        Map<String, Object> response;
        try {
            String request = """
                | EVAL strjunk = TO_STRING(f_aggregate_metric_double)
                | KEEP _index, f_aggregate_metric_double
                | LIMIT 1000
                """;
            if (denseVectorAggMetricDoubleIfVersion() == false) {
                request = """
                    | EVAL junk = TO_AGGREGATE_METRIC_DOUBLE(1)  // workaround to enable fetching aggregate_metric_double
                    """ + request;
            }
            var responseAndCoordinatorVersion = runQuery(fromAllQuery(request));
            assertMinimumVersionFromAllQueries(responseAndCoordinatorVersion);

            response = runQuery(fromAllQuery(request)).v1();
            if ((Boolean) response.get("is_partial")) {
                Map<?, ?> clusters = (Map<?, ?>) response.get("_clusters");
                Map<?, ?> details = (Map<?, ?>) clusters.get("details");

                boolean foundError = false;
                for (Map.Entry<?, ?> cluster : details.entrySet()) {
                    String failures = cluster.getValue().toString();
                    if (denseVectorAggMetricDoubleIfFns()) {
                        throw new AssertionError("should correctly fetch the aggregate_metric_double: " + failures);
                    }
                    foundError |= failures.contains("doesn't understand data type [AGGREGATE_METRIC_DOUBLE]");
                }
                assertTrue("didn't find errors: " + details, foundError);
                return;
            }
        } catch (ResponseException e) {
            if (denseVectorAggMetricDoubleIfFns()) {
                throw new AssertionError("should correctly fetch the aggregate_metric_double", e);
            }
            assertThat(
                "old version should fail with this error",
                EntityUtils.toString(e.getResponse().getEntity()),
                anyOf(
                    containsString("Unknown function [TO_AGGREGATE_METRIC_DOUBLE]"),
                    containsString("Cannot use field [f_aggregate_metric_double] with unsupported type"),
                    containsString("doesn't understand data type [AGGREGATE_METRIC_DOUBLE]")
                )
            );
            // Failure is expected and fine
            return;
        }
        List<?> columns = (List<?>) response.get("columns");
        List<?> values = (List<?>) response.get("values");

        MapMatcher expectedColumns = matchesMap().entry("f_aggregate_metric_double", "aggregate_metric_double").entry("_index", "keyword");
        assertMap(nameToType(columns), expectedColumns);

        MapMatcher expectedAllValues = matchesMap();
        for (Map.Entry<String, NodeInfo> e : expectedIndices(indexMode).entrySet()) {
            String indexName = e.getKey();
            MapMatcher expectedValues = matchesMap();
            expectedValues = expectedValues.entry(
                "f_aggregate_metric_double",
                "{\"min\":-302.5,\"max\":702.3,\"sum\":200.0,\"value_count\":25}"
            );
            expectedValues = expectedValues.entry("_index", indexName);
            expectedAllValues = expectedAllValues.entry(indexName, expectedValues);
        }
        assertMap(indexToRow(columns, values), expectedAllValues);
    }

    protected String fromAllQuery(String indexPattern, String restOfQuery) {
        return ("FROM " + indexPattern + " METADATA _index").replace("%mode%", indexMode.toString()) + restOfQuery;
    }

    protected String fromAllQuery(String restOfQuery) {
        return fromAllQuery("*:%mode%*,%mode%*", restOfQuery);
    }

    public void testRow() throws IOException {
        assumeTrue(
            "Test has to run only once, skip on other configurations",
            extractPreference == MappedFieldType.FieldExtractPreference.NONE && indexMode == IndexMode.STANDARD
        );
        String query = "ROW x = 1 | LIMIT 1";
        var responseAndCoordinatorVersion = runQuery(query);

        assertMinimumVersion(minVersion(localNodeToInfo()), responseAndCoordinatorVersion, false, false);
    }

    @SuppressWarnings("unchecked")
    public void testRowLookupJoin() throws IOException {
        assumeTrue("Test only requires the lookup index", indexMode == IndexMode.LOOKUP);
        String query = "ROW " + LOOKUP_ID_FIELD + " = 123 | LOOKUP JOIN " + LOOKUP_INDEX_NAME + " ON " + LOOKUP_ID_FIELD + " | LIMIT 1";
        var responseAndCoordinatorVersion = runQuery(query);
        TransportVersion expectedMinimumVersion = minVersion(localNodeToInfo());

        assertMinimumVersion(expectedMinimumVersion, responseAndCoordinatorVersion, false, false);

        Map<String, Object> response = responseAndCoordinatorVersion.v1();
        TransportVersion coordinatorVersion = responseAndCoordinatorVersion.v2();

        assertNoPartialResponse(response);

        List<?> columns = (List<?>) response.get("columns");
        List<?> values = (List<?>) response.get("values");

        MapMatcher expectedColumns = allTypesColumnsMatcher(
            coordinatorVersion,
            expectedMinimumVersion,
            indexMode,
            extractPreference,
            false,
            true
        );
        assertMap(nameToType(columns), expectedColumns);

        MapMatcher expectedValues = allTypesValuesMatcher(
            coordinatorVersion,
            expectedMinimumVersion,
            indexMode,
            extractPreference,
            false,
            true,
            null
        );
        assertMap(nameToValue(names(columns), (List<Object>) values.getFirst()), expectedValues);
    }

    @SuppressWarnings("unchecked")
    public void testRowEnrich() throws IOException {
        assumeTrue("Test only requires the enrich policy (made from a lookup index)", indexMode == IndexMode.LOOKUP);
        String query = "ROW " + LOOKUP_ID_FIELD + " = 123 | ENRICH " + ENRICH_POLICY_NAME + " ON " + LOOKUP_ID_FIELD + " | LIMIT 1";
        var responseAndCoordinatorVersion = runQuery(query);
        Map<String, Object> response = responseAndCoordinatorVersion.v1();
        TransportVersion coordinatorVersion = responseAndCoordinatorVersion.v2();
        TransportVersion expectedMinimumVersion = minVersion(localNodeToInfo());

        assertMinimumVersion(expectedMinimumVersion, responseAndCoordinatorVersion, false, false);

        assertNoPartialResponse(response);

        List<?> columns = (List<?>) response.get("columns");
        List<?> values = (List<?>) response.get("values");

        MapMatcher expectedColumns = allTypesColumnsMatcher(
            coordinatorVersion,
            expectedMinimumVersion,
            indexMode,
            extractPreference,
            false,
            false
        );
        assertMap(nameToType(columns), expectedColumns);

        MapMatcher expectedValues = allTypesValuesMatcher(
            coordinatorVersion,
            expectedMinimumVersion,
            indexMode,
            extractPreference,
            false,
            false,
            null
        );
        assertMap(nameToValue(names(columns), (List<Object>) values.getFirst()), expectedValues);
    }

    /**
     * Run the query and return the response and the version of the coordinator.
     * <p>
     * Fails if the response contains any warnings.
     */
    @SuppressWarnings("unchecked")
    private Tuple<Map<String, Object>, TransportVersion> runQuery(String query) throws IOException {
        Request request = new Request("POST", "_query");
        XContentBuilder body = JsonXContent.contentBuilder().startObject();
        body.field("query", query);
        {
            body.startObject("pragma");
            if (extractPreference != null) {
                body.field("field_extract_preference", extractPreference);
            }
            body.endObject();
        }
        body.field("accept_pragma_risks", "true");
        body.field("profile", true);
        body.field("include_ccs_metadata", true);
        body.endObject();
        request.setJsonEntity(Strings.toString(body));

        Response response = client().performRequest(request);
        Map<String, Object> responseMap = responseAsMap(response);
        HttpHost coordinatorHost = response.getHost();
        NodeInfo coordinator = allNodeToInfo().values().stream().filter(n -> n.boundAddress().contains(coordinatorHost)).findFirst().get();
        TransportVersion coordinatorVersion = coordinator.version();

        profileLogger.extractProfile(responseMap, true);
        return new Tuple<>(responseMap, coordinatorVersion);
    }

    protected void assertMinimumVersionFromAllQueries(Tuple<Map<String, Object>, TransportVersion> responseAndCoordinatorVersion)
        throws IOException {
        assertMinimumVersion(minVersion(), responseAndCoordinatorVersion, true, fetchAllIsCrossCluster());
    }

    /**
     * @param expectedMinimumVersion the minimum version of all clusters that participate in the query
     * @param performsMainFieldCapsRequest {@code true} for queries that have a {@code FROM} command, so we don't retrieve the minimum
     *                                     version from the main field caps response.
     */
    @SuppressWarnings("unchecked")
    protected void assertMinimumVersion(
        TransportVersion expectedMinimumVersion,
        Tuple<Map<String, Object>, TransportVersion> responseAndCoordinatorVersion,
        boolean performsMainFieldCapsRequest,
        boolean isCrossCluster
    ) {
        var responseMap = responseAndCoordinatorVersion.v1();
        var coordinatorVersion = responseAndCoordinatorVersion.v2();

        if (coordinatorVersion.supports(ESQL_USE_MINIMUM_VERSION_FOR_ENRICH_RESOLUTION)) {
            Map<String, Object> profile = (Map<String, Object>) responseMap.get("profile");
            Integer minimumVersion = (Integer) profile.get("minimumTransportVersion");
            assertNotNull(minimumVersion);
            int minimumVersionInt = minimumVersion;
            if (expectedMinimumVersion.supports(RESOLVE_FIELDS_RESPONSE_CREATED_TV)
                || (performsMainFieldCapsRequest == false)
                || (isCrossCluster == false)) {
                assertEquals(expectedMinimumVersion.id(), minimumVersionInt);
            } else {
                // If a remote cluster is old enough that it doesn't provide version information in the field caps response, the coordinator
                // HAS to assume the oldest compatible version.
                // This only applies to multi-cluster tests; if we're looking at a mixed cluster, the coordinator is new enough
                // that it's field caps response will include the min cluster version. (Apparently the field caps request is performed
                // directly on the coordinator.)
                assertEquals(TransportVersion.minimumCompatible().id(), minimumVersionInt);
            }
        }
    }

    protected static void createIndexForNode(RestClient client, String nodeName, String nodeId, IndexMode mode) throws IOException {
        String indexName = indexName(mode, nodeName);
        if (false == indexExists(client, indexName)) {
            createAllTypesIndex(client, indexName, nodeId, mode);
            createAllTypesDoc(client, indexName);
        }
    }

    protected static String indexName(IndexMode mode, String nodeName) {
        String indexName = mode.toString();
        if (nodeName != null) {
            indexName += "_" + nodeName.toLowerCase(Locale.ROOT);
        }
        return indexName;
    }

    private static final String LOOKUP_ID_FIELD = "lookup_id";

    protected static void createAllTypesIndex(RestClient client, String indexName, String nodeId, IndexMode mode) throws IOException {
        Map<String, NodeInfo> nodeInfoMap = fetchNodeToInfo(client, null);
        TransportVersion minimumVersion = minVersion(nodeInfoMap);

        XContentBuilder config = JsonXContent.contentBuilder().startObject();
        {
            config.startObject("settings");
            config.startObject("index");
            config.field("mode", mode);
            if (mode == IndexMode.TIME_SERIES) {
                config.field("routing_path", "f_keyword");
            }
            if (nodeId != null) {
                config.field("routing.allocation.include._id", nodeId);
            }
            config.endObject();
            config.endObject();
        }
        {
            config.startObject("mappings").startObject("properties");

            config.startObject(LOOKUP_ID_FIELD);
            config.field("type", "integer");
            config.endObject();

            for (DataType type : DataType.values()) {
                if (supportedInIndex(type, minimumVersion) == false) {
                    continue;
                }
                config.startObject(fieldName(type));
                typeMapping(mode, config, type);
                config.endObject();
            }

            config.endObject().endObject().endObject();
        }
        Request request = new Request("PUT", indexName);
        request.setJsonEntity(Strings.toString(config));
        client.performRequest(request);
    }

    private static String fieldName(DataType type) {
        return type == DataType.DATETIME ? "@timestamp" : "f_" + type.esType();
    }

    private static void typeMapping(IndexMode indexMode, XContentBuilder config, DataType type) throws IOException {
        switch (type) {
            case COUNTER_DOUBLE, COUNTER_INTEGER, COUNTER_LONG -> config.field("type", type.esType().replace("counter_", ""))
                .field("time_series_metric", "counter");
            case SCALED_FLOAT -> config.field("type", type.esType()).field("scaling_factor", 1);
            case AGGREGATE_METRIC_DOUBLE -> config.field("type", type.esType())
                .field("metrics", List.of("min", "max", "sum", "value_count"))
                .field("default_metric", "max");
            case NULL -> config.field("type", "keyword");
            case KEYWORD -> {
                config.field("type", type.esType());
                if (indexMode == IndexMode.TIME_SERIES) {
                    config.field("time_series_dimension", true);
                }
            }
            default -> config.field("type", type.esType());
        }
    }

    private static final ExponentialHistogram EXPONENTIAL_HISTOGRAM_VALUE = ExponentialHistogram.create(
        10,
        ExponentialHistogramCircuitBreaker.noop(),
        IntStream.range(0, 100).mapToDouble(i -> i).toArray()
    );

    protected static void createAllTypesDoc(RestClient client, String indexName) throws IOException {
        Map<String, NodeInfo> nodeInfoMap = fetchNodeToInfo(client, null);
        TransportVersion minimumVersion = minVersion(nodeInfoMap);

        XContentBuilder doc = JsonXContent.contentBuilder().startObject();
        doc.field(LOOKUP_ID_FIELD);
        doc.value(123);
        for (DataType type : DataType.values()) {
            if (supportedInIndex(type, minimumVersion) == false) {
                continue;
            }
            doc.field(fieldName(type));
            switch (type) {
                case BOOLEAN -> doc.value(true);
                case COUNTER_LONG, LONG, COUNTER_INTEGER, INTEGER, UNSIGNED_LONG, SHORT, BYTE -> doc.value(1);
                case COUNTER_DOUBLE, DOUBLE, FLOAT, HALF_FLOAT, SCALED_FLOAT -> doc.value(1.1);
                case KEYWORD, TEXT -> doc.value("foo");
                case DATETIME, DATE_NANOS -> doc.value("2025-01-01T01:00:00Z");
                case IP -> doc.value("192.168.0.1");
                case VERSION -> doc.value("1.0.0-SNAPSHOT");
                case GEO_POINT, GEO_SHAPE -> doc.value("POINT (-71.34 41.12)");
                case NULL -> doc.nullValue();
                case AGGREGATE_METRIC_DOUBLE -> {
                    doc.startObject();
                    doc.field("min", -302.50);
                    doc.field("max", 702.30);
                    doc.field("sum", 200.0);
                    doc.field("value_count", 25);
                    doc.endObject();
                }
                case EXPONENTIAL_HISTOGRAM -> ExponentialHistogramXContent.serialize(doc, EXPONENTIAL_HISTOGRAM_VALUE);
                case DENSE_VECTOR -> doc.value(List.of(0.5, 10, 6));
                default -> throw new AssertionError("unsupported field type [" + type + "]");
            }
        }
        doc.endObject();
        Request request = new Request("POST", indexName + "/_doc");
        request.addParameter("refresh", "");
        request.setJsonEntity(Strings.toString(doc));
        client.performRequest(request);
    }

    protected static void createEnrichPolicy(RestClient client, String indexName, String policyName) throws IOException {
        Map<String, NodeInfo> nodeInfoMap = fetchNodeToInfo(client, null);
        TransportVersion minimumVersion = minVersion(nodeInfoMap);

        XContentBuilder policyConfig = JsonXContent.contentBuilder().startObject();
        {
            policyConfig.startObject("match");

            policyConfig.field("indices", indexName);
            policyConfig.field("match_field", LOOKUP_ID_FIELD);
            List<String> enrichFields = new ArrayList<>();
            for (DataType type : DataType.values()) {
                if (supportedInIndex(type, minimumVersion) == false || supportedInEnrich(type) == false) {
                    continue;
                }
                enrichFields.add(fieldName(type));
            }
            policyConfig.field("enrich_fields", enrichFields);

            policyConfig.endObject();
        }
        policyConfig.endObject();

        Request request = new Request("PUT", "_enrich/policy/" + policyName);
        request.setJsonEntity(Strings.toString(policyConfig));
        client.performRequest(request);

        Request execute = new Request("PUT", "_enrich/policy/" + policyName + "/_execute");
        request.addParameter("wait_for_completion", "true");
        client.performRequest(execute);
    }

    private static Matcher<?> expectedValue(
        DataType type,
        TransportVersion coordinatorVersion,
        TransportVersion minimumVersion,
        IndexMode indexMode,
        MappedFieldType.FieldExtractPreference extractPreference
    ) {
        return switch (type) {
            case BOOLEAN -> equalTo(true);
            case COUNTER_LONG, LONG, COUNTER_INTEGER, INTEGER, UNSIGNED_LONG, SHORT, BYTE -> equalTo(1);
            case COUNTER_DOUBLE, DOUBLE -> equalTo(1.1);
            case FLOAT -> equalTo(1.100000023841858);
            case HALF_FLOAT -> equalTo(1.099609375);
            case SCALED_FLOAT -> equalTo(1.0);
            // TODO what about the extra types and ES supports and ESQL flattens away like semantic_text and wildcard?
            case KEYWORD, TEXT -> equalTo("foo");
            case DATETIME, DATE_NANOS -> equalTo("2025-01-01T01:00:00.000Z");
            case IP -> equalTo("192.168.0.1");
            case VERSION -> equalTo("1.0.0-SNAPSHOT");
            case GEO_POINT -> extractPreference == MappedFieldType.FieldExtractPreference.DOC_VALUES || syntheticSourceByDefault(indexMode)
                ? equalTo("POINT (-71.34000004269183 41.1199999647215)")
                : equalTo("POINT (-71.34 41.12)");
            case GEO_SHAPE -> equalTo("POINT (-71.34 41.12)");
            case NULL -> nullValue();
            case AGGREGATE_METRIC_DOUBLE -> {
                // See expectedType for an explanation
                if (coordinatorVersion.supports(RESOLVE_FIELDS_RESPONSE_USED_TV) == false
                    || minimumVersion.supports(ESQL_AGGREGATE_METRIC_DOUBLE_CREATED_VERSION) == false) {
                    yield nullValue();
                }
                yield equalTo("{\"min\":-302.5,\"max\":702.3,\"sum\":200.0,\"value_count\":25}");
            }
            case EXPONENTIAL_HISTOGRAM -> {
                try (XContentBuilder builder = JsonXContent.contentBuilder()) {
                    ExponentialHistogramXContent.serialize(builder, EXPONENTIAL_HISTOGRAM_VALUE);
                    Map<String, ?> parsedJson = XContentHelper.convertToMap(JsonXContent.jsonXContent, Strings.toString(builder), true);
                    yield equalTo(parsedJson);
                } catch (IOException e) {
                    throw new RuntimeException(e);
                }
            }
            case DENSE_VECTOR -> {
                // See expectedType for an explanation
                if (coordinatorVersion.supports(RESOLVE_FIELDS_RESPONSE_USED_TV) == false
                    || minimumVersion.supports(ESQL_DENSE_VECTOR_CREATED_VERSION) == false) {
                    yield nullValue();
                }
                yield equalTo(List.of(0.5, 10.0, 5.9999995));
            }
            default -> throw new AssertionError("unsupported field type [" + type + "]");
        };
    }

    /**
     * Is the type supported in indices?
     */
    private static boolean supportedInIndex(DataType t, TransportVersion minimumVersion) {
        return switch (t) {
            // These are supported but implied by the index process.
            // TODO: current versions already support _tsid; update this once we can tell whether all nodes support it.
            case OBJECT, SOURCE, DOC_DATA_TYPE, TSID_DATA_TYPE,
                // Internal only
                UNSUPPORTED,
                // You can't index these - they are just constants.
                DATE_PERIOD, TIME_DURATION, GEOTILE, GEOHASH, GEOHEX,
<<<<<<< HEAD
=======
                // TODO(b/133393): Once we remove the feature-flag of the exp-histo field type (!= ES|QL type),
                // replace this with a capability check
                EXPONENTIAL_HISTOGRAM, TDIGEST,
>>>>>>> c6f47cc2
                // TODO fix geo
                CARTESIAN_POINT, CARTESIAN_SHAPE -> false;
            case EXPONENTIAL_HISTOGRAM -> DataType.EXPONENTIAL_HISTOGRAM.supportedVersion().supportedOn(minimumVersion, false);
            default -> true;
        };
    }

    /**
     * Is the type supported in enrich policies?
     */
    private static boolean supportedInEnrich(DataType t) {
        return switch (t) {
            // Enrich policies don't work with types that have mandatory fields in the mapping.
            // https://github.com/elastic/elasticsearch/issues/127350
            case AGGREGATE_METRIC_DOUBLE, SCALED_FLOAT,
                // https://github.com/elastic/elasticsearch/issues/139255
                EXPONENTIAL_HISTOGRAM,
                // https://github.com/elastic/elasticsearch/issues/137699
                DENSE_VECTOR -> false;
            default -> true;
        };
    }

    private static Map<String, Object> nameToType(List<?> columns) {
        Map<String, Object> result = new TreeMap<>();
        for (Object c : columns) {
            Map<?, ?> map = (Map<?, ?>) c;
            result.put(map.get("name").toString(), map.get("type"));
        }
        return result;
    }

    private static List<String> names(List<?> columns) {
        List<String> result = new ArrayList<>();
        for (Object c : columns) {
            Map<?, ?> map = (Map<?, ?>) c;
            result.add(map.get("name").toString());
        }
        return result;
    }

    private static Map<String, Map<String, Object>> indexToRow(List<?> columns, List<?> values) {
        List<String> names = names(columns);
        int indexNameIdx = names.indexOf("_index");
        if (indexNameIdx < 0) {
            throw new IllegalStateException("query didn't return _index");
        }
        Map<String, Map<String, Object>> result = new TreeMap<>();
        for (Object r : values) {
            List<?> row = (List<?>) r;
            result.put(row.get(indexNameIdx).toString(), nameToValue(names, row));
        }
        return result;
    }

    private static Map<String, Object> nameToValue(List<String> names, List<?> values) {
        Map<String, Object> result = new TreeMap<>();
        for (int i = 0; i < values.size(); i++) {
            result.put(names.get(i), values.get(i));
        }
        return result;
    }

    private Matcher<String> expectedType(DataType type, TransportVersion coordinatorVersion) throws IOException {
        return expectedType(type, coordinatorVersion, minVersion(), indexMode);
    }

    private static Matcher<String> expectedType(
        DataType type,
        TransportVersion coordinatorVersion,
        TransportVersion minimumVersion,
        IndexMode indexMode
    ) {
        return switch (type) {
            case COUNTER_DOUBLE, COUNTER_LONG, COUNTER_INTEGER -> {
                if (indexMode == IndexMode.TIME_SERIES) {
                    yield equalTo(type.esType());
                }
                yield equalTo(type.esType().replace("counter_", ""));
            }
            case BYTE, SHORT -> equalTo("integer");
            case HALF_FLOAT, SCALED_FLOAT, FLOAT -> equalTo("double");
            case NULL -> equalTo("keyword");
            case AGGREGATE_METRIC_DOUBLE -> {
                // 9.2.0 nodes have ESQL_AGGREGATE_METRIC_DOUBLE_CREATED_VERSION and support this type
                // when they are data nodes, but not as coordinators!
                // (Unless the query uses functions that depend on this type, which is a workaround
                // for missing version-awareness in 9.2.0, and not considered here.)
                // RESOLVE_FIELDS_RESPONSE_USED_TV is newer and marks the point when coordinators
                // started to be able to plan for this data type, and will consider it supported if
                // all nodes are on ESQL_AGGREGATE_METRIC_DOUBLE_CREATED_VERSION or newer.
                if (coordinatorVersion.supports(RESOLVE_FIELDS_RESPONSE_USED_TV) == false
                    || minimumVersion.supports(ESQL_AGGREGATE_METRIC_DOUBLE_CREATED_VERSION) == false) {
                    yield equalTo("unsupported");
                }
                yield equalTo("aggregate_metric_double");
            }
            case DENSE_VECTOR -> {
                // Same dance as for AGGREGATE_METRIC_DOUBLE
                if (coordinatorVersion.supports(RESOLVE_FIELDS_RESPONSE_USED_TV) == false
                    || minimumVersion.supports(ESQL_DENSE_VECTOR_CREATED_VERSION) == false) {
                    yield equalTo("unsupported");
                }
                yield equalTo("dense_vector");
            }
            default -> equalTo(type.esType());
        };
    }

    @Override
    protected boolean preserveClusterUponCompletion() {
        return true;
    }

    private static boolean syntheticSourceByDefault(IndexMode indexMode) {
        return switch (indexMode) {
            case TIME_SERIES, LOGSDB -> true;
            case STANDARD, LOOKUP -> false;
        };
    }

    private Map<String, NodeInfo> expectedIndices(IndexMode indexMode) throws IOException {
        return expectedIndices(indexMode, allNodeToInfo());
    }

    protected Map<String, NodeInfo> expectedIndices(IndexMode indexMode, Map<String, NodeInfo> nodeToInfo) throws IOException {
        Map<String, NodeInfo> result = new TreeMap<>();
        if (supportsNodeAssignment()) {
            for (Map.Entry<String, NodeInfo> e : nodeToInfo.entrySet()) {
                String name = indexName(indexMode, e.getKey());
                if (e.getValue().cluster != null) {
                    name = e.getValue().cluster + ":" + name;
                }
                result.put(name, e.getValue());
            }
        } else {
            for (Map.Entry<String, NodeInfo> e : nodeToInfo.entrySet()) {
                String name = indexName(indexMode, null);
                if (e.getValue().cluster != null) {
                    name = e.getValue().cluster + ":" + name;
                }
                // We should only end up with one per cluster
                result.put(
                    name,
                    new NodeInfo(
                        e.getValue().cluster,
                        null,
                        e.getValue().snapshot(),
                        e.getValue().version(),
                        null,
                        e.getValue().boundAddress()
                    )
                );
            }
        }
        return result;
    }

    protected TransportVersion minVersion() throws IOException {
        return minVersion(allNodeToInfo());
    }

    protected static TransportVersion minVersion(Map<String, NodeInfo> nodeToInfo) throws IOException {
        return nodeToInfo.values().stream().map(NodeInfo::version).min(Comparator.naturalOrder()).get();
    }
}<|MERGE_RESOLUTION|>--- conflicted
+++ resolved
@@ -937,12 +937,9 @@
                 UNSUPPORTED,
                 // You can't index these - they are just constants.
                 DATE_PERIOD, TIME_DURATION, GEOTILE, GEOHASH, GEOHEX,
-<<<<<<< HEAD
-=======
-                // TODO(b/133393): Once we remove the feature-flag of the exp-histo field type (!= ES|QL type),
+                // TODO(b/133393): Once we remove the feature-flag of the tdigest field type (!= ES|QL type),
                 // replace this with a capability check
-                EXPONENTIAL_HISTOGRAM, TDIGEST,
->>>>>>> c6f47cc2
+                TDIGEST,
                 // TODO fix geo
                 CARTESIAN_POINT, CARTESIAN_SHAPE -> false;
             case EXPONENTIAL_HISTOGRAM -> DataType.EXPONENTIAL_HISTOGRAM.supportedVersion().supportedOn(minimumVersion, false);

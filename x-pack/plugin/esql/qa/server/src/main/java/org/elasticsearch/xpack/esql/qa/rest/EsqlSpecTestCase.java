/*
 * Copyright Elasticsearch B.V. and/or licensed to Elasticsearch B.V. under one
 * or more contributor license agreements. Licensed under the Elastic License
 * 2.0; you may not use this file except in compliance with the Elastic License
 * 2.0.
 */
package org.elasticsearch.xpack.esql.qa.rest;

import com.carrotsearch.randomizedtesting.annotations.ParametersFactory;
import com.carrotsearch.randomizedtesting.annotations.TimeoutSuite;

import org.apache.http.HttpEntity;
import org.apache.lucene.tests.util.TimeUnits;
import org.elasticsearch.Version;
import org.elasticsearch.client.Request;
import org.elasticsearch.client.ResponseException;
import org.elasticsearch.client.RestClient;
import org.elasticsearch.common.xcontent.XContentHelper;
import org.elasticsearch.features.NodeFeature;
import org.elasticsearch.geometry.Geometry;
import org.elasticsearch.geometry.Point;
import org.elasticsearch.geometry.utils.GeometryValidator;
import org.elasticsearch.geometry.utils.WellKnownText;
import org.elasticsearch.logging.LogManager;
import org.elasticsearch.logging.Logger;
import org.elasticsearch.test.rest.ESRestTestCase;
import org.elasticsearch.test.rest.TestFeatureService;
import org.elasticsearch.xcontent.XContentType;
import org.elasticsearch.xpack.esql.CsvTestUtils;
<<<<<<< HEAD
import org.elasticsearch.xpack.esql.EsqlTestUtils;
=======
import org.elasticsearch.xpack.esql.core.CsvSpecReader.CsvTestCase;
import org.elasticsearch.xpack.esql.core.SpecReader;
>>>>>>> ff73076e
import org.elasticsearch.xpack.esql.plugin.EsqlFeatures;
import org.elasticsearch.xpack.esql.qa.rest.RestEsqlTestCase.RequestObjectBuilder;
import org.junit.After;
import org.junit.AfterClass;
import org.junit.Before;

import java.io.IOException;
import java.net.URL;
import java.util.ArrayList;
import java.util.List;
import java.util.Locale;
import java.util.Map;
<<<<<<< HEAD
import java.util.Set;
import java.util.TreeMap;
=======
>>>>>>> ff73076e
import java.util.regex.Pattern;
import java.util.stream.Collectors;
import java.util.stream.IntStream;
import java.util.stream.LongStream;
import java.util.stream.Stream;

import static org.apache.lucene.geo.GeoEncodingUtils.decodeLatitude;
import static org.apache.lucene.geo.GeoEncodingUtils.decodeLongitude;
import static org.apache.lucene.geo.GeoEncodingUtils.encodeLatitude;
import static org.apache.lucene.geo.GeoEncodingUtils.encodeLongitude;
import static org.elasticsearch.test.MapMatcher.assertMap;
import static org.elasticsearch.test.MapMatcher.matchesMap;
import static org.elasticsearch.xpack.esql.CsvAssert.assertData;
import static org.elasticsearch.xpack.esql.CsvAssert.assertMetadata;
import static org.elasticsearch.xpack.esql.CsvTestUtils.ExpectedResults;
import static org.elasticsearch.xpack.esql.CsvTestUtils.isEnabled;
import static org.elasticsearch.xpack.esql.CsvTestUtils.loadCsvSpecValues;
import static org.elasticsearch.xpack.esql.CsvTestsDataLoader.CSV_DATASET_MAP;
import static org.elasticsearch.xpack.esql.CsvTestsDataLoader.loadDataSetIntoEs;
import static org.elasticsearch.xpack.esql.core.CsvSpecReader.specParser;
import static org.elasticsearch.xpack.esql.core.TestUtils.classpathResources;

// This test can run very long in serverless configurations
@TimeoutSuite(millis = 30 * TimeUnits.MINUTE)
public abstract class EsqlSpecTestCase extends ESRestTestCase {

    // To avoid referencing the main module, we replicate EsqlFeatures.ASYNC_QUERY.id() here
    protected static final String ASYNC_QUERY_FEATURE_ID = "esql.async_query";

    private static final Logger LOGGER = LogManager.getLogger(EsqlSpecTestCase.class);
    private final String fileName;
    private final String groupName;
    private final String testName;
    private final Integer lineNumber;
    protected final CsvTestCase testCase;
    protected final Mode mode;

    public enum Mode {
        SYNC,
        ASYNC
    }

    @ParametersFactory(argumentFormatting = "%2$s.%3$s %6$s")
    public static List<Object[]> readScriptSpec() throws Exception {
        List<URL> urls = classpathResources("/*.csv-spec");
        assertTrue("Not enough specs found " + urls, urls.size() > 0);
        List<Object[]> specs = SpecReader.readScriptSpec(urls, specParser());

        int len = specs.get(0).length;
        List<Object[]> testcases = new ArrayList<>();
        for (var spec : specs) {
            for (Mode mode : Mode.values()) {
                Object[] obj = new Object[len + 1];
                System.arraycopy(spec, 0, obj, 0, len);
                obj[len] = mode;
                testcases.add(obj);
            }
        }
        return testcases;
    }

    protected EsqlSpecTestCase(String fileName, String groupName, String testName, Integer lineNumber, CsvTestCase testCase, Mode mode) {
        this.fileName = fileName;
        this.groupName = groupName;
        this.testName = testName;
        this.lineNumber = lineNumber;
        this.testCase = testCase;
        this.mode = mode;
    }

    @Before
    public void setup() throws IOException {
        if (indexExists(CSV_DATASET_MAP.keySet().iterator().next()) == false) {
            loadDataSetIntoEs(client());
        }
    }

    protected boolean supportsAsync() {
        return clusterHasFeature(ASYNC_QUERY_FEATURE_ID); // the Async API was introduced in 8.13.0
    }

    @AfterClass
    public static void wipeTestData() throws IOException {
        try {
            adminClient().performRequest(new Request("DELETE", "/*"));
        } catch (ResponseException e) {
            // 404 here just means we had no indexes
            if (e.getResponse().getStatusLine().getStatusCode() != 404) {
                throw e;
            }
        }
    }

    public boolean logResults() {
        return false;
    }

    public final void test() throws Throwable {
        try {
            shouldSkipTest(testName);
            doTest();
        } catch (Exception e) {
            throw reworkException(e);
        }
    }

    protected void shouldSkipTest(String testName) throws IOException {
        checkCapabilities(adminClient(), testFeatureService, testName, testCase);
        assumeTrue("Test " + testName + " is not enabled", isEnabled(testName, Version.CURRENT));
    }

    protected static void checkCapabilities(RestClient client, TestFeatureService testFeatureService, String testName, CsvTestCase testCase)
        throws IOException {
        if (testCase.requiredCapabilities.isEmpty()) {
            return;
        }
        try {
            if (clusterHasCapability(client, "POST", "/_query", List.of(), testCase.requiredCapabilities).orElse(false)) {
                return;
            }
            LOGGER.info("capabilities API returned false, we might be in a mixed version cluster so falling back to cluster features");
        } catch (ResponseException e) {
            if (e.getResponse().getStatusLine().getStatusCode() / 100 == 4) {
                /*
                 * The node we're testing against is too old for the capabilities
                 * API which means it has to be pretty old. Very old capabilities
                 * are ALSO present in the features API, so we can check them instead.
                 *
                 * It's kind of weird that we check for *any* 400, but that's required
                 * because old versions of Elasticsearch return 400, not the expected
                 * 404.
                 */
                LOGGER.info("capabilities API failed, falling back to cluster features");
            } else {
                throw e;
            }
        }

        var features = Stream.concat(
            new EsqlFeatures().getFeatures().stream(),
            new EsqlFeatures().getHistoricalFeatures().keySet().stream()
        ).map(NodeFeature::id).collect(Collectors.toSet());

        for (String feature : testCase.requiredCapabilities) {
            var esqlFeature = "esql." + feature;
            assumeTrue("Requested capability " + feature + " is an ESQL cluster feature", features.contains(esqlFeature));
            assumeTrue("Test " + testName + " requires " + feature, testFeatureService.clusterHasFeature(esqlFeature));
        }
    }

    protected final void doTest() throws Throwable {
        RequestObjectBuilder builder = new RequestObjectBuilder(randomFrom(XContentType.values()));
        builder.query(testCase.query);

<<<<<<< HEAD
        String versionString = null;
        // TODO: Read version range from csv-spec and skip if none of the versions are available.
        if (availableVersions().isEmpty() == false) {
            EsqlVersion version = randomFrom(availableVersions());
            versionString = randomBoolean() ? version.toString() : version.versionStringWithoutEmoji();
        }
        builder.version(versionString);

        if (testCase.query.toUpperCase(Locale.ROOT).contains("LOOKUP")) {
            builder.tables(tables());
        }

        Map<String, Object> answer = runEsql(builder, testCase.expectedWarnings(false), testCase.expectedWarningsRegex());
=======
        Map<String, Object> answer = runEsql(
            builder.query(testCase.query),
            testCase.expectedWarnings(false),
            testCase.expectedWarningsRegex()
        );
>>>>>>> ff73076e
        var expectedColumnsWithValues = loadCsvSpecValues(testCase.expectedResults);

        var metadata = answer.get("columns");
        assertNotNull(metadata);
        @SuppressWarnings("unchecked")
        var actualColumns = (List<Map<String, String>>) metadata;

        Logger logger = logResults() ? LOGGER : null;
        var values = answer.get("values");
        assertNotNull(values);
        @SuppressWarnings("unchecked")
        List<List<Object>> actualValues = (List<List<Object>>) values;

        assertResults(expectedColumnsWithValues, actualColumns, actualValues, testCase.ignoreOrder, logger);
    }

    private Map<String, Object> runEsql(
        RequestObjectBuilder requestObject,
        List<String> expectedWarnings,
        List<Pattern> expectedWarningsRegex
    ) throws IOException {
        if (mode == Mode.ASYNC) {
            assert supportsAsync();
            return RestEsqlTestCase.runEsqlAsync(requestObject, expectedWarnings, expectedWarningsRegex);
        } else {
            return RestEsqlTestCase.runEsqlSync(requestObject, expectedWarnings, expectedWarningsRegex);
        }
    }

    protected void assertResults(
        ExpectedResults expected,
        List<Map<String, String>> actualColumns,
        List<List<Object>> actualValues,
        boolean ignoreOrder,
        Logger logger
    ) {
        assertMetadata(expected, actualColumns, logger);
        assertData(expected, actualValues, testCase.ignoreOrder, logger, EsqlSpecTestCase::valueMapper);
    }

    private static Object valueMapper(CsvTestUtils.Type type, Object value) {
        if (value == null) {
            return "null";
        }
        if (type == CsvTestUtils.Type.GEO_POINT || type == CsvTestUtils.Type.CARTESIAN_POINT) {
            // Point tests are failing in clustered integration tests because of tiny precision differences at very small scales
            if (value instanceof String wkt) {
                try {
                    Geometry geometry = WellKnownText.fromWKT(GeometryValidator.NOOP, false, wkt);
                    if (geometry instanceof Point point) {
                        return normalizedPoint(type, point.getX(), point.getY());
                    }
                } catch (Throwable ignored) {}
            }
        }
        return value.toString();
    }

    private static String normalizedPoint(CsvTestUtils.Type type, double x, double y) {
        if (type == CsvTestUtils.Type.GEO_POINT) {
            return normalizedGeoPoint(x, y);
        }
        return String.format(Locale.ROOT, "POINT (%f %f)", (float) x, (float) y);
    }

    private static String normalizedGeoPoint(double x, double y) {
        x = decodeLongitude(encodeLongitude(x));
        y = decodeLatitude(encodeLatitude(y));
        return String.format(Locale.ROOT, "POINT (%f %f)", x, y);
    }

    private Throwable reworkException(Throwable th) {
        StackTraceElement[] stackTrace = th.getStackTrace();
        StackTraceElement[] redone = new StackTraceElement[stackTrace.length + 1];
        System.arraycopy(stackTrace, 0, redone, 1, stackTrace.length);
        redone[0] = new StackTraceElement(getClass().getName(), groupName + "." + testName, fileName, lineNumber);

        th.setStackTrace(redone);
        return th;
    }

    @Override
    protected boolean preserveClusterUponCompletion() {
        return true;
    }

    @Before
    @After
    public void assertRequestBreakerEmptyAfterTests() throws Exception {
        assertRequestBreakerEmpty();
    }

    public static void assertRequestBreakerEmpty() throws Exception {
        assertBusy(() -> {
            HttpEntity entity = adminClient().performRequest(new Request("GET", "/_nodes/stats")).getEntity();
            Map<?, ?> stats = XContentHelper.convertToMap(XContentType.JSON.xContent(), entity.getContent(), false);
            Map<?, ?> nodes = (Map<?, ?>) stats.get("nodes");
            for (Object n : nodes.values()) {
                Map<?, ?> node = (Map<?, ?>) n;
                Map<?, ?> breakers = (Map<?, ?>) node.get("breakers");
                Map<?, ?> request = (Map<?, ?>) breakers.get("request");
                assertMap(
                    "circuit breakers not reset to 0",
                    request,
                    matchesMap().extraOk().entry("estimated_size_in_bytes", 0).entry("estimated_size", "0b")
                );
            }
        });
    }

    private Map<String, Map<String, List<?>>> tables() {
        Map<String, Map<String, List<?>>> tables = new TreeMap<>();
        tables.put(
            "int_number_names",
            Map.ofEntries(
                Map.entry("int:integer", IntStream.range(0, 10).boxed().toList()),
                Map.entry("name:keyword", IntStream.range(0, 10).mapToObj(EsqlTestUtils::numberName).toList())
            )
        );
        tables.put(
            "long_number_names",
            Map.ofEntries(
                Map.entry("long:long", LongStream.range(0, 10).boxed().toList()),
                Map.entry("name:keyword", IntStream.range(0, 10).mapToObj(EsqlTestUtils::numberName).toList())
            )
        );
        tables.put(
            "double_number_names",
            Map.ofEntries(
                Map.entry("double:double", List.of(2.03, 2.08)),
                Map.entry("name:keyword", List.of("two point zero three", "two point zero eight"))
            )
        );
        /*
            aa.appendBytesRef(new BytesRef("foo"));
            ab.appendBytesRef(new BytesRef("zoo"));
            na.appendInt(1);
            nb.appendInt(-1);

            aa.appendBytesRef(new BytesRef("bar"));
            ab.appendBytesRef(new BytesRef("zop"));
            na.appendInt(10);
            na.appendInt(-10);

            aa.appendBytesRef(new BytesRef("baz"));
            ab.appendBytesRef(new BytesRef("zoi"));
            na.appendInt(100);
            na.appendInt(-100);

         */
        tables.put(
            "big",
            Map.ofEntries(
                Map.entry("aa:keyword", List.of("foo", "bar", "baz")),
                Map.entry("ab:keyword", List.of("zoo", "zop", "zoi")),
                Map.entry("na:integer", List.of(1, 10, 100)),
                Map.entry("nb:integer", List.of(-1, -10, -100))
            )
        );
        return tables;
    }
}<|MERGE_RESOLUTION|>--- conflicted
+++ resolved
@@ -27,12 +27,9 @@
 import org.elasticsearch.test.rest.TestFeatureService;
 import org.elasticsearch.xcontent.XContentType;
 import org.elasticsearch.xpack.esql.CsvTestUtils;
-<<<<<<< HEAD
 import org.elasticsearch.xpack.esql.EsqlTestUtils;
-=======
 import org.elasticsearch.xpack.esql.core.CsvSpecReader.CsvTestCase;
 import org.elasticsearch.xpack.esql.core.SpecReader;
->>>>>>> ff73076e
 import org.elasticsearch.xpack.esql.plugin.EsqlFeatures;
 import org.elasticsearch.xpack.esql.qa.rest.RestEsqlTestCase.RequestObjectBuilder;
 import org.junit.After;
@@ -45,11 +42,7 @@
 import java.util.List;
 import java.util.Locale;
 import java.util.Map;
-<<<<<<< HEAD
-import java.util.Set;
 import java.util.TreeMap;
-=======
->>>>>>> ff73076e
 import java.util.regex.Pattern;
 import java.util.stream.Collectors;
 import java.util.stream.IntStream;
@@ -204,7 +197,6 @@
         RequestObjectBuilder builder = new RequestObjectBuilder(randomFrom(XContentType.values()));
         builder.query(testCase.query);
 
-<<<<<<< HEAD
         String versionString = null;
         // TODO: Read version range from csv-spec and skip if none of the versions are available.
         if (availableVersions().isEmpty() == false) {
@@ -218,13 +210,13 @@
         }
 
         Map<String, Object> answer = runEsql(builder, testCase.expectedWarnings(false), testCase.expectedWarningsRegex());
-=======
+
         Map<String, Object> answer = runEsql(
             builder.query(testCase.query),
             testCase.expectedWarnings(false),
             testCase.expectedWarningsRegex()
         );
->>>>>>> ff73076e
+
         var expectedColumnsWithValues = loadCsvSpecValues(testCase.expectedResults);
 
         var metadata = answer.get("columns");

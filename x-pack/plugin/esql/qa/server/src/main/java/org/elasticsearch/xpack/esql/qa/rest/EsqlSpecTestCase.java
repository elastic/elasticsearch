/*
 * Copyright Elasticsearch B.V. and/or licensed to Elasticsearch B.V. under one
 * or more contributor license agreements. Licensed under the Elastic License
 * 2.0; you may not use this file except in compliance with the Elastic License
 * 2.0.
 */
package org.elasticsearch.xpack.esql.qa.rest;

import com.carrotsearch.randomizedtesting.annotations.ParametersFactory;
import com.carrotsearch.randomizedtesting.annotations.TimeoutSuite;

import org.apache.http.HttpEntity;
import org.apache.lucene.tests.util.TimeUnits;
import org.elasticsearch.Version;
import org.elasticsearch.client.Request;
import org.elasticsearch.client.ResponseException;
import org.elasticsearch.client.RestClient;
import org.elasticsearch.common.xcontent.XContentHelper;
import org.elasticsearch.features.NodeFeature;
import org.elasticsearch.geometry.Geometry;
import org.elasticsearch.geometry.Point;
import org.elasticsearch.geometry.utils.GeometryValidator;
import org.elasticsearch.geometry.utils.WellKnownText;
import org.elasticsearch.logging.LogManager;
import org.elasticsearch.logging.Logger;
import org.elasticsearch.test.rest.ESRestTestCase;
import org.elasticsearch.test.rest.TestFeatureService;
import org.elasticsearch.xcontent.XContentType;
import org.elasticsearch.xpack.esql.AssertWarnings;
import org.elasticsearch.xpack.esql.CsvSpecReader.CsvTestCase;
import org.elasticsearch.xpack.esql.CsvTestUtils;
import org.elasticsearch.xpack.esql.EsqlTestUtils;
import org.elasticsearch.xpack.esql.SpecReader;
import org.elasticsearch.xpack.esql.plugin.EsqlFeatures;
import org.elasticsearch.xpack.esql.qa.rest.RestEsqlTestCase.RequestObjectBuilder;
import org.junit.After;
import org.junit.AfterClass;
import org.junit.Before;

import java.io.IOException;
import java.math.BigDecimal;
import java.math.MathContext;
import java.math.RoundingMode;
import java.net.URL;
import java.util.ArrayList;
import java.util.Arrays;
import java.util.List;
import java.util.Locale;
import java.util.Map;
import java.util.TreeMap;
import java.util.stream.Collectors;
import java.util.stream.IntStream;
import java.util.stream.LongStream;

import static org.apache.lucene.geo.GeoEncodingUtils.decodeLatitude;
import static org.apache.lucene.geo.GeoEncodingUtils.decodeLongitude;
import static org.apache.lucene.geo.GeoEncodingUtils.encodeLatitude;
import static org.apache.lucene.geo.GeoEncodingUtils.encodeLongitude;
import static org.elasticsearch.test.MapMatcher.assertMap;
import static org.elasticsearch.test.MapMatcher.matchesMap;
import static org.elasticsearch.xpack.esql.CsvAssert.assertData;
import static org.elasticsearch.xpack.esql.CsvAssert.assertMetadata;
import static org.elasticsearch.xpack.esql.CsvSpecReader.specParser;
import static org.elasticsearch.xpack.esql.CsvTestUtils.ExpectedResults;
import static org.elasticsearch.xpack.esql.CsvTestUtils.isEnabled;
import static org.elasticsearch.xpack.esql.CsvTestUtils.loadCsvSpecValues;
import static org.elasticsearch.xpack.esql.CsvTestsDataLoader.availableDatasetsForEs;
import static org.elasticsearch.xpack.esql.CsvTestsDataLoader.clusterHasInferenceEndpoint;
import static org.elasticsearch.xpack.esql.CsvTestsDataLoader.createInferenceEndpoint;
import static org.elasticsearch.xpack.esql.CsvTestsDataLoader.deleteInferenceEndpoint;
import static org.elasticsearch.xpack.esql.CsvTestsDataLoader.loadDataSetIntoEs;
import static org.elasticsearch.xpack.esql.EsqlTestUtils.classpathResources;
import static org.elasticsearch.xpack.esql.action.EsqlCapabilities.Cap.SEMANTIC_TEXT_TYPE;

// This test can run very long in serverless configurations
@TimeoutSuite(millis = 30 * TimeUnits.MINUTE)
public abstract class EsqlSpecTestCase extends ESRestTestCase {

    private static final Logger LOGGER = LogManager.getLogger(EsqlSpecTestCase.class);
    private final String fileName;
    private final String groupName;
    private final String testName;
    private final Integer lineNumber;
    protected final CsvTestCase testCase;
    protected final String instructions;
    protected final Mode mode;

    public enum Mode {
        SYNC,
        ASYNC
    }

    @ParametersFactory(argumentFormatting = "%2$s.%3$s %7$s")
    public static List<Object[]> readScriptSpec() throws Exception {
        List<URL> urls = classpathResources("/*.csv-spec");
        assertTrue("Not enough specs found " + urls, urls.size() > 0);
        List<Object[]> specs = SpecReader.readScriptSpec(urls, specParser());

        int len = specs.get(0).length;
        List<Object[]> testcases = new ArrayList<>();
        for (var spec : specs) {
            for (Mode mode : Mode.values()) {
                Object[] obj = new Object[len + 1];
                System.arraycopy(spec, 0, obj, 0, len);
                obj[len] = mode;
                testcases.add(obj);
            }
        }
        return testcases;
    }

    protected EsqlSpecTestCase(
        String fileName,
        String groupName,
        String testName,
        Integer lineNumber,
        CsvTestCase testCase,
        String instructions,
        Mode mode
    ) {
        this.fileName = fileName;
        this.groupName = groupName;
        this.testName = testName;
        this.lineNumber = lineNumber;
        this.testCase = testCase;
        this.instructions = instructions;
        this.mode = mode;
    }

    @Before
    public void setup() throws IOException {
        if (shouldSkipTestsWithSemanticTextFields()) {
            assumeFalse("semantic_text tests are muted", testCase.requiredCapabilities.contains(SEMANTIC_TEXT_TYPE.capabilityName()));
        }
        if (supportsInferenceTestService() && clusterHasInferenceEndpoint(client()) == false) {
            createInferenceEndpoint(client());
        }
<<<<<<< HEAD

        boolean supportsLookup = supportsIndexModeLookup();
        boolean supportsUnmappedFields = supportsUnmappedFields();
        if (indexExists(availableDatasetsForEs(client(), supportsLookup, supportsUnmappedFields).iterator().next().indexName()) == false) {
            loadDataSetIntoEs(client(), supportsLookup, supportsUnmappedFields);
=======
        if (indexExists(availableDatasetsForEs(client(), supportsIndexModeLookup()).iterator().next().indexName()) == false) {
            loadDataSetIntoEs(client(), supportsIndexModeLookup());
>>>>>>> cde84933
        }
    }

    // https://github.com/elastic/elasticsearch/issues/121411
    protected boolean shouldSkipTestsWithSemanticTextFields() {
        return false;
    }

    @AfterClass
    public static void wipeTestData() throws IOException {
        try {
            adminClient().performRequest(new Request("DELETE", "/*"));
        } catch (ResponseException e) {
            // 404 here just means we had no indexes
            if (e.getResponse().getStatusLine().getStatusCode() != 404) {
                throw e;
            }
        }

        deleteInferenceEndpoint(client());
    }

    public boolean logResults() {
        return false;
    }

    public final void test() throws Throwable {
        try {
            shouldSkipTest(testName);
            doTest();
        } catch (Exception e) {
            throw reworkException(e);
        }
    }

    protected void shouldSkipTest(String testName) throws IOException {
        if (testCase.requiredCapabilities.contains("semantic_text_type")
            || testCase.requiredCapabilities.contains("semantic_text_aggregations")
            || testCase.requiredCapabilities.contains("semantic_text_field_caps")) {
            assumeTrue("Inference test service needs to be supported for semantic_text", supportsInferenceTestService());
        }
        checkCapabilities(adminClient(), testFeatureService, testName, testCase);
        assumeTrue("Test " + testName + " is not enabled", isEnabled(testName, instructions, Version.CURRENT));
        if (shouldSkipTestsWithSemanticTextFields()) {
            assumeFalse("semantic_text tests are muted", testCase.requiredCapabilities.contains(SEMANTIC_TEXT_TYPE.capabilityName()));
        }
    }

    protected static void checkCapabilities(RestClient client, TestFeatureService testFeatureService, String testName, CsvTestCase testCase)
        throws IOException {
        if (hasCapabilities(client, testCase.requiredCapabilities)) {
            return;
        }

        var features = new EsqlFeatures().getFeatures().stream().map(NodeFeature::id).collect(Collectors.toSet());

        for (String feature : testCase.requiredCapabilities) {
            var esqlFeature = "esql." + feature;
            assumeTrue("Requested capability " + feature + " is an ESQL cluster feature", features.contains(esqlFeature));
            assumeTrue("Test " + testName + " requires " + feature, testFeatureService.clusterHasFeature(esqlFeature));
        }
    }

    protected static boolean hasCapabilities(List<String> requiredCapabilities) throws IOException {
        return hasCapabilities(adminClient(), requiredCapabilities);
    }

    public static boolean hasCapabilities(RestClient client, List<String> requiredCapabilities) throws IOException {
        if (requiredCapabilities.isEmpty()) {
            return true;
        }
        try {
            if (clusterHasCapability(client, "POST", "/_query", List.of(), requiredCapabilities).orElse(false)) {
                return true;
            }
            LOGGER.info("capabilities API returned false, we might be in a mixed version cluster so falling back to cluster features");
        } catch (ResponseException e) {
            if (e.getResponse().getStatusLine().getStatusCode() / 100 == 4) {
                /*
                 * The node we're testing against is too old for the capabilities
                 * API which means it has to be pretty old. Very old capabilities
                 * are ALSO present in the features API, so we can check them instead.
                 *
                 * It's kind of weird that we check for *any* 400, but that's required
                 * because old versions of Elasticsearch return 400, not the expected
                 * 404.
                 */
                LOGGER.info("capabilities API failed, falling back to cluster features");
            } else {
                throw e;
            }
        }
        return false;
    }

    protected boolean supportsInferenceTestService() {
        return true;
    }

    protected boolean supportsIndexModeLookup() throws IOException {
        return true;
    }

    protected boolean supportsUnmappedFields() throws IOException {
        return true;
    }

    protected final void doTest() throws Throwable {
        RequestObjectBuilder builder = new RequestObjectBuilder(randomFrom(XContentType.values()));

        if (testCase.query.toUpperCase(Locale.ROOT).contains("LOOKUP_\uD83D\uDC14")) {
            builder.tables(tables());
        }

        Map<String, Object> answer = runEsql(builder.query(testCase.query), testCase.assertWarnings(deduplicateExactWarnings()));

        var expectedColumnsWithValues = loadCsvSpecValues(testCase.expectedResults);

        var metadata = answer.get("columns");
        assertNotNull(metadata);
        @SuppressWarnings("unchecked")
        var actualColumns = (List<Map<String, String>>) metadata;

        Logger logger = logResults() ? LOGGER : null;
        var values = answer.get("values");
        assertNotNull(values);
        @SuppressWarnings("unchecked")
        List<List<Object>> actualValues = (List<List<Object>>) values;

        assertResults(expectedColumnsWithValues, actualColumns, actualValues, testCase.ignoreOrder, logger);
    }

    /**
     * Should warnings be de-duplicated before checking for exact matches. Defaults
     * to {@code false}, but in some environments we emit duplicate warnings. We'd prefer
     * not to emit duplicate warnings but for now it isn't worth fighting with. So! In
     * those environments we override this to deduplicate.
     * <p>
     *     Note: This only applies to warnings declared as {@code warning:}. Those
     *     declared as {@code warningRegex:} are always a list of
     *     <strong>allowed</strong> warnings. {@code warningRegex:} matches 0 or more
     *     warnings. There is no need to deduplicate because there's no expectation
     *     of an exact match.
     * </p>
     *
     */
    protected boolean deduplicateExactWarnings() {
        return false;
    }

    private Map<String, Object> runEsql(RequestObjectBuilder requestObject, AssertWarnings assertWarnings) throws IOException {
        if (mode == Mode.ASYNC) {
            return RestEsqlTestCase.runEsqlAsync(requestObject, assertWarnings);
        } else {
            return RestEsqlTestCase.runEsqlSync(requestObject, assertWarnings);
        }
    }

    protected void assertResults(
        ExpectedResults expected,
        List<Map<String, String>> actualColumns,
        List<List<Object>> actualValues,
        boolean ignoreOrder,
        Logger logger
    ) {
        assertMetadata(expected, actualColumns, logger);
        assertData(expected, actualValues, testCase.ignoreOrder, logger, this::valueMapper);
    }

    private Object valueMapper(CsvTestUtils.Type type, Object value) {
        if (value == null) {
            return "null";
        }
        if (type == CsvTestUtils.Type.GEO_POINT || type == CsvTestUtils.Type.CARTESIAN_POINT) {
            // Point tests are failing in clustered integration tests because of tiny precision differences at very small scales
            if (value instanceof String wkt) {
                try {
                    Geometry geometry = WellKnownText.fromWKT(GeometryValidator.NOOP, false, wkt);
                    if (geometry instanceof Point point) {
                        return normalizedPoint(type, point.getX(), point.getY());
                    }
                } catch (Throwable ignored) {}
            }
        }
        if (type == CsvTestUtils.Type.DOUBLE && enableRoundingDoubleValuesOnAsserting()) {
            if (value instanceof List<?> vs) {
                List<Object> values = new ArrayList<>();
                for (Object v : vs) {
                    values.add(valueMapper(type, v));
                }
                return values;
            } else if (value instanceof Double d) {
                return new BigDecimal(d).round(new MathContext(7, RoundingMode.DOWN)).doubleValue();
            } else if (value instanceof String s) {
                return new BigDecimal(s).round(new MathContext(7, RoundingMode.DOWN)).doubleValue();
            }
        }
        return value.toString();
    }

    /**
     * Rounds double values when asserting double values returned in queries.
     * By default, no rounding is performed.
     */
    protected boolean enableRoundingDoubleValuesOnAsserting() {
        return false;
    }

    private static String normalizedPoint(CsvTestUtils.Type type, double x, double y) {
        if (type == CsvTestUtils.Type.GEO_POINT) {
            return normalizedGeoPoint(x, y);
        }
        return String.format(Locale.ROOT, "POINT (%f %f)", (float) x, (float) y);
    }

    private static String normalizedGeoPoint(double x, double y) {
        x = decodeLongitude(encodeLongitude(x));
        y = decodeLatitude(encodeLatitude(y));
        return String.format(Locale.ROOT, "POINT (%f %f)", x, y);
    }

    private Throwable reworkException(Throwable th) {
        StackTraceElement[] stackTrace = th.getStackTrace();
        StackTraceElement[] redone = new StackTraceElement[stackTrace.length + 1];
        System.arraycopy(stackTrace, 0, redone, 1, stackTrace.length);
        redone[0] = new StackTraceElement(getClass().getName(), groupName + "." + testName, fileName, lineNumber);

        th.setStackTrace(redone);
        return th;
    }

    @Override
    protected boolean preserveClusterUponCompletion() {
        return true;
    }

    @Before
    @After
    public void assertRequestBreakerEmptyAfterTests() throws Exception {
        assertRequestBreakerEmpty();
    }

    public static void assertRequestBreakerEmpty() throws Exception {
        assertBusy(() -> {
            HttpEntity entity = adminClient().performRequest(new Request("GET", "/_nodes/stats")).getEntity();
            Map<?, ?> stats = XContentHelper.convertToMap(XContentType.JSON.xContent(), entity.getContent(), false);
            Map<?, ?> nodes = (Map<?, ?>) stats.get("nodes");
            for (Object n : nodes.values()) {
                Map<?, ?> node = (Map<?, ?>) n;
                Map<?, ?> breakers = (Map<?, ?>) node.get("breakers");
                Map<?, ?> request = (Map<?, ?>) breakers.get("request");
                assertMap(
                    "circuit breakers not reset to 0",
                    request,
                    matchesMap().extraOk().entry("estimated_size_in_bytes", 0).entry("estimated_size", "0b")
                );
            }
        });
    }

    /**
     * "tables" parameter sent if there is a LOOKUP in the request. If you
     * add to this, you must also add to {@link EsqlTestUtils#tables};
     */
    private Map<String, Map<String, RestEsqlTestCase.TypeAndValues>> tables() {
        Map<String, Map<String, RestEsqlTestCase.TypeAndValues>> tables = new TreeMap<>();
        tables.put(
            "int_number_names",
            EsqlTestUtils.table(
                Map.entry("int", new RestEsqlTestCase.TypeAndValues("integer", IntStream.range(0, 10).boxed().toList())),
                Map.entry(
                    "name",
                    new RestEsqlTestCase.TypeAndValues("keyword", IntStream.range(0, 10).mapToObj(EsqlTestUtils::numberName).toList())
                )
            )
        );
        tables.put(
            "long_number_names",
            EsqlTestUtils.table(
                Map.entry("long", new RestEsqlTestCase.TypeAndValues("long", LongStream.range(0, 10).boxed().toList())),
                Map.entry(
                    "name",
                    new RestEsqlTestCase.TypeAndValues("keyword", IntStream.range(0, 10).mapToObj(EsqlTestUtils::numberName).toList())
                )
            )
        );
        tables.put(
            "double_number_names",
            EsqlTestUtils.table(
                Map.entry("double", new RestEsqlTestCase.TypeAndValues("double", List.of(2.03, 2.08))),
                Map.entry("name", new RestEsqlTestCase.TypeAndValues("keyword", List.of("two point zero three", "two point zero eight")))
            )
        );
        tables.put(
            "double_number_names_with_null",
            EsqlTestUtils.table(
                Map.entry("double", new RestEsqlTestCase.TypeAndValues("double", List.of(2.03, 2.08, 0.0))),
                Map.entry(
                    "name",
                    new RestEsqlTestCase.TypeAndValues("keyword", Arrays.asList("two point zero three", "two point zero eight", null))
                )
            )
        );
        tables.put(
            "big",
            EsqlTestUtils.table(
                Map.entry("aa", new RestEsqlTestCase.TypeAndValues("keyword", List.of("foo", "bar", "baz", "foo"))),
                Map.entry("ab", new RestEsqlTestCase.TypeAndValues("keyword", List.of("zoo", "zop", "zoi", "foo"))),
                Map.entry("na", new RestEsqlTestCase.TypeAndValues("integer", List.of(1, 10, 100, 2))),
                Map.entry("nb", new RestEsqlTestCase.TypeAndValues("integer", List.of(-1, -10, -100, -2)))
            )
        );
        return tables;
    }
}<|MERGE_RESOLUTION|>--- conflicted
+++ resolved
@@ -135,16 +135,11 @@
         if (supportsInferenceTestService() && clusterHasInferenceEndpoint(client()) == false) {
             createInferenceEndpoint(client());
         }
-<<<<<<< HEAD
 
         boolean supportsLookup = supportsIndexModeLookup();
         boolean supportsUnmappedFields = supportsUnmappedFields();
         if (indexExists(availableDatasetsForEs(client(), supportsLookup, supportsUnmappedFields).iterator().next().indexName()) == false) {
             loadDataSetIntoEs(client(), supportsLookup, supportsUnmappedFields);
-=======
-        if (indexExists(availableDatasetsForEs(client(), supportsIndexModeLookup()).iterator().next().indexName()) == false) {
-            loadDataSetIntoEs(client(), supportsIndexModeLookup());
->>>>>>> cde84933
         }
     }
 

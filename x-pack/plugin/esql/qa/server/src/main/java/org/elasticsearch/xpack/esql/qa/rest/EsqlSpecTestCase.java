/*
 * Copyright Elasticsearch B.V. and/or licensed to Elasticsearch B.V. under one
 * or more contributor license agreements. Licensed under the Elastic License
 * 2.0; you may not use this file except in compliance with the Elastic License
 * 2.0.
 */
package org.elasticsearch.xpack.esql.qa.rest;

import com.carrotsearch.randomizedtesting.annotations.ParametersFactory;
import com.carrotsearch.randomizedtesting.annotations.TimeoutSuite;

import org.apache.http.HttpEntity;
import org.apache.lucene.tests.util.TimeUnits;
import org.elasticsearch.Version;
import org.elasticsearch.client.Request;
import org.elasticsearch.client.ResponseException;
import org.elasticsearch.client.RestClient;
import org.elasticsearch.common.xcontent.XContentHelper;
import org.elasticsearch.core.Types;
import org.elasticsearch.exponentialhistogram.ExponentialHistogramXContent;
import org.elasticsearch.features.NodeFeature;
import org.elasticsearch.geometry.Geometry;
import org.elasticsearch.geometry.Point;
import org.elasticsearch.geometry.utils.GeometryValidator;
import org.elasticsearch.geometry.utils.WellKnownText;
import org.elasticsearch.logging.LogManager;
import org.elasticsearch.logging.Logger;
import org.elasticsearch.test.MapMatcher;
import org.elasticsearch.test.rest.ESRestTestCase;
import org.elasticsearch.test.rest.TestFeatureService;
import org.elasticsearch.xcontent.XContentParser;
import org.elasticsearch.xcontent.XContentParserConfiguration;
import org.elasticsearch.xcontent.XContentType;
import org.elasticsearch.xpack.esql.CsvSpecReader.CsvTestCase;
import org.elasticsearch.xpack.esql.CsvTestUtils;
import org.elasticsearch.xpack.esql.EsqlTestUtils;
import org.elasticsearch.xpack.esql.SpecReader;
import org.elasticsearch.xpack.esql.action.EsqlCapabilities;
import org.elasticsearch.xpack.esql.plugin.EsqlFeatures;
import org.elasticsearch.xpack.esql.qa.rest.RestEsqlTestCase.Mode;
import org.elasticsearch.xpack.esql.qa.rest.RestEsqlTestCase.RequestObjectBuilder;
import org.elasticsearch.xpack.esql.telemetry.TookMetrics;
import org.junit.After;
import org.junit.AfterClass;
import org.junit.Before;
import org.junit.Rule;

import java.io.IOException;
import java.math.BigDecimal;
import java.math.MathContext;
import java.math.RoundingMode;
import java.net.URL;
import java.util.ArrayList;
import java.util.Arrays;
import java.util.List;
import java.util.Locale;
import java.util.Map;
import java.util.TreeMap;
import java.util.concurrent.Callable;
import java.util.stream.Collectors;
import java.util.stream.IntStream;
import java.util.stream.LongStream;
import java.util.stream.Stream;

import static org.apache.lucene.geo.GeoEncodingUtils.decodeLatitude;
import static org.apache.lucene.geo.GeoEncodingUtils.decodeLongitude;
import static org.apache.lucene.geo.GeoEncodingUtils.encodeLatitude;
import static org.apache.lucene.geo.GeoEncodingUtils.encodeLongitude;
import static org.elasticsearch.test.MapMatcher.assertMap;
import static org.elasticsearch.test.MapMatcher.matchesMap;
import static org.elasticsearch.xpack.esql.CsvAssert.assertData;
import static org.elasticsearch.xpack.esql.CsvAssert.assertMetadata;
import static org.elasticsearch.xpack.esql.CsvSpecReader.specParser;
import static org.elasticsearch.xpack.esql.CsvTestUtils.ExpectedResults;
import static org.elasticsearch.xpack.esql.CsvTestUtils.isEnabled;
import static org.elasticsearch.xpack.esql.CsvTestUtils.loadCsvSpecValues;
import static org.elasticsearch.xpack.esql.CsvTestsDataLoader.createInferenceEndpoints;
import static org.elasticsearch.xpack.esql.CsvTestsDataLoader.deleteInferenceEndpoints;
import static org.elasticsearch.xpack.esql.CsvTestsDataLoader.loadDataSetIntoEs;
import static org.elasticsearch.xpack.esql.EsqlTestUtils.classpathResources;
import static org.elasticsearch.xpack.esql.action.EsqlCapabilities.Cap.COMPLETION;
import static org.elasticsearch.xpack.esql.action.EsqlCapabilities.Cap.KNN_FUNCTION_V5;
import static org.elasticsearch.xpack.esql.action.EsqlCapabilities.Cap.RERANK;
import static org.elasticsearch.xpack.esql.action.EsqlCapabilities.Cap.SEMANTIC_TEXT_FIELD_CAPS;
import static org.elasticsearch.xpack.esql.action.EsqlCapabilities.Cap.SOURCE_FIELD_MAPPING;
import static org.elasticsearch.xpack.esql.action.EsqlCapabilities.Cap.TEXT_EMBEDDING_FUNCTION;
import static org.elasticsearch.xpack.esql.qa.rest.RestEsqlTestCase.assertNotPartial;
import static org.elasticsearch.xpack.esql.qa.rest.RestEsqlTestCase.hasCapabilities;

// This test can run very long in serverless configurations
@TimeoutSuite(millis = 30 * TimeUnits.MINUTE)
public abstract class EsqlSpecTestCase extends ESRestTestCase {

    @Rule(order = Integer.MIN_VALUE)
    public ProfileLogger profileLogger = new ProfileLogger();

    private static final Logger LOGGER = LogManager.getLogger(EsqlSpecTestCase.class);
    private final String fileName;
    private final String groupName;
    private final String testName;
    private final Integer lineNumber;
    protected final CsvTestCase testCase;
    protected final String instructions;
    protected final Mode mode;
    protected static Boolean supportsTook;

    @ParametersFactory(argumentFormatting = "csv-spec:%2$s.%3$s")
    public static List<Object[]> readScriptSpec() throws Exception {
        List<URL> urls = classpathResources("/*.csv-spec");
        assertTrue("Not enough specs found " + urls, urls.size() > 0);
        return SpecReader.readScriptSpec(urls, specParser());
    }

    protected EsqlSpecTestCase(
        String fileName,
        String groupName,
        String testName,
        Integer lineNumber,
        CsvTestCase testCase,
        String instructions
    ) {
        this.fileName = fileName;
        this.groupName = groupName;
        this.testName = testName;
        this.lineNumber = lineNumber;
        this.testCase = testCase;
        this.instructions = instructions;
        this.mode = randomFrom(Mode.values());
    }

    private static class Protected {
        private volatile boolean completed = false;
        private volatile boolean started = false;
        private volatile Throwable failure = null;

        private void protectedBlock(Callable<Void> callable) {
            if (completed) {
                return;
            }
            // In case tests get run in parallel, we ensure only one setup is run, and other tests wait for this
            synchronized (this) {
                if (completed) {
                    return;
                }
                if (started) {
                    // Should only happen if a previous test setup failed, possibly with partial setup, let's fail fast the current test
                    if (failure != null) {
                        fail(failure, "Previous test setup failed: " + failure.getMessage());
                    }
                    fail("Previous test setup failed with unknown error");
                }
                started = true;
                try {
                    callable.call();
                    completed = true;
                } catch (Throwable t) {
                    failure = t;
                    fail(failure, "Current test setup failed: " + failure.getMessage());
                }
            }
        }

        private synchronized void reset() {
            completed = false;
            started = false;
            failure = null;
        }
    }

    private static final Protected INGEST = new Protected();
    protected static boolean testClustersOk = true;

    @Before
    public void setup() {
        assumeTrue("test clusters were broken", testClustersOk);
        INGEST.protectedBlock(() -> {
            // Inference endpoints must be created before ingesting any datasets that rely on them (mapping of inference_id)
            if (supportsInferenceTestService()) {
                createInferenceEndpoints(adminClient());
            }
            loadDataSetIntoEs(
                client(),
                supportsIndexModeLookup(),
                supportsSourceFieldMapping(),
                supportsInferenceTestService(),
                false,
                supportsExponentialHistograms(),
                supportsTDigestField()
            );
            return null;
        });
    }

    @AfterClass
    public static void wipeTestData() throws IOException {
        if (testClustersOk == false) {
            return;
        }
        try {
            adminClient().performRequest(new Request("DELETE", "/*"));
        } catch (ResponseException e) {
            // 404 here just means we had no indexes
            if (e.getResponse().getStatusLine().getStatusCode() != 404) {
                throw e;
            }
        }
        INGEST.reset();
        deleteInferenceEndpoints(adminClient());
    }

    public boolean logResults() {
        return false;
    }

    public final void test() throws Throwable {
        try {
            shouldSkipTest(testName);
            doTest();
        } catch (Exception e) {
            ensureTestClustersAreOk(e);
            throw reworkException(e);
        }
    }

    protected void ensureTestClustersAreOk(Exception failure) {
        try {
            ensureHealth(client(), "", (request) -> {
                request.addParameter("wait_for_status", "yellow");
                request.addParameter("level", "shards");
            });
        } catch (Exception inner) {
            testClustersOk = false;
            failure.addSuppressed(inner);
        }
    }

    protected void shouldSkipTest(String testName) throws IOException {
        assumeTrue("test clusters were broken", testClustersOk);
        if (requiresInferenceEndpoint()) {
            assumeTrue("Inference test service needs to be supported", supportsInferenceTestService());
        }
        checkCapabilities(adminClient(), testFeatureService, testName, testCase);
        assumeTrue("Test " + testName + " is not enabled", isEnabled(testName, instructions, Version.CURRENT));
        if (supportsSourceFieldMapping() == false) {
            assumeFalse("source mapping tests are muted", testCase.requiredCapabilities.contains(SOURCE_FIELD_MAPPING.capabilityName()));
        }
    }

    protected static void checkCapabilities(
        RestClient client,
        TestFeatureService testFeatureService,
        String testName,
        CsvTestCase testCase
    ) {
        if (hasCapabilities(client, testCase.requiredCapabilities)) {
            return;
        }

        var features = new EsqlFeatures().getFeatures().stream().map(NodeFeature::id).collect(Collectors.toSet());

        for (String feature : testCase.requiredCapabilities) {
            var esqlFeature = "esql." + feature;
            assumeTrue("Requested capability " + feature + " is an ESQL cluster feature", features.contains(esqlFeature));
            assumeTrue("Test " + testName + " requires " + feature, testFeatureService.clusterHasFeature(esqlFeature));
        }
    }

    protected boolean supportsInferenceTestService() {
        return true;
    }

    protected boolean requiresInferenceEndpoint() {
        return Stream.of(
            SEMANTIC_TEXT_FIELD_CAPS.capabilityName(),
            RERANK.capabilityName(),
            COMPLETION.capabilityName(),
            KNN_FUNCTION_V5.capabilityName(),
            TEXT_EMBEDDING_FUNCTION.capabilityName()
        ).anyMatch(testCase.requiredCapabilities::contains);
    }

    protected boolean supportsIndexModeLookup() throws IOException {
        return true;
    }

    protected boolean supportsSourceFieldMapping() throws IOException {
        return true;
    }

    protected boolean supportsExponentialHistograms() {
        return RestEsqlTestCase.hasCapabilities(
            client(),
<<<<<<< HEAD
            List.of(EsqlCapabilities.Cap.EXPONENTIAL_HISTOGRAM_TECH_PREVIEW.capabilityName())
=======
            List.of(EsqlCapabilities.Cap.EXPONENTIAL_HISTOGRAM_PRE_TECH_PREVIEW_V8.capabilityName())
        );
    }

    protected boolean supportsTDigestField() {
        return RestEsqlTestCase.hasCapabilities(
            client(),
            List.of(EsqlCapabilities.Cap.TDIGEST_FIELD_TYPE_BASIC_FUNCTIONALITY.capabilityName())
>>>>>>> cf6ffeb5
        );
    }

    protected void doTest() throws Throwable {
        doTest(testCase.query);
    }

    protected final void doTest(String query) throws Throwable {
        RequestObjectBuilder builder = new RequestObjectBuilder(randomFrom(XContentType.values()));

        if (query.toUpperCase(Locale.ROOT).contains("LOOKUP_\uD83D\uDC14")) {
            builder.tables(tables());
        }

        boolean checkTook = supportsTook() && rarely();

        Map<?, ?> prevTooks = checkTook ? tooks() : null;
        Map<String, Object> answer = RestEsqlTestCase.runEsql(
            builder.query(query),
            testCase.assertWarnings(deduplicateExactWarnings()),
            profileLogger,
            mode
        );

        assertNotPartial(answer);

        var expectedColumnsWithValues = loadCsvSpecValues(testCase.expectedResults);

        var metadata = answer.get("columns");
        assertNotNull(metadata);
        @SuppressWarnings("unchecked")
        var actualColumns = (List<Map<String, String>>) metadata;

        Logger logger = logResults() ? LOGGER : null;
        var values = answer.get("values");
        assertNotNull(values);
        @SuppressWarnings("unchecked")
        List<List<Object>> actualValues = (List<List<Object>>) values;

        assertResults(expectedColumnsWithValues, actualColumns, actualValues, testCase.ignoreOrder, logger);

        if (checkTook) {
            LOGGER.info("checking took incremented from {}", prevTooks);
            long took = ((Number) answer.get("took")).longValue();
            int prevTookHisto = ((Number) prevTooks.remove(tookKey(took))).intValue();
            assertMap(tooks(), matchesMap(prevTooks).entry(tookKey(took), prevTookHisto + 1));
        }
    }

    private Map<?, ?> tooks() throws IOException {
        Request request = new Request("GET", "/_xpack/usage");
        HttpEntity entity = client().performRequest(request).getEntity();
        Map<?, ?> usage = XContentHelper.convertToMap(XContentType.JSON.xContent(), entity.getContent(), false);
        Map<?, ?> esql = (Map<?, ?>) usage.get("esql");
        return (Map<?, ?>) esql.get("took");
    }

    /**
     * Should warnings be de-duplicated before checking for exact matches. Defaults
     * to {@code false}, but in some environments we emit duplicate warnings. We'd prefer
     * not to emit duplicate warnings but for now it isn't worth fighting with. So! In
     * those environments we override this to deduplicate.
     * <p>
     *     Note: This only applies to warnings declared as {@code warning:}. Those
     *     declared as {@code warningRegex:} are always a list of
     *     <strong>allowed</strong> warnings. {@code warningRegex:} matches 0 or more
     *     warnings. There is no need to deduplicate because there's no expectation
     *     of an exact match.
     * </p>
     *
     */
    protected boolean deduplicateExactWarnings() {
        return false;
    }

    protected void assertResults(
        ExpectedResults expected,
        List<Map<String, String>> actualColumns,
        List<List<Object>> actualValues,
        boolean ignoreOrder,
        Logger logger
    ) {
        assertMetadata(expected, actualColumns, logger);
        assertData(expected, actualValues, testCase.ignoreOrder, logger, this::valueMapper);
    }

    private Object valueMapper(CsvTestUtils.Type type, Object value) {
        if (value == null) {
            return "null";
        }
        if (value instanceof CsvTestUtils.Range) {
            return value;
        }
        if (type == CsvTestUtils.Type.GEO_POINT || type == CsvTestUtils.Type.CARTESIAN_POINT) {
            // Point tests are failing in clustered integration tests because of tiny precision differences at very small scales
            if (value instanceof String wkt) {
                try {
                    Geometry geometry = WellKnownText.fromWKT(GeometryValidator.NOOP, false, wkt);
                    if (geometry instanceof Point point) {
                        return normalizedPoint(type, point.getX(), point.getY());
                    }
                } catch (Throwable ignored) {}
            }
        }
        if (type == CsvTestUtils.Type.DOUBLE && enableRoundingDoubleValuesOnAsserting()) {
            if (value instanceof List<?> vs) {
                List<Object> values = new ArrayList<>();
                for (Object v : vs) {
                    values.add(valueMapper(type, v));
                }
                return values;
            } else if (value instanceof Double d) {
                return new BigDecimal(d).round(new MathContext(7, RoundingMode.HALF_DOWN)).doubleValue();
            } else if (value instanceof String s) {
                return new BigDecimal(s).round(new MathContext(7, RoundingMode.HALF_DOWN)).doubleValue();
            }
        }
        if (type == CsvTestUtils.Type.TEXT || type == CsvTestUtils.Type.KEYWORD || type == CsvTestUtils.Type.SEMANTIC_TEXT) {
            if (value instanceof String s) {
                value = s.replaceAll("\\\\n", "\n");
            }
        }
        if (type == CsvTestUtils.Type.EXPONENTIAL_HISTOGRAM) {
            if (value instanceof Map<?, ?> map) {
                return ExponentialHistogramXContent.parseForTesting(Types.<Map<String, Object>>forciblyCast(map));
            }
            if (value instanceof String json) {
                try (XContentParser parser = XContentType.JSON.xContent().createParser(XContentParserConfiguration.EMPTY, json)) {
                    return ExponentialHistogramXContent.parseForTesting(parser);
                } catch (IOException e) {
                    throw new RuntimeException(e);
                }
            }
        }
        if (type == CsvTestUtils.Type.DOUBLE || type == CsvTestUtils.Type.INTEGER || type == CsvTestUtils.Type.LONG) {
            if (value instanceof List<?> vs) {
                return vs.stream().map(v -> valueMapper(type, v)).toList();
            } else if (type == CsvTestUtils.Type.DOUBLE) {
                return ((Number) value).doubleValue();
            } else if (type == CsvTestUtils.Type.INTEGER) {
                return ((Number) value).intValue();
            } else if (type == CsvTestUtils.Type.LONG) {
                return ((Number) value).longValue();
            }
        }
        return value.toString();
    }

    /**
     * Rounds double values when asserting double values returned in queries.
     * By default, no rounding is performed.
     */
    protected boolean enableRoundingDoubleValuesOnAsserting() {
        return false;
    }

    private static String normalizedPoint(CsvTestUtils.Type type, double x, double y) {
        if (type == CsvTestUtils.Type.GEO_POINT) {
            return normalizedGeoPoint(x, y);
        }
        return String.format(Locale.ROOT, "POINT (%f %f)", (float) x, (float) y);
    }

    private static String normalizedGeoPoint(double x, double y) {
        x = decodeLongitude(encodeLongitude(x));
        y = decodeLatitude(encodeLatitude(y));
        return String.format(Locale.ROOT, "POINT (%f %f)", x, y);
    }

    private Throwable reworkException(Throwable th) {
        StackTraceElement[] stackTrace = th.getStackTrace();
        StackTraceElement[] redone = new StackTraceElement[stackTrace.length + 1];
        System.arraycopy(stackTrace, 0, redone, 1, stackTrace.length);
        redone[0] = new StackTraceElement(getClass().getName(), groupName + "." + testName, fileName, lineNumber);

        th.setStackTrace(redone);
        return th;
    }

    @Override
    protected boolean preserveClusterUponCompletion() {
        return true;
    }

    @After
    public void assertRequestBreakerEmptyAfterTests() throws Exception {
        if (testClustersOk) {
            assertRequestBreakerEmpty();
        }
    }

    public static void assertRequestBreakerEmpty() throws Exception {
        assertBusy(() -> {
            HttpEntity entity = adminClient().performRequest(new Request("GET", "/_nodes/stats?metric=breaker")).getEntity();
            Map<?, ?> stats = XContentHelper.convertToMap(XContentType.JSON.xContent(), entity.getContent(), false);
            Map<?, ?> nodes = (Map<?, ?>) stats.get("nodes");

            MapMatcher breakersEmpty = matchesMap().extraOk().entry("estimated_size_in_bytes", 0).entry("estimated_size", "0b");

            MapMatcher nodesMatcher = matchesMap();
            for (Object name : nodes.keySet()) {
                nodesMatcher = nodesMatcher.entry(
                    name,
                    matchesMap().extraOk().entry("breakers", matchesMap().extraOk().entry("request", breakersEmpty))
                );
            }
            assertMap("circuit breakers not reset to 0", stats, matchesMap().extraOk().entry("nodes", nodesMatcher));
        });
    }

    /**
     * "tables" parameter sent if there is a LOOKUP in the request. If you
     * add to this, you must also add to {@link EsqlTestUtils#tables};
     */
    private Map<String, Map<String, RestEsqlTestCase.TypeAndValues>> tables() {
        Map<String, Map<String, RestEsqlTestCase.TypeAndValues>> tables = new TreeMap<>();
        tables.put(
            "int_number_names",
            EsqlTestUtils.table(
                Map.entry("int", new RestEsqlTestCase.TypeAndValues("integer", IntStream.range(0, 10).boxed().toList())),
                Map.entry(
                    "name",
                    new RestEsqlTestCase.TypeAndValues("keyword", IntStream.range(0, 10).mapToObj(EsqlTestUtils::numberName).toList())
                )
            )
        );
        tables.put(
            "long_number_names",
            EsqlTestUtils.table(
                Map.entry("long", new RestEsqlTestCase.TypeAndValues("long", LongStream.range(0, 10).boxed().toList())),
                Map.entry(
                    "name",
                    new RestEsqlTestCase.TypeAndValues("keyword", IntStream.range(0, 10).mapToObj(EsqlTestUtils::numberName).toList())
                )
            )
        );
        tables.put(
            "double_number_names",
            EsqlTestUtils.table(
                Map.entry("double", new RestEsqlTestCase.TypeAndValues("double", List.of(2.03, 2.08))),
                Map.entry("name", new RestEsqlTestCase.TypeAndValues("keyword", List.of("two point zero three", "two point zero eight")))
            )
        );
        tables.put(
            "double_number_names_with_null",
            EsqlTestUtils.table(
                Map.entry("double", new RestEsqlTestCase.TypeAndValues("double", List.of(2.03, 2.08, 0.0))),
                Map.entry(
                    "name",
                    new RestEsqlTestCase.TypeAndValues("keyword", Arrays.asList("two point zero three", "two point zero eight", null))
                )
            )
        );
        tables.put(
            "big",
            EsqlTestUtils.table(
                Map.entry("aa", new RestEsqlTestCase.TypeAndValues("keyword", List.of("foo", "bar", "baz", "foo"))),
                Map.entry("ab", new RestEsqlTestCase.TypeAndValues("keyword", List.of("zoo", "zop", "zoi", "foo"))),
                Map.entry("na", new RestEsqlTestCase.TypeAndValues("integer", List.of(1, 10, 100, 2))),
                Map.entry("nb", new RestEsqlTestCase.TypeAndValues("integer", List.of(-1, -10, -100, -2)))
            )
        );
        return tables;
    }

    protected boolean supportsTook() throws IOException {
        if (supportsTook == null) {
            supportsTook = hasCapabilities(adminClient(), List.of("usage_contains_took"));
        }
        return supportsTook;
    }

    private String tookKey(long took) {
        if (took < 10) {
            return "lt_10ms";
        }
        if (took < 100) {
            return "lt_100ms";
        }
        if (took < TookMetrics.ONE_SECOND) {
            return "lt_1s";
        }
        if (took < TookMetrics.TEN_SECONDS) {
            return "lt_10s";
        }
        if (took < TookMetrics.ONE_MINUTE) {
            return "lt_1m";
        }
        if (took < TookMetrics.TEN_MINUTES) {
            return "lt_10m";
        }
        if (took < TookMetrics.ONE_DAY) {
            return "lt_1d";
        }
        return "gt_1d";
    }
}<|MERGE_RESOLUTION|>--- conflicted
+++ resolved
@@ -290,10 +290,7 @@
     protected boolean supportsExponentialHistograms() {
         return RestEsqlTestCase.hasCapabilities(
             client(),
-<<<<<<< HEAD
             List.of(EsqlCapabilities.Cap.EXPONENTIAL_HISTOGRAM_TECH_PREVIEW.capabilityName())
-=======
-            List.of(EsqlCapabilities.Cap.EXPONENTIAL_HISTOGRAM_PRE_TECH_PREVIEW_V8.capabilityName())
         );
     }
 
@@ -301,7 +298,6 @@
         return RestEsqlTestCase.hasCapabilities(
             client(),
             List.of(EsqlCapabilities.Cap.TDIGEST_FIELD_TYPE_BASIC_FUNCTIONALITY.capabilityName())
->>>>>>> cf6ffeb5
         );
     }
 

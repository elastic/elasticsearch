--- conflicted
+++ resolved
@@ -97,11 +97,7 @@
     protected final Mode mode;
     protected static Boolean supportsTook;
 
-<<<<<<< HEAD
-    @ParametersFactory(argumentFormatting = "csv-spec:%2$s.%3$s %7$s")
-=======
-    @ParametersFactory(argumentFormatting = "%2$s.%3$s")
->>>>>>> 23ad424f
+    @ParametersFactory(argumentFormatting = "csv-spec:%2$s.%3$s")
     public static List<Object[]> readScriptSpec() throws Exception {
         List<URL> urls = classpathResources("/*.csv-spec");
         assertTrue("Not enough specs found " + urls, urls.size() > 0);

--- conflicted
+++ resolved
@@ -1580,17 +1580,6 @@
         return finishRequest(new Request("DELETE", "/_query/async/" + id));
     }
 
-<<<<<<< HEAD
-=======
-    private static Request prepareListQueriesRequest() {
-        return finishRequest(new Request("GET", "/_query/queries/"));
-    }
-
-    private static Request prepareGetQueryRequest(TaskId id) {
-        return finishRequest(new Request("GET", "/_query/queries/" + id));
-    }
-
->>>>>>> cb4ec47e
     private static Request finishRequest(Request request) {
         request.addParameter("error_trace", "true");   // Helps with debugging in case something crazy happens on the server.
         request.addParameter("pretty", "true");        // Improves error reporting readability

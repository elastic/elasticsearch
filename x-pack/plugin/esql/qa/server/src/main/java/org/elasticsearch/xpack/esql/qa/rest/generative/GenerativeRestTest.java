--- conflicted
+++ resolved
@@ -51,11 +51,6 @@
         "Unknown column \\[<all-fields-projected>\\]", // https://github.com/elastic/elasticsearch/issues/121741,
         "Plan \\[ProjectExec\\[\\[<no-fields>.* optimized incorrectly due to missing references", // https://github.com/elastic/elasticsearch/issues/125866
         "optimized incorrectly due to missing references", // https://github.com/elastic/elasticsearch/issues/116781
-<<<<<<< HEAD
-        "No matches found for pattern", // https://github.com/elastic/elasticsearch/issues/126418
-=======
-        "Unknown column", // https://github.com/elastic/elasticsearch/issues/127467
->>>>>>> e38bbc00
         "only supports KEYWORD or TEXT values", // https://github.com/elastic/elasticsearch/issues/127468
         "The incoming YAML document exceeds the limit:" // still to investigate, but it seems to be specific to the test framework
     );

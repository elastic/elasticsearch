--- conflicted
+++ resolved
@@ -71,11 +71,6 @@
         "cannot be cast to class", // https://github.com/elastic/elasticsearch/issues/133992
         "can't find input for", // https://github.com/elastic/elasticsearch/issues/136596
         "unexpected byte", // https://github.com/elastic/elasticsearch/issues/136598
-<<<<<<< HEAD
-        "Rule execution limit", // https://github.com/elastic/elasticsearch/issues/136599
-=======
-        "Output has changed from", // https://github.com/elastic/elasticsearch/issues/136797
->>>>>>> f44b8b29
         "out of bounds for length", // https://github.com/elastic/elasticsearch/issues/136851
 
         // Awaiting fixes for correctness

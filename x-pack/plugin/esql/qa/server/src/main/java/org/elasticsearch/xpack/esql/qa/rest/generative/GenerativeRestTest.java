--- conflicted
+++ resolved
@@ -161,18 +161,15 @@
                 final List<CommandGenerator.CommandDescription> previousCommands = new ArrayList<>();
                 QueryExecuted previousResult;
             };
-<<<<<<< HEAD
             EsqlQueryGenerator.generatePipeline(
                 MAX_DEPTH,
-                EsqlQueryGenerator.sourceCommand(),
+                sourceCommand(),
                 EsqlQueryGenerator.PIPE_COMMANDS,
                 mappingInfo,
                 exec,
+                requiresTimeSeries(),
                 this
             );
-=======
-            EsqlQueryGenerator.generatePipeline(MAX_DEPTH, sourceCommand(), mappingInfo, exec, requiresTimeSeries(), this);
->>>>>>> 33fdf298
         }
     }
 
@@ -229,11 +226,7 @@
 
     @Override
     @SuppressWarnings("unchecked")
-<<<<<<< HEAD
-    public QueryExecuted execute(String command, int depth) {
-=======
     public QueryExecuted execute(String query, int depth) {
->>>>>>> 33fdf298
         try {
             Map<String, Object> json = RestEsqlTestCase.runEsql(
                 new RestEsqlTestCase.RequestObjectBuilder().query(query).build(),
@@ -243,21 +236,12 @@
             );
             List<Column> outputSchema = outputSchema(json);
             List<List<Object>> values = (List<List<Object>>) json.get("values");
-<<<<<<< HEAD
-            return new QueryExecuted(command, depth, outputSchema, values, null);
-        } catch (Exception e) {
-            return new QueryExecuted(command, depth, null, null, e);
-        } catch (AssertionError ae) {
-            // this is for ensureNoWarnings()
-            return new QueryExecuted(command, depth, null, null, new RuntimeException(ae.getMessage()));
-=======
             return new QueryExecuted(query, depth, outputSchema, values, null);
         } catch (Exception e) {
             return new QueryExecuted(query, depth, null, null, e);
         } catch (AssertionError ae) {
             // this is for ensureNoWarnings()
             return new QueryExecuted(query, depth, null, null, new RuntimeException(ae.getMessage()));
->>>>>>> 33fdf298
         }
 
     }

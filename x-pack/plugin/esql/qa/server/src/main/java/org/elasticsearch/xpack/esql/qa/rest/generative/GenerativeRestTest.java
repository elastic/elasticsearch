/*
 * Copyright Elasticsearch B.V. and/or licensed to Elasticsearch B.V. under one
 * or more contributor license agreements. Licensed under the Elastic License
 * 2.0; you may not use this file except in compliance with the Elastic License
 * 2.0.
 */

package org.elasticsearch.xpack.esql.qa.rest.generative;

import org.elasticsearch.client.Request;
import org.elasticsearch.client.ResponseException;
import org.elasticsearch.test.rest.ESRestTestCase;
import org.elasticsearch.xpack.esql.AssertWarnings;
import org.elasticsearch.xpack.esql.CsvTestsDataLoader;
import org.elasticsearch.xpack.esql.generator.Column;
import org.elasticsearch.xpack.esql.generator.EsqlQueryGenerator;
import org.elasticsearch.xpack.esql.generator.LookupIdx;
import org.elasticsearch.xpack.esql.generator.LookupIdxColumn;
import org.elasticsearch.xpack.esql.generator.QueryExecuted;
import org.elasticsearch.xpack.esql.generator.QueryExecutor;
import org.elasticsearch.xpack.esql.generator.command.CommandGenerator;
import org.elasticsearch.xpack.esql.qa.rest.ProfileLogger;
import org.elasticsearch.xpack.esql.qa.rest.RestEsqlTestCase;
import org.junit.AfterClass;
import org.junit.Before;
import org.junit.Rule;

import java.io.IOException;
import java.util.ArrayList;
import java.util.List;
import java.util.Map;
import java.util.Set;
import java.util.regex.Pattern;
import java.util.stream.Collectors;

import static org.elasticsearch.xpack.esql.CsvTestsDataLoader.CSV_DATASET_MAP;
import static org.elasticsearch.xpack.esql.CsvTestsDataLoader.ENRICH_POLICIES;
import static org.elasticsearch.xpack.esql.CsvTestsDataLoader.availableDatasetsForEs;
import static org.elasticsearch.xpack.esql.CsvTestsDataLoader.loadDataSetIntoEs;
import static org.elasticsearch.xpack.esql.generator.EsqlQueryGenerator.COLUMN_NAME;
import static org.elasticsearch.xpack.esql.generator.EsqlQueryGenerator.COLUMN_ORIGINAL_TYPES;
import static org.elasticsearch.xpack.esql.generator.EsqlQueryGenerator.COLUMN_TYPE;

public abstract class GenerativeRestTest extends ESRestTestCase implements QueryExecutor {

    @Rule(order = Integer.MIN_VALUE)
    public ProfileLogger profileLogger = new ProfileLogger();

    public static final int ITERATIONS = 100;
    public static final int MAX_DEPTH = 20;

    public static final Set<String> ALLOWED_ERRORS = Set.of(
        "Reference \\[.*\\] is ambiguous",
        "Cannot use field \\[.*\\] due to ambiguities",
        "cannot sort on .*",
        "argument of \\[count.*\\] must",
        "Cannot use field \\[.*\\] with unsupported type \\[.*\\]",
        "Unbounded SORT not supported yet",
        "The field names are too complex to process", // field_caps problem
        "must be \\[any type except counter types\\]", // TODO refine the generation of count()

        // Awaiting fixes for query failure
        "Unknown column \\[<all-fields-projected>\\]", // https://github.com/elastic/elasticsearch/issues/121741,
        "Plan \\[ProjectExec\\[\\[<no-fields>.* optimized incorrectly due to missing references", // https://github.com/elastic/elasticsearch/issues/125866
        "The incoming YAML document exceeds the limit:", // still to investigate, but it seems to be specific to the test framework
        "Data too large", // Circuit breaker exceptions eg. https://github.com/elastic/elasticsearch/issues/130072
        "optimized incorrectly due to missing references", // https://github.com/elastic/elasticsearch/issues/131509

        // Awaiting fixes for correctness
        "Expecting at most \\[.*\\] columns, got \\[.*\\]", // https://github.com/elastic/elasticsearch/issues/129561

        // TS-command tests
        "time-series .* the first aggregation .* is not allowed",
        "count_star .* can't be used with TS command",
        "time_series aggregate.* can only be used with the TS command",
        "Invalid call to dataType on an unresolved object \\?LASTOVERTIME", // https://github.com/elastic/elasticsearch/issues/134791
        "class org.elasticsearch.compute.data..*Block cannot be cast to class org.elasticsearch.compute.data..*Block", // https://github.com/elastic/elasticsearch/issues/134793
        "Output has changed from \\[.*\\] to \\[.*\\]" // https://github.com/elastic/elasticsearch/issues/134794
    );

    public static final Set<Pattern> ALLOWED_ERROR_PATTERNS = ALLOWED_ERRORS.stream()
        .map(x -> ".*" + x + ".*")
        .map(x -> Pattern.compile(x, Pattern.DOTALL))
        .collect(Collectors.toSet());

    @Before
    public void setup() throws IOException {
        if (indexExists(CSV_DATASET_MAP.keySet().iterator().next()) == false) {
            loadDataSetIntoEs(client(), true, supportsSourceFieldMapping(), false);
        }
    }

    protected abstract boolean supportsSourceFieldMapping();

    protected boolean requiresTimeSeries() {
        return false;
    }

    @AfterClass
    public static void wipeTestData() throws IOException {
        try {
            adminClient().performRequest(new Request("DELETE", "/*"));
        } catch (ResponseException e) {
            // 404 here just means we had no indexes
            if (e.getResponse().getStatusLine().getStatusCode() != 404) {
                throw e;
            }
        }
    }

    public void test() throws IOException {
        List<String> indices = availableIndices();
        List<LookupIdx> lookupIndices = lookupIndices();
        List<CsvTestsDataLoader.EnrichConfig> policies = availableEnrichPolicies();
        CommandGenerator.QuerySchema mappingInfo = new CommandGenerator.QuerySchema(indices, lookupIndices, policies);

        for (int i = 0; i < ITERATIONS; i++) {
            var exec = new EsqlQueryGenerator.Executor() {
                @Override
                public void run(CommandGenerator generator, CommandGenerator.CommandDescription current) {
                    previousCommands.add(current);
                    final String command = current.commandString();

                    final QueryExecuted result = previousResult == null
                        ? execute(command, 0)
                        : execute(previousResult.query() + command, previousResult.depth());
                    previousResult = result;

                    final boolean hasException = result.exception() != null;
                    if (hasException || checkResults(List.of(), generator, current, previousResult, result).success() == false) {
                        if (hasException) {
                            checkException(result);
                        }
                        continueExecuting = false;
                        currentSchema = List.of();
                    } else {
                        continueExecuting = true;
                        currentSchema = result.outputSchema();
                    }
                }

                @Override
                public List<CommandGenerator.CommandDescription> previousCommands() {
                    return previousCommands;
                }

                @Override
                public boolean continueExecuting() {
                    return continueExecuting;
                }

                @Override
                public List<Column> currentSchema() {
                    return currentSchema;
                }

                boolean continueExecuting;
                List<Column> currentSchema;
                final List<CommandGenerator.CommandDescription> previousCommands = new ArrayList<>();
                QueryExecuted previousResult;
            };
<<<<<<< HEAD
            EsqlQueryGenerator.generatePipeline(MAX_DEPTH, EsqlQueryGenerator.sourceCommand(), mappingInfo, exec, this);
=======
            EsqlQueryGenerator.generatePipeline(MAX_DEPTH, sourceCommand(), mappingInfo, exec, requiresTimeSeries());
>>>>>>> 04ff798c
        }
    }

    protected CommandGenerator sourceCommand() {
        return EsqlQueryGenerator.sourceCommand();
    }

    private static CommandGenerator.ValidationResult checkResults(
        List<CommandGenerator.CommandDescription> previousCommands,
        CommandGenerator commandGenerator,
        CommandGenerator.CommandDescription commandDescription,
        QueryExecuted previousResult,
        QueryExecuted result
    ) {
        CommandGenerator.ValidationResult outputValidation = commandGenerator.validateOutput(
            previousCommands,
            commandDescription,
            previousResult == null ? null : previousResult.outputSchema(),
            previousResult == null ? null : previousResult.result(),
            result.outputSchema(),
            result.result()
        );
        if (outputValidation.success() == false) {
            for (Pattern allowedError : ALLOWED_ERROR_PATTERNS) {
                if (isAllowedError(outputValidation.errorMessage(), allowedError)) {
                    return outputValidation;
                }
            }
            fail("query: " + result.query() + "\nerror: " + outputValidation.errorMessage());
        }
        return outputValidation;
    }

    private void checkException(QueryExecuted query) {
        for (Pattern allowedError : ALLOWED_ERROR_PATTERNS) {
            if (isAllowedError(query.exception().getMessage(), allowedError)) {
                return;
            }
        }
        fail("query: " + query.query() + "\nexception: " + query.exception().getMessage());
    }

    /**
     * Long lines in exceptions can be split across several lines. When a newline is inserted, the end of the current line and the beginning
     * of the new line are marked with a backslash {@code \}; the new line will also have whitespace before the backslash for aligning.
     */
    private static final Pattern ERROR_MESSAGE_LINE_BREAK = Pattern.compile("\\\\\n\\s*\\\\");

    private static boolean isAllowedError(String errorMessage, Pattern allowedPattern) {
        String errorWithoutLineBreaks = ERROR_MESSAGE_LINE_BREAK.matcher(errorMessage).replaceAll("");
        return allowedPattern.matcher(errorWithoutLineBreaks).matches();
    }

    @Override
    @SuppressWarnings("unchecked")
    public QueryExecuted execute(String query, int depth) {
        try {
            Map<String, Object> json = RestEsqlTestCase.runEsql(
                new RestEsqlTestCase.RequestObjectBuilder().query(query).build(),
                new AssertWarnings.AllowedRegexes(List.of(Pattern.compile(".*"))),// we don't care about warnings
                profileLogger,
                RestEsqlTestCase.Mode.SYNC
            );
            List<Column> outputSchema = outputSchema(json);
            List<List<Object>> values = (List<List<Object>>) json.get("values");
            return new QueryExecuted(query, depth, outputSchema, values, null);
        } catch (Exception e) {
            return new QueryExecuted(query, depth, null, null, e);
        } catch (AssertionError ae) {
            // this is for ensureNoWarnings()
            return new QueryExecuted(query, depth, null, null, new RuntimeException(ae.getMessage()));
        }

    }

    @SuppressWarnings("unchecked")
    private static List<Column> outputSchema(Map<String, Object> a) {
        List<Map<String, ?>> cols = (List<Map<String, ?>>) a.get("columns");
        if (cols == null) {
            return null;
        }
        return cols.stream()
            .map(x -> new Column((String) x.get(COLUMN_NAME), (String) x.get(COLUMN_TYPE), originalTypes(x)))
            .collect(Collectors.toList());
    }

    @SuppressWarnings("unchecked")
    private static List<String> originalTypes(Map<String, ?> x) {
        List<String> originalTypes = (List<String>) x.get(COLUMN_ORIGINAL_TYPES);
        if (originalTypes == null) {
            return List.of();
        }
        return originalTypes;
    }

    private List<String> availableIndices() throws IOException {
        return availableDatasetsForEs(true, supportsSourceFieldMapping(), false, requiresTimeSeries()).stream()
            .filter(x -> x.requiresInferenceEndpoint() == false)
            .map(x -> x.indexName())
            .toList();
    }

    private List<LookupIdx> lookupIndices() {
        List<LookupIdx> result = new ArrayList<>();
        // we don't have key info from the dataset loader, let's hardcode it for now
        result.add(new LookupIdx("languages_lookup", List.of(new LookupIdxColumn("language_code", "integer"))));
        result.add(new LookupIdx("message_types_lookup", List.of(new LookupIdxColumn("message", "keyword"))));
        List<LookupIdxColumn> multiColumnJoinableLookupKeys = List.of(
            new LookupIdxColumn("id_int", "integer"),
            new LookupIdxColumn("name_str", "keyword"),
            new LookupIdxColumn("is_active_bool", "boolean"),
            new LookupIdxColumn("ip_addr", "ip"),
            new LookupIdxColumn("other1", "keyword"),
            new LookupIdxColumn("other2", "integer")
        );
        result.add(new LookupIdx("multi_column_joinable_lookup", multiColumnJoinableLookupKeys));
        return result;
    }

    List<CsvTestsDataLoader.EnrichConfig> availableEnrichPolicies() {
        return ENRICH_POLICIES;
    }
}<|MERGE_RESOLUTION|>--- conflicted
+++ resolved
@@ -61,7 +61,8 @@
 
         // Awaiting fixes for query failure
         "Unknown column \\[<all-fields-projected>\\]", // https://github.com/elastic/elasticsearch/issues/121741,
-        "Plan \\[ProjectExec\\[\\[<no-fields>.* optimized incorrectly due to missing references", // https://github.com/elastic/elasticsearch/issues/125866
+        // https://github.com/elastic/elasticsearch/issues/125866
+        "Plan \\[ProjectExec\\[\\[<no-fields>.* optimized incorrectly due to missing references",
         "The incoming YAML document exceeds the limit:", // still to investigate, but it seems to be specific to the test framework
         "Data too large", // Circuit breaker exceptions eg. https://github.com/elastic/elasticsearch/issues/130072
         "optimized incorrectly due to missing references", // https://github.com/elastic/elasticsearch/issues/131509
@@ -74,7 +75,8 @@
         "count_star .* can't be used with TS command",
         "time_series aggregate.* can only be used with the TS command",
         "Invalid call to dataType on an unresolved object \\?LASTOVERTIME", // https://github.com/elastic/elasticsearch/issues/134791
-        "class org.elasticsearch.compute.data..*Block cannot be cast to class org.elasticsearch.compute.data..*Block", // https://github.com/elastic/elasticsearch/issues/134793
+        // https://github.com/elastic/elasticsearch/issues/134793
+        "class org.elasticsearch.compute.data..*Block cannot be cast to class org.elasticsearch.compute.data..*Block",
         "Output has changed from \\[.*\\] to \\[.*\\]" // https://github.com/elastic/elasticsearch/issues/134794
     );
 
@@ -159,11 +161,7 @@
                 final List<CommandGenerator.CommandDescription> previousCommands = new ArrayList<>();
                 QueryExecuted previousResult;
             };
-<<<<<<< HEAD
-            EsqlQueryGenerator.generatePipeline(MAX_DEPTH, EsqlQueryGenerator.sourceCommand(), mappingInfo, exec, this);
-=======
-            EsqlQueryGenerator.generatePipeline(MAX_DEPTH, sourceCommand(), mappingInfo, exec, requiresTimeSeries());
->>>>>>> 04ff798c
+            EsqlQueryGenerator.generatePipeline(MAX_DEPTH, sourceCommand(), mappingInfo, exec, requiresTimeSeries(), this);
         }
     }
 

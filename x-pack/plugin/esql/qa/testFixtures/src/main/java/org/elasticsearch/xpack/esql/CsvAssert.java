--- conflicted
+++ resolved
@@ -435,17 +435,15 @@
                 AggregateMetricDoubleBlockBuilder.AggregateMetricDoubleLiteral.class,
                 x -> aggregateMetricDoubleLiteralToString((AggregateMetricDoubleBlockBuilder.AggregateMetricDoubleLiteral) x)
             );
-<<<<<<< HEAD
+            case EXPONENTIAL_HISTOGRAM -> rebuildExpected(
+                expectedValue,
+                ExponentialHistogram.class,
+                x -> exponentialHistogramToString((ExponentialHistogram) x)
+            );
             case DATE_RANGE -> rebuildExpected(
                 expectedValue,
                 LongRangeBlockBuilder.LongRange.class,
                 x -> EsqlDataTypeConverter.dateRangeToString((LongRangeBlockBuilder.LongRange) x)
-=======
-            case EXPONENTIAL_HISTOGRAM -> rebuildExpected(
-                expectedValue,
-                ExponentialHistogram.class,
-                x -> exponentialHistogramToString((ExponentialHistogram) x)
->>>>>>> f9c9d158
             );
             default -> expectedValue;
         };

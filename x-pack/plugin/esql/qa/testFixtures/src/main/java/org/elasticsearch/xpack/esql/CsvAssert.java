--- conflicted
+++ resolved
@@ -459,18 +459,14 @@
                 ExponentialHistogram.class,
                 x -> exponentialHistogramToString((ExponentialHistogram) x)
             );
-<<<<<<< HEAD
+            case HISTOGRAM -> rebuildExpected(expectedValue, BytesRef.class, x -> histogramToString((BytesRef) x));
             case DATE_RANGE -> rebuildExpected(
                 expectedValue,
                 LongRangeBlockBuilder.LongRange.class,
                 x -> EsqlDataTypeConverter.dateRangeToString((LongRangeBlockBuilder.LongRange) x)
             );
-            default -> expectedValue;
-=======
-            case HISTOGRAM -> rebuildExpected(expectedValue, BytesRef.class, x -> histogramToString((BytesRef) x));
-            case INTEGER, LONG, DOUBLE, FLOAT, HALF_FLOAT, SCALED_FLOAT, KEYWORD, TEXT, SEMANTIC_TEXT, IP_RANGE, INTEGER_RANGE,
-                DOUBLE_RANGE, DATE_RANGE, NULL, BOOLEAN, DENSE_VECTOR, TDIGEST, UNSUPPORTED -> expectedValue;
->>>>>>> f944dd24
+            case INTEGER, LONG, DOUBLE, FLOAT, HALF_FLOAT, SCALED_FLOAT, KEYWORD, TEXT, SEMANTIC_TEXT, IP_RANGE, NULL, BOOLEAN,
+                DENSE_VECTOR, TDIGEST, UNSUPPORTED -> expectedValue;
         };
     }
 

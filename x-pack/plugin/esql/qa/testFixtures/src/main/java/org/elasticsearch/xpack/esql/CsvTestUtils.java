/*
 * Copyright Elasticsearch B.V. and/or licensed to Elasticsearch B.V. under one
 * or more contributor license agreements. Licensed under the Elastic License
 * 2.0; you may not use this file except in compliance with the Elastic License
 * 2.0.
 */

package org.elasticsearch.xpack.esql;

import org.apache.lucene.sandbox.document.HalfFloatPoint;
import org.apache.lucene.util.BytesRef;
import org.elasticsearch.Version;
import org.elasticsearch.common.breaker.NoopCircuitBreaker;
import org.elasticsearch.common.network.InetAddresses;
import org.elasticsearch.common.time.DateFormatters;
import org.elasticsearch.common.time.DateUtils;
import org.elasticsearch.common.util.BigArrays;
import org.elasticsearch.compute.data.AggregateMetricDoubleBlockBuilder;
import org.elasticsearch.compute.data.Block;
import org.elasticsearch.compute.data.BlockFactory;
import org.elasticsearch.compute.data.BlockUtils;
import org.elasticsearch.compute.data.BlockUtils.BuilderWrapper;
import org.elasticsearch.compute.data.ElementType;
import org.elasticsearch.compute.data.LongRangeBlockBuilder;
import org.elasticsearch.compute.data.Page;
import org.elasticsearch.core.Booleans;
import org.elasticsearch.core.Releasable;
import org.elasticsearch.core.Releasables;
import org.elasticsearch.core.Strings;
import org.elasticsearch.core.Tuple;
import org.elasticsearch.geometry.utils.Geohash;
import org.elasticsearch.h3.H3;
import org.elasticsearch.logging.Logger;
import org.elasticsearch.search.aggregations.bucket.geogrid.GeoTileUtils;
import org.elasticsearch.test.VersionUtils;
import org.elasticsearch.xpack.esql.action.ResponseValueUtils;
import org.elasticsearch.xpack.esql.core.type.DataType;
import org.elasticsearch.xpack.esql.core.util.StringUtils;
import org.elasticsearch.xpack.esql.type.EsqlDataTypeConverter;
import org.supercsv.io.CsvListReader;
import org.supercsv.prefs.CsvPreference;

import java.io.BufferedReader;
import java.io.IOException;
import java.io.StringReader;
import java.math.BigDecimal;
import java.net.URL;
import java.time.Instant;
import java.util.ArrayList;
import java.util.Arrays;
import java.util.Comparator;
import java.util.HashMap;
import java.util.Iterator;
import java.util.List;
import java.util.Locale;
import java.util.Map;
import java.util.function.Function;
import java.util.regex.Matcher;
import java.util.regex.Pattern;
import java.util.stream.Stream;

import static org.elasticsearch.common.Strings.delimitedListToStringArray;
import static org.elasticsearch.common.logging.LoggerMessageFormat.format;
import static org.elasticsearch.xpack.esql.EsqlTestUtils.reader;
import static org.elasticsearch.xpack.esql.SpecReader.shouldSkipLine;
import static org.elasticsearch.xpack.esql.core.type.DataTypeConverter.safeToUnsignedLong;
import static org.elasticsearch.xpack.esql.core.util.DateUtils.ISO_DATE_WITH_NANOS;
import static org.elasticsearch.xpack.esql.core.util.DateUtils.UTC_DATE_TIME_FORMATTER;
import static org.elasticsearch.xpack.esql.core.util.NumericUtils.asLongUnsigned;
import static org.elasticsearch.xpack.esql.core.util.SpatialCoordinateTypes.CARTESIAN;
import static org.elasticsearch.xpack.esql.core.util.SpatialCoordinateTypes.GEO;
import static org.elasticsearch.xpack.esql.type.EsqlDataTypeConverter.stringToAggregateMetricDoubleLiteral;

public final class CsvTestUtils {
    private static final int MAX_WIDTH = 80;
    private static final CsvPreference CSV_SPEC_PREFERENCES = new CsvPreference.Builder('"', '|', "\r\n").build();
    private static final String NULL_VALUE = "null";
    private static final char ESCAPE_CHAR = '\\';
    public static final String COMMA_ESCAPING_REGEX = "(?<!\\" + ESCAPE_CHAR + "),";
    public static final String ESCAPED_COMMA_SEQUENCE = ESCAPE_CHAR + ",";

    private CsvTestUtils() {}

    public static boolean isEnabled(String testName, String instructions, Version version) {
        if (testName.endsWith("-Ignore")) {
            return false;
        }
        Tuple<Version, Version> skipRange = skipVersionRange(testName, instructions);
        if (skipRange != null && version.onOrAfter(skipRange.v1()) && version.onOrBefore(skipRange.v2())) {
            return false;
        }
        return true;
    }

    private static final Pattern INSTRUCTION_PATTERN = Pattern.compile("\\[(.*?)]");

    public static Map<String, String> parseInstructions(String instructions) {
        Matcher matcher = INSTRUCTION_PATTERN.matcher(instructions);
        Map<String, String> pairs = new HashMap<>();
        if (matcher.find()) {
            String[] groups = matcher.group(1).split(",");
            for (String group : groups) {
                String[] kv = group.split(":");
                if (kv.length != 2) {
                    throw new IllegalArgumentException("expected instruction in [k1:v1,k2:v2] format; got " + matcher.group(1));
                }
                pairs.put(kv[0].trim(), kv[1].trim());
            }
        }
        return pairs;
    }

    public static Tuple<Version, Version> skipVersionRange(String testName, String instructions) {
        Map<String, String> pairs = parseInstructions(instructions);
        String versionRange = pairs.get("skip");
        if (versionRange != null) {
            String[] skipVersions = versionRange.split("-", Integer.MAX_VALUE);
            if (skipVersions.length != 2) {
                throw new IllegalArgumentException("malformed version range : " + versionRange);
            }
            String lower = skipVersions[0].trim();
            String upper = skipVersions[1].trim();
            return Tuple.tuple(
                lower.isEmpty() ? VersionUtils.getFirstVersion() : Version.fromString(lower),
                upper.isEmpty() ? Version.CURRENT : Version.fromString(upper)
            );
        }
        return null;
    }

    public static Tuple<Page, List<String>> loadPageFromCsv(URL source, Map<String, String> typeMapping) throws Exception {

        record CsvColumn(String name, Type type, BuilderWrapper builderWrapper) implements Releasable {
            void append(String stringValue) {
                if (stringValue.startsWith("\"") && stringValue.endsWith("\"")) {
                    // string value
                    String[] mvStrings = stringValue.substring(1, stringValue.length() - 1).split("\",\\s*\"");
                    if (mvStrings.length > 1) {
                        builderWrapper().builder().beginPositionEntry();
                        for (String mvString : mvStrings) {
                            mvString = mvString.replace(ESCAPED_COMMA_SEQUENCE, ",");
                            builderWrapper().append().accept(mvString.length() == 0 ? null : type.convert(mvString));
                        }
                        builderWrapper().builder().endPositionEntry();
                        return;
                    }
                    stringValue = mvStrings[0].replace(ESCAPED_COMMA_SEQUENCE, ",");
                } else if (stringValue.contains(",") && type != Type.AGGREGATE_METRIC_DOUBLE) {// multi-value field
                    builderWrapper().builder().beginPositionEntry();

                    String[] arrayOfValues = delimitedListToStringArray(stringValue, ",");
                    List<Object> convertedValues = new ArrayList<>(arrayOfValues.length);
                    for (String value : arrayOfValues) {
                        convertedValues.add(type.convert(value));
                    }
                    Stream<Object> convertedValuesStream = convertedValues.stream();
                    if (type.sortMultiValues()) {
                        convertedValuesStream = convertedValuesStream.sorted();
                    }
                    convertedValuesStream.forEach(v -> builderWrapper().append().accept(v));
                    builderWrapper().builder().endPositionEntry();

                    return;
                }

                var converted = stringValue.length() == 0 ? null : type.convert(stringValue);
                builderWrapper().append().accept(converted);
            }

            @Override
            public void close() {
                builderWrapper.close();
            }
        }

        CsvColumn[] columns = null;

        var blockFactory = BlockFactory.getInstance(new NoopCircuitBreaker("test-noop"), BigArrays.NON_RECYCLING_INSTANCE);
        try (BufferedReader reader = reader(source)) {
            String line;
            int lineNumber = 1;

            while ((line = reader.readLine()) != null) {
                line = line.trim();
                // ignore comments
                if (shouldSkipLine(line) == false) {
                    String[] entries = multiValuesAwareCsvToStringArray(line, lineNumber);
                    // the schema row
                    if (columns == null) {
                        columns = new CsvColumn[entries.length];
                        for (int i = 0; i < entries.length; i++) {
                            String[] header = entries[i].split(":");
                            String name = header[0].trim();
                            String typeName = (typeMapping != null && typeMapping.containsKey(name)) ? typeMapping.get(name)
                                : header.length > 1 ? header[1].trim()
                                : null;

                            if (typeName == null || typeName.isEmpty()) {
                                throw new IllegalArgumentException(
                                    "A type is always expected in the schema definition; found " + entries[i]
                                );
                            }
                            Type type = Type.asType(typeName);
                            if (type == null) {
                                throw new IllegalArgumentException("Can't find type for " + entries[i]);
                            }
                            if (type == Type.NULL) {
                                throw new IllegalArgumentException("Null type is not allowed in the test data; found " + entries[i]);
                            }
                            columns[i] = new CsvColumn(
                                name,
                                type,
                                BlockUtils.wrapperFor(blockFactory, ElementType.fromJava(type.clazz()), 8)
                            );
                        }
                    }
                    // data rows
                    else {
                        if (entries.length != columns.length) {
                            throw new IllegalArgumentException(
                                format(
                                    "Error line [{}]: Incorrect number of entries; expected [{}] but found [{}]",
                                    lineNumber,
                                    columns.length,
                                    entries.length
                                )
                            );
                        }
                        for (int i = 0; i < entries.length; i++) {
                            var entry = entries[i];
                            try {
                                columns[i].append(entry);
                            } catch (Exception e) {
                                throw new IllegalArgumentException(
                                    format("Error line [{}]: Cannot parse entry [{}] with value [{}]", lineNumber, i + 1, entry),
                                    e
                                );
                            }
                        }
                    }
                }
                lineNumber++;
            }
        }
        var columnNames = new ArrayList<String>(columns.length);
        try {
            var blocks = Arrays.stream(columns)
                .peek(b -> columnNames.add(b.name))
                .map(b -> b.builderWrapper.builder().build())
                .toArray(Block[]::new);
            return new Tuple<>(new Page(blocks), columnNames);
        } finally {
            Releasables.closeExpectNoException(columns);
        }
    }

    /**
     * Takes a csv String and converts it to a String array. Also, it recognizes an opening bracket "[" in one string and a closing "]"
     * in another string and it creates a single concatenated comma-separated String of all the values between the opening bracket entry
     * and the closing bracket entry. In other words, entries enclosed by "[]" are returned as a single element.
     *
     * Commas can be escaped with \ (backslash) character.
     */
    static String[] multiValuesAwareCsvToStringArray(String csvLine, int lineNumber) {
        var mvCompressedEntries = new ArrayList<String>();
        String previousMvValue = null; // just helping out with error messaging
        StringBuilder mvValue = null;

        int pos = 0;          // current position in the csv String
        int commaPos;         // current "," character position
        int previousCommaPos = 0;
        while ((commaPos = csvLine.indexOf(',', pos)) != -1 || pos <= csvLine.length()) {
            if (commaPos > 0 && csvLine.charAt(commaPos - 1) == ESCAPE_CHAR) {// skip the escaped comma
                pos = commaPos + 1;// moving on to the next character after comma
                continue;
            }

            boolean isLastElement = commaPos == -1;
            String entry = csvLine.substring(previousCommaPos, isLastElement ? csvLine.length() : commaPos).trim();
            if (entry.startsWith("[")) {
                if (previousMvValue != null || (isLastElement && entry.endsWith("]") == false)) {
                    String message = "Error line [{}:{}]: Unexpected start of a multi-value field value; current token [{}], "
                        + (isLastElement ? "no closing point" : "previous token [{}]");
                    throw new IllegalArgumentException(format(message, lineNumber, previousCommaPos, entry, previousMvValue));
                }
                if (entry.endsWith("]")) {
                    if (entry.length() > 2) {// single-valued multivalue field :shrug:
                        mvCompressedEntries.add(entry.substring(1, entry.length() - 1));
                    } else {// empty multivalue field
                        mvCompressedEntries.add("");
                    }
                } else {
                    mvValue = new StringBuilder();
                    previousMvValue = entry.substring(1);
                    mvValue.append(previousMvValue);
                }
            } else if (entry.endsWith("]")) {
                if (previousMvValue == null) {
                    throw new IllegalArgumentException(
                        format(
                            "Error line [{}:{}]: Unexpected end of a multi-value field value (no previous starting point); found [{}]",
                            lineNumber,
                            previousCommaPos,
                            entry
                        )
                    );
                }
                mvValue.append("," + entry.substring(0, entry.length() - 1));
                mvCompressedEntries.add(mvValue.toString());
                mvValue = null;
                previousMvValue = null;
            } else {
                if (mvValue != null) {// mid-MV value
                    if (entry.length() == 0) {// this means there shouldn't be any null value in a multi-value field ie [a,,b,c]
                        throw new IllegalArgumentException(
                            format(
                                "Error line [{}:{}]: Unexpected missing value in a multi-value column; found [{}]",
                                lineNumber,
                                previousCommaPos,
                                csvLine.substring(previousCommaPos - 1)
                            )
                        );
                    }
                    mvValue.append("," + entry);
                } else {
                    mvCompressedEntries.add(entry);// regular comma separated value
                }
            }
            pos = 1 + (isLastElement ? csvLine.length() : commaPos);// break out of the loop if it reached its last element
            previousCommaPos = pos;
        }
        return mvCompressedEntries.toArray(String[]::new);
    }

    public record ExpectedResults(List<String> columnNames, List<Type> columnTypes, List<List<Object>> values) {}

    /**
     * The method loads a section of a .csv-spec file representing the results of executing the query of that section.
     * It reads both the schema (field names and their types) and the row values.
     * Values starting with an opening square bracket and ending with a closing square bracket are considered multi-values. Inside
     * these multi-values, commas separate the individual values and escaped commas are allowed with a prefixed \
     * default \ (backslash) character.
     * @param csv a string representing the header and row values of a single query execution result
     * @return data structure with column names, their types and values
     */
    public static ExpectedResults loadCsvSpecValues(String csv) {
        List<String> columnNames;
        List<Type> columnTypes;

        try (CsvListReader listReader = new CsvListReader(new StringReader(csv), CSV_SPEC_PREFERENCES)) {
            String[] header = listReader.getHeader(true);
            columnNames = new ArrayList<>(header.length);
            columnTypes = new ArrayList<>(header.length);

            for (String c : header) {
                String[] nameWithType = escapeTypecast(c).split(":");
                if (nameWithType.length != 2) {
                    throw new IllegalArgumentException("Invalid CSV header " + c);
                }
                String typeName = unescapeTypecast(nameWithType[1]).trim();
                if (typeName.isEmpty()) {
                    throw new IllegalArgumentException("A type is always expected in the csv file; found " + Arrays.toString(nameWithType));
                }
                String name = unescapeTypecast(nameWithType[0]).trim();
                columnNames.add(name);
                Type type = Type.asType(typeName);
                if (type == null) {
                    throw new IllegalArgumentException("Unknown type name: [" + typeName + "]");
                }
                columnTypes.add(type);
            }

            List<List<Object>> values = new ArrayList<>();
            List<String> row;
            while ((row = listReader.read()) != null) {
                List<Object> rowValues = new ArrayList<>(row.size());
                for (int i = 0; i < row.size(); i++) {
                    String value = row.get(i);
                    if (value == null) {
                        // Empty cells are converted to null by SuperCSV. We convert them back to empty strings.
                        rowValues.add("");
                        continue;
                    }

                    value = value.trim();
                    if (value.equalsIgnoreCase(NULL_VALUE)) {
                        rowValues.add(null);
                        continue;
                    }
                    if (value.startsWith("[")) {
                        if (false == value.endsWith("]")) {
                            throw new IllegalArgumentException(
                                "Incomplete multi-value (opening and closing square brackets) found " + value + " on row " + values.size()
                            );
                        }
                        // split on commas but ignoring escaped commas
                        String[] multiValues = value.substring(1, value.length() - 1).split(COMMA_ESCAPING_REGEX);
                        if (multiValues.length == 1) {
                            rowValues.add(columnTypes.get(i).convert(multiValues[0].replace(ESCAPED_COMMA_SEQUENCE, ",")));
                            continue;
                        }
                        List<Object> listOfMvValues = new ArrayList<>();
                        for (String mvValue : multiValues) {
                            try {
                                listOfMvValues.add(columnTypes.get(i).convert(mvValue.trim().replace(ESCAPED_COMMA_SEQUENCE, ",")));
                            } catch (IllegalArgumentException e) {
                                throw new IllegalArgumentException(
                                    "Error parsing multi-value field ["
                                        + columnNames.get(i)
                                        + "] with value ["
                                        + mvValue
                                        + "] on row "
                                        + values.size(),
                                    e
                                );

                            }
                        }
                        rowValues.add(listOfMvValues);
                    } else {
                        // The value considered here is the one where any potential escaped comma is kept as is (with the escape char)
                        // TODO if we'd want escaped commas outside multi-values fields, we'd have to adjust this value here as well
                        rowValues.add(columnTypes.get(i).convert(value));
                    }
                }
                values.add(rowValues);
            }

            return new ExpectedResults(columnNames, columnTypes, values);
        } catch (IOException e) {
            throw new RuntimeException(e);
        }
    }

    private static final String TYPECAST_SPACER = "__TYPECAST__";

    private static String escapeTypecast(String typecast) {
        return typecast.replace("::", TYPECAST_SPACER);
    }

    private static String unescapeTypecast(String typecast) {
        return typecast.replace(TYPECAST_SPACER, "::");
    }

    public enum Type {
        INTEGER(Integer::parseInt, Integer.class),
        LONG(Long::parseLong, Long.class),
        UNSIGNED_LONG(s -> asLongUnsigned(safeToUnsignedLong(s)), Long.class),
        DOUBLE(Double::parseDouble, Double.class),
        FLOAT(
            // Simulate writing the index as `float` precision by parsing as a float and rounding back to double
            s -> (double) Float.parseFloat(s),
            Double.class
        ),
        HALF_FLOAT(
            s -> (double) HalfFloatPoint.sortableShortToHalfFloat(HalfFloatPoint.halfFloatToSortableShort(Float.parseFloat(s))),
            Double.class
        ),
        // we currently only support a hard-coded scaling factor, since we're not querying the mapping of a field when reading CSV values
        // for it, so the scaling_factor isn't available
        SCALED_FLOAT(s -> s == null ? null : scaledFloat(s, "100"), Double.class),
        KEYWORD(Object::toString, BytesRef.class),
        TEXT(Object::toString, BytesRef.class),
        SEMANTIC_TEXT(Object::toString, BytesRef.class),
        IP(
            StringUtils::parseIP,
            (l, r) -> l instanceof String maybeIP
                ? StringUtils.parseIP(maybeIP).compareTo(StringUtils.parseIP(String.valueOf(r)))
                : ((BytesRef) l).compareTo((BytesRef) r),
            BytesRef.class
        ),
        IP_RANGE(InetAddresses::parseCidr, BytesRef.class),
        DATE_RANGE(EsqlDataTypeConverter::parseDateRange, LongRangeBlockBuilder.LongRange.class),
        VERSION(v -> new org.elasticsearch.xpack.versionfield.Version(v).toBytesRef(), BytesRef.class),
        NULL(s -> null, Void.class),
        DATETIME(
            x -> x == null ? null : DateFormatters.from(UTC_DATE_TIME_FORMATTER.parse(x)).toInstant().toEpochMilli(),
            (l, r) -> l instanceof Long maybeIP ? maybeIP.compareTo((Long) r) : l.toString().compareTo(r.toString()),
            Long.class
        ),
        DATE_NANOS(x -> {
            if (x == null) {
                return null;
            }
            Instant parsed = DateFormatters.from(ISO_DATE_WITH_NANOS.parse(x)).toInstant();
            return DateUtils.toLong(parsed);
        }, (l, r) -> l instanceof Long maybeIP ? maybeIP.compareTo((Long) r) : l.toString().compareTo(r.toString()), Long.class),
        BOOLEAN(Booleans::parseBoolean, Boolean.class),
        GEO_POINT(x -> x == null ? null : GEO.wktToWkb(x), BytesRef.class),
        CARTESIAN_POINT(x -> x == null ? null : CARTESIAN.wktToWkb(x), BytesRef.class),
        GEO_SHAPE(x -> x == null ? null : GEO.wktToWkb(x), BytesRef.class),
        CARTESIAN_SHAPE(x -> x == null ? null : CARTESIAN.wktToWkb(x), BytesRef.class),
        GEOHASH(x -> x == null ? null : Geohash.longEncode(x), Long.class),
        GEOTILE(x -> x == null ? null : GeoTileUtils.longEncode(x), Long.class),
        GEOHEX(x -> x == null ? null : H3.stringToH3(x), Long.class),
        AGGREGATE_METRIC_DOUBLE(
            x -> x == null ? null : stringToAggregateMetricDoubleLiteral(x),
            AggregateMetricDoubleBlockBuilder.AggregateMetricDoubleLiteral.class
        ),
        DENSE_VECTOR(Float::parseFloat, Float.class, false),
        UNSUPPORTED(Type::convertUnsupported, Void.class);

        private static Void convertUnsupported(String s) {
            if (s != null) {
                throw new IllegalArgumentException(Strings.format("Unsupported type should always be null, was '%s'", s));
            }
            return null;
        }

        private static final Map<String, Type> LOOKUP = new HashMap<>();

        static {
            for (Type value : Type.values()) {
                LOOKUP.put(value.name(), value);
            }
            // Types with a different field caps family type
            LOOKUP.put("SEMANTIC_TEXT", TEXT);

            // widen smaller types
            LOOKUP.put("SHORT", INTEGER);
            LOOKUP.put("BYTE", INTEGER);

            // counter types
            LOOKUP.put("COUNTER_INTEGER", INTEGER);
            LOOKUP.put("COUNTER_LONG", LONG);
            LOOKUP.put("COUNTER_DOUBLE", DOUBLE);
            LOOKUP.put("COUNTER_FLOAT", FLOAT);

            // add also the types with short names
            LOOKUP.put("BOOL", BOOLEAN);
            LOOKUP.put("I", INTEGER);
            LOOKUP.put("L", LONG);
            LOOKUP.put("UL", UNSIGNED_LONG);
            LOOKUP.put("D", DOUBLE);
            LOOKUP.put("K", KEYWORD);
            LOOKUP.put("S", KEYWORD);
            LOOKUP.put("STRING", KEYWORD);
            LOOKUP.put("TXT", TEXT);
            LOOKUP.put("N", NULL);
            LOOKUP.put("DATE", DATETIME);
            LOOKUP.put("DT", DATETIME);
            LOOKUP.put("V", VERSION);

            LOOKUP.put("DENSE_VECTOR", DENSE_VECTOR);
        }

        private final Function<String, Object> converter;
        private final Class<?> clazz;
        private final Comparator<Object> comparator;
        private final boolean sortMultiValues;

        Type(Function<String, Object> converter, Class<?> clazz) {
            this(converter, clazz, true);
        }

        @SuppressWarnings("unchecked")
        Type(Function<String, Object> converter, Class<?> clazz, boolean sortMultiValues) {
            this(
                converter,
                Comparable.class.isAssignableFrom(clazz) ? (a, b) -> ((Comparable) a).compareTo(b) : Comparator.comparing(Object::toString),
                clazz,
                sortMultiValues
            );
        }

        Type(Function<String, Object> converter, Comparator<Object> comparator, Class<?> clazz) {
            this(converter, comparator, clazz, true);
        }

        Type(Function<String, Object> converter, Comparator<Object> comparator, Class<?> clazz, boolean sortMultiValues) {
            this.converter = converter;
            this.comparator = comparator;
            this.clazz = clazz;
            this.sortMultiValues = sortMultiValues;
        }

        public static Type asType(String name) {
            return LOOKUP.get(name.toUpperCase(Locale.ROOT));
        }

        public static Type asType(ElementType elementType, Type actualType) {
            if (actualType == Type.UNSUPPORTED) {
                return UNSUPPORTED;
            }
            return switch (elementType) {
                case INT -> INTEGER;
                case LONG -> LONG;
                case FLOAT -> FLOAT;
                case DOUBLE -> DOUBLE;
                case NULL -> NULL;
                case BYTES_REF -> bytesRefBlockType(actualType);
                case BOOLEAN -> BOOLEAN;
                case DOC -> throw new IllegalArgumentException("can't assert on doc blocks");
                case COMPOSITE -> throw new IllegalArgumentException("can't assert on composite blocks");
                case AGGREGATE_METRIC_DOUBLE -> AGGREGATE_METRIC_DOUBLE;
<<<<<<< HEAD
                case LONG_RANGE -> DATE_RANGE;
=======
                case EXPONENTIAL_HISTOGRAM -> throw new IllegalArgumentException("exponential histogram blocks not supported yet");
>>>>>>> a61e479b
                case UNKNOWN -> throw new IllegalArgumentException("Unknown block types cannot be handled");
            };
        }

        private static Type bytesRefBlockType(Type actualType) {
            return switch (actualType) {
                case NULL -> NULL;
                case GEO_POINT, CARTESIAN_POINT, GEO_SHAPE, CARTESIAN_SHAPE -> actualType;
                default -> KEYWORD;
            };
        }

        Object convert(String value) {
            if (value == null) {
                return null;
            }
            return converter.apply(value);
        }

        Class<?> clazz() {
            return clazz;
        }

        public Comparator<Object> comparator() {
            return comparator;
        }

        public boolean sortMultiValues() {
            return sortMultiValues;
        }
    }

    record ActualResults(
        List<String> columnNames,
        List<Type> columnTypes,
        List<DataType> dataTypes,
        List<Page> pages,
        Map<String, List<String>> responseHeaders
    ) {
        Iterator<Iterator<Object>> values() {
            return ResponseValueUtils.pagesToValues(dataTypes(), pages);
        }
    }

    public static void logMetaData(List<String> actualColumnNames, List<Type> actualColumnTypes, Logger logger) {
        // header
        StringBuilder sb = new StringBuilder();
        StringBuilder column = new StringBuilder();

        for (int i = 0; i < actualColumnNames.size(); i++) {
            if (i > 0) {
                sb.append(" | ");
            }
            column.setLength(0);
            column.append(actualColumnNames.get(i));
            column.append("(");
            column.append(actualColumnTypes.get(i));
            column.append(")");

            sb.append(trimOrPad(column));
        }

        int l = sb.length();
        logger.info(sb.toString());
        sb.setLength(0);
        sb.append("-".repeat(Math.max(0, l)));

        logger.info(sb.toString());
    }

    static void logData(Iterator<Iterator<Object>> values, Logger logger) {
        while (values.hasNext()) {
            var val = values.next();
            logger.info(rowAsString(val));
        }
    }

    private static String rowAsString(Iterator<Object> iterator) {
        StringBuilder sb = new StringBuilder();
        StringBuilder column = new StringBuilder();
        for (int i = 0; iterator.hasNext(); i++) {
            column.setLength(0);
            if (i > 0) {
                sb.append(" | ");
            }
            var next = iterator.next();
            sb.append(trimOrPad(column.append(next)));
        }
        return sb.toString();
    }

    private static StringBuilder trimOrPad(StringBuilder buffer) {
        if (buffer.length() > MAX_WIDTH) {
            buffer.setLength(MAX_WIDTH - 1);
            buffer.append("~");
        } else {
            buffer.append(" ".repeat(Math.max(0, MAX_WIDTH - buffer.length())));
        }
        return buffer;
    }

    private static double scaledFloat(String value, String factor) {
        double scalingFactor = Double.parseDouble(factor);
        return new BigDecimal(value).multiply(BigDecimal.valueOf(scalingFactor)).longValue() / scalingFactor;
    }
}<|MERGE_RESOLUTION|>--- conflicted
+++ resolved
@@ -593,11 +593,8 @@
                 case DOC -> throw new IllegalArgumentException("can't assert on doc blocks");
                 case COMPOSITE -> throw new IllegalArgumentException("can't assert on composite blocks");
                 case AGGREGATE_METRIC_DOUBLE -> AGGREGATE_METRIC_DOUBLE;
-<<<<<<< HEAD
+                case EXPONENTIAL_HISTOGRAM -> throw new IllegalArgumentException("exponential histogram blocks not supported yet");
                 case LONG_RANGE -> DATE_RANGE;
-=======
-                case EXPONENTIAL_HISTOGRAM -> throw new IllegalArgumentException("exponential histogram blocks not supported yet");
->>>>>>> a61e479b
                 case UNKNOWN -> throw new IllegalArgumentException("Unknown block types cannot be handled");
             };
         }

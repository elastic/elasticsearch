--- conflicted
+++ resolved
@@ -378,11 +378,8 @@
         boolean requiresTimeSeries,
         boolean exponentialHistogramFieldSupported,
         boolean tDigestFieldSupported,
-<<<<<<< HEAD
-        boolean histogramFieldSupported
-=======
+        boolean histogramFieldSupported,
         boolean bFloat16ElementTypeSupported
->>>>>>> 7ae04c35
     ) throws IOException {
         Set<TestDataset> testDataSets = new HashSet<>();
 
@@ -393,11 +390,8 @@
                 && (requiresTimeSeries == false || isTimeSeries(dataset))
                 && (exponentialHistogramFieldSupported || containsExponentialHistogramFields(dataset) == false)
                 && (tDigestFieldSupported || containsTDigestFields(dataset) == false)
-<<<<<<< HEAD
-                && (histogramFieldSupported || containsHistogramFields(dataset) == false)) {
-=======
+                && (histogramFieldSupported || containsHistogramFields(dataset) == false)
                 && (bFloat16ElementTypeSupported || containsBFloat16ElementType(dataset) == false)) {
->>>>>>> 7ae04c35
                 testDataSets.add(dataset);
             }
         }
@@ -496,11 +490,8 @@
         boolean timeSeriesOnly,
         boolean exponentialHistogramFieldSupported,
         boolean tDigestFieldSupported,
-<<<<<<< HEAD
-        boolean histogramFieldSupported
-=======
+        boolean histogramFieldSupported,
         boolean bFloat16ElementTypeSupported
->>>>>>> 7ae04c35
     ) throws IOException {
         loadDataSetIntoEs(
             client,
@@ -510,11 +501,8 @@
             timeSeriesOnly,
             exponentialHistogramFieldSupported,
             tDigestFieldSupported,
-<<<<<<< HEAD
             histogramFieldSupported,
-=======
             bFloat16ElementTypeSupported,
->>>>>>> 7ae04c35
             (restClient, indexName, indexMapping, indexSettings) -> {
                 ESRestTestCase.createIndex(restClient, indexName, indexSettings, indexMapping, null);
             }
@@ -529,11 +517,8 @@
         boolean timeSeriesOnly,
         boolean exponentialHistogramFieldSupported,
         boolean tDigestFieldSupported,
-<<<<<<< HEAD
         boolean histogramFieldSupported,
-=======
         boolean bFloat16ElementTypeSupported,
->>>>>>> 7ae04c35
         IndexCreator indexCreator
     ) throws IOException {
         Logger logger = LogManager.getLogger(CsvTestsDataLoader.class);
@@ -547,11 +532,8 @@
             timeSeriesOnly,
             exponentialHistogramFieldSupported,
             tDigestFieldSupported,
-<<<<<<< HEAD
-            histogramFieldSupported
-=======
+            histogramFieldSupported,
             bFloat16ElementTypeSupported
->>>>>>> 7ae04c35
         )) {
             load(client, dataset, logger, indexCreator);
             loadedDatasets.add(dataset.indexName);

/*
 * Copyright Elasticsearch B.V. and/or licensed to Elasticsearch B.V. under one
 * or more contributor license agreements. Licensed under the Elastic License
 * 2.0; you may not use this file except in compliance with the Elastic License
 * 2.0.
 */
package org.elasticsearch.xpack.esql;

import com.fasterxml.jackson.databind.JsonNode;
import com.fasterxml.jackson.databind.ObjectMapper;
import com.fasterxml.jackson.databind.node.ObjectNode;

import org.apache.http.HttpEntity;
import org.apache.http.HttpHost;
import org.apache.http.auth.AuthScope;
import org.apache.http.auth.UsernamePasswordCredentials;
import org.apache.http.client.CredentialsProvider;
import org.apache.http.impl.client.BasicCredentialsProvider;
import org.apache.logging.log4j.core.config.plugins.util.PluginManager;
import org.elasticsearch.client.Request;
import org.elasticsearch.client.Response;
import org.elasticsearch.client.ResponseException;
import org.elasticsearch.client.RestClient;
import org.elasticsearch.client.RestClientBuilder;
import org.elasticsearch.common.Strings;
import org.elasticsearch.common.logging.LogConfigurator;
import org.elasticsearch.common.settings.Settings;
import org.elasticsearch.common.xcontent.XContentHelper;
import org.elasticsearch.core.Nullable;
import org.elasticsearch.logging.LogManager;
import org.elasticsearch.logging.Logger;
import org.elasticsearch.test.rest.ESRestTestCase;
import org.elasticsearch.xcontent.XContentType;

import java.io.BufferedReader;
import java.io.IOException;
import java.io.InputStream;
import java.net.URI;
import java.net.URL;
import java.util.ArrayList;
import java.util.HashSet;
import java.util.List;
import java.util.Map;
import java.util.Set;
import java.util.stream.Collectors;
import java.util.stream.Stream;

import static org.elasticsearch.common.logging.LoggerMessageFormat.format;
import static org.elasticsearch.xpack.esql.CsvTestUtils.COMMA_ESCAPING_REGEX;
import static org.elasticsearch.xpack.esql.CsvTestUtils.ESCAPED_COMMA_SEQUENCE;
import static org.elasticsearch.xpack.esql.CsvTestUtils.multiValuesAwareCsvToStringArray;
import static org.elasticsearch.xpack.esql.EsqlTestUtils.reader;

public class CsvTestsDataLoader {
    private static final int BULK_DATA_SIZE = 100_000;
    private static final TestDataset EMPLOYEES = new TestDataset("employees", "mapping-default.json", "employees.csv").noSubfields();
    private static final TestDataset EMPLOYEES_INCOMPATIBLE = new TestDataset(
        "employees_incompatible",
        "mapping-default-incompatible.json",
        "employees_incompatible.csv"
    ).noSubfields();
    private static final TestDataset HOSTS = new TestDataset("hosts");
    private static final TestDataset APPS = new TestDataset("apps");
    private static final TestDataset APPS_SHORT = APPS.withIndex("apps_short").withTypeMapping(Map.of("id", "short"));
    private static final TestDataset LANGUAGES = new TestDataset("languages");
    private static final TestDataset LANGUAGES_LOOKUP = LANGUAGES.withIndex("languages_lookup").withSetting("lookup-settings.json");
    private static final TestDataset LANGUAGES_LOOKUP_NON_UNIQUE_KEY = LANGUAGES_LOOKUP.withIndex("languages_lookup_non_unique_key")
        .withData("languages_non_unique_key.csv");
    private static final TestDataset LANGUAGES_NESTED_FIELDS = new TestDataset(
        "languages_nested_fields",
        "mapping-languages_nested_fields.json",
        "languages_nested_fields.csv"
    ).withSetting("lookup-settings.json");
    private static final TestDataset ALERTS = new TestDataset("alerts");
    private static final TestDataset UL_LOGS = new TestDataset("ul_logs");
    private static final TestDataset SAMPLE_DATA = new TestDataset("sample_data");
    private static final TestDataset MV_SAMPLE_DATA = new TestDataset("mv_sample_data");
    private static final TestDataset SAMPLE_DATA_STR = SAMPLE_DATA.withIndex("sample_data_str")
        .withTypeMapping(Map.of("client_ip", "keyword"));
    private static final TestDataset SAMPLE_DATA_TS_LONG = SAMPLE_DATA.withIndex("sample_data_ts_long")
        .withData("sample_data_ts_long.csv")
        .withTypeMapping(Map.of("@timestamp", "long"));
    private static final TestDataset SAMPLE_DATA_TS_NANOS = SAMPLE_DATA.withIndex("sample_data_ts_nanos")
        .withData("sample_data_ts_nanos.csv")
        .withTypeMapping(Map.of("@timestamp", "date_nanos"));
    private static final TestDataset MISSING_IP_SAMPLE_DATA = new TestDataset("missing_ip_sample_data");
    private static final TestDataset SAMPLE_DATA_PARTIAL_MAPPING = new TestDataset("partial_mapping_sample_data");
    private static final TestDataset SAMPLE_DATA_NO_MAPPING = new TestDataset(
        "no_mapping_sample_data",
        "mapping-no_mapping_sample_data.json",
        "partial_mapping_sample_data.csv"
    ).withTypeMapping(Stream.of("timestamp", "client_ip", "event_duration").collect(Collectors.toMap(k -> k, k -> "keyword")));
    private static final TestDataset SAMPLE_DATA_PARTIAL_MAPPING_NO_SOURCE = new TestDataset(
        "partial_mapping_no_source_sample_data",
        "mapping-partial_mapping_no_source_sample_data.json",
        "partial_mapping_sample_data.csv"
    ).withSetting("source_parameters-settings.json");
    private static final TestDataset SAMPLE_DATA_PARTIAL_MAPPING_EXCLUDED_SOURCE = new TestDataset(
        "partial_mapping_excluded_source_sample_data",
        "mapping-partial_mapping_excluded_source_sample_data.json",
        "partial_mapping_sample_data.csv"
    ).withSetting("source_parameters-settings.json");
    private static final TestDataset CLIENT_IPS = new TestDataset("clientips");
    private static final TestDataset CLIENT_IPS_LOOKUP = CLIENT_IPS.withIndex("clientips_lookup").withSetting("lookup-settings.json");
    private static final TestDataset MESSAGE_TYPES = new TestDataset("message_types");
    private static final TestDataset MESSAGE_TYPES_LOOKUP = MESSAGE_TYPES.withIndex("message_types_lookup")
        .withSetting("lookup-settings.json");
    private static final TestDataset FIREWALL_LOGS = new TestDataset("firewall_logs").noData();
    private static final TestDataset THREAT_LIST = new TestDataset("threat_list").withSetting("lookup-settings.json").noData();
    private static final TestDataset APP_LOGS = new TestDataset("app_logs").noData();
    private static final TestDataset SERVICE_OWNERS = new TestDataset("service_owners").withSetting("lookup-settings.json").noData();
    private static final TestDataset SYSTEM_METRICS = new TestDataset("system_metrics").noData();
    private static final TestDataset HOST_INVENTORY = new TestDataset("host_inventory").withSetting("lookup-settings.json").noData();
    private static final TestDataset OWNERSHIPS = new TestDataset("ownerships").withSetting("lookup-settings.json").noData();
    private static final TestDataset CLIENT_CIDR = new TestDataset("client_cidr");
    private static final TestDataset AGES = new TestDataset("ages");
    private static final TestDataset HEIGHTS = new TestDataset("heights");
    private static final TestDataset DECADES = new TestDataset("decades");
    private static final TestDataset AIRPORTS = new TestDataset("airports");
    private static final TestDataset AIRPORTS_MP = AIRPORTS.withIndex("airports_mp").withData("airports_mp.csv");
    private static final TestDataset AIRPORTS_NO_DOC_VALUES = new TestDataset("airports_no_doc_values").withData("airports.csv");
    private static final TestDataset AIRPORTS_NOT_INDEXED = new TestDataset("airports_not_indexed").withData("airports.csv");
    private static final TestDataset AIRPORTS_NOT_INDEXED_NOR_DOC_VALUES = new TestDataset("airports_not_indexed_nor_doc_values").withData(
        "airports.csv"
    );
    private static final TestDataset AIRPORTS_WEB = new TestDataset("airports_web");
    private static final TestDataset DATE_NANOS = new TestDataset("date_nanos");
    private static final TestDataset COUNTRIES_BBOX = new TestDataset("countries_bbox");
    private static final TestDataset COUNTRIES_BBOX_WEB = new TestDataset("countries_bbox_web");
    private static final TestDataset AIRPORT_CITY_BOUNDARIES = new TestDataset("airport_city_boundaries");
    private static final TestDataset CARTESIAN_MULTIPOLYGONS = new TestDataset("cartesian_multipolygons");
    private static final TestDataset CARTESIAN_MULTIPOLYGONS_NO_DOC_VALUES = new TestDataset("cartesian_multipolygons_no_doc_values")
        .withData("cartesian_multipolygons.csv");
    private static final TestDataset MULTIVALUE_GEOMETRIES = new TestDataset("multivalue_geometries");
    private static final TestDataset MULTIVALUE_POINTS = new TestDataset("multivalue_points");
    private static final TestDataset DISTANCES = new TestDataset("distances");
    private static final TestDataset K8S = new TestDataset("k8s", "k8s-mappings.json", "k8s.csv").withSetting("k8s-settings.json");
    private static final TestDataset ADDRESSES = new TestDataset("addresses");
    private static final TestDataset BOOKS = new TestDataset("books").withSetting("books-settings.json");
    private static final TestDataset SEMANTIC_TEXT = new TestDataset("semantic_text").withInferenceEndpoint(true);
    private static final TestDataset LOGS = new TestDataset("logs");
<<<<<<< HEAD
    private static final TestDataset DENSE_VECTOR = new TestDataset("dense_vector");
=======
    private static final TestDataset MV_TEXT = new TestDataset("mv_text");
>>>>>>> 4494fdc5

    public static final Map<String, TestDataset> CSV_DATASET_MAP = Map.ofEntries(
        Map.entry(EMPLOYEES.indexName, EMPLOYEES),
        Map.entry(EMPLOYEES_INCOMPATIBLE.indexName, EMPLOYEES_INCOMPATIBLE),
        Map.entry(HOSTS.indexName, HOSTS),
        Map.entry(APPS.indexName, APPS),
        Map.entry(APPS_SHORT.indexName, APPS_SHORT),
        Map.entry(LANGUAGES.indexName, LANGUAGES),
        Map.entry(LANGUAGES_LOOKUP.indexName, LANGUAGES_LOOKUP),
        Map.entry(LANGUAGES_LOOKUP_NON_UNIQUE_KEY.indexName, LANGUAGES_LOOKUP_NON_UNIQUE_KEY),
        Map.entry(LANGUAGES_NESTED_FIELDS.indexName, LANGUAGES_NESTED_FIELDS),
        Map.entry(UL_LOGS.indexName, UL_LOGS),
        Map.entry(SAMPLE_DATA.indexName, SAMPLE_DATA),
        Map.entry(SAMPLE_DATA_PARTIAL_MAPPING.indexName, SAMPLE_DATA_PARTIAL_MAPPING),
        Map.entry(SAMPLE_DATA_NO_MAPPING.indexName, SAMPLE_DATA_NO_MAPPING),
        Map.entry(SAMPLE_DATA_PARTIAL_MAPPING_NO_SOURCE.indexName, SAMPLE_DATA_PARTIAL_MAPPING_NO_SOURCE),
        Map.entry(SAMPLE_DATA_PARTIAL_MAPPING_EXCLUDED_SOURCE.indexName, SAMPLE_DATA_PARTIAL_MAPPING_EXCLUDED_SOURCE),
        Map.entry(MV_SAMPLE_DATA.indexName, MV_SAMPLE_DATA),
        Map.entry(ALERTS.indexName, ALERTS),
        Map.entry(SAMPLE_DATA_STR.indexName, SAMPLE_DATA_STR),
        Map.entry(SAMPLE_DATA_TS_LONG.indexName, SAMPLE_DATA_TS_LONG),
        Map.entry(SAMPLE_DATA_TS_NANOS.indexName, SAMPLE_DATA_TS_NANOS),
        Map.entry(MISSING_IP_SAMPLE_DATA.indexName, MISSING_IP_SAMPLE_DATA),
        Map.entry(CLIENT_IPS.indexName, CLIENT_IPS),
        Map.entry(CLIENT_IPS_LOOKUP.indexName, CLIENT_IPS_LOOKUP),
        Map.entry(MESSAGE_TYPES.indexName, MESSAGE_TYPES),
        Map.entry(MESSAGE_TYPES_LOOKUP.indexName, MESSAGE_TYPES_LOOKUP),
        Map.entry(FIREWALL_LOGS.indexName, FIREWALL_LOGS),
        Map.entry(THREAT_LIST.indexName, THREAT_LIST),
        Map.entry(APP_LOGS.indexName, APP_LOGS),
        Map.entry(SERVICE_OWNERS.indexName, SERVICE_OWNERS),
        Map.entry(SYSTEM_METRICS.indexName, SYSTEM_METRICS),
        Map.entry(HOST_INVENTORY.indexName, HOST_INVENTORY),
        Map.entry(OWNERSHIPS.indexName, OWNERSHIPS),
        Map.entry(CLIENT_CIDR.indexName, CLIENT_CIDR),
        Map.entry(AGES.indexName, AGES),
        Map.entry(HEIGHTS.indexName, HEIGHTS),
        Map.entry(DECADES.indexName, DECADES),
        Map.entry(AIRPORTS.indexName, AIRPORTS),
        Map.entry(AIRPORTS_MP.indexName, AIRPORTS_MP),
        Map.entry(AIRPORTS_NO_DOC_VALUES.indexName, AIRPORTS_NO_DOC_VALUES),
        Map.entry(AIRPORTS_NOT_INDEXED.indexName, AIRPORTS_NOT_INDEXED),
        Map.entry(AIRPORTS_NOT_INDEXED_NOR_DOC_VALUES.indexName, AIRPORTS_NOT_INDEXED_NOR_DOC_VALUES),
        Map.entry(AIRPORTS_WEB.indexName, AIRPORTS_WEB),
        Map.entry(COUNTRIES_BBOX.indexName, COUNTRIES_BBOX),
        Map.entry(COUNTRIES_BBOX_WEB.indexName, COUNTRIES_BBOX_WEB),
        Map.entry(AIRPORT_CITY_BOUNDARIES.indexName, AIRPORT_CITY_BOUNDARIES),
        Map.entry(CARTESIAN_MULTIPOLYGONS.indexName, CARTESIAN_MULTIPOLYGONS),
        Map.entry(CARTESIAN_MULTIPOLYGONS_NO_DOC_VALUES.indexName, CARTESIAN_MULTIPOLYGONS_NO_DOC_VALUES),
        Map.entry(MULTIVALUE_GEOMETRIES.indexName, MULTIVALUE_GEOMETRIES),
        Map.entry(MULTIVALUE_POINTS.indexName, MULTIVALUE_POINTS),
        Map.entry(DATE_NANOS.indexName, DATE_NANOS),
        Map.entry(K8S.indexName, K8S),
        Map.entry(DISTANCES.indexName, DISTANCES),
        Map.entry(ADDRESSES.indexName, ADDRESSES),
        Map.entry(BOOKS.indexName, BOOKS),
        Map.entry(SEMANTIC_TEXT.indexName, SEMANTIC_TEXT),
        Map.entry(LOGS.indexName, LOGS),
<<<<<<< HEAD
        Map.entry(DENSE_VECTOR.indexName, DENSE_VECTOR)
=======
        Map.entry(MV_TEXT.indexName, MV_TEXT)
>>>>>>> 4494fdc5
    );

    private static final EnrichConfig LANGUAGES_ENRICH = new EnrichConfig("languages_policy", "enrich-policy-languages.json");
    private static final EnrichConfig CLIENT_IPS_ENRICH = new EnrichConfig("clientip_policy", "enrich-policy-clientips.json");
    private static final EnrichConfig CLIENT_CIDR_ENRICH = new EnrichConfig("client_cidr_policy", "enrich-policy-client_cidr.json");
    private static final EnrichConfig AGES_ENRICH = new EnrichConfig("ages_policy", "enrich-policy-ages.json");
    private static final EnrichConfig HEIGHTS_ENRICH = new EnrichConfig("heights_policy", "enrich-policy-heights.json");
    private static final EnrichConfig DECADES_ENRICH = new EnrichConfig("decades_policy", "enrich-policy-decades.json");
    private static final EnrichConfig CITY_NAMES_ENRICH = new EnrichConfig("city_names", "enrich-policy-city_names.json");
    private static final EnrichConfig CITY_BOUNDARIES_ENRICH = new EnrichConfig("city_boundaries", "enrich-policy-city_boundaries.json");
    private static final EnrichConfig CITY_AIRPORTS_ENRICH = new EnrichConfig("city_airports", "enrich-policy-city_airports.json");

    public static final List<String> ENRICH_SOURCE_INDICES = List.of(
        "languages",
        "clientips",
        "client_cidr",
        "ages",
        "heights",
        "decades",
        "airport_city_boundaries"
    );
    public static final List<EnrichConfig> ENRICH_POLICIES = List.of(
        LANGUAGES_ENRICH,
        CLIENT_IPS_ENRICH,
        CLIENT_CIDR_ENRICH,
        AGES_ENRICH,
        HEIGHTS_ENRICH,
        DECADES_ENRICH,
        CITY_NAMES_ENRICH,
        CITY_BOUNDARIES_ENRICH,
        CITY_AIRPORTS_ENRICH
    );
    public static final String NUMERIC_REGEX = "-?\\d+(\\.\\d+)?";

    /**
     * <p>
     * Loads spec data on a local ES server.
     * </p>
     * <p>
     * Accepts an URL as first argument, eg. http://localhost:9200 or http://user:pass@localhost:9200
     *</p>
     * <p>
     * If no arguments are specified, the default URL is http://localhost:9200 without authentication
     * </p>
     * <p>
     * It also supports HTTPS
     * </p>
     * @param args the URL to connect
     * @throws IOException
     */
    public static void main(String[] args) throws IOException {
        // Need to setup the log configuration properly to avoid messages when creating a new RestClient
        PluginManager.addPackage(LogConfigurator.class.getPackage().getName());
        LogConfigurator.configureESLogging();

        String protocol = "http";
        String host = "localhost";
        int port = 9200;
        String username = null;
        String password = null;
        if (args.length > 0) {
            URL url = URI.create(args[0]).toURL();
            protocol = url.getProtocol();
            host = url.getHost();
            port = url.getPort();
            if (port < 0 || port > 65535) {
                throw new IllegalArgumentException("Please specify a valid port [0 - 65535], found [" + port + "]");
            }
            String userInfo = url.getUserInfo();
            if (userInfo != null) {
                if (userInfo.contains(":") == false || userInfo.split(":").length != 2) {
                    throw new IllegalArgumentException("Invalid user credentials [username:password], found [" + userInfo + "]");
                }
                String[] userPw = userInfo.split(":");
                username = userPw[0];
                password = userPw[1];
            }
        }
        RestClientBuilder builder = RestClient.builder(new HttpHost(host, port, protocol));
        if (username != null) {
            CredentialsProvider credentialsProvider = new BasicCredentialsProvider();
            credentialsProvider.setCredentials(AuthScope.ANY, new UsernamePasswordCredentials(username, password));
            builder = builder.setHttpClientConfigCallback(
                httpClientBuilder -> httpClientBuilder.setDefaultCredentialsProvider(credentialsProvider)
            );
        }

        try (RestClient client = builder.build()) {
            loadDataSetIntoEs(client, true, true, (restClient, indexName, indexMapping, indexSettings) -> {
                // don't use ESRestTestCase methods here or, if you do, test running the main method before making the change
                StringBuilder jsonBody = new StringBuilder("{");
                if (indexSettings != null && indexSettings.isEmpty() == false) {
                    jsonBody.append("\"settings\":");
                    jsonBody.append(Strings.toString(indexSettings));
                    jsonBody.append(",");
                }
                jsonBody.append("\"mappings\":");
                jsonBody.append(indexMapping);
                jsonBody.append("}");

                Request request = new Request("PUT", "/" + indexName);
                request.setJsonEntity(jsonBody.toString());
                restClient.performRequest(request);
            });
        }
    }

    public static Set<TestDataset> availableDatasetsForEs(
        RestClient client,
        boolean supportsIndexModeLookup,
        boolean supportsSourceFieldMapping
    ) throws IOException {
        boolean inferenceEnabled = clusterHasInferenceEndpoint(client);

        Set<TestDataset> testDataSets = new HashSet<>();

        for (TestDataset dataset : CSV_DATASET_MAP.values()) {
            if ((inferenceEnabled || dataset.requiresInferenceEndpoint == false)
                && (supportsIndexModeLookup || isLookupDataset(dataset) == false)
                && (supportsSourceFieldMapping || isSourceMappingDataset(dataset) == false)) {
                testDataSets.add(dataset);
            }
        }

        return testDataSets;
    }

    private static boolean isLookupDataset(TestDataset dataset) throws IOException {
        Settings settings = dataset.readSettingsFile();
        String mode = settings.get("index.mode");
        return (mode != null && mode.equalsIgnoreCase("lookup"));
    }

    private static boolean isSourceMappingDataset(TestDataset dataset) throws IOException {
        if (dataset.mappingFileName() == null) {
            return true;
        }
        String mappingJsonText = readTextFile(getResource("/" + dataset.mappingFileName()));
        JsonNode mappingNode = new ObjectMapper().readTree(mappingJsonText);
        // BWC tests don't support _source field mappings, so don't load those datasets.
        return mappingNode.get("_source") != null;
    }

    public static void loadDataSetIntoEs(RestClient client, boolean supportsIndexModeLookup, boolean supportsSourceFieldMapping)
        throws IOException {
        loadDataSetIntoEs(
            client,
            supportsIndexModeLookup,
            supportsSourceFieldMapping,
            (restClient, indexName, indexMapping, indexSettings) -> {
                ESRestTestCase.createIndex(restClient, indexName, indexSettings, indexMapping, null);
            }
        );
    }

    private static void loadDataSetIntoEs(
        RestClient client,
        boolean supportsIndexModeLookup,
        boolean supportsSourceFieldMapping,
        IndexCreator indexCreator
    ) throws IOException {
        Logger logger = LogManager.getLogger(CsvTestsDataLoader.class);

        Set<String> loadedDatasets = new HashSet<>();
        for (var dataset : availableDatasetsForEs(client, supportsIndexModeLookup, supportsSourceFieldMapping)) {
            load(client, dataset, logger, indexCreator);
            loadedDatasets.add(dataset.indexName);
        }
        forceMerge(client, loadedDatasets, logger);
        for (var policy : ENRICH_POLICIES) {
            loadEnrichPolicy(client, policy.policyName, policy.policyFileName, logger);
        }
    }

    /** The semantic_text mapping type require an inference endpoint that needs to be setup before creating the index. */
    public static void createInferenceEndpoint(RestClient client) throws IOException {
        Request request = new Request("PUT", "_inference/sparse_embedding/test_sparse_inference");
        request.setJsonEntity("""
                  {
                   "service": "test_service",
                   "service_settings": {
                     "model": "my_model",
                     "api_key": "abc64"
                   },
                   "task_settings": {
                   }
                 }
            """);
        client.performRequest(request);
    }

    public static void deleteInferenceEndpoint(RestClient client) throws IOException {
        try {
            client.performRequest(new Request("DELETE", "_inference/test_sparse_inference"));
        } catch (ResponseException e) {
            // 404 here means the endpoint was not created
            if (e.getResponse().getStatusLine().getStatusCode() != 404) {
                throw e;
            }
        }
    }

    public static boolean clusterHasInferenceEndpoint(RestClient client) throws IOException {
        Request request = new Request("GET", "_inference/sparse_embedding/test_sparse_inference");
        try {
            client.performRequest(request);
        } catch (ResponseException e) {
            if (e.getResponse().getStatusLine().getStatusCode() == 404) {
                return false;
            }
            throw e;
        }
        return true;
    }

    public static void createRerankInferenceEndpoint(RestClient client) throws IOException {
        Request request = new Request("PUT", "_inference/rerank/test_reranker");
        request.setJsonEntity("""
            {
                "service": "test_reranking_service",
                "service_settings": {
                    "model_id": "my_model",
                    "api_key": "abc64"
                },
                "task_settings": {
                    "use_text_length": true
                }
            }
            """);
        client.performRequest(request);
    }

    public static void deleteRerankInferenceEndpoint(RestClient client) throws IOException {
        try {
            client.performRequest(new Request("DELETE", "_inference/rerank/test_reranker"));
        } catch (ResponseException e) {
            // 404 here means the endpoint was not created
            if (e.getResponse().getStatusLine().getStatusCode() != 404) {
                throw e;
            }
        }
    }

    public static boolean clusterHasRerankInferenceEndpoint(RestClient client) throws IOException {
        Request request = new Request("GET", "_inference/rerank/test_reranker");
        try {
            client.performRequest(request);
        } catch (ResponseException e) {
            if (e.getResponse().getStatusLine().getStatusCode() == 404) {
                return false;
            }
            throw e;
        }
        return true;
    }

    private static void loadEnrichPolicy(RestClient client, String policyName, String policyFileName, Logger logger) throws IOException {
        URL policyMapping = getResource("/" + policyFileName);
        String entity = readTextFile(policyMapping);
        Request request = new Request("PUT", "/_enrich/policy/" + policyName);
        request.setJsonEntity(entity);
        client.performRequest(request);

        request = new Request("POST", "/_enrich/policy/" + policyName + "/_execute");
        client.performRequest(request);
    }

    private static URL getResource(String name) {
        URL result = CsvTestsDataLoader.class.getResource(name);
        if (result == null) {
            throw new IllegalArgumentException("Cannot find resource " + name);
        }
        return result;
    }

    private static void load(RestClient client, TestDataset dataset, Logger logger, IndexCreator indexCreator) throws IOException {
        URL mapping = getResource("/" + dataset.mappingFileName);
        Settings indexSettings = dataset.readSettingsFile();
        indexCreator.createIndex(client, dataset.indexName, readMappingFile(mapping, dataset.typeMapping), indexSettings);

        // Some examples only test that the query and mappings are valid, and don't need example data. Use .noData() for those
        if (dataset.dataFileName != null) {
            URL data = getResource("/data/" + dataset.dataFileName);
            loadCsvData(client, dataset.indexName, data, dataset.allowSubFields, logger);
        }
    }

    private static String readMappingFile(URL resource, Map<String, String> typeMapping) throws IOException {
        String mappingJsonText = readTextFile(resource);
        if (typeMapping == null || typeMapping.isEmpty()) {
            return mappingJsonText;
        }
        boolean modified = false;
        ObjectMapper mapper = new ObjectMapper();
        JsonNode mappingNode = mapper.readTree(mappingJsonText);
        JsonNode propertiesNode = mappingNode.path("properties");

        for (Map.Entry<String, String> entry : typeMapping.entrySet()) {
            String key = entry.getKey();
            String newType = entry.getValue();

            if (propertiesNode.has(key)) {
                modified = true;
                ((ObjectNode) propertiesNode.get(key)).put("type", newType);
            }
        }
        if (modified) {
            return mapper.writerWithDefaultPrettyPrinter().writeValueAsString(mappingNode);
        }
        return mappingJsonText;
    }

    public static String readTextFile(URL resource) throws IOException {
        try (BufferedReader reader = reader(resource)) {
            StringBuilder b = new StringBuilder();
            String line;
            while ((line = reader.readLine()) != null) {
                b.append(line);
            }
            return b.toString();
        }
    }

    @SuppressWarnings("unchecked")
    /**
     * Loads a classic csv file in an ES cluster using a RestClient.
     * The structure of the file is as follows:
     * - commented lines should start with "//"
     * - the first non-comment line from the file is the schema line (comma separated field_name:ES_data_type elements)
     *   - sub-fields should be placed after the root field using a dot notation for the name:
     *       root_field:long,root_field.sub_field:integer
     *   - a special _id field can be used in the schema and the values of this field will be used in the bulk request as actual doc ids
     * - all subsequent non-comment lines represent the values that will be used to build the _bulk request
     * - an empty string "" refers to a null value
     * - a value starting with an opening square bracket "[" and ending with a closing square bracket "]" refers to a multi-value field
     *   - multi-values are comma separated
     *   - commas inside multivalue fields can be escaped with \ (backslash) character
     */
    private static void loadCsvData(RestClient client, String indexName, URL resource, boolean allowSubFields, Logger logger)
        throws IOException {
        ArrayList<String> failures = new ArrayList<>();
        StringBuilder builder = new StringBuilder();
        try (BufferedReader reader = reader(resource)) {
            String line;
            int lineNumber = 1;
            String[] columns = null; // list of column names. If one column name contains dot, it is a subfield and its value will be null
            List<Integer> subFieldsIndices = new ArrayList<>(); // list containing the index of a subfield in "columns" String[]

            while ((line = reader.readLine()) != null) {
                line = line.trim();
                // ignore comments
                if (line.isEmpty() == false && line.startsWith("//") == false) {
                    String[] entries = multiValuesAwareCsvToStringArray(line, lineNumber);
                    // the schema row
                    if (columns == null) {
                        columns = new String[entries.length];
                        for (int i = 0; i < entries.length; i++) {
                            int split = entries[i].indexOf(':');
                            if (split < 0) {
                                columns[i] = entries[i].trim();
                            } else {
                                String name = entries[i].substring(0, split).trim();
                                if (allowSubFields || name.contains(".") == false) {
                                    columns[i] = name;
                                } else {// if it's a subfield, ignore it in the _bulk request
                                    columns[i] = null;
                                    subFieldsIndices.add(i);
                                }
                            }
                        }
                    }
                    // data rows
                    else {
                        if (entries.length != columns.length) {
                            throw new IllegalArgumentException(
                                format(
                                    null,
                                    "Error line [{}]: Incorrect number of entries; expected [{}] but found [{}]",
                                    lineNumber,
                                    columns.length,
                                    entries.length
                                )
                            );
                        }
                        StringBuilder row = new StringBuilder();
                        String idField = null;
                        for (int i = 0; i < entries.length; i++) {
                            // ignore values that belong to subfields and don't add them to the bulk request
                            if (subFieldsIndices.contains(i) == false) {
                                if ("".equals(entries[i])) {
                                    // Value is null, skip
                                    continue;
                                }
                                if ("_id".equals(columns[i])) {
                                    // Value is an _id
                                    idField = entries[i];
                                    continue;
                                }
                                try {
                                    // add a comma after the previous value, only when there was actually a value before
                                    if (i > 0 && row.length() > 0) {
                                        row.append(",");
                                    }
                                    // split on comma ignoring escaped commas
                                    String[] multiValues = entries[i].split(COMMA_ESCAPING_REGEX);
                                    if (multiValues.length > 1) {
                                        StringBuilder rowStringValue = new StringBuilder("[");
                                        for (String s : multiValues) {
                                            rowStringValue.append(quoteIfNecessary(s)).append(",");
                                        }
                                        // remove the last comma and put a closing bracket instead
                                        rowStringValue.replace(rowStringValue.length() - 1, rowStringValue.length(), "]");
                                        entries[i] = rowStringValue.toString();
                                    } else {
                                        entries[i] = quoteIfNecessary(entries[i]);
                                    }
                                    // replace any escaped commas with single comma
                                    entries[i] = entries[i].replace(ESCAPED_COMMA_SEQUENCE, ",");
                                    row.append("\"").append(columns[i]).append("\":").append(entries[i]);
                                } catch (Exception e) {
                                    throw new IllegalArgumentException(
                                        format(
                                            null,
                                            "Error line [{}]: Cannot parse entry [{}] with value [{}]",
                                            lineNumber,
                                            i + 1,
                                            entries[i]
                                        ),
                                        e
                                    );
                                }
                            }
                        }
                        String idPart = idField != null ? "\", \"_id\": \"" + idField : "";
                        builder.append("{\"index\": {\"_index\":\"" + indexName + idPart + "\"}}\n");
                        builder.append("{" + row + "}\n");
                    }
                }
                lineNumber++;
                if (builder.length() > BULK_DATA_SIZE) {
                    sendBulkRequest(indexName, builder, client, logger, failures);
                    builder.setLength(0);
                }
            }
        }
        if (builder.isEmpty() == false) {
            sendBulkRequest(indexName, builder, client, logger, failures);
        }
        if (failures.isEmpty() == false) {
            for (String failure : failures) {
                logger.error(failure);
            }
            throw new IOException("Data loading failed with " + failures.size() + " errors: " + failures.get(0));
        }
    }

    private static String quoteIfNecessary(String value) {
        boolean isQuoted = (value.startsWith("\"") && value.endsWith("\"")) || (value.startsWith("{") && value.endsWith("}"));
        boolean isNumeric = value.matches(NUMERIC_REGEX);
        return isQuoted || isNumeric ? value : "\"" + value + "\"";
    }

    private static void sendBulkRequest(String indexName, StringBuilder builder, RestClient client, Logger logger, List<String> failures)
        throws IOException {
        // The indexName is optional for a bulk request, but we use it for routing in MultiClusterSpecIT.
        builder.append("\n");
        logger.debug("Sending bulk request of [{}] bytes for [{}]", builder.length(), indexName);
        Request request = new Request("POST", "/" + indexName + "/_bulk");
        request.setJsonEntity(builder.toString());
        request.addParameter("refresh", "false"); // will be _forcemerge'd next
        Response response = client.performRequest(request);
        if (response.getStatusLine().getStatusCode() == 200) {
            HttpEntity entity = response.getEntity();
            try (InputStream content = entity.getContent()) {
                XContentType xContentType = XContentType.fromMediaType(entity.getContentType().getValue());
                Map<String, Object> result = XContentHelper.convertToMap(xContentType.xContent(), content, false);
                Object errors = result.get("errors");
                if (Boolean.FALSE.equals(errors)) {
                    logger.info("Data loading of [{}] bytes into [{}] OK", builder.length(), indexName);
                } else {
                    addError(failures, indexName, builder, "errors: " + result);
                }
            }
        } else {
            addError(failures, indexName, builder, "status: " + response.getStatusLine());
        }
    }

    private static void addError(List<String> failures, String indexName, StringBuilder builder, String message) {
        failures.add(
            format(
                "Data loading of [{}] bytes into [{}] failed with {}: Data [{}...]",
                builder.length(),
                indexName,
                message,
                builder.substring(0, 100)
            )
        );
    }

    private static void forceMerge(RestClient client, Set<String> indices, Logger logger) throws IOException {
        String pattern = String.join(",", indices);

        Request request = new Request("POST", "/" + pattern + "/_forcemerge?max_num_segments=1");
        Response response = client.performRequest(request);
        if (response.getStatusLine().getStatusCode() != 200) {
            logger.warn("Force-merging [{}] to 1 segment failed: {}", pattern, response.getStatusLine());
        } else {
            logger.info("[{}] forced-merged to 1 segment", pattern);
        }
    }

    public record MultiIndexTestDataset(String indexPattern, List<TestDataset> datasets) {
        public static MultiIndexTestDataset of(TestDataset testsDataset) {
            return new MultiIndexTestDataset(testsDataset.indexName, List.of(testsDataset));
        }

    }

    public record TestDataset(
        String indexName,
        String mappingFileName,
        String dataFileName,
        String settingFileName,
        boolean allowSubFields,
        @Nullable Map<String, String> typeMapping,
        boolean requiresInferenceEndpoint
    ) {
        public TestDataset(String indexName, String mappingFileName, String dataFileName) {
            this(indexName, mappingFileName, dataFileName, null, true, null, false);
        }

        public TestDataset(String indexName) {
            this(indexName, "mapping-" + indexName + ".json", indexName + ".csv", null, true, null, false);
        }

        public TestDataset withIndex(String indexName) {
            return new TestDataset(
                indexName,
                mappingFileName,
                dataFileName,
                settingFileName,
                allowSubFields,
                typeMapping,
                requiresInferenceEndpoint
            );
        }

        public TestDataset withData(String dataFileName) {
            return new TestDataset(
                indexName,
                mappingFileName,
                dataFileName,
                settingFileName,
                allowSubFields,
                typeMapping,
                requiresInferenceEndpoint
            );
        }

        public TestDataset noData() {
            return new TestDataset(
                indexName,
                mappingFileName,
                null,
                settingFileName,
                allowSubFields,
                typeMapping,
                requiresInferenceEndpoint
            );
        }

        public TestDataset withSetting(String settingFileName) {
            return new TestDataset(
                indexName,
                mappingFileName,
                dataFileName,
                settingFileName,
                allowSubFields,
                typeMapping,
                requiresInferenceEndpoint
            );
        }

        public TestDataset noSubfields() {
            return new TestDataset(
                indexName,
                mappingFileName,
                dataFileName,
                settingFileName,
                false,
                typeMapping,
                requiresInferenceEndpoint
            );
        }

        public TestDataset withTypeMapping(Map<String, String> typeMapping) {
            return new TestDataset(
                indexName,
                mappingFileName,
                dataFileName,
                settingFileName,
                allowSubFields,
                typeMapping,
                requiresInferenceEndpoint
            );
        }

        public TestDataset withInferenceEndpoint(boolean needsInference) {
            return new TestDataset(indexName, mappingFileName, dataFileName, settingFileName, allowSubFields, typeMapping, needsInference);
        }

        private Settings readSettingsFile() throws IOException {
            Settings indexSettings = Settings.EMPTY;
            final String settingName = settingFileName != null ? "/" + settingFileName : null;
            if (settingName != null) {
                indexSettings = Settings.builder()
                    .loadFromStream(settingName, CsvTestsDataLoader.class.getResourceAsStream(settingName), false)
                    .build();
            }

            return indexSettings;
        }
    }

    public record EnrichConfig(String policyName, String policyFileName) {}

    private interface IndexCreator {
        void createIndex(RestClient client, String indexName, String mapping, Settings indexSettings) throws IOException;
    }
}<|MERGE_RESOLUTION|>--- conflicted
+++ resolved
@@ -139,11 +139,8 @@
     private static final TestDataset BOOKS = new TestDataset("books").withSetting("books-settings.json");
     private static final TestDataset SEMANTIC_TEXT = new TestDataset("semantic_text").withInferenceEndpoint(true);
     private static final TestDataset LOGS = new TestDataset("logs");
-<<<<<<< HEAD
+    private static final TestDataset MV_TEXT = new TestDataset("mv_text");
     private static final TestDataset DENSE_VECTOR = new TestDataset("dense_vector");
-=======
-    private static final TestDataset MV_TEXT = new TestDataset("mv_text");
->>>>>>> 4494fdc5
 
     public static final Map<String, TestDataset> CSV_DATASET_MAP = Map.ofEntries(
         Map.entry(EMPLOYEES.indexName, EMPLOYEES),
@@ -202,11 +199,8 @@
         Map.entry(BOOKS.indexName, BOOKS),
         Map.entry(SEMANTIC_TEXT.indexName, SEMANTIC_TEXT),
         Map.entry(LOGS.indexName, LOGS),
-<<<<<<< HEAD
+        Map.entry(MV_TEXT.indexName, MV_TEXT),
         Map.entry(DENSE_VECTOR.indexName, DENSE_VECTOR)
-=======
-        Map.entry(MV_TEXT.indexName, MV_TEXT)
->>>>>>> 4494fdc5
     );
 
     private static final EnrichConfig LANGUAGES_ENRICH = new EnrichConfig("languages_policy", "enrich-policy-languages.json");

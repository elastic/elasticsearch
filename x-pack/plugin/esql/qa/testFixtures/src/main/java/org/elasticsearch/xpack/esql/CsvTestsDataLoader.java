--- conflicted
+++ resolved
@@ -172,16 +172,12 @@
     private static final TestDataset DENSE_VECTOR = new TestDataset("dense_vector");
     private static final TestDataset COLORS = new TestDataset("colors");
     private static final TestDataset COLORS_CMYK_LOOKUP = new TestDataset("colors_cmyk").withSetting("lookup-settings.json");
-<<<<<<< HEAD
-    private static final TestDataset EXP_HISTO_SAMPLE = new TestDataset("exp_histo_sample");
-    private static final TestDataset TDIGEST_STANDARD_INDEX = new TestDataset("tdigest_standard_index");
-=======
     private static final TestDataset EXP_HISTO_SAMPLE = new TestDataset(
         "exp_histo_sample",
         "exp_histo_sample-mappings.json",
         "exp_histo_sample.csv"
     ).withSetting("exp_histo_sample-settings.json");
->>>>>>> edcc94cb
+    private static final TestDataset TDIGEST_STANDARD_INDEX = new TestDataset("tdigest_standard_index");
 
     public static final Map<String, TestDataset> CSV_DATASET_MAP = Map.ofEntries(
         Map.entry(EMPLOYEES.indexName, EMPLOYEES),

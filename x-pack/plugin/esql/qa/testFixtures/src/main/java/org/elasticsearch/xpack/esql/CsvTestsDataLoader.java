/*
 * Copyright Elasticsearch B.V. and/or licensed to Elasticsearch B.V. under one
 * or more contributor license agreements. Licensed under the Elastic License
 * 2.0; you may not use this file except in compliance with the Elastic License
 * 2.0.
 */
package org.elasticsearch.xpack.esql;

import com.fasterxml.jackson.databind.JsonNode;
import com.fasterxml.jackson.databind.ObjectMapper;
import com.fasterxml.jackson.databind.node.ObjectNode;

import org.apache.http.HttpEntity;
import org.apache.http.HttpHost;
import org.apache.http.auth.AuthScope;
import org.apache.http.auth.UsernamePasswordCredentials;
import org.apache.http.client.CredentialsProvider;
import org.apache.http.impl.client.BasicCredentialsProvider;
import org.apache.logging.log4j.core.config.plugins.util.PluginManager;
import org.apache.lucene.util.IOConsumer;
import org.elasticsearch.client.Request;
import org.elasticsearch.client.Response;
import org.elasticsearch.client.ResponseException;
import org.elasticsearch.client.RestClient;
import org.elasticsearch.client.RestClientBuilder;
import org.elasticsearch.common.Strings;
import org.elasticsearch.common.logging.LogConfigurator;
import org.elasticsearch.common.settings.Settings;
import org.elasticsearch.common.xcontent.XContentHelper;
import org.elasticsearch.core.Nullable;
import org.elasticsearch.inference.TaskType;
import org.elasticsearch.logging.LogManager;
import org.elasticsearch.logging.Logger;
import org.elasticsearch.test.ESTestCase;
import org.elasticsearch.test.rest.ESRestTestCase;
import org.elasticsearch.xcontent.XContentType;

import java.io.BufferedReader;
import java.io.IOException;
import java.io.InputStream;
import java.net.URI;
import java.net.URL;
import java.util.ArrayList;
import java.util.HashSet;
import java.util.List;
import java.util.Map;
import java.util.Set;
import java.util.concurrent.Semaphore;
import java.util.regex.Matcher;
import java.util.regex.Pattern;
import java.util.stream.Collectors;
import java.util.stream.Stream;

import static org.elasticsearch.common.logging.LoggerMessageFormat.format;
import static org.elasticsearch.xpack.esql.CsvTestUtils.COMMA_ESCAPING_REGEX;
import static org.elasticsearch.xpack.esql.CsvTestUtils.ESCAPED_COMMA_SEQUENCE;
import static org.elasticsearch.xpack.esql.CsvTestUtils.multiValuesAwareCsvToStringArray;
import static org.elasticsearch.xpack.esql.EsqlTestUtils.reader;

public class CsvTestsDataLoader {
    private static final int PARALLEL_THREADS = 10;
    private static final int BULK_DATA_SIZE = 100_000;
    private static final TestDataset EMPLOYEES = new TestDataset("employees", "mapping-default.json", "employees.csv").noSubfields();
    private static final TestDataset EMPLOYEES_INCOMPATIBLE = new TestDataset(
        "employees_incompatible",
        "mapping-default-incompatible.json",
        "employees_incompatible.csv"
    ).noSubfields();
    private static final TestDataset HOSTS = new TestDataset("hosts");
    private static final TestDataset APPS = new TestDataset("apps");
    private static final TestDataset APPS_SHORT = APPS.withIndex("apps_short").withTypeMapping(Map.of("id", "short"));
    private static final TestDataset MULTI_COLUMN_JOINABLE = new TestDataset(
        "multi_column_joinable",
        "mapping-multi_column_joinable.json",
        "multi_column_joinable.csv"
    );
    private static final TestDataset MULTI_COLUMN_JOINABLE_LOOKUP = new TestDataset(
        "multi_column_joinable_lookup",
        "mapping-multi_column_joinable_lookup.json",
        "multi_column_joinable_lookup.csv"
    ).withSetting("lookup-settings.json");
    private static final TestDataset LANGUAGES = new TestDataset("languages");
    private static final TestDataset LANGUAGES_LOOKUP = LANGUAGES.withIndex("languages_lookup").withSetting("lookup-settings.json");
    private static final TestDataset LANGUAGES_NON_UNIQUE_KEY = new TestDataset("languages_non_unique_key");
    private static final TestDataset LANGUAGES_LOOKUP_NON_UNIQUE_KEY = LANGUAGES_LOOKUP.withIndex("languages_lookup_non_unique_key")
        .withData("languages_non_unique_key.csv")
        .withDynamicTypeMapping(Map.of("country", "text"));
    private static final TestDataset LANGUAGES_NESTED_FIELDS = new TestDataset(
        "languages_nested_fields",
        "mapping-languages_nested_fields.json",
        "languages_nested_fields.csv"
    ).withSetting("lookup-settings.json");
    private static final TestDataset LANGUAGES_MIX_NUMERICS = new TestDataset("languages_mixed_numerics").withSetting(
        "lookup-settings.json"
    );
    private static final TestDataset ALERTS = new TestDataset("alerts");
    private static final TestDataset UL_LOGS = new TestDataset("ul_logs");
    private static final TestDataset SAMPLE_DATA = new TestDataset("sample_data");
    private static final TestDataset MV_SAMPLE_DATA = new TestDataset("mv_sample_data");
    private static final TestDataset SAMPLE_DATA_STR = SAMPLE_DATA.withIndex("sample_data_str")
        .withTypeMapping(Map.of("client_ip", "keyword"));
    private static final TestDataset SAMPLE_DATA_TS_LONG = SAMPLE_DATA.withIndex("sample_data_ts_long")
        .withData("sample_data_ts_long.csv")
        .withTypeMapping(Map.of("@timestamp", "long"));
    private static final TestDataset SAMPLE_DATA_TS_NANOS = SAMPLE_DATA.withIndex("sample_data_ts_nanos")
        .withData("sample_data_ts_nanos.csv")
        .withTypeMapping(Map.of("@timestamp", "date_nanos"));
    // the double underscore is meant to not match `sample_data*`, but do match `sample_*`
    private static final TestDataset SAMPLE_DATA_TS_NANOS_LOOKUP = SAMPLE_DATA_TS_NANOS.withIndex("sample__data_ts_nanos_lookup")
        .withSetting("lookup-settings.json");
    private static final TestDataset MISSING_IP_SAMPLE_DATA = new TestDataset("missing_ip_sample_data");
    private static final TestDataset SAMPLE_DATA_PARTIAL_MAPPING = new TestDataset("partial_mapping_sample_data");
    private static final TestDataset SAMPLE_DATA_NO_MAPPING = new TestDataset(
        "no_mapping_sample_data",
        "mapping-no_mapping_sample_data.json",
        "partial_mapping_sample_data.csv"
    ).withTypeMapping(Stream.of("timestamp", "client_ip", "event_duration").collect(Collectors.toMap(k -> k, k -> "keyword")));
    private static final TestDataset SAMPLE_DATA_PARTIAL_MAPPING_NO_SOURCE = new TestDataset(
        "partial_mapping_no_source_sample_data",
        "mapping-partial_mapping_no_source_sample_data.json",
        "partial_mapping_sample_data.csv"
    ).withSetting("source_parameters-settings.json");
    private static final TestDataset SAMPLE_DATA_PARTIAL_MAPPING_EXCLUDED_SOURCE = new TestDataset(
        "partial_mapping_excluded_source_sample_data",
        "mapping-partial_mapping_excluded_source_sample_data.json",
        "partial_mapping_sample_data.csv"
    ).withSetting("source_parameters-settings.json");
    private static final TestDataset CLIENT_IPS = new TestDataset("clientips");
    private static final TestDataset CLIENT_IPS_LOOKUP = CLIENT_IPS.withIndex("clientips_lookup").withSetting("lookup-settings.json");
    private static final TestDataset MESSAGE_TYPES = new TestDataset("message_types");
    private static final TestDataset MESSAGE_TYPES_LOOKUP = MESSAGE_TYPES.withIndex("message_types_lookup")
        .withSetting("lookup-settings.json");
    private static final TestDataset FIREWALL_LOGS = new TestDataset("firewall_logs").noData();
    private static final TestDataset THREAT_LIST = new TestDataset("threat_list").withSetting("lookup-settings.json").noData();
    private static final TestDataset APP_LOGS = new TestDataset("app_logs").noData();
    private static final TestDataset SERVICE_OWNERS = new TestDataset("service_owners").withSetting("lookup-settings.json").noData();
    private static final TestDataset SYSTEM_METRICS = new TestDataset("system_metrics").noData();
    private static final TestDataset HOST_INVENTORY = new TestDataset("host_inventory").withSetting("lookup-settings.json").noData();
    private static final TestDataset OWNERSHIPS = new TestDataset("ownerships").withSetting("lookup-settings.json").noData();
    private static final TestDataset CLIENT_CIDR = new TestDataset("client_cidr");
    private static final TestDataset AGES = new TestDataset("ages");
    private static final TestDataset HEIGHTS = new TestDataset("heights");
    private static final TestDataset DECADES = new TestDataset("decades");
    private static final TestDataset AIRPORTS = new TestDataset("airports");
    private static final TestDataset AIRPORTS_MP = AIRPORTS.withIndex("airports_mp").withData("airports_mp.csv");
    private static final TestDataset AIRPORTS_NO_DOC_VALUES = new TestDataset("airports_no_doc_values").withData("airports.csv");
    private static final TestDataset AIRPORTS_NOT_INDEXED = new TestDataset("airports_not_indexed").withData("airports.csv");
    private static final TestDataset AIRPORTS_NOT_INDEXED_NOR_DOC_VALUES = new TestDataset("airports_not_indexed_nor_doc_values").withData(
        "airports.csv"
    );
    private static final TestDataset AIRPORTS_WEB = new TestDataset("airports_web");
    private static final TestDataset DATE_NANOS = new TestDataset("date_nanos");
    private static final TestDataset DATE_NANOS_UNION_TYPES = new TestDataset("date_nanos_union_types");
    private static final TestDataset COUNTRIES_BBOX = new TestDataset("countries_bbox");
    private static final TestDataset COUNTRIES_BBOX_WEB = new TestDataset("countries_bbox_web");
    private static final TestDataset AIRPORT_CITY_BOUNDARIES = new TestDataset("airport_city_boundaries").withSetting(
        "lookup-settings.json"
    );
    private static final TestDataset CARTESIAN_MULTIPOLYGONS = new TestDataset("cartesian_multipolygons");
    private static final TestDataset CARTESIAN_MULTIPOLYGONS_NO_DOC_VALUES = new TestDataset("cartesian_multipolygons_no_doc_values")
        .withData("cartesian_multipolygons.csv");
    private static final TestDataset MULTIVALUE_GEOMETRIES = new TestDataset("multivalue_geometries");
    private static final TestDataset MULTIVALUE_POINTS = new TestDataset("multivalue_points");
    private static final TestDataset DISTANCES = new TestDataset("distances");
    private static final TestDataset K8S = new TestDataset("k8s", "k8s-mappings.json", "k8s.csv").withSetting("k8s-settings.json");
    private static final TestDataset K8S_DOWNSAMPLED = new TestDataset(
        "k8s-downsampled",
        "k8s-downsampled-mappings.json",
        "k8s-downsampled.csv"
    ).withSetting("k8s-downsampled-settings.json");
    private static final TestDataset ADDRESSES = new TestDataset("addresses");
    private static final TestDataset BOOKS = new TestDataset("books").withSetting("books-settings.json");
    private static final TestDataset SEMANTIC_TEXT = new TestDataset("semantic_text").withInferenceEndpoint(true);
    private static final TestDataset LOGS = new TestDataset("logs");
    private static final TestDataset MV_TEXT = new TestDataset("mv_text");
    private static final TestDataset DENSE_VECTOR = new TestDataset("dense_vector");
    private static final TestDataset COLORS = new TestDataset("colors");

    public static final Map<String, TestDataset> CSV_DATASET_MAP = Map.ofEntries(
        Map.entry(EMPLOYEES.indexName, EMPLOYEES),
        Map.entry(EMPLOYEES_INCOMPATIBLE.indexName, EMPLOYEES_INCOMPATIBLE),
        Map.entry(HOSTS.indexName, HOSTS),
        Map.entry(APPS.indexName, APPS),
        Map.entry(APPS_SHORT.indexName, APPS_SHORT),
        Map.entry(LANGUAGES.indexName, LANGUAGES),
        Map.entry(LANGUAGES_LOOKUP.indexName, LANGUAGES_LOOKUP),
        Map.entry(LANGUAGES_LOOKUP_NON_UNIQUE_KEY.indexName, LANGUAGES_LOOKUP_NON_UNIQUE_KEY),
        Map.entry(LANGUAGES_NESTED_FIELDS.indexName, LANGUAGES_NESTED_FIELDS),
        Map.entry(LANGUAGES_MIX_NUMERICS.indexName, LANGUAGES_MIX_NUMERICS),
        Map.entry(UL_LOGS.indexName, UL_LOGS),
        Map.entry(SAMPLE_DATA.indexName, SAMPLE_DATA),
        Map.entry(SAMPLE_DATA_PARTIAL_MAPPING.indexName, SAMPLE_DATA_PARTIAL_MAPPING),
        Map.entry(SAMPLE_DATA_NO_MAPPING.indexName, SAMPLE_DATA_NO_MAPPING),
        Map.entry(SAMPLE_DATA_PARTIAL_MAPPING_NO_SOURCE.indexName, SAMPLE_DATA_PARTIAL_MAPPING_NO_SOURCE),
        Map.entry(SAMPLE_DATA_PARTIAL_MAPPING_EXCLUDED_SOURCE.indexName, SAMPLE_DATA_PARTIAL_MAPPING_EXCLUDED_SOURCE),
        Map.entry(MV_SAMPLE_DATA.indexName, MV_SAMPLE_DATA),
        Map.entry(ALERTS.indexName, ALERTS),
        Map.entry(SAMPLE_DATA_STR.indexName, SAMPLE_DATA_STR),
        Map.entry(SAMPLE_DATA_TS_LONG.indexName, SAMPLE_DATA_TS_LONG),
        Map.entry(SAMPLE_DATA_TS_NANOS.indexName, SAMPLE_DATA_TS_NANOS),
        Map.entry(SAMPLE_DATA_TS_NANOS_LOOKUP.indexName, SAMPLE_DATA_TS_NANOS_LOOKUP),
        Map.entry(MISSING_IP_SAMPLE_DATA.indexName, MISSING_IP_SAMPLE_DATA),
        Map.entry(CLIENT_IPS.indexName, CLIENT_IPS),
        Map.entry(CLIENT_IPS_LOOKUP.indexName, CLIENT_IPS_LOOKUP),
        Map.entry(MESSAGE_TYPES.indexName, MESSAGE_TYPES),
        Map.entry(MESSAGE_TYPES_LOOKUP.indexName, MESSAGE_TYPES_LOOKUP),
        Map.entry(FIREWALL_LOGS.indexName, FIREWALL_LOGS),
        Map.entry(THREAT_LIST.indexName, THREAT_LIST),
        Map.entry(APP_LOGS.indexName, APP_LOGS),
        Map.entry(SERVICE_OWNERS.indexName, SERVICE_OWNERS),
        Map.entry(SYSTEM_METRICS.indexName, SYSTEM_METRICS),
        Map.entry(HOST_INVENTORY.indexName, HOST_INVENTORY),
        Map.entry(OWNERSHIPS.indexName, OWNERSHIPS),
        Map.entry(CLIENT_CIDR.indexName, CLIENT_CIDR),
        Map.entry(AGES.indexName, AGES),
        Map.entry(HEIGHTS.indexName, HEIGHTS),
        Map.entry(DECADES.indexName, DECADES),
        Map.entry(AIRPORTS.indexName, AIRPORTS),
        Map.entry(AIRPORTS_MP.indexName, AIRPORTS_MP),
        Map.entry(AIRPORTS_NO_DOC_VALUES.indexName, AIRPORTS_NO_DOC_VALUES),
        Map.entry(AIRPORTS_NOT_INDEXED.indexName, AIRPORTS_NOT_INDEXED),
        Map.entry(AIRPORTS_NOT_INDEXED_NOR_DOC_VALUES.indexName, AIRPORTS_NOT_INDEXED_NOR_DOC_VALUES),
        Map.entry(AIRPORTS_WEB.indexName, AIRPORTS_WEB),
        Map.entry(COUNTRIES_BBOX.indexName, COUNTRIES_BBOX),
        Map.entry(COUNTRIES_BBOX_WEB.indexName, COUNTRIES_BBOX_WEB),
        Map.entry(AIRPORT_CITY_BOUNDARIES.indexName, AIRPORT_CITY_BOUNDARIES),
        Map.entry(CARTESIAN_MULTIPOLYGONS.indexName, CARTESIAN_MULTIPOLYGONS),
        Map.entry(CARTESIAN_MULTIPOLYGONS_NO_DOC_VALUES.indexName, CARTESIAN_MULTIPOLYGONS_NO_DOC_VALUES),
        Map.entry(MULTIVALUE_GEOMETRIES.indexName, MULTIVALUE_GEOMETRIES),
        Map.entry(MULTIVALUE_POINTS.indexName, MULTIVALUE_POINTS),
        Map.entry(DATE_NANOS.indexName, DATE_NANOS),
        Map.entry(DATE_NANOS_UNION_TYPES.indexName, DATE_NANOS_UNION_TYPES),
        Map.entry(K8S.indexName, K8S),
        Map.entry(K8S_DOWNSAMPLED.indexName, K8S_DOWNSAMPLED),
        Map.entry(DISTANCES.indexName, DISTANCES),
        Map.entry(ADDRESSES.indexName, ADDRESSES),
        Map.entry(BOOKS.indexName, BOOKS),
        Map.entry(SEMANTIC_TEXT.indexName, SEMANTIC_TEXT),
        Map.entry(LOGS.indexName, LOGS),
        Map.entry(MV_TEXT.indexName, MV_TEXT),
        Map.entry(DENSE_VECTOR.indexName, DENSE_VECTOR),
        Map.entry(COLORS.indexName, COLORS),
        Map.entry(MULTI_COLUMN_JOINABLE.indexName, MULTI_COLUMN_JOINABLE),
        Map.entry(MULTI_COLUMN_JOINABLE_LOOKUP.indexName, MULTI_COLUMN_JOINABLE_LOOKUP)
    );

    private static final EnrichConfig LANGUAGES_ENRICH = new EnrichConfig("languages_policy", "enrich-policy-languages.json");
    private static final EnrichConfig CLIENT_IPS_ENRICH = new EnrichConfig("clientip_policy", "enrich-policy-clientips.json");
    private static final EnrichConfig CLIENT_CIDR_ENRICH = new EnrichConfig("client_cidr_policy", "enrich-policy-client_cidr.json");
    private static final EnrichConfig AGES_ENRICH = new EnrichConfig("ages_policy", "enrich-policy-ages.json");
    private static final EnrichConfig HEIGHTS_ENRICH = new EnrichConfig("heights_policy", "enrich-policy-heights.json");
    private static final EnrichConfig DECADES_ENRICH = new EnrichConfig("decades_policy", "enrich-policy-decades.json");
    private static final EnrichConfig CITY_NAMES_ENRICH = new EnrichConfig("city_names", "enrich-policy-city_names.json");
    private static final EnrichConfig CITY_BOUNDARIES_ENRICH = new EnrichConfig("city_boundaries", "enrich-policy-city_boundaries.json");
    private static final EnrichConfig CITY_AIRPORTS_ENRICH = new EnrichConfig("city_airports", "enrich-policy-city_airports.json");

    public static final List<String> ENRICH_SOURCE_INDICES = List.of(
        "languages",
        "clientips",
        "client_cidr",
        "ages",
        "heights",
        "decades",
        "airport_city_boundaries"
    );
    public static final List<EnrichConfig> ENRICH_POLICIES = List.of(
        LANGUAGES_ENRICH,
        CLIENT_IPS_ENRICH,
        CLIENT_CIDR_ENRICH,
        AGES_ENRICH,
        HEIGHTS_ENRICH,
        DECADES_ENRICH,
        CITY_NAMES_ENRICH,
        CITY_BOUNDARIES_ENRICH,
        CITY_AIRPORTS_ENRICH
    );
    public static final String NUMERIC_REGEX = "-?\\d+(\\.\\d+)?";

    /**
     * <p>
     * Loads spec data on a local ES server.
     * </p>
     * <p>
     * Accepts an URL as first argument, eg. http://localhost:9200 or http://user:pass@localhost:9200
     *</p>
     * <p>
     * If no arguments are specified, the default URL is http://localhost:9200 without authentication
     * </p>
     * <p>
     * It also supports HTTPS
     * </p>
     * @param args the URL to connect
     * @throws IOException
     */
    public static void main(String[] args) throws IOException {
        // Need to setup the log configuration properly to avoid messages when creating a new RestClient
        PluginManager.addPackage(LogConfigurator.class.getPackage().getName());
        LogConfigurator.configureESLogging();

        String protocol = "http";
        String host = "localhost";
        int port = 9200;
        String username = null;
        String password = null;
        if (args.length > 0) {
            URL url = URI.create(args[0]).toURL();
            protocol = url.getProtocol();
            host = url.getHost();
            port = url.getPort();
            if (port < 0 || port > 65535) {
                throw new IllegalArgumentException("Please specify a valid port [0 - 65535], found [" + port + "]");
            }
            String userInfo = url.getUserInfo();
            if (userInfo != null) {
                if (userInfo.contains(":") == false || userInfo.split(":").length != 2) {
                    throw new IllegalArgumentException("Invalid user credentials [username:password], found [" + userInfo + "]");
                }
                String[] userPw = userInfo.split(":");
                username = userPw[0];
                password = userPw[1];
            }
        }
        RestClientBuilder builder = RestClient.builder(new HttpHost(host, port, protocol));
        if (username != null) {
            CredentialsProvider credentialsProvider = new BasicCredentialsProvider();
            credentialsProvider.setCredentials(AuthScope.ANY, new UsernamePasswordCredentials(username, password));
            builder = builder.setHttpClientConfigCallback(
                httpClientBuilder -> httpClientBuilder.setDefaultCredentialsProvider(credentialsProvider)
            );
        }

        try (RestClient client = builder.build()) {
            loadDataSetIntoEs(client, true, true, false, false, (restClient, indexName, indexMapping, indexSettings) -> {
                // don't use ESRestTestCase methods here or, if you do, test running the main method before making the change
                StringBuilder jsonBody = new StringBuilder("{");
                if (indexSettings != null && indexSettings.isEmpty() == false) {
                    jsonBody.append("\"settings\":");
                    jsonBody.append(Strings.toString(indexSettings));
                    jsonBody.append(",");
                }
                jsonBody.append("\"mappings\":");
                jsonBody.append(indexMapping);
                jsonBody.append("}");

                Request request = new Request("PUT", "/" + indexName);
                request.setJsonEntity(jsonBody.toString());
                restClient.performRequest(request);
            });
        }
    }

    public static Set<TestDataset> availableDatasetsForEs(
        boolean supportsIndexModeLookup,
        boolean supportsSourceFieldMapping,
        boolean inferenceEnabled,
        boolean requiresTimeSeries
    ) throws IOException {
        Set<TestDataset> testDataSets = new HashSet<>();

        for (TestDataset dataset : CSV_DATASET_MAP.values()) {
            if ((inferenceEnabled || dataset.requiresInferenceEndpoint == false)
                && (supportsIndexModeLookup || isLookupDataset(dataset) == false)
                && (supportsSourceFieldMapping || isSourceMappingDataset(dataset) == false)
                && (requiresTimeSeries == false || isTimeSeries(dataset))) {
                testDataSets.add(dataset);
            }
        }

        return testDataSets;
    }

    private static boolean isLookupDataset(TestDataset dataset) throws IOException {
        Settings settings = dataset.readSettingsFile();
        String mode = settings.get("index.mode");
        return (mode != null && mode.equalsIgnoreCase("lookup"));
    }

    private static boolean isSourceMappingDataset(TestDataset dataset) throws IOException {
        if (dataset.mappingFileName() == null) {
            return true;
        }
        String mappingJsonText = readTextFile(getResource("/" + dataset.mappingFileName()));
        JsonNode mappingNode = new ObjectMapper().readTree(mappingJsonText);
        // BWC tests don't support _source field mappings, so don't load those datasets.
        return mappingNode.get("_source") != null;
    }

    private static boolean isTimeSeries(TestDataset dataset) throws IOException {
        Settings settings = dataset.readSettingsFile();
        String mode = settings.get("index.mode");
        return (mode != null && mode.equalsIgnoreCase("time_series"));
    }

    public static void loadDataSetIntoEs(
        RestClient client,
        boolean supportsIndexModeLookup,
        boolean supportsSourceFieldMapping,
        boolean inferenceEnabled
    ) throws IOException {
        loadDataSetIntoEs(client, supportsIndexModeLookup, supportsSourceFieldMapping, inferenceEnabled, false);
    }

    public static void loadDataSetIntoEs(
        RestClient client,
        boolean supportsIndexModeLookup,
        boolean supportsSourceFieldMapping,
        boolean inferenceEnabled,
        boolean timeSeriesOnly
    ) throws IOException {
        loadDataSetIntoEs(
            client,
            supportsIndexModeLookup,
            supportsSourceFieldMapping,
            inferenceEnabled,
            timeSeriesOnly,
            (restClient, indexName, indexMapping, indexSettings) -> {
                ESRestTestCase.createIndex(restClient, indexName, indexSettings, indexMapping, null);
            }
        );
    }

    private static void loadDataSetIntoEs(
        RestClient client,
        boolean supportsIndexModeLookup,
        boolean supportsSourceFieldMapping,
        boolean inferenceEnabled,
        boolean timeSeriesOnly,
        IndexCreator indexCreator
    ) throws IOException {
        Logger logger = LogManager.getLogger(CsvTestsDataLoader.class);
        List<TestDataset> datasets = availableDatasetsForEs(
            supportsIndexModeLookup,
            supportsSourceFieldMapping,
            inferenceEnabled,
            timeSeriesOnly
        ).stream().toList();

        executeInParallel(datasets, dataset -> createIndex(client, dataset, indexCreator), "Failed to create indices in parallel");

        executeInParallel(datasets, dataset -> loadData(client, dataset, logger), "Failed to load data in parallel");

        forceMerge(client, datasets.stream().map(d -> d.indexName).collect(Collectors.toSet()), logger);

        executeInParallel(
            ENRICH_POLICIES,
            policy -> loadEnrichPolicy(client, policy.policyName, policy.policyFileName, logger),
            "Failed to load enrich policies in parallel"
        );

<<<<<<< HEAD
    }

    private static <T> void executeInParallel(List<T> items, IOConsumer<T> consumer, String errorMessage) {
        Semaphore semaphore = new Semaphore(PARALLEL_THREADS);
        ESTestCase.runInParallel(items.size(), i -> {
            try {
                semaphore.acquire();
                consumer.accept(items.get(i));
            } catch (IOException | InterruptedException e) {
                throw new RuntimeException(errorMessage, e);
            } finally {
                semaphore.release();
            }
        });
=======
        Set<String> loadedDatasets = new HashSet<>();
        logger.info("Loading test datasets");
        for (var dataset : availableDatasetsForEs(supportsIndexModeLookup, supportsSourceFieldMapping, inferenceEnabled, timeSeriesOnly)) {
            load(client, dataset, logger, indexCreator);
            loadedDatasets.add(dataset.indexName);
        }
        forceMerge(client, loadedDatasets, logger);
        logger.info("Loading enrich policies");
        for (var policy : ENRICH_POLICIES) {
            loadEnrichPolicy(client, policy.policyName, policy.policyFileName, logger);
        }
>>>>>>> 4ef77572
    }

    public static void createInferenceEndpoints(RestClient client) throws IOException {
        if (clusterHasSparseEmbeddingInferenceEndpoint(client) == false) {
            createSparseEmbeddingInferenceEndpoint(client);
        }

        if (clusterHasTextEmbeddingInferenceEndpoint(client) == false) {
            createTextEmbeddingInferenceEndpoint(client);
        }

        if (clusterHasRerankInferenceEndpoint(client) == false) {
            createRerankInferenceEndpoint(client);
        }

        if (clusterHasCompletionInferenceEndpoint(client) == false) {
            createCompletionInferenceEndpoint(client);
        }
    }

    public static void deleteInferenceEndpoints(RestClient client) throws IOException {
        deleteSparseEmbeddingInferenceEndpoint(client);
        deleteTextEmbeddingInferenceEndpoint(client);
        deleteRerankInferenceEndpoint(client);
        deleteCompletionInferenceEndpoint(client);
    }

    /** The semantic_text mapping type requires inference endpoints that need to be setup before creating the index. */
    public static void createSparseEmbeddingInferenceEndpoint(RestClient client) throws IOException {
        createInferenceEndpoint(client, TaskType.SPARSE_EMBEDDING, "test_sparse_inference", """
                  {
                   "service": "test_service",
                   "service_settings": { "model": "my_model", "api_key": "abc64" },
                   "task_settings": { }
                 }
            """);
    }

    public static void createTextEmbeddingInferenceEndpoint(RestClient client) throws IOException {
        createInferenceEndpoint(client, TaskType.TEXT_EMBEDDING, "test_dense_inference", """
                  {
                   "service": "text_embedding_test_service",
                   "service_settings": {
                        "model": "my_model",
                        "api_key": "abc64",
                        "dimensions": 3,
                        "similarity": "l2_norm",
                        "element_type": "float"
                    },
                   "task_settings": { }
                 }
            """);
    }

    public static void deleteSparseEmbeddingInferenceEndpoint(RestClient client) throws IOException {
        deleteInferenceEndpoint(client, "test_sparse_inference");
    }

    public static void deleteTextEmbeddingInferenceEndpoint(RestClient client) throws IOException {
        deleteInferenceEndpoint(client, "test_dense_inference");
    }

    public static boolean clusterHasSparseEmbeddingInferenceEndpoint(RestClient client) throws IOException {
        return clusterHasInferenceEndpoint(client, TaskType.SPARSE_EMBEDDING, "test_sparse_inference");
    }

    public static boolean clusterHasTextEmbeddingInferenceEndpoint(RestClient client) throws IOException {
        return clusterHasInferenceEndpoint(client, TaskType.TEXT_EMBEDDING, "test_dense_inference");
    }

    public static void createRerankInferenceEndpoint(RestClient client) throws IOException {
        createInferenceEndpoint(client, TaskType.RERANK, "test_reranker", """
            {
                "service": "test_reranking_service",
                "service_settings": { "model_id": "my_model", "api_key": "abc64" },
                "task_settings": { "use_text_length": true }
            }
            """);
    }

    public static void deleteRerankInferenceEndpoint(RestClient client) throws IOException {
        deleteInferenceEndpoint(client, "test_reranker");
    }

    public static boolean clusterHasRerankInferenceEndpoint(RestClient client) throws IOException {
        return clusterHasInferenceEndpoint(client, TaskType.RERANK, "test_reranker");
    }

    public static void createCompletionInferenceEndpoint(RestClient client) throws IOException {
        createInferenceEndpoint(client, TaskType.COMPLETION, "test_completion", """
            {
                "service": "completion_test_service",
                "service_settings": { "model": "my_model", "api_key": "abc64" },
                "task_settings": { "temperature": 3 }
            }
            """);
    }

    public static void deleteCompletionInferenceEndpoint(RestClient client) throws IOException {
        deleteInferenceEndpoint(client, "test_completion");
    }

    public static boolean clusterHasCompletionInferenceEndpoint(RestClient client) throws IOException {
        return clusterHasInferenceEndpoint(client, TaskType.COMPLETION, "test_completion");
    }

    private static void createInferenceEndpoint(RestClient client, TaskType taskType, String inferenceId, String modelSettings)
        throws IOException {
        Request request = new Request("PUT", "_inference/" + taskType.name() + "/" + inferenceId);
        request.setJsonEntity(modelSettings);
        client.performRequest(request);
    }

    private static boolean clusterHasInferenceEndpoint(RestClient client, TaskType taskType, String inferenceId) throws IOException {
        Request request = new Request("GET", "_inference/" + taskType.name() + "/" + inferenceId);
        try {
            client.performRequest(request);
        } catch (ResponseException e) {
            if (e.getResponse().getStatusLine().getStatusCode() == 404) {
                return false;
            }
            throw e;
        }
        return true;
    }

    private static void deleteInferenceEndpoint(RestClient client, String inferenceId) throws IOException {
        try {
            client.performRequest(new Request("DELETE", "_inference/" + inferenceId));
        } catch (ResponseException e) {
            // 404 here means the endpoint was not created
            if (e.getResponse().getStatusLine().getStatusCode() != 404) {
                throw e;
            }
        }
    }

    private static void loadEnrichPolicy(RestClient client, String policyName, String policyFileName, Logger logger) throws IOException {
        logger.info("Loading enrich policy [{}] from file [{}]", policyName, policyFileName);
        URL policyMapping = getResource("/" + policyFileName);
        String entity = readTextFile(policyMapping);
        Request request = new Request("PUT", "/_enrich/policy/" + policyName);
        request.setJsonEntity(entity);
        client.performRequest(request);

        request = new Request("POST", "/_enrich/policy/" + policyName + "/_execute");
        client.performRequest(request);
    }

    private static URL getResource(String name) {
        URL result = CsvTestsDataLoader.class.getResource(name);
        if (result == null) {
            throw new IllegalArgumentException("Cannot find resource " + name);
        }
        return result;
    }

<<<<<<< HEAD
    private static void createIndex(RestClient client, TestDataset dataset, IndexCreator indexCreator) throws IOException {
=======
    private static void load(RestClient client, TestDataset dataset, Logger logger, IndexCreator indexCreator) throws IOException {
        logger.info("Loading dataset [{}] into ES index [{}]", dataset.dataFileName, dataset.indexName);
>>>>>>> 4ef77572
        URL mapping = getResource("/" + dataset.mappingFileName);
        Settings indexSettings = dataset.readSettingsFile();
        indexCreator.createIndex(client, dataset.indexName, readMappingFile(mapping, dataset.typeMapping), indexSettings);
    }

    private static void loadData(RestClient client, TestDataset dataset, Logger logger) throws IOException {
        // Some examples only test that the query and mappings are valid, and don't need example data. Use .noData() for those
        if (dataset.dataFileName != null) {
            URL data = getResource("/data/" + dataset.dataFileName);
            loadCsvData(client, dataset.indexName, data, dataset.allowSubFields, logger);
        }
    }

    private static String readMappingFile(URL resource, Map<String, String> typeMapping) throws IOException {
        String mappingJsonText = readTextFile(resource);
        if (typeMapping == null || typeMapping.isEmpty()) {
            return mappingJsonText;
        }
        boolean modified = false;
        ObjectMapper mapper = new ObjectMapper();
        JsonNode mappingNode = mapper.readTree(mappingJsonText);
        JsonNode propertiesNode = mappingNode.path("properties");

        for (Map.Entry<String, String> entry : typeMapping.entrySet()) {
            String key = entry.getKey();
            String newType = entry.getValue();

            if (propertiesNode.has(key)) {
                modified = true;
                ((ObjectNode) propertiesNode.get(key)).put("type", newType);
            }
        }
        if (modified) {
            return mapper.writerWithDefaultPrettyPrinter().writeValueAsString(mappingNode);
        }
        return mappingJsonText;
    }

    public static String readTextFile(URL resource) throws IOException {
        try (BufferedReader reader = reader(resource)) {
            StringBuilder b = new StringBuilder();
            String line;
            while ((line = reader.readLine()) != null) {
                b.append(line);
            }
            return b.toString();
        }
    }

    record ColumnHeader(String name, String type) {}

    @SuppressWarnings("unchecked")
    /**
     * Loads a classic csv file in an ES cluster using a RestClient.
     * The structure of the file is as follows:
     * - commented lines should start with "//"
     * - the first non-comment line from the file is the schema line (comma separated field_name:ES_data_type elements)
     *   - sub-fields should be placed after the root field using a dot notation for the name:
     *       root_field:long,root_field.sub_field:integer
     *   - a special _id field can be used in the schema and the values of this field will be used in the bulk request as actual doc ids
     * - all subsequent non-comment lines represent the values that will be used to build the _bulk request
     * - an empty string "" refers to a null value
     * - a value starting with an opening square bracket "[" and ending with a closing square bracket "]" refers to a multi-value field
     *   - multi-values are comma separated
     *   - commas inside multivalue fields can be escaped with \ (backslash) character
     */
    private static void loadCsvData(RestClient client, String indexName, URL resource, boolean allowSubFields, Logger logger)
        throws IOException {

        ArrayList<String> failures = new ArrayList<>();
        StringBuilder builder = new StringBuilder();
        try (BufferedReader reader = reader(resource)) {
            String line;
            int lineNumber = 1;
            ColumnHeader[] columns = null; // Column info. If one column name contains dot, it is a subfield and its value will be null
            List<Integer> subFieldsIndices = new ArrayList<>(); // list containing the index of a subfield in "columns" String[]

            while ((line = reader.readLine()) != null) {
                line = line.trim();
                // ignore comments
                if (line.isEmpty() == false && line.startsWith("//") == false) {
                    String[] entries = multiValuesAwareCsvToStringArray(line, lineNumber);
                    // the schema row
                    if (columns == null) {
                        columns = new ColumnHeader[entries.length];
                        for (int i = 0; i < entries.length; i++) {
                            int split = entries[i].indexOf(':');
                            if (split < 0) {
                                columns[i] = new ColumnHeader(entries[i].trim(), null);
                            } else {
                                String name = entries[i].substring(0, split).trim();
                                String type = entries[i].substring(split + 1).trim();
                                if (allowSubFields || name.contains(".") == false) {
                                    columns[i] = new ColumnHeader(name, type);
                                } else {// if it's a subfield, ignore it in the _bulk request
                                    columns[i] = null;
                                    subFieldsIndices.add(i);
                                }
                            }
                        }
                    }
                    // data rows
                    else {
                        if (entries.length != columns.length) {
                            throw new IllegalArgumentException(
                                format(
                                    null,
                                    "Error line [{}]: Incorrect number of entries; expected [{}] but found [{}]",
                                    lineNumber,
                                    columns.length,
                                    entries.length
                                )
                            );
                        }
                        StringBuilder row = new StringBuilder();
                        String idField = null;
                        for (int i = 0; i < entries.length; i++) {
                            // ignore values that belong to subfields and don't add them to the bulk request
                            if (subFieldsIndices.contains(i) == false) {
                                if ("".equals(entries[i])) {
                                    // Value is null, skip
                                    continue;
                                }
                                if (columns[i] != null && "_id".equals(columns[i].name)) {
                                    // Value is an _id
                                    idField = entries[i];
                                    continue;
                                }
                                try {
                                    // add a comma after the previous value, only when there was actually a value before
                                    if (i > 0 && row.length() > 0) {
                                        row.append(",");
                                    }
                                    // split on comma ignoring escaped commas
                                    String[] multiValues = entries[i].split(COMMA_ESCAPING_REGEX);
                                    if (multiValues.length > 1) {
                                        StringBuilder rowStringValue = new StringBuilder("[");
                                        for (String s : multiValues) {
                                            rowStringValue.append(toJson(columns[i].type, s)).append(",");
                                        }
                                        // remove the last comma and put a closing bracket instead
                                        rowStringValue.replace(rowStringValue.length() - 1, rowStringValue.length(), "]");
                                        entries[i] = rowStringValue.toString();
                                    } else {
                                        entries[i] = toJson(columns[i].type, entries[i]);
                                    }
                                    // replace any escaped commas with single comma
                                    entries[i] = entries[i].replace(ESCAPED_COMMA_SEQUENCE, ",");
                                    row.append("\"").append(columns[i].name).append("\":").append(entries[i]);
                                } catch (Exception e) {
                                    throw new IllegalArgumentException(
                                        format(
                                            null,
                                            "Error line [{}]: Cannot parse entry [{}] with value [{}]",
                                            lineNumber,
                                            i + 1,
                                            entries[i]
                                        ),
                                        e
                                    );
                                }
                            }
                        }
                        String idPart = idField != null ? "\", \"_id\": \"" + idField : "";
                        builder.append("{\"index\": {\"_index\":\"" + indexName + idPart + "\"}}\n");
                        builder.append("{" + row + "}\n");
                    }
                }
                lineNumber++;
                if (builder.length() > BULK_DATA_SIZE) {
                    sendBulkRequest(indexName, builder, client, logger, failures);
                    builder.setLength(0);
                }
            }
        }
        if (builder.isEmpty() == false) {
            sendBulkRequest(indexName, builder, client, logger, failures);
        }
        if (failures.isEmpty() == false) {
            for (String failure : failures) {
                logger.error(failure);
            }
            throw new IOException("Data loading failed with " + failures.size() + " errors: " + failures.get(0));
        }
    }

    private static final Pattern RANGE_PATTERN = Pattern.compile("([0-9\\-.Z:]+)\\.\\.([0-9\\-.Z:]+)");

    private static String toJson(String type, String value) {
        return switch (type == null ? "" : type) {
            case "date_range", "double_range", "integer_range" -> {
                Matcher m = RANGE_PATTERN.matcher(value);
                if (m.matches() == false) {
                    throw new IllegalArgumentException("can't parse range: " + value);
                }
                yield "{\"gte\": \"" + m.group(1) + "\", \"lt\": \"" + m.group(2) + "\"}";
            }
            default -> {
                boolean isQuoted = (value.startsWith("\"") && value.endsWith("\"")) || (value.startsWith("{") && value.endsWith("}"));
                boolean isNumeric = value.matches(NUMERIC_REGEX);
                yield isQuoted || isNumeric ? value : "\"" + value + "\"";
            }
        };
    }

    private static void sendBulkRequest(String indexName, StringBuilder builder, RestClient client, Logger logger, List<String> failures)
        throws IOException {
        // The indexName is optional for a bulk request, but we use it for routing in MultiClusterSpecIT.
        builder.append("\n");
        logger.debug("Sending bulk request of [{}] bytes for [{}]", builder.length(), indexName);
        Request request = new Request("POST", "/" + indexName + "/_bulk");
        request.setJsonEntity(builder.toString());
        request.addParameter("refresh", "false"); // will be _forcemerge'd next
        Response response = client.performRequest(request);
        if (response.getStatusLine().getStatusCode() == 200) {
            HttpEntity entity = response.getEntity();
            try (InputStream content = entity.getContent()) {
                XContentType xContentType = XContentType.fromMediaType(entity.getContentType().getValue());
                Map<String, Object> result = XContentHelper.convertToMap(xContentType.xContent(), content, false);
                Object errors = result.get("errors");
                if (Boolean.FALSE.equals(errors)) {
                    logger.info("Data loading of [{}] bytes into [{}] OK", builder.length(), indexName);
                } else {
                    addError(failures, indexName, builder, "errors: " + result);
                }
            }
        } else {
            addError(failures, indexName, builder, "status: " + response.getStatusLine());
        }
    }

    private static void addError(List<String> failures, String indexName, StringBuilder builder, String message) {
        failures.add(
            format(
                "Data loading of [{}] bytes into [{}] failed with {}: Data [{}...]",
                builder.length(),
                indexName,
                message,
                builder.substring(0, 100)
            )
        );
    }

    private static void forceMerge(RestClient client, Set<String> indices, Logger logger) throws IOException {
        String pattern = String.join(",", indices);

        Request request = new Request("POST", "/" + pattern + "/_forcemerge?max_num_segments=1");
        Response response = client.performRequest(request);
        if (response.getStatusLine().getStatusCode() != 200) {
            logger.warn("Force-merging [{}] to 1 segment failed: {}", pattern, response.getStatusLine());
        } else {
            logger.info("[{}] forced-merged to 1 segment", pattern);
        }
    }

    public record MultiIndexTestDataset(String indexPattern, List<TestDataset> datasets) {
        public static MultiIndexTestDataset of(TestDataset testsDataset) {
            return new MultiIndexTestDataset(testsDataset.indexName, List.of(testsDataset));
        }

    }

    public record TestDataset(
        String indexName,
        String mappingFileName,
        String dataFileName,
        String settingFileName,
        boolean allowSubFields,
        @Nullable Map<String, String> typeMapping, // Override mappings read from mappings file
        @Nullable Map<String, String> dynamicTypeMapping, // Define mappings not in the mapping files, but available from field-caps
        boolean requiresInferenceEndpoint
    ) {
        public TestDataset(String indexName, String mappingFileName, String dataFileName) {
            this(indexName, mappingFileName, dataFileName, null, true, null, null, false);
        }

        public TestDataset(String indexName) {
            this(indexName, "mapping-" + indexName + ".json", indexName + ".csv", null, true, null, null, false);
        }

        public TestDataset withIndex(String indexName) {
            return new TestDataset(
                indexName,
                mappingFileName,
                dataFileName,
                settingFileName,
                allowSubFields,
                typeMapping,
                dynamicTypeMapping,
                requiresInferenceEndpoint
            );
        }

        public TestDataset withData(String dataFileName) {
            return new TestDataset(
                indexName,
                mappingFileName,
                dataFileName,
                settingFileName,
                allowSubFields,
                typeMapping,
                dynamicTypeMapping,
                requiresInferenceEndpoint
            );
        }

        public TestDataset noData() {
            return new TestDataset(
                indexName,
                mappingFileName,
                null,
                settingFileName,
                allowSubFields,
                typeMapping,
                dynamicTypeMapping,
                requiresInferenceEndpoint
            );
        }

        public TestDataset withSetting(String settingFileName) {
            return new TestDataset(
                indexName,
                mappingFileName,
                dataFileName,
                settingFileName,
                allowSubFields,
                typeMapping,
                dynamicTypeMapping,
                requiresInferenceEndpoint
            );
        }

        public TestDataset noSubfields() {
            return new TestDataset(
                indexName,
                mappingFileName,
                dataFileName,
                settingFileName,
                false,
                typeMapping,
                dynamicTypeMapping,
                requiresInferenceEndpoint
            );
        }

        public TestDataset withTypeMapping(Map<String, String> typeMapping) {
            return new TestDataset(
                indexName,
                mappingFileName,
                dataFileName,
                settingFileName,
                allowSubFields,
                typeMapping,
                dynamicTypeMapping,
                requiresInferenceEndpoint
            );
        }

        public TestDataset withDynamicTypeMapping(Map<String, String> dynamicTypeMapping) {
            return new TestDataset(
                indexName,
                mappingFileName,
                dataFileName,
                settingFileName,
                allowSubFields,
                typeMapping,
                dynamicTypeMapping,
                requiresInferenceEndpoint
            );
        }

        public TestDataset withInferenceEndpoint(boolean needsInference) {
            return new TestDataset(
                indexName,
                mappingFileName,
                dataFileName,
                settingFileName,
                allowSubFields,
                typeMapping,
                dynamicTypeMapping,
                needsInference
            );
        }

        private Settings readSettingsFile() throws IOException {
            Settings indexSettings = Settings.EMPTY;
            final String settingName = settingFileName != null ? "/" + settingFileName : null;
            if (settingName != null) {
                indexSettings = Settings.builder()
                    .loadFromStream(settingName, CsvTestsDataLoader.class.getResourceAsStream(settingName), false)
                    .build();
            }

            return indexSettings;
        }
    }

    public record EnrichConfig(String policyName, String policyFileName) {}

    private interface IndexCreator {
        void createIndex(RestClient client, String indexName, String mapping, Settings indexSettings) throws IOException;
    }
}<|MERGE_RESOLUTION|>--- conflicted
+++ resolved
@@ -435,19 +435,21 @@
             timeSeriesOnly
         ).stream().toList();
 
+        logger.info("Creating test indices");
         executeInParallel(datasets, dataset -> createIndex(client, dataset, indexCreator), "Failed to create indices in parallel");
 
+        logger.info("Loading test datasets");
         executeInParallel(datasets, dataset -> loadData(client, dataset, logger), "Failed to load data in parallel");
 
         forceMerge(client, datasets.stream().map(d -> d.indexName).collect(Collectors.toSet()), logger);
 
+        logger.info("Loading enrich policies");
         executeInParallel(
             ENRICH_POLICIES,
             policy -> loadEnrichPolicy(client, policy.policyName, policy.policyFileName, logger),
             "Failed to load enrich policies in parallel"
         );
 
-<<<<<<< HEAD
     }
 
     private static <T> void executeInParallel(List<T> items, IOConsumer<T> consumer, String errorMessage) {
@@ -462,19 +464,6 @@
                 semaphore.release();
             }
         });
-=======
-        Set<String> loadedDatasets = new HashSet<>();
-        logger.info("Loading test datasets");
-        for (var dataset : availableDatasetsForEs(supportsIndexModeLookup, supportsSourceFieldMapping, inferenceEnabled, timeSeriesOnly)) {
-            load(client, dataset, logger, indexCreator);
-            loadedDatasets.add(dataset.indexName);
-        }
-        forceMerge(client, loadedDatasets, logger);
-        logger.info("Loading enrich policies");
-        for (var policy : ENRICH_POLICIES) {
-            loadEnrichPolicy(client, policy.policyName, policy.policyFileName, logger);
-        }
->>>>>>> 4ef77572
     }
 
     public static void createInferenceEndpoints(RestClient client) throws IOException {
@@ -632,18 +621,14 @@
         return result;
     }
 
-<<<<<<< HEAD
     private static void createIndex(RestClient client, TestDataset dataset, IndexCreator indexCreator) throws IOException {
-=======
-    private static void load(RestClient client, TestDataset dataset, Logger logger, IndexCreator indexCreator) throws IOException {
-        logger.info("Loading dataset [{}] into ES index [{}]", dataset.dataFileName, dataset.indexName);
->>>>>>> 4ef77572
         URL mapping = getResource("/" + dataset.mappingFileName);
         Settings indexSettings = dataset.readSettingsFile();
         indexCreator.createIndex(client, dataset.indexName, readMappingFile(mapping, dataset.typeMapping), indexSettings);
     }
 
     private static void loadData(RestClient client, TestDataset dataset, Logger logger) throws IOException {
+        logger.info("Loading dataset [{}] into ES index [{}]", dataset.dataFileName, dataset.indexName);
         // Some examples only test that the query and mappings are valid, and don't need example data. Use .noData() for those
         if (dataset.dataFileName != null) {
             URL data = getResource("/data/" + dataset.dataFileName);

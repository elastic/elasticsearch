--- conflicted
+++ resolved
@@ -48,73 +48,6 @@
 
 public class CsvTestsDataLoader {
     private static final int BULK_DATA_SIZE = 100_000;
-<<<<<<< HEAD
-    private static final TestsDataset EMPLOYEES = new TestsDataset("employees", "mapping-default.json", "employees.csv", null, false);
-    private static final TestsDataset HOSTS = new TestsDataset("hosts", "mapping-hosts.json", "hosts.csv");
-    private static final TestsDataset APPS = new TestsDataset("apps", "mapping-apps.json", "apps.csv");
-    private static final TestsDataset LANGUAGES = new TestsDataset("languages", "mapping-languages.json", "languages.csv");
-    private static final TestsDataset ALERTS = new TestsDataset("alerts", "mapping-alerts.json", "alerts.csv");
-    private static final TestsDataset UL_LOGS = new TestsDataset("ul_logs", "mapping-ul_logs.json", "ul_logs.csv");
-    private static final TestsDataset SAMPLE_DATA = new TestsDataset("sample_data", "mapping-sample_data.json", "sample_data.csv");
-    private static final TestsDataset SAMPLE_DATA_STR = new TestsDataset(
-        "sample_data_str",
-        "mapping-sample_data_str.json",
-        "sample_data_str.csv"
-    );
-    private static final TestsDataset SAMPLE_DATA_TS_LONG = new TestsDataset(
-        "sample_data_ts_long",
-        "mapping-sample_data_ts_long.json",
-        "sample_data_ts_long.csv"
-    );
-    private static final TestsDataset MISSING_IP_SAMPLE_DATA = new TestsDataset(
-        "missing_ip_sample_data",
-        "mapping-missing_ip_sample_data.json",
-        "missing_ip_sample_data.csv"
-    );
-    private static final TestsDataset CLIENT_IPS = new TestsDataset("clientips", "mapping-clientips.json", "clientips.csv");
-    private static final TestsDataset CLIENT_CIDR = new TestsDataset("client_cidr", "mapping-client_cidr.json", "client_cidr.csv");
-    private static final TestsDataset AGES = new TestsDataset("ages", "mapping-ages.json", "ages.csv");
-    private static final TestsDataset HEIGHTS = new TestsDataset("heights", "mapping-heights.json", "heights.csv");
-    private static final TestsDataset DECADES = new TestsDataset("decades", "mapping-decades.json", "decades.csv");
-    private static final TestsDataset AIRPORTS = new TestsDataset("airports", "mapping-airports.json", "airports.csv");
-    private static final TestsDataset AIRPORTS_MP = new TestsDataset("airports_mp", "mapping-airports.json", "airports_mp.csv");
-    private static final TestsDataset AIRPORTS_WEB = new TestsDataset("airports_web", "mapping-airports_web.json", "airports_web.csv");
-    private static final TestsDataset DATE_NANOS = new TestsDataset("date_nanos", "mapping-date_nanos.json", "date_nanos.csv");
-    private static final TestsDataset COUNTRIES_BBOX = new TestsDataset(
-        "countries_bbox",
-        "mapping-countries_bbox.json",
-        "countries_bbox.csv"
-    );
-    private static final TestsDataset COUNTRIES_BBOX_WEB = new TestsDataset(
-        "countries_bbox_web",
-        "mapping-countries_bbox_web.json",
-        "countries_bbox_web.csv"
-    );
-    private static final TestsDataset AIRPORT_CITY_BOUNDARIES = new TestsDataset(
-        "airport_city_boundaries",
-        "mapping-airport_city_boundaries.json",
-        "airport_city_boundaries.csv"
-    );
-    private static final TestsDataset CARTESIAN_MULTIPOLYGONS = new TestsDataset(
-        "cartesian_multipolygons",
-        "mapping-cartesian_multipolygons.json",
-        "cartesian_multipolygons.csv"
-    );
-    private static final TestsDataset MULTIVALUE_GEOMETRIES = new TestsDataset(
-        "multivalue_geometries",
-        "mapping-multivalue_geometries.json",
-        "multivalue_geometries.csv"
-    );
-    private static final TestsDataset MULTIVALUE_POINTS = new TestsDataset(
-        "multivalue_points",
-        "mapping-multivalue_points.json",
-        "multivalue_points.csv"
-    );
-    private static final TestsDataset DISTANCES = new TestsDataset("distances", "mapping-distances.json", "distances.csv");
-    private static final TestsDataset K8S = new TestsDataset("k8s", "k8s-mappings.json", "k8s.csv", "k8s-settings.json", true);
-    private static final TestsDataset ADDRESSES = new TestsDataset("addresses", "mapping-addresses.json", "addresses.csv", null, true);
-    private static final TestsDataset BOOKS = new TestsDataset("books", "mapping-books.json", "books.csv", null, true);
-=======
     private static final TestsDataset EMPLOYEES = new TestsDataset("employees", "mapping-default.json", "employees.csv").noSubfields();
     private static final TestsDataset HOSTS = new TestsDataset("hosts");
     private static final TestsDataset APPS = new TestsDataset("apps");
@@ -142,11 +75,12 @@
     private static final TestsDataset COUNTRIES_BBOX_WEB = new TestsDataset("countries_bbox_web");
     private static final TestsDataset AIRPORT_CITY_BOUNDARIES = new TestsDataset("airport_city_boundaries");
     private static final TestsDataset CARTESIAN_MULTIPOLYGONS = new TestsDataset("cartesian_multipolygons");
+    private static final TestsDataset MULTIVALUE_GEOMETRIES = new TestsDataset("multivalue_geometries");
+    private static final TestsDataset MULTIVALUE_POINTS = new TestsDataset("multivalue_points");
     private static final TestsDataset DISTANCES = new TestsDataset("distances");
     private static final TestsDataset K8S = new TestsDataset("k8s", "k8s-mappings.json", "k8s.csv").withSetting("k8s-settings.json");
     private static final TestsDataset ADDRESSES = new TestsDataset("addresses");
     private static final TestsDataset BOOKS = new TestsDataset("books");
->>>>>>> 1beaed5f
 
     public static final Map<String, TestsDataset> CSV_DATASET_MAP = Map.ofEntries(
         Map.entry(EMPLOYEES.indexName, EMPLOYEES),

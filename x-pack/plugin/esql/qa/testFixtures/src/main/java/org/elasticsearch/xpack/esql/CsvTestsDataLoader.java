--- conflicted
+++ resolved
@@ -121,13 +121,9 @@
         Map.entry(COUNTRIES_BBOX_WEB.indexName, COUNTRIES_BBOX_WEB),
         Map.entry(AIRPORT_CITY_BOUNDARIES.indexName, AIRPORT_CITY_BOUNDARIES),
         Map.entry(CARTESIAN_MULTIPOLYGONS.indexName, CARTESIAN_MULTIPOLYGONS),
-<<<<<<< HEAD
         Map.entry(DATE_NANOS.indexName, DATE_NANOS),
-        Map.entry(K8S.indexName, K8S)
-=======
         Map.entry(K8S.indexName, K8S),
         Map.entry(DISTANCES.indexName, DISTANCES)
->>>>>>> 35c44f7a
     );
 
     private static final EnrichConfig LANGUAGES_ENRICH = new EnrichConfig("languages_policy", "enrich-policy-languages.json");

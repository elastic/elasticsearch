/*
 * Copyright Elasticsearch B.V. and/or licensed to Elasticsearch B.V. under one
 * or more contributor license agreements. Licensed under the Elastic License
 * 2.0; you may not use this file except in compliance with the Elastic License
 * 2.0.
 */
package org.elasticsearch.xpack.esql;

import com.fasterxml.jackson.databind.JsonNode;
import com.fasterxml.jackson.databind.ObjectMapper;
import com.fasterxml.jackson.databind.node.ObjectNode;

import org.apache.http.HttpEntity;
import org.apache.http.HttpHost;
import org.apache.http.auth.AuthScope;
import org.apache.http.auth.UsernamePasswordCredentials;
import org.apache.http.client.CredentialsProvider;
import org.apache.http.impl.client.BasicCredentialsProvider;
import org.apache.logging.log4j.core.config.plugins.util.PluginManager;
import org.elasticsearch.client.Request;
import org.elasticsearch.client.Response;
import org.elasticsearch.client.ResponseException;
import org.elasticsearch.client.RestClient;
import org.elasticsearch.client.RestClientBuilder;
import org.elasticsearch.common.Strings;
import org.elasticsearch.common.logging.LogConfigurator;
import org.elasticsearch.common.settings.Settings;
import org.elasticsearch.common.xcontent.XContentHelper;
import org.elasticsearch.core.Nullable;
import org.elasticsearch.inference.TaskType;
import org.elasticsearch.logging.LogManager;
import org.elasticsearch.logging.Logger;
import org.elasticsearch.test.rest.ESRestTestCase;
import org.elasticsearch.xcontent.XContentType;

import java.io.BufferedReader;
import java.io.IOException;
import java.io.InputStream;
import java.net.URI;
import java.net.URL;
import java.util.ArrayList;
import java.util.HashSet;
import java.util.List;
import java.util.Map;
import java.util.Set;
import java.util.regex.Matcher;
import java.util.regex.Pattern;
import java.util.stream.Collectors;
import java.util.stream.Stream;

import static org.elasticsearch.common.logging.LoggerMessageFormat.format;
import static org.elasticsearch.xpack.esql.CsvTestUtils.COMMA_ESCAPING_REGEX;
import static org.elasticsearch.xpack.esql.CsvTestUtils.ESCAPED_COMMA_SEQUENCE;
import static org.elasticsearch.xpack.esql.CsvTestUtils.multiValuesAwareCsvToStringArray;
import static org.elasticsearch.xpack.esql.EsqlTestUtils.reader;

public class CsvTestsDataLoader {
    private static final int BULK_DATA_SIZE = 100_000;
    private static final TestDataset EMPLOYEES = new TestDataset("employees", "mapping-default.json", "employees.csv").noSubfields();
    private static final TestDataset EMPLOYEES_INCOMPATIBLE = new TestDataset(
        "employees_incompatible",
        "mapping-default-incompatible.json",
        "employees_incompatible.csv"
    ).noSubfields();
    private static final TestDataset HOSTS = new TestDataset("hosts");
    private static final TestDataset APPS = new TestDataset("apps");
    private static final TestDataset APPS_SHORT = APPS.withIndex("apps_short").withTypeMapping(Map.of("id", "short"));
    private static final TestDataset MULTI_COLUMN_JOINABLE = new TestDataset(
        "multi_column_joinable",
        "mapping-multi_column_joinable.json",
        "multi_column_joinable.csv"
    );
    private static final TestDataset MULTI_COLUMN_JOINABLE_LOOKUP = new TestDataset(
        "multi_column_joinable_lookup",
        "mapping-multi_column_joinable_lookup.json",
        "multi_column_joinable_lookup.csv"
    ).withSetting("lookup-settings.json");
    private static final TestDataset LANGUAGES = new TestDataset("languages");
    private static final TestDataset LANGUAGES_LOOKUP = LANGUAGES.withIndex("languages_lookup").withSetting("lookup-settings.json");
    private static final TestDataset LANGUAGES_NON_UNIQUE_KEY = new TestDataset("languages_non_unique_key");
    private static final TestDataset LANGUAGES_LOOKUP_NON_UNIQUE_KEY = LANGUAGES_LOOKUP.withIndex("languages_lookup_non_unique_key")
        .withData("languages_non_unique_key.csv")
        .withDynamicTypeMapping(Map.of("country", "text"));
    private static final TestDataset LANGUAGES_NESTED_FIELDS = new TestDataset(
        "languages_nested_fields",
        "mapping-languages_nested_fields.json",
        "languages_nested_fields.csv"
    ).withSetting("lookup-settings.json");
    private static final TestDataset LANGUAGES_MIX_NUMERICS = new TestDataset("languages_mixed_numerics").withSetting(
        "lookup-settings.json"
    );
    private static final TestDataset ALERTS = new TestDataset("alerts");
    private static final TestDataset UL_LOGS = new TestDataset("ul_logs");
    private static final TestDataset SAMPLE_DATA = new TestDataset("sample_data");
    private static final TestDataset MV_SAMPLE_DATA = new TestDataset("mv_sample_data");
    private static final TestDataset SAMPLE_DATA_STR = SAMPLE_DATA.withIndex("sample_data_str")
        .withTypeMapping(Map.of("client_ip", "keyword"));
    private static final TestDataset SAMPLE_DATA_TS_LONG = SAMPLE_DATA.withIndex("sample_data_ts_long")
        .withData("sample_data_ts_long.csv")
        .withTypeMapping(Map.of("@timestamp", "long"));
    private static final TestDataset SAMPLE_DATA_TS_NANOS = SAMPLE_DATA.withIndex("sample_data_ts_nanos")
        .withData("sample_data_ts_nanos.csv")
        .withTypeMapping(Map.of("@timestamp", "date_nanos"));
    // the double underscore is meant to not match `sample_data*`, but do match `sample_*`
    private static final TestDataset SAMPLE_DATA_TS_NANOS_LOOKUP = SAMPLE_DATA_TS_NANOS.withIndex("sample__data_ts_nanos_lookup")
        .withSetting("lookup-settings.json");
    private static final TestDataset MISSING_IP_SAMPLE_DATA = new TestDataset("missing_ip_sample_data");
    private static final TestDataset SAMPLE_DATA_PARTIAL_MAPPING = new TestDataset("partial_mapping_sample_data");
    private static final TestDataset SAMPLE_DATA_NO_MAPPING = new TestDataset(
        "no_mapping_sample_data",
        "mapping-no_mapping_sample_data.json",
        "partial_mapping_sample_data.csv"
    ).withTypeMapping(Stream.of("timestamp", "client_ip", "event_duration").collect(Collectors.toMap(k -> k, k -> "keyword")));
    private static final TestDataset SAMPLE_DATA_PARTIAL_MAPPING_NO_SOURCE = new TestDataset(
        "partial_mapping_no_source_sample_data",
        "mapping-partial_mapping_no_source_sample_data.json",
        "partial_mapping_sample_data.csv"
    ).withSetting("source_parameters-settings.json");
    private static final TestDataset SAMPLE_DATA_PARTIAL_MAPPING_EXCLUDED_SOURCE = new TestDataset(
        "partial_mapping_excluded_source_sample_data",
        "mapping-partial_mapping_excluded_source_sample_data.json",
        "partial_mapping_sample_data.csv"
    ).withSetting("source_parameters-settings.json");
    private static final TestDataset CLIENT_IPS = new TestDataset("clientips");
    private static final TestDataset CLIENT_IPS_LOOKUP = CLIENT_IPS.withIndex("clientips_lookup").withSetting("lookup-settings.json");
    private static final TestDataset MESSAGE_TYPES = new TestDataset("message_types");
    private static final TestDataset MESSAGE_TYPES_LOOKUP = MESSAGE_TYPES.withIndex("message_types_lookup")
        .withSetting("lookup-settings.json");
    private static final TestDataset FIREWALL_LOGS = new TestDataset("firewall_logs").noData();
    private static final TestDataset THREAT_LIST = new TestDataset("threat_list").withSetting("lookup-settings.json").noData();
    private static final TestDataset APP_LOGS = new TestDataset("app_logs").noData();
    private static final TestDataset SERVICE_OWNERS = new TestDataset("service_owners").withSetting("lookup-settings.json").noData();
    private static final TestDataset SYSTEM_METRICS = new TestDataset("system_metrics").noData();
    private static final TestDataset HOST_INVENTORY = new TestDataset("host_inventory").withSetting("lookup-settings.json").noData();
    private static final TestDataset OWNERSHIPS = new TestDataset("ownerships").withSetting("lookup-settings.json").noData();
    private static final TestDataset CLIENT_CIDR = new TestDataset("client_cidr");
    private static final TestDataset AGES = new TestDataset("ages");
    private static final TestDataset HEIGHTS = new TestDataset("heights");
    private static final TestDataset DECADES = new TestDataset("decades");
    private static final TestDataset AIRPORTS = new TestDataset("airports");
    private static final TestDataset AIRPORTS_MP = AIRPORTS.withIndex("airports_mp").withData("airports_mp.csv");
    private static final TestDataset AIRPORTS_NO_DOC_VALUES = new TestDataset("airports_no_doc_values").withData("airports.csv");
    private static final TestDataset AIRPORTS_NOT_INDEXED = new TestDataset("airports_not_indexed").withData("airports.csv");
    private static final TestDataset AIRPORTS_NOT_INDEXED_NOR_DOC_VALUES = new TestDataset("airports_not_indexed_nor_doc_values").withData(
        "airports.csv"
    );
    private static final TestDataset AIRPORTS_WEB = new TestDataset("airports_web");
    private static final TestDataset DATE_NANOS = new TestDataset("date_nanos");
    private static final TestDataset DATE_NANOS_UNION_TYPES = new TestDataset("date_nanos_union_types");
    private static final TestDataset COUNTRIES_BBOX = new TestDataset("countries_bbox");
    private static final TestDataset COUNTRIES_BBOX_WEB = new TestDataset("countries_bbox_web");
    private static final TestDataset AIRPORT_CITY_BOUNDARIES = new TestDataset("airport_city_boundaries").withSetting(
        "lookup-settings.json"
    );
    private static final TestDataset CARTESIAN_MULTIPOLYGONS = new TestDataset("cartesian_multipolygons");
    private static final TestDataset CARTESIAN_MULTIPOLYGONS_NO_DOC_VALUES = new TestDataset("cartesian_multipolygons_no_doc_values")
        .withData("cartesian_multipolygons.csv");
    private static final TestDataset MULTIVALUE_GEOMETRIES = new TestDataset("multivalue_geometries");
    private static final TestDataset MULTIVALUE_POINTS = new TestDataset("multivalue_points");
    private static final TestDataset DISTANCES = new TestDataset("distances");
    private static final TestDataset K8S = new TestDataset("k8s", "k8s-mappings.json", "k8s.csv").withSetting("k8s-settings.json");
    private static final TestDataset K8S_DOWNSAMPLED = new TestDataset(
        "k8s-downsampled",
        "k8s-downsampled-mappings.json",
        "k8s-downsampled.csv"
    ).withSetting("k8s-downsampled-settings.json");
    private static final TestDataset ADDRESSES = new TestDataset("addresses");
    private static final TestDataset BOOKS = new TestDataset("books").withSetting("books-settings.json");
    private static final TestDataset SEMANTIC_TEXT = new TestDataset("semantic_text").withInferenceEndpoint(true);
    private static final TestDataset LOGS = new TestDataset("logs");
    private static final TestDataset MV_TEXT = new TestDataset("mv_text");
    private static final TestDataset DENSE_VECTOR = new TestDataset("dense_vector");
    private static final TestDataset COLORS = new TestDataset("colors");
<<<<<<< HEAD
    private static final TestDataset DATE_RANGES = new TestDataset("date_ranges");
=======
    private static final TestDataset COLORS_CMYK_LOOKUP = new TestDataset("colors_cmyk").withSetting("lookup-settings.json");
>>>>>>> c3d72412

    public static final Map<String, TestDataset> CSV_DATASET_MAP = Map.ofEntries(
        Map.entry(EMPLOYEES.indexName, EMPLOYEES),
        Map.entry(EMPLOYEES_INCOMPATIBLE.indexName, EMPLOYEES_INCOMPATIBLE),
        Map.entry(HOSTS.indexName, HOSTS),
        Map.entry(APPS.indexName, APPS),
        Map.entry(APPS_SHORT.indexName, APPS_SHORT),
        Map.entry(LANGUAGES.indexName, LANGUAGES),
        Map.entry(LANGUAGES_LOOKUP.indexName, LANGUAGES_LOOKUP),
        Map.entry(LANGUAGES_LOOKUP_NON_UNIQUE_KEY.indexName, LANGUAGES_LOOKUP_NON_UNIQUE_KEY),
        Map.entry(LANGUAGES_NESTED_FIELDS.indexName, LANGUAGES_NESTED_FIELDS),
        Map.entry(LANGUAGES_MIX_NUMERICS.indexName, LANGUAGES_MIX_NUMERICS),
        Map.entry(UL_LOGS.indexName, UL_LOGS),
        Map.entry(SAMPLE_DATA.indexName, SAMPLE_DATA),
        Map.entry(SAMPLE_DATA_PARTIAL_MAPPING.indexName, SAMPLE_DATA_PARTIAL_MAPPING),
        Map.entry(SAMPLE_DATA_NO_MAPPING.indexName, SAMPLE_DATA_NO_MAPPING),
        Map.entry(SAMPLE_DATA_PARTIAL_MAPPING_NO_SOURCE.indexName, SAMPLE_DATA_PARTIAL_MAPPING_NO_SOURCE),
        Map.entry(SAMPLE_DATA_PARTIAL_MAPPING_EXCLUDED_SOURCE.indexName, SAMPLE_DATA_PARTIAL_MAPPING_EXCLUDED_SOURCE),
        Map.entry(MV_SAMPLE_DATA.indexName, MV_SAMPLE_DATA),
        Map.entry(ALERTS.indexName, ALERTS),
        Map.entry(SAMPLE_DATA_STR.indexName, SAMPLE_DATA_STR),
        Map.entry(SAMPLE_DATA_TS_LONG.indexName, SAMPLE_DATA_TS_LONG),
        Map.entry(SAMPLE_DATA_TS_NANOS.indexName, SAMPLE_DATA_TS_NANOS),
        Map.entry(SAMPLE_DATA_TS_NANOS_LOOKUP.indexName, SAMPLE_DATA_TS_NANOS_LOOKUP),
        Map.entry(MISSING_IP_SAMPLE_DATA.indexName, MISSING_IP_SAMPLE_DATA),
        Map.entry(CLIENT_IPS.indexName, CLIENT_IPS),
        Map.entry(CLIENT_IPS_LOOKUP.indexName, CLIENT_IPS_LOOKUP),
        Map.entry(MESSAGE_TYPES.indexName, MESSAGE_TYPES),
        Map.entry(MESSAGE_TYPES_LOOKUP.indexName, MESSAGE_TYPES_LOOKUP),
        Map.entry(FIREWALL_LOGS.indexName, FIREWALL_LOGS),
        Map.entry(THREAT_LIST.indexName, THREAT_LIST),
        Map.entry(APP_LOGS.indexName, APP_LOGS),
        Map.entry(SERVICE_OWNERS.indexName, SERVICE_OWNERS),
        Map.entry(SYSTEM_METRICS.indexName, SYSTEM_METRICS),
        Map.entry(HOST_INVENTORY.indexName, HOST_INVENTORY),
        Map.entry(OWNERSHIPS.indexName, OWNERSHIPS),
        Map.entry(CLIENT_CIDR.indexName, CLIENT_CIDR),
        Map.entry(AGES.indexName, AGES),
        Map.entry(HEIGHTS.indexName, HEIGHTS),
        Map.entry(DECADES.indexName, DECADES),
        Map.entry(AIRPORTS.indexName, AIRPORTS),
        Map.entry(AIRPORTS_MP.indexName, AIRPORTS_MP),
        Map.entry(AIRPORTS_NO_DOC_VALUES.indexName, AIRPORTS_NO_DOC_VALUES),
        Map.entry(AIRPORTS_NOT_INDEXED.indexName, AIRPORTS_NOT_INDEXED),
        Map.entry(AIRPORTS_NOT_INDEXED_NOR_DOC_VALUES.indexName, AIRPORTS_NOT_INDEXED_NOR_DOC_VALUES),
        Map.entry(AIRPORTS_WEB.indexName, AIRPORTS_WEB),
        Map.entry(COUNTRIES_BBOX.indexName, COUNTRIES_BBOX),
        Map.entry(COUNTRIES_BBOX_WEB.indexName, COUNTRIES_BBOX_WEB),
        Map.entry(AIRPORT_CITY_BOUNDARIES.indexName, AIRPORT_CITY_BOUNDARIES),
        Map.entry(CARTESIAN_MULTIPOLYGONS.indexName, CARTESIAN_MULTIPOLYGONS),
        Map.entry(CARTESIAN_MULTIPOLYGONS_NO_DOC_VALUES.indexName, CARTESIAN_MULTIPOLYGONS_NO_DOC_VALUES),
        Map.entry(MULTIVALUE_GEOMETRIES.indexName, MULTIVALUE_GEOMETRIES),
        Map.entry(MULTIVALUE_POINTS.indexName, MULTIVALUE_POINTS),
        Map.entry(DATE_NANOS.indexName, DATE_NANOS),
        Map.entry(DATE_NANOS_UNION_TYPES.indexName, DATE_NANOS_UNION_TYPES),
        Map.entry(K8S.indexName, K8S),
        Map.entry(K8S_DOWNSAMPLED.indexName, K8S_DOWNSAMPLED),
        Map.entry(DISTANCES.indexName, DISTANCES),
        Map.entry(ADDRESSES.indexName, ADDRESSES),
        Map.entry(BOOKS.indexName, BOOKS),
        Map.entry(SEMANTIC_TEXT.indexName, SEMANTIC_TEXT),
        Map.entry(LOGS.indexName, LOGS),
        Map.entry(MV_TEXT.indexName, MV_TEXT),
        Map.entry(DENSE_VECTOR.indexName, DENSE_VECTOR),
        Map.entry(COLORS.indexName, COLORS),
        Map.entry(COLORS_CMYK_LOOKUP.indexName, COLORS_CMYK_LOOKUP),
        Map.entry(MULTI_COLUMN_JOINABLE.indexName, MULTI_COLUMN_JOINABLE),
        Map.entry(MULTI_COLUMN_JOINABLE_LOOKUP.indexName, MULTI_COLUMN_JOINABLE_LOOKUP),
        Map.entry(DATE_RANGES.indexName, DATE_RANGES)
    );

    private static final EnrichConfig LANGUAGES_ENRICH = new EnrichConfig("languages_policy", "enrich-policy-languages.json");
    private static final EnrichConfig CLIENT_IPS_ENRICH = new EnrichConfig("clientip_policy", "enrich-policy-clientips.json");
    private static final EnrichConfig CLIENT_CIDR_ENRICH = new EnrichConfig("client_cidr_policy", "enrich-policy-client_cidr.json");
    private static final EnrichConfig AGES_ENRICH = new EnrichConfig("ages_policy", "enrich-policy-ages.json");
    private static final EnrichConfig HEIGHTS_ENRICH = new EnrichConfig("heights_policy", "enrich-policy-heights.json");
    private static final EnrichConfig DECADES_ENRICH = new EnrichConfig("decades_policy", "enrich-policy-decades.json");
    private static final EnrichConfig CITY_NAMES_ENRICH = new EnrichConfig("city_names", "enrich-policy-city_names.json");
    private static final EnrichConfig CITY_BOUNDARIES_ENRICH = new EnrichConfig("city_boundaries", "enrich-policy-city_boundaries.json");
    private static final EnrichConfig CITY_AIRPORTS_ENRICH = new EnrichConfig("city_airports", "enrich-policy-city_airports.json");
    private static final EnrichConfig COLORS_ENRICH = new EnrichConfig("colors_policy", "enrich-policy-colors_cmyk.json");

    public static final List<String> ENRICH_SOURCE_INDICES = List.of(
        "languages",
        "clientips",
        "client_cidr",
        "ages",
        "heights",
        "decades",
        "airport_city_boundaries",
        "colors_cmyk"
    );
    public static final List<EnrichConfig> ENRICH_POLICIES = List.of(
        LANGUAGES_ENRICH,
        CLIENT_IPS_ENRICH,
        CLIENT_CIDR_ENRICH,
        AGES_ENRICH,
        HEIGHTS_ENRICH,
        DECADES_ENRICH,
        CITY_NAMES_ENRICH,
        CITY_BOUNDARIES_ENRICH,
        CITY_AIRPORTS_ENRICH,
        COLORS_ENRICH
    );
    public static final String NUMERIC_REGEX = "-?\\d+(\\.\\d+)?";

    /**
     * <p>
     * Loads spec data on a local ES server.
     * </p>
     * <p>
     * Accepts an URL as first argument, eg. http://localhost:9200 or http://user:pass@localhost:9200
     *</p>
     * <p>
     * If no arguments are specified, the default URL is http://localhost:9200 without authentication
     * </p>
     * <p>
     * It also supports HTTPS
     * </p>
     * @param args the URL to connect
     * @throws IOException
     */
    public static void main(String[] args) throws IOException {
        // Need to setup the log configuration properly to avoid messages when creating a new RestClient
        PluginManager.addPackage(LogConfigurator.class.getPackage().getName());
        LogConfigurator.configureESLogging();

        String protocol = "http";
        String host = "localhost";
        int port = 9200;
        String username = null;
        String password = null;
        if (args.length > 0) {
            URL url = URI.create(args[0]).toURL();
            protocol = url.getProtocol();
            host = url.getHost();
            port = url.getPort();
            if (port < 0 || port > 65535) {
                throw new IllegalArgumentException("Please specify a valid port [0 - 65535], found [" + port + "]");
            }
            String userInfo = url.getUserInfo();
            if (userInfo != null) {
                if (userInfo.contains(":") == false || userInfo.split(":").length != 2) {
                    throw new IllegalArgumentException("Invalid user credentials [username:password], found [" + userInfo + "]");
                }
                String[] userPw = userInfo.split(":");
                username = userPw[0];
                password = userPw[1];
            }
        }
        RestClientBuilder builder = RestClient.builder(new HttpHost(host, port, protocol));
        if (username != null) {
            CredentialsProvider credentialsProvider = new BasicCredentialsProvider();
            credentialsProvider.setCredentials(AuthScope.ANY, new UsernamePasswordCredentials(username, password));
            builder = builder.setHttpClientConfigCallback(
                httpClientBuilder -> httpClientBuilder.setDefaultCredentialsProvider(credentialsProvider)
            );
        }

        try (RestClient client = builder.build()) {
            loadDataSetIntoEs(client, true, true, false, false, (restClient, indexName, indexMapping, indexSettings) -> {
                // don't use ESRestTestCase methods here or, if you do, test running the main method before making the change
                StringBuilder jsonBody = new StringBuilder("{");
                if (indexSettings != null && indexSettings.isEmpty() == false) {
                    jsonBody.append("\"settings\":");
                    jsonBody.append(Strings.toString(indexSettings));
                    jsonBody.append(",");
                }
                jsonBody.append("\"mappings\":");
                jsonBody.append(indexMapping);
                jsonBody.append("}");

                Request request = new Request("PUT", "/" + indexName);
                request.setJsonEntity(jsonBody.toString());
                restClient.performRequest(request);
            });
        }
    }

    public static Set<TestDataset> availableDatasetsForEs(
        boolean supportsIndexModeLookup,
        boolean supportsSourceFieldMapping,
        boolean inferenceEnabled,
        boolean requiresTimeSeries
    ) throws IOException {
        Set<TestDataset> testDataSets = new HashSet<>();

        for (TestDataset dataset : CSV_DATASET_MAP.values()) {
            if ((inferenceEnabled || dataset.requiresInferenceEndpoint == false)
                && (supportsIndexModeLookup || isLookupDataset(dataset) == false)
                && (supportsSourceFieldMapping || isSourceMappingDataset(dataset) == false)
                && (requiresTimeSeries == false || isTimeSeries(dataset))) {
                testDataSets.add(dataset);
            }
        }

        return testDataSets;
    }

    private static boolean isLookupDataset(TestDataset dataset) throws IOException {
        Settings settings = dataset.readSettingsFile();
        String mode = settings.get("index.mode");
        return (mode != null && mode.equalsIgnoreCase("lookup"));
    }

    private static boolean isSourceMappingDataset(TestDataset dataset) throws IOException {
        if (dataset.mappingFileName() == null) {
            return true;
        }
        String mappingJsonText = readTextFile(getResource("/" + dataset.mappingFileName()));
        JsonNode mappingNode = new ObjectMapper().readTree(mappingJsonText);
        // BWC tests don't support _source field mappings, so don't load those datasets.
        return mappingNode.get("_source") != null;
    }

    private static boolean isTimeSeries(TestDataset dataset) throws IOException {
        Settings settings = dataset.readSettingsFile();
        String mode = settings.get("index.mode");
        return (mode != null && mode.equalsIgnoreCase("time_series"));
    }

    public static void loadDataSetIntoEs(
        RestClient client,
        boolean supportsIndexModeLookup,
        boolean supportsSourceFieldMapping,
        boolean inferenceEnabled
    ) throws IOException {
        loadDataSetIntoEs(client, supportsIndexModeLookup, supportsSourceFieldMapping, inferenceEnabled, false);
    }

    public static void loadDataSetIntoEs(
        RestClient client,
        boolean supportsIndexModeLookup,
        boolean supportsSourceFieldMapping,
        boolean inferenceEnabled,
        boolean timeSeriesOnly
    ) throws IOException {
        loadDataSetIntoEs(
            client,
            supportsIndexModeLookup,
            supportsSourceFieldMapping,
            inferenceEnabled,
            timeSeriesOnly,
            (restClient, indexName, indexMapping, indexSettings) -> {
                ESRestTestCase.createIndex(restClient, indexName, indexSettings, indexMapping, null);
            }
        );
    }

    private static void loadDataSetIntoEs(
        RestClient client,
        boolean supportsIndexModeLookup,
        boolean supportsSourceFieldMapping,
        boolean inferenceEnabled,
        boolean timeSeriesOnly,
        IndexCreator indexCreator
    ) throws IOException {
        Logger logger = LogManager.getLogger(CsvTestsDataLoader.class);

        Set<String> loadedDatasets = new HashSet<>();
        logger.info("Loading test datasets");
        for (var dataset : availableDatasetsForEs(supportsIndexModeLookup, supportsSourceFieldMapping, inferenceEnabled, timeSeriesOnly)) {
            load(client, dataset, logger, indexCreator);
            loadedDatasets.add(dataset.indexName);
        }
        forceMerge(client, loadedDatasets, logger);
        logger.info("Loading enrich policies");
        for (var policy : ENRICH_POLICIES) {
            loadEnrichPolicy(client, policy.policyName, policy.policyFileName, logger);
        }
    }

    public static void createInferenceEndpoints(RestClient client) throws IOException {
        if (clusterHasSparseEmbeddingInferenceEndpoint(client) == false) {
            createSparseEmbeddingInferenceEndpoint(client);
        }

        if (clusterHasTextEmbeddingInferenceEndpoint(client) == false) {
            createTextEmbeddingInferenceEndpoint(client);
        }

        if (clusterHasRerankInferenceEndpoint(client) == false) {
            createRerankInferenceEndpoint(client);
        }

        if (clusterHasCompletionInferenceEndpoint(client) == false) {
            createCompletionInferenceEndpoint(client);
        }
    }

    public static void deleteInferenceEndpoints(RestClient client) throws IOException {
        deleteSparseEmbeddingInferenceEndpoint(client);
        deleteTextEmbeddingInferenceEndpoint(client);
        deleteRerankInferenceEndpoint(client);
        deleteCompletionInferenceEndpoint(client);
    }

    /** The semantic_text mapping type requires inference endpoints that need to be setup before creating the index. */
    public static void createSparseEmbeddingInferenceEndpoint(RestClient client) throws IOException {
        createInferenceEndpoint(client, TaskType.SPARSE_EMBEDDING, "test_sparse_inference", """
                  {
                   "service": "test_service",
                   "service_settings": { "model": "my_model", "api_key": "abc64" },
                   "task_settings": { }
                 }
            """);
    }

    public static void createTextEmbeddingInferenceEndpoint(RestClient client) throws IOException {
        createInferenceEndpoint(client, TaskType.TEXT_EMBEDDING, "test_dense_inference", """
                  {
                   "service": "text_embedding_test_service",
                   "service_settings": {
                        "model": "my_model",
                        "api_key": "abc64",
                        "dimensions": 3,
                        "similarity": "l2_norm",
                        "element_type": "float"
                    },
                   "task_settings": { }
                 }
            """);
    }

    public static void deleteSparseEmbeddingInferenceEndpoint(RestClient client) throws IOException {
        deleteInferenceEndpoint(client, "test_sparse_inference");
    }

    public static void deleteTextEmbeddingInferenceEndpoint(RestClient client) throws IOException {
        deleteInferenceEndpoint(client, "test_dense_inference");
    }

    public static boolean clusterHasSparseEmbeddingInferenceEndpoint(RestClient client) throws IOException {
        return clusterHasInferenceEndpoint(client, TaskType.SPARSE_EMBEDDING, "test_sparse_inference");
    }

    public static boolean clusterHasTextEmbeddingInferenceEndpoint(RestClient client) throws IOException {
        return clusterHasInferenceEndpoint(client, TaskType.TEXT_EMBEDDING, "test_dense_inference");
    }

    public static void createRerankInferenceEndpoint(RestClient client) throws IOException {
        createInferenceEndpoint(client, TaskType.RERANK, "test_reranker", """
            {
                "service": "test_reranking_service",
                "service_settings": { "model_id": "my_model", "api_key": "abc64" },
                "task_settings": { "use_text_length": true }
            }
            """);
    }

    public static void deleteRerankInferenceEndpoint(RestClient client) throws IOException {
        deleteInferenceEndpoint(client, "test_reranker");
    }

    public static boolean clusterHasRerankInferenceEndpoint(RestClient client) throws IOException {
        return clusterHasInferenceEndpoint(client, TaskType.RERANK, "test_reranker");
    }

    public static void createCompletionInferenceEndpoint(RestClient client) throws IOException {
        createInferenceEndpoint(client, TaskType.COMPLETION, "test_completion", """
            {
                "service": "completion_test_service",
                "service_settings": { "model": "my_model", "api_key": "abc64" },
                "task_settings": { "temperature": 3 }
            }
            """);
    }

    public static void deleteCompletionInferenceEndpoint(RestClient client) throws IOException {
        deleteInferenceEndpoint(client, "test_completion");
    }

    public static boolean clusterHasCompletionInferenceEndpoint(RestClient client) throws IOException {
        return clusterHasInferenceEndpoint(client, TaskType.COMPLETION, "test_completion");
    }

    private static void createInferenceEndpoint(RestClient client, TaskType taskType, String inferenceId, String modelSettings)
        throws IOException {
        Request request = new Request("PUT", "_inference/" + taskType.name() + "/" + inferenceId);
        request.setJsonEntity(modelSettings);
        client.performRequest(request);
    }

    private static boolean clusterHasInferenceEndpoint(RestClient client, TaskType taskType, String inferenceId) throws IOException {
        Request request = new Request("GET", "_inference/" + taskType.name() + "/" + inferenceId);
        try {
            client.performRequest(request);
        } catch (ResponseException e) {
            if (e.getResponse().getStatusLine().getStatusCode() == 404) {
                return false;
            }
            throw e;
        }
        return true;
    }

    private static void deleteInferenceEndpoint(RestClient client, String inferenceId) throws IOException {
        try {
            client.performRequest(new Request("DELETE", "_inference/" + inferenceId));
        } catch (ResponseException e) {
            // 404 here means the endpoint was not created
            if (e.getResponse().getStatusLine().getStatusCode() != 404) {
                throw e;
            }
        }
    }

    private static void loadEnrichPolicy(RestClient client, String policyName, String policyFileName, Logger logger) throws IOException {
        logger.info("Loading enrich policy [{}] from file [{}]", policyName, policyFileName);
        URL policyMapping = getResource("/" + policyFileName);
        String entity = readTextFile(policyMapping);
        Request request = new Request("PUT", "/_enrich/policy/" + policyName);
        request.setJsonEntity(entity);
        client.performRequest(request);

        request = new Request("POST", "/_enrich/policy/" + policyName + "/_execute");
        client.performRequest(request);
    }

    private static URL getResource(String name) {
        URL result = CsvTestsDataLoader.class.getResource(name);
        if (result == null) {
            throw new IllegalArgumentException("Cannot find resource " + name);
        }
        return result;
    }

    private static void load(RestClient client, TestDataset dataset, Logger logger, IndexCreator indexCreator) throws IOException {
        logger.info("Loading dataset [{}] into ES index [{}]", dataset.dataFileName, dataset.indexName);
        URL mapping = getResource("/" + dataset.mappingFileName);
        Settings indexSettings = dataset.readSettingsFile();
        indexCreator.createIndex(client, dataset.indexName, readMappingFile(mapping, dataset.typeMapping), indexSettings);

        // Some examples only test that the query and mappings are valid, and don't need example data. Use .noData() for those
        if (dataset.dataFileName != null) {
            URL data = getResource("/data/" + dataset.dataFileName);
            loadCsvData(client, dataset.indexName, data, dataset.allowSubFields, logger);
        }
    }

    private static String readMappingFile(URL resource, Map<String, String> typeMapping) throws IOException {
        String mappingJsonText = readTextFile(resource);
        if (typeMapping == null || typeMapping.isEmpty()) {
            return mappingJsonText;
        }
        boolean modified = false;
        ObjectMapper mapper = new ObjectMapper();
        JsonNode mappingNode = mapper.readTree(mappingJsonText);
        JsonNode propertiesNode = mappingNode.path("properties");

        for (Map.Entry<String, String> entry : typeMapping.entrySet()) {
            String key = entry.getKey();
            String newType = entry.getValue();

            if (propertiesNode.has(key)) {
                modified = true;
                ((ObjectNode) propertiesNode.get(key)).put("type", newType);
            }
        }
        if (modified) {
            return mapper.writerWithDefaultPrettyPrinter().writeValueAsString(mappingNode);
        }
        return mappingJsonText;
    }

    public static String readTextFile(URL resource) throws IOException {
        try (BufferedReader reader = reader(resource)) {
            StringBuilder b = new StringBuilder();
            String line;
            while ((line = reader.readLine()) != null) {
                b.append(line);
            }
            return b.toString();
        }
    }

    record ColumnHeader(String name, String type) {}

    @SuppressWarnings("unchecked")
    /**
     * Loads a classic csv file in an ES cluster using a RestClient.
     * The structure of the file is as follows:
     * - commented lines should start with "//"
     * - the first non-comment line from the file is the schema line (comma separated field_name:ES_data_type elements)
     *   - sub-fields should be placed after the root field using a dot notation for the name:
     *       root_field:long,root_field.sub_field:integer
     *   - a special _id field can be used in the schema and the values of this field will be used in the bulk request as actual doc ids
     * - all subsequent non-comment lines represent the values that will be used to build the _bulk request
     * - an empty string "" refers to a null value
     * - a value starting with an opening square bracket "[" and ending with a closing square bracket "]" refers to a multi-value field
     *   - multi-values are comma separated
     *   - commas inside multivalue fields can be escaped with \ (backslash) character
     */
    private static void loadCsvData(RestClient client, String indexName, URL resource, boolean allowSubFields, Logger logger)
        throws IOException {

        ArrayList<String> failures = new ArrayList<>();
        StringBuilder builder = new StringBuilder();
        try (BufferedReader reader = reader(resource)) {
            String line;
            int lineNumber = 1;
            ColumnHeader[] columns = null; // Column info. If one column name contains dot, it is a subfield and its value will be null
            List<Integer> subFieldsIndices = new ArrayList<>(); // list containing the index of a subfield in "columns" String[]

            while ((line = reader.readLine()) != null) {
                line = line.trim();
                // ignore comments
                if (line.isEmpty() == false && line.startsWith("//") == false) {
                    String[] entries = multiValuesAwareCsvToStringArray(line, lineNumber);
                    // the schema row
                    if (columns == null) {
                        columns = new ColumnHeader[entries.length];
                        for (int i = 0; i < entries.length; i++) {
                            int split = entries[i].indexOf(':');
                            if (split < 0) {
                                columns[i] = new ColumnHeader(entries[i].trim(), null);
                            } else {
                                String name = entries[i].substring(0, split).trim();
                                String type = entries[i].substring(split + 1).trim();
                                if (allowSubFields || name.contains(".") == false) {
                                    columns[i] = new ColumnHeader(name, type);
                                } else {// if it's a subfield, ignore it in the _bulk request
                                    columns[i] = null;
                                    subFieldsIndices.add(i);
                                }
                            }
                        }
                    }
                    // data rows
                    else {
                        if (entries.length != columns.length) {
                            throw new IllegalArgumentException(
                                format(
                                    null,
                                    "Error line [{}]: Incorrect number of entries; expected [{}] but found [{}]",
                                    lineNumber,
                                    columns.length,
                                    entries.length
                                )
                            );
                        }
                        StringBuilder row = new StringBuilder();
                        String idField = null;
                        for (int i = 0; i < entries.length; i++) {
                            // ignore values that belong to subfields and don't add them to the bulk request
                            if (subFieldsIndices.contains(i) == false) {
                                if ("".equals(entries[i])) {
                                    // Value is null, skip
                                    continue;
                                }
                                if (columns[i] != null && "_id".equals(columns[i].name)) {
                                    // Value is an _id
                                    idField = entries[i];
                                    continue;
                                }
                                try {
                                    // add a comma after the previous value, only when there was actually a value before
                                    if (i > 0 && row.length() > 0) {
                                        row.append(",");
                                    }
                                    // split on comma ignoring escaped commas
                                    String[] multiValues = entries[i].split(COMMA_ESCAPING_REGEX);
                                    if (multiValues.length > 1) {
                                        StringBuilder rowStringValue = new StringBuilder("[");
                                        for (String s : multiValues) {
                                            rowStringValue.append(toJson(columns[i].type, s)).append(",");
                                        }
                                        // remove the last comma and put a closing bracket instead
                                        rowStringValue.replace(rowStringValue.length() - 1, rowStringValue.length(), "]");
                                        entries[i] = rowStringValue.toString();
                                    } else {
                                        entries[i] = toJson(columns[i].type, entries[i]);
                                    }
                                    // replace any escaped commas with single comma
                                    entries[i] = entries[i].replace(ESCAPED_COMMA_SEQUENCE, ",");
                                    row.append("\"").append(columns[i].name).append("\":").append(entries[i]);
                                } catch (Exception e) {
                                    throw new IllegalArgumentException(
                                        format(
                                            null,
                                            "Error line [{}]: Cannot parse entry [{}] with value [{}]",
                                            lineNumber,
                                            i + 1,
                                            entries[i]
                                        ),
                                        e
                                    );
                                }
                            }
                        }
                        String idPart = idField != null ? "\", \"_id\": \"" + idField : "";
                        builder.append("{\"index\": {\"_index\":\"" + indexName + idPart + "\"}}\n");
                        builder.append("{" + row + "}\n");
                    }
                }
                lineNumber++;
                if (builder.length() > BULK_DATA_SIZE) {
                    sendBulkRequest(indexName, builder, client, logger, failures);
                    builder.setLength(0);
                }
            }
        }
        if (builder.isEmpty() == false) {
            sendBulkRequest(indexName, builder, client, logger, failures);
        }
        if (failures.isEmpty() == false) {
            for (String failure : failures) {
                logger.error(failure);
            }
            throw new IOException("Data loading failed with " + failures.size() + " errors: " + failures.get(0));
        }
    }

    private static final Pattern RANGE_PATTERN = Pattern.compile("([0-9\\-.Z:]+)\\.\\.([0-9\\-.Z:]+)");

    private static String toJson(String type, String value) {
        return switch (type == null ? "" : type) {
            case "date_range", "double_range", "integer_range" -> {
                Matcher m = RANGE_PATTERN.matcher(value);
                if (m.matches() == false) {
                    throw new IllegalArgumentException("can't parse range: " + value);
                }
                yield "{\"gte\": \"" + m.group(1) + "\", \"lt\": \"" + m.group(2) + "\"}";
            }
            default -> {
                boolean isQuoted = (value.startsWith("\"") && value.endsWith("\"")) || (value.startsWith("{") && value.endsWith("}"));
                boolean isNumeric = value.matches(NUMERIC_REGEX);
                yield isQuoted || isNumeric ? value : "\"" + value + "\"";
            }
        };
    }

    private static void sendBulkRequest(String indexName, StringBuilder builder, RestClient client, Logger logger, List<String> failures)
        throws IOException {
        // The indexName is optional for a bulk request, but we use it for routing in MultiClusterSpecIT.
        builder.append("\n");
        logger.debug("Sending bulk request of [{}] bytes for [{}]", builder.length(), indexName);
        Request request = new Request("POST", "/" + indexName + "/_bulk");
        request.setJsonEntity(builder.toString());
        request.addParameter("refresh", "false"); // will be _forcemerge'd next
        Response response = client.performRequest(request);
        if (response.getStatusLine().getStatusCode() == 200) {
            HttpEntity entity = response.getEntity();
            try (InputStream content = entity.getContent()) {
                XContentType xContentType = XContentType.fromMediaType(entity.getContentType().getValue());
                Map<String, Object> result = XContentHelper.convertToMap(xContentType.xContent(), content, false);
                Object errors = result.get("errors");
                if (Boolean.FALSE.equals(errors)) {
                    logger.info("Data loading of [{}] bytes into [{}] OK", builder.length(), indexName);
                } else {
                    addError(failures, indexName, builder, "errors: " + result);
                }
            }
        } else {
            addError(failures, indexName, builder, "status: " + response.getStatusLine());
        }
    }

    private static void addError(List<String> failures, String indexName, StringBuilder builder, String message) {
        failures.add(
            format(
                "Data loading of [{}] bytes into [{}] failed with {}: Data [{}...]",
                builder.length(),
                indexName,
                message,
                builder.substring(0, 100)
            )
        );
    }

    private static void forceMerge(RestClient client, Set<String> indices, Logger logger) throws IOException {
        String pattern = String.join(",", indices);

        Request request = new Request("POST", "/" + pattern + "/_forcemerge?max_num_segments=1");
        Response response = client.performRequest(request);
        if (response.getStatusLine().getStatusCode() != 200) {
            logger.warn("Force-merging [{}] to 1 segment failed: {}", pattern, response.getStatusLine());
        } else {
            logger.info("[{}] forced-merged to 1 segment", pattern);
        }
    }

    public record MultiIndexTestDataset(String indexPattern, List<TestDataset> datasets) {
        public static MultiIndexTestDataset of(TestDataset testsDataset) {
            return new MultiIndexTestDataset(testsDataset.indexName, List.of(testsDataset));
        }

    }

    public record TestDataset(
        String indexName,
        String mappingFileName,
        String dataFileName,
        String settingFileName,
        boolean allowSubFields,
        @Nullable Map<String, String> typeMapping, // Override mappings read from mappings file
        @Nullable Map<String, String> dynamicTypeMapping, // Define mappings not in the mapping files, but available from field-caps
        boolean requiresInferenceEndpoint
    ) {
        public TestDataset(String indexName, String mappingFileName, String dataFileName) {
            this(indexName, mappingFileName, dataFileName, null, true, null, null, false);
        }

        public TestDataset(String indexName) {
            this(indexName, "mapping-" + indexName + ".json", indexName + ".csv", null, true, null, null, false);
        }

        public TestDataset withIndex(String indexName) {
            return new TestDataset(
                indexName,
                mappingFileName,
                dataFileName,
                settingFileName,
                allowSubFields,
                typeMapping,
                dynamicTypeMapping,
                requiresInferenceEndpoint
            );
        }

        public TestDataset withData(String dataFileName) {
            return new TestDataset(
                indexName,
                mappingFileName,
                dataFileName,
                settingFileName,
                allowSubFields,
                typeMapping,
                dynamicTypeMapping,
                requiresInferenceEndpoint
            );
        }

        public TestDataset noData() {
            return new TestDataset(
                indexName,
                mappingFileName,
                null,
                settingFileName,
                allowSubFields,
                typeMapping,
                dynamicTypeMapping,
                requiresInferenceEndpoint
            );
        }

        public TestDataset withSetting(String settingFileName) {
            return new TestDataset(
                indexName,
                mappingFileName,
                dataFileName,
                settingFileName,
                allowSubFields,
                typeMapping,
                dynamicTypeMapping,
                requiresInferenceEndpoint
            );
        }

        public TestDataset noSubfields() {
            return new TestDataset(
                indexName,
                mappingFileName,
                dataFileName,
                settingFileName,
                false,
                typeMapping,
                dynamicTypeMapping,
                requiresInferenceEndpoint
            );
        }

        public TestDataset withTypeMapping(Map<String, String> typeMapping) {
            return new TestDataset(
                indexName,
                mappingFileName,
                dataFileName,
                settingFileName,
                allowSubFields,
                typeMapping,
                dynamicTypeMapping,
                requiresInferenceEndpoint
            );
        }

        public TestDataset withDynamicTypeMapping(Map<String, String> dynamicTypeMapping) {
            return new TestDataset(
                indexName,
                mappingFileName,
                dataFileName,
                settingFileName,
                allowSubFields,
                typeMapping,
                dynamicTypeMapping,
                requiresInferenceEndpoint
            );
        }

        public TestDataset withInferenceEndpoint(boolean needsInference) {
            return new TestDataset(
                indexName,
                mappingFileName,
                dataFileName,
                settingFileName,
                allowSubFields,
                typeMapping,
                dynamicTypeMapping,
                needsInference
            );
        }

        private Settings readSettingsFile() throws IOException {
            Settings indexSettings = Settings.EMPTY;
            final String settingName = settingFileName != null ? "/" + settingFileName : null;
            if (settingName != null) {
                indexSettings = Settings.builder()
                    .loadFromStream(settingName, CsvTestsDataLoader.class.getResourceAsStream(settingName), false)
                    .build();
            }

            return indexSettings;
        }
    }

    public record EnrichConfig(String policyName, String policyFileName) {}

    private interface IndexCreator {
        void createIndex(RestClient client, String indexName, String mapping, Settings indexSettings) throws IOException;
    }
}<|MERGE_RESOLUTION|>--- conflicted
+++ resolved
@@ -171,11 +171,8 @@
     private static final TestDataset MV_TEXT = new TestDataset("mv_text");
     private static final TestDataset DENSE_VECTOR = new TestDataset("dense_vector");
     private static final TestDataset COLORS = new TestDataset("colors");
-<<<<<<< HEAD
     private static final TestDataset DATE_RANGES = new TestDataset("date_ranges");
-=======
     private static final TestDataset COLORS_CMYK_LOOKUP = new TestDataset("colors_cmyk").withSetting("lookup-settings.json");
->>>>>>> c3d72412
 
     public static final Map<String, TestDataset> CSV_DATASET_MAP = Map.ofEntries(
         Map.entry(EMPLOYEES.indexName, EMPLOYEES),

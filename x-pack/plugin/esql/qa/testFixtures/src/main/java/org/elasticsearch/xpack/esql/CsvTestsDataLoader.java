/*
 * Copyright Elasticsearch B.V. and/or licensed to Elasticsearch B.V. under one
 * or more contributor license agreements. Licensed under the Elastic License
 * 2.0; you may not use this file except in compliance with the Elastic License
 * 2.0.
 */
package org.elasticsearch.xpack.esql;

import com.fasterxml.jackson.databind.JsonNode;
import com.fasterxml.jackson.databind.ObjectMapper;
import com.fasterxml.jackson.databind.node.ObjectNode;

import org.apache.http.HttpEntity;
import org.apache.http.HttpHost;
import org.apache.http.auth.AuthScope;
import org.apache.http.auth.UsernamePasswordCredentials;
import org.apache.http.client.CredentialsProvider;
import org.apache.http.impl.client.BasicCredentialsProvider;
import org.apache.logging.log4j.core.config.plugins.util.PluginManager;
import org.elasticsearch.client.Request;
import org.elasticsearch.client.Response;
import org.elasticsearch.client.ResponseException;
import org.elasticsearch.client.RestClient;
import org.elasticsearch.client.RestClientBuilder;
import org.elasticsearch.common.Strings;
import org.elasticsearch.common.logging.LogConfigurator;
import org.elasticsearch.common.settings.Settings;
import org.elasticsearch.common.xcontent.XContentHelper;
import org.elasticsearch.core.Nullable;
import org.elasticsearch.inference.TaskType;
import org.elasticsearch.logging.LogManager;
import org.elasticsearch.logging.Logger;
import org.elasticsearch.test.rest.ESRestTestCase;
import org.elasticsearch.xcontent.XContentType;

import java.io.BufferedReader;
import java.io.IOException;
import java.io.InputStream;
import java.net.URI;
import java.net.URL;
import java.util.ArrayList;
import java.util.HashSet;
import java.util.List;
import java.util.Map;
import java.util.Set;
import java.util.regex.Matcher;
import java.util.regex.Pattern;
import java.util.stream.Collectors;
import java.util.stream.Stream;

import static org.elasticsearch.common.logging.LoggerMessageFormat.format;
import static org.elasticsearch.xpack.esql.CsvTestUtils.COMMA_ESCAPING_REGEX;
import static org.elasticsearch.xpack.esql.CsvTestUtils.ESCAPED_COMMA_SEQUENCE;
import static org.elasticsearch.xpack.esql.CsvTestUtils.multiValuesAwareCsvToStringArray;
import static org.elasticsearch.xpack.esql.EsqlTestUtils.reader;

public class CsvTestsDataLoader {
    private static final int BULK_DATA_SIZE = 100_000;
    private static final TestDataset EMPLOYEES = new TestDataset("employees", "mapping-default.json", "employees.csv").noSubfields();
    private static final TestDataset EMPLOYEES_INCOMPATIBLE = new TestDataset(
        "employees_incompatible",
        "mapping-default-incompatible.json",
        "employees_incompatible.csv"
    ).noSubfields();
    private static final TestDataset HOSTS = new TestDataset("hosts");
    private static final TestDataset APPS = new TestDataset("apps");
    private static final TestDataset APPS_SHORT = APPS.withIndex("apps_short").withTypeMapping(Map.of("id", "short"));
    private static final TestDataset MULTI_COLUMN_JOINABLE = new TestDataset(
        "multi_column_joinable",
        "mapping-multi_column_joinable.json",
        "multi_column_joinable.csv"
    );
    private static final TestDataset MULTI_COLUMN_JOINABLE_LOOKUP = new TestDataset(
        "multi_column_joinable_lookup",
        "mapping-multi_column_joinable_lookup.json",
        "multi_column_joinable_lookup.csv"
    ).withSetting("lookup-settings.json");
    private static final TestDataset LANGUAGES = new TestDataset("languages");
    private static final TestDataset LANGUAGES_LOOKUP = LANGUAGES.withIndex("languages_lookup").withSetting("lookup-settings.json");
    private static final TestDataset LANGUAGES_NON_UNIQUE_KEY = new TestDataset("languages_non_unique_key");
    private static final TestDataset LANGUAGES_LOOKUP_NON_UNIQUE_KEY = LANGUAGES_LOOKUP.withIndex("languages_lookup_non_unique_key")
        .withData("languages_non_unique_key.csv")
        .withDynamicTypeMapping(Map.of("country", "text"));
    private static final TestDataset LANGUAGES_NESTED_FIELDS = new TestDataset(
        "languages_nested_fields",
        "mapping-languages_nested_fields.json",
        "languages_nested_fields.csv"
    ).withSetting("lookup-settings.json");
    private static final TestDataset LANGUAGES_MIX_NUMERICS = new TestDataset("languages_mixed_numerics").withSetting(
        "lookup-settings.json"
    );
    private static final TestDataset ALERTS = new TestDataset("alerts");
    private static final TestDataset UL_LOGS = new TestDataset("ul_logs");
    private static final TestDataset SAMPLE_DATA = new TestDataset("sample_data");
    private static final TestDataset MV_SAMPLE_DATA = new TestDataset("mv_sample_data");
    private static final TestDataset SAMPLE_DATA_STR = SAMPLE_DATA.withIndex("sample_data_str")
        .withTypeMapping(Map.of("client_ip", "keyword"));
    private static final TestDataset SAMPLE_DATA_TS_LONG = SAMPLE_DATA.withIndex("sample_data_ts_long")
        .withData("sample_data_ts_long.csv")
        .withTypeMapping(Map.of("@timestamp", "long"));
    private static final TestDataset SAMPLE_DATA_TS_NANOS = SAMPLE_DATA.withIndex("sample_data_ts_nanos")
        .withData("sample_data_ts_nanos.csv")
        .withTypeMapping(Map.of("@timestamp", "date_nanos"));
    // the double underscore is meant to not match `sample_data*`, but do match `sample_*`
    private static final TestDataset SAMPLE_DATA_TS_NANOS_LOOKUP = SAMPLE_DATA_TS_NANOS.withIndex("sample__data_ts_nanos_lookup")
        .withSetting("lookup-settings.json");
    private static final TestDataset MISSING_IP_SAMPLE_DATA = new TestDataset("missing_ip_sample_data");
    private static final TestDataset SAMPLE_DATA_PARTIAL_MAPPING = new TestDataset("partial_mapping_sample_data");
    private static final TestDataset SAMPLE_DATA_NO_MAPPING = new TestDataset(
        "no_mapping_sample_data",
        "mapping-no_mapping_sample_data.json",
        "partial_mapping_sample_data.csv"
    ).withTypeMapping(Stream.of("timestamp", "client_ip", "event_duration").collect(Collectors.toMap(k -> k, k -> "keyword")));
    private static final TestDataset SAMPLE_DATA_PARTIAL_MAPPING_NO_SOURCE = new TestDataset(
        "partial_mapping_no_source_sample_data",
        "mapping-partial_mapping_no_source_sample_data.json",
        "partial_mapping_sample_data.csv"
    ).withSetting("source_parameters-settings.json");
    private static final TestDataset SAMPLE_DATA_PARTIAL_MAPPING_EXCLUDED_SOURCE = new TestDataset(
        "partial_mapping_excluded_source_sample_data",
        "mapping-partial_mapping_excluded_source_sample_data.json",
        "partial_mapping_sample_data.csv"
    ).withSetting("source_parameters-settings.json");
    private static final TestDataset CLIENT_IPS = new TestDataset("clientips");
    private static final TestDataset CLIENT_IPS_LOOKUP = CLIENT_IPS.withIndex("clientips_lookup").withSetting("lookup-settings.json");
    private static final TestDataset MESSAGE_TYPES = new TestDataset("message_types");
    private static final TestDataset MESSAGE_TYPES_LOOKUP = MESSAGE_TYPES.withIndex("message_types_lookup")
        .withSetting("lookup-settings.json");
    private static final TestDataset FIREWALL_LOGS = new TestDataset("firewall_logs").noData();
    private static final TestDataset THREAT_LIST = new TestDataset("threat_list").withSetting("lookup-settings.json").noData();
    private static final TestDataset APP_LOGS = new TestDataset("app_logs").noData();
    private static final TestDataset SERVICE_OWNERS = new TestDataset("service_owners").withSetting("lookup-settings.json").noData();
    private static final TestDataset SYSTEM_METRICS = new TestDataset("system_metrics").noData();
    private static final TestDataset HOST_INVENTORY = new TestDataset("host_inventory").withSetting("lookup-settings.json").noData();
    private static final TestDataset OWNERSHIPS = new TestDataset("ownerships").withSetting("lookup-settings.json").noData();
    private static final TestDataset CLIENT_CIDR = new TestDataset("client_cidr");
    private static final TestDataset AGES = new TestDataset("ages");
    private static final TestDataset HEIGHTS = new TestDataset("heights");
    private static final TestDataset DECADES = new TestDataset("decades");
    private static final TestDataset AIRPORTS = new TestDataset("airports");
    private static final TestDataset AIRPORTS_MP = AIRPORTS.withIndex("airports_mp").withData("airports_mp.csv");
    private static final TestDataset AIRPORTS_NO_DOC_VALUES = new TestDataset("airports_no_doc_values").withData("airports.csv");
    private static final TestDataset AIRPORTS_NOT_INDEXED = new TestDataset("airports_not_indexed").withData("airports.csv");
    private static final TestDataset AIRPORTS_NOT_INDEXED_NOR_DOC_VALUES = new TestDataset("airports_not_indexed_nor_doc_values").withData(
        "airports.csv"
    );
    private static final TestDataset AIRPORTS_WEB = new TestDataset("airports_web");
    private static final TestDataset DATE_NANOS = new TestDataset("date_nanos");
    private static final TestDataset DATE_NANOS_UNION_TYPES = new TestDataset("date_nanos_union_types");
    private static final TestDataset COUNTRIES_BBOX = new TestDataset("countries_bbox");
    private static final TestDataset COUNTRIES_BBOX_WEB = new TestDataset("countries_bbox_web");
    private static final TestDataset AIRPORT_CITY_BOUNDARIES = new TestDataset("airport_city_boundaries").withSetting(
        "lookup-settings.json"
    );
    private static final TestDataset CARTESIAN_MULTIPOLYGONS = new TestDataset("cartesian_multipolygons");
    private static final TestDataset CARTESIAN_MULTIPOLYGONS_NO_DOC_VALUES = new TestDataset("cartesian_multipolygons_no_doc_values")
        .withData("cartesian_multipolygons.csv");
    private static final TestDataset MULTIVALUE_GEOMETRIES = new TestDataset("multivalue_geometries");
    private static final TestDataset MULTIVALUE_POINTS = new TestDataset("multivalue_points");
    private static final TestDataset DISTANCES = new TestDataset("distances");
    private static final TestDataset K8S = new TestDataset("k8s", "k8s-mappings.json", "k8s.csv").withSetting("k8s-settings.json");
    private static final TestDataset K8S_DOWNSAMPLED = new TestDataset(
        "k8s-downsampled",
        "k8s-downsampled-mappings.json",
        "k8s-downsampled.csv"
    ).withSetting("k8s-downsampled-settings.json");
    private static final TestDataset ADDRESSES = new TestDataset("addresses");
    private static final TestDataset BOOKS = new TestDataset("books").withSetting("books-settings.json");
    private static final TestDataset SEMANTIC_TEXT = new TestDataset("semantic_text").withInferenceEndpoint(true);
    private static final TestDataset LOGS = new TestDataset("logs");
    private static final TestDataset MV_TEXT = new TestDataset("mv_text");
    private static final TestDataset DENSE_VECTOR = new TestDataset("dense_vector");
    private static final TestDataset COLORS = new TestDataset("colors");
<<<<<<< HEAD
    private static final TestDataset BASE_CONVERSION = new TestDataset("base_conversion");
=======
    private static final TestDataset COLORS_CMYK_LOOKUP = new TestDataset("colors_cmyk").withSetting("lookup-settings.json");
    private static final TestDataset EXP_HISTO_SAMPLE = new TestDataset("exp_histo_sample");
>>>>>>> 71579e06

    public static final Map<String, TestDataset> CSV_DATASET_MAP = Map.ofEntries(
        Map.entry(EMPLOYEES.indexName, EMPLOYEES),
        Map.entry(EMPLOYEES_INCOMPATIBLE.indexName, EMPLOYEES_INCOMPATIBLE),
        Map.entry(HOSTS.indexName, HOSTS),
        Map.entry(APPS.indexName, APPS),
        Map.entry(APPS_SHORT.indexName, APPS_SHORT),
        Map.entry(LANGUAGES.indexName, LANGUAGES),
        Map.entry(LANGUAGES_LOOKUP.indexName, LANGUAGES_LOOKUP),
        Map.entry(LANGUAGES_LOOKUP_NON_UNIQUE_KEY.indexName, LANGUAGES_LOOKUP_NON_UNIQUE_KEY),
        Map.entry(LANGUAGES_NESTED_FIELDS.indexName, LANGUAGES_NESTED_FIELDS),
        Map.entry(LANGUAGES_MIX_NUMERICS.indexName, LANGUAGES_MIX_NUMERICS),
        Map.entry(UL_LOGS.indexName, UL_LOGS),
        Map.entry(SAMPLE_DATA.indexName, SAMPLE_DATA),
        Map.entry(SAMPLE_DATA_PARTIAL_MAPPING.indexName, SAMPLE_DATA_PARTIAL_MAPPING),
        Map.entry(SAMPLE_DATA_NO_MAPPING.indexName, SAMPLE_DATA_NO_MAPPING),
        Map.entry(SAMPLE_DATA_PARTIAL_MAPPING_NO_SOURCE.indexName, SAMPLE_DATA_PARTIAL_MAPPING_NO_SOURCE),
        Map.entry(SAMPLE_DATA_PARTIAL_MAPPING_EXCLUDED_SOURCE.indexName, SAMPLE_DATA_PARTIAL_MAPPING_EXCLUDED_SOURCE),
        Map.entry(MV_SAMPLE_DATA.indexName, MV_SAMPLE_DATA),
        Map.entry(ALERTS.indexName, ALERTS),
        Map.entry(SAMPLE_DATA_STR.indexName, SAMPLE_DATA_STR),
        Map.entry(SAMPLE_DATA_TS_LONG.indexName, SAMPLE_DATA_TS_LONG),
        Map.entry(SAMPLE_DATA_TS_NANOS.indexName, SAMPLE_DATA_TS_NANOS),
        Map.entry(SAMPLE_DATA_TS_NANOS_LOOKUP.indexName, SAMPLE_DATA_TS_NANOS_LOOKUP),
        Map.entry(MISSING_IP_SAMPLE_DATA.indexName, MISSING_IP_SAMPLE_DATA),
        Map.entry(CLIENT_IPS.indexName, CLIENT_IPS),
        Map.entry(CLIENT_IPS_LOOKUP.indexName, CLIENT_IPS_LOOKUP),
        Map.entry(MESSAGE_TYPES.indexName, MESSAGE_TYPES),
        Map.entry(MESSAGE_TYPES_LOOKUP.indexName, MESSAGE_TYPES_LOOKUP),
        Map.entry(FIREWALL_LOGS.indexName, FIREWALL_LOGS),
        Map.entry(THREAT_LIST.indexName, THREAT_LIST),
        Map.entry(APP_LOGS.indexName, APP_LOGS),
        Map.entry(SERVICE_OWNERS.indexName, SERVICE_OWNERS),
        Map.entry(SYSTEM_METRICS.indexName, SYSTEM_METRICS),
        Map.entry(HOST_INVENTORY.indexName, HOST_INVENTORY),
        Map.entry(OWNERSHIPS.indexName, OWNERSHIPS),
        Map.entry(CLIENT_CIDR.indexName, CLIENT_CIDR),
        Map.entry(AGES.indexName, AGES),
        Map.entry(HEIGHTS.indexName, HEIGHTS),
        Map.entry(DECADES.indexName, DECADES),
        Map.entry(AIRPORTS.indexName, AIRPORTS),
        Map.entry(AIRPORTS_MP.indexName, AIRPORTS_MP),
        Map.entry(AIRPORTS_NO_DOC_VALUES.indexName, AIRPORTS_NO_DOC_VALUES),
        Map.entry(AIRPORTS_NOT_INDEXED.indexName, AIRPORTS_NOT_INDEXED),
        Map.entry(AIRPORTS_NOT_INDEXED_NOR_DOC_VALUES.indexName, AIRPORTS_NOT_INDEXED_NOR_DOC_VALUES),
        Map.entry(AIRPORTS_WEB.indexName, AIRPORTS_WEB),
        Map.entry(COUNTRIES_BBOX.indexName, COUNTRIES_BBOX),
        Map.entry(COUNTRIES_BBOX_WEB.indexName, COUNTRIES_BBOX_WEB),
        Map.entry(AIRPORT_CITY_BOUNDARIES.indexName, AIRPORT_CITY_BOUNDARIES),
        Map.entry(CARTESIAN_MULTIPOLYGONS.indexName, CARTESIAN_MULTIPOLYGONS),
        Map.entry(CARTESIAN_MULTIPOLYGONS_NO_DOC_VALUES.indexName, CARTESIAN_MULTIPOLYGONS_NO_DOC_VALUES),
        Map.entry(MULTIVALUE_GEOMETRIES.indexName, MULTIVALUE_GEOMETRIES),
        Map.entry(MULTIVALUE_POINTS.indexName, MULTIVALUE_POINTS),
        Map.entry(DATE_NANOS.indexName, DATE_NANOS),
        Map.entry(DATE_NANOS_UNION_TYPES.indexName, DATE_NANOS_UNION_TYPES),
        Map.entry(K8S.indexName, K8S),
        Map.entry(K8S_DOWNSAMPLED.indexName, K8S_DOWNSAMPLED),
        Map.entry(DISTANCES.indexName, DISTANCES),
        Map.entry(ADDRESSES.indexName, ADDRESSES),
        Map.entry(BOOKS.indexName, BOOKS),
        Map.entry(SEMANTIC_TEXT.indexName, SEMANTIC_TEXT),
        Map.entry(LOGS.indexName, LOGS),
        Map.entry(MV_TEXT.indexName, MV_TEXT),
        Map.entry(DENSE_VECTOR.indexName, DENSE_VECTOR),
        Map.entry(COLORS.indexName, COLORS),
        Map.entry(COLORS_CMYK_LOOKUP.indexName, COLORS_CMYK_LOOKUP),
        Map.entry(MULTI_COLUMN_JOINABLE.indexName, MULTI_COLUMN_JOINABLE),
        Map.entry(MULTI_COLUMN_JOINABLE_LOOKUP.indexName, MULTI_COLUMN_JOINABLE_LOOKUP),
<<<<<<< HEAD
        Map.entry(BASE_CONVERSION.indexName, BASE_CONVERSION)
=======
        Map.entry(EXP_HISTO_SAMPLE.indexName, EXP_HISTO_SAMPLE)
>>>>>>> 71579e06
    );

    private static final EnrichConfig LANGUAGES_ENRICH = new EnrichConfig("languages_policy", "enrich-policy-languages.json");
    private static final EnrichConfig CLIENT_IPS_ENRICH = new EnrichConfig("clientip_policy", "enrich-policy-clientips.json");
    private static final EnrichConfig CLIENT_CIDR_ENRICH = new EnrichConfig("client_cidr_policy", "enrich-policy-client_cidr.json");
    private static final EnrichConfig AGES_ENRICH = new EnrichConfig("ages_policy", "enrich-policy-ages.json");
    private static final EnrichConfig HEIGHTS_ENRICH = new EnrichConfig("heights_policy", "enrich-policy-heights.json");
    private static final EnrichConfig DECADES_ENRICH = new EnrichConfig("decades_policy", "enrich-policy-decades.json");
    private static final EnrichConfig CITY_NAMES_ENRICH = new EnrichConfig("city_names", "enrich-policy-city_names.json");
    private static final EnrichConfig CITY_BOUNDARIES_ENRICH = new EnrichConfig("city_boundaries", "enrich-policy-city_boundaries.json");
    private static final EnrichConfig CITY_AIRPORTS_ENRICH = new EnrichConfig("city_airports", "enrich-policy-city_airports.json");
    private static final EnrichConfig COLORS_ENRICH = new EnrichConfig("colors_policy", "enrich-policy-colors_cmyk.json");

    public static final List<String> ENRICH_SOURCE_INDICES = List.of(
        "languages",
        "clientips",
        "client_cidr",
        "ages",
        "heights",
        "decades",
        "airport_city_boundaries",
        "colors_cmyk"
    );
    public static final List<EnrichConfig> ENRICH_POLICIES = List.of(
        LANGUAGES_ENRICH,
        CLIENT_IPS_ENRICH,
        CLIENT_CIDR_ENRICH,
        AGES_ENRICH,
        HEIGHTS_ENRICH,
        DECADES_ENRICH,
        CITY_NAMES_ENRICH,
        CITY_BOUNDARIES_ENRICH,
        CITY_AIRPORTS_ENRICH,
        COLORS_ENRICH
    );
    public static final String NUMERIC_REGEX = "-?\\d+(\\.\\d+)?";

    /**
     * <p>
     * Loads spec data on a local ES server.
     * </p>
     * <p>
     * Accepts an URL as first argument, eg. http://localhost:9200 or http://user:pass@localhost:9200
     *</p>
     * <p>
     * If no arguments are specified, the default URL is http://localhost:9200 without authentication
     * </p>
     * <p>
     * It also supports HTTPS
     * </p>
     * @param args the URL to connect
     * @throws IOException
     */
    public static void main(String[] args) throws IOException {
        // Need to setup the log configuration properly to avoid messages when creating a new RestClient
        PluginManager.addPackage(LogConfigurator.class.getPackage().getName());
        LogConfigurator.configureESLogging();

        String protocol = "http";
        String host = "localhost";
        int port = 9200;
        String username = null;
        String password = null;
        if (args.length > 0) {
            URL url = URI.create(args[0]).toURL();
            protocol = url.getProtocol();
            host = url.getHost();
            port = url.getPort();
            if (port < 0 || port > 65535) {
                throw new IllegalArgumentException("Please specify a valid port [0 - 65535], found [" + port + "]");
            }
            String userInfo = url.getUserInfo();
            if (userInfo != null) {
                if (userInfo.contains(":") == false || userInfo.split(":").length != 2) {
                    throw new IllegalArgumentException("Invalid user credentials [username:password], found [" + userInfo + "]");
                }
                String[] userPw = userInfo.split(":");
                username = userPw[0];
                password = userPw[1];
            }
        }
        RestClientBuilder builder = RestClient.builder(new HttpHost(host, port, protocol));
        if (username != null) {
            CredentialsProvider credentialsProvider = new BasicCredentialsProvider();
            credentialsProvider.setCredentials(AuthScope.ANY, new UsernamePasswordCredentials(username, password));
            builder = builder.setHttpClientConfigCallback(
                httpClientBuilder -> httpClientBuilder.setDefaultCredentialsProvider(credentialsProvider)
            );
        }

        try (RestClient client = builder.build()) {
            loadDataSetIntoEs(client, true, true, false, false, true, (restClient, indexName, indexMapping, indexSettings) -> {
                // don't use ESRestTestCase methods here or, if you do, test running the main method before making the change
                StringBuilder jsonBody = new StringBuilder("{");
                if (indexSettings != null && indexSettings.isEmpty() == false) {
                    jsonBody.append("\"settings\":");
                    jsonBody.append(Strings.toString(indexSettings));
                    jsonBody.append(",");
                }
                jsonBody.append("\"mappings\":");
                jsonBody.append(indexMapping);
                jsonBody.append("}");

                Request request = new Request("PUT", "/" + indexName);
                request.setJsonEntity(jsonBody.toString());
                restClient.performRequest(request);
            });
        }
    }

    public static Set<TestDataset> availableDatasetsForEs(
        boolean supportsIndexModeLookup,
        boolean supportsSourceFieldMapping,
        boolean inferenceEnabled,
        boolean requiresTimeSeries,
        boolean exponentialHistogramFieldSupported
    ) throws IOException {
        Set<TestDataset> testDataSets = new HashSet<>();

        for (TestDataset dataset : CSV_DATASET_MAP.values()) {
            if ((inferenceEnabled || dataset.requiresInferenceEndpoint == false)
                && (supportsIndexModeLookup || isLookupDataset(dataset) == false)
                && (supportsSourceFieldMapping || isSourceMappingDataset(dataset) == false)
                && (requiresTimeSeries == false || isTimeSeries(dataset))
                && (exponentialHistogramFieldSupported || containsExponentialHistogramFields(dataset) == false)) {
                testDataSets.add(dataset);
            }
        }

        return testDataSets;
    }

    private static boolean isLookupDataset(TestDataset dataset) throws IOException {
        Settings settings = dataset.readSettingsFile();
        String mode = settings.get("index.mode");
        return (mode != null && mode.equalsIgnoreCase("lookup"));
    }

    private static boolean isSourceMappingDataset(TestDataset dataset) throws IOException {
        if (dataset.mappingFileName() == null) {
            return true;
        }
        String mappingJsonText = readTextFile(getResource("/" + dataset.mappingFileName()));
        JsonNode mappingNode = new ObjectMapper().readTree(mappingJsonText);
        // BWC tests don't support _source field mappings, so don't load those datasets.
        return mappingNode.get("_source") != null;
    }

    private static boolean containsExponentialHistogramFields(TestDataset dataset) throws IOException {
        if (dataset.mappingFileName() == null) {
            return false;
        }
        String mappingJsonText = readTextFile(getResource("/" + dataset.mappingFileName()));
        JsonNode mappingNode = new ObjectMapper().readTree(mappingJsonText);
        JsonNode properties = mappingNode.get("properties");
        if (properties != null) {
            for (var fieldWithValue : properties.properties()) {
                JsonNode fieldProperties = fieldWithValue.getValue();
                if (fieldProperties != null) {
                    JsonNode typeNode = fieldProperties.get("type");
                    if (typeNode != null && typeNode.asText().equals("exponential_histogram")) {
                        return true;
                    }
                }
            }
        }
        return false;
    }

    private static boolean isTimeSeries(TestDataset dataset) throws IOException {
        Settings settings = dataset.readSettingsFile();
        String mode = settings.get("index.mode");
        return (mode != null && mode.equalsIgnoreCase("time_series"));
    }

    public static void loadDataSetIntoEs(
        RestClient client,
        boolean supportsIndexModeLookup,
        boolean supportsSourceFieldMapping,
        boolean inferenceEnabled
    ) throws IOException {
        loadDataSetIntoEs(client, supportsIndexModeLookup, supportsSourceFieldMapping, inferenceEnabled, false, false);
    }

    public static void loadDataSetIntoEs(
        RestClient client,
        boolean supportsIndexModeLookup,
        boolean supportsSourceFieldMapping,
        boolean inferenceEnabled,
        boolean timeSeriesOnly,
        boolean exponentialHistogramFieldSupported
    ) throws IOException {
        loadDataSetIntoEs(
            client,
            supportsIndexModeLookup,
            supportsSourceFieldMapping,
            inferenceEnabled,
            timeSeriesOnly,
            exponentialHistogramFieldSupported,
            (restClient, indexName, indexMapping, indexSettings) -> {
                ESRestTestCase.createIndex(restClient, indexName, indexSettings, indexMapping, null);
            }
        );
    }

    private static void loadDataSetIntoEs(
        RestClient client,
        boolean supportsIndexModeLookup,
        boolean supportsSourceFieldMapping,
        boolean inferenceEnabled,
        boolean timeSeriesOnly,
        boolean exponentialHistogramFieldSupported,
        IndexCreator indexCreator
    ) throws IOException {
        Logger logger = LogManager.getLogger(CsvTestsDataLoader.class);

        Set<String> loadedDatasets = new HashSet<>();
        logger.info("Loading test datasets");
        for (var dataset : availableDatasetsForEs(
            supportsIndexModeLookup,
            supportsSourceFieldMapping,
            inferenceEnabled,
            timeSeriesOnly,
            exponentialHistogramFieldSupported
        )) {
            load(client, dataset, logger, indexCreator);
            loadedDatasets.add(dataset.indexName);
        }
        forceMerge(client, loadedDatasets, logger);
        logger.info("Loading enrich policies");
        for (var policy : ENRICH_POLICIES) {
            loadEnrichPolicy(client, policy.policyName, policy.policyFileName, logger);
        }
    }

    public static void createInferenceEndpoints(RestClient client) throws IOException {
        if (clusterHasSparseEmbeddingInferenceEndpoint(client) == false) {
            createSparseEmbeddingInferenceEndpoint(client);
        }

        if (clusterHasTextEmbeddingInferenceEndpoint(client) == false) {
            createTextEmbeddingInferenceEndpoint(client);
        }

        if (clusterHasRerankInferenceEndpoint(client) == false) {
            createRerankInferenceEndpoint(client);
        }

        if (clusterHasCompletionInferenceEndpoint(client) == false) {
            createCompletionInferenceEndpoint(client);
        }
    }

    public static void deleteInferenceEndpoints(RestClient client) throws IOException {
        deleteSparseEmbeddingInferenceEndpoint(client);
        deleteTextEmbeddingInferenceEndpoint(client);
        deleteRerankInferenceEndpoint(client);
        deleteCompletionInferenceEndpoint(client);
    }

    /** The semantic_text mapping type requires inference endpoints that need to be setup before creating the index. */
    public static void createSparseEmbeddingInferenceEndpoint(RestClient client) throws IOException {
        createInferenceEndpoint(client, TaskType.SPARSE_EMBEDDING, "test_sparse_inference", """
                  {
                   "service": "test_service",
                   "service_settings": { "model": "my_model", "api_key": "abc64" },
                   "task_settings": { }
                 }
            """);
    }

    public static void createTextEmbeddingInferenceEndpoint(RestClient client) throws IOException {
        createInferenceEndpoint(client, TaskType.TEXT_EMBEDDING, "test_dense_inference", """
                  {
                   "service": "text_embedding_test_service",
                   "service_settings": {
                        "model": "my_model",
                        "api_key": "abc64",
                        "dimensions": 3,
                        "similarity": "l2_norm",
                        "element_type": "float"
                    },
                   "task_settings": { }
                 }
            """);
    }

    public static void deleteSparseEmbeddingInferenceEndpoint(RestClient client) throws IOException {
        deleteInferenceEndpoint(client, "test_sparse_inference");
    }

    public static void deleteTextEmbeddingInferenceEndpoint(RestClient client) throws IOException {
        deleteInferenceEndpoint(client, "test_dense_inference");
    }

    public static boolean clusterHasSparseEmbeddingInferenceEndpoint(RestClient client) throws IOException {
        return clusterHasInferenceEndpoint(client, TaskType.SPARSE_EMBEDDING, "test_sparse_inference");
    }

    public static boolean clusterHasTextEmbeddingInferenceEndpoint(RestClient client) throws IOException {
        return clusterHasInferenceEndpoint(client, TaskType.TEXT_EMBEDDING, "test_dense_inference");
    }

    public static void createRerankInferenceEndpoint(RestClient client) throws IOException {
        createInferenceEndpoint(client, TaskType.RERANK, "test_reranker", """
            {
                "service": "test_reranking_service",
                "service_settings": { "model_id": "my_model", "api_key": "abc64" },
                "task_settings": { "use_text_length": true }
            }
            """);
    }

    public static void deleteRerankInferenceEndpoint(RestClient client) throws IOException {
        deleteInferenceEndpoint(client, "test_reranker");
    }

    public static boolean clusterHasRerankInferenceEndpoint(RestClient client) throws IOException {
        return clusterHasInferenceEndpoint(client, TaskType.RERANK, "test_reranker");
    }

    public static void createCompletionInferenceEndpoint(RestClient client) throws IOException {
        createInferenceEndpoint(client, TaskType.COMPLETION, "test_completion", """
            {
                "service": "completion_test_service",
                "service_settings": { "model": "my_model", "api_key": "abc64" },
                "task_settings": { "temperature": 3 }
            }
            """);
    }

    public static void deleteCompletionInferenceEndpoint(RestClient client) throws IOException {
        deleteInferenceEndpoint(client, "test_completion");
    }

    public static boolean clusterHasCompletionInferenceEndpoint(RestClient client) throws IOException {
        return clusterHasInferenceEndpoint(client, TaskType.COMPLETION, "test_completion");
    }

    private static void createInferenceEndpoint(RestClient client, TaskType taskType, String inferenceId, String modelSettings)
        throws IOException {
        Request request = new Request("PUT", "_inference/" + taskType.name() + "/" + inferenceId);
        request.setJsonEntity(modelSettings);
        client.performRequest(request);
    }

    private static boolean clusterHasInferenceEndpoint(RestClient client, TaskType taskType, String inferenceId) throws IOException {
        Request request = new Request("GET", "_inference/" + taskType.name() + "/" + inferenceId);
        try {
            client.performRequest(request);
        } catch (ResponseException e) {
            if (e.getResponse().getStatusLine().getStatusCode() == 404) {
                return false;
            }
            throw e;
        }
        return true;
    }

    private static void deleteInferenceEndpoint(RestClient client, String inferenceId) throws IOException {
        try {
            client.performRequest(new Request("DELETE", "_inference/" + inferenceId));
        } catch (ResponseException e) {
            // 404 here means the endpoint was not created
            if (e.getResponse().getStatusLine().getStatusCode() != 404) {
                throw e;
            }
        }
    }

    private static void loadEnrichPolicy(RestClient client, String policyName, String policyFileName, Logger logger) throws IOException {
        logger.info("Loading enrich policy [{}] from file [{}]", policyName, policyFileName);
        URL policyMapping = getResource("/" + policyFileName);
        String entity = readTextFile(policyMapping);
        Request request = new Request("PUT", "/_enrich/policy/" + policyName);
        request.setJsonEntity(entity);
        client.performRequest(request);

        request = new Request("POST", "/_enrich/policy/" + policyName + "/_execute");
        client.performRequest(request);
    }

    private static URL getResource(String name) {
        URL result = CsvTestsDataLoader.class.getResource(name);
        if (result == null) {
            throw new IllegalArgumentException("Cannot find resource " + name);
        }
        return result;
    }

    private static void load(RestClient client, TestDataset dataset, Logger logger, IndexCreator indexCreator) throws IOException {
        logger.info("Loading dataset [{}] into ES index [{}]", dataset.dataFileName, dataset.indexName);
        URL mapping = getResource("/" + dataset.mappingFileName);
        Settings indexSettings = dataset.readSettingsFile();
        indexCreator.createIndex(client, dataset.indexName, readMappingFile(mapping, dataset.typeMapping), indexSettings);

        // Some examples only test that the query and mappings are valid, and don't need example data. Use .noData() for those
        if (dataset.dataFileName != null) {
            URL data = getResource("/data/" + dataset.dataFileName);
            loadCsvData(client, dataset.indexName, data, dataset.allowSubFields, logger);
        }
    }

    private static String readMappingFile(URL resource, Map<String, String> typeMapping) throws IOException {
        String mappingJsonText = readTextFile(resource);
        if (typeMapping == null || typeMapping.isEmpty()) {
            return mappingJsonText;
        }
        boolean modified = false;
        ObjectMapper mapper = new ObjectMapper();
        JsonNode mappingNode = mapper.readTree(mappingJsonText);
        JsonNode propertiesNode = mappingNode.path("properties");

        for (Map.Entry<String, String> entry : typeMapping.entrySet()) {
            String key = entry.getKey();
            String newType = entry.getValue();

            if (propertiesNode.has(key)) {
                modified = true;
                ((ObjectNode) propertiesNode.get(key)).put("type", newType);
            }
        }
        if (modified) {
            return mapper.writerWithDefaultPrettyPrinter().writeValueAsString(mappingNode);
        }
        return mappingJsonText;
    }

    public static String readTextFile(URL resource) throws IOException {
        try (BufferedReader reader = reader(resource)) {
            StringBuilder b = new StringBuilder();
            String line;
            while ((line = reader.readLine()) != null) {
                b.append(line);
            }
            return b.toString();
        }
    }

    record ColumnHeader(String name, String type) {}

    @SuppressWarnings("unchecked")
    /**
     * Loads a classic csv file in an ES cluster using a RestClient.
     * The structure of the file is as follows:
     * - commented lines should start with "//"
     * - the first non-comment line from the file is the schema line (comma separated field_name:ES_data_type elements)
     *   - sub-fields should be placed after the root field using a dot notation for the name:
     *       root_field:long,root_field.sub_field:integer
     *   - a special _id field can be used in the schema and the values of this field will be used in the bulk request as actual doc ids
     * - all subsequent non-comment lines represent the values that will be used to build the _bulk request
     * - an empty string "" refers to a null value
     * - a value starting with an opening square bracket "[" and ending with a closing square bracket "]" refers to a multi-value field
     *   - multi-values are comma separated
     *   - commas inside multivalue fields can be escaped with \ (backslash) character
     */
    private static void loadCsvData(RestClient client, String indexName, URL resource, boolean allowSubFields, Logger logger)
        throws IOException {

        ArrayList<String> failures = new ArrayList<>();
        StringBuilder builder = new StringBuilder();
        try (BufferedReader reader = reader(resource)) {
            String line;
            int lineNumber = 1;
            ColumnHeader[] columns = null; // Column info. If one column name contains dot, it is a subfield and its value will be null
            List<Integer> subFieldsIndices = new ArrayList<>(); // list containing the index of a subfield in "columns" String[]

            while ((line = reader.readLine()) != null) {
                line = line.trim();
                // ignore comments
                if (line.isEmpty() == false && line.startsWith("//") == false) {
                    String[] entries = multiValuesAwareCsvToStringArray(line, lineNumber);
                    // the schema row
                    if (columns == null) {
                        columns = new ColumnHeader[entries.length];
                        for (int i = 0; i < entries.length; i++) {
                            int split = entries[i].indexOf(':');
                            if (split < 0) {
                                columns[i] = new ColumnHeader(entries[i].trim(), null);
                            } else {
                                String name = entries[i].substring(0, split).trim();
                                String type = entries[i].substring(split + 1).trim();
                                if (allowSubFields || name.contains(".") == false) {
                                    columns[i] = new ColumnHeader(name, type);
                                } else {// if it's a subfield, ignore it in the _bulk request
                                    columns[i] = null;
                                    subFieldsIndices.add(i);
                                }
                            }
                        }
                    }
                    // data rows
                    else {
                        if (entries.length != columns.length) {
                            throw new IllegalArgumentException(
                                format(
                                    null,
                                    "Error line [{}]: Incorrect number of entries; expected [{}] but found [{}]",
                                    lineNumber,
                                    columns.length,
                                    entries.length
                                )
                            );
                        }
                        StringBuilder row = new StringBuilder();
                        String idField = null;
                        for (int i = 0; i < entries.length; i++) {
                            // ignore values that belong to subfields and don't add them to the bulk request
                            if (subFieldsIndices.contains(i) == false) {
                                if ("".equals(entries[i])) {
                                    // Value is null, skip
                                    continue;
                                }
                                if (columns[i] != null && "_id".equals(columns[i].name)) {
                                    // Value is an _id
                                    idField = entries[i];
                                    continue;
                                }
                                try {
                                    // add a comma after the previous value, only when there was actually a value before
                                    if (i > 0 && row.length() > 0) {
                                        row.append(",");
                                    }
                                    // split on comma ignoring escaped commas
                                    String[] multiValues = entries[i].split(COMMA_ESCAPING_REGEX);
                                    if (multiValues.length > 1) {
                                        StringBuilder rowStringValue = new StringBuilder("[");
                                        for (String s : multiValues) {
                                            rowStringValue.append(toJson(columns[i].type, s)).append(",");
                                        }
                                        // remove the last comma and put a closing bracket instead
                                        rowStringValue.replace(rowStringValue.length() - 1, rowStringValue.length(), "]");
                                        entries[i] = rowStringValue.toString();
                                    } else {
                                        entries[i] = toJson(columns[i].type, entries[i]);
                                    }
                                    // replace any escaped commas with single comma
                                    entries[i] = entries[i].replace(ESCAPED_COMMA_SEQUENCE, ",");
                                    row.append("\"").append(columns[i].name).append("\":").append(entries[i]);
                                } catch (Exception e) {
                                    throw new IllegalArgumentException(
                                        format(
                                            null,
                                            "Error line [{}]: Cannot parse entry [{}] with value [{}]",
                                            lineNumber,
                                            i + 1,
                                            entries[i]
                                        ),
                                        e
                                    );
                                }
                            }
                        }
                        String idPart = idField != null ? "\", \"_id\": \"" + idField : "";
                        builder.append("{\"index\": {\"_index\":\"" + indexName + idPart + "\"}}\n");
                        builder.append("{" + row + "}\n");
                    }
                }
                lineNumber++;
                if (builder.length() > BULK_DATA_SIZE) {
                    sendBulkRequest(indexName, builder, client, logger, failures);
                    builder.setLength(0);
                }
            }
        }
        if (builder.isEmpty() == false) {
            sendBulkRequest(indexName, builder, client, logger, failures);
        }
        if (failures.isEmpty() == false) {
            for (String failure : failures) {
                logger.error(failure);
            }
            throw new IOException("Data loading failed with " + failures.size() + " errors: " + failures.get(0));
        }
    }

    private static final Pattern RANGE_PATTERN = Pattern.compile("([0-9\\-.Z:]+)\\.\\.([0-9\\-.Z:]+)");

    private static String toJson(String type, String value) {
        return switch (type == null ? "" : type) {
            case "date_range", "double_range", "integer_range" -> {
                Matcher m = RANGE_PATTERN.matcher(value);
                if (m.matches() == false) {
                    throw new IllegalArgumentException("can't parse range: " + value);
                }
                yield "{\"gte\": \"" + m.group(1) + "\", \"lt\": \"" + m.group(2) + "\"}";
            }
            default -> {
                boolean isQuoted = (value.startsWith("\"") && value.endsWith("\"")) || (value.startsWith("{") && value.endsWith("}"));
                boolean isNumeric = value.matches(NUMERIC_REGEX);
                yield isQuoted || isNumeric ? value : "\"" + value + "\"";
            }
        };
    }

    private static void sendBulkRequest(String indexName, StringBuilder builder, RestClient client, Logger logger, List<String> failures)
        throws IOException {
        // The indexName is optional for a bulk request, but we use it for routing in MultiClusterSpecIT.
        builder.append("\n");
        logger.debug("Sending bulk request of [{}] bytes for [{}]", builder.length(), indexName);
        Request request = new Request("POST", "/" + indexName + "/_bulk");
        request.setJsonEntity(builder.toString());
        request.addParameter("refresh", "false"); // will be _forcemerge'd next
        Response response = client.performRequest(request);
        if (response.getStatusLine().getStatusCode() == 200) {
            HttpEntity entity = response.getEntity();
            try (InputStream content = entity.getContent()) {
                XContentType xContentType = XContentType.fromMediaType(entity.getContentType().getValue());
                Map<String, Object> result = XContentHelper.convertToMap(xContentType.xContent(), content, false);
                Object errors = result.get("errors");
                if (Boolean.FALSE.equals(errors)) {
                    logger.info("Data loading of [{}] bytes into [{}] OK", builder.length(), indexName);
                } else {
                    addError(failures, indexName, builder, "errors: " + result);
                }
            }
        } else {
            addError(failures, indexName, builder, "status: " + response.getStatusLine());
        }
    }

    private static void addError(List<String> failures, String indexName, StringBuilder builder, String message) {
        failures.add(
            format(
                "Data loading of [{}] bytes into [{}] failed with {}: Data [{}...]",
                builder.length(),
                indexName,
                message,
                builder.substring(0, 100)
            )
        );
    }

    private static void forceMerge(RestClient client, Set<String> indices, Logger logger) throws IOException {
        String pattern = String.join(",", indices);

        Request request = new Request("POST", "/" + pattern + "/_forcemerge?max_num_segments=1");
        Response response = client.performRequest(request);
        if (response.getStatusLine().getStatusCode() != 200) {
            logger.warn("Force-merging [{}] to 1 segment failed: {}", pattern, response.getStatusLine());
        } else {
            logger.info("[{}] forced-merged to 1 segment", pattern);
        }
    }

    public record MultiIndexTestDataset(String indexPattern, List<TestDataset> datasets) {
        public static MultiIndexTestDataset of(TestDataset testsDataset) {
            return new MultiIndexTestDataset(testsDataset.indexName, List.of(testsDataset));
        }

    }

    public record TestDataset(
        String indexName,
        String mappingFileName,
        String dataFileName,
        String settingFileName,
        boolean allowSubFields,
        @Nullable Map<String, String> typeMapping, // Override mappings read from mappings file
        @Nullable Map<String, String> dynamicTypeMapping, // Define mappings not in the mapping files, but available from field-caps
        boolean requiresInferenceEndpoint
    ) {
        public TestDataset(String indexName, String mappingFileName, String dataFileName) {
            this(indexName, mappingFileName, dataFileName, null, true, null, null, false);
        }

        public TestDataset(String indexName) {
            this(indexName, "mapping-" + indexName + ".json", indexName + ".csv", null, true, null, null, false);
        }

        public TestDataset withIndex(String indexName) {
            return new TestDataset(
                indexName,
                mappingFileName,
                dataFileName,
                settingFileName,
                allowSubFields,
                typeMapping,
                dynamicTypeMapping,
                requiresInferenceEndpoint
            );
        }

        public TestDataset withData(String dataFileName) {
            return new TestDataset(
                indexName,
                mappingFileName,
                dataFileName,
                settingFileName,
                allowSubFields,
                typeMapping,
                dynamicTypeMapping,
                requiresInferenceEndpoint
            );
        }

        public TestDataset noData() {
            return new TestDataset(
                indexName,
                mappingFileName,
                null,
                settingFileName,
                allowSubFields,
                typeMapping,
                dynamicTypeMapping,
                requiresInferenceEndpoint
            );
        }

        public TestDataset withSetting(String settingFileName) {
            return new TestDataset(
                indexName,
                mappingFileName,
                dataFileName,
                settingFileName,
                allowSubFields,
                typeMapping,
                dynamicTypeMapping,
                requiresInferenceEndpoint
            );
        }

        public TestDataset noSubfields() {
            return new TestDataset(
                indexName,
                mappingFileName,
                dataFileName,
                settingFileName,
                false,
                typeMapping,
                dynamicTypeMapping,
                requiresInferenceEndpoint
            );
        }

        public TestDataset withTypeMapping(Map<String, String> typeMapping) {
            return new TestDataset(
                indexName,
                mappingFileName,
                dataFileName,
                settingFileName,
                allowSubFields,
                typeMapping,
                dynamicTypeMapping,
                requiresInferenceEndpoint
            );
        }

        public TestDataset withDynamicTypeMapping(Map<String, String> dynamicTypeMapping) {
            return new TestDataset(
                indexName,
                mappingFileName,
                dataFileName,
                settingFileName,
                allowSubFields,
                typeMapping,
                dynamicTypeMapping,
                requiresInferenceEndpoint
            );
        }

        public TestDataset withInferenceEndpoint(boolean needsInference) {
            return new TestDataset(
                indexName,
                mappingFileName,
                dataFileName,
                settingFileName,
                allowSubFields,
                typeMapping,
                dynamicTypeMapping,
                needsInference
            );
        }

        private Settings readSettingsFile() throws IOException {
            Settings indexSettings = Settings.EMPTY;
            final String settingName = settingFileName != null ? "/" + settingFileName : null;
            if (settingName != null) {
                indexSettings = Settings.builder()
                    .loadFromStream(settingName, CsvTestsDataLoader.class.getResourceAsStream(settingName), false)
                    .build();
            }

            return indexSettings;
        }
    }

    public record EnrichConfig(String policyName, String policyFileName) {}

    private interface IndexCreator {
        void createIndex(RestClient client, String indexName, String mapping, Settings indexSettings) throws IOException;
    }
}<|MERGE_RESOLUTION|>--- conflicted
+++ resolved
@@ -171,12 +171,8 @@
     private static final TestDataset MV_TEXT = new TestDataset("mv_text");
     private static final TestDataset DENSE_VECTOR = new TestDataset("dense_vector");
     private static final TestDataset COLORS = new TestDataset("colors");
-<<<<<<< HEAD
-    private static final TestDataset BASE_CONVERSION = new TestDataset("base_conversion");
-=======
     private static final TestDataset COLORS_CMYK_LOOKUP = new TestDataset("colors_cmyk").withSetting("lookup-settings.json");
     private static final TestDataset EXP_HISTO_SAMPLE = new TestDataset("exp_histo_sample");
->>>>>>> 71579e06
 
     public static final Map<String, TestDataset> CSV_DATASET_MAP = Map.ofEntries(
         Map.entry(EMPLOYEES.indexName, EMPLOYEES),
@@ -245,11 +241,9 @@
         Map.entry(COLORS_CMYK_LOOKUP.indexName, COLORS_CMYK_LOOKUP),
         Map.entry(MULTI_COLUMN_JOINABLE.indexName, MULTI_COLUMN_JOINABLE),
         Map.entry(MULTI_COLUMN_JOINABLE_LOOKUP.indexName, MULTI_COLUMN_JOINABLE_LOOKUP),
-<<<<<<< HEAD
+        Map.entry(EXP_HISTO_SAMPLE.indexName, EXP_HISTO_SAMPLE),
         Map.entry(BASE_CONVERSION.indexName, BASE_CONVERSION)
-=======
-        Map.entry(EXP_HISTO_SAMPLE.indexName, EXP_HISTO_SAMPLE)
->>>>>>> 71579e06
+
     );
 
     private static final EnrichConfig LANGUAGES_ENRICH = new EnrichConfig("languages_policy", "enrich-policy-languages.json");

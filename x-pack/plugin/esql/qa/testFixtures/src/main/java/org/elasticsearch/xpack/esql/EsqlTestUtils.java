--- conflicted
+++ resolved
@@ -175,11 +175,7 @@
 import java.util.TreeMap;
 import java.util.function.Predicate;
 import java.util.jar.JarInputStream;
-<<<<<<< HEAD
 import java.util.regex.Pattern;
-import java.util.stream.Collectors;
-=======
->>>>>>> 8f72b236
 import java.util.stream.DoubleStream;
 import java.util.stream.IntStream;
 import java.util.zip.ZipEntry;
@@ -1335,17 +1331,6 @@
                     // If the query contains lookup indices, use only remotes to avoid duplication
                     onlyRemotes = true;
                 }
-<<<<<<< HEAD
-                final boolean onlyRemotesFinal = onlyRemotes;
-                final String remoteIndices = Arrays.stream(indices)
-                    .map(index -> unquoteAndRequoteAsRemote(index.trim(), onlyRemotesFinal))
-                    .collect(Collectors.joining(","));
-                String newFirstCommand = command + " " + remoteIndices + " " + stuffAfterIndices;
-                String finalQuery = (setStatements + newFirstCommand.trim() + query.substring(first.length())).trim();
-                assert query.split("\n").length == finalQuery.split("\n").length
-                    : "the final query should have the same lines for warnings to work";
-                return finalQuery;
-=======
                 int i = 0;
                 for (String index : indices) {
                     i = commandArgs.indexOf(index, i);
@@ -1362,8 +1347,10 @@
                     i += newIndex.length();
                 }
                 String newFirstCommand = command + " " + commandArgs;
-                return (setStatements + " " + newFirstCommand.trim() + query.substring(first.length())).trim();
->>>>>>> 8f72b236
+                String finalQuery = (setStatements + " " + newFirstCommand.trim() + query.substring(first.length())).trim();
+                assert query.split("\n").length == finalQuery.split("\n").length
+                    : "the final query should have the same lines for warnings to work";
+                return finalQuery;
             }
         }
         return query;

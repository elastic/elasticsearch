--- conflicted
+++ resolved
@@ -906,12 +906,8 @@
             }
             case TSID_DATA_TYPE -> randomTsId().toBytesRef();
             case DENSE_VECTOR -> Arrays.asList(randomArray(10, 10, i -> new Float[10], ESTestCase::randomFloat));
-<<<<<<< HEAD
             case EXPONENTIAL_HISTOGRAM -> new WriteableExponentialHistogram(EsqlTestUtils.randomExponentialHistogram());
-            case UNSUPPORTED, OBJECT, DOC_DATA_TYPE, TSID_DATA_TYPE, PARTIAL_AGG -> throw new IllegalArgumentException(
-=======
             case UNSUPPORTED, OBJECT, DOC_DATA_TYPE, PARTIAL_AGG -> throw new IllegalArgumentException(
->>>>>>> bd6f6fdd
                 "can't make random values for [" + type.typeName() + "]"
             );
         }, type);

/*
 * Copyright Elasticsearch B.V. and/or licensed to Elasticsearch B.V. under one
 * or more contributor license agreements. Licensed under the Elastic License
 * 2.0; you may not use this file except in compliance with the Elastic License
 * 2.0.
 */

package org.elasticsearch.xpack.esql;

import org.elasticsearch.common.Strings;
import org.elasticsearch.common.xcontent.XContentHelper;
import org.elasticsearch.core.Booleans;
import org.elasticsearch.index.mapper.TimeSeriesParams;
import org.elasticsearch.xcontent.json.JsonXContent;
import org.elasticsearch.xpack.esql.core.type.DataType;
import org.elasticsearch.xpack.esql.core.type.DateEsField;
import org.elasticsearch.xpack.esql.core.type.EsField;
import org.elasticsearch.xpack.esql.core.type.KeywordEsField;
import org.elasticsearch.xpack.esql.core.type.TextEsField;
import org.elasticsearch.xpack.esql.core.type.UnsupportedEsField;
import org.elasticsearch.xpack.esql.type.EsqlDataTypeRegistry;

import java.io.IOException;
import java.io.InputStream;
import java.util.Collections;
import java.util.LinkedHashMap;
import java.util.List;
import java.util.Map;

import static java.util.Collections.emptyMap;
import static org.elasticsearch.xpack.esql.core.type.DataType.DATETIME;
import static org.elasticsearch.xpack.esql.core.type.DataType.KEYWORD;
import static org.elasticsearch.xpack.esql.core.type.DataType.OBJECT;
import static org.elasticsearch.xpack.esql.core.type.DataType.TEXT;
import static org.elasticsearch.xpack.esql.core.type.DataType.UNSUPPORTED;
import static org.junit.Assert.assertNotNull;

public class LoadMapping {
    public static Map<String, EsField> loadMapping(String name) {
        InputStream stream = LoadMapping.class.getResourceAsStream("/" + name);
        assertNotNull("Could not find mapping resource:" + name, stream);
        return loadMapping(stream);
    }

    private static Map<String, EsField> loadMapping(InputStream stream) {
        try (InputStream in = stream) {
            Map<String, Object> map = XContentHelper.convertToMap(JsonXContent.jsonXContent, in, true);
            return fromEs(map);
        } catch (IOException ex) {
            throw new RuntimeException(ex);
        }
    }

    @SuppressWarnings("unchecked")
    private static Map<String, EsField> fromEs(Map<String, Object> asMap) {
        Map<String, Object> props = null;
        if (asMap != null && asMap.isEmpty() == false) {
            props = (Map<String, Object>) asMap.get("properties");
        }
        return props == null || props.isEmpty() ? emptyMap() : startWalking(props);
    }

    private static Map<String, EsField> startWalking(Map<String, Object> mapping) {
        Map<String, EsField> types = new LinkedHashMap<>();

        if (mapping == null) {
            return emptyMap();
        }
        for (Map.Entry<String, Object> entry : mapping.entrySet()) {
            walkMapping(entry.getKey(), entry.getValue(), types);
        }

        return types;
    }

    @SuppressWarnings("unchecked")
    private static void walkMapping(String name, Object value, Map<String, EsField> mapping) {
        // object type - only root or nested docs supported
        if (value instanceof Map) {
            Map<String, Object> content = (Map<String, Object>) value;

            if ("nested".equals(content.get("type"))) {
                // Nested fields are entirely removed by IndexResolver so we mimic it.
                return;
            }
            // extract field type
            DataType esDataType = getType(content);
            final Map<String, EsField> properties;
            if (esDataType == OBJECT) {
                properties = fromEs(content);
            } else if (content.containsKey("fields")) {
                // Check for multifields
                Object fields = content.get("fields");
                if (fields instanceof Map) {
                    properties = startWalking((Map<String, Object>) fields);
                } else {
                    properties = Collections.emptyMap();
                }
            } else {
                properties = fromEs(content);
            }
            boolean docValues = boolSetting(content.get("doc_values"), esDataType.hasDocValues());
            boolean isDimension = boolSetting(content.get("time_series_dimension"), false);
            boolean isMetric = content.containsKey("time_series_metric");
            if (isDimension && isMetric) {
<<<<<<< HEAD
                throw new IllegalArgumentException("Field configured as both dimension and metric:" + value);
=======
                throw new IllegalStateException("Field configured as both dimension and metric:" + value);
>>>>>>> 6a1d6bf4
            }
            EsField.TimeSeriesFieldType tsType = EsField.TimeSeriesFieldType.NONE;
            if (isDimension) {
                tsType = EsField.TimeSeriesFieldType.DIMENSION;
            }
            if (isMetric) {
                tsType = EsField.TimeSeriesFieldType.METRIC;
            }
            final EsField field;
            if (esDataType == TEXT) {
                field = new TextEsField(name, properties, docValues, false, tsType);
            } else if (esDataType == KEYWORD) {
                int length = intSetting(content.get("ignore_above"), Short.MAX_VALUE);
                boolean normalized = Strings.hasText(textSetting(content.get("normalizer"), null));
                field = new KeywordEsField(name, properties, docValues, length, normalized, false, tsType);
            } else if (esDataType == DATETIME) {
                field = DateEsField.dateEsField(name, properties, docValues, tsType);
            } else if (esDataType == UNSUPPORTED) {
                String type = content.get("type").toString();
                field = new UnsupportedEsField(name, List.of(type), null, properties);
                propagateUnsupportedType(name, type, properties);
            } else {
                field = new EsField(name, esDataType, properties, docValues, tsType);
            }
            mapping.put(name, field);
        } else {
            throw new IllegalArgumentException("Unrecognized mapping " + value);
        }
    }

    private static DataType getType(Map<String, Object> content) {
        if (content.containsKey("type")) {
            String typeName = content.get("type").toString();
            if ("constant_keyword".equals(typeName) || "wildcard".equals(typeName)) {
                return KEYWORD;
            }
            final Object metricsTypeParameter = content.get(TimeSeriesParams.TIME_SERIES_METRIC_PARAM);
            final TimeSeriesParams.MetricType metricType;
            if (metricsTypeParameter instanceof String str) {
                metricType = TimeSeriesParams.MetricType.fromString(str);
            } else {
                metricType = (TimeSeriesParams.MetricType) metricsTypeParameter;
            }
            try {
                return EsqlDataTypeRegistry.INSTANCE.fromEs(typeName, metricType);
            } catch (IllegalArgumentException ex) {
                return UNSUPPORTED;
            }
        } else if (content.containsKey("properties")) {
            return OBJECT;
        } else {
            return UNSUPPORTED;
        }
    }

    private static String textSetting(Object value, String defaultValue) {
        return value == null ? defaultValue : value.toString();
    }

    private static boolean boolSetting(Object value, boolean defaultValue) {
        return value == null ? defaultValue : Booleans.parseBoolean(value.toString(), defaultValue);
    }

    private static int intSetting(Object value, int defaultValue) {
        return value == null ? defaultValue : Integer.parseInt(value.toString());
    }

    public static void propagateUnsupportedType(String inherited, String originalType, Map<String, EsField> properties) {
        if (properties != null && properties.isEmpty() == false) {
            for (Map.Entry<String, EsField> entry : properties.entrySet()) {
                EsField field = entry.getValue();
                UnsupportedEsField u;
                if (field instanceof UnsupportedEsField) {
                    u = (UnsupportedEsField) field;
                    u = new UnsupportedEsField(u.getName(), List.of(originalType), inherited, u.getProperties());
                } else {
                    u = new UnsupportedEsField(field.getName(), List.of(originalType), inherited, field.getProperties());
                }
                entry.setValue(u);
                propagateUnsupportedType(inherited, originalType, u.getProperties());
            }
        }
    }
}<|MERGE_RESOLUTION|>--- conflicted
+++ resolved
@@ -103,11 +103,7 @@
             boolean isDimension = boolSetting(content.get("time_series_dimension"), false);
             boolean isMetric = content.containsKey("time_series_metric");
             if (isDimension && isMetric) {
-<<<<<<< HEAD
-                throw new IllegalArgumentException("Field configured as both dimension and metric:" + value);
-=======
                 throw new IllegalStateException("Field configured as both dimension and metric:" + value);
->>>>>>> 6a1d6bf4
             }
             EsField.TimeSeriesFieldType tsType = EsField.TimeSeriesFieldType.NONE;
             if (isDimension) {

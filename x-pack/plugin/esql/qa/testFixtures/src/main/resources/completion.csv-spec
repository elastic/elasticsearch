// Note:
// The "test_completion" service returns the prompt in uppercase, making the output easy to guess.
 

completion using a ROW source operator
required_capability: completion

ROW prompt="Who is Victor Hugo?"
| COMPLETION completion_output = prompt WITH { "inference_id" : "test_completion" }
;

prompt:keyword      | completion_output:keyword
Who is Victor Hugo? | WHO IS VICTOR HUGO?
;


completion using a ROW source operator and prompt is a multi-valued field
required_capability: completion

ROW prompt=["Answer the following question:", "Who is Victor Hugo?"]
| COMPLETION completion_output = prompt WITH { "inference_id" : "test_completion" }
;

prompt:keyword                                        | completion_output:keyword
[Answer the following question:, Who is Victor Hugo?] | ANSWER THE FOLLOWING QUESTION:\nWHO IS VICTOR HUGO?
;


completion after a search
required_capability: completion
required_capability: match_operator_colon
required_capability: routing_function_update

FROM books METADATA _score
| WHERE title:"war and peace" AND author:"Tolstoy"
| SORT _score DESC
| LIMIT 2
| COMPLETION title WITH { "inference_id" : "test_completion" }
| KEEP title, completion
;

title:text                         | completion:keyword
War and Peace                      | WAR AND PEACE
War and Peace: A Novel (6 Volumes) | WAR AND PEACE: A NOVEL (6 VOLUMES)
;

completion using a function as a prompt
required_capability: completion
required_capability: match_operator_colon
required_capability: routing_function_update

FROM books METADATA _score
| WHERE title:"war and peace" AND author:"Tolstoy"
| SORT _score DESC
| LIMIT 2
| COMPLETION CONCAT("This is a prompt: ", title) WITH { "inference_id" : "test_completion" }
| KEEP title, completion
;

<<<<<<< HEAD
title:text                         | completion:keyword
War and Peace                      | THIS IS A PROMPT: WAR AND PEACE
War and Peace: A Novel (6 Volumes) | THIS IS A PROMPT: WAR AND PEACE: A NOVEL (6 VOLUMES)
;                                                                                                                       
=======
title:text                      | completion:keyword
War and Peace                   | THIS IS A PROMPT: WAR AND PEACE
War and Peace (Signet Classics) | THIS IS A PROMPT: WAR AND PEACE (SIGNET CLASSICS)
;                                                                                                                       

completion followed by stats
required_capability: completion
required_capability: match_operator_colon

FROM books METADATA _score
| WHERE title:"war and peace" AND author:"Tolstoy"
| COMPLETION CONCAT("This is a prompt: ", title) WITH { "inference_id" : "test_completion" }
| STATS count=COUNT(*), avg_completion_length = AVG(LENGTH(completion))
;

count:long | avg_completion_length:double
4          | 50.75
;
>>>>>>> 0c25cb91
<|MERGE_RESOLUTION|>--- conflicted
+++ resolved
@@ -57,15 +57,9 @@
 | KEEP title, completion
 ;
 
-<<<<<<< HEAD
 title:text                         | completion:keyword
 War and Peace                      | THIS IS A PROMPT: WAR AND PEACE
 War and Peace: A Novel (6 Volumes) | THIS IS A PROMPT: WAR AND PEACE: A NOVEL (6 VOLUMES)
-;                                                                                                                       
-=======
-title:text                      | completion:keyword
-War and Peace                   | THIS IS A PROMPT: WAR AND PEACE
-War and Peace (Signet Classics) | THIS IS A PROMPT: WAR AND PEACE (SIGNET CLASSICS)
 ;                                                                                                                       
 
 completion followed by stats
@@ -80,5 +74,4 @@
 
 count:long | avg_completion_length:double
 4          | 50.75
-;
->>>>>>> 0c25cb91
+;
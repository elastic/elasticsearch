simple
from employees | sort emp_no | keep emp_no, hire_date | limit 1;

emp_no:integer | hire_date:date 
10001          | 1986-06-26T00:00:00.000Z            
;


sort
from employees | sort hire_date | keep emp_no, hire_date | limit 5; 

emp_no:integer | hire_date:date
10009          | 1985-02-18T00:00:00.000Z            
10048          | 1985-02-24T00:00:00.000Z                  
10098          | 1985-05-13T00:00:00.000Z                  
10076          | 1985-07-09T00:00:00.000Z                  
10061          | 1985-09-17T00:00:00.000Z                  
;



sortDesc
from employees | sort hire_date desc | keep emp_no, hire_date | limit 5; 

emp_no:integer | hire_date:date
10019          | 1999-04-30T00:00:00.000Z            
10024          | 1997-05-19T00:00:00.000Z                  
10093          | 1996-11-05T00:00:00.000Z                  
10084          | 1995-12-15T00:00:00.000Z                  
10022          | 1995-08-22T00:00:00.000Z                  
;


evalAssign
from employees | sort hire_date | eval x = hire_date | keep emp_no, x | limit 5;

emp_no:integer | x:date
10009          | 1985-02-18T00:00:00.000Z            
10048          | 1985-02-24T00:00:00.000Z                  
10098          | 1985-05-13T00:00:00.000Z                  
10076          | 1985-07-09T00:00:00.000Z                  
10061          | 1985-09-17T00:00:00.000Z                  
;



evalDateFormat
from employees | sort hire_date | eval x = date_format(hire_date), y = date_format("yyyy-MM-dd", hire_date) | keep emp_no, x, y | limit 5;

emp_no:integer | x:keyword                     | y:keyword
10009          | 1985-02-18T00:00:00.000Z      | 1985-02-18            
10048          | 1985-02-24T00:00:00.000Z      | 1985-02-24                  
10098          | 1985-05-13T00:00:00.000Z      | 1985-05-13                  
10076          | 1985-07-09T00:00:00.000Z      | 1985-07-09                 
10061          | 1985-09-17T00:00:00.000Z      | 1985-09-17                  
;

compareToString
from employees | where hire_date < "1985-03-01T00:00:00Z" | keep emp_no, hire_date;
ignoreOrder:true

emp_no:integer | hire_date:date
10009          | 1985-02-18T00:00:00.000Z
10048          | 1985-02-24T00:00:00.000Z
;


compareToDatetime
from employees | where hire_date < birth_date | keep emp_no, hire_date;

emp_no:integer | hire_date:date
;


nullDate
from employees | where emp_no == 10040 | eval x = date_format(birth_date) | keep emp_no, birth_date, hire_date, x;

emp_no:integer | birth_date:date                     | hire_date:date             | x:keyword
10040          | null                                | 1993-02-14T00:00:00.000Z   | null  
;

minMax
from employees | stats min = min(hire_date), max = max(hire_date);

min:date                  | max:date
1985-02-18T00:00:00.000Z  | 1999-04-30T00:00:00.000Z
;

evalDateTruncIntervalExpressionPeriod
from employees | sort hire_date | eval x = date_trunc(1 month, hire_date) | keep emp_no, hire_date, x | limit 5;

emp_no:integer | hire_date:date                | x:date                    
10009          | 1985-02-18T00:00:00.000Z      | 1985-02-01T00:00:00.000Z         
10048          | 1985-02-24T00:00:00.000Z      | 1985-02-01T00:00:00.000Z                  
10098          | 1985-05-13T00:00:00.000Z      | 1985-05-01T00:00:00.000Z                  
10076          | 1985-07-09T00:00:00.000Z      | 1985-07-01T00:00:00.000Z                 
10061          | 1985-09-17T00:00:00.000Z      | 1985-09-01T00:00:00.000Z                  
;

evalDateTruncIntervalExpressionDuration
from employees | sort hire_date | eval x = date_trunc(240 hours, hire_date) | keep emp_no, hire_date, x | limit 5;

emp_no:integer | hire_date:date                | x:date                  
10009          | 1985-02-18T00:00:00.000Z      | 1985-02-11T00:00:00.000Z       
10048          | 1985-02-24T00:00:00.000Z      | 1985-02-21T00:00:00.000Z                  
10098          | 1985-05-13T00:00:00.000Z      | 1985-05-12T00:00:00.000Z               
10076          | 1985-07-09T00:00:00.000Z      | 1985-07-01T00:00:00.000Z                
10061          | 1985-09-17T00:00:00.000Z      | 1985-09-09T00:00:00.000Z                  
;

evalDateTruncWeeklyInterval
from employees | sort hire_date | eval x = date_trunc(1 week, hire_date) | keep emp_no, hire_date, x | limit 5;

emp_no:integer | hire_date:date                | x:date                  
10009          | 1985-02-18T00:00:00.000Z      | 1985-02-18T00:00:00.000Z       
10048          | 1985-02-24T00:00:00.000Z      | 1985-02-18T00:00:00.000Z                  
10098          | 1985-05-13T00:00:00.000Z      | 1985-05-13T00:00:00.000Z               
10076          | 1985-07-09T00:00:00.000Z      | 1985-07-08T00:00:00.000Z                
10061          | 1985-09-17T00:00:00.000Z      | 1985-09-16T00:00:00.000Z                  
;

evalDateTruncQuarterlyInterval
from employees | sort hire_date | eval x = date_trunc(3 month, hire_date) | keep emp_no, hire_date, x | limit 5;

emp_no:integer | hire_date:date                | x:date                    
10009          | 1985-02-18T00:00:00.000Z      | 1985-01-01T00:00:00.000Z         
10048          | 1985-02-24T00:00:00.000Z      | 1985-01-01T00:00:00.000Z                  
10098          | 1985-05-13T00:00:00.000Z      | 1985-04-01T00:00:00.000Z                  
10076          | 1985-07-09T00:00:00.000Z      | 1985-07-01T00:00:00.000Z                 
10061          | 1985-09-17T00:00:00.000Z      | 1985-07-01T00:00:00.000Z                  
;

evalDateTruncNullDate
from employees | where emp_no == 10040 | eval x = date_trunc(1 day, birth_date) | keep emp_no, birth_date, x;

emp_no:integer | birth_date:date               | x:date
10040          | null                          | null  
;

evalDateTruncGrouping
from employees | eval y = date_trunc(1 year, hire_date) | stats c = count(emp_no) by y | sort y | keep y, c | limit 5;

y:date                        | c:long
1985-01-01T00:00:00.000Z      | 11       
1986-01-01T00:00:00.000Z      | 11                  
1987-01-01T00:00:00.000Z      | 15                 
1988-01-01T00:00:00.000Z      | 9                
1989-01-01T00:00:00.000Z      | 13                  
;

in
from employees | eval x = date_trunc(1 year, hire_date) | where birth_date not in (x, hire_date) | keep x, hire_date | sort x desc, hire_date | limit 4;

x:date                  |hire_date:date
1999-01-01T00:00:00.000Z|1999-04-30T00:00:00.000Z
1997-01-01T00:00:00.000Z|1997-05-19T00:00:00.000Z
1996-01-01T00:00:00.000Z|1996-11-05T00:00:00.000Z
1995-01-01T00:00:00.000Z|1995-01-27T00:00:00.000Z
;

dateTruncHour
  FROM sample_data
| SORT @timestamp ASC
| EVAL t = DATE_TRUNC(1 HOUR, @timestamp)
| KEEP t;

t:date
2023-10-23T12:00:00
2023-10-23T12:00:00
2023-10-23T13:00:00
2023-10-23T13:00:00
2023-10-23T13:00:00
2023-10-23T13:00:00
2023-10-23T13:00:00
;

dateTruncMinute
  FROM sample_data
| SORT @timestamp ASC
| EVAL t = DATE_TRUNC(1 MINUTE, @timestamp)
| KEEP t;

t:date
2023-10-23T12:15:00
2023-10-23T12:27:00
2023-10-23T13:33:00
2023-10-23T13:51:00
2023-10-23T13:52:00
2023-10-23T13:53:00
2023-10-23T13:55:00
;


convertFromDatetime
from employees | sort emp_no | keep birth_date | eval bd = to_datetime(birth_date) | limit 2;

birth_date:date         |bd:date
1953-09-02T00:00:00.000Z|1953-09-02T00:00:00.000Z
1964-06-02T00:00:00.000Z|1964-06-02T00:00:00.000Z
;

convert with zones#[skip:-8.13.99, reason: default date formatter is changed in 8.14]
ROW str = "2025-04-11T05:00:00+0400"
| EVAL dt = TO_DATETIME(str);

str:String                 | dt:datetime
"2025-04-11T05:00:00+0400" | 2025-04-11T01:00:00.000Z
;

equality with zones
ROW dt = TO_DATETIME("2025-04-11T01:00:00.000Z")
| EVAL bool = "2025-04-11T05:00:00+0400" == dt;

dt:datetime              | bool:boolean
2025-04-11T01:00:00.000Z | true
;

convert no zone#[skip:-8.13.99, reason: default date formatter is changed in 8.14]
ROW str = "2025-04-11T05:00:00.000"
| EVAL dt = TO_DATETIME(str);

str:String                 | dt:datetime
"2025-04-11T05:00:00.000" | 2025-04-11T05:00:00.000Z
;

convertFromString#[skip:-8.13.99, reason: default date formatter is changed in 8.14]
// tag::to_datetime-str[]
ROW string = ["1953-09-02T00:00:00.000Z", "1964-06-02T00:00:00.000Z", "1964-06-02 00:00:00"]
| EVAL datetime = TO_DATETIME(string)
// end::to_datetime-str[]
;
warning:Line 2:19: evaluation of [TO_DATETIME(string)] failed, treating result as null. Only first 20 failures recorded.
warning:Line 2:19: java.lang.IllegalArgumentException: failed to parse date field [1964-06-02 00:00:00] with format [strict_date_optional_time]

// tag::to_datetime-str-result[]
string:keyword                                          |datetime:date
["1953-09-02T00:00:00.000Z", "1964-06-02T00:00:00.000Z", "1964-06-02 00:00:00"]|[1953-09-02T00:00:00.000Z, 1964-06-02T00:00:00.000Z]
// end::to_datetime-str-result[]
;

convertFromUnsignedLong

row ul = [9223372036854775808, 520128000000] | eval dt = to_datetime(ul);
warningRegex:Line 1:58: evaluation of \[to_datetime\(ul\)\] failed, treating result as null. Only first 20 failures recorded.
warningRegex:Line 1:58: org.elasticsearch.xpack.(esql.core|ql).InvalidArgumentException: \[9223372036854775808\] out of \[long\] range

                ul:ul              |           dt:date
[9223372036854775808, 520128000000]|1986-06-26T00:00:00.000Z
;

convertFromLong
row long = [501379200000, 520128000000] | eval dt = to_datetime(long);

long:long                    |dt:date
[501379200000, 520128000000] |[1985-11-21T00:00:00.000Z, 1986-06-26T00:00:00.000Z]
;

convertFromDouble
row dbl = [501379200000.1, 520128000000.2] | eval dt = to_datetime(dbl);

dbl:double                            |dt:date                         
[5.013792000001E11, 5.201280000002E11]|[1985-11-21T00:00:00.000Z, 1986-06-26T00:00:00.000Z]
;

convertFromInt
row int = [501379200, 520128000] | eval dt = to_datetime(int);

int:integer           |dt:date
[501379200, 520128000]|[1970-01-06T19:16:19.200Z, 1970-01-07T00:28:48.000Z]
;

// TODO: add a -1, once https://github.com/elastic/elasticsearch-internal/issues/1203 is fixed
convertFromIntForDocs
// tag::to_datetime-int[]
ROW int = [0, 1]
| EVAL dt = TO_DATETIME(int)
// end::to_datetime-int[]
;

// tag::to_datetime-int-result[]
int:integer |dt:date
[0, 1]     |[1970-01-01T00:00:00.000Z, 1970-01-01T00:00:00.001Z]
// end::to_datetime-int-result[]
;

now
row a = now() | eval x = a == now(), y = substring(date_format("yyyy", a), 0, 2) | keep x, y;

x:boolean  | y:keyword
true       | 20
; 

born_before_today
from employees | where birth_date < now() | sort emp_no asc | keep emp_no, birth_date| limit 1;

emp_no:integer  | birth_date:date
10001           | 1953-09-02T00:00:00Z
;


born_after_today
from employees | where birth_date > now() | sort emp_no asc | keep emp_no, birth_date| limit 1;

emp_no:integer  | birth_date:date
;

evalDateDiffInNanoAndMicroAndMilliSeconds#[skip:-8.12.99, reason:date_diff added in 8.13]
ROW date1=to_datetime("2023-12-02T11:00:00.000Z"), date2=to_datetime("2023-12-02T11:00:00.001Z") 
| EVAL dd_ns1=date_diff("nanoseconds", date1, date2), dd_ns2=date_diff("ns", date1, date2)
| EVAL dd_mcs1=date_diff("microseconds", date1, date2), dd_mcs2=date_diff("mcs", date1, date2)
| EVAL dd_ms1=date_diff("milliseconds", date1, date2), dd_ms2=date_diff("ms", date1, date2)
| keep dd_ns1, dd_ns2, dd_mcs1, dd_mcs2, dd_ms1, dd_ms2
;

dd_ns1:integer  | dd_ns2:integer    | dd_mcs1:integer   | dd_mcs2:integer   | dd_ms1:integer    | dd_ms2:integer
1000000         | 1000000           | 1000              | 1000              | 1                 | 1                         
;

evalDateDiffInSecondsAndMinutesAndHours#[skip:-8.12.99, reason:date_diff added in 8.13]
ROW date1=to_datetime("2023-12-02T11:00:00.000Z"), date2=to_datetime("2023-12-02T12:00:00.000Z") 
| EVAL dd_s1=date_diff("seconds", date1, date2), dd_s2=date_diff("ss", date1, date2), dd_s3=date_diff("s", date1, date2)
| EVAL dd_m1=date_diff("minutes", date1, date2), dd_m2=date_diff("mi", date1, date2), dd_m3=date_diff("n", date1, date2)
| EVAL dd_h1=date_diff("hours", date1, date2), dd_h2=date_diff("hh", date1, date2)
| keep dd_s1, dd_s2, dd_s3, dd_m1, dd_m2, dd_m3, dd_h1, dd_h2
;

dd_s1:integer   | dd_s2:integer | dd_s3:integer | dd_m1:integer | dd_m2:integer | dd_m3:integer | dd_h1:integer | dd_h2:integer
3600            | 3600          | 3600          | 60            | 60            | 60            | 1             | 1                         
;

evalDateDiffInDaysAndWeeks#[skip:-8.12.99, reason:date_diff added in 8.13]
ROW date1=to_datetime("2023-12-02T11:00:00.000Z"), date2=to_datetime("2023-12-24T11:00:00.000Z") 
| EVAL dd_wd1=date_diff("weekdays", date1, date2), dd_wd2=date_diff("dw", date1, date2)
| EVAL dd_w1=date_diff("weeks", date1, date2), dd_w2=date_diff("wk", date1, date2), dd_w3=date_diff("ww", date1, date2)
| EVAL dd_d1=date_diff("dy", date1, date2), dd_d2=date_diff("y", date1, date2)
| EVAL dd_dy1=date_diff("days", date1, date2), dd_dy2=date_diff("dd", date1, date2), dd_dy3=date_diff("d", date1, date2)
| keep dd_wd1, dd_wd2, dd_w1, dd_w2, dd_w3, dd_d1, dd_d2, dd_dy1, dd_dy2, dd_dy3
;

dd_wd1:integer  | dd_wd2:integer    | dd_w1:integer | dd_w2:integer | dd_w3:integer | dd_d1:integer | dd_d2:integer | dd_dy1:integer    | dd_dy2:integer    | dd_dy3:integer
22              | 22                | 3             | 3             | 3             | 22            | 22            | 22                | 22                | 22                     
;

evalDateDiffInMonthsAndQuartersAndYears#[skip:-8.12.99, reason:date_diff added in 8.13]
ROW date1=to_datetime("2023-12-02T11:00:00.000Z"), date2=to_datetime("2024-12-24T11:00:00.000Z") 
| EVAL dd_m1=date_diff("months", date1, date2), dd_m2=date_diff("mm", date1, date2), dd_m3=date_diff("m", date1, date2)
| EVAL dd_q1=date_diff("quarters", date1, date2), dd_q2=date_diff("qq", date1, date2), dd_q3=date_diff("q", date1, date2)
| EVAL dd_y1=date_diff("years", date1, date2), dd_y2=date_diff("yyyy", date1, date2), dd_y3=date_diff("yy", date1, date2)
| keep dd_m1, dd_m2, dd_m3, dd_q1, dd_q2, dd_q3, dd_y1, dd_y2, dd_y3
;

dd_m1:integer   | dd_m2:integer | dd_m3:integer | dd_q1:integer | dd_q2:integer | dd_q3:integer | dd_y1:integer | dd_y2:integer | dd_y3:integer
12              | 12            | 12            | 4             | 4             | 4             | 1             | 1             | 1                                     
;

evalDateDiffErrorOutOfIntegerRange#[skip:-8.12.99, reason:date_diff added in 8.13]
ROW date1=to_datetime("2023-12-02T11:00:00.000Z"), date2=to_datetime("2023-12-23T11:00:00.000Z") 
| EVAL dd_oo=date_diff("nanoseconds", date1, date2)
| keep dd_oo
;
warningRegex: Line 2:14: evaluation of \[date_diff\(\\\"nanoseconds\\\", date1, date2\)\] failed, treating result as null. Only first 20 failures recorded.
warningRegex: Line 2:14: org.elasticsearch.xpack.(esql.core|ql).InvalidArgumentException: \[1814400000000000\] out of \[integer\] range

dd_oo:integer
null
;

docsDateDiff#[skip:-8.12.99, reason:date_diff added in 8.13]
// tag::docsDateDiff[]
ROW date1 = TO_DATETIME("2023-12-02T11:00:00.000Z"),
    date2 = TO_DATETIME("2023-12-02T11:00:00.001Z")
| EVAL dd_ms = DATE_DIFF("microseconds", date1, date2)
// end::docsDateDiff[]
;

// tag::docsDateDiff-result[]
date1:date          |         date2:date          |    dd_ms:integer
2023-12-02T11:00:00.000Z | 2023-12-02T11:00:00.001Z | 1000  
// end::docsDateDiff-result[]
;

evalDateDiffString
required_capability: string_literal_auto_casting

ROW date1 = TO_DATETIME("2023-12-02T11:00:00.000Z")
| EVAL dd_ms = DATE_DIFF("microseconds", date1, "2023-12-02T11:00:00.001Z")
;

date1:date               | dd_ms:integer
2023-12-02T11:00:00.000Z | 1000
;

dateDiffTestWarnings
required_capability: functions_source_serialization_warnings

FROM employees
| WHERE first_name IN ("Alejandro", "Mary")
| SORT first_name ASC
| EVAL date = TO_DATETIME("2023-12-02T11:00:00.000Z")
| EVAL dd_ms = DATE_DIFF(first_name, date, date)
| KEEP date, dd_ms
| LIMIT 2
;

warning:Line 5:16: evaluation of [DATE_DIFF(first_name, date, date)] failed, treating result as null. Only first 20 failures recorded.
warning:Line 5:16: java.lang.IllegalArgumentException: A value of [YEAR, QUARTER, MONTH, DAYOFYEAR, DAY, WEEK, WEEKDAY, HOUR, MINUTE, SECOND, MILLISECOND, MICROSECOND, NANOSECOND] or their aliases is required; received [Alejandro]
warning:Line 5:16: java.lang.IllegalArgumentException: Received value [Mary] is not valid date part to add; did you mean [day]? 

date:date                | dd_ms:integer
2023-12-02T11:00:00.000Z | null
2023-12-02T11:00:00.000Z | null
;

evalDateDiffMonthAsWhole0Months#[skip:-8.14.1, reason:omitting millis/timezone not allowed before 8.14]

ROW from=TO_DATETIME("2023-12-31T23:59:59.999Z"), to=TO_DATETIME("2024-01-01T00:00:00")
| EVAL msecs=DATE_DIFF("milliseconds", from, to), months=DATE_DIFF("month", from, to)
;

          from:date     |           to:date      |     msecs:integer|    months:integer
2023-12-31T23:59:59.999Z|2024-01-01T00:00:00.000Z|1                 |0

;

evalDateDiffMonthAsWhole1Month#[skip:-8.14.1, reason:omitting millis/timezone not allowed before 8.14]

ROW from=TO_DATETIME("2023-12-31T23:59:59.999Z"), to=TO_DATETIME("2024-02-01T00:00:00")
| EVAL secs=DATE_DIFF("seconds", from, to), months=DATE_DIFF("month", from, to)
;

          from:date     |           to:date      |     secs:integer|    months:integer
2023-12-31T23:59:59.999Z|2024-02-01T00:00:00.000Z|2678400          |1

;

evalDateDiffYearAsWhole0Years
required_capability: date_diff_year_calendarial

ROW from=TO_DATETIME("2023-12-31T23:59:59.999Z"), to=TO_DATETIME("2024-01-01T00:00:00")
| EVAL msecs=DATE_DIFF("milliseconds", from, to), years=DATE_DIFF("year", from, to)
;

          from:date     |           to:date      |     msecs:integer |     years:integer
2023-12-31T23:59:59.999Z|2024-01-01T00:00:00.000Z|1                  |0
;

evalDateDiffYearAsWhole1Year
required_capability: date_diff_year_calendarial

ROW from=TO_DATETIME("2023-12-31T23:59:59.999Z"), to=TO_DATETIME("2025-01-01T00:00:00")
| EVAL secs=DATE_DIFF("seconds", from, to), years=DATE_DIFF("year", from, to)
;

          from:date     |           to:date      |     secs:integer|     years:integer
2023-12-31T23:59:59.999Z|2025-01-01T00:00:00.000Z|31622400         |1
;

evalDateDiffYearAsWhole1Year
required_capability: date_diff_year_calendarial

ROW from=TO_DATETIME("2024-01-01T00:00:00Z"), to=TO_DATETIME("2025-01-01T00:00:00")
| EVAL secs=DATE_DIFF("seconds", from, to), years=DATE_DIFF("year", from, to)
;

          from:date     |           to:date      |     secs:integer|     years:integer
2024-01-01T00:00:00.000Z|2025-01-01T00:00:00.000Z|31622400         |1
;

evalDateDiffYearForDocs
required_capability: date_diff_year_calendarial

// tag::evalDateDiffYearForDocs[]
ROW end_23 = TO_DATETIME("2023-12-31T23:59:59.999Z"),
  start_24 = TO_DATETIME("2024-01-01T00:00:00.000Z"),
    end_24 = TO_DATETIME("2024-12-31T23:59:59.999")
| EVAL end23_to_start24 = DATE_DIFF("year", end_23, start_24)
| EVAL end23_to_end24   = DATE_DIFF("year", end_23, end_24)
| EVAL start_to_end_24  = DATE_DIFF("year", start_24, end_24)
// end::evalDateDiffYearForDocs[]
;

// tag::evalDateDiffYearForDocs-result[]
         end_23:date    |        start_24:date   |         end_24:date    |end23_to_start24:integer|end23_to_end24:integer|start_to_end_24:integer
2023-12-31T23:59:59.999Z|2024-01-01T00:00:00.000Z|2024-12-31T23:59:59.999Z|0                       |1                     |0
// end::evalDateDiffYearForDocs-result[]
;

evalDateParseWithSimpleDate
row a = "2023-02-01" | eval b = date_parse("yyyy-MM-dd", a) | keep b;

b:datetime
2023-02-01T00:00:00.000Z
;

evalDateParseWithDateTime
row a = "2023-02-01 12:15:55" | eval b = date_parse("yyyy-MM-dd HH:mm:ss", a) | keep b;

b:datetime
2023-02-01T12:15:55.000Z
;

evalDateParseWithDateTimeDefaultFormat
row a = "2023-02-01T12:15:55.000Z" | eval b = date_parse(a) | keep b;

b:datetime
2023-02-01T12:15:55.000Z
;

evalDateParseWrongDate
row a = "2023-02-01 foo" | eval b = date_parse("yyyy-MM-dd", a) | keep b;
warning:Line 1:37: evaluation of [date_parse(\"yyyy-MM-dd\", a)] failed, treating result as null. Only first 20 failures recorded.
warning:Line 1:37: java.lang.IllegalArgumentException: failed to parse date field [2023-02-01 foo] with format [yyyy-MM-dd]

b:datetime
null
;

evalDateParseNotMatching
row a = "2023-02-01" | eval b = date_parse("yyyy-MM", a) | keep b;
warning:Line 1:33: evaluation of [date_parse(\"yyyy-MM\", a)] failed, treating result as null. Only first 20 failures recorded.
warning:Line 1:33: java.lang.IllegalArgumentException: failed to parse date field [2023-02-01] with format [yyyy-MM]
b:datetime
null
;

evalDateParseNotMatching2
row a = "2023-02-01" | eval b = date_parse("yyyy-MM-dd HH:mm:ss", a) | keep b;
warning:Line 1:33: evaluation of [date_parse(\"yyyy-MM-dd HH:mm:ss\", a)] failed, treating result as null. Only first 20 failures recorded.
warning:Line 1:33: java.lang.IllegalArgumentException: failed to parse date field [2023-02-01] with format [yyyy-MM-dd HH:mm:ss]

b:datetime
null
;

evalDateParseNullPattern
row a = "2023-02-01" | eval b = date_parse(null, a) | keep b;

b:datetime
null
;

evalDateParseWithTimezone
required_capability: date_parse_tz
row s = "12/Jul/2022:10:24:10 +0900" | eval d = date_parse("dd/MMM/yyyy:HH:mm:ss Z", s);
warningRegex:Date format \[dd/MMM/yyyy:HH:mm:ss Z\] contains textual field specifiers that could change in JDK 23.*

s:keyword                  | d:datetime
12/Jul/2022:10:24:10 +0900 | 2022-07-12T01:24:10.000Z
;

evalDateParseWithTimezoneCrossingDayBoundary
required_capability: date_parse_tz
row s = "12/Jul/2022:08:24:10 +0900" | eval d = date_parse("dd/MMM/yyyy:HH:mm:ss Z", s);
warningRegex:Date format \[dd/MMM/yyyy:HH:mm:ss Z\] contains textual field specifiers that could change in JDK 23.*

s:keyword                  | d:datetime
12/Jul/2022:08:24:10 +0900 | 2022-07-11T23:24:10.000Z
;

evalDateParseWithTimezone2
required_capability: date_parse_tz
row s1 = "12/Jul/2022:10:24:10 +0900", s2 = "2022/12/07 09:24:10 +0800"
| eval d1 = date_parse("dd/MMM/yyyy:HH:mm:ss Z", s1), d2 = date_parse("yyyy/dd/MM HH:mm:ss Z", s2)
| eval eq = d1 == d2
| keep d1, eq
;
warningRegex:Date format \[dd/MMM/yyyy:HH:mm:ss Z\] contains textual field specifiers that could change in JDK 23.*
warningRegex:Date format \[yyyy/dd/MM HH:mm:ss Z\] contains textual field specifiers that could change in JDK 23.*

d1:datetime              | eq:boolean
2022-07-12T01:24:10.000Z | true
;

evalDateParseWithAndWithoutTimezone
required_capability: date_parse_tz
row s = "2022/12/07 09:24:10", format="yyyy/dd/MM HH:mm:ss"
| eval no_tz = date_parse(format, s)
| eval with_tz = date_parse(concat(format, " Z"), concat(s, " +0900"))
| keep s, no_tz, with_tz
;
warningRegex:Date format \[yyyy/dd/MM HH:mm:ss Z\] contains textual field specifiers that could change in JDK 23.*

s:keyword           | no_tz:datetime           | with_tz:datetime
2022/12/07 09:24:10 | 2022-07-12T09:24:10.000Z | 2022-07-12T00:24:10.000Z
;

evalDateParseWithOtherTimezoneSpecifiers
required_capability: date_parse_tz
row s = "2022/12/07 09:24:10", format="yyyy/dd/MM HH:mm:ss"
| eval with_tz1 = date_parse(concat(format, " Z"), concat(s, " +0900"))
| eval with_tz2 = date_parse(concat(format, " x"), concat(s, " +09"))
| eval with_tz3 = date_parse(concat(format, " X"), concat(s, " +0900"))
| eval with_tz4 = date_parse(concat(format, " O"), concat(s, " GMT+9"))
| keep s, with_tz*
;
warningRegex:Date format \[yyyy/dd/MM HH:mm:ss .\] contains textual field specifiers that could change in JDK 23.*

s:keyword           | with_tz1:datetime        | with_tz2:datetime        | with_tz3:datetime        | with_tz4:datetime        
2022/12/07 09:24:10 | 2022-07-12T00:24:10.000Z | 2022-07-12T00:24:10.000Z | 2022-07-12T00:24:10.000Z | 2022-07-12T00:24:10.000Z
;

evalDateParseDynamic
from employees | where emp_no == 10039 or emp_no == 10040 | sort emp_no 
| eval birth_date_string = date_format("yyyy-MM-dd", birth_date)
| eval new_date = date_parse("yyyy-MM-dd", birth_date_string) | eval bool = new_date == birth_date | keep emp_no, new_date, birth_date, bool;

emp_no:integer  | new_date:datetime | birth_date:datetime | bool:boolean
10039           | 1959-10-01        | 1959-10-01          | true
10040           | null              | null                | null
;

evalDateParseDynamic2
from employees | where emp_no >= 10047 | sort emp_no | where emp_no <= 10051 
| eval birth_date_string = date_format("yyyy-MM-dd", birth_date) 
| eval new_date = date_parse("yyyy-MM-dd", birth_date_string) 
| keep emp_no, new_date, birth_date | eval bool = new_date == birth_date;

emp_no:integer | new_date:datetime        | birth_date:datetime       | bool:boolean      
10047          | null                     | null                      | null           
10048          | null                     | null                      | null           
10049          | null                     | null                      | null           
10050          | 1958-05-21T00:00:00.000Z | 1958-05-21T00:00:00.000Z  | true           
10051          | 1953-07-28T00:00:00.000Z | 1953-07-28T00:00:00.000Z  | true      
;


evalDateParseDynamicDateAndPattern
from employees | where emp_no == 10049 or emp_no == 10050 | sort emp_no 
| eval pattern = "yyyy-MM-dd", birth_date_string = date_format(pattern, birth_date)
| eval new_date = date_parse("yyyy-MM-dd", birth_date_string) | eval bool = new_date == birth_date | keep emp_no, new_date, birth_date, bool;

emp_no:integer  | new_date:datetime | birth_date:datetime | bool:boolean
10049           | null              | null                | null
10050           | 1958-05-21        | 1958-05-21          | true
;

evalDateFormatParse
from employees | where emp_no == 10049 or emp_no == 10050 | sort emp_no 
| eval new_date = date_parse(date_format(birth_date)) | eval bool = new_date == birth_date | keep emp_no, new_date, birth_date, bool;

emp_no:integer  | new_date:datetime          | birth_date:datetime       | bool:boolean
10049           | null                       | null                      | null
10050           | 1958-05-21T00:00:00.000Z   | 1958-05-21T00:00:00.000Z  | true
;

evalDateParseWithTimezoneOption
required_capability: date_parse_options
row a = "10-10-2025" | eval b = date_parse("dd-mm-yyyy", a, {"time_zone":"Europe/Paris"}) | keep b;

b:datetime
2024-12-31T23:00:00.000Z
;

evalDateParseWithLocaleOption
required_capability: date_parse_options
row a = "10 septembre 2025" | eval b = date_parse("dd MMMM yyyy", a, {"locale":"fr"}) | keep b;

b:datetime
2025-09-10T00:00:00.000Z
;

evalDateParseWithLocaleAndTimezoneOption
required_capability: date_parse_options
row a = "10 septembre 2025" | eval b = date_parse("dd MMMM yyyy", a, {"locale":"fr","time_zone":"Europe/Paris"}) | keep b;

b:datetime
2025-09-09T22:00:00.000Z
;

evalDateParseDefaultFormatWithTimezoneOption
required_capability: date_parse_options
row a = "2023-02-01T12:15:55.000+01:00" | eval b = date_parse(a, {"time_zone":"Europe/Paris"}) | keep b;

b:datetime
2023-02-01T11:15:55.000Z
;

evalDateParseDefaultFormatWithLocaleOption
required_capability: date_parse_options
row a = "2023-02-01T12:15:55.000Z" | eval b = date_parse(a, {"locale":"fr"}) | keep b;

b:datetime
2023-02-01T12:15:55.000Z
;

dateFields
from employees | where emp_no == 10049 or emp_no == 10050 
| eval year = date_extract("year", birth_date), month = date_extract("month_of_year", birth_date), day = date_extract("day_of_month", birth_date)
| keep emp_no, year, month, day;
ignoreOrder:true

emp_no:integer | year:long    | month:long    | day:long
10049          | null         | null          | null
10050          | 1958         | 5             | 21
;


dateFormatLocale
from employees | where emp_no == 10049 or emp_no == 10050 | sort emp_no 
| eval birth_month = date_format("MMMM", birth_date) | keep emp_no, birth_date, birth_month;
warningRegex:Date format \[MMMM\] contains textual field specifiers that could change in JDK 23.*
ignoreOrder:true

emp_no:integer  |  birth_date:datetime       | birth_month:keyword
10049           |  null                      | null
10050           |  1958-05-21T00:00:00.000Z  | May
;

datePlusPeriod
row dt = to_dt("2100-01-01T01:01:01.000Z")
| eval plus = dt + 4 years + 3 months + 2 weeks + 1 day;

dt:datetime              |plus:datetime
2100-01-01T01:01:01.000Z |2104-04-16T01:01:01.000Z
;

datePlusPeriodFromLeft
row n = to_dt("1953-04-04T00:00:00.000Z") | eval then = 4 years + 3 months + 2 weeks + 1 day + n | keep then;

then:datetime
1957-07-19T00:00:00.000Z
;

datePlusMixedPeriodsFromLeft
row n = to_dt("1953-04-01T00:00:00.000Z")
| eval then = 4 years + 3 months + 1 year + 2 weeks + 1 month + 1 day + 1 week + 1 day + n
| keep then;

then:datetime
1958-08-24T00:00:00.000Z
;

datePlusSumOfPeriodsFromLeft
row n = to_dt("1953-04-04T00:00:00.000Z") | eval then = (4 years + 3 months + 2 weeks + 1 day) + n | keep then;

then:datetime
1957-07-19T00:00:00.000Z
;

datePlusNegatedPeriod
row dt = to_dt("2104-04-16T01:01:01.000Z")
| eval plus = dt + (-(4 years + 3 months + 2 weeks + 1 day));

dt:datetime              |plus:datetime
2104-04-16T01:01:01.000Z |2100-01-01T01:01:01.000Z
;

dateMinusPeriod
row dt = to_dt("2104-04-16T01:01:01.000Z")
| eval minus = dt - 4 years - 3 months - 2 weeks - 1 day;

dt:datetime              |minus:datetime
2104-04-16T01:01:01.000Z |2100-01-01T01:01:01.000Z
;

dateMinusPeriodFromLeft
row n = to_dt("1957-07-19T00:00:00.000Z") | eval then = -4 years - 3 months - 2 weeks - 1 day + n | keep then;

then:datetime
1953-04-04T00:00:00.000Z
;

dateMinusSumOfNegativePeriods
row n = to_dt("1953-04-04T00:00:00.000Z") | eval then = n - (-4 years - 3 months - 2 weeks - 1 day)| keep then;

then:datetime
1957-07-19T00:00:00.000Z
;

dateMinusPeriodsFromLeftMultipleEvals
row n = to_dt("1953-04-04T00:00:00.000Z")
| eval x = -4 years + n
| eval y = -3 months + x, then = y + (-2 weeks - 1 day)
| keep then;

then:datetime
1948-12-20T00:00:00.000Z
;

datePlusDuration
row dt = to_dt("2100-01-01T00:00:00.000Z")
| eval plus = dt + 1 hour + 1 minute + 1 second + 1 milliseconds;

dt:datetime              |plus:datetime
2100-01-01T00:00:00.000Z |2100-01-01T01:01:01.001Z
;

datePlusDurationFromLeft
row n = to_dt("1953-04-04T00:00:00.000Z") | eval then = 1 hour + 1 minute + 1 second + 1 milliseconds + n  | keep then;

then:datetime
1953-04-04T01:01:01.001Z
;

datePlusMixedDurationsFromLeft
row n = to_dt("1953-04-04T00:00:00.000Z")
| eval then = 1 hour + 1 minute + 2 hour + 1 second + 2 minute + 1 milliseconds + 2 second + 2 millisecond + n
| keep then;

then:datetime
1953-04-04T03:03:03.003Z
;

datePlusSumOfDurationsFromLeft
row n = to_dt("1953-04-04T00:00:00.000Z") | eval then = (1 hour + 1 minute + 1 second + 1 milliseconds) + n | keep then;

then:datetime
1953-04-04T01:01:01.001Z
;

datePlusNegatedDuration
row dt = to_dt("2100-01-01T01:01:01.001Z")
| eval plus = dt + (-(1 hour + 1 minute + 1 second + 1 milliseconds));

dt:datetime              |plus:datetime
2100-01-01T01:01:01.001Z |2100-01-01T00:00:00.000Z
;

datePlusNull#[skip:-8.12.99, reason:date math with null enabled in 8.13]
row dt = to_dt("2100-01-01T01:01:01.001Z")
| eval plus_post = dt + null, plus_pre = null + dt;

dt:datetime              |plus_post:datetime |plus_pre:datetime
2100-01-01T01:01:01.001Z |null               |null
;

datePlusNullAndDuration#[skip:-8.12.99, reason:date math with null enabled in 8.13]
row dt = to_dt("2100-01-01T01:01:01.001Z")
| eval plus_post = dt + null + 1 hour, plus_pre = 1 second + null + dt;

dt:datetime              |plus_post:datetime |plus_pre:datetime
2100-01-01T01:01:01.001Z |null               |null
;

datePlusNullAndPeriod#[skip:-8.12.99, reason:date math with null enabled in 8.13]
row dt = to_dt("2100-01-01T01:01:01.001Z")
| eval plus_post = dt + null + 2 years, plus_pre = 3 weeks + null + dt;

dt:datetime              |plus_post:datetime |plus_pre:datetime
2100-01-01T01:01:01.001Z |null               |null
;

datePlusQuarter
# "quarter" introduced in 8.15
required_capability: timespan_abbreviations
row dt = to_dt("2100-01-01T01:01:01.000Z")
| eval plusQuarter = dt + 2 quarters
;

dt:datetime              | plusQuarter:datetime
2100-01-01T01:01:01.000Z | 2100-07-01T01:01:01.000Z
;

datePlusAbbreviatedDurations
# abbreviations introduced in 8.15
required_capability: timespan_abbreviations
row dt = to_dt("2100-01-01T00:00:00.000Z")
| eval plusDurations = dt + 1 h + 2 min + 2 sec + 1 s + 4 ms
;

dt:datetime              | plusDurations:datetime
2100-01-01T00:00:00.000Z | 2100-01-01T01:02:03.004Z
;

datePlusAbbreviatedPeriods
# abbreviations introduced in 8.15
required_capability: timespan_abbreviations
row dt = to_dt("2100-01-01T00:00:00.000Z")
| eval plusDurations = dt + 0 yr + 1y + 2 q + 3 mo + 4 w + 3 d
;

dt:datetime              | plusDurations:datetime
2100-01-01T00:00:00.000Z | 2101-11-01T00:00:00.000Z
;


dateMinusDuration
row dt = to_dt("2100-01-01T01:01:01.001Z")
| eval minus = dt - 1 hour - 1 minute - 1 second - 1 milliseconds;

dt:datetime              |minus:datetime
2100-01-01T01:01:01.001Z |2100-01-01T00:00:00.000Z
;

dateMinusDurationFromLeft
row n = to_dt("1953-04-04T01:01:01.001Z") | eval then = -1 hour - 1 minute - 1 second - 1 milliseconds + n | keep then;

then:datetime
1953-04-04T00:00:00.000Z
;

dateMinusSumOfNegativeDurations
row n = to_dt("1953-04-04T00:00:00.000Z") | eval then = n - (-1 hour - 1 minute - 1 second - 1 milliseconds) | keep then;

then:datetime
1953-04-04T01:01:01.001Z
;

dateMinusDurationsFromLeftMultipleEvals
row n = to_dt("1953-04-04T04:03:02.001Z")
| eval x = -4 hour + n
| eval y = -3 minute + x, then = y + (-2 second - 1 millisecond)
| keep then
;

then:datetime
1953-04-04T00:00:00.000Z
;

dateMinusNull#[skip:-8.12.99, reason:date math with null enabled in 8.13]
row dt = to_dt("1953-04-04T04:03:02.001Z")
| eval minus = dt - null
;

dt:datetime              |minus:datetime
1953-04-04T04:03:02.001Z |null
;

dateMinusNullAndPeriod#[skip:-8.12.99, reason:date math with null enabled in 8.13]
row dt = to_dt("1953-04-04T04:03:02.001Z")
| eval minus = dt - null - 4 minutes
;

dt:datetime              |minus:datetime
1953-04-04T04:03:02.001Z |null
;

dateMinusNullAndDuration#[skip:-8.12.99, reason:date math with null enabled in 8.13]
row dt = to_dt("1953-04-04T04:03:02.001Z")
| eval minus = dt - 6 days - null
;

dt:datetime              |minus:datetime
1953-04-04T04:03:02.001Z |null
;

datePlusPeriodAndDuration
row dt = to_dt("2100-01-01T00:00:00.000Z")
| eval plus = dt + 4 years + 3 months + 2 weeks + 1 day + 1 hour + 1 minute + 1 second + 1 milliseconds;

dt:datetime              |plus:datetime
2100-01-01T00:00:00.000Z |2104-04-16T01:01:01.001Z
;

dateMinusPeriodAndDuration
row dt = to_dt("2104-04-16T01:01:01.001Z")
| eval minus = dt - 4 years - 3 months - 2 weeks - 1 day - 1 hour - 1 minute - 1 second - 1 milliseconds;

dt:datetime              |minus:datetime
2104-04-16T01:01:01.001Z |2100-01-01T00:00:00.000Z
;

datePlusPeriodMinusDuration
row dt = to_dt("2100-01-01T01:01:01.001Z")
| eval plus = dt + 4 years + 3 months + 2 weeks + 1 day - 1 hour - 1 minute - 1 second - 1 milliseconds;

dt:datetime              |plus:datetime
2100-01-01T01:01:01.001Z |2104-04-16T00:00:00.000Z
;

datePlusDurationMinusPeriod
row dt = to_dt("2104-04-16T00:00:00.000Z")
| eval plus = dt - 4 years - 3 months - 2 weeks - 1 day + 1 hour + 1 minute + 1 second + 1 milliseconds;

dt:datetime              |plus:datetime
2104-04-16T00:00:00.000Z |2100-01-01T01:01:01.001Z
;

dateMathArithmeticOverflow
row dt = to_dt(9223372036854775807)
| eval plus = dt + 1 day
| keep plus;

warning:Line 2:15: evaluation of [dt + 1 day] failed, treating result as null. Only first 20 failures recorded.
warning:Line 2:15: java.lang.ArithmeticException: long overflow

plus:datetime
null
;

dateMathDateException
row dt = to_dt(0)
| eval plus = dt + 2147483647 years
| keep plus;

warning:Line 2:15: evaluation of [dt + 2147483647 years] failed, treating result as null. Only first 20 failures recorded.
warning:Line 2:15: java.time.DateTimeException: Invalid value for Year (valid values -999999999 - 999999999): 2147485617

plus:datetime
null
;

dateMathNegatedPeriod
row dt = to_dt(0)
| eval plus = -(-1 year) + dt
| keep plus;

plus:datetime
1971-01-01T00:00:00.000Z
;

dateMathNegatedDuration
row dt = to_dt(0)
| eval plus = -(-1 second) + dt
| keep plus;

plus:datetime
1970-01-01T00:00:01.000Z
;


fieldDateMathSimple
from employees
| sort emp_no
| eval bd = 1 year + birth_date - 1 millisecond
| keep birth_date, bd
| limit 5;

birth_date:datetime      |bd:datetime
1953-09-02T00:00:00.000Z |1954-09-01T23:59:59.999Z
1964-06-02T00:00:00.000Z |1965-06-01T23:59:59.999Z
1959-12-03T00:00:00.000Z |1960-12-02T23:59:59.999Z
1954-05-01T00:00:00.000Z |1955-04-30T23:59:59.999Z
1955-01-21T00:00:00.000Z |1956-01-20T23:59:59.999Z
;

fieldDateMath
from employees
| eval bd = -1 millisecond + birth_date + 1 year
| eval bd = date_trunc(1 day, bd)
| eval bd = bd + 1 day - 1 year
| where birth_date != bd
| stats c = count(bd);

c:long
0
;

filteringWithDateMath
from employees
| sort emp_no
| where birth_date < to_dt("2023-08-25T11:25:41.052Z") - 70 years
| keep birth_date;

birth_date:datetime
1953-04-20T00:00:00.000Z
1952-04-19T00:00:00.000Z
1953-01-23T00:00:00.000Z
1952-12-24T00:00:00.000Z
1952-07-08T00:00:00.000Z
1953-04-03T00:00:00.000Z
1953-02-08T00:00:00.000Z
1953-07-28T00:00:00.000Z
1952-08-06T00:00:00.000Z
1952-11-13T00:00:00.000Z
1953-01-07T00:00:00.000Z
1952-05-15T00:00:00.000Z
1952-06-13T00:00:00.000Z
1952-02-27T00:00:00.000Z
1953-04-21T00:00:00.000Z
;

dateExtract
// tag::dateExtract[]
ROW date = DATE_PARSE("yyyy-MM-dd", "2022-05-06")
| EVAL year = DATE_EXTRACT("year", date)
// end::dateExtract[]
;

// tag::dateExtract-result[]
date:date                 | year:long
2022-05-06T00:00:00.000Z  | 2022
// end::dateExtract-result[]
;

dateExtractString
required_capability: string_literal_auto_casting

ROW date = DATE_PARSE("yyyy-MM-dd", "2022-05-06")
| EVAL year = DATE_EXTRACT("year", "2022-05-06")
;

date:date                 | year:long
2022-05-06T00:00:00.000Z  | 2022
;

dateExtractSetTimezoneFrom
required_capability: global_timezone_parameter

set time_zone="+07:00"\;
from employees
| sort hire_date
| eval hour = date_extract("hour_of_day", hire_date)
| keep emp_no, hire_date, hour
| limit 2;

emp_no:integer | hire_date:date           | hour:long
10009          | 1985-02-18T00:00:00.000Z | 7
10048          | 1985-02-24T00:00:00.000Z | 7
;

dateExtractSetTimezoneRow
required_capability: global_timezone_parameter

set time_zone="+07:00"\;
ROW hire_date = "2020-02-28T23:00:00.000Z"::date
| EVAL hour = date_extract("hour_of_day", hire_date)
| KEEP hour;

hour:long
6
;

docsDateExtractBusinessHours
// tag::docsDateExtractBusinessHours[]
FROM sample_data
| WHERE DATE_EXTRACT("hour_of_day", @timestamp) < 9
    AND DATE_EXTRACT("hour_of_day", @timestamp) >= 17
// end::docsDateExtractBusinessHours[]
;

// tag::docsDateExtractBusinessHours-result[]
@timestamp:date       |   client_ip:ip   |event_duration:long |       message:keyword
// end::docsDateExtractBusinessHours-result[]
;

docsDateFormat
// tag::docsDateFormat[]
FROM employees
| KEEP first_name, last_name, hire_date
| EVAL hired = DATE_FORMAT("yyyy-MM-dd", hire_date)
// end::docsDateFormat[]
| SORT first_name
| LIMIT 3
;

// tag::docsDateFormat-result[]
first_name:keyword   |   last_name:keyword   | hire_date:date           | hired:keyword
Alejandro      |McAlpine       |1991-06-26T00:00:00.000Z|1991-06-26     
Amabile        |Gomatam        |1992-11-18T00:00:00.000Z|1992-11-18     
Anneke         |Preusig        |1989-06-02T00:00:00.000Z|1989-06-02     
// end::docsDateFormat-result[]
;

evalDateFormatString
required_capability: string_literal_auto_casting

ROW a = 1
| EVAL df = DATE_FORMAT("yyyy-MM-dd", "1989-06-02T00:00:00.000Z")
;

a:integer | df:keyword
1         | 1989-06-02
;

docsDateTrunc
// tag::docsDateTrunc[]
FROM employees
| KEEP first_name, last_name, hire_date
| EVAL year_hired = DATE_TRUNC(1 year, hire_date)
// end::docsDateTrunc[]
| SORT first_name
| LIMIT 3
;

// tag::docsDateTrunc-result[]
first_name:keyword   |   last_name:keyword   | hire_date:date           | year_hired:date
Alejandro      |McAlpine       |1991-06-26T00:00:00.000Z|1991-01-01T00:00:00.000Z
Amabile        |Gomatam        |1992-11-18T00:00:00.000Z|1992-01-01T00:00:00.000Z
Anneke         |Preusig        |1989-06-02T00:00:00.000Z|1989-01-01T00:00:00.000Z
// end::docsDateTrunc-result[]
;

evalDateTruncString
required_capability: string_literal_auto_casting

ROW a = 1
| EVAL year_hired = DATE_TRUNC(1 year, "1991-06-26T00:00:00.000Z")
;

a:integer | year_hired:date
1         | 1991-01-01T00:00:00.000Z
;

docsDateTruncHistogram
// tag::docsDateTruncHistogram[]
FROM employees
| EVAL year = DATE_TRUNC(1 year, hire_date)
| STATS hires = COUNT(emp_no) BY year
| SORT year
// end::docsDateTruncHistogram[]
;

// tag::docsDateTruncHistogram-result[]
hires:long     | year:date
11             |1985-01-01T00:00:00.000Z
11             |1986-01-01T00:00:00.000Z
15             |1987-01-01T00:00:00.000Z
9              |1988-01-01T00:00:00.000Z
13             |1989-01-01T00:00:00.000Z
12             |1990-01-01T00:00:00.000Z
6              |1991-01-01T00:00:00.000Z
8              |1992-01-01T00:00:00.000Z
3              |1993-01-01T00:00:00.000Z
4              |1994-01-01T00:00:00.000Z
5              |1995-01-01T00:00:00.000Z
1              |1996-01-01T00:00:00.000Z
1              |1997-01-01T00:00:00.000Z
1              |1999-01-01T00:00:00.000Z
// end::docsDateTruncHistogram-result[]
;

docsNow
// tag::docsNow[]
ROW current_date = NOW()
// end::docsNow[]
| EVAL y = SUBSTRING(DATE_FORMAT("yyyy", current_date), 0, 2)
| KEEP y
;

// tag::docsNow-result[]
y:keyword
20
// end::docsNow-result[]  
;

docsNowWhere
// tag::docsNowWhere[]
FROM sample_data
| WHERE @timestamp > NOW() - 1 hour
// end::docsNowWhere[]
;

@timestamp:date   | client_ip:ip | event_duration:long | message:keyword
;

mvSort
required_capability: mv_sort

row a = ["1985-01-01T00:00:00.000Z", "1986-01-01T00:00:00.000Z", "1987-01-01T00:00:00.000Z"]
| eval datetime = TO_DATETIME(a)
| eval sa = mv_sort(datetime), sd = mv_sort(datetime, "DESC")
| keep datetime, sa, sd;

datetime:date                                                                       | sa:date                                                                              | sd:date
["1985-01-01T00:00:00.000Z", "1986-01-01T00:00:00.000Z", "1987-01-01T00:00:00.000Z"]| ["1985-01-01T00:00:00.000Z", "1986-01-01T00:00:00.000Z", "1987-01-01T00:00:00.000Z"] | ["1987-01-01T00:00:00.000Z", "1986-01-01T00:00:00.000Z", "1985-01-01T00:00:00.000Z"]
;

calculateAges
FROM employees
| WHERE birth_date > NOW() - 100 years
| EVAL age = 2024 - DATE_EXTRACT("year", birth_date)
| STATS count=count(age) BY age
| SORT count DESC, age DESC
| LIMIT 5
;

count:long | age:long
11         | 71
9          | 65
8          | 72
8          | 70
8          | 64
;

values
required_capability: agg_values

  FROM employees
| WHERE emp_no <= 10003
| STATS birth_date=MV_SORT(VALUES(birth_date))
;

   birth_date:datetime
["1953-09-02T00:00:00Z", "1959-12-03T00:00:00.000Z", "1964-06-02T00:00:00.000Z"]
;

valuesGrouped
required_capability: agg_values

  FROM employees
| WHERE emp_no <= 10009
| EVAL first_letter = SUBSTRING(first_name, 0, 1)
| STATS birth_date=MV_SORT(VALUES(birth_date)) BY first_letter
| SORT first_letter
;

                        birth_date:datetime  | first_letter:keyword
                        1953-04-20T00:00:00Z | A
                        1964-06-02T00:00:00Z | B
                        1954-05-01T00:00:00Z | C
                        1953-09-02T00:00:00Z | G
                        1955-01-21T00:00:00Z | K
                        1959-12-03T00:00:00Z | P
[1952-04-19T00:00:00Z, 1958-02-19T00:00:00Z] | S
                        1957-05-23T00:00:00Z | T
;

valuesGroupedByOrdinals
required_capability: agg_values

  FROM employees
| WHERE emp_no <= 10009
| EVAL first_letter = SUBSTRING(first_name, 0, 1)
| STATS birth_date=MV_SORT(VALUES(birth_date)) BY job_positions
| SORT job_positions
;

                                              birth_date:datetime  | job_positions:keyword
                                              1953-09-02T00:00:00Z | Accountant
                                              1954-05-01T00:00:00Z | Head Human Resources
                      [1952-04-19T00:00:00Z, 1958-02-19T00:00:00Z] | Internship
                                              1958-02-19T00:00:00Z | Junior Developer
                                              1953-04-20T00:00:00Z | Principal Support Engineer
                                              1958-02-19T00:00:00Z | Purchase Manager
                                               1954-05-01T00:00:00 | Reporting Analyst
[1952-04-19T00:00:00Z, 1953-09-02T00:00:00Z, 1958-02-19T00:00:00Z] | Senior Python Developer
                      [1953-04-20T00:00:00Z, 1964-06-02T00:00:00Z] | Senior Team Lead
                                              1954-05-01T00:00:00Z | Support Engineer
                      [1953-04-20T00:00:00Z, 1954-05-01T00:00:00Z] | Tech Lead
[1955-01-21T00:00:00Z, 1957-05-23T00:00:00Z, 1959-12-03T00:00:00Z] | null
;


mvAppendDates
required_capability: fn_mv_append

// tag::mv_append_date[]
FROM employees
| WHERE emp_no == 10039 OR emp_no == 10040
| SORT emp_no
| EVAL dates = MV_APPEND(birth_date, hire_date)
| KEEP emp_no, birth_date, hire_date, dates
// end::mv_append_date[]
;

// tag::mv_append_date-result[]
emp_no:integer | birth_date:date      | hire_date:date       | dates:date
10039          | 1959-10-01T00:00:00Z | 1988-01-19T00:00:00Z | [1959-10-01T00:00:00Z, 1988-01-19T00:00:00Z]
10040          | null                 | 1993-02-14T00:00:00Z | null 
// end::mv_append_date-result[]
;


implicitCastingNotEqual
required_capability: string_literal_auto_casting
from employees | where birth_date != "1957-05-23T00:00:00Z" | keep emp_no, birth_date | sort emp_no | limit 3;

emp_no:integer | birth_date:datetime
10001          | 1953-09-02T00:00:00Z
10002          | 1964-06-02T00:00:00Z
10003          | 1959-12-03T00:00:00Z
;

implicitCastingLessThanOrEqual
required_capability: string_literal_auto_casting
from employees | where birth_date <= "1957-05-20T00:00:00Z" | keep emp_no, birth_date | sort emp_no | limit 3;

emp_no:integer | birth_date:datetime
10001          | 1953-09-02T00:00:00Z
10004          | 1954-05-01T00:00:00Z
10005          | 1955-01-21T00:00:00Z
;

implicitCastingGreaterThan
required_capability: string_literal_auto_casting
from employees | where birth_date > "1957-05-24T00:00:00Z" | keep emp_no, birth_date | sort emp_no | limit 3;

emp_no:integer | birth_date:datetime
10002          | 1964-06-02T00:00:00Z
10003          | 1959-12-03T00:00:00Z
10008          | 1958-02-19T00:00:00Z
;

implicitCastingArithmeticOperationAdd
required_capability: string_literal_auto_casting_to_datetime_add_sub
from employees
| eval a =  1 day + "2024-01-01", b = 1 year + "2024-04-01" + 1 month, c = "2024-01-01" + 3600 seconds,
       d = "2024-04-01" + (1 year + 1 day)
| keep a, b, c, d
| limit 1
;

a:datetime | b:datetime | c:datetime               | d:datetime
2024-01-02 | 2025-05-01 | 2024-01-01T01:00:00.000Z | 2025-04-02
;

implicitCastingArithmeticOperationSub
required_capability: string_literal_auto_casting_to_datetime_add_sub
from employees
| eval a =  "2024-01-01" - 1 day, b = "2024-04-01" - 1 month, c = "2024-01-01" - 3600 seconds,
       d = "2024-04-01" - (1 year + 1 day)
| keep a, b, c, d
| limit 1
;

a:datetime | b:datetime | c:datetime               | d:datetime
2023-12-31 | 2024-03-01 | 2023-12-31T23:00:00.000Z | 2023-03-31
;

implicitCastingArithmeticOperationAddSub
required_capability: string_literal_auto_casting_to_datetime_add_sub
from employees
| eval a = 1 month + "2024-01-01" - 1 day, b = - 1 year + "2024-04-01" + 1 month,
       c = 1 hour + "2024-01-01" - 3600 seconds, d = "2024-04-01" - (1 year + 1 day)
| keep a, b, c, d
| limit 1
;

a:datetime | b:datetime | c:datetime | d:datetime
2024-01-31 | 2023-05-01 | 2024-01-01 | 2023-03-31
;

temporalAmountWithNulls
from employees
| eval a = to_dt(null) - 1 day
| keep a
| limit 1;

a:datetime
null
;

ImplicitCastingEqual
required_capability: rangequery_for_datetime
from employees
| where birth_date == "1957-05-23T00:00:00Z"
| keep emp_no, birth_date
;

emp_no:integer | birth_date:datetime
10007          | 1957-05-23T00:00:00Z
;

ImplicitCastingIn
required_capability: rangequery_for_datetime
from employees
| where birth_date IN ("1957-05-23T00:00:00Z", "1958-02-19T00:00:00Z")
| keep emp_no, birth_date
| sort emp_no
;

emp_no:integer | birth_date:datetime
10007          | 1957-05-23T00:00:00Z
10008          | 1958-02-19T00:00:00Z
;

Least for dates
required_capability: least_greatest_for_dates
ROW a = LEAST(TO_DATETIME("1957-05-23T00:00:00Z"), TO_DATETIME("1958-02-19T00:00:00Z"));

a:datetime
1957-05-23T00:00:00
;

GREATEST for dates
required_capability: least_greatest_for_dates
ROW a = GREATEST(TO_DATETIME("1957-05-23T00:00:00Z"), TO_DATETIME("1958-02-19T00:00:00Z"));

a:datetime
1958-02-19T00:00:00
;

evalDateTruncMonthInString
required_capability: implicit_casting_string_literal_to_temporal_amount

FROM employees
| SORT hire_date
| EVAL x = date_trunc("1 month", hire_date)
| KEEP emp_no, hire_date, x
| LIMIT 5;

emp_no:integer | hire_date:date                | x:date
10009          | 1985-02-18T00:00:00.000Z      | 1985-02-01T00:00:00.000Z
10048          | 1985-02-24T00:00:00.000Z      | 1985-02-01T00:00:00.000Z
10098          | 1985-05-13T00:00:00.000Z      | 1985-05-01T00:00:00.000Z
10076          | 1985-07-09T00:00:00.000Z      | 1985-07-01T00:00:00.000Z
10061          | 1985-09-17T00:00:00.000Z      | 1985-09-01T00:00:00.000Z
;

evalDateTruncHourInString
required_capability: implicit_casting_string_literal_to_temporal_amount

FROM employees
| SORT hire_date
| EVAL x = date_trunc("240 hours", hire_date)
| KEEP emp_no, hire_date, x
| LIMIT 5;

emp_no:integer | hire_date:date                | x:date
10009          | 1985-02-18T00:00:00.000Z      | 1985-02-11T00:00:00.000Z
10048          | 1985-02-24T00:00:00.000Z      | 1985-02-21T00:00:00.000Z
10098          | 1985-05-13T00:00:00.000Z      | 1985-05-12T00:00:00.000Z
10076          | 1985-07-09T00:00:00.000Z      | 1985-07-01T00:00:00.000Z
10061          | 1985-09-17T00:00:00.000Z      | 1985-09-09T00:00:00.000Z
;

evalDateTruncDayInString
required_capability: implicit_casting_string_literal_to_temporal_amount

FROM sample_data
| SORT @timestamp ASC
| EVAL t = DATE_TRUNC("1 day", @timestamp)
| KEEP t;

t:date
2023-10-23T00:00:00
2023-10-23T00:00:00
2023-10-23T00:00:00
2023-10-23T00:00:00
2023-10-23T00:00:00
2023-10-23T00:00:00
2023-10-23T00:00:00
;

evalDateTruncMinuteInString
required_capability: implicit_casting_string_literal_to_temporal_amount

FROM sample_data
| SORT @timestamp ASC
| EVAL t = DATE_TRUNC("1 minute", @timestamp)
| KEEP t;

t:date
2023-10-23T12:15:00
2023-10-23T12:27:00
2023-10-23T13:33:00
2023-10-23T13:51:00
2023-10-23T13:52:00
2023-10-23T13:53:00
2023-10-23T13:55:00
;

evalDateTruncDayInStringNull
required_capability: implicit_casting_string_literal_to_temporal_amount

FROM employees
| WHERE emp_no == 10040
| EVAL x = date_trunc("1 day", birth_date)
| KEEP emp_no, birth_date, x;

emp_no:integer | birth_date:date               | x:date
10040          | null                          | null
;

evalDateTruncYearInString
required_capability: implicit_casting_string_literal_to_temporal_amount

ROW a = 1
| EVAL year_hired = DATE_TRUNC("1 year", "1991-06-26T00:00:00.000Z")
;

a:integer | year_hired:date
1         | 1991-01-01T00:00:00.000Z
;

filteringWithTemporalAmountInString
required_capability: implicit_casting_string_literal_to_temporal_amount

FROM employees
| SORT emp_no
| WHERE birth_date < "2024-01-01" - 70 years
| STATS cnt = count(*);

cnt:long
19
;

implicit casting strings to dates for IN operator
required_capability: rangequery_for_datetime
FROM employees
| WHERE birth_date IN ("1953-04-20", "1958-10-31")
| KEEP emp_no, first_name;
ignoreOrder:true

emp_no:integer | first_name:keyword
10006          | Anneke 
10025          | Prasadram 
;

IN operator with null in list, finds match
required_capability: rangequery_for_datetime
FROM employees
| EVAL x = NULL
| WHERE birth_date IN (TO_DATETIME("1958-02-19T00:00:00Z"), x)
| KEEP birth_date, first_name;

birth_date:datetime      | first_name:keyword
1958-02-19T00:00:00.000Z | Saniya     
;

IN operator with null in list, doesn't find match
required_capability: rangequery_for_datetime
FROM employees
| EVAL x = NULL
| WHERE birth_date IN (TO_DATETIME("1900-02-19T00:00:00Z"), x)
| KEEP birth_date, first_name;

birth_date:datetime      | first_name:keyword
;

IN operator with null in list, doesn't find match, EVAL to check value
required_capability: rangequery_for_datetime
FROM employees
| EVAL x = NULL
| EVAL result = birth_date IN (TO_DATETIME("1900-02-19T00:00:00Z"), x)
| LIMIT 1
| KEEP result;

result:boolean
null
;

evalDateTruncYearInArbitraryIntervals
required_capability: date_trunc_with_arbitrary_intervals

ROW x = ["1963-01-01", "1973-04-11", "1978-04-12", "0000-01-01",  "-0006-01-01", "-0007-01-01"]::DATETIME 
| MV_EXPAND x 
| EVAL y = DATE_TRUNC(7 years, x)
;

x:date                      | y:date
1963-01-01T00:00:00.000Z    | 1961-01-01T00:00:00.000Z 
1973-04-11T00:00:00.000Z    | 1968-01-01T00:00:00.000Z 
1978-04-12T00:00:00.000Z    | 1975-01-01T00:00:00.000Z 
0000-01-01T00:00:00.000Z    | -0006-01-01T00:00:00.000Z
-0006-01-01T00:00:00.000Z   | -0006-01-01T00:00:00.000Z
-0007-01-01T00:00:00.000Z   | -0013-01-01T00:00:00.000Z
;

evalDateTruncMonthInArbitraryIntervals
required_capability: date_trunc_with_arbitrary_intervals

ROW x = ["1969-11-12", "1970-05-01", "1970-12-31", "1972-01-12", "0001-01-01", "0000-12-01", "-0001-12-01"]::DATETIME 
| MV_EXPAND x 
| EVAL y = DATE_TRUNC(7 months, x)
;

x:date                      | y:date
1969-11-12T00:00:00.000Z    | 1969-10-01T00:00:00.000Z 
1970-05-01T00:00:00.000Z    | 1970-05-01T00:00:00.000Z 
1970-12-31T00:00:00.000Z    | 1970-12-01T00:00:00.000Z 
1972-01-12T00:00:00.000Z    | 1971-07-01T00:00:00.000Z 
0001-01-01T00:00:00.000Z    | 0001-01-01T00:00:00.000Z 
0000-12-01T00:00:00.000Z    | 0000-06-01T00:00:00.000Z 
-0001-12-01T00:00:00.000Z   | -0001-11-01T00:00:00.000Z

;

evalDateTruncMonthIntervalWithGTEInRange
FROM employees
| SORT hire_date
| WHERE hire_date >= "1990-01-01"
| EVAL x = date_trunc(1 month, hire_date)
| KEEP emp_no, hire_date, x
| LIMIT 5;

emp_no:integer | hire_date:date           | x:date
10082          | 1990-01-03T00:00:00.000Z | 1990-01-01T00:00:00.000Z
10096          | 1990-01-14T00:00:00.000Z | 1990-01-01T00:00:00.000Z
10011          | 1990-01-22T00:00:00.000Z | 1990-01-01T00:00:00.000Z
10056          | 1990-02-01T00:00:00.000Z | 1990-02-01T00:00:00.000Z
10086          | 1990-02-16T00:00:00.000Z | 1990-02-01T00:00:00.000Z
;

evalDateTruncHoursIntervalWithLTEInRange
FROM employees
| SORT hire_date desc
| WHERE hire_date <= "1990-01-01"
| EVAL x = date_trunc(240 hours, hire_date)
| KEEP emp_no, hire_date, x
| LIMIT 5;

emp_no:integer | hire_date:date           | x:date
10023          | 1989-12-17T00:00:00.000Z | 1989-12-17T00:00:00.000Z
10041          | 1989-11-12T00:00:00.000Z | 1989-11-07T00:00:00.000Z
10069          | 1989-11-05T00:00:00.000Z | 1989-10-28T00:00:00.000Z
10092          | 1989-09-22T00:00:00.000Z | 1989-09-18T00:00:00.000Z
10038          | 1989-09-20T00:00:00.000Z | 1989-09-18T00:00:00.000Z
;

evalDateTruncWeeklyIntervalWithLTGTInRange
from employees
| SORT hire_date
| WHERE hire_date > "1986-01-01" and hire_date < "1988-01-01"
| EVAL x = date_trunc(1 week, hire_date)
| KEEP emp_no, hire_date, x
| LIMIT 5;

emp_no:integer | hire_date:date           | x:date
10053          | 1986-02-04T00:00:00.000Z | 1986-02-03T00:00:00.000Z
10066          | 1986-02-26T00:00:00.000Z | 1986-02-24T00:00:00.000Z
10090          | 1986-03-14T00:00:00.000Z | 1986-03-10T00:00:00.000Z
10079          | 1986-03-27T00:00:00.000Z | 1986-03-24T00:00:00.000Z
10001          | 1986-06-26T00:00:00.000Z | 1986-06-23T00:00:00.000Z
;

evalDateTruncQuarterlyIntervalWithGTInRange
from employees
| SORT hire_date
| WHERE hire_date > "1980-01-01"
| EVAL x = date_trunc(3 month, hire_date)
| KEEP emp_no, hire_date, x
| LIMIT 5;

emp_no:integer | hire_date:date                | x:date
10009          | 1985-02-18T00:00:00.000Z      | 1985-01-01T00:00:00.000Z
10048          | 1985-02-24T00:00:00.000Z      | 1985-01-01T00:00:00.000Z
10098          | 1985-05-13T00:00:00.000Z      | 1985-04-01T00:00:00.000Z
10076          | 1985-07-09T00:00:00.000Z      | 1985-07-01T00:00:00.000Z
10061          | 1985-09-17T00:00:00.000Z      | 1985-07-01T00:00:00.000Z
;

dateTruncGroupingYearIntervalWithLTInRange
from employees
| WHERE hire_date < "2025-01-01"
| EVAL y = date_trunc(1 year, hire_date)
| stats c = count(emp_no) by y
| SORT y
| KEEP y, c
| LIMIT 5;

y:date                   | c:long
1985-01-01T00:00:00.000Z | 11
1986-01-01T00:00:00.000Z | 11
1987-01-01T00:00:00.000Z | 15
1988-01-01T00:00:00.000Z | 9
1989-01-01T00:00:00.000Z | 13
;

dateTruncGroupingYearIntervalWithLTOutOfRange
from employees
| WHERE hire_date < "1980-01-01"
| EVAL y = date_trunc(1 year, hire_date)
| stats c = count(emp_no) by y
| SORT y
| KEEP y, c
| LIMIT 5;

y:date                        | c:long
;

dateTruncGroupingYearIntervalWithGTOutOfRange
from employees
| WHERE hire_date > "2000-01-01"
| EVAL y = date_trunc(1 year, hire_date)
| stats c = count(emp_no) by y
| SORT y
| KEEP y, c
| LIMIT 5;

y:date                        | c:long
;

dateTruncGroupingMonthIntervalWithLTGTInRange
from employees
| WHERE hire_date > "1987-01-01" and hire_date < "1988-01-01"
| EVAL y = date_trunc(1 month, hire_date)
| stats c = count(emp_no) by y
| SORT y
| KEEP y, c
| LIMIT 5;

y:date                   | c:long
1987-03-01T00:00:00.000Z | 5
1987-04-01T00:00:00.000Z | 3
1987-05-01T00:00:00.000Z | 1
1987-07-01T00:00:00.000Z | 1
1987-08-01T00:00:00.000Z | 2
;

dateTruncGroupingDayIntervalWithEQInRange
from employees
| WHERE hire_date == "1988-02-10"
| EVAL y = date_trunc(1 day, hire_date)
| stats c = count(emp_no) by y
| SORT y
| KEEP y, c
| LIMIT 5;

y:date                   | c:long
1988-02-10T00:00:00.000Z | 1
;

dateTruncGroupingDayIntervalWithEQOutOfRange
from employees
| WHERE hire_date == "2025-01-01"
| EVAL y = date_trunc(1 day, hire_date)
| stats c = count(emp_no) by y
| SORT y
| KEEP y, c
| LIMIT 5;

y:date                   | c:long
;

dateTruncWithEval
from employees
| EVAL x = hire_date
| WHERE x > "1987-01-01" and hire_date < "1988-01-01"
| EVAL y = date_trunc(1 month, x)
| STATS c = count(emp_no) by y
| SORT y
| KEEP y, c
| LIMIT 5;

y:date                   | c:long
1987-03-01T00:00:00.000Z | 5
1987-04-01T00:00:00.000Z | 3
1987-05-01T00:00:00.000Z | 1
1987-07-01T00:00:00.000Z | 1
1987-08-01T00:00:00.000Z | 2
;

dateTruncWithEvalExpression
from employees
| EVAL x = hire_date + 1 year
| WHERE x > "1987-01-01" and x < "1988-01-01"
| EVAL y = date_trunc(1 month, x)
| STATS c = count(emp_no) by y
| SORT y
| KEEP y, c
| LIMIT 5;

y:date                   | c:long
1987-02-01T00:00:00.000Z | 2
1987-03-01T00:00:00.000Z | 2
1987-06-01T00:00:00.000Z | 1
1987-07-01T00:00:00.000Z | 1
1987-08-01T00:00:00.000Z | 2
;

dateTruncWithRename
FROM employees
| RENAME hire_date as x
| WHERE x > "1987-01-01" and x < "1988-01-01"
| EVAL y = date_trunc(1 month, x)
| STATS c = count(emp_no) by y
| SORT y
| KEEP y, c
| LIMIT 5;

y:date                   | c:long
1987-03-01T00:00:00.000Z | 5
1987-04-01T00:00:00.000Z | 3
1987-05-01T00:00:00.000Z | 1
1987-07-01T00:00:00.000Z | 1
1987-08-01T00:00:00.000Z | 2
;

dateTruncWithRenameChain
FROM employees
| RENAME hire_date as a, a as x
| WHERE x > "1987-01-01" and x < "1988-01-01"
| EVAL y = date_trunc(1 month, x)
| STATS c = count(emp_no) by y
| SORT y
| KEEP y, c
| LIMIT 5;

y:date                   | c:long
1987-03-01T00:00:00.000Z | 5
1987-04-01T00:00:00.000Z | 3
1987-05-01T00:00:00.000Z | 1
1987-07-01T00:00:00.000Z | 1
1987-08-01T00:00:00.000Z | 2
;

dateTruncWithRenameBack
FROM employees
| RENAME hire_date as x, x as hire_date
| WHERE hire_date > "1987-01-01" and hire_date < "1988-01-01"
| EVAL y = date_trunc(1 month, hire_date)
| STATS c = count(emp_no) by y
| SORT y
| KEEP y, c
| LIMIT 5;

y:date                   | c:long
1987-03-01T00:00:00.000Z | 5
1987-04-01T00:00:00.000Z | 3
1987-05-01T00:00:00.000Z | 1
1987-07-01T00:00:00.000Z | 1
1987-08-01T00:00:00.000Z | 2
;

dateTruncWithEvalRename
FROM employees
| EVAL a = hire_date
| RENAME hire_date as b
| WHERE a > "1987-01-01" and a < "1988-01-01"
| EVAL y = date_trunc(1 month, b)
| STATS c = count(emp_no) by y
| SORT y
| KEEP y, c
| LIMIT 5;

y:date                   | c:long
1987-03-01T00:00:00.000Z | 5
1987-04-01T00:00:00.000Z | 3
1987-05-01T00:00:00.000Z | 1
1987-07-01T00:00:00.000Z | 1
1987-08-01T00:00:00.000Z | 2
;

dayNameRowTest
required_capability:fn_day_name
// tag::docsDayName[]
ROW dt = to_datetime("1953-09-02T00:00:00.000Z")
| EVAL weekday = DAY_NAME(dt);
// end::docsDayName[]

dt:date   | weekday:keyword
1953-09-02T00:00:00.000Z | Wednesday
;

dayNameSimple
required_capability:fn_day_name
from employees 
| sort emp_no 
| keep emp_no, hire_date
| eval day = day_name(hire_date) 
| limit 1;

emp_no:integer | hire_date:date             | day:keyword
10001          | 1986-06-26T00:00:00.000Z   | Thursday     
;

dayNameTruncate
required_capability:fn_day_name
FROM employees
| EVAL a = hire_date
| RENAME hire_date as b
| WHERE a > "1987-01-01" and a < "1988-01-01"
| EVAL y = date_trunc(1 month, b) 
| STATS c = count(emp_no) by y
| EVAL week_day = day_name(y)
| SORT y
| KEEP y, c, week_day
| LIMIT 5;

y:date                   | c:long   | week_day:keyword
1987-03-01T00:00:00.000Z | 5        | Sunday
1987-04-01T00:00:00.000Z | 3        | Wednesday
1987-05-01T00:00:00.000Z | 1        | Friday
1987-07-01T00:00:00.000Z | 1        | Wednesday
1987-08-01T00:00:00.000Z | 2        | Saturday
;

dayNameNestedCall
required_capability:fn_day_name
from employees 
| sort emp_no 
| eval first_day_of_month = day_name(date_trunc(1 month, hire_date))
| keep emp_no, hire_date, first_day_of_month
| limit 10;

emp_no:integer | hire_date:datetime       | first_day_of_month:keyword
10001          | 1986-06-26T00:00:00.000Z | Sunday
10002          | 1985-11-21T00:00:00.000Z | Friday
10003          | 1986-08-28T00:00:00.000Z | Friday
10004          | 1986-12-01T00:00:00.000Z | Monday
10005          | 1989-09-12T00:00:00.000Z | Friday
10006          | 1989-06-02T00:00:00.000Z | Thursday
10007          | 1989-02-10T00:00:00.000Z | Wednesday
10008          | 1994-09-15T00:00:00.000Z | Thursday
10009          | 1985-02-18T00:00:00.000Z | Friday
10010          | 1989-08-24T00:00:00.000Z | Tuesday
;

dayNameNestedCall
required_capability:fn_day_name
from employees 
| sort emp_no desc
| eval first_day_of_month = to_upper(day_name(date_trunc(1 month, hire_date)))
| keep emp_no, hire_date, first_day_of_month
| limit 10;

emp_no:integer | hire_date:datetime       | first_day_of_month:keyword
10100          | 1987-09-21T00:00:00.000Z | TUESDAY
10099          | 1988-10-18T00:00:00.000Z | SATURDAY
10098          | 1985-05-13T00:00:00.000Z | WEDNESDAY
10097          | 1990-09-15T00:00:00.000Z | SATURDAY
10096          | 1990-01-14T00:00:00.000Z | MONDAY
10095          | 1986-07-15T00:00:00.000Z | TUESDAY
10094          | 1987-04-18T00:00:00.000Z | WEDNESDAY
10093          | 1996-11-05T00:00:00.000Z | FRIDAY
10092          | 1989-09-22T00:00:00.000Z | FRIDAY
10091          | 1992-11-18T00:00:00.000Z | SUNDAY
;

dayNameNull
required_capability:fn_day_name
from employees | where emp_no == 10040 | eval x = day_name(birth_date) | keep emp_no, birth_date, hire_date, x;

emp_no:integer | birth_date:date                     | hire_date:date             | x:keyword
10040          | null                                | 1993-02-14T00:00:00.000Z   | null  
;

dayNameSetTimezoneRow
required_capability: global_timezone_parameter

set time_zone="-02:00"\;
row dt = to_datetime("1953-09-02T00:00:00.000Z")
| eval weekday = day_name(dt);

dt:date   | weekday:keyword
1953-09-02T00:00:00.000Z | Tuesday
;

dayNameSetTimezoneFrom
required_capability: global_timezone_parameter

set time_zone="-02:00"\;
from employees
| sort emp_no
| keep emp_no, hire_date
| eval day = day_name(hire_date)
| limit 1;

emp_no:integer | hire_date:date             | day:keyword
10001          | 1986-06-26T00:00:00.000Z   | Wednesday
;

monthNameRowTest
required_capability:fn_month_name
// tag::docsMonthName[]
ROW dt = to_datetime("1996-03-21T00:00:00.000Z")
| EVAL monthName = MONTH_NAME(dt);
// end::docsMonthName[]

dt:date   | monthName:keyword
1996-03-21T00:00:00.000Z | March
;

monthNameSimple
required_capability:fn_month_name
from employees 
| sort emp_no 
| keep emp_no, hire_date
| eval monthName = month_name(hire_date) 
| limit 1;

emp_no:integer | hire_date:date             | monthName:keyword
10001          | 1986-06-26T00:00:00.000Z   | June     
;

monthNameTruncate
required_capability:fn_month_name
FROM employees
| EVAL a = hire_date
| RENAME hire_date as b
| WHERE a > "1987-01-01" and a < "1988-01-01"
| EVAL y = date_trunc(1 month, b) 
| STATS c = count(emp_no) by y
| EVAL monthName = month_name(y)
| SORT y
| KEEP y, c, monthName
| LIMIT 5;

y:date                   | c:long   | monthName:keyword
1987-03-01T00:00:00.000Z | 5      | March
1987-04-01T00:00:00.000Z | 3      | April
1987-05-01T00:00:00.000Z | 1      | May
1987-07-01T00:00:00.000Z | 1      | July
1987-08-01T00:00:00.000Z | 2      | August
;

monthNameNestedCall
required_capability:fn_month_name
from employees 
| sort emp_no 
| eval monthName = month_name(date_trunc(1 month, hire_date))
| keep emp_no, hire_date, monthName
| limit 10;

emp_no:integer | hire_date:datetime       | monthName:keyword
10001          | 1986-06-26T00:00:00.000Z | June
10002          | 1985-11-21T00:00:00.000Z | November
10003          | 1986-08-28T00:00:00.000Z | August
10004          | 1986-12-01T00:00:00.000Z | December
10005          | 1989-09-12T00:00:00.000Z | September
10006          | 1989-06-02T00:00:00.000Z | June
10007          | 1989-02-10T00:00:00.000Z | February
10008          | 1994-09-15T00:00:00.000Z | September
10009          | 1985-02-18T00:00:00.000Z | February
10010          | 1989-08-24T00:00:00.000Z | August
;

monthNameNestedCall
required_capability:fn_month_name
from employees 
| sort emp_no desc
| eval monthName = to_upper(month_name(date_trunc(1 month, hire_date)))
| keep emp_no, hire_date, monthName
| limit 10;

emp_no:integer | hire_date:datetime       | monthName:keyword
10100          | 1987-09-21T00:00:00.000Z | SEPTEMBER
10099          | 1988-10-18T00:00:00.000Z | OCTOBER
10098          | 1985-05-13T00:00:00.000Z | MAY
10097          | 1990-09-15T00:00:00.000Z | SEPTEMBER
10096          | 1990-01-14T00:00:00.000Z | JANUARY
10095          | 1986-07-15T00:00:00.000Z | JULY
10094          | 1987-04-18T00:00:00.000Z | APRIL
10093          | 1996-11-05T00:00:00.000Z | NOVEMBER
10092          | 1989-09-22T00:00:00.000Z | SEPTEMBER
10091          | 1992-11-18T00:00:00.000Z | NOVEMBER
;

monthNameNull
required_capability:fn_month_name
from employees 
| where emp_no == 10040 
| eval monthName = month_name(birth_date) 
| keep emp_no, birth_date, hire_date, monthName;

emp_no:integer | birth_date:date                     | hire_date:date             | monthName:keyword
10040          | null                                | 1993-02-14T00:00:00.000Z   | null  
;

<<<<<<< HEAD
dateRange
required_capability: date_range_field_type
FROM date_ranges;

date_range:date_range  | decade:integer | description:keyword
1900-01-01..1910-01-01 | 1900           | Edwardian Era
1910-01-01..1920-01-01 | 1910           | Ragtime Era
1920-01-01..1930-01-01 | 1920           | Roaring Twenties
1930-01-01..1940-01-01 | 1930           | Dirty Thirties
1940-01-01..1950-01-01 | 1940           | Fabulous Forties
1950-01-01..1960-01-01 | 1950           | Nifty Fifties
1960-01-01..1970-01-01 | 1960           | Swinging Sixties
1970-01-01..1980-01-01 | 1970           | Groovy Seventies
1980-01-01..1990-01-01 | 1980           | Radical Eighties
1990-01-01..2000-01-01 | 1990           | Nineties Nostalgia
2000-01-01..2010-01-01 | 2000           | Innovation Explosion Decade
2010-01-01..2020-01-01 | 2010           | Renaissance Decade
2020-01-01..2030-01-01 | 2020           | Empowerment Era
;

dateRangeIdentity
required_capability: date_range_field_type

FROM date_ranges
| WHERE decade == 1900
| EVAL range = TO_DATE_RANGE(date_range)
;

date_range:date_range  | decade:integer | description:keyword | range:date_range
1900-01-01..1910-01-01 | 1900           | Edwardian Era       | 1900-01-01..1910-01-01
;

dateRangeToString
required_capability: date_range_field_type

FROM date_ranges
| WHERE decade == 1900
| EVAL range = TO_STRING(date_range)
;

date_range:date_range  | decade:integer | description:keyword | range:keyword
1900-01-01..1910-01-01 | 1900           | Edwardian Era       | 1900-01-01T00:00:00.000Z..1909-12-31T23:59:59.999Z
=======
monthNameSetTimezoneRow
required_capability: global_timezone_parameter

set time_zone="Europe/Paris"\;
row dt = to_datetime("1996-01-31T23:00:00.000Z")
| eval monthName = MONTH_NAME(dt);

dt:date                  | monthName:keyword
1996-01-31T23:00:00.000Z | February
;

monthNameSetTimezoneFrom
required_capability: global_timezone_parameter

set time_zone="-10:00"\;
from employees 
| WHERE emp_no == 10004 
| keep emp_no, hire_date
| eval monthName = month_name(hire_date) 
| limit 1;

emp_no:integer | hire_date:date             | monthName:keyword
10004          | 1986-12-01T00:00:00.000Z   | November
>>>>>>> a61e479b
;<|MERGE_RESOLUTION|>--- conflicted
+++ resolved
@@ -2119,7 +2119,31 @@
 10040          | null                                | 1993-02-14T00:00:00.000Z   | null  
 ;
 
-<<<<<<< HEAD
+monthNameSetTimezoneRow
+required_capability: global_timezone_parameter
+
+set time_zone="Europe/Paris"\;
+row dt = to_datetime("1996-01-31T23:00:00.000Z")
+| eval monthName = MONTH_NAME(dt);
+
+dt:date                  | monthName:keyword
+1996-01-31T23:00:00.000Z | February
+;
+
+monthNameSetTimezoneFrom
+required_capability: global_timezone_parameter
+
+set time_zone="-10:00"\;
+from employees 
+| WHERE emp_no == 10004 
+| keep emp_no, hire_date
+| eval monthName = month_name(hire_date) 
+| limit 1;
+
+emp_no:integer | hire_date:date             | monthName:keyword
+10004          | 1986-12-01T00:00:00.000Z   | November
+;
+
 dateRange
 required_capability: date_range_field_type
 FROM date_ranges;
@@ -2162,29 +2186,4 @@
 
 date_range:date_range  | decade:integer | description:keyword | range:keyword
 1900-01-01..1910-01-01 | 1900           | Edwardian Era       | 1900-01-01T00:00:00.000Z..1909-12-31T23:59:59.999Z
-=======
-monthNameSetTimezoneRow
-required_capability: global_timezone_parameter
-
-set time_zone="Europe/Paris"\;
-row dt = to_datetime("1996-01-31T23:00:00.000Z")
-| eval monthName = MONTH_NAME(dt);
-
-dt:date                  | monthName:keyword
-1996-01-31T23:00:00.000Z | February
-;
-
-monthNameSetTimezoneFrom
-required_capability: global_timezone_parameter
-
-set time_zone="-10:00"\;
-from employees 
-| WHERE emp_no == 10004 
-| keep emp_no, hire_date
-| eval monthName = month_name(hire_date) 
-| limit 1;
-
-emp_no:integer | hire_date:date             | monthName:keyword
-10004          | 1986-12-01T00:00:00.000Z   | November
->>>>>>> a61e479b
 ;
simpleEval
row a = 1 | eval b = 2;

a:integer | b:integer
1         | 2
;


shadowing
ROW left = "left", x = 10000 , right = "right"
| EVAL x = 1
;

left:keyword | right:keyword | x:integer
left         | right         | 1
;

shadowingSubfields#[skip:-8.13.3,reason:fixed in 8.13]
FROM addresses
| KEEP city.country.continent.planet.name, city.country.name, city.name
| EVAL city.country.continent.planet.name = to_upper(city.country.continent.planet.name)
| SORT city.name
;

city.country.name:keyword | city.name:keyword | city.country.continent.planet.name:keyword
Netherlands               | Amsterdam         | EARTH
United States of America  | San Francisco     | EARTH
Japan                     | Tokyo             | EARTH
;

shadowingSelf
ROW left = "left", x = 10000 , right = "right"
| EVAL x = x + 1
;

left:keyword | right:keyword | x:integer
left         | right         | 10001
;

shadowingMulti
ROW left = "left", x = 0, middle = "middle", y = -1, right = "right"
| EVAL x = 9, y = 10
;

left:keyword | middle:keyword | right:keyword | x:integer | y:integer
left         | middle         | right         | 9         | 10
;

shadowingInternal
ROW x = 10000
| EVAL x = x + 1, x = x - 2
;

x:integer
9999
;

shadowingWhenPushedDownPastRename
required_capability: fixed_pushdown_past_project
FROM employees
| WHERE emp_no < 10002
| KEEP emp_no, languages
| RENAME emp_no AS z
| EVAL emp_no = 3
;

z:integer | languages:integer | emp_no:integer
    10001 |                 2 |              3
;

shadowingWhenPushedDownPastRename2
required_capability: fixed_pushdown_past_project
FROM employees
| WHERE emp_no < 10002
| KEEP emp_no, languages
| RENAME emp_no AS z
| EVAL emp_no = z + 1, emp_no = emp_no + languages, a = 0, languages = -1
;

z:integer | emp_no:integer | a:integer | languages:integer
    10001 |          10004 |         0 |                -1
;

shadowingWhenPushedDownPastRename3
required_capability: fixed_pushdown_past_project
FROM employees
| WHERE emp_no < 10002
| KEEP emp_no, languages
| RENAME emp_no AS z
| EVAL emp_no = z + 1
;

z:integer | languages:integer | emp_no:integer
    10001 |                 2 |          10002
;


withMath
row a = 1 | eval b = 2 + 3;

a:integer | b:integer
1         | 5
;


withMathAndVariables
row a = 1 | eval b = a + 2;

a:integer | b:integer
1         | 3
;


evalEval
row a = 1 | eval b = a + 1 | eval c = b + 2;

a:integer | b:integer | c:integer
1         | 2         | 4
;


multiple
row a = 1 | eval b = a + 1, c = b + 2;

a:integer | b:integer | c:integer
1         | 2         | 4
;


multiple2
row a = 1 | eval b = a + 1, c = b + 2, d = a + b + c | eval e = a + d - 2;

a:integer | b:integer | c:integer | d:integer | e:integer
1         | 2         | 4         | 7         | 6
;


multipleDuplicateInterleaved1
row a = 1 | eval b = a, c = 1, c = 3, d = b + 1, b = c * 2, c = 2, c = d * c + b | keep a, b, c, d;

a:integer | b:integer | c:integer | d:integer
1         | 6         | 10        | 2
;


multipleDuplicateInterleaved2
row a = 1 | eval b = a, c = 1 | eval c = 3, d = b + 1 | eval b = c * 2, c = 2 | eval c = d * c + b | keep a, b, c, d;

a:integer | b:integer | c:integer | d:integer
1         | 6         | 10        | 2
;


multipleDuplicateInterleaved3
row a = 1 | eval b = a, c = 1, c = 3 | eval d = b + 1 | eval b = c * 2, c = 2, c = d * c + b | keep a, b, c, d;

a:integer | b:integer | c:integer | d:integer
1         | 6         | 10        | 2
;

multipleDuplicateInterleaved4
row a = 1 | eval b = a | eval c = 1 | eval c = 3 | eval d = b + 1 | eval b = c * 2 | eval c = 2 | eval c = d * c + b | keep a, b, c, d;

a:integer | b:integer | c:integer | d:integer
1         | 6         | 10         | 2
;


projectEval
row x = 1  | keep x | eval a1 = x + 1, a2 = x + 1, a3 = a1 + a2, a1 = a1 + a2;

x:integer | a2:integer | a3:integer | a1:integer
1         | 2          | 4          | 4
;

evalNullSort
from employees | eval x = null | sort x asc, emp_no desc | keep emp_no, x, last_name | limit 2;

emp_no:integer | x:null | last_name:keyword
10100          | null   | Haraldson
10099          | null   | Sullins
;


filterEvalFilter
from employees | where emp_no < 100010 | eval name_len = length(first_name) | where name_len < 4 | keep first_name | sort first_name;

first_name:keyword
Gao
Tse
Udi
Uri
;

evalWithIsNullIsNotNull
from employees | eval true_bool = null is null, false_bool = null is not null, negated_true = not(null is null), negated_false = not(null is not null) | sort emp_no | limit 1 | keep *true*, *false*, first_name, last_name;

true_bool:boolean  | negated_true:boolean | false_bool:boolean | negated_false:boolean | first_name:keyword | last_name:keyword
true               | false                | false              | true                  | Georgi             | Facello
;


repetitiveEval
from employees | sort emp_no | keep emp_no | eval sum = emp_no + 1
| eval sum = sum + emp_no | eval sum = sum + emp_no | eval sum = sum + emp_no | eval sum = sum + emp_no | eval sum = sum + emp_no | eval sum = sum + emp_no | eval sum = sum + emp_no
| eval sum = sum + emp_no | eval sum = sum + emp_no | eval sum = sum + emp_no | eval sum = sum + emp_no | eval sum = sum + emp_no | eval sum = sum + emp_no | eval sum = sum + emp_no
| eval sum = sum + emp_no | eval sum = sum + emp_no | eval sum = sum + emp_no | eval sum = sum + emp_no | eval sum = sum + emp_no | eval sum = sum + emp_no | eval sum = sum + emp_no
| eval sum = sum + emp_no | eval sum = sum + emp_no | eval sum = sum + emp_no | eval sum = sum + emp_no | eval sum = sum + emp_no | eval sum = sum + emp_no | eval sum = sum + emp_no
| eval sum = sum + emp_no | eval sum = sum + emp_no | eval sum = sum + emp_no | eval sum = sum + emp_no | eval sum = sum + emp_no | eval sum = sum + emp_no | eval sum = sum + emp_no
| eval sum = sum + emp_no | eval sum = sum + emp_no | eval sum = sum + emp_no | eval sum = sum + emp_no | eval sum = sum + emp_no | eval sum = sum + emp_no | eval sum = sum + emp_no
| eval sum = sum + emp_no | eval sum = sum + emp_no | eval sum = sum + emp_no | eval sum = sum + emp_no | eval sum = sum + emp_no | eval sum = sum + emp_no | eval sum = sum + emp_no
| eval sum = sum + emp_no | eval sum = sum + emp_no | eval sum = sum + emp_no | eval sum = sum + emp_no | eval sum = sum + emp_no | eval sum = sum + emp_no | eval sum = sum + emp_no
| eval sum = sum + emp_no | eval sum = sum + emp_no | eval sum = sum + emp_no | eval sum = sum + emp_no | eval sum = sum + emp_no | eval sum = sum + emp_no | eval sum = sum + emp_no
| eval sum = sum + emp_no | eval sum = sum + emp_no | eval sum = sum + emp_no | eval sum = sum + emp_no | eval sum = sum + emp_no | eval sum = sum + emp_no | eval sum = sum + emp_no
| eval sum = sum + emp_no | eval sum = sum + emp_no | eval sum = sum + emp_no | eval sum = sum + emp_no | eval sum = sum + emp_no | eval sum = sum + emp_no | eval sum = sum + emp_no
| eval sum = sum + emp_no | eval sum = sum + emp_no | eval sum = sum + emp_no | eval sum = sum + emp_no | eval sum = sum + emp_no | eval sum = sum + emp_no | eval sum = sum + emp_no
| eval sum = sum + emp_no | eval sum = sum + emp_no | eval sum = sum + emp_no | eval sum = sum + emp_no | eval sum = sum + emp_no | eval sum = sum + emp_no | eval sum = sum + emp_no
| eval sum = sum + emp_no | eval sum = sum + emp_no | eval sum = sum + emp_no | eval sum = sum + emp_no | eval sum = sum + emp_no | eval sum = sum + emp_no | eval sum = sum + emp_no
| eval sum = sum + emp_no | eval sum = sum + emp_no | eval sum = sum + emp_no | eval sum = sum + emp_no | eval sum = sum + emp_no | eval sum = sum + emp_no | eval sum = sum + emp_no
| eval sum = sum + emp_no | eval sum = sum + emp_no | eval sum = sum + emp_no | eval sum = sum + emp_no | eval sum = sum + emp_no | eval sum = sum + emp_no | eval sum = sum + emp_no
| eval sum = sum + emp_no | eval sum = sum + emp_no | eval sum = sum + emp_no | eval sum = sum + emp_no | eval sum = sum + emp_no | eval sum = sum + emp_no | eval sum = sum + emp_no
| eval sum = sum + emp_no | eval sum = sum + emp_no | eval sum = sum + emp_no | eval sum = sum + emp_no | eval sum = sum + emp_no | eval sum = sum + emp_no | eval sum = sum + emp_no
| eval sum = sum + emp_no | eval sum = sum + emp_no | eval sum = sum + emp_no | eval sum = sum + emp_no | eval sum = sum + emp_no | eval sum = sum + emp_no | eval sum = sum + emp_no
| eval sum = sum + emp_no | eval sum = sum + emp_no | eval sum = sum + emp_no | eval sum = sum + emp_no | eval sum = sum + emp_no | eval sum = sum + emp_no | eval sum = sum + emp_no
| eval sum = sum + emp_no | eval sum = sum + emp_no | eval sum = sum + emp_no | eval sum = sum + emp_no | eval sum = sum + emp_no | eval sum = sum + emp_no | eval sum = sum + emp_no
| eval sum = sum + emp_no | eval sum = sum + emp_no | eval sum = sum + emp_no | eval sum = sum + emp_no | eval sum = sum + emp_no | eval sum = sum + emp_no | eval sum = sum + emp_no
| eval sum = sum + emp_no | eval sum = sum + emp_no | eval sum = sum + emp_no | eval sum = sum + emp_no | eval sum = sum + emp_no | eval sum = sum + emp_no | eval sum = sum + emp_no
| eval sum = sum + emp_no | eval sum = sum + emp_no | eval sum = sum + emp_no | eval sum = sum + emp_no | eval sum = sum + emp_no | eval sum = sum + emp_no | eval sum = sum + emp_no
| eval sum = sum + emp_no | eval sum = sum + emp_no | eval sum = sum + emp_no | eval sum = sum + emp_no | eval sum = sum + emp_no | eval sum = sum + emp_no | eval sum = sum + emp_no
| eval sum = sum + emp_no | eval sum = sum + emp_no | eval sum = sum + emp_no | eval sum = sum + emp_no | eval sum = sum + emp_no | eval sum = sum + emp_no | eval sum = sum + emp_no
| eval sum = sum + emp_no | eval sum = sum + emp_no | eval sum = sum + emp_no | eval sum = sum + emp_no | eval sum = sum + emp_no | eval sum = sum + emp_no | eval sum = sum + emp_no
| eval sum = sum + emp_no | eval sum = sum + emp_no | eval sum = sum + emp_no | eval sum = sum + emp_no | eval sum = sum + emp_no | eval sum = sum + emp_no | eval sum = sum + emp_no
| eval sum = sum + emp_no | eval sum = sum + emp_no | eval sum = sum + emp_no | eval sum = sum + emp_no | eval sum = sum + emp_no | eval sum = sum + emp_no | eval sum = sum + emp_no
| eval sum = sum + emp_no | eval sum = sum + emp_no | eval sum = sum + emp_no | eval sum = sum + emp_no | eval sum = sum + emp_no | eval sum = sum + emp_no | eval sum = sum + emp_no
| eval sum = sum + emp_no | eval sum = sum + emp_no | eval sum = sum + emp_no | eval sum = sum + emp_no | eval sum = sum + emp_no | eval sum = sum + emp_no | eval sum = sum + emp_no
| eval sum = sum + emp_no | eval sum = sum + emp_no | eval sum = sum + emp_no | eval sum = sum + emp_no | eval sum = sum + emp_no | eval sum = sum + emp_no | eval sum = sum + emp_no
| eval sum = sum + emp_no | eval sum = sum + emp_no | eval sum = sum + emp_no | eval sum = sum + emp_no | eval sum = sum + emp_no | eval sum = sum + emp_no | eval sum = sum + emp_no
| eval sum = sum + emp_no | eval sum = sum + emp_no | eval sum = sum + emp_no | eval sum = sum + emp_no | eval sum = sum + emp_no | eval sum = sum + emp_no | eval sum = sum + emp_no
| eval sum = sum + emp_no | eval sum = sum + emp_no | eval sum = sum + emp_no | eval sum = sum + emp_no | eval sum = sum + emp_no | eval sum = sum + emp_no | eval sum = sum + emp_no
| eval sum = sum + emp_no | eval sum = sum + emp_no | eval sum = sum + emp_no | eval sum = sum + emp_no | eval sum = sum + emp_no | eval sum = sum + emp_no | eval sum = sum + emp_no
| eval sum = sum + emp_no | eval sum = sum + emp_no | eval sum = sum + emp_no | eval sum = sum + emp_no | eval sum = sum + emp_no | eval sum = sum + emp_no | eval sum = sum + emp_no
| eval sum = sum + emp_no | eval sum = sum + emp_no | eval sum = sum + emp_no | eval sum = sum + emp_no | eval sum = sum + emp_no | eval sum = sum + emp_no | eval sum = sum + emp_no
| eval sum = sum + emp_no | eval sum = sum + emp_no | eval sum = sum + emp_no | eval sum = sum + emp_no | eval sum = sum + emp_no | eval sum = sum + emp_no | eval sum = sum + emp_no
| eval sum = sum + emp_no | eval sum = sum + emp_no | eval sum = sum + emp_no | eval sum = sum + emp_no | eval sum = sum + emp_no | eval sum = sum + emp_no | eval sum = sum + emp_no
| eval sum = sum + emp_no | eval sum = sum + emp_no | eval sum = sum + emp_no | eval sum = sum + emp_no | eval sum = sum + emp_no | eval sum = sum + emp_no | eval sum = sum + emp_no
| eval sum = sum + emp_no | eval sum = sum + emp_no | eval sum = sum + emp_no | eval sum = sum + emp_no | eval sum = sum + emp_no | eval sum = sum + emp_no | eval sum = sum + emp_no
| eval sum = sum + emp_no | eval sum = sum + emp_no | eval sum = sum + emp_no | eval sum = sum + emp_no | eval sum = sum + emp_no | eval sum = sum + emp_no | eval sum = sum + emp_no
| eval sum = sum + emp_no | eval sum = sum + emp_no | eval sum = sum + emp_no | eval sum = sum + emp_no | eval sum = sum + emp_no | eval sum = sum + emp_no | eval sum = sum + emp_no
| eval sum = sum + emp_no | eval sum = sum + emp_no | eval sum = sum + emp_no | eval sum = sum + emp_no | eval sum = sum + emp_no | eval sum = sum + emp_no | eval sum = sum + emp_no
| eval sum = sum + emp_no | eval sum = sum + emp_no | eval sum = sum + emp_no | eval sum = sum + emp_no | eval sum = sum + emp_no | eval sum = sum + emp_no | eval sum = sum + emp_no
| limit 3
;

emp_no:i | sum:i
10001 | 3230324
10002 | 3230647
10003 | 3230970
;

chainedEvalReusingPreviousValue
from employees | sort emp_no | eval x1 = concat(first_name, "."), x2 = concat(x1, "."), x3 = concat(x2, ".") | keep x*, first_name | limit 5;

   x1:keyword  |   x2:keyword  |  x3:keyword   |first_name:keyword
Georgi.        |Georgi..       |Georgi...      |Georgi
Bezalel.       |Bezalel..      |Bezalel...     |Bezalel
Parto.         |Parto..        |Parto...       |Parto
Chirstian.     |Chirstian..    |Chirstian...   |Chirstian
Kyoichi.       |Kyoichi..      |Kyoichi...     |Kyoichi
;

chainedEvalReusingPreviousValue2
from employees | sort emp_no | eval x1 = concat(first_name, "."), x2 = concat(x1, last_name), x3 = concat(x2, gender) | keep x*, first_name, gender | limit 5;

   x1:keyword  |   x2:keyword    |  x3:keyword      |first_name:keyword|gender:keyword
Georgi.        |Georgi.Facello   |Georgi.FacelloM   |Georgi            |M
Bezalel.       |Bezalel.Simmel   |Bezalel.SimmelF   |Bezalel           |F
Parto.         |Parto.Bamford    |Parto.BamfordM    |Parto             |M
Chirstian.     |Chirstian.Koblick|Chirstian.KoblickM|Chirstian         |M
Kyoichi.       |Kyoichi.Maliniak |Kyoichi.MaliniakM |Kyoichi           |M
;

chainedEvalReusingPreviousValue3
from employees | sort emp_no | eval x1 = concat(first_name, "."), x2 = concat(x1, last_name), x3 = concat(x2, x1) | keep x*, first_name | limit 5;

   x1:keyword  |   x2:keyword    |        x3:keyword         |first_name:keyword
Georgi.        |Georgi.Facello   |Georgi.FacelloGeorgi.      |Georgi
Bezalel.       |Bezalel.Simmel   |Bezalel.SimmelBezalel.     |Bezalel
Parto.         |Parto.Bamford    |Parto.BamfordParto.        |Parto
Chirstian.     |Chirstian.Koblick|Chirstian.KoblickChirstian.|Chirstian
Kyoichi.       |Kyoichi.Maliniak |Kyoichi.MaliniakKyoichi.   |Kyoichi
;

<<<<<<< HEAD
=======
roundArrays
required_capability: disable_nullable_opts

row a = [1.2], b = [2.4, 7.9] | eval c = round(a), d = round(b), e = round([1.2]), f = round([1.2, 4.6]), g = round([1.14], 1), h = round([1.14], [1, 2]);
warning:Line 1:56: evaluation of [round(b)] failed, treating result as null. Only first 20 failures recorded.
warning:Line 1:56: java.lang.IllegalArgumentException: single-value function encountered multi-value
warning:Line 1:88: evaluation of [round([1.2, 4.6])] failed, treating result as null. Only first 20 failures recorded.
warning:Line 1:88: java.lang.IllegalArgumentException: single-value function encountered multi-value
warning:Line 1:133: evaluation of [round([1.14], [1, 2])] failed, treating result as null. Only first 20 failures recorded.
warning:Line 1:133: java.lang.IllegalArgumentException: single-value function encountered multi-value

a:double | b:double   | c:double | d: double | e:double  | f:double  | g:double  | h:double
1.2      | [2.4, 7.9] | 1.0      | null      | 1.0       | null      | 1.1       | null
;


>>>>>>> 713788db
evalSplitFoldable
from employees | sort emp_no | eval foldable = "foo,bar" | eval folded_mv = split(foldable, ",") | keep emp_no, foldable, folded_mv | limit 2;

emp_no:integer  | foldable:keyword | folded_mv:keyword
10001           | "foo,bar"        | [foo, bar]
10002           | "foo,bar"        | [foo, bar]
;

docsConcat
// tag::docsConcat[]
FROM employees
| KEEP first_name, last_name
| EVAL fullname = CONCAT(first_name, " ", last_name)
// end::docsConcat[]
| SORT first_name
| LIMIT 3
;

// tag::docsConcat-result[]
first_name:keyword   |   last_name:keyword   |     fullname:keyword
Alejandro      |McAlpine       |Alejandro McAlpine
Amabile        |Gomatam        |Amabile Gomatam
Anneke         |Preusig        |Anneke Preusig
// end::docsConcat-result[]
;

docsGettingStartedEval
// tag::gs-eval[]
FROM sample_data
| EVAL duration_ms = event_duration/1000000.0
// end::gs-eval[]
| LIMIT 0
;

@timestamp:date | client_ip:ip | event_duration:long | message:keyword |  duration_ms:double
;

docsGettingStartedRound
// tag::gs-round[]
FROM sample_data
| EVAL duration_ms = ROUND(event_duration/1000000.0, 1)
// end::gs-round[]
| LIMIT 0
;

@timestamp:date | client_ip:ip | event_duration:long | message:keyword |  duration_ms:double
;

docsLength
// tag::length[]
FROM airports
| WHERE country == "India"
| KEEP city
| EVAL fn_length = LENGTH(city)
// end::length[]
| SORT city
| LIMIT 3
;

// tag::length-result[]
city:keyword  | fn_length:integer
Agwār         | 5
Ahmedabad     | 9
Bangalore     | 9
// end::length-result[]
;

docsByteLength
required_capability: fn_byte_length
// tag::byteLength[]
FROM airports
| WHERE country == "India"
| KEEP city
| EVAL fn_length = LENGTH(city), fn_byte_length = BYTE_LENGTH(city)
// end::byteLength[]
| SORT city
| LIMIT 3
;

// tag::byteLength-result[]
city:keyword  | fn_length:integer | fn_byte_length:integer
Agwār         | 5                 | 6
Ahmedabad     | 9                 | 9
Bangalore     | 9                 | 9
// end::byteLength-result[]
;

docsGettingStartedEvalNoColumnName
// tag::gs-eval-no-column-name[]
FROM sample_data
| EVAL event_duration/1000000.0
// end::gs-eval-no-column-name[]
| LIMIT 0
;

@timestamp:date | client_ip:ip | event_duration:long | message:keyword |  event_duration/1000000.0:double
;

docsGettingStartedEvalStatsBackticks
// tag::gs-eval-stats-backticks[]
FROM sample_data
| EVAL event_duration/1000000.0
| STATS MEDIAN(`event_duration/1000000.0`)
// end::gs-eval-stats-backticks[]
;

MEDIAN(`event_duration/1000000.0`):double
2.764889
;

docsEval
// tag::eval[]
FROM employees
| SORT emp_no
| KEEP first_name, last_name, height
| EVAL height_feet = height * 3.281, height_cm = height * 100
// end::eval[]
| LIMIT 3;

// tag::eval-result[]
first_name:keyword | last_name:keyword | height:double | height_feet:double | height_cm:double
Georgi         |Facello        |2.03           |6.66043           |202.99999999999997
Bezalel        |Simmel         |2.08           |6.82448           |208.0
Parto          |Bamford        |1.83           |6.004230000000001 |183.0
// end::eval-result[]
;

docsEvalReplace
// tag::evalReplace[]
FROM employees
| SORT emp_no
| KEEP first_name, last_name, height
| EVAL height = height * 3.281
// end::evalReplace[]
| LIMIT 3;

// tag::evalReplace-result[]
first_name:keyword | last_name:keyword | height:double
Georgi         |Facello        |6.66043
Bezalel        |Simmel         |6.82448
Parto          |Bamford        |6.004230000000001
// end::evalReplace-result[]
;

docsEvalUnnamedColumn#[skip:-8.12.99,reason:expression spaces are maintained since 8.13]
// tag::evalUnnamedColumn[]
FROM employees
| SORT emp_no
| KEEP first_name, last_name, height
| EVAL height * 3.281
// end::evalUnnamedColumn[]
| LIMIT 3;

// tag::evalUnnamedColumn-result[]
first_name:keyword | last_name:keyword | height:double | height * 3.281:double
Georgi         |Facello        |2.03           |6.66043
Bezalel        |Simmel         |2.08           |6.82448
Parto          |Bamford        |1.83           |6.004230000000001
// end::evalUnnamedColumn-result[]
;

docsEvalUnnamedColumnStats#[skip:-8.12.99,reason:expression spaces are maintained since 8.13]
// tag::evalUnnamedColumnStats[]
FROM employees
| EVAL height * 3.281
| STATS avg_height_feet = AVG(`height * 3.281`)
// end::evalUnnamedColumnStats[]
;

// tag::evalUnnamedColumnStats-result[]
avg_height_feet:double
5.801464200000001
// end::evalUnnamedColumnStats-result[]
;

overwriteName#[skip:-8.13.0]
FROM employees
| SORT emp_no asc
| EVAL full_name = concat(first_name, " ", last_name)
| EVAL emp_no = concat(full_name, " ", to_string(emp_no))
| KEEP full_name, emp_no
| LIMIT 3;

full_name:keyword | emp_no:keyword
Georgi Facello    | Georgi Facello 10001
Bezalel Simmel    | Bezalel Simmel 10002
Parto Bamford     | Parto Bamford 10003
;

overwriteNameWhere#[skip:-8.13.0]
FROM employees
| SORT emp_no ASC
| EVAL full_name = concat(first_name, " ", last_name)
| EVAL emp_no = concat(full_name, " ", to_string(emp_no))
| WHERE emp_no == "Bezalel Simmel 10002"
| KEEP full_name, emp_no
| LIMIT 3;

full_name:keyword | emp_no:keyword
Bezalel Simmel    | Bezalel Simmel 10002
;

overwriteNameAfterSort#[skip:-8.13.0]
FROM employees
| SORT emp_no ASC
| EVAL emp_no = -emp_no
| LIMIT 3
| KEEP emp_no
;

emp_no:i
-10001
-10002
-10003
;

overwriteNameAfterSortChained#[skip:-8.13.0]
FROM employees
| SORT emp_no ASC
| EVAL x = emp_no, y = -emp_no, emp_no = y
| LIMIT 3
| KEEP emp_no
;

emp_no:i
-10001
-10002
-10003
;

sortExpression1#[skip:-8.13.99,reason:supported in 8.14]
FROM employees
| SORT emp_no + salary ASC
| EVAL emp_no = -emp_no
| LIMIT 10
| EVAL sum = -emp_no + salary
| KEEP emp_no, salary, sum
;

  emp_no:i     |   salary:i    |      sum:i
-10015         |25324          |35339
-10035         |25945          |35980
-10092         |25976          |36068
-10048         |26436          |36484
-10057         |27215          |37272
-10084         |28035          |38119
-10026         |28336          |38362
-10068         |28941          |39009
-10060         |29175          |39235
-10042         |30404          |40446
;

sortConcat1#[skip:-8.13.99,reason:supported in 8.14]
from employees
| sort concat(left(last_name, 1), left(first_name, 1)), salary desc
| keep first_name, last_name, salary
| eval ll = left(last_name, 1), lf = left(first_name, 1)
| limit 10
;

 first_name:keyword | last_name:keyword | salary:integer|ll:keyword|lf:keyword
Mona                |Azuma              |46595          |A         |M
Satosi              |Awdeh              |50249          |A         |S
Brendon             |Bernini            |33370          |B         |B
Breannda            |Billingsley        |29175          |B         |B
Cristinel           |Bouloucos          |58715          |B         |C
Charlene            |Brattka            |28941          |B         |C
Margareta           |Bierman            |41933          |B         |M
Mokhtar             |Bernatsky          |38992          |B         |M
Parto               |Bamford            |61805          |B         |P
Premal              |Baek               |52833          |B         |P
;

sortConcat2#[skip:-8.13.99,reason:supported in 8.14]
from employees
| eval ln = last_name, fn = first_name, concat = concat(left(last_name, 1), left(first_name, 1))
| sort concat(left(ln, 1), left(fn, 1)), salary desc
| keep f*, l*, salary
| eval c = concat(left(last_name, 1), left(first_name, 1))
| drop *name, lan*
| limit 10
;

     fn:keyword     |     ln:keyword    | salary:integer|       c:keyword
Mona                |Azuma              |46595          |AM
Satosi              |Awdeh              |50249          |AS
Brendon             |Bernini            |33370          |BB
Breannda            |Billingsley        |29175          |BB
Cristinel           |Bouloucos          |58715          |BC
Charlene            |Brattka            |28941          |BC
Margareta           |Bierman            |41933          |BM
Mokhtar             |Bernatsky          |38992          |BM
Parto               |Bamford            |61805          |BP
Premal              |Baek               |52833          |BP
;<|MERGE_RESOLUTION|>--- conflicted
+++ resolved
@@ -290,25 +290,6 @@
 Kyoichi.       |Kyoichi.Maliniak |Kyoichi.MaliniakKyoichi.   |Kyoichi
 ;
 
-<<<<<<< HEAD
-=======
-roundArrays
-required_capability: disable_nullable_opts
-
-row a = [1.2], b = [2.4, 7.9] | eval c = round(a), d = round(b), e = round([1.2]), f = round([1.2, 4.6]), g = round([1.14], 1), h = round([1.14], [1, 2]);
-warning:Line 1:56: evaluation of [round(b)] failed, treating result as null. Only first 20 failures recorded.
-warning:Line 1:56: java.lang.IllegalArgumentException: single-value function encountered multi-value
-warning:Line 1:88: evaluation of [round([1.2, 4.6])] failed, treating result as null. Only first 20 failures recorded.
-warning:Line 1:88: java.lang.IllegalArgumentException: single-value function encountered multi-value
-warning:Line 1:133: evaluation of [round([1.14], [1, 2])] failed, treating result as null. Only first 20 failures recorded.
-warning:Line 1:133: java.lang.IllegalArgumentException: single-value function encountered multi-value
-
-a:double | b:double   | c:double | d: double | e:double  | f:double  | g:double  | h:double
-1.2      | [2.4, 7.9] | 1.0      | null      | 1.0       | null      | 1.1       | null
-;
-
-
->>>>>>> 713788db
 evalSplitFoldable
 from employees | sort emp_no | eval foldable = "foo,bar" | eval folded_mv = split(foldable, ",") | keep emp_no, foldable, folded_mv | limit 2;
 

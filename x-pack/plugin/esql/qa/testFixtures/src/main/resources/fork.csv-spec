--- conflicted
+++ resolved
@@ -3,7 +3,7 @@
 //
 
 simpleFork
-required_capability: fork_v6
+required_capability: fork_v7
 
 FROM employees
 | FORK ( WHERE emp_no == 10001 )
@@ -18,7 +18,7 @@
 ;
 
 forkWithWhereSortAndLimit
-required_capability: fork_v6
+required_capability: fork_v7
 
 FROM employees
 | FORK ( WHERE hire_date < "1985-03-01T00:00:00Z" | SORT first_name | LIMIT 5 )
@@ -38,7 +38,7 @@
 ;
 
 fiveFork
-required_capability: fork_v6
+required_capability: fork_v7
 
 FROM employees
 | FORK ( WHERE emp_no == 10005 )
@@ -59,7 +59,7 @@
 ;
 
 forkWithWhereSortDescAndLimit
-required_capability: fork_v6
+required_capability: fork_v7
 
 FROM employees
 | FORK ( WHERE hire_date < "1985-03-01T00:00:00Z" | SORT first_name DESC | LIMIT 2 )
@@ -76,7 +76,7 @@
 ;
 
 forkWithCommonPrefilter
-required_capability: fork_v6
+required_capability: fork_v7
 
 FROM employees
 | WHERE emp_no > 10050
@@ -94,7 +94,7 @@
 ;
 
 forkWithSemanticSearchAndScore
-required_capability: fork_v6
+required_capability: fork_v7
 required_capability: semantic_text_field_caps
 required_capability: metadata_score
 
@@ -114,7 +114,7 @@
 ;
 
 forkWithEvals
-required_capability: fork_v6
+required_capability: fork_v7
 
 FROM employees
 | FORK (WHERE emp_no == 10048 OR emp_no == 10081 | EVAL x = "abc" | EVAL y = 1)
@@ -131,7 +131,7 @@
 ;
 
 forkWithStats
-required_capability: fork_v6
+required_capability: fork_v7
 
 FROM employees
 | FORK (WHERE emp_no == 10048 OR emp_no == 10081)
@@ -152,7 +152,7 @@
 ;
 
 forkWithDissect
-required_capability: fork_v6
+required_capability: fork_v7
 
 FROM employees
 | WHERE emp_no == 10048 OR emp_no == 10081
@@ -172,7 +172,7 @@
 ;
 
 forkWithMixOfCommands
-required_capability: fork_v6
+required_capability: fork_v7
 
 FROM employees
 | WHERE emp_no == 10048 OR emp_no == 10081
@@ -197,7 +197,7 @@
 ;
 
 forkWithFiltersOnConstantValues
-required_capability: fork_v6
+required_capability: fork_v7
 
 FROM employees
 | EVAL z = 1
@@ -218,7 +218,7 @@
 ;
 
 forkWithUnsupportedAttributes
-required_capability: fork_v6
+required_capability: fork_v7
 
 FROM heights
 | FORK (SORT description DESC | LIMIT 1 | EVAL x = length(description) )
@@ -231,9 +231,51 @@
 Medium Height       | null                     | null      | fork2
 ;
 
-<<<<<<< HEAD
+forkAfterLookupJoin
+required_capability: fork_v7
+
+FROM employees
+| EVAL language_code = languages
+| LOOKUP JOIN languages_lookup ON language_code
+| FORK (WHERE emp_no == 10048 OR emp_no == 10081)
+       (WHERE emp_no == 10081 OR emp_no == 10087)
+       (WHERE emp_no == 10081 | EVAL language_name = "Klingon")
+| KEEP _fork, emp_no, language_code, language_name
+| SORT _fork, emp_no
+;
+
+_fork:keyword | emp_no:integer | language_code:integer | language_name:keyword
+fork1         | 10048          | 3                     | Spanish
+fork1         | 10081          | 2                     | French
+fork2         | 10081          | 2                     | French
+fork2         | 10087          | 5                     | null
+fork3         | 10081          | 2                     | Klingon
+;
+
+forkBeforeLookupJoin
+required_capability: fork_v7
+
+FROM employees
+| EVAL language_code = languages
+| FORK (WHERE emp_no == 10048 OR emp_no == 10081)
+       (WHERE emp_no == 10081 OR emp_no == 10087)
+       (WHERE emp_no == 10081 | EVAL language_name = "Klingon")
+| LOOKUP JOIN languages_lookup ON language_code
+| KEEP _fork, emp_no, language_code, language_name
+| SORT _fork, emp_no
+;
+
+_fork:keyword | emp_no:integer | language_code:integer | language_name:keyword
+fork1         | 10048          | 3                     | Spanish
+fork1         | 10081          | 2                     | French
+fork2         | 10081          | 2                     | French
+fork2         | 10087          | 5                     | null
+fork3         | 10081          | 2                     | French
+;
+
+
 forkBeforeStats
-required_capability: fork_v6
+required_capability: fork_v7
 
 FROM employees
 | WHERE emp_no == 10048 OR emp_no == 10081
@@ -251,7 +293,7 @@
 ;
 
 forkBeforeStatsWithWhere
-required_capability: fork_v6
+required_capability: fork_v7
 
 FROM employees
 | WHERE emp_no == 10048 OR emp_no == 10081
@@ -270,7 +312,7 @@
 ;
 
 forkBeforeStatsByWithWhere
-required_capability: fork_v6
+required_capability: fork_v7
 
 FROM employees
 | WHERE emp_no == 10048 OR emp_no == 10081
@@ -290,46 +332,4 @@
 0      | null      | fork2
 2      | null      | fork3
 2      | null      | fork4
-=======
-forkAfterLookupJoin
-required_capability: fork_v6
-
-FROM employees
-| EVAL language_code = languages
-| LOOKUP JOIN languages_lookup ON language_code
-| FORK (WHERE emp_no == 10048 OR emp_no == 10081)
-       (WHERE emp_no == 10081 OR emp_no == 10087)
-       (WHERE emp_no == 10081 | EVAL language_name = "Klingon")
-| KEEP _fork, emp_no, language_code, language_name
-| SORT _fork, emp_no
-;
-
-_fork:keyword | emp_no:integer | language_code:integer | language_name:keyword
-fork1         | 10048          | 3                     | Spanish
-fork1         | 10081          | 2                     | French
-fork2         | 10081          | 2                     | French
-fork2         | 10087          | 5                     | null
-fork3         | 10081          | 2                     | Klingon
-;
-
-forkBeforeLookupJoin
-required_capability: fork_v6
-
-FROM employees
-| EVAL language_code = languages
-| FORK (WHERE emp_no == 10048 OR emp_no == 10081)
-       (WHERE emp_no == 10081 OR emp_no == 10087)
-       (WHERE emp_no == 10081 | EVAL language_name = "Klingon")
-| LOOKUP JOIN languages_lookup ON language_code
-| KEEP _fork, emp_no, language_code, language_name
-| SORT _fork, emp_no
-;
-
-_fork:keyword | emp_no:integer | language_code:integer | language_name:keyword
-fork1         | 10048          | 3                     | Spanish
-fork1         | 10081          | 2                     | French
-fork2         | 10081          | 2                     | French
-fork2         | 10087          | 5                     | null
-fork3         | 10081          | 2                     | French
->>>>>>> f18f4ee9
 ;
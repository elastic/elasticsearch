//
// CSV spec for FORK command
//

simpleFork
required_capability: fork

FROM employees
| FORK ( WHERE emp_no == 10001 )
       ( WHERE emp_no == 10002 )
| KEEP emp_no, _fork
| SORT emp_no
;

emp_no:integer | _fork:keyword
10001          | fork1
10002          | fork2
;

forkWithWhereSortAndLimit
required_capability: fork

FROM employees
| FORK ( WHERE hire_date < "1985-03-01T00:00:00Z" | SORT first_name | LIMIT 5 )
       ( WHERE hire_date < "1988-03-01T00:00:00Z" | SORT first_name | LIMIT 5 )
| KEEP emp_no, first_name, _fork
| SORT emp_no, _fork
;

emp_no:integer | first_name:keyword | _fork:keyword
10002          | Bezalel            | fork2
10009          | Sumant             | fork1
10014          | Berni              | fork2
10048          | Florian            | fork1
10058          | Berhard            | fork2
10060          | Breannda           | fork2
10094          | Arumugam           | fork2
;

fiveFork
required_capability: fork

FROM employees
| FORK ( WHERE emp_no == 10005 )
       ( WHERE emp_no == 10004 )
       ( WHERE emp_no == 10003 )
       ( WHERE emp_no == 10002 )
       ( WHERE emp_no == 10001 )
| KEEP  _fork, emp_no
| SORT _fork
;

_fork:keyword | emp_no:integer 
fork1         | 10005
fork2         | 10004
fork3         | 10003
fork4         | 10002
fork5         | 10001
;

forkWithWhereSortDescAndLimit
required_capability: fork

FROM employees
| FORK ( WHERE hire_date < "1985-03-01T00:00:00Z" | SORT first_name DESC | LIMIT 2 )
       ( WHERE hire_date < "1988-03-01T00:00:00Z" | SORT first_name DESC NULLS LAST | LIMIT 2 )
| KEEP _fork, emp_no, first_name
| SORT _fork, first_name DESC
;

_fork:keyword | emp_no:integer | first_name:keyword 
fork1         | 10009          | Sumant            
fork1         | 10048          | Florian           
fork2         | 10081          | Zhongwei          
fork2         | 10087          | Xinglin
;

forkWithCommonPrefilter
required_capability: fork

FROM employees
| WHERE emp_no > 10050
| FORK ( SORT emp_no ASC | LIMIT 2 )
       ( SORT emp_no DESC NULLS LAST | LIMIT 2 )
| KEEP _fork, emp_no
| SORT _fork, emp_no
;

_fork:keyword | emp_no:integer
fork1         | 10051
fork1         | 10052
fork2         | 10099
fork2         | 10100
;

<<<<<<< HEAD
forkWithEvals
required_capability: fork

FROM employees
| FORK (WHERE emp_no == 10048 OR emp_no == 10081 | EVAL x = "abc" | EVAL y = 1)
       (WHERE emp_no == 10081 OR emp_no == 10087 | EVAL x = "def" | EVAL z = 2)
| KEEP _fork, emp_no, x, y, z
| SORT _fork, emp_no
;

_fork:keyword | emp_no:integer | x:keyword | y:integer | z:integer
fork1         | 10048          | abc       | 1         | null
fork1         | 10081          | abc       | 1         | null
fork2         | 10081          | null      | null      | 2
fork2         | 10087          | null      | null      | 2
;

forkWithKeep-Ignore
required_capability: fork

FROM employees
| FORK (WHERE emp_no == 10048 OR emp_no == 10081 | KEEP emp_no, first_name)
       (WHERE emp_no == 10081 OR emp_no == 10087 | KEEP emp_no)
| SORT _fork, emp_no, first_name
;

_fork:keyword | emp_no:integer | first_name:keyword
1 | 2 | 3
;


forkWithStats
required_capability: fork

FROM employees
| FORK (WHERE emp_no == 10048 OR emp_no == 10081)
       (WHERE emp_no == 10081 OR emp_no == 10087)
       (STATS x = COUNT(*), y = MAX(emp_no), z = MIN(emp_no))
       (STATS x = COUNT(*), y = MIN(emp_no))
| KEEP _fork, emp_no, x, y, z
| SORT _fork, emp_no
;

_fork:keyword | emp_no:integer | x:long | y:integer | z:integer
fork1         | 10048          | null   | null      | null
fork1         | 10081          | null   | null      | null
fork2         | 10081          | null   | null      | null
fork2         | 10087          | null   | null      | null
fork3         | null           | 100    | 10100     | 10001
fork4         | null           | null   | null      | null
;

forkWithDrop-Ignore
required_capability: fork

FROM employees
| FORK (WHERE emp_no == 10048 OR emp_no == 10081 | DROP last_name )
       (WHERE emp_no == 10081 OR emp_no == 10087 | DROP first_name )
| KEEP _fork, emp_no, first_name, last_name
| SORT _fork, emp_no
;

_fork:keyword | emp_no:integer | first_name:keyword | last_name:keyword
1 | 2 | 3 | 4
;

forkWithRename-Ignore
required_capability: fork

FROM employees
| FORK (WHERE emp_no == 10048 OR emp_no == 10081 | RENAME first_name AS x, last_name AS y)
       (WHERE emp_no == 10081 OR emp_no == 10087 | RENAME last_name AS x)
| KEEP _fork, emp_no, first_name, last_name
| SORT _fork, emp_no
;

_fork:keyword | emp_no:integer | first_name:keyword | last_name:keyword
1 | 2 | 3 | 4
;

forkWithGrok-Ignore
required_capability: fork

FROM employees
| WHERE emp_no == 10048 OR emp_no == 10081
| FORK (EVAL a = CONCAT(first_name, " ", emp_no::keyword, " ", last_name)
        | GROK a "%{WORD:x} %{INTEGER:y} %{WORD:z}")
       (EVAL b = CONCAT(last_name, " ", emp_no::keyword, " ", first_name)
        | GROK b "%{WORD:x} %{INTEGER:y} %{WORD:w}")
| KEEP _fork, emp_no, x, y, z, w
| SORT _fork, emp_no
;

_fork:keyword | emp_no:integer | x:keyword | y:integer | z:keyword | x:keyword
1 | 2 | 3 | 4 | 5 | 6
;

forkWithDissect
FROM employees
| WHERE emp_no == 10048 OR emp_no == 10081
| FORK (EVAL a = CONCAT(first_name, " ", emp_no::keyword, " ", last_name)
        | DISSECT a "%{x} %{y} %{z}" )
       (EVAL b = CONCAT(last_name, " ", emp_no::keyword, " ", first_name)
        | DISSECT b "%{x} %{y} %{w}" )
| KEEP _fork, emp_no, x, y, z, w
| SORT _fork, emp_no
;

_fork:keyword | emp_no:integer | x:keyword | y:keyword | z:keyword | w:keyword
fork1         | 10048          | Florian   | 10048     | Syrotiuk  | null
fork1         | 10081          | Zhongwei  | 10081     | Rosen     | null
fork2         | 10048          | null      | null      | null      | Florian
fork2         | 10081          | null      | null      | null      | Zhongwei
;

forkWithMixOfCommands
FROM employees
| WHERE emp_no == 10048 OR emp_no == 10081
| FORK ( EVAL a = CONCAT(first_name, " ", emp_no::keyword, " ", last_name)
        | DISSECT a "%{x} %{y} %{z}"
        | EVAL y = y::integer )
       ( STATS x = COUNT(*), y = MAX(emp_no), z = MIN(emp_no) )
       ( SORT emp_no ASC | LIMIT 2 | EVAL x = last_name )
       ( EVAL x = "abc" | EVAL y = 1 )
| KEEP _fork, emp_no, x, y, z, a
| SORT _fork, emp_no
;

_fork:keyword | emp_no:integer | x:keyword | y:integer | z:keyword | a:keyword
fork1         | 10048          | Florian   | 10048     | Syrotiuk  | Florian 10048 Syrotiuk
fork1         | 10081          | Zhongwei  | 10081     | Rosen     | Zhongwei 10081 Rosen
fork2         | null           | null      | null      | null      | null
fork3         | 10048          | null      | null      | null      | null
fork3         | 10081          | null      | null      | null      | null
fork4         | 10048          | null      | null      | null      | null
fork4         | 10081          | null      | null      | null      | null
=======
forkWithSemanticSearchAndScore
required_capability: fork
required_capability: semantic_text_field_caps
required_capability: metadata_score

FROM semantic_text METADATA _id, _score
| FORK ( WHERE semantic_text_field:"something" | SORT _score DESC | LIMIT 2)
       ( WHERE semantic_text_field:"something else" | SORT _score DESC | LIMIT 2)
| EVAL _score = round(_score, 4)
| SORT _fork, _score, _id
| KEEP _fork, _score, _id, semantic_text_field
;

_fork:keyword | _score:double         | _id:keyword | semantic_text_field:text
fork1         | 2.156063961865257E18  | 3           | be excellent to each other
fork1         | 5.603396578413904E18  | 2           | all we have to decide is what to do with the time that is given to us
fork2         | 2.3447541759648727E18 | 3           | be excellent to each other
fork2         | 6.093784261960139E18  | 2           | all we have to decide is what to do with the time that is given to us
>>>>>>> b0d7c7d1
;<|MERGE_RESOLUTION|>--- conflicted
+++ resolved
@@ -93,7 +93,26 @@
 fork2         | 10100
 ;
 
-<<<<<<< HEAD
+forkWithSemanticSearchAndScore
+required_capability: fork
+required_capability: semantic_text_field_caps
+required_capability: metadata_score
+
+FROM semantic_text METADATA _id, _score
+| FORK ( WHERE semantic_text_field:"something" | SORT _score DESC | LIMIT 2)
+       ( WHERE semantic_text_field:"something else" | SORT _score DESC | LIMIT 2)
+| EVAL _score = round(_score, 4)
+| SORT _fork, _score, _id
+| KEEP _fork, _score, _id, semantic_text_field
+;
+
+_fork:keyword | _score:double         | _id:keyword | semantic_text_field:text
+fork1         | 2.156063961865257E18  | 3           | be excellent to each other
+fork1         | 5.603396578413904E18  | 2           | all we have to decide is what to do with the time that is given to us
+fork2         | 2.3447541759648727E18 | 3           | be excellent to each other
+fork2         | 6.093784261960139E18  | 2           | all we have to decide is what to do with the time that is given to us
+;
+
 forkWithEvals
 required_capability: fork
 
@@ -107,8 +126,8 @@
 _fork:keyword | emp_no:integer | x:keyword | y:integer | z:integer
 fork1         | 10048          | abc       | 1         | null
 fork1         | 10081          | abc       | 1         | null
-fork2         | 10081          | null      | null      | 2
-fork2         | 10087          | null      | null      | 2
+fork2         | 10081          | def       | null      | 2
+fork2         | 10087          | def       | null      | 2
 ;
 
 forkWithKeep-Ignore
@@ -123,7 +142,6 @@
 _fork:keyword | emp_no:integer | first_name:keyword
 1 | 2 | 3
 ;
-
 
 forkWithStats
 required_capability: fork
@@ -214,40 +232,20 @@
 | WHERE emp_no == 10048 OR emp_no == 10081
 | FORK ( EVAL a = CONCAT(first_name, " ", emp_no::keyword, " ", last_name)
         | DISSECT a "%{x} %{y} %{z}"
-        | EVAL y = y::integer )
-       ( STATS x = COUNT(*), y = MAX(emp_no), z = MIN(emp_no) )
+        | EVAL y = y::keyword )
+       ( STATS x = COUNT(*)::keyword, y = MAX(emp_no)::keyword, z = MIN(emp_no)::keyword )
        ( SORT emp_no ASC | LIMIT 2 | EVAL x = last_name )
-       ( EVAL x = "abc" | EVAL y = 1 )
+       ( EVAL x = "abc" | EVAL y = "aaa" )
 | KEEP _fork, emp_no, x, y, z, a
 | SORT _fork, emp_no
 ;
 
-_fork:keyword | emp_no:integer | x:keyword | y:integer | z:keyword | a:keyword
+_fork:keyword | emp_no:integer | x:keyword | y:keyword | z:keyword | a:keyword
 fork1         | 10048          | Florian   | 10048     | Syrotiuk  | Florian 10048 Syrotiuk
 fork1         | 10081          | Zhongwei  | 10081     | Rosen     | Zhongwei 10081 Rosen
-fork2         | null           | null      | null      | null      | null
-fork3         | 10048          | null      | null      | null      | null
-fork3         | 10081          | null      | null      | null      | null
-fork4         | 10048          | null      | null      | null      | null
-fork4         | 10081          | null      | null      | null      | null
-=======
-forkWithSemanticSearchAndScore
-required_capability: fork
-required_capability: semantic_text_field_caps
-required_capability: metadata_score
-
-FROM semantic_text METADATA _id, _score
-| FORK ( WHERE semantic_text_field:"something" | SORT _score DESC | LIMIT 2)
-       ( WHERE semantic_text_field:"something else" | SORT _score DESC | LIMIT 2)
-| EVAL _score = round(_score, 4)
-| SORT _fork, _score, _id
-| KEEP _fork, _score, _id, semantic_text_field
-;
-
-_fork:keyword | _score:double         | _id:keyword | semantic_text_field:text
-fork1         | 2.156063961865257E18  | 3           | be excellent to each other
-fork1         | 5.603396578413904E18  | 2           | all we have to decide is what to do with the time that is given to us
-fork2         | 2.3447541759648727E18 | 3           | be excellent to each other
-fork2         | 6.093784261960139E18  | 2           | all we have to decide is what to do with the time that is given to us
->>>>>>> b0d7c7d1
+fork2         | null           | 2         | 10081     | 10048     | null
+fork3         | 10048          | Syrotiuk  | null      | null      | null
+fork3         | 10081          | Rosen     | null      | null      | null
+fork4         | 10048          | abc       | aaa       | null      | null
+fork4         | 10081          | abc       | aaa       | null      | null
 ;
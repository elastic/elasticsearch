--- conflicted
+++ resolved
@@ -5041,7 +5041,6 @@
 62060.27272727273 |3              |28941          
 ;
 
-<<<<<<< HEAD
 
 inlineStatsDateFormatYear
 required_capability: inline_stats
@@ -5350,7 +5349,8 @@
 10005          | 1989-09-12T00:00:00.000Z | yyyy-MM        | 4          | 1989-09
 ;
 
-=======
+
+
 doubleInlineStatsPrunning_With_MV_Functions
 required_capability: fix_inline_stats_incorrect_prunning
 
@@ -5422,5 +5422,4 @@
 28941          |3.0            |281.0          |48248.55       
 29175          |2.0            |281.0          |48248.55       
 30404          |3.0            |281.0          |48248.55       
-;
->>>>>>> f944dd24
+;
//
// TODO: re-enable the commented tests once the Join functionality stabilizes
//

maxOfInt-Ignore
required_capability: join_planning_v1
// tag::max-languages[]
FROM employees
| KEEP emp_no, languages
| INLINESTATS max_lang = MAX(languages) 
| WHERE max_lang == languages
| SORT emp_no ASC
| LIMIT 5
// end::max-languages[]
;

// tag::max-languages-result[]
emp_no:integer | languages:integer | max_lang:integer
         10002 |                 5 | 5
         10004 |                 5 | 5
         10011 |                 5 | 5
         10012 |                 5 | 5
         10014 |                 5 | 5
// end::max-languages-result[]
;

maxOfIntByKeyword
required_capability: join_planning_v1

FROM employees
| KEEP emp_no, languages, gender
| INLINESTATS max_lang = MAX(languages) BY gender 
| WHERE max_lang == languages
| SORT emp_no ASC
| LIMIT 5;

emp_no:integer | languages:integer | gender:keyword | max_lang:integer
         10002 |                 5 | F              | 5
         10004 |                 5 | M              | 5
         10011 |                 5 | null           | 5
         10012 |                 5 | null           | 5
         10014 |                 5 | null           | 5
;

maxOfLongByKeyword
required_capability: join_planning_v1

FROM employees
| KEEP emp_no, avg_worked_seconds, gender
| INLINESTATS max_avg_worked_seconds = MAX(avg_worked_seconds) BY gender 
| WHERE max_avg_worked_seconds == avg_worked_seconds
| SORT emp_no ASC;

emp_no:integer | avg_worked_seconds:long | gender:keyword | max_avg_worked_seconds:long
         10007 |               393084805 | F              | 393084805
         10015 |               390266432 | null           | 390266432
         10030 |               394597613 | M              | 394597613
;

maxOfLong-Ignore
required_capability: join_planning_v1

FROM employees
| KEEP emp_no, avg_worked_seconds, gender
| INLINESTATS max_avg_worked_seconds = MAX(avg_worked_seconds) 
| WHERE max_avg_worked_seconds == avg_worked_seconds
| SORT emp_no ASC;

emp_no:integer | avg_worked_seconds:long | gender:keyword | max_avg_worked_seconds:long
         10030 |               394597613 | M              | 394597613
;

maxOfLongByCalculatedKeyword
required_capability: join_planning_v1

// tag::longest-tenured-by-first[]
FROM employees
| KEEP emp_no, avg_worked_seconds, last_name
| INLINESTATS max_avg_worked_seconds = MAX(avg_worked_seconds) BY SUBSTRING(last_name, 0, 1)
| WHERE max_avg_worked_seconds == avg_worked_seconds
| SORT last_name ASC
| LIMIT 5
// end::longest-tenured-by-first[]
;

// tag::longest-tenured-by-first-result[]
emp_no:integer | avg_worked_seconds:long | last_name:keyword | SUBSTRING(last_name, 0, 1):keyword | max_avg_worked_seconds:long
         10065 |               372660279 | Awdeh             | A                                  | 372660279
         10074 |               382397583 | Bernatsky         | B                                  | 382397583
         10044 |               387408356 | Casley            | C                                  | 387408356
         10030 |               394597613 | Demeyer           | D                                  | 394597613
         10087 |               305782871 | Eugenio           | E                                  | 305782871
// end::longest-tenured-by-first-result[]
;

maxOfLongByCalculatedNamedKeyword
required_capability: join_planning_v1

FROM employees
| KEEP emp_no, avg_worked_seconds, last_name
| INLINESTATS max_avg_worked_seconds = MAX(avg_worked_seconds) BY l = SUBSTRING(last_name, 0, 1)
| WHERE max_avg_worked_seconds == avg_worked_seconds
| SORT last_name ASC
| LIMIT 5
;

emp_no:integer | avg_worked_seconds:long | last_name:keyword | l:keyword | max_avg_worked_seconds:long
         10065 |               372660279 | Awdeh             | A         | 372660279
         10074 |               382397583 | Bernatsky         | B         | 382397583
         10044 |               387408356 | Casley            | C         | 387408356
         10030 |               394597613 | Demeyer           | D         | 394597613
         10087 |               305782871 | Eugenio           | E         | 305782871
;

maxOfLongByCalculatedDroppedKeyword
required_capability: join_planning_v1

FROM employees
| INLINESTATS max_avg_worked_seconds = MAX(avg_worked_seconds) BY l = SUBSTRING(last_name, 0, 1)
| WHERE max_avg_worked_seconds == avg_worked_seconds
| KEEP emp_no, avg_worked_seconds, last_name, max_avg_worked_seconds  
| SORT last_name ASC
| LIMIT 5
;

emp_no:integer | avg_worked_seconds:long | last_name:keyword | max_avg_worked_seconds:long
         10065 |               372660279 | Awdeh             | 372660279
         10074 |               382397583 | Bernatsky         | 382397583
         10044 |               387408356 | Casley            | 387408356
         10030 |               394597613 | Demeyer           | 394597613
         10087 |               305782871 | Eugenio           | 305782871
;

maxOfLongByEvaledKeyword
required_capability: join_planning_v1

FROM employees
| EVAL l = SUBSTRING(last_name, 0, 1)
| KEEP emp_no, avg_worked_seconds, l
| INLINESTATS max_avg_worked_seconds = MAX(avg_worked_seconds) BY l 
| WHERE max_avg_worked_seconds == avg_worked_seconds
| SORT l ASC
| LIMIT 5
;

emp_no:integer | avg_worked_seconds:long | l:keyword | max_avg_worked_seconds:long
         10065 |               372660279 | A         | 372660279
         10074 |               382397583 | B         | 382397583
         10044 |               387408356 | C         | 387408356
         10030 |               394597613 | D         | 394597613
         10087 |               305782871 | E         | 305782871
;

maxOfLongByInt
required_capability: join_planning_v1

FROM employees
| KEEP emp_no, avg_worked_seconds, languages
| INLINESTATS max_avg_worked_seconds = MAX(avg_worked_seconds) BY languages
| WHERE max_avg_worked_seconds == avg_worked_seconds
| SORT languages ASC;

emp_no:integer | avg_worked_seconds:long | languages:integer | max_avg_worked_seconds:long
         10044 |               387408356 |                 1 | 387408356
         10099 |               377713748 |                 2 | 377713748
         10030 |               394597613 |                 3 | 394597613
         10007 |               393084805 |                 4 | 393084805
         10015 |               390266432 |                 5 | 390266432
         10027 |               374037782 |              null | 374037782
;

maxOfLongByIntDouble
required_capability: join_planning_v1

FROM employees
| KEEP emp_no, avg_worked_seconds, languages, height
| EVAL height=ROUND(height, 1)
| INLINESTATS max_avg_worked_seconds = MAX(avg_worked_seconds) BY languages, height
| WHERE max_avg_worked_seconds == avg_worked_seconds
| SORT languages, height ASC
| LIMIT 4;

emp_no:integer | avg_worked_seconds:long | languages:integer | height:double | max_avg_worked_seconds:long
         10083 |               331236443 |                 1 |           1.4 | 331236443
         10084 |               359067056 |                 1 |           1.5 | 359067056
         10033 |               208374744 |                 1 |           1.6 | 208374744
         10086 |               328580163 |                 1 |           1.7 | 328580163
;


two-Ignore
required_capability: join_planning_v1

FROM employees
| KEEP emp_no, languages, avg_worked_seconds, gender
| INLINESTATS avg_avg_worked_seconds = AVG(avg_worked_seconds) BY languages
| WHERE avg_worked_seconds > avg_avg_worked_seconds
| INLINESTATS max_languages = MAX(languages) BY gender
| SORT emp_no ASC
| LIMIT 3;

emp_no:integer | languages:integer | avg_worked_seconds:long | gender:keyword | avg_avg_worked_seconds:double | max_languages:integer
         10002 |                 5 |               328922887 | F              | 3.133013149047619E8           | 5
         10006 |                 3 |               372957040 | F              | 2.978159518235294E8           | 5
         10007 |                 4 |               393084805 | F              | 2.863684210555556E8           | 5
;

byMultivaluedSimple
required_capability: join_planning_v1

// tag::mv-group[]
FROM airports
| INLINESTATS min_scalerank=MIN(scalerank) BY type
| EVAL type=MV_SORT(type), min_scalerank=MV_SORT(min_scalerank)
| KEEP abbrev, type, scalerank, min_scalerank
| WHERE abbrev == "GWL"
// end::mv-group[]
;

// tag::mv-group-result[]
abbrev:keyword |  type:keyword   | scalerank:integer | min_scalerank:integer
           GWL | [mid, military] | 9                 | [2, 4]
// end::mv-group-result[]
;

byMultivaluedMvExpand
required_capability: join_planning_v1

// tag::mv-expand[]
FROM airports
| KEEP abbrev, type, scalerank
| MV_EXPAND type
| INLINESTATS min_scalerank=MIN(scalerank) BY type
| SORT min_scalerank ASC
| WHERE abbrev == "GWL"
// end::mv-expand[]
;

// tag::mv-expand-result[]
abbrev:keyword | type:keyword | scalerank:integer | min_scalerank:integer
           GWL |          mid | 9                 | 2
           GWL |     military | 9                 | 4
// end::mv-expand-result[]
;

byMvExpand
required_capability: join_planning_v1

// tag::extreme-airports[]
FROM airports
| MV_EXPAND type
| EVAL lat = ST_Y(location)
| INLINESTATS most_northern=MAX(lat), most_southern=MIN(lat) BY type
| WHERE lat == most_northern OR lat == most_southern
| SORT lat DESC
| KEEP type, name, location
// end::extreme-airports[]
;

// tag::extreme-airports-result[]
 type:keyword |           name:text           | location:geo_point
          mid |             Svalbard Longyear | POINT (15.495229 78.246717)
        major |                Tromsø Langnes | POINT (18.9072624292132 69.6796790473478)
     military | Severomorsk-3 (Murmansk N.E.) | POINT (33.2903527616285 69.0168711826804)
    spaceport |           Baikonur Cosmodrome | POINT (63.307354423875 45.9635739403124)
        small |                       Dhamial | POINT (73.0320498392002 33.5614146278861)
        small |                      Sahnewal | POINT (75.9570722403652 30.8503598561702)
    spaceport |       Centre Spatial Guyanais | POINT (-52.7684296893452 5.23941001258035)
     military |         Santos Air Force Base | POINT (-46.3052704931003 -23.9237590410637)
        major |            Christchurch Int'l | POINT (172.538675565223 -43.4885486784104)
          mid |          Hermes Quijada Int'l | POINT (-67.7530268462675 -53.7814746058316)
// end::extreme-airports-result[]
;

brokenwhy-Ignore
required_capability: join_planning_v1

FROM airports
| INLINESTATS min_scalerank=MIN(scalerank) BY type
| MV_EXPAND type
| WHERE scalerank == MV_MIN(scalerank);

abbrev:keyword |  type:keyword   | scalerank:integer | min_scalerank:integer
           GWL | [mid, military] | 9                 | [2, 4]
;

afterStats-Ignore
required_capability: join_planning_v1

FROM airports
| STATS count=COUNT(*) BY country
| INLINESTATS avg=AVG(count)
| WHERE count > avg * 3
| SORT count DESC, country ASC
;

count:long | country:keyword | avg:double
       129 |   United States | 4.455
        50 |           India | 4.455
        45 |          Mexico | 4.455
        41 |           China | 4.455
        37 |          Canada | 4.455
        31 |          Brazil | 4.455
        26 |          Russia | 4.455
        19 |            null | 4.455
        17 |       Australia | 4.455
        17 |  United Kingdom | 4.455
;

afterWhere
required_capability: join_planning_v1

FROM airports
| WHERE country != "United States"
| INLINESTATS count=COUNT(*) BY country
| SORT count DESC, abbrev ASC
| KEEP abbrev, country, count
| LIMIT 4
;

abbrev:keyword | country:keyword | count:long
           AGR |           India | 50
           AMD |           India | 50
           BBI |           India | 50
           BDQ |           India | 50
;

afterLookup-Ignore
required_capability: join_planning_v1

FROM airports
| RENAME scalerank AS int
| LOOKUP int_number_names ON int
| RENAME name as scalerank
| DROP int
| INLINESTATS count=COUNT(*) BY scalerank
| SORT abbrev ASC
| KEEP abbrev, scalerank
| LIMIT 4
;

abbrev:keyword | scalerank:keyword
           ABJ |              four
           ABQ |               six
           ABV |              five
           ACA |              four
;

afterEnrich-Ignore
required_capability: join_planning_v1

FROM airports
| KEEP abbrev, city
| WHERE abbrev NOT IN ("ADJ", "ATQ") // Skip airports in regions with right-to-left text which the test file isn't good with
| ENRICH city_names ON city WITH region
| WHERE MV_COUNT(region) == 1
| INLINESTATS COUNT(*) BY region
| SORT abbrev ASC
| WHERE `COUNT(*)` > 1
| LIMIT 3
;

abbrev:keyword | city:keyword |       region:text | "COUNT(*)":long 
           ALA |       Almaty |     Жетісу ауданы | 2
           BXJ |       Almaty |     Жетісу ауданы | 2
           FUK |      Fukuoka |             中央区 | 2
;

beforeStats-Ignore
required_capability: join_planning_v1

FROM airports
| EVAL lat = ST_Y(location)
| INLINESTATS avg_lat=AVG(lat)
| STATS northern=COUNT(lat > avg_lat OR NULL), southern=COUNT(lat < avg_lat OR NULL)
;

northern:long | southern:long
          520 | 371
;

beforeKeepSort
required_capability: join_planning_v1

FROM employees
| INLINESTATS max_salary = MAX(salary) by languages
| KEEP emp_no, languages, max_salary
| SORT emp_no ASC
| LIMIT 3;

emp_no:integer | languages:integer | max_salary:integer
         10001 |                 2 | 73578
         10002 |                 5 | 66817
         10003 |                 4 | 74572
;

beforeKeepWhere
required_capability: join_planning_v1

FROM employees
| INLINESTATS max_salary = MAX(salary) by languages
| KEEP emp_no, languages, max_salary
| WHERE emp_no == 10003;

ignoreOrder:true
emp_no:integer | languages:integer | max_salary:integer
         10003 |                 4 | 74572
;

beforeEnrich-Ignore
required_capability: join_planning_v1

FROM airports
| KEEP abbrev, type, city
| INLINESTATS COUNT(*) BY type
| ENRICH city_names ON city WITH region
| WHERE MV_COUNT(region) == 1
| SORT abbrev ASC
| LIMIT 3
;

abbrev:keyword | type:keyword |    city:keyword    | "COUNT(*)":long | region:text
           ABJ |          mid |            Abidjan |             499 | Abidjan
           ABV |        major |              Abuja |             385 | Municipal Area Council
           ACA |        major | Acapulco de Juárez |             385 | Acapulco de Juárez
;

beforeAndAfterEnrich-Ignore
required_capability: join_planning_v1

FROM airports
| KEEP abbrev, type, city
| INLINESTATS COUNT(*) BY type
| ENRICH city_names ON city WITH region
| WHERE MV_COUNT(region) == 1
| INLINESTATS count_region=COUNT(*) BY region 
| SORT abbrev ASC
| LIMIT 3
;

abbrev:keyword | type:keyword |    city:keyword    | "COUNT(*)":long | region:text            | count_region:long
           ABJ |          mid |            Abidjan |             499 | Abidjan                | 1
           ABV |        major |              Abuja |             385 | Municipal Area Council | 1
           ACA |        major | Acapulco de Juárez |             385 | Acapulco de Juárez     | 1
;


shadowing-Ignore
required_capability: join_planning_v1

ROW left = "left", client_ip = "172.21.0.5", env = "env", right = "right"
| INLINESTATS env=VALUES(right) BY client_ip
;

left:keyword | client_ip:keyword | right:keyword | env:keyword
left         | 172.21.0.5        | right         | right
;

shadowingMulti-Ignore
required_capability: join_planning_v1

ROW left = "left", airport = "Zurich Airport ZRH", city = "Zürich", middle = "middle", region = "North-East Switzerland", right = "right"
| INLINESTATS airport=VALUES(left), region=VALUES(left), city_boundary=VALUES(left) BY city
;

left:keyword | city:keyword | middle:keyword | right:keyword | airport:keyword | region:keyword | city_boundary:keyword
left         | Zürich       | middle         | right         |            left |           left | left
;

shadowingSelf-Ignore
required_capability: join_planning_v1

ROW city="Raleigh"
| INLINESTATS city=COUNT(city)
;

city:long
1
;

shadowingSelfBySelf-Ignore
required_capability: join_planning_v1

ROW city="Raleigh"
| INLINESTATS city=COUNT(city) BY city
;

city:long
1
;

shadowingInternal-Ignore
required_capability: join_planning_v1

ROW city = "Zürich"
| INLINESTATS x=VALUES(city), x=VALUES(city)
;

city:keyword | x:keyword
Zürich       | Zürich
;

byConstant-Ignore
required_capability: join_planning_v1

FROM employees
| KEEP emp_no, languages
| INLINESTATS max_lang = MAX(languages) BY y=1 
| WHERE max_lang == languages
| SORT emp_no ASC
| LIMIT 5
;

emp_no:integer | languages:integer | max_lang:integer | y:integer
         10002 |                 5 |                5 | 1
         10004 |                 5 |                5 | 1
         10011 |                 5 |                5 | 1
         10012 |                 5 |                5 | 1
         10014 |                 5 |                5 | 1
;

aggConstant
required_capability: join_planning_v1

FROM employees
| KEEP emp_no
| INLINESTATS one = MAX(1) BY emp_no
| SORT emp_no ASC
| LIMIT 5
;

emp_no:integer | one:integer
         10001 | 1
         10002 | 1
         10003 | 1
         10004 | 1
         10005 | 1
;

percentile-Ignore
required_capability: join_planning_v1

FROM employees
| KEEP emp_no, salary
| INLINESTATS ninety_fifth_salary = PERCENTILE(salary, 95)
| WHERE salary > ninety_fifth_salary
| SORT emp_no ASC
| LIMIT 5
;

emp_no:integer | salary:integer | ninety_fifth_salary:double
         10007 |          74572 | 73584.95
         10019 |          73717 | 73584.95
         10027 |          73851 | 73584.95
         10029 |          74999 | 73584.95
         10045 |          74970 | 73584.95
;

byTwoCalculated
required_capability: join_planning_v1

FROM airports
| WHERE abbrev IS NOT NULL
| KEEP abbrev, scalerank, location
| INLINESTATS min_sl=MIN(scalerank)
           BY lat_10 = ROUND(ST_Y(location), -1)
            , lon_10 = ROUND(ST_X(location), -1)
| SORT abbrev DESC
| LIMIT 3
;

abbrev:keyword | scalerank:integer |             location:geo_point             | lat_10:double | lon_10:double | min_sl:integer
           ZRH |                 3 | POINT(8.56221279534765 47.4523895064915)   |            50 |            10 | 2
           ZNZ |                 4 | POINT (39.2223319841558 -6.21857034620282) |           -10 |            40 | 4
           ZLO |                 7 | POINT (-104.560095200097 19.1480860285854) |            20 |          -100 | 2
;

<<<<<<< HEAD
byTwoCalculatedSecondOverwrites
required_capability: inlinestats_v2
required_capability: stats_alias_collision_warnings
=======
byTwoCalculatedSecondOverwrites-Ignore
required_capability: join_planning_v1
>>>>>>> b7b1ca04

FROM airports
| WHERE abbrev IS NOT NULL
| KEEP abbrev, scalerank, location
| INLINESTATS min_sl=MIN(scalerank)
           BY x = ROUND(ST_Y(location), -1)
            , x = ROUND(ST_X(location), -1)
| SORT abbrev DESC
| LIMIT 3
;
warning:Line 5:4: Field 'x' shadowed by field at line 6:3

abbrev:keyword | scalerank:integer |             location:geo_point             | x:double | min_sl:integer
           ZRH |                 3 | POINT(8.56221279534765 47.4523895064915)   |       10 | 2
           ZNZ |                 4 | POINT (39.2223319841558 -6.21857034620282) |       40 | 2
           ZLO |                 7 | POINT (-104.560095200097 19.1480860285854) |     -100 | 2
;

<<<<<<< HEAD
byTwoCalculatedSecondOverwritesReferencingFirst
required_capability: inlinestats_v2
required_capability: stats_alias_collision_warnings
=======
byTwoCalculatedSecondOverwritesReferencingFirst-Ignore
required_capability: join_planning_v1
>>>>>>> b7b1ca04

FROM airports
| WHERE abbrev IS NOT NULL
| KEEP abbrev, scalerank, location
| EVAL x = ST_X(location)
| INLINESTATS min_sl=MIN(scalerank)
           BY x = ROUND(x, -1)
            , x = ROUND(x, -1)
| SORT abbrev DESC
| LIMIT 3
;
warning:Line 6:4: Field 'x' shadowed by field at line 7:3

abbrev:keyword | scalerank:integer |             location:geo_point             | x:double | min_sl:integer
           ZRH |                 3 | POINT(8.56221279534765 47.4523895064915)   |       10 | 2
           ZNZ |                 4 | POINT (39.2223319841558 -6.21857034620282) |       40 | 2
           ZLO |                 7 | POINT (-104.560095200097 19.1480860285854) |     -100 | 2
;


<<<<<<< HEAD
groupShadowsAgg
required_capability: inlinestats_v2
required_capability: stats_alias_collision_warnings
=======
groupShadowsAgg-Ignore
required_capability: join_planning_v1
>>>>>>> b7b1ca04

FROM airports
| WHERE abbrev IS NOT NULL
| KEEP abbrev, scalerank, location
| INLINESTATS min_sl=MIN(scalerank)
            , lat_10 = ROUND(ST_Y(location), -1)
           BY lat_10 = ROUND(ST_Y(location), -1)
            , lon_10 = ROUND(ST_X(location), -1)
| SORT abbrev DESC
| LIMIT 3
;
warning:Line 5:3: Field 'lat_10' shadowed by field at line 6:4

abbrev:keyword | scalerank:integer |             location:geo_point             | lat_10:double | lon_10:double | min_sl:integer
           ZRH |                 3 | POINT(8.56221279534765 47.4523895064915)   |            50 |            10 | 2
           ZNZ |                 4 | POINT (39.2223319841558 -6.21857034620282) |           -10 |            40 | 4
           ZLO |                 7 | POINT (-104.560095200097 19.1480860285854) |            20 |          -100 | 2
;

groupShadowsField
required_capability: join_planning_v1

  FROM employees
| KEEP emp_no, salary, hire_date
| INLINESTATS avg_salary = AVG(salary)
           BY hire_date = DATE_TRUNC(1 year, hire_date)
| WHERE salary > avg_salary
| SORT emp_no ASC
| LIMIT 4
;

emp_no:integer | salary:integer |  hire_date:datetime  | avg_salary:double
         10001 |          57305 | 1986-01-01T00:00:00Z | 43869.63636363636
         10002 |          56371 | 1985-01-01T00:00:00Z | 51831.818181818184
         10003 |          61805 | 1986-01-01T00:00:00Z | 43869.63636363636
         10005 |          63528 | 1989-01-01T00:00:00Z | 53487.07692307692
;<|MERGE_RESOLUTION|>--- conflicted
+++ resolved
@@ -575,14 +575,9 @@
            ZLO |                 7 | POINT (-104.560095200097 19.1480860285854) |            20 |          -100 | 2
 ;
 
-<<<<<<< HEAD
-byTwoCalculatedSecondOverwrites
-required_capability: inlinestats_v2
+byTwoCalculatedSecondOverwrites-Ignore
+required_capability: join_planning_v1
 required_capability: stats_alias_collision_warnings
-=======
-byTwoCalculatedSecondOverwrites-Ignore
-required_capability: join_planning_v1
->>>>>>> b7b1ca04
 
 FROM airports
 | WHERE abbrev IS NOT NULL
@@ -601,14 +596,9 @@
            ZLO |                 7 | POINT (-104.560095200097 19.1480860285854) |     -100 | 2
 ;
 
-<<<<<<< HEAD
-byTwoCalculatedSecondOverwritesReferencingFirst
-required_capability: inlinestats_v2
+byTwoCalculatedSecondOverwritesReferencingFirst-Ignore
+required_capability: join_planning_v1
 required_capability: stats_alias_collision_warnings
-=======
-byTwoCalculatedSecondOverwritesReferencingFirst-Ignore
-required_capability: join_planning_v1
->>>>>>> b7b1ca04
 
 FROM airports
 | WHERE abbrev IS NOT NULL
@@ -629,14 +619,9 @@
 ;
 
 
-<<<<<<< HEAD
-groupShadowsAgg
-required_capability: inlinestats_v2
+groupShadowsAgg-Ignore
+required_capability: join_planning_v1
 required_capability: stats_alias_collision_warnings
-=======
-groupShadowsAgg-Ignore
-required_capability: join_planning_v1
->>>>>>> b7b1ca04
 
 FROM airports
 | WHERE abbrev IS NOT NULL

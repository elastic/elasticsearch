allFieldsReturned
required_capability: inline_stats

FROM hosts METADATA _index
| INLINE STATS c = COUNT(*) BY host_group
| SORT c
| LIMIT 1
;

  card:keyword | description:text  | host:keyword  |                                     ip0:ip                                      |        ip1:ip           |_index:keyword |     c:long    |  host_group:text
eth0           |epsilon gw instance|epsilon        |[fe80::cae2:65ff:fece:feb9, fe80::cae2:65ff:fece:fec0, fe80::cae2:65ff:fece:fec1]|fe80::cae2:65ff:fece:fec1|hosts          |1              |null
;

allFieldsReturnedNoIndex
required_capability: inline_stats

FROM hosts
| INLINE STATS c = COUNT(*) BY host_group
| SORT c
| LIMIT 1
;

  card:keyword | description:text  | host:keyword  |                                     ip0:ip                                      |        ip1:ip           |     c:long    |  host_group:text
eth0           |epsilon gw instance|epsilon        |[fe80::cae2:65ff:fece:feb9, fe80::cae2:65ff:fece:fec0, fe80::cae2:65ff:fece:fec1]|fe80::cae2:65ff:fece:fec1|1              |null
;

maxOfInt
required_capability: inline_stats

FROM employees
| KEEP emp_no, languages
| INLINE STATS max_lang = MAX(languages) 
| WHERE max_lang == languages
| SORT emp_no ASC
| LIMIT 5
;

emp_no:integer | languages:integer | max_lang:integer
         10002 |                 5 | 5
         10004 |                 5 | 5
         10011 |                 5 | 5
         10012 |                 5 | 5
         10014 |                 5 | 5
;

docsMaxWithoutBy
required_capability: inline_stats
// tag::max-salary-without-by[]
FROM employees
| KEEP emp_no, languages, salary
| INLINE STATS max_salary = MAX(salary) 
// end::max-salary-without-by[]
| SORT emp_no ASC
| LIMIT 5
;

// tag::max-salary-without-by-result[]
emp_no:integer | languages:integer | salary:integer | max_salary:integer
10001          |2                  |57305           |74999          
10002          |5                  |56371           |74999          
10003          |4                  |61805           |74999          
10004          |5                  |36174           |74999          
10005          |1                  |63528           |74999
// end::max-salary-without-by-result[]
;

docsMax
required_capability: inline_stats
// tag::max-salary[]
FROM employees
| KEEP emp_no, languages, salary
| INLINE STATS max_salary = MAX(salary) BY languages
// end::max-salary[]
| SORT emp_no ASC
| LIMIT 5
;

// tag::max-salary-result[]
emp_no:integer | salary:integer | max_salary:integer | languages:integer
10001          |57305           |73578               |2              
10002          |56371           |66817               |5              
10003          |61805           |74572               |4              
10004          |36174           |66817               |5              
10005          |63528           |73717               |1
// end::max-salary-result[]
;

docsMultiAggsMultiGroupings
required_capability: inline_stats
// tag::multi-agg-multi-grouping[]
FROM employees
| WHERE still_hired
| KEEP emp_no, languages, salary, hire_date
| EVAL tenure = DATE_DIFF("year", hire_date, "2025-09-18T00:00:00")
| DROP hire_date
| INLINE STATS avg_salary = AVG(salary), count = count(*) BY languages, tenure
// end::multi-agg-multi-grouping[]
| SORT emp_no
| LIMIT 5
;

// tag::multi-agg-multi-grouping-result[]
 emp_no:integer | salary:integer | avg_salary:double | count:long | languages:integer | tenure:integer
10001           |57305           |51130.5            |2           |2                  |39
10002           |56371           |40180.0            |3           |5                  |39
10004           |36174           |30749.0            |2           |5                  |38
10005           |63528           |63528.0            |1           |1                  |36
10007           |74572           |58644.0            |2           |4                  |36
// end::multi-agg-multi-grouping-result[]
;

docsInlinestatsWithWhere
required_capability: inline_stats
// tag::avg-salaries-where[]
FROM employees
| KEEP emp_no, salary
| INLINE STATS avg_lt_50 = ROUND(AVG(salary)) WHERE salary < 50000,
               avg_lt_60 = ROUND(AVG(salary)) WHERE salary >=50000 AND salary < 60000,
               avg_gt_60 = ROUND(AVG(salary)) WHERE salary >= 60000
// end::avg-salaries-where[]
| SORT emp_no
| LIMIT 5
;

// tag::avg-salaries-where-result[]
 emp_no:integer | salary:integer | avg_lt_50:double | avg_lt_60:double | avg_gt_60:double
10001           |57305           |38292.0           |54221.0           |67286.0
10002           |56371           |38292.0           |54221.0           |67286.0
10003           |61805           |38292.0           |54221.0           |67286.0
10004           |36174           |38292.0           |54221.0           |67286.0
10005           |63528           |38292.0           |54221.0           |67286.0
// end::avg-salaries-where-result[]
;

maxOfIntByKeyword
required_capability: inline_stats

FROM employees
| KEEP emp_no, languages, gender
| INLINE STATS max_lang = MAX(languages) BY gender 
| WHERE max_lang == languages
| SORT emp_no ASC
| LIMIT 5
;

emp_no:integer | languages:integer | max_lang:integer | gender:keyword
         10002 |                 5 | 5                | F
         10004 |                 5 | 5                | M
         10011 |                 5 | 5                | null
         10012 |                 5 | 5                | null
         10014 |                 5 | 5                | null
;

// check that the `LIMIT 1` isn't pushed into the INLINE STATS's source
maxOfIntByKeywordLimit1Aggd
required_capability: inline_stats

FROM employees
| KEEP emp_no, languages, gender
// | SORT emp_no
| INLINE STATS max_lang = MAX(languages) BY gender
| LIMIT 1
| STATS v = VALUES(max_lang)
;

v:integer
5
;

simpleAvg
required_capability: inline_stats

FROM employees
| INLINE STATS a = AVG(salary)
| LIMIT 2
| KEEP a;

a:double
48248.55
48248.55
;

maxOfLongByKeyword
required_capability: inline_stats

FROM employees
| KEEP emp_no, avg_worked_seconds, gender
| INLINE STATS max_avg_worked_seconds = MAX(avg_worked_seconds) BY gender 
| WHERE max_avg_worked_seconds == avg_worked_seconds
| SORT emp_no ASC;

emp_no:integer | avg_worked_seconds:long | max_avg_worked_seconds:long | gender:keyword
         10007 |               393084805 | 393084805                   | F
         10015 |               390266432 | 390266432                   | null 
         10030 |               394597613 | 394597613                   | M 
;

maxOfLong
required_capability: inline_stats

FROM employees
| KEEP emp_no, avg_worked_seconds, gender
| INLINE STATS max_avg_worked_seconds = MAX(avg_worked_seconds) 
| WHERE max_avg_worked_seconds == avg_worked_seconds
| SORT emp_no ASC;

emp_no:integer | avg_worked_seconds:long | gender:keyword | max_avg_worked_seconds:long
         10030 |               394597613 | M              | 394597613
;

maxOfLongByCalculatedKeyword
required_capability: inline_stats

FROM employees
| KEEP emp_no, avg_worked_seconds, last_name
| INLINE STATS max_avg_worked_seconds = MAX(avg_worked_seconds) BY SUBSTRING(last_name, 0, 1)
| WHERE max_avg_worked_seconds == avg_worked_seconds
| SORT last_name ASC
| LIMIT 5
;

emp_no:integer | avg_worked_seconds:long | last_name:keyword | max_avg_worked_seconds:long | SUBSTRING(last_name, 0, 1):keyword
         10065 |               372660279 | Awdeh             | 372660279                   | A
         10074 |               382397583 | Bernatsky         | 382397583                   | B
         10044 |               387408356 | Casley            | 387408356                   | C
         10030 |               394597613 | Demeyer           | 394597613                   | D
         10087 |               305782871 | Eugenio           | 305782871                   | E
;

maxOfLongByCalculatedNamedKeyword
required_capability: inline_stats

FROM employees
| KEEP emp_no, avg_worked_seconds, last_name
| INLINE STATS max_avg_worked_seconds = MAX(avg_worked_seconds) BY l = SUBSTRING(last_name, 0, 1)
| WHERE max_avg_worked_seconds == avg_worked_seconds
| SORT last_name ASC
| LIMIT 5
;

emp_no:integer | avg_worked_seconds:long | last_name:keyword | max_avg_worked_seconds:long | l:keyword
         10065 |               372660279 | Awdeh             | 372660279                   | A
         10074 |               382397583 | Bernatsky         | 382397583                   | B
         10044 |               387408356 | Casley            | 387408356                   | C
         10030 |               394597613 | Demeyer           | 394597613                   | D
         10087 |               305782871 | Eugenio           | 305782871                   | E
;

maxOfLongByCalculatedDroppedKeyword
required_capability: inline_stats

FROM employees
| INLINE STATS max_avg_worked_seconds = MAX(avg_worked_seconds) BY l = SUBSTRING(last_name, 0, 1)
| WHERE max_avg_worked_seconds == avg_worked_seconds
| KEEP emp_no, avg_worked_seconds, last_name, max_avg_worked_seconds  
| SORT last_name ASC
| LIMIT 5
;

emp_no:integer | avg_worked_seconds:long | last_name:keyword | max_avg_worked_seconds:long
         10065 |               372660279 | Awdeh             | 372660279
         10074 |               382397583 | Bernatsky         | 382397583
         10044 |               387408356 | Casley            | 387408356
         10030 |               394597613 | Demeyer           | 394597613
         10087 |               305782871 | Eugenio           | 305782871
;

maxOfLongByEvaledKeyword
required_capability: inline_stats

FROM employees
| EVAL l = SUBSTRING(last_name, 0, 1)
| KEEP emp_no, avg_worked_seconds, l
| INLINE STATS max_avg_worked_seconds = MAX(avg_worked_seconds) BY l 
| WHERE max_avg_worked_seconds == avg_worked_seconds
| SORT l ASC
| LIMIT 5
;

emp_no:integer | avg_worked_seconds:long | max_avg_worked_seconds:long | l:keyword
         10065 |               372660279 | 372660279                   | A
         10074 |               382397583 | 382397583                   | B
         10044 |               387408356 | 387408356                   | C
         10030 |               394597613 | 394597613                   | D
         10087 |               305782871 | 305782871                   | E
;

maxOfLongByInt
required_capability: inline_stats

FROM employees
| KEEP emp_no, avg_worked_seconds, languages
| INLINE STATS max_avg_worked_seconds = MAX(avg_worked_seconds) BY languages
| WHERE max_avg_worked_seconds == avg_worked_seconds
| SORT languages ASC;

emp_no:integer | avg_worked_seconds:long | max_avg_worked_seconds:long | languages:integer
         10044 |               387408356 | 387408356                   | 1
         10099 |               377713748 | 377713748                   | 2
         10030 |               394597613 | 394597613                   | 3
         10007 |               393084805 | 393084805                   | 4
         10015 |               390266432 | 390266432                   | 5
         10027 |               374037782 | 374037782                   | null
;

maxOfLongByIntDouble
required_capability: inline_stats

FROM employees
| KEEP emp_no, avg_worked_seconds, languages, height
| EVAL height=ROUND(height, 1)
| INLINE STATS max_avg_worked_seconds = MAX(avg_worked_seconds) BY languages, height
| WHERE max_avg_worked_seconds == avg_worked_seconds
| SORT languages, height ASC
| LIMIT 4;

emp_no:integer | avg_worked_seconds:long | max_avg_worked_seconds:long | languages:integer | height:double
         10083 |               331236443 | 331236443                   |                 1 |           1.4
         10084 |               359067056 | 359067056                   |                 1 |           1.5
         10033 |               208374744 | 208374744                   |                 1 |           1.6
         10086 |               328580163 | 328580163                   |                 1 |           1.7
;

two
required_capability: inline_stats

FROM employees
| KEEP emp_no, languages, avg_worked_seconds, gender
| INLINE STATS avg_avg_worked_seconds = AVG(avg_worked_seconds) BY languages
| WHERE avg_worked_seconds > avg_avg_worked_seconds
| INLINE STATS max_languages = MAX(languages) BY gender
| SORT emp_no ASC
| LIMIT 10;

emp_no:integer |avg_worked_seconds:long|avg_avg_worked_seconds:double|languages:integer|max_languages:integer|gender:keyword
10002          |328922887              |3.133013149047619E8          |5                |5                    |F              
10006          |372957040              |2.978159518235294E8          |3                |5                    |F              
10007          |393084805              |2.863684210555556E8          |4                |5                    |F
10010          |315236372              |2.863684210555556E8          |4                |5                    |null           
10012          |365510850              |3.133013149047619E8          |5                |5                    |null           
10015          |390266432              |3.133013149047619E8          |5                |5                    |null           
10018          |309604079              |3.0318626831578946E8         |2                |5                    |null           
10019          |342855721              |2.94833632E8                 |1                |5                    |null           
10020          |373309605              |3.181719481E8                |null             |5                    |M              
10023          |330870342              |3.181719481E8                |null             |5                    |F
;

three
required_capability: inline_stats

FROM employees
| KEEP emp_no, languages, avg_worked_seconds, gender
| INLINE STATS avg_avg_worked_seconds = AVG(avg_worked_seconds) BY languages
| WHERE avg_worked_seconds > avg_avg_worked_seconds
| INLINE STATS max_languages = MAX(languages) BY gender
| SORT emp_no ASC
| LIMIT 10
| INLINE STATS min(languages), max(languages) by gender
;

emp_no:integer |avg_worked_seconds:long|avg_avg_worked_seconds:double|languages:integer|max_languages:integer|min(languages):integer|max(languages):integer|gender:keyword
10002          |328922887              |3.133013149047619E8          |5                |5                    |3                     |5                     |F              
10006          |372957040              |2.978159518235294E8          |3                |5                    |3                     |5                     |F              
10007          |393084805              |2.863684210555556E8          |4                |5                    |3                     |5                     |F              
10010          |315236372              |2.863684210555556E8          |4                |5                    |1                     |5                     |null           
10012          |365510850              |3.133013149047619E8          |5                |5                    |1                     |5                     |null           
10015          |390266432              |3.133013149047619E8          |5                |5                    |1                     |5                     |null           
10018          |309604079              |3.0318626831578946E8         |2                |5                    |1                     |5                     |null           
10019          |342855721              |2.94833632E8                 |1                |5                    |1                     |5                     |null           
10020          |373309605              |3.181719481E8                |null             |5                    |null                  |null                  |M              
10023          |330870342              |3.181719481E8                |null             |5                    |3                     |5                     |F
;

// TODO: INLINE STATS unit test needed for this one
// https://github.com/elastic/elasticsearch/issues/113727
pushDownSort_To_LeftSideOnly-Ignore
required_capability: inline_stats

from employees
| sort emp_no
| inline stats avg = avg(salary) by languages
| limit 5
| keep emp_no, avg, languages, gender
;

 emp_no:integer| avg:double    |languages:integer|gender:keyword     
10001          |57305.0        |2                |M              
10002          |46272.5        |5                |F              
10003          |61805.0        |4                |M              
10004          |46272.5        |5                |M              
10005          |63528.0        |1                |M
;

byMultivaluedSimple
required_capability: inline_stats

FROM airports
| INLINE STATS min_scalerank=MIN(scalerank) BY type
| EVAL type=MV_SORT(type), min_scalerank=MV_SORT(min_scalerank)
| KEEP abbrev, type, scalerank, min_scalerank
| WHERE abbrev == "GWL"
;

abbrev:keyword |  type:keyword   | scalerank:integer | min_scalerank:integer
           GWL | [mid, military] | 9                 | [2, 4]
;

byMultivaluedMvExpand
required_capability: inline_stats

FROM airports
| KEEP abbrev, type, scalerank
| MV_EXPAND type
| INLINE STATS min_scalerank=MIN(scalerank) BY type
| SORT min_scalerank ASC
| WHERE abbrev == "GWL"
;

abbrev:keyword | scalerank:integer | min_scalerank:integer | type:keyword 
GWL            |9                  |2                      |mid            
GWL            |9                  |4                      |military
;

byMvExpand
required_capability: inline_stats

FROM airports
| MV_EXPAND type
| EVAL lat = ST_Y(location)
| INLINE STATS most_northern=MAX(lat), most_southern=MIN(lat) BY type
| WHERE lat == most_northern OR lat == most_southern
| SORT lat DESC
| KEEP type, name, location
;

 type:keyword |           name:text           | location:geo_point
          mid |             Svalbard Longyear | POINT (15.495229 78.246717)
        major |                Tromsø Langnes | POINT (18.9072624292132 69.6796790473478)
     military | Severomorsk-3 (Murmansk N.E.) | POINT (33.2903527616285 69.0168711826804)
    spaceport |           Baikonur Cosmodrome | POINT (63.307354423875 45.9635739403124)
        small |                       Dhamial | POINT (73.0320498392002 33.5614146278861)
        small |                      Sahnewal | POINT (75.9570722403652 30.8503598561702)
    spaceport |       Centre Spatial Guyanais | POINT (-52.7684296893452 5.23941001258035)
     military |         Santos Air Force Base | POINT (-46.3052704931003 -23.9237590410637)
        major |            Christchurch Int'l | POINT (172.538675565223 -43.4885486784104)
          mid |          Hermes Quijada Int'l | POINT (-67.7530268462675 -53.7814746058316)
;

mvMinMvExpand
required_capability: inline_stats

FROM airports
| EVAL original_type = type
| INLINE STATS min_scalerank=MIN(scalerank) BY type
| MV_EXPAND type
| EVAL mvMin_scalerank = MV_MIN(scalerank)
| WHERE scalerank == MV_MIN(scalerank)
| SORT abbrev DESC NULLS LAST, type
| LIMIT 7
;

abbrev:keyword |city:keyword   |city_location:geo_point |country:keyword|                 location:geo_point       | name:text           |scalerank:integer|original_type:keyword |min_scalerank:integer|type:keyword|mvMin_scalerank:integer
ZRH            |Zürich         |POINT (8.5411 47.3744)  |Switzerland    |POINT (8.56221279534765 47.4523895064915) |Zurich Int'l         |3                |major                 |2                    |major       |3              
ZNZ            |Zanzibar       |POINT (39.199 -6.165)   |Tanzania       |POINT (39.2223319841558 -6.21857034620282)|Zanzibar             |4                |mid                   |2                    |mid         |4              
ZLO            |Cihuatlán      |POINT (-104.5667 19.25) |Mexico         |POINT (-104.560095200097 19.1480860285854)|Playa de Oro Int'l   |7                |mid                   |2                    |mid         |7              
ZHHH           |Wuhan          |POINT (114.2881 30.5872)|China          |POINT (114.24694737615 30.6017141196702)  |Wang-Chia Tun Airbase|6                |[mid, military]       |[2, 4]               |mid         |6              
ZHHH           |Wuhan          |POINT (114.2881 30.5872)|China          |POINT (114.24694737615 30.6017141196702)  |Wang-Chia Tun Airbase|6                |[mid, military]       |[2, 4]               |military    |6              
ZGC            |Lanzhou        |POINT (103.8318 36.0617)|China          |POINT (103.615415363043 36.5078842461237) |Lanzhou Zhongchuan   |6                |mid                   |2                    |mid         |6              
ZAR            |Zaria          |POINT (7.7 11.0667)     |Nigeria        |POINT (7.68726764310577 11.1352958601071) |Zaria                |8                |mid                   |2                    |mid         |8              
;

afterStats
required_capability: inline_stats

FROM airports
| STATS count=COUNT(*) BY country
| INLINE STATS avg=AVG(count)
| WHERE count > avg * 3
| SORT count DESC, country ASC
;

count:long | country:keyword | avg:double
       129 |   United States | 4.455
        50 |           India | 4.455
        45 |          Mexico | 4.455
        41 |           China | 4.455
        37 |          Canada | 4.455
        31 |          Brazil | 4.455
        26 |          Russia | 4.455
        19 |            null | 4.455
        17 |       Australia | 4.455
        17 |  United Kingdom | 4.455
;

afterWhere
required_capability: inline_stats

FROM airports
| WHERE country != "United States"
| INLINE STATS count=COUNT(*) BY country
| SORT count DESC, abbrev ASC
| KEEP abbrev, country, count
| LIMIT 4
;

abbrev:keyword | country:keyword | count:long
           AGR |           India | 50
           AMD |           India | 50
           BBI |           India | 50
           BDQ |           India | 50
;

afterLookup
required_capability: inline_stats
required_capability: join_lookup_v12

FROM airports
| EVAL backup_scalerank = scalerank
| RENAME scalerank AS language_code
| LOOKUP JOIN languages_lookup ON language_code
| RENAME language_name as scalerank
| DROP language_code
| INLINE STATS count=COUNT(*) BY scalerank
| SORT abbrev DESC
| KEEP abbrev, *scalerank
| LIMIT 5
;

abbrev:keyword |backup_scalerank:integer| scalerank:keyword   
null           |8                       |null           
null           |8                       |null           
null           |8                       |null           
ZRH            |3                       |Spanish        
ZNZ            |4                       |German
;

afterEnrich
required_capability: inline_stats
required_capability: enrich_load

FROM airports
| KEEP abbrev, city
| WHERE abbrev NOT IN ("ADJ", "ATQ") // Skip airports in regions with right-to-left text which the test file isn't good with
| ENRICH city_names ON city WITH region
| WHERE MV_COUNT(region) == 1
| INLINE STATS COUNT(*) BY region
| SORT abbrev ASC
| WHERE `COUNT(*)` > 1
| LIMIT 3
;

abbrev:keyword | city:keyword | "COUNT(*)":long |       region:text 
           ALA |       Almaty | 2               |     Жетісу ауданы
           BXJ |       Almaty | 2               |     Жетісу ауданы
           FUK |      Fukuoka | 2               |             中央区
;

beforeStats
required_capability: inline_stats

FROM airports
| EVAL lat = ST_Y(location)
| INLINE STATS avg_lat=AVG(lat)
| STATS northern=COUNT(lat > avg_lat OR NULL), southern=COUNT(lat < avg_lat OR NULL)
;

northern:long | southern:long
          520 | 371
;

beforeKeepSort
required_capability: inline_stats

FROM employees
| INLINE STATS max_salary = MAX(salary) by languages
| KEEP emp_no, languages, max_salary
| SORT emp_no ASC
| LIMIT 3;

emp_no:integer | languages:integer | max_salary:integer
         10001 |                 2 | 73578
         10002 |                 5 | 66817
         10003 |                 4 | 74572
;

beforeKeepWhere
required_capability: inline_stats

FROM employees
| INLINE STATS max_salary = MAX(salary) by languages
| KEEP emp_no, languages, max_salary
| WHERE emp_no == 10003;

ignoreOrder:true
emp_no:integer | languages:integer | max_salary:integer
         10003 |                 4 | 74572
;

beforeEnrich
required_capability: inline_stats
required_capability: enrich_load

FROM airports
| KEEP abbrev, type, city
| INLINE STATS COUNT(*) BY type
| ENRICH city_names ON city WITH region
| WHERE MV_COUNT(region) == 1
| SORT abbrev ASC
| LIMIT 3
;

abbrev:keyword |city:keyword      |"COUNT(*)":long|type:keyword   | region:text
ABJ            |Abidjan           |499            |mid            |Abidjan               
ABV            |Abuja             |385            |major          |Municipal Area Council
ACA            |Acapulco de Juárez|385            |major          |Acapulco de Juárez
;

beforeAndAfterEnrich
required_capability: inline_stats
required_capability: enrich_load

FROM airports
| KEEP abbrev, type, city
| INLINE STATS COUNT(*) BY type
| ENRICH city_names ON city WITH region
| WHERE MV_COUNT(region) == 1
| INLINE STATS count_region=COUNT(*) BY region 
| SORT abbrev ASC
| WHERE STARTS_WITH(abbrev, "AL")
| LIMIT 5
;

abbrev:keyword | city:keyword  |"COUNT(*)":long|  type:keyword | count_region:long |        region:text        
ALA            |Almaty         |385            |major          |2                  |Жетісу ауданы     
ALB            |Colonie        |499            |mid            |1                  |Town of Colonie   
ALC            |Alicante       |385            |major          |1                  |Alacant / Alicante
ALG            |Algiers        |385            |major          |1                  |Alger             
ALL            |Albenga        |499            |mid            |1                  |Albenga
;

shadowing
required_capability: inline_stats

ROW left = "left", client_ip = "172.21.0.5", env = "env", right = "right"
| INLINE STATS env = VALUES(right) BY client_ip
;

left:keyword |  right:keyword | env:keyword | client_ip:keyword
left         | right          | right       | 172.21.0.5        
;

shadowingMulti
required_capability: inline_stats

ROW left = "left", airport = "Zurich Airport ZRH", city = "Zürich", middle = "middle", region = "North-East Switzerland", right = "right"
| INLINE STATS airport=VALUES(left), region=VALUES(left), city_boundary=VALUES(left) BY city
;

left:keyword | middle:keyword | right:keyword | airport:keyword | region:keyword | city_boundary:keyword | city:keyword 
left         | middle         | right         |            left |           left | left                  | Zürich
;

shadowingSelf
required_capability: inline_stats

ROW city = "Raleigh"
| INLINE STATS city = COUNT(city)
;

city:long
1
;

shadowingSelfBySelf
required_capability: inline_stats

ROW city = "Raleigh"
| INLINE STATS city = COUNT(city) BY city
;
warning:Line 2:16: Field 'city' shadowed by field at line 2:38

city:keyword
Raleigh
;

shadowingInternal
required_capability: inline_stats

ROW city = "Zürich"
| INLINE STATS x = VALUES(city), x = VALUES(city)
;
warning:Line 2:16: Field 'x' shadowed by field at line 2:34

city:keyword | x:keyword
Zürich       | Zürich
;

multiInlinestatsWithRow
required_capability: inline_stats

row x = 1
| inline stats x = max(x) + min(x)
| eval y = x + 1
| inline stats sum(y)
| inline stats count(y), count(x)
;

  x:integer    |    y:integer  |  sum(y):long  | count(y):long | count(x):long    
2              |3              |3              |1              |1
;

ignoreUnusedEvaledValue_AndInlineStats
required_capability: inline_stats

ROW x = 1
| INLINE STATS max(x)
| EVAL y = x + 1
| KEEP x
;

x:integer
1
;

ignoreUnusedEvaledValue_AndInlineStats2
required_capability: inline_stats

ROW x = 1, z = 2
| INLINE STATS max(x)
| EVAL a = x + 1, b = z + 2
| KEEP x, z
;

x:integer | z:integer
1         | 2
;

ignoreUnusedEvaledValue_AndInlineStats3
required_capability: inline_stats

from employees
| inline stats max(salary)
| eval y = salary + 1
| keep salary
| sort salary desc
| limit 1
;

 salary:integer     
74999     
;

ignoreUnusedEvaledValue_AndInlineStats4
required_capability: inline_stats

from employees
| inline stats max(salary), m = min(salary) by gender
| eval y = concat(gender, "")
| keep emp_no
| sort emp_no desc
| limit 1
;

emp_no:integer     
10100     
;

ignoreUnusedEvaledValue_AndInlineStats5
required_capability: inline_stats

from employees
| inline stats max(salary), m = min(salary) by gender
| eval y = m / 2
| keep emp_no
| sort emp_no desc
| limit 1
;

emp_no:integer     
10100     
;

shadowEntireInlinestats
required_capability: inline_stats

FROM employees
| INLINE STATS x = avg(salary), y = min(salary) BY emp_no
| EVAL x = emp_no, y = x
| SORT x
| KEEP x, y, emp_no
| LIMIT 1
;

x:integer |y:integer |emp_no:integer
10001     |10001     |10001
;

byConstant
required_capability: inline_stats

FROM employees
| KEEP emp_no, languages
| INLINE STATS max_lang = MAX(languages) BY y=1 
| WHERE max_lang == languages
| SORT emp_no ASC
| LIMIT 5
;

emp_no:integer | languages:integer | max_lang:integer | y:integer
         10002 |                 5 |                5 | 1
         10004 |                 5 |                5 | 1
         10011 |                 5 |                5 | 1
         10012 |                 5 |                5 | 1
         10014 |                 5 |                5 | 1
;

aggConstant
required_capability: inline_stats

FROM employees
| KEEP emp_no
| INLINE STATS one = MAX(1) BY emp_no
| SORT emp_no ASC
| LIMIT 5
;

one:integer | emp_no:integer
          1 | 10001
          1 | 10002
          1 | 10003
          1 | 10004
          1 | 10005
;

percentile
required_capability: inline_stats

FROM employees
| KEEP emp_no, salary
| INLINE STATS ninety_fifth_salary = PERCENTILE(salary, 95)
| WHERE salary > ninety_fifth_salary
| SORT emp_no ASC
| LIMIT 5
;

emp_no:integer | salary:integer | ninety_fifth_salary:double
         10007 |          74572 | 73584.95
         10019 |          73717 | 73584.95
         10027 |          73851 | 73584.95
         10029 |          74999 | 73584.95
         10045 |          74970 | 73584.95
;

byTwoCalculated
required_capability: inline_stats

FROM airports
| WHERE abbrev IS NOT NULL
| KEEP abbrev, scalerank, location
| INLINE STATS min_sl=MIN(scalerank)
           BY lat_10 = ROUND(ST_Y(location), -1)
            , lon_10 = ROUND(ST_X(location), -1)
| SORT abbrev DESC
| LIMIT 3
;

abbrev:keyword | scalerank:integer |             location:geo_point             | min_sl:integer | lat_10:double | lon_10:double
           ZRH |                 3 | POINT(8.56221279534765 47.4523895064915)   | 2              |            50 |            10
           ZNZ |                 4 | POINT (39.2223319841558 -6.21857034620282) | 4              |           -10 |            40
           ZLO |                 7 | POINT (-104.560095200097 19.1480860285854) | 2              |            20 |          -100
;

byTwoCalculatedSecondOverwrites
required_capability: stats_alias_collision_warnings
required_capability: inline_stats

FROM airports
| WHERE abbrev IS NOT NULL
| KEEP abbrev, scalerank, location
| INLINE STATS min_sl=MIN(scalerank)
           BY x = ROUND(ST_Y(location), -1)
            , x = ROUND(ST_X(location), -1)
| SORT abbrev DESC
| LIMIT 3
;
warning:Line 5:4: Field 'x' shadowed by field at line 6:3

abbrev:keyword | scalerank:integer |             location:geo_point             | min_sl:integer| x:double 
           ZRH |                 3 | POINT (8.56221279534765 47.4523895064915)  | 2             | 10 
           ZNZ |                 4 | POINT (39.2223319841558 -6.21857034620282) | 2             | 40
           ZLO |                 7 | POINT (-104.560095200097 19.1480860285854) | 2             | -100
;

byTwoCalculatedSecondOverwritesReferencingFirst
required_capability: stats_alias_collision_warnings
required_capability: inline_stats

FROM airports
| WHERE abbrev IS NOT NULL
| KEEP abbrev, scalerank, location
| EVAL x = ST_X(location)
| INLINE STATS min_sl=MIN(scalerank)
           BY x = ROUND(x, -1)
            , x = ROUND(x, -1)
| SORT abbrev DESC
| LIMIT 3
;
warning:Line 6:4: Field 'x' shadowed by field at line 7:3

abbrev:keyword | scalerank:integer |             location:geo_point             | min_sl:integer| x:double 
           ZRH |                 3 | POINT (8.56221279534765 47.4523895064915)  | 2             | 10 
           ZNZ |                 4 | POINT (39.2223319841558 -6.21857034620282) | 2             | 40
           ZLO |                 7 | POINT (-104.560095200097 19.1480860285854) | 2             | -100
;


groupShadowsAgg
required_capability: stats_alias_collision_warnings
required_capability: inline_stats

FROM airports
| WHERE abbrev IS NOT NULL
| KEEP abbrev, scalerank, location
| INLINE STATS min_sl=MIN(scalerank)
           BY min_sl = ROUND(ST_Y(location), -1)
            , lon_10 = ROUND(ST_X(location), -1)
| SORT abbrev DESC
| LIMIT 3
;
warning:Line 4:16: Field 'min_sl' shadowed by field at line 5:4

abbrev:keyword | scalerank:integer |             location:geo_point             | min_sl:double | lon_10:double
           ZRH |                 3 | POINT(8.56221279534765 47.4523895064915)   |            50 |            10
           ZNZ |                 4 | POINT (39.2223319841558 -6.21857034620282) |           -10 |            40
           ZLO |                 7 | POINT (-104.560095200097 19.1480860285854) |            20 |          -100
;

groupShadowsField
required_capability: inline_stats

  FROM employees
| KEEP emp_no, salary, hire_date
| INLINE STATS avg_salary = AVG(salary)
           BY hire_date = DATE_TRUNC(1 year, hire_date)
| WHERE salary > avg_salary
| SORT emp_no ASC
| LIMIT 4
;

emp_no:integer | salary:integer | avg_salary:double |  hire_date:datetime
         10001 |          57305 | 43869.63636363636 | 1986-01-01T00:00:00Z
         10002 |          56371 | 51831.818181818184| 1985-01-01T00:00:00Z
         10003 |          61805 | 43869.63636363636 | 1986-01-01T00:00:00Z
         10005 |          63528 | 53487.07692307692 | 1989-01-01T00:00:00Z
;

groupByExpression_And_ExistentField
required_capability: inline_stats
FROM employees
| KEEP emp_no, languages, gender
| EVAL x = "ABC"
| INLINE STATS max_lang = MAX(languages) BY y = to_lower(x), gender
| SORT emp_no ASC
| LIMIT 5
;

emp_no:integer | languages:integer | x:keyword | max_lang:integer | y:keyword | gender:keyword
10001          |2                  |ABC        |5                 |abc        |M              
10002          |5                  |ABC        |5                 |abc        |F              
10003          |4                  |ABC        |5                 |abc        |M              
10004          |5                  |ABC        |5                 |abc        |M              
10005          |1                  |ABC        |5                 |abc        |M
;

groupByRenamedColumn
required_capability: inline_stats
FROM employees
| KEEP emp_no, languages, gender
| INLINE STATS max_lang = MAX(languages) BY y = gender
| WHERE max_lang == languages
| SORT emp_no ASC
| LIMIT 5
;

emp_no:integer | languages:integer | gender:keyword | max_lang:integer | y:keyword
         10002 |                 5 | F              | 5                | F
         10004 |                 5 | M              | 5                | M
         10011 |                 5 | null           | 5                | null
         10012 |                 5 | null           | 5                | null
         10014 |                 5 | null           | 5                | null
;

groupByMultipleRenamedColumns_AndOneExpression_Last
required_capability: inline_stats

FROM employees
| KEEP emp_no, languages, gender, first_name
| INLINE STATS max_lang = MAX(languages) BY y = gender, l = languages, f = left(first_name,1)
| SORT emp_no
| LIMIT 10
;

emp_no:integer | languages:integer | gender:keyword|first_name:keyword|max_lang:integer|  y:keyword    |   l:integer   |f:keyword       
10001          |2                  |M              |Georgi            |2               |M              |2              |G              
10002          |5                  |F              |Bezalel           |5               |F              |5              |B              
10003          |4                  |M              |Parto             |4               |M              |4              |P              
10004          |5                  |M              |Chirstian         |5               |M              |5              |C              
10005          |1                  |M              |Kyoichi           |1               |M              |1              |K              
10006          |3                  |F              |Anneke            |3               |F              |3              |A              
10007          |4                  |F              |Tzvetan           |4               |F              |4              |T              
10008          |2                  |M              |Saniya            |2               |M              |2              |S              
10009          |1                  |F              |Sumant            |1               |F              |1              |S              
10010          |4                  |null           |Duangkaew         |4               |null           |4              |D              
;

groupByMultipleRenamedColumns_AndTwoExpressions
required_capability: inline_stats

FROM employees
| KEEP emp_no, languages, gender, first_name
| INLINE STATS max_lang = MAX(languages) BY f1 = left(first_name, 1), y = gender, f2 = left(first_name, 1), l = languages
| SORT emp_no
| LIMIT 10
;

emp_no:integer | languages:integer | gender:keyword|first_name:keyword|max_lang:integer|  f1:keyword   |   y:keyword   |  f2:keyword   |l:integer       
10001          |2                  |M              |Georgi            |2               |G              |M              |G              |2              
10002          |5                  |F              |Bezalel           |5               |B              |F              |B              |5              
10003          |4                  |M              |Parto             |4               |P              |M              |P              |4              
10004          |5                  |M              |Chirstian         |5               |C              |M              |C              |5              
10005          |1                  |M              |Kyoichi           |1               |K              |M              |K              |1              
10006          |3                  |F              |Anneke            |3               |A              |F              |A              |3              
10007          |4                  |F              |Tzvetan           |4               |T              |F              |T              |4              
10008          |2                  |M              |Saniya            |2               |S              |M              |S              |2              
10009          |1                  |F              |Sumant            |1               |S              |F              |S              |1              
10010          |4                  |null           |Duangkaew         |4               |D              |null           |D              |4              
;

groupByMultipleRenamedColumns_AndMultipleRenames
required_capability: inline_stats

FROM employees
| KEEP emp_no, languages, gender, first_name
| RENAME first_name as f
| INLINE STATS max_lang = MAX(languages) BY y = gender, l = languages, first_name = left(f, 1)
| SORT emp_no
| LIMIT 10
;

emp_no:integer | languages:integer | gender:keyword|    f:keyword     |max_lang:integer|  y:keyword    |   l:integer   |first_name:keyword       
10001          |2                  |M              |Georgi            |2               |M              |2              |G              
10002          |5                  |F              |Bezalel           |5               |F              |5              |B              
10003          |4                  |M              |Parto             |4               |M              |4              |P              
10004          |5                  |M              |Chirstian         |5               |M              |5              |C              
10005          |1                  |M              |Kyoichi           |1               |M              |1              |K              
10006          |3                  |F              |Anneke            |3               |F              |3              |A              
10007          |4                  |F              |Tzvetan           |4               |F              |4              |T              
10008          |2                  |M              |Saniya            |2               |M              |2              |S              
10009          |1                  |F              |Sumant            |1               |F              |1              |S              
10010          |4                  |null           |Duangkaew         |4               |null           |4              |D              
;

groupByMultipleRenamedColumns_AndSameNameExpressionGroupingOverride
required_capability: inline_stats

FROM employees
| KEEP emp_no, languages, gender, first_name
| RENAME first_name as f
| INLINE STATS max_lang = MAX(languages) BY y = gender, l = languages, f = left(f, 1)
| SORT emp_no
| LIMIT 10
;

emp_no:integer | languages:integer | gender:keyword|max_lang:integer|  y:keyword    |   l:integer   |f:keyword       
10001          |2                  |M              |2               |M              |2              |G              
10002          |5                  |F              |5               |F              |5              |B              
10003          |4                  |M              |4               |M              |4              |P              
10004          |5                  |M              |5               |M              |5              |C              
10005          |1                  |M              |1               |M              |1              |K              
10006          |3                  |F              |3               |F              |3              |A              
10007          |4                  |F              |4               |F              |4              |T              
10008          |2                  |M              |2               |M              |2              |S              
10009          |1                  |F              |1               |F              |1              |S              
10010          |4                  |null           |4               |null           |4              |D              
;

twoAggregatesGroupedBy_AField_And_AnExpression
required_capability: inline_stats

FROM employees
| KEEP emp_no, languages, gender, last_name
| WHERE gender IS NOT NULL
| INLINE STATS max_lang = MAX(languages), min_lang = MIN(languages) BY f = left(last_name, 1), gender
| SORT last_name DESC
| LIMIT 8
;

emp_no:integer |languages:integer|last_name:keyword|max_lang:integer|min_lang:integer|   f:keyword   | gender:keyword
10053          |3                |Zschoche         |4               |3               |Z              |F              
10083          |1                |Zockler          |1               |1               |Z              |M              
10007          |4                |Zielinski        |4               |3               |Z              |F              
10097          |3                |Waschkowski      |3               |3               |W              |M              
10020          |null             |Warwick          |3               |3               |W              |M              
10043          |1                |Tzvieli          |1               |1               |T              |M              
10049          |5                |Tramer           |5               |5               |T              |F              
10028          |null             |Tempesti         |1               |1               |T              |M              
;

groupByMultipleRenamedColumns_InversedOrder
required_capability: inline_stats

FROM employees
| KEEP emp_no, languages, still_hired, gender
| INLINE STATS max_lang = MAX(languages) BY y = gender, z = still_hired
| SORT emp_no ASC
| LIMIT 5
;

emp_no:integer |languages:integer|still_hired:boolean| gender:keyword|max_lang:integer|   y:keyword   |   z:boolean       
10001          |2                |true               |M              |5               |M              |true           
10002          |5                |true               |F              |5               |F              |true           
10003          |4                |false              |M              |5               |M              |false          
10004          |5                |true               |M              |5               |M              |true           
10005          |1                |true               |M              |5               |M              |true           
;

groupByMultipleRenamedColumns_InversedOrder_ComplexEval
required_capability: inline_stats

FROM employees
| KEEP emp_no, languages, still_hired, gender
| EVAL multilingual = CASE(languages <= 1, "monolingual", languages <= 2, "bilingual", "polyglot")
| INLINE STATS max_lang = MAX(languages) BY y = gender, z = still_hired
| SORT emp_no ASC
| LIMIT 5
;

emp_no:integer |languages:integer|still_hired:boolean| gender:keyword|multilingual:keyword|max_lang:integer|   y:keyword   |   z:boolean
10001          |2                |true               |M              |bilingual           |5               |M              |true           
10002          |5                |true               |F              |polyglot            |5               |F              |true           
10003          |4                |false              |M              |polyglot            |5               |M              |false          
10004          |5                |true               |M              |polyglot            |5               |M              |true           
10005          |1                |true               |M              |monolingual         |5               |M              |true
;

groupByMultipleRenamedColumns_AndComplexEval
required_capability: inline_stats

FROM employees
| KEEP emp_no, languages, still_hired, gender
| EVAL multilingual = CASE(languages <= 1, "monolingual", languages <= 2, "bilingual", "polyglot")
| INLINE STATS max_lang = MAX(languages) BY y = gender, z = still_hired, m = multilingual
| SORT emp_no ASC
| LIMIT 5
;

emp_no:integer |languages:integer|still_hired:boolean| gender:keyword|multilingual:keyword|max_lang:integer|   y:keyword   |   z:boolean   |m:keyword
10001          |2                |true               |M              |bilingual           |2               |M              |true           |bilingual      
10002          |5                |true               |F              |polyglot            |5               |F              |true           |polyglot       
10003          |4                |false              |M              |polyglot            |5               |M              |false          |polyglot       
10004          |5                |true               |M              |polyglot            |5               |M              |true           |polyglot       
10005          |1                |true               |M              |monolingual         |1               |M              |true           |monolingual
;

groupByMultipleRenamedColumns_AndConstantValue
required_capability: inline_stats

FROM employees
| KEEP emp_no, languages, gender, first_name
| EVAL x = "ABC"
| INLINE STATS max_lang = MAX(languages) BY y = gender, l = languages, f = to_lower(x)
| SORT emp_no
| LIMIT 10
;

emp_no:integer |languages:integer|gender:keyword |first_name:keyword  |   x:keyword   |max_lang:integer|   y:keyword   |   l:integer   |f:keyword       
10001          |2                |M              |Georgi              |ABC            |2               |M              |2              |abc            
10002          |5                |F              |Bezalel             |ABC            |5               |F              |5              |abc            
10003          |4                |M              |Parto               |ABC            |4               |M              |4              |abc            
10004          |5                |M              |Chirstian           |ABC            |5               |M              |5              |abc            
10005          |1                |M              |Kyoichi             |ABC            |1               |M              |1              |abc            
10006          |3                |F              |Anneke              |ABC            |3               |F              |3              |abc            
10007          |4                |F              |Tzvetan             |ABC            |4               |F              |4              |abc            
10008          |2                |M              |Saniya              |ABC            |2               |M              |2              |abc            
10009          |1                |F              |Sumant              |ABC            |1               |F              |1              |abc            
10010          |4                |null           |Duangkaew           |ABC            |4               |null           |4              |abc            
;

groupByRenamedExpression
required_capability: inline_stats

FROM employees
| KEEP emp_no, languages, gender, last_name
| WHERE gender IS NOT NULL
| INLINE STATS max_lang = MAX(languages), min_lang = MIN(languages) BY f = left(last_name, 1), gender
| SORT last_name DESC
| LIMIT 8
;

emp_no:integer |languages:integer|last_name:keyword|max_lang:integer|min_lang:integer|  f:keyword    | gender:keyword     
10053          |3                |Zschoche         |4               |3               |Z              |F              
10083          |1                |Zockler          |1               |1               |Z              |M              
10007          |4                |Zielinski        |4               |3               |Z              |F              
10097          |3                |Waschkowski      |3               |3               |W              |M              
10020          |null             |Warwick          |3               |3               |W              |M              
10043          |1                |Tzvieli          |1               |1               |T              |M              
10049          |5                |Tramer           |5               |5               |T              |F              
10028          |null             |Tempesti         |1               |1               |T              |M            
;

doubleFilterOnLeftAndRight_InlineStats_Sides
required_capability: inline_stats
  
FROM employees
| INLINE STATS max_salary = MAX(salary), min_salary = MIN(salary) by languages
| KEEP emp_no, languages, *salary
| WHERE salary > 65000 and languages > 2
| SORT emp_no
;

emp_no:integer |languages:integer|salary:integer |max_salary:integer|min_salary:integer   
10007          |4                |74572          |74572             |27215          
10030          |3                |67492          |74970             |26436          
10045          |3                |74970          |74970             |26436          
10054          |4                |65367          |74572             |27215          
10062          |3                |65030          |74970             |26436          
10094          |5                |66817          |66817             |25324          
10097          |3                |71165          |74970             |26436          
10100          |4                |68431          |74572             |27215          
;

filterOnInlineStatsAggs
required_capability: inline_stats

FROM employees
| INLINE STATS max_salary = MAX(salary), min_salary = MIN(salary) by languages
| KEEP emp_no, languages, *salary
| WHERE min_salary > 27000 or max_salary < 70000
| sort salary desc
| limit 5
;

emp_no:integer |languages:integer|salary:integer |max_salary:integer|min_salary:integer
10029          |null             |74999          |74999             |28336          
10007          |4                |74572          |74572             |27215          
10027          |null             |73851          |74999             |28336          
10099          |2                |73578          |73578             |29175          
10078          |2                |69904          |73578             |29175          
;

filterOnInlineStatsAggsValues_And_Groupings
required_capability: inline_stats

FROM employees
| INLINE STATS max_salary = MAX(salary), min_salary = MIN(salary) by languages
| KEEP emp_no, languages, *salary
| WHERE (min_salary > 27000 or max_salary < 70000) and languages > 3
| sort salary
| limit 5
;

emp_no:integer |languages:integer|salary:integer |max_salary:integer|min_salary:integer
10015          |5                |25324          |66817             |25324          
10035          |5                |25945          |66817             |25324          
10057          |4                |27215          |74572             |27215          
10011          |5                |31120          |66817             |25324          
10066          |5                |31897          |66817             |25324          
;

inlineStatsOverrideEVALed_FieldWithSameName
required_capability: inline_stats

FROM hosts METADATA _index
| EVAL x = ip1
| INLINE STATS ip1 = COUNT(*) BY host_group, card
| SORT ip1 DESC, x
| LIMIT 1
;

description:text|  host:keyword |   ip0:ip      | _index:keyword |   x:ip  | ip1:long |  host_group:text | card:keyword
beta k8s server |beta           |127.0.0.1      |hosts           |127.0.0.2|2         |Kubernetes cluster|eth1
;

inlineStatsOverrideEVALed_FieldWithSameNameNoIndex
required_capability: inline_stats

FROM hosts
| EVAL x = ip1
| INLINE STATS ip1 = COUNT(*) BY host_group, card
| SORT ip1 DESC, x
| LIMIT 1
;

description:text|  host:keyword |   ip0:ip      |   x:ip  | ip1:long |  host_group:text | card:keyword
beta k8s server |beta           |127.0.0.1      |127.0.0.2|2         |Kubernetes cluster|eth1
;

doubleShadowing
required_capability: inline_stats

FROM employees
| INLINE STATS salary = min(salary) BY gender
| INLINE STATS salary = max(salary) BY gender
| KEEP salary, gender
| SORT salary DESC, gender 
| LIMIT 5
;

salary:integer |gender:keyword
25976          |F              
25976          |F              
25976          |F              
25976          |F              
25976          |F
;

doubleShadowing_WithIntertwinedFilters
required_capability: inline_stats

FROM employees
| WHERE salary > 30000
| INLINE STATS salary = min(salary) BY gender
| WHERE salary > 31000
| INLINE STATS salary = max(salary) BY gender
| WHERE salary < 31500
| KEEP salary, gender
| SORT salary DESC, gender 
;

salary:integer |gender:keyword
31120          |null           
31120          |null           
31120          |null           
31120          |null           
31120          |null           
31120          |null           
31120          |null           
31120          |null           
31120          |null
;

shadowingAggregateByNextGrouping
required_capability: inline_stats

FROM employees
| KEEP gender, languages, emp_no, salary
| INLINE STATS gender = count_distinct(gender) BY languages
| INLINE STATS avg(salary) BY gender
| SORT emp_no
| LIMIT 3
;

emp_no:integer |salary:integer |languages:integer|avg(salary):double|gender:long     
10001          |57305          |2                |48248.55          |2              
10002          |56371          |5                |48248.55          |2              
10003          |61805          |4                |48248.55          |2              
;

doubleShadowingWithEval
required_capability: inline_stats

from employees
| eval salary = salary/100
| inline stats salary=min(salary) by gender
| inline stats salary=max(salary) by gender
| keep salary, gender
| sort salary desc, gender
| limit 5
;

salary:integer|gender:keyword
259           |F              
259           |F              
259           |F              
259           |F              
259           |F
;

doubleShadowingWithDoubleStats
required_capability: inline_stats

from employees
| stats salary=min(salary) by gender
| stats salary=max(salary) by gender
| inline stats salary=min(salary)
| inline stats salary=max(salary)
;
ignoreOrder:true

gender:keyword |salary:integer    
null           |25324          
F              |25324          
M              |25324
;

renamingGroupingWithItself
required_capability: inline_stats

FROM employees
| EVAL x = gender
| INLINE STATS min_sl = MIN(salary) BY x = x
| SORT salary DESC
| KEEP salary, x, gender, min_sl, emp_no
| LIMIT 5
;

salary:integer |x:keyword|gender:keyword |min_sl:integer |emp_no:integer     
74999          |M        |M              |25945          |10029          
74970          |M        |M              |25945          |10045          
74572          |F        |F              |25976          |10007          
73851          |F        |F              |25976          |10027          
73717          |null     |null           |25324          |10019
;

overridingGroupings
required_capability: inline_stats

FROM employees
| INLINE STATS min_sl = MIN(salary) BY x = gender, x = languages
| KEEP salary, x, gender, min_sl, emp_no
| SORT salary
| LIMIT 5
;
warning:Line 2:40: Field 'x' shadowed by field at line 2:52

salary:integer |x:integer      |gender:keyword |min_sl:integer |emp_no:integer    
25324          |5              |null           |25324          |10015          
25945          |5              |M              |25324          |10035          
25976          |1              |F              |25976          |10092          
26436          |3              |M              |26436          |10048          
27215          |4              |F              |27215          |10057
;

overridingExpressionGroupings
required_capability: inline_stats

FROM employees
| INLINE STATS min_sl = MIN(salary) BY x = TO_LOWER(gender), x = CONCAT(gender, gender)
| SORT salary DESC
| KEEP salary, x, gender, min_sl, emp_no
| LIMIT 5
;
warning:Line 2:40: Field 'x' shadowed by field at line 2:62

salary:integer |x:keyword      |gender:keyword |min_sl:integer |emp_no:integer 
74999          |MM             |M              |25945          |10029          
74970          |MM             |M              |25945          |10045          
74572          |FF             |F              |25976          |10007          
73851          |FF             |F              |25976          |10027          
73717          |null           |null           |25324          |10019          
;

reusingEvalExpressions_UsedInGroupings
required_capability: inline_stats

FROM employees
| KEEP salary, gender, emp_no
| EVAL x = TO_LOWER(gender), x = CONCAT(x, " ", x)
| INLINE STATS min_sl = MIN(salary) BY x
| SORT salary DESC
| LIMIT 5
;

salary:integer |gender:keyword |emp_no:integer |min_sl:integer |       x:keyword       
74999          |M              |10029          |25945          |m m            
74970          |M              |10045          |25945          |m m            
74572          |F              |10007          |25976          |f f            
73851          |F              |10027          |25976          |f f            
73717          |null           |10019          |25324          |null           
;

statsBeforeInlinestatsWithTopAndBucket1
required_capability: inline_stats

FROM books
| STATS avg_rating = AVG(ratings) BY decade = BUCKET(year, 10)
| INLINE STATS decades = TOP(decade, 3, "DESC")
| SORT avg_rating DESC
| LIMIT 10
;

avg_rating:double | decade:double |    decades:double
4.954999923706055 |1960.0         |[2020.0, 2010.0, 2000.0]
4.387647109873154 |1990.0         |[2020.0, 2010.0, 2000.0]
4.339166651169459 |2000.0         |[2020.0, 2010.0, 2000.0]
4.274615342800434 |2010.0         |[2020.0, 2010.0, 2000.0]
4.063333352406819 |1970.0         |[2020.0, 2010.0, 2000.0]
3.880000114440918 |2020.0         |[2020.0, 2010.0, 2000.0]
3.6633334159851074|1980.0         |[2020.0, 2010.0, 2000.0]
;

statsBeforeInlinestatsWithTopAndBucket2
required_capability: inline_stats

FROM sample_data
| STATS total_duration = SUM(event_duration) BY day = BUCKET(@timestamp, 1 HOUR)
| INLINE STATS days = TOP(day, 2, "ASC")
| SORT total_duration ASC
| LIMIT 5
;

total_duration:long |       day:date         |                     days:date                     
6215122             |2023-10-23T12:00:00.000Z|[2023-10-23T12:00:00.000Z, 2023-10-23T13:00:00.000Z]
17016205            |2023-10-23T13:00:00.000Z|[2023-10-23T12:00:00.000Z, 2023-10-23T13:00:00.000Z]
;

evalBeforeDoubleInlinestats1
required_capability: inline_stats

FROM employees
| EVAL salaryK = salary/1000
| INLINE STATS count = COUNT(*) BY salaryK
| INLINE STATS min = MIN(MV_COUNT(languages)) BY salaryK
| SORT emp_no
| KEEP emp_no, still_hired, count
| LIMIT 5
;

emp_no:integer |still_hired:boolean|count:long
10001          |true               |1
10002          |true               |3
10003          |false              |2
10004          |true               |2
10005          |true               |1
;

evalBeforeDoubleInlinestats2
required_capability: inline_stats

FROM employees
| EVAL jobs = MV_COUNT(job_positions)
| INLINE STATS count = COUNT(*) BY jobs
| INLINE STATS min = MIN(MV_COUNT(languages)) BY jobs
| SORT emp_no
| KEEP emp_no, jobs, count, min
| LIMIT 5
;

emp_no:integer |jobs:integer|count:long|min:integer
10001          |2           |18        |1
10002          |1           |27        |1
10003          |null        |11        |1
10004          |4           |26        |1
10005          |null        |11        |1
;

evalBeforeInlinestatsAndKeepAfter1
required_capability: inline_stats

FROM employees
| WHERE still_hired == false
| EVAL sal = salary/1000
| INLINE STATS totalK = SUM(sal), count=COUNT(*) BY gender
| KEEP emp_no, still_hired, totalK, count
| SORT emp_no
| LIMIT 5
;

emp_no:integer |still_hired:boolean|totalK:long|count:long
10003          |false              |1567       |32
10006          |false              |810        |16
10009          |false              |810        |16
10010          |false              |378        |7
10012          |false              |378        |7
;

evalBeforeInlinestatsAndKeepAfter2
required_capability: inline_stats

FROM employees
| EVAL salaryK = salary/1000
| INLINE STATS total = SUM(salaryK), count=COUNT(*) BY gender
| KEEP emp_no, still_hired, total, count
| WHERE still_hired == false
| SORT emp_no
| LIMIT 5
;

emp_no:integer |still_hired:boolean|total:long|count:long
10003          |false              |2644      |57
10006          |false              |1648      |33
10009          |false              |1648      |33
10010          |false              |482       |10
10012          |false              |482       |10
;

evalBeforeInlinestatsAndKeepAfter3
required_capability: inline_stats

FROM employees
| EVAL salaryK = salary/1000
| INLINE STATS total = SUM(salaryK) BY gender
| KEEP emp_no, still_hired, total
| SORT emp_no
| LIMIT 5
;

emp_no:integer |still_hired:boolean|total:long
10001          |true               |2644
10002          |true               |1648
10003          |false              |2644
10004          |true               |2644
10005          |true               |2644
;

evalBeforeInlinestatsAndKeepAfter4
required_capability: inline_stats

FROM employees
| EVAL salaryK = salary/1000
| INLINE STATS count = COUNT(*) BY salaryK
| KEEP emp_no, still_hired, count
| SORT emp_no
| LIMIT 5
;

emp_no:integer |still_hired:boolean|count:long
10001          |true               |1
10002          |true               |3
10003          |false              |2
10004          |true               |2
10005          |true               |1
;

evalBeforeInlinestatsAndKeepAfter5
required_capability: inline_stats

ROW salary = 12300, emp_no = 5, gender = "F"
| EVAL salaryK = salary/1000
| INLINE STATS sum = SUM(salaryK) BY gender
| KEEP emp_no
;

emp_no:integer
5
;
///////////////////////////
// INLINE STATS with filters
///////////////////////////

doubleFilterOnInlineStats
required_capability: inline_stats

from employees
| keep salary, gender
| inline stats max1 = max(salary) where salary < 60000,
              max2 = max(salary) where salary < 70000 AND salary >= 60000,
              max3 = max(salary) where salary >= 70000
  by gender
| sort salary desc
| limit 10
;

salary:integer |  max1:integer |  max2:integer |  max3:integer | gender:keyword     
74999          |58121          |68547          |74999          |M              
74970          |58121          |68547          |74999          |M              
74572          |56415          |69904          |74572          |F              
73851          |56415          |69904          |74572          |F              
73717          |58715          |61358          |73717          |null           
73578          |56415          |69904          |74572          |F              
71165          |58121          |68547          |74999          |M              
70011          |58121          |68547          |74999          |M              
69904          |56415          |69904          |74572          |F              
68547          |58121          |68547          |74999          |M
;

inlinestatsWithFiltering
required_capability: inline_stats
from employees
| inline stats max = max(salary), max_f = max(salary) where salary < 50000, max_a = max(salary) where salary > 100,
        min = min(salary), min_f = min(salary) where salary > 50000, min_a = min(salary) where salary > 100
| keep max*, min*, salary
| sort salary asc
| limit 3
;

max:integer |max_f:integer |max_a:integer | min:integer | min_f:integer | min_a:integer | salary:integer
74999       |49818         |74999         |25324        |50064          |25324          |25324          
74999       |49818         |74999         |25324        |50064          |25324          |25945          
74999       |49818         |74999         |25324        |50064          |25324          |25976          
;

inlinestatsWithEverythingFiltered
required_capability: inline_stats
from employees
| inline stats max = max(salary), max_a = max(salary) where salary < 100,
        min = min(salary), min_a = min(salary) where salary > 99999
| keep max*, min*, emp_no*, salary
| sort emp_no desc
| limit 5
;

max:integer |max_a:integer|min:integer | min_a:integer | emp_no:integer|salary:integer
74999       |null         |25324       |null           |10100          |68431          
74999       |null         |25324       |null           |10099          |73578          
74999       |null         |25324       |null           |10098          |44817          
74999       |null         |25324       |null           |10097          |71165          
74999       |null         |25324       |null           |10096          |43889
;

inlinestatsWithNullFilter
required_capability: inline_stats
from employees
| inline stats max = max(salary), max_a = max(salary) where null,
        min = min(salary), min_a = min(salary) where to_string(null) == "abc"
| keep max*, min*, emp_no
| sort emp_no
| limit 3
;

max:integer |max_a:integer|min:integer | min_a:integer | emp_no:integer
74999       |null         |25324       |null           |10001          
74999       |null         |25324       |null           |10002          
74999       |null         |25324       |null           |10003        
;

inlinestatsWithAllFiltersFalse
required_capability: inline_stats
from employees
| inline stats max = max(height.float) where false,
        min = min(height.float) where to_string(null) == "abc",
        count = count(height.float) where false,
        count_distinct = count_distinct(salary) where to_string(null) == "def"
| sort emp_no desc
| keep emp_no, salary, max, min, count*
| limit 3
;

emp_no:integer|salary:integer| max:double |min:double |count:long |count_distinct:long
10100         |68431         |null        |null       |0          |0
10099         |73578         |null        |null       |0          |0              
10098         |44817         |null        |null       |0          |0
;

inlinestatsWithAllFiltersFalse_GroupByOneField
required_capability: inline_stats
from employees
| inline stats max = max(height.float) where false, 
        min = min(height.float) where to_string(null) == "abc", 
        count = count(height.float) where false, 
        count_distinct = count_distinct(salary) where to_string(null) == "def" by gender
| sort emp_no desc
| keep emp_no, salary, max, min, count*, gender
| limit 5
;

    emp_no:i   |    salary:i   |      max:d    |      min:d    |     count:l   |count_distinct:l|    gender:s     
10100          |68431          |null           |null           |0              |0               |F              
10099          |73578          |null           |null           |0              |0               |F              
10098          |44817          |null           |null           |0              |0               |F              
10097          |71165          |null           |null           |0              |0               |M              
10096          |43889          |null           |null           |0              |0               |M              
;

inlinestatsWithAllFiltersFalse_GroupByTwoFields
required_capability: inline_stats
from employees
| inline stats max = max(height.float) where false, 
        min = min(height.float) where to_string(null) == "abc", 
        count = count(height.float) where false, 
        count_distinct = count_distinct(salary) where to_string(null) == "def" by gender, languages
| sort emp_no desc
| keep emp_no, salary, max, min, count*, gender, languages
| limit 5
;

    emp_no:i   |    salary:i   |      max:d    |      min:d    |     count:l   |count_distinct:l|    gender:s  |languages:i   
10100          |68431          |null           |null           |0              |0               |F              |4              
10099          |73578          |null           |null           |0              |0               |F              |2              
10098          |44817          |null           |null           |0              |0               |F              |4              
10097          |71165          |null           |null           |0              |0               |M              |3              
10096          |43889          |null           |null           |0              |0               |M              |4              
;

prunedInlinestatsFollowedByInlinestats_GroupByOneFieldEach_DifferentFields
required_capability: inline_stats
from employees
| eval my_length = length(concat(first_name, null))
| inline stats count = count(my_length) where false,
        values = mv_slice(values(first_name), 0, 1) where my_length > 0 by languages
| keep emp_no, first_name, *length, count, values, languages, gender
| inline stats count_distinct = count_distinct(count) by gender
| sort emp_no
| limit 3
;

    emp_no:i   |  first_name:s |   my_length:i |     count:l   |    values:s   |   languages:i |count_distinct:l|    gender:s     
10001          |Georgi         |null           |0              |null           |2              |1               |M              
10002          |Bezalel        |null           |0              |null           |5              |1               |F              
10003          |Parto          |null           |0              |null           |4              |1               |M              
;

prunedInlinestatsFollowedByInlinestats_GroupByOneFieldEach_SameFields
required_capability: inline_stats
from employees 
| eval my_length = length(concat(first_name, null)) 
| inline stats count = count(my_length) where false,
        values = mv_slice(values(first_name), 0, 1) where my_length > 0 by languages
| keep emp_no, first_name, *length, count, values, languages, gender
| inline stats count_distinct = count_distinct(count) by languages
| sort emp_no
| limit 3
;

    emp_no:i   |  first_name:s |   my_length:i |     count:l   |    values:s   |   gender:s    |count_distinct:l|   languages:i   
10001          |Georgi         |null           |0              |null           |M              |1               |2              
10002          |Bezalel        |null           |0              |null           |F              |1               |5              
10003          |Parto          |null           |0              |null           |M              |1               |4             
;

prunedInlinestatsFollowedByInlinestats_GroupByOneFieldOnSecondInlinestats
required_capability: inline_stats
required_capability: inline_stats_fix_pruning_null_filter
from employees
| eval my_length = length(concat(first_name, null))
| inline stats count = count(my_length) where false, 
        values = mv_slice(values(first_name), 0, 1) where my_length > 0
| keep emp_no, first_name, *length, count, values, languages, gender
| inline stats count_distinct = count_distinct(count) by languages
| sort emp_no
| limit 3
; 

    emp_no:i   |  first_name:s |   my_length:i |     count:l   |    values:s |    gender:s   |count_distinct:l|   languages:i   
10001          |Georgi         |null           |0              |null         |M              |1               |2              
10002          |Bezalel        |null           |0              |null         |F              |1               |5              
10003          |Parto          |null           |0              |null         |M              |1               |4             
; 

partial_PrunedInlinestatsFollowedByInlinestats_GroupByOneFieldOnFirstInlinestats
required_capability: inline_stats
from employees
| eval my_length = length(concat(first_name, null))
| inline stats count = count(is_rehired) where true, 
        values = mv_slice(values(first_name), 0, 1) where my_length > 0 by gender
| keep emp_no, first_name, *length, count, values, languages, gender
| inline stats count_distinct = count_distinct(count)
| sort emp_no
| limit 10
; 

    emp_no:i   |  first_name:s |   my_length:i |     count:l   |    values:s   |   languages:i |    gender:s   |count_distinct:l 
10001          |Georgi         |null           |111            |null           |2              |M              |3              
10002          |Bezalel        |null           |65             |null           |5              |F              |3              
10003          |Parto          |null           |111            |null           |4              |M              |3              
10004          |Chirstian      |null           |111            |null           |5              |M              |3              
10005          |Kyoichi        |null           |111            |null           |1              |M              |3              
10006          |Anneke         |null           |65             |null           |3              |F              |3              
10007          |Tzvetan        |null           |65             |null           |4              |F              |3              
10008          |Saniya         |null           |111            |null           |2              |M              |3              
10009          |Sumant         |null           |65             |null           |1              |F              |3              
10010          |Duangkaew      |null           |28             |null           |4              |null           |3              
;


partial_PrunedInlinestatsFollowedByInlinestats_GroupByOneFieldOnFirstInlinestats2
required_capability: inline_stats
from employees
| eval my_length = length(concat(first_name, null))
| inline stats count = count(is_rehired) where true, 
        values = mv_slice(values(first_name), 0, 1) where my_length > 0,
        count_d = count_distinct(is_rehired) by gender
| keep emp_no, first_name, *length, count*, values, languages, gender
| inline stats count_distinct = count_distinct(count)
| sort emp_no
| limit 10
; 

    emp_no:i   |  first_name:s |   my_length:i |     count:l   |    count_d:l  |    values:s   |   languages:i |    gender:s   |count_distinct:l 
10001          |Georgi         |null           |111            |2              |null           |2              |M              |3              
10002          |Bezalel        |null           |65             |2              |null           |5              |F              |3              
10003          |Parto          |null           |111            |2              |null           |4              |M              |3              
10004          |Chirstian      |null           |111            |2              |null           |5              |M              |3              
10005          |Kyoichi        |null           |111            |2              |null           |1              |M              |3              
10006          |Anneke         |null           |65             |2              |null           |3              |F              |3              
10007          |Tzvetan        |null           |65             |2              |null           |4              |F              |3              
10008          |Saniya         |null           |111            |2              |null           |2              |M              |3              
10009          |Sumant         |null           |65             |2              |null           |1              |F              |3              
10010          |Duangkaew      |null           |28             |2              |null           |4              |null           |3              
;


inlinestatsWithExpressionsAllFiltersFalse
required_capability: inline_stats
from employees
| keep height.f*, emp_no
| sort emp_no desc
| inline stats max = max(height.float + 1) where null,
        count = count(height.float) + 2 where false,
        mix = min(height.float + 1) + count_distinct(emp_no) + 2 where length(null) == 3
| limit 3
| drop height.float
;

    emp_no:i   |      max:d    |     count:l   |      mix:d      
10100          |null           |2              |null           
10099          |null           |2              |null           
10098          |null           |2              |null           
;

inlinestatsWithFalseFilterAndGroup
required_capability: inline_stats
from employees
| inline stats max = max(height.float + 1) where null,
        count = count(height.float) + 2 where false
  by job_positions
| sort emp_no desc
| limit 4
| keep emp_no, job_positions, height.float, max, count
;

    emp_no:i   |          job_positions:s                |   height.float:d |      max:d    |     count:l     
10100          |Purchase Manager                         |1.7699999809265137|null           |2              
10099          |null                                     |1.809999942779541 |null           |2              
10098          |[Architect, Internship, Senior Team Lead]|2.0               |null           |[2, 2, 2]      
10097          |[Reporting Analyst, Tech Lead]           |1.5299999713897705|null           |[2, 2]         
;

inlinestatsWithFalseFiltersAndGroups
required_capability: inline_stats
from employees
| eval my_length = length(concat(first_name, null))
| inline stats count_distinct = count_distinct(height.float + 1) where null,
        count = count(height.float) + 2 where false,
        values = values(first_name) where my_length > 3
  by job_positions, is_rehired
| sort emp_no desc
| limit 10
| keep emp_no, my_length, count*, values, job_positions, is_rehired
;

 emp_no:integer|my_length:integer|count_distinct:long|     count:long   |values:keyword |                            job_positions:keyword                           |    is_rehired:boolean        
10100          |null             |[0, 0]             |[2, 2]            |null           |Purchase Manager                                                            |[false, false, true, true]
10099          |null             |0                  |2                 |null           |null                                                                        |[true, true]              
10098          |null             |[0, 0, 0]          |[2, 2, 2]         |null           |[Architect, Internship, Senior Team Lead]                                   |false                     
10097          |null             |[0, 0, 0, 0]       |[2, 2, 2, 2]      |null           |[Reporting Analyst, Tech Lead]                                              |[false, true]             
10096          |null             |[0, 0]             |[2, 2]            |null           |[Architect, Reporting Analyst]                                              |[false, false, false]     
10095          |null             |[0, 0]             |[2, 2]            |null           |null                                                                        |[false, false, true, true]
10094          |null             |[0, 0, 0, 0, 0, 0] |[2, 2, 2, 2, 2, 2]|null           |[Accountant, Principal Support Engineer, Senior Python Developer]           |[false, true, true]       
10093          |null             |[0, 0, 0, 0]       |[2, 2, 2, 2]      |null           |[Principal Support Engineer, Purchase Manager, Reporting Analyst, Tech Lead]|null                      
10092          |null             |[0, 0, 0, 0]       |[2, 2, 2, 2]      |null           |[Accountant, Junior Developer]                                              |[false, false, true, true]
10091          |null             |[0, 0, 0, 0]       |[2, 2, 2, 2]      |null           |[Python Developer, Reporting Analyst]                                       |[false, false, true, true]
;

inlinestatsWithFalseFiltersAndGroups_DropEvaledValue
required_capability: inline_stats
from employees
| eval my_length = length(concat(first_name, null))
| inline stats count_distinct = count_distinct(height.float + 1) where null,
        count = count(height.float) + 2 where false,
        values = values(first_name) where my_length > 3
  by job_positions, is_rehired
| sort emp_no desc
| limit 10
| keep emp_no, count*, values, job_positions, is_rehired
;


 emp_no:integer|count_distinct:long|     count:long   |values:keyword |                            job_positions:keyword                           |    is_rehired:boolean        
10100          |[0, 0]             |[2, 2]            |null           |Purchase Manager                                                            |[false, false, true, true]
10099          |0                  |2                 |null           |null                                                                        |[true, true]              
10098          |[0, 0, 0]          |[2, 2, 2]         |null           |[Architect, Internship, Senior Team Lead]                                   |false                     
10097          |[0, 0, 0, 0]       |[2, 2, 2, 2]      |null           |[Reporting Analyst, Tech Lead]                                              |[false, true]             
10096          |[0, 0]             |[2, 2]            |null           |[Architect, Reporting Analyst]                                              |[false, false, false]     
10095          |[0, 0]             |[2, 2]            |null           |null                                                                        |[false, false, true, true]
10094          |[0, 0, 0, 0, 0, 0] |[2, 2, 2, 2, 2, 2]|null           |[Accountant, Principal Support Engineer, Senior Python Developer]           |[false, true, true]       
10093          |[0, 0, 0, 0]       |[2, 2, 2, 2]      |null           |[Principal Support Engineer, Purchase Manager, Reporting Analyst, Tech Lead]|null                      
10092          |[0, 0, 0, 0]       |[2, 2, 2, 2]      |null           |[Accountant, Junior Developer]                                              |[false, false, true, true]
10091          |[0, 0, 0, 0]       |[2, 2, 2, 2]      |null           |[Python Developer, Reporting Analyst]                                       |[false, false, true, true]
;

inlinestatsWithMixedFiltersAndGroup
required_capability: inline_stats
from employees
| eval my_length = length(concat(first_name, null))
| inline stats count = count(my_length) where false,
        values = mv_slice(mv_sort(values(first_name)), 0, 1)
  by job_positions
| sort emp_no
| limit 4
| keep *length, count, values, job_positions, emp_no
;

my_length:integer| count:long    |                            values:keyword                             |                        job_positions:keyword                         |emp_no:integer     
null             |[0, 0]         |[Arumugam, Bojan, Arumugam, Basil]                                     |[Accountant, Senior Python Developer]                                 |10001          
null             |0              |[Alejandro, Anneke]                                                    |Senior Team Lead                                                      |10002          
null             |0              |[Gino, Heping]                                                         |null                                                                  |10003          
null             |[0, 0, 0, 0]   |[Berni, Chirstian, Amabile, Berni, Bojan, Chirstian, Anneke, Chirstian]|[Head Human Resources, Reporting Analyst, Support Engineer, Tech Lead]|10004          
;

prunedInlinestatsFollowedByInlinestats
required_capability: inline_stats
required_capability: inline_stats_fix_pruning_null_filter
from employees
| eval my_length = length(concat(first_name, null))
| inline stats count = count(my_length) where false,
        values = mv_slice(values(first_name), 0, 1) where my_length > 0
| keep emp_no, first_name, *length, count, values
| inline stats count_distinct = count_distinct(count)
| sort emp_no
| limit 3
;

    emp_no:i   |  first_name:s |  my_length:i  |     count:l   | values:s |count_distinct:l
10001          |Georgi         |null           |0              |null      |1              
10002          |Bezalel        |null           |0              |null      |1              
10003          |Parto          |null           |0              |null      |1              
;

inlinestatsWithFalseFiltersFromRow
// is this result correct? The stats variant of this query has this result:
//  c:integer |b:integer
//  null      |2
//  null      |3
//  null      |4
// TODO: add docs about whatever behavior is decided here
required_capability: inline_stats
row x = null, a = 1, b = [2,3,4]
| inline stats c=max(a) where x
  by b
;

    x:null     |   a:integer   |   c:integer   |  b:integer       
null           |1              |null           |[2, 3, 4]
;

inlinestatsWithBasicExpressionFiltered
required_capability: inline_stats
from employees
| inline stats max = max(salary), max_f = max(salary) where salary < 50000,
        min = min(salary), min_f = min(salary) where salary > 50000,
        exp_p = max(salary) + 10000 where salary < 50000,
        exp_m = min(salary) % 10000 where salary > 50000
| keep max*, min*, exp*, emp_no | sort emp_no | limit 3
;

      max:i    |     max_f:i   |      min:i    |     min_f:i   |     exp_p:i   |     exp_m:i   |    emp_no:i     
74999          |49818          |25324          |50064          |59818          |64             |10001          
74999          |49818          |25324          |50064          |59818          |64             |10002          
74999          |49818          |25324          |50064          |59818          |64             |10003          
;

inlinestatsWithExpressionOverFilters
required_capability: inline_stats
from employees
| inline stats max = max(salary), max_f = max(salary) where salary < 50000,
        min = min(salary), min_f = min(salary) where salary > 50000,
        exp_gt = max(salary) - min(salary) where salary > 50000,
        exp_lt = max(salary) - min(salary) where salary < 50000
| keep max*, min*, exp*, emp_no
| sort emp_no
| limit 3          
;

      max:i    |     max_f:i   |      min:i    |     min_f:i   |    exp_gt:i   |    exp_lt:i   |    emp_no:i     
74999          |49818          |25324          |50064          |24935          |24494          |10001          
74999          |49818          |25324          |50064          |24935          |24494          |10002          
74999          |49818          |25324          |50064          |24935          |24494          |10003          
;


inlinestatsWithExpressionOfExpressionsOverFilters
required_capability: inline_stats
from employees
| inline stats max = max(salary + 1), max_f = max(salary + 2) where salary < 50000,
        min = min(salary - 1), min_f = min(salary - 2) where salary > 50000,
        exp_gt = max(salary + 3) - min(salary - 3) where salary > 50000,
        exp_lt = max(salary + 4) - min(salary - 4) where salary < 50000
| keep max*, min*, exp*, emp_no
| sort emp_no
| limit 3
;

      max:i    |     max_f:i   |      min:i    |     min_f:i   |    exp_gt:i   |    exp_lt:i   |    emp_no:i     
75000          |49820          |25323          |50062          |24941          |24502          |10001          
75000          |49820          |25323          |50062          |24941          |24502          |10002          
75000          |49820          |25323          |50062          |24941          |24502          |10003          
;

inlinestatsWithSubstitutedExpressionOverFilters
required_capability: inline_stats
from employees
| inline stats sum = sum(salary), s_l = sum(salary) where salary < 50000, s_u = sum(salary) where salary > 50000,
        count = count(salary), c_l = count(salary) where salary < 50000, c_u = count(salary) where salary > 50000, 
        avg = round(avg(salary), 2), a_l = round(avg(salary), 2) where salary < 50000, a_u = round(avg(salary),2) where salary > 50000
| keep sum, s_*, count, c_*, avg, a_*, emp_no
| sort emp_no
| limit 3
;

      sum:l    |      s_l:l    |      s_u:l    |     count:l   |      c_l:l    |      c_u:l    |      avg:d    |      a_l:d    |      a_u:d    |    emp_no:i
4824855        |2220951        |2603904        |100            |58             |42             |48248.55       |38292.26       |61997.71       |10001          
4824855        |2220951        |2603904        |100            |58             |42             |48248.55       |38292.26       |61997.71       |10002          
4824855        |2220951        |2603904        |100            |58             |42             |48248.55       |38292.26       |61997.71       |10003          
;


inlinestatsWithFilterAndGroupBy
required_capability: inline_stats
from employees
| keep height, gender, is_rehired, emp_no
| inline stats m = max(height), m_f = max(height + 1) where gender == "M" OR is_rehired is null BY gender, is_rehired
| sort emp_no
| drop height
| limit 10
;

    emp_no:i   |       m:d     |      m_f:d    |    gender:s   |        is_rehired:boolean         
10001          |[2.1, 2.1]     |[3.1, 3.1]     |M              |[false, true]              
10002          |2.1            |null           |F              |[false, false]             
10003          |2.01           |3.01           |M              |null                       
10004          |2.1            |3.1            |M              |true                       
10005          |[2.1, 2.1]     |[3.1, 3.1]     |M              |[false, false, false, true]
10006          |1.85           |2.85           |F              |null                       
10007          |[2.1, 2.1]     |null           |F              |[false, false, true, true] 
10008          |[2.1, 2.1]     |[3.1, 3.1]     |M              |[false, true]              
10009          |1.85           |2.85           |F              |null                       
10010          |[2.06, 1.97]   |null           |null           |[false, false, true, true] 
;


inlinestatsWithFilterOnGroupBy
required_capability: inline_stats
from employees
| inline stats m_f = max(height) where gender == "M" BY gender
| sort emp_no
| keep gender, m_f
| limit 10
;

    gender:s   |      m_f:d      
M              |2.1            
F              |null           
M              |2.1            
M              |2.1            
M              |2.1            
F              |null           
F              |null           
M              |2.1            
F              |null           
null           |null           
;

inlinestatsWithGroupByLiteral
required_capability: inline_stats
from employees
| inline stats m = max(languages) by salary = 2
| sort salary
| keep m, salary
| limit 3
;

       m:i     |    salary:i
5              |2              
5              |2              
5              |2              
;


inlinestatsWithFilterOnSameColumn
required_capability: inline_stats
from employees
| inline stats m = max(languages), m_f = max(languages) where salary > 50000 by salary = 2
| sort salary
| keep m, m_f, salary
| limit 3
;

       m:i     |      m_f:i    |    salary:i
5              |null           |2              
5              |null           |2              
5              |null           |2              
;

inlinestatsWithFilteringAndGrouping
required_capability: inline_stats
from employees
| inline stats c = count(), c_f = count(languages) where l > 1, 
        m_f = max(height) where salary > 50000 
        by l = languages
| sort salary
| keep c, *_f, l, salary
| limit 10
;

       c:l     |      c_f:l    |      m_f:d    |       l:i     |    salary:i     
21             |21             |2.1            |5              |25324          
21             |21             |2.1            |5              |25945          
15             |0              |2.06           |1              |25976          
17             |17             |2.1            |3              |26436          
18             |18             |1.83           |4              |27215          
15             |0              |2.06           |1              |28035          
10             |0              |2.08           |null           |28336          
17             |17             |2.1            |3              |28941          
19             |19             |2.03           |2              |29175          
17             |17             |2.1            |3              |30404
;          

 
multiinlinestatsWithFiltering
required_capability: inline_stats
from employees
| inline stats c = count(), c_f = count(languages) where l > 1, 
        m_f = max(height) where salary > 50000 
        by l = languages
| inline stats c2 = count(), c2_f = count() where m_f > 2.06 , m2 = max(l), m2_f = max(l) where l > 1 by c
| sort emp_no
| where emp_no >= 10029 and emp_no <= 10039
| keep c, *_f, l, c2, m2
;

     c:l       |      c_f:l    |      m_f:d    |     c2_f:l    |     m2_f:i    |       l:i     |      c2:l     |      m2:i       
10             |0              |2.08           |10             |null           |null           |10             |null           
17             |17             |2.1            |17             |3              |3              |17             |3              
18             |18             |1.83           |0              |4              |4              |18             |4              
17             |17             |2.1            |17             |3              |3              |17             |3              
15             |0              |2.06           |0              |null           |1              |15             |1              
15             |0              |2.06           |0              |null           |1              |15             |1              
21             |21             |2.1            |21             |5              |5              |21             |5              
18             |18             |1.83           |0              |4              |4              |18             |4              
19             |19             |2.03           |0              |2              |2              |19             |2              
18             |18             |1.83           |0              |4              |4              |18             |4              
19             |19             |2.03           |0              |2              |2              |19             |2
;              


simpleCountOnFieldWithFilteringAndNoGrouping
required_capability: inline_stats
from employees
| inline stats c1 = count(emp_no) where emp_no < 10042
| keep emp_no, c1
| sort emp_no
| limit 3
;

emp_no:integer |  c1:long       
10001          |41             
10002          |41             
10003          |41             
;

simpleCountOnFieldWithFilteringOnDifferentFieldAndNoGrouping
required_capability: inline_stats
from employees
| inline stats c1 = count(hire_date) where emp_no < 10042
| keep emp_no, c1
| sort emp_no
| limit 3
;

emp_no:integer |  c1:long       
10001          |41             
10002          |41             
10003          |41             
;

simpleCountOnStarWithFilteringAndNoGrouping
required_capability: inline_stats
from employees
| inline stats c1 = count(*) where emp_no < 10042
| keep emp_no, c1
| sort emp_no
| limit 3
;

emp_no:integer |  c1:long       
10001          |41             
10002          |41             
10003          |41             
;

simpleCountWithFilteringAndNoGroupingOnFieldWithNulls
required_capability: inline_stats
from employees
| inline stats c1 = count(birth_date) where emp_no <= 10050
| keep emp_no, c1
| sort emp_no
| limit 3
;

emp_no:integer |  c1:long
10001          |40             
10002          |40             
10003          |40             
;


simpleCountWithFilteringAndNoGroupingOnFieldWithMultivalues
required_capability: inline_stats
from employees
| inline stats c1 = count(job_positions) where emp_no <= 10003
| keep emp_no, c1
| sort emp_no
| limit 3
;

 emp_no:integer|  c1:long       
10001          |3              
10002          |3              
10003          |3              
;

commonFilterExtractionWithAliasing
required_capability: inline_stats
from employees
| eval eno = emp_no
| drop emp_no
| inline stats min_sal = min(salary) where eno <= 10010,
        min_hei = min(height) where eno <= 10010
| keep eno, min_*
| sort eno
| limit 3
;

 eno:integer   |min_sal:integer|min_hei:double    
10001          |36174          |1.56           
10002          |36174          |1.56           
10003          |36174          |1.56           
;

commonFilterExtractionWithAliasAndOriginal
required_capability: inline_stats
from employees
| eval eno = emp_no
| inline stats min_sal = min(salary) where eno <= 10010,
        min_hei = min(height) where emp_no <= 10010
| keep emp_no, min_*
| sort emp_no
| limit 3
;

 emp_no:integer|min_sal:integer|min_hei:double    
10001          |36174          |1.56           
10002          |36174          |1.56           
10003          |36174          |1.56           
;


commonFilterExtractionWithAliasAndOriginalNeedingNormalization
required_capability: inline_stats
from employees
| eval eno = emp_no
| inline stats min_sal = min(salary) where eno <= 10010,
        min_hei = min(height) where emp_no <= 10010,
        max_hei = max(height) where 10010 >= emp_no
| keep eno, min*, max*
| sort eno
| limit 5
;

 eno:integer   |min_sal:integer|min_hei:double |max_hei:double    
10001          |36174          |1.56           |2.1            
10002          |36174          |1.56           |2.1            
10003          |36174          |1.56           |2.1            
10004          |36174          |1.56           |2.1            
10005          |36174          |1.56           |2.1            
;

commonFilterExtractionWithAliasAndOriginalNeedingNormalizationAndSimplification
required_capability: inline_stats
from employees
| eval eno = emp_no
| inline stats min_sal = min(salary) where eno <= 10010,
        min_hei = min(height) where not (emp_no > 10010),
        max_hei = max(height) where 10010 >= emp_no
| keep eno, min*, max*
| sort eno
| limit 5
;

 eno:integer   |min_sal:integer|min_hei:double |max_hei:double    
10001          |36174          |1.56           |2.1            
10002          |36174          |1.56           |2.1            
10003          |36174          |1.56           |2.1            
10004          |36174          |1.56           |2.1            
10005          |36174          |1.56           |2.1            
;

filterIsAlwaysTrue
required_capability: inline_stats
FROM employees
| inline stats max = max(salary) WHERE salary > 0
| keep max, salary, emp_no
| sort emp_no
| limit 3
;

  max:integer  |salary:integer | emp_no:integer     
74999          |57305          |10001          
74999          |56371          |10002          
74999          |61805          |10003          
;

filterIsAlwaysFalse
required_capability: inline_stats
FROM employees
| inline stats max = max(salary) WHERE first_name == ""
| sort emp_no
| keep max, first_name
| limit 10
;

   max:integer |first_name:keyword
null           |Georgi         
null           |Bezalel        
null           |Parto          
null           |Chirstian      
null           |Kyoichi        
null           |Anneke         
null           |Tzvetan        
null           |Saniya         
null           |Sumant         
null           |Duangkaew      
;


filterSometimesMatches
required_capability: inline_stats
FROM employees
| inline stats max = max(salary) WHERE first_name IS NULL
| sort emp_no
| keep max, first_name
| limit 10
;

   max:integer |first_name:keyword
70011          |Georgi         
70011          |Bezalel        
70011          |Parto          
70011          |Chirstian      
70011          |Kyoichi        
70011          |Anneke         
70011          |Tzvetan        
70011          |Saniya         
70011          |Sumant         
70011          |Duangkaew      
;

groupingFilterIsAlwaysTrue
required_capability: inline_stats
FROM employees
| MV_EXPAND job_positions
| inline stats max = max(salary) WHERE salary > 0 BY job_positions = SUBSTRING(job_positions, 1, 1)
| SORT job_positions, emp_no
| LIMIT 4
| keep max, salary, first_name, job_positions, emp_no
;

  max:integer  |salary:integer |first_name:keyword| job_positions:keyword |    emp_no:integer     
74970          |57305          |Georgi            |A                      |10001          
74970          |45797          |Duangkaew         |A                      |10010          
74970          |31120          |Mary              |A                      |10011          
74970          |48942          |Patricio          |A                      |10012          
;


groupingFilterIsAlwaysFalse
required_capability: inline_stats
FROM employees
| MV_EXPAND job_positions
| inline stats max = max(salary) WHERE first_name == "" BY job_positions = SUBSTRING(job_positions, 1, 1)
| SORT job_positions, emp_no
| LIMIT 4
| keep max, salary, first_name, job_positions, emp_no
;

  max:integer  |salary:integer |first_name:keyword| job_positions:keyword |    emp_no:integer     
null           |57305          |Georgi            |A                      |10001          
null           |45797          |Duangkaew         |A                      |10010          
null           |31120          |Mary              |A                      |10011          
null           |48942          |Patricio          |A                      |10012
;          


groupingFilterSometimesMatches
required_capability: inline_stats
FROM employees
| MV_EXPAND job_positions
| inline stats max = max(salary) WHERE first_name IS NULL BY job_positions = SUBSTRING(job_positions, 1, 1)
| SORT job_positions, emp_no
| LIMIT 4
| keep max, salary, first_name, job_positions, emp_no
;

  max:integer  |salary:integer |first_name:keyword| job_positions:keyword | emp_no:integer     
62233          |57305          |Georgi            |A                      |10001          
62233          |45797          |Duangkaew         |A                      |10010          
62233          |31120          |Mary              |A                      |10011          
62233          |48942          |Patricio          |A                      |10012          
;

groupingByOrdinalsFilterIsAlwaysTrue
required_capability: inline_stats
FROM employees
| inline stats max = max(salary) WHERE salary > 0 BY job_positions
| SORT job_positions ASC, salary DESC
| LIMIT 4
| keep max, salary, job_positions, emp_no
;

        max:integer         |salary:integer |                     job_positions:keyword                                  |    emp_no:integer
[74970, 74970, 74999, 74970]|74970          |[Accountant, Junior Developer, Principal Support Engineer, Purchase Manager]|10045          
[74970, 74999, 74999]       |66817          |[Accountant, Principal Support Engineer, Senior Python Developer]           |10094          
[74970, 74970, 65030, 71165]|61358          |[Accountant, Purchase Manager, Python Developer, Reporting Analyst]         |10016          
[74970, 58121, 74970]       |58121          |[Accountant, Business Analyst, Purchase Manager]                            |10051           
;

groupingByOrdinalsFilterIsAlwaysFalse
required_capability: inline_stats

FROM employees
| inline stats max = max(salary) WHERE first_name == "" BY job_positions
| SORT job_positions DESC NULLS last, emp_no
| LIMIT 4
| keep first_name, salary, emp_no, job_positions, max
;

first_name:s   |salary:i       | emp_no:i      |                       job_positions:s                                | max:i      
Chirstian      |36174          |10004          |[Head Human Resources, Reporting Analyst, Support Engineer, Tech Lead]|null           
Anneke         |60335          |10006          |[Principal Support Engineer, Senior Team Lead, Tech Lead]             |null           
Duangkaew      |45797          |10010          |[Architect, Purchase Manager, Reporting Analyst, Tech Lead]           |null           
Mary           |31120          |10011          |[Architect, Reporting Analyst, Senior Team Lead, Tech Lead]           |null           
;

groupingByOrdinalsFilterSometimesMatches
required_capability: inline_stats

FROM employees
| keep salary, first_name, job_positions, emp_no
| inline stats max = max(salary) WHERE first_name IS NULL BY job_positions
| SORT emp_no
| LIMIT 4
;

 salary:i      |first_name:s   | emp_no:i      |  max:i        |                    job_positions:s                           
57305          |Georgi         |10001          |[39878, 62233] |[Accountant, Senior Python Developer]                                 
56371          |Bezalel        |10002          |67492          |Senior Team Lead                                                      
61805          |Parto          |10003          |70011          |null                                                                  
36174          |Chirstian      |10004          |[35222, 67492] |[Head Human Resources, Reporting Analyst, Support Engineer, Tech Lead]                              
;

stdDevFilter
required_capability: inline_stats
FROM employees
| inline stats greater_than = STD_DEV(salary_change) WHERE languages > 3
, less_than = STD_DEV(salary_change) WHERE languages <= 3
, salary = STD_DEV(salary * 2)
, count = COUNT(*) BY gender
| EVAL greater_than = ROUND(greater_than, 5)
, less_than = ROUND(less_than, 5)
, salary = ROUND(salary, 5)
| keep emp_no, gender, languages, *than, salary, count
| SORT emp_no asc
| limit 10
;

emp_no:integer | gender:keyword | languages:integer | greater_than:double | less_than:double | salary:double | count:long
10001          | M              | 2                 | 6.97523             | 6.60481          | 26171.33111   | 57
10002          | F              | 5                 | 6.45433             | 7.57787          | 29045.77067   | 33
10003          | M              | 4                 | 6.97523             | 6.60481          | 26171.33111   | 57
10004          | M              | 5                 | 6.97523             | 6.60481          | 26171.33111   | 57
10005          | M              | 1                 | 6.97523             | 6.60481          | 26171.33111   | 57
10006          | F              | 3                 | 6.45433             | 7.57787          | 29045.77067   | 33
10007          | F              | 4                 | 6.45433             | 7.57787          | 29045.77067   | 33
10008          | M              | 2                 | 6.97523             | 6.60481          | 26171.33111   | 57
10009          | F              | 1                 | 6.45433             | 7.57787          | 29045.77067   | 33
10010          | null           | 4                 | 6.94921             | 7.12723          | 27921.22074   | 10
;

twoConsecutiveInlinestatsWithFalseFilters
required_capability: inline_stats
from employees
| keep emp_no
| sort emp_no
| limit 3
| inline stats count = count(*) where false
| inline stats cc = count_distinct(emp_no) where false
;

    emp_no:i   |     count:l   |      cc:l       
10001          |0              |0              
10002          |0              |0              
10003          |0              |0              
;

////////////////////////////////
// Union types tests
////////////////////////////////

singleIndexIpInlinestats
required_capability: inline_stats

FROM sample_data
| EVAL client_ip = client_ip::ip
| INLINE STATS count=count(*) BY client_ip
| SORT count DESC, client_ip ASC
| KEEP count, client_ip
;

count:long     |  client_ip:ip  
4              |172.21.3.15    
4              |172.21.3.15    
4              |172.21.3.15    
4              |172.21.3.15    
1              |172.21.0.5     
1              |172.21.2.113   
1              |172.21.2.162
;

singleIndexIpStringInlinestats 
required_capability: inline_stats

FROM sample_data_str
| EVAL client_ip = client_ip::ip
| INLINE STATS count=count(*) BY client_ip
| SORT count DESC, client_ip ASC
| KEEP count, client_ip
;

count:long     |  client_ip:ip
4              |172.21.3.15    
4              |172.21.3.15    
4              |172.21.3.15    
4              |172.21.3.15    
1              |172.21.0.5     
1              |172.21.2.113   
1              |172.21.2.162
;

singleIndexIpStringInlinestats Inline
required_capability: inline_stats

FROM sample_data_str
| INLINE STATS count=count(*) BY client_ip::ip
| INLINE STATS mc=count(count) BY count
| SORT mc DESC, count ASC
| KEEP mc, count
;

mc:l           | count:l
4              |4              
4              |4              
4              |4              
4              |4              
3              |1              
3              |1              
3              |1
;

singleIndexIpStringInlinestatsInline_SecondStats
// same as above but the second agg is a STATS one
required_capability: inline_stats

FROM sample_data_str
| INLINE STATS count=count(*) BY client_ip::ip
| STATS mc=count(count) BY count
| SORT mc DESC, count ASC
| KEEP mc, count
;

mc:l           | count:l
4              |4              
3              |1
;

multiIndexIpStringInlinestats 
required_capability: inline_stats

FROM sample_data, sample_data_str
| EVAL client_ip = client_ip::ip
| INLINE STATS count=count(*) BY client_ip
| SORT count DESC, client_ip ASC
| KEEP count, client_ip
;

count:long     |  client_ip:ip
8              |172.21.3.15    
8              |172.21.3.15    
8              |172.21.3.15    
8              |172.21.3.15    
8              |172.21.3.15    
8              |172.21.3.15    
8              |172.21.3.15    
8              |172.21.3.15    
2              |172.21.0.5     
2              |172.21.0.5     
2              |172.21.2.113   
2              |172.21.2.113   
2              |172.21.2.162   
2              |172.21.2.162
;

multiIndexIpStringRenameInlinestats 
required_capability: inline_stats

FROM sample_data, sample_data_str
| EVAL host_ip = client_ip::ip
| INLINE STATS count=count(*) BY host_ip
| SORT count DESC, host_ip ASC
| KEEP count, host_ip
;

count:long     |  host_ip:ip
8              |172.21.3.15    
8              |172.21.3.15    
8              |172.21.3.15    
8              |172.21.3.15    
8              |172.21.3.15    
8              |172.21.3.15    
8              |172.21.3.15    
8              |172.21.3.15    
2              |172.21.0.5     
2              |172.21.0.5     
2              |172.21.2.113   
2              |172.21.2.113   
2              |172.21.2.162   
2              |172.21.2.162
;

multiIndexIpStringRenameToStringInlinestats 
required_capability: inline_stats

FROM sample_data, sample_data_str
| EVAL host_ip = TO_STRING(TO_IP(client_ip))
| INLINE STATS count=count(*) BY host_ip
| SORT count DESC, host_ip ASC
| KEEP count, host_ip
;

count:long     |  host_ip:keyword
8              |172.21.3.15    
8              |172.21.3.15    
8              |172.21.3.15    
8              |172.21.3.15    
8              |172.21.3.15    
8              |172.21.3.15    
8              |172.21.3.15    
8              |172.21.3.15    
2              |172.21.0.5     
2              |172.21.0.5     
2              |172.21.2.113   
2              |172.21.2.113   
2              |172.21.2.162   
2              |172.21.2.162
;

multiIndexIpStringInlinestats Drop
required_capability: inline_stats

FROM sample_data, sample_data_str
| INLINE STATS count=count(*) BY client_ip::ip
| KEEP count
| SORT count DESC
;

count:long
8              
8              
8              
8              
8              
8              
8              
8              
2              
2              
2              
2              
2              
2
;

multiIndexIpStringInlinestats Inline
required_capability: inline_stats

FROM sample_data, sample_data_str
| INLINE STATS count=count(*) BY client_ip = TO_IP(client_ip)
| SORT count DESC, client_ip ASC
| KEEP count, client_ip
;

count:long     |  client_ip:ip
8              |172.21.3.15    
8              |172.21.3.15    
8              |172.21.3.15    
8              |172.21.3.15    
8              |172.21.3.15    
8              |172.21.3.15    
8              |172.21.3.15    
8              |172.21.3.15    
2              |172.21.0.5     
2              |172.21.0.5     
2              |172.21.2.113   
2              |172.21.2.113   
2              |172.21.2.162   
2              |172.21.2.162
;

statsUnionAggInline
required_capability: inline_stats

FROM sample_data, sample_data_str
| INLINE STATS count = COUNT(CIDR_MATCH(TO_IP(client_ip), "172.21.0.0/24") OR NULL)
  BY
  @timestamp = DATE_TRUNC(10 minutes, @timestamp)
| SORT count DESC, @timestamp ASC, event_duration
| LIMIT 8
;

client_ip:unsupported |event_duration:long| message:keyword     |    count:long | @timestamp:date
null                  |1232382            |Disconnected         |2              |2023-10-23T13:30:00.000Z
null                  |1232382            |Disconnected         |2              |2023-10-23T13:30:00.000Z
null                  |3450233            |Connected to 10.1.0.3|0              |2023-10-23T12:10:00.000Z
null                  |3450233            |Connected to 10.1.0.3|0              |2023-10-23T12:10:00.000Z
null                  |2764889            |Connected to 10.1.0.2|0              |2023-10-23T12:20:00.000Z
null                  |2764889            |Connected to 10.1.0.2|0              |2023-10-23T12:20:00.000Z
null                  |725448             |Connection error     |0              |2023-10-23T13:50:00.000Z
null                  |725448             |Connection error     |0              |2023-10-23T13:50:00.000Z
;

multiIndexIpInlinestats_NonPushableCount
required_capability: inline_stats

FROM sample_data, sample_data_str
| INLINE STATS count=count(client_ip::ip)
| SORT event_duration DESC
| LIMIT 2
;

       @timestamp:date  |client_ip:unsupported|event_duration:long|message:keyword |count:long
2023-10-23T13:52:55.015Z|null                 |8268153            |Connection error|14             
2023-10-23T13:52:55.015Z|null                 |8268153            |Connection error|14
;

multiIndexIpInlinestats_NonPushableCountEval
required_capability: inline_stats

FROM sample_data, sample_data_str
| EVAL client_ip = client_ip::ip
| INLINE STATS count=count(client_ip)
| SORT event_duration DESC
| LIMIT 2
;

       @timestamp:date  |event_duration:long|message:keyword |client_ip:ip |count:long
2023-10-23T13:52:55.015Z|8268153            |Connection error|172.21.3.15  |14             
2023-10-23T13:52:55.015Z|8268153            |Connection error|172.21.3.15  |14
;

multiIndexIpInlinestats_NonPushableCountWithFilter
required_capability: inline_stats

FROM sample_data, sample_data_ts_long
| INLINE STATS count_matching=count(@timestamp::long) WHERE @timestamp::long >= 1698069301543,
        total_count=count(@timestamp::long)
| SORT client_ip
| LIMIT 4
;

@timestamp:unsupported|   client_ip:ip|event_duration:long |   message:keyword   |count_matching:long |  total_count:long  
null                  |172.21.0.5     |1232382             |Disconnected         |2                   |14             
null                  |172.21.0.5     |1232382             |Disconnected         |2                   |14             
null                  |172.21.2.113   |2764889             |Connected to 10.1.0.2|2                   |14             
null                  |172.21.2.113   |2764889             |Connected to 10.1.0.2|2                   |14
;

multiIndexIpInlinestats_PushableCount
required_capability: inline_stats

FROM sample_data, sample_data_ts_long
| INLINE STATS count=count(@timestamp::long)
| KEEP count
| LIMIT 2
;

count:long
14
14
;

multiIndexIpInlinestats_PushableCountEval
required_capability: inline_stats

FROM sample_data, sample_data_ts_long
| EVAL @timestamp = @timestamp::long
| INLINE STATS count=count(@timestamp)
| KEEP count
| LIMIT 2
;

count:long
14
14
;

multiIndexIpStringInlinestats_Inline2
required_capability: inline_stats

FROM sample_data, sample_data_str
| INLINE STATS count=count(*) BY client_ip::ip
| SORT count DESC, `client_ip::ip` ASC
| KEEP count, `client_ip::ip`
;

count:long     |  client_ip::ip:ip
8              |172.21.3.15    
8              |172.21.3.15    
8              |172.21.3.15    
8              |172.21.3.15    
8              |172.21.3.15    
8              |172.21.3.15    
8              |172.21.3.15    
8              |172.21.3.15    
2              |172.21.0.5     
2              |172.21.0.5     
2              |172.21.2.113   
2              |172.21.2.113   
2              |172.21.2.162   
2              |172.21.2.162
;

multiIndexIpStringInlinestats_Inline3
required_capability: inline_stats

FROM sample_data, sample_data_str
| INLINE STATS count=count(*) BY client_ip::ip
| INLINE STATS mc=count(count) BY count
| SORT mc DESC, count ASC, event_duration
| KEEP mc, count, event_duration
;

mc:l           | count:l       | event_duration:l
8              |8              |725448         
8              |8              |725448         
8              |8              |1756467        
8              |8              |1756467        
8              |8              |5033755        
8              |8              |5033755        
8              |8              |8268153        
8              |8              |8268153        
6              |2              |1232382        
6              |2              |1232382        
6              |2              |2764889        
6              |2              |2764889        
6              |2              |3450233        
6              |2              |3450233
;

multiIndexIpStringInlinestats_Inline4
required_capability: inline_stats

FROM sample_data, sample_data_str
| SORT @timestamp
| LIMIT 1000
| INLINE STATS count=count(*) BY client_ip::ip
| LIMIT 5
| INLINE STATS mc=count(count) BY count
| SORT mc DESC, count ASC, event_duration
| KEEP mc, count, event_duration
;

mc:l           | count:l       | event_duration:l
5              |2              |1232382        
5              |2              |2764889        
5              |2              |2764889        
5              |2              |3450233        
5              |2              |3450233        
;

multiIndexWhereIpStringInlinestats 
required_capability: inline_stats

FROM sample_data, sample_data_str
| WHERE STARTS_WITH(TO_STRING(client_ip), "172.21.2")
| INLINE STATS count=count(*) BY message
| SORT count DESC, message ASC
| KEEP count, message
;

count:long     |  message:keyword
2              |Connected to 10.1.0.2
2              |Connected to 10.1.0.2
2              |Connected to 10.1.0.3
2              |Connected to 10.1.0.3
;

multiIndexTsLongInlinestats 
required_capability: inline_stats

FROM sample_data, sample_data_ts_long
| EVAL @timestamp = DATE_TRUNC(1 hour, TO_DATETIME(@timestamp))
| INLINE STATS count=count(*) BY @timestamp
| SORT count DESC, @timestamp ASC
| KEEP count, @timestamp
;

count:long     |  @timestamp:date
10             |2023-10-23T13:00:00.000Z
10             |2023-10-23T13:00:00.000Z
10             |2023-10-23T13:00:00.000Z
10             |2023-10-23T13:00:00.000Z
10             |2023-10-23T13:00:00.000Z
10             |2023-10-23T13:00:00.000Z
10             |2023-10-23T13:00:00.000Z
10             |2023-10-23T13:00:00.000Z
10             |2023-10-23T13:00:00.000Z
10             |2023-10-23T13:00:00.000Z
4              |2023-10-23T12:00:00.000Z
4              |2023-10-23T12:00:00.000Z
4              |2023-10-23T12:00:00.000Z
4              |2023-10-23T12:00:00.000Z
;

multiIndexTsNanosToDatetimeInlinestats 
required_capability: inline_stats

FROM sample_data, sample_data_ts_nanos
| EVAL @timestamp = DATE_TRUNC(1 hour, TO_DATETIME(@timestamp))
| INLINE STATS count=count(*) BY @timestamp
| KEEP count, @timestamp
| STATS count=count(*) BY @timestamp
| SORT count DESC, @timestamp ASC
;

count:long  |  @timestamp:date
10          |  2023-10-23T13:00:00.000Z
4           |  2023-10-23T12:00:00.000Z
;

multiIndexMillisToNanosStats
required_capability: inline_stats

FROM sample_data, sample_data_ts_nanos
| EVAL @timestamp = DATE_TRUNC(1 hour, TO_DATE_NANOS(@timestamp))
| INLINE STATS count=count(*) BY @timestamp
| KEEP count, @timestamp
| STATS count=count(*) BY @timestamp
| SORT count DESC, @timestamp ASC
;

count:long  |  @timestamp:date_nanos
10          |  2023-10-23T13:00:00.000Z
4           |  2023-10-23T12:00:00.000Z
;


multiIndexTsLongInlinestatsDrop
required_capability: inline_stats

FROM sample_data, sample_data_ts_long, sample_data_ts_nanos
| INLINE STATS count=count(*) BY @timestamp::datetime
| KEEP count
| LIMIT 2
;

count:long
3
3
;

multiIndexTsLongInlinestatsInline2
required_capability: inline_stats

FROM sample_data, sample_data_ts_long, sample_data_ts_nanos
| INLINE STATS count=count(*) BY @timestamp::datetime
| SORT `@timestamp::datetime` DESC, event_duration
| LIMIT 6
;
   
@timestamp:unsupported|   client_ip:ip|event_duration:long|     message:keyword |     count:long|  @timestamp::datetime:datetime
null                  |172.21.3.15    |1756467            |Connected to 10.1.0.1|3              |2023-10-23T13:55:01.543Z
null                  |172.21.3.15    |1756467            |Connected to 10.1.0.1|3              |2023-10-23T13:55:01.543Z
null                  |172.21.3.15    |1756467            |Connected to 10.1.0.1|3              |2023-10-23T13:55:01.543Z
null                  |172.21.3.15    |5033755            |Connection error     |3              |2023-10-23T13:53:55.832Z
null                  |172.21.3.15    |5033755            |Connection error     |3              |2023-10-23T13:53:55.832Z
null                  |172.21.3.15    |5033755            |Connection error     |3              |2023-10-23T13:53:55.832Z
;

multiIndexTsLongInlinestatsInline3
required_capability: inline_stats

FROM sample_data, sample_data_ts_long
| INLINE STATS count=count(*) BY @timestamp::datetime
| INLINE STATS mc=count(count) BY count
| SORT client_ip DESC
| LIMIT 1
| KEEP mc, count
;

mc:l | count:l
14   | 2
;

multiIndexTsLongInlinestatsInlinestats 
required_capability: inline_stats

FROM sample_data, sample_data_ts_long
| EVAL ts = TO_STRING(@timestamp)
| INLINE STATS count = COUNT(*) BY ts
| INLINE STATS mc = COUNT(count) BY count
| SORT ts
| LIMIT 1
;

@timestamp:unsupported|   client_ip:ip|event_duration:long|     message:keyword |     ts:keyword|      mc:long  |     count:long     
null                  |172.21.2.162   |3450233            |Connected to 10.1.0.3|1698063303360  |14             |1              
;

multiIndexTsLongRenameInlinestats 
required_capability: inline_stats

FROM sample_data, sample_data_ts_long
| EVAL hour = DATE_TRUNC(1 hour, TO_DATETIME(@timestamp))
| INLINE STATS count=count(*) BY hour
| SORT count DESC, hour ASC
| KEEP count, hour
;

count:long     |  hour:date
10             |2023-10-23T13:00:00.000Z
10             |2023-10-23T13:00:00.000Z
10             |2023-10-23T13:00:00.000Z
10             |2023-10-23T13:00:00.000Z
10             |2023-10-23T13:00:00.000Z
10             |2023-10-23T13:00:00.000Z
10             |2023-10-23T13:00:00.000Z
10             |2023-10-23T13:00:00.000Z
10             |2023-10-23T13:00:00.000Z
10             |2023-10-23T13:00:00.000Z
4              |2023-10-23T12:00:00.000Z
4              |2023-10-23T12:00:00.000Z
4              |2023-10-23T12:00:00.000Z
4              |2023-10-23T12:00:00.000Z
;

multiIndexTsLongRenameToDatetimeToStringInlinestats 
required_capability: inline_stats

FROM sample_data, sample_data_ts_long
| EVAL hour = LEFT(TO_STRING(TO_DATETIME(@timestamp)), 13)
| INLINE STATS count=count(*) BY hour
| STATS count_distinct(count) BY count, hour
| SORT count DESC, hour ASC
| KEEP count, hour
;

count:long  |  hour:keyword
10          |  2023-10-23T13
4           |  2023-10-23T12
;

multiIndexTsLongRenameToStringInlinestats 
required_capability: inline_stats

FROM sample_data, sample_data_ts_long
| EVAL mess = LEFT(TO_STRING(@timestamp), 7)
| INLINE STATS count=count(*) BY mess
| SORT count DESC, mess DESC
| KEEP count, mess
;

count:long     |  mess:keyword
7              |2023-10        
7              |2023-10        
7              |2023-10        
7              |2023-10        
7              |2023-10        
7              |2023-10        
7              |2023-10        
4              |1698069        
4              |1698069        
4              |1698069        
4              |1698069        
1              |1698068        
1              |1698064        
1              |1698063
;

multiIndexTsLongInlinestatsInline
required_capability: inline_stats

FROM sample_data, sample_data_ts_long
| INLINE STATS count=COUNT(*), max=MAX(TO_DATETIME(@timestamp))
| KEEP count, max
| LIMIT 3
;

count:long  |  max:date
14          |  2023-10-23T13:55:01.543Z
14          |  2023-10-23T13:55:01.543Z
14          |  2023-10-23T13:55:01.543Z
;

multiIndexTsLongInlinestatsInlineDropped
required_capability: inline_stats

FROM sample_data, sample_data_ts_long
| INLINE STATS count=COUNT(*), max=MAX(TO_DATETIME(@timestamp))
| KEEP count
| LIMIT 2
;

count:long
14
14
;

multiIndexWhereTsLongInlinestats 
required_capability: inline_stats

FROM sample_data, sample_data_ts_long
| WHERE TO_LONG(@timestamp) < 1698068014937
| INLINE STATS count=count(*) BY message
| SORT count DESC, message ASC
| KEEP count, message
;

count:long  |  message:keyword
2           |  Connected to 10.1.0.2
2           |  Connected to 10.1.0.2
2           |  Connected to 10.1.0.3
2           |  Connected to 10.1.0.3
;

multiIndexWhereIpStringTsLongInlinestats 
required_capability: inline_stats

FROM sample_data*
| WHERE TO_LONG(@timestamp) < 1698068014937 AND TO_STRING(client_ip) == "172.21.2.162"
| INLINE STATS count=count(*) BY message
| SORT count DESC, message ASC
| KEEP count, message
;

count:long  |  message:keyword
3           |  Connected to 10.1.0.3
3           |  Connected to 10.1.0.3
3           |  Connected to 10.1.0.3
;

multiIndexWhereIpStringLikeTsLongInlinestats 
required_capability: inline_stats

FROM sample_data*
| WHERE TO_LONG(@timestamp) < 1698068014937 AND TO_STRING(client_ip) LIKE "172.21.2.16?"
| INLINE STATS count=count(*) BY message
| SORT count DESC, message ASC
| KEEP count, message
;

count:long  |  message:keyword
3           |  Connected to 10.1.0.3
3           |  Connected to 10.1.0.3
3           |  Connected to 10.1.0.3
;

multiIndexInlinestatsOfMultiTypedField
required_capability: inline_stats
// https://github.com/elastic/elasticsearch/issues/133973
FROM apps, apps_short
| INLINE STATS s = sum(id::integer)
| SORT name, version
| LIMIT 5
;

 id:unsupported|  name:keyword |version:version|       s:long       
null           |aaaaa          |1              |210            
null           |aaaaa          |1              |210            
null           |aaaaa          |1.2.3.4        |210            
null           |aaaaa          |1.2.3.4        |210            
null           |bbbbb          |2.1            |210            
;

inlineStatsUnionGroup
required_capability: inline_stats

FROM sample_data, sample_data_ts_long
| INLINE STATS count = COUNT(*)
           BY @timestamp = SUBSTRING(TO_STRING(@timestamp), 0, 7)
| SORT client_ip ASC, @timestamp ASC
| LIMIT 4
;

client_ip:ip | event_duration:long |    message:keyword    | count:long| @timestamp:keyword 
  172.21.0.5 |             1232382 | Disconnected          | 1         |            1698068 
  172.21.0.5 |             1232382 | Disconnected          | 7         |            2023-10 
172.21.2.113 |             2764889 | Connected to 10.1.0.2 | 1         |            1698064 
172.21.2.113 |             2764889 | Connected to 10.1.0.2 | 7         |            2023-10 
;

inlineStatsUnionGroupWithEval
required_capability: inline_stats

FROM sample_data, sample_data_ts_long
| EVAL @timestamp = SUBSTRING(TO_STRING(@timestamp), 0, 7)
| INLINE STATS count = COUNT(*) BY @timestamp
| SORT client_ip ASC, @timestamp ASC
| LIMIT 4
;

client_ip:ip | event_duration:long |    message:keyword    | count:long| @timestamp:keyword 
  172.21.0.5 |             1232382 | Disconnected          | 1         |            1698068 
  172.21.0.5 |             1232382 | Disconnected          | 7         |            2023-10 
172.21.2.113 |             2764889 | Connected to 10.1.0.2 | 1         |            1698064 
172.21.2.113 |             2764889 | Connected to 10.1.0.2 | 7         |            2023-10 
;

inlineStatsUnionGroupTogether
required_capability: inline_stats

FROM sample_data, sample_data_ts_long
| INLINE STATS count = COUNT(*)
           BY @timestamp = TO_STRING(TO_DATETIME(@timestamp))
| SORT client_ip ASC, @timestamp ASC
| LIMIT 4
;

client_ip:ip | event_duration:long |    message:keyword    |count:long|    @timestamp:keyword    
  172.21.0.5 |             1232382 | Disconnected          |2         | 2023-10-23T13:33:34.937Z
  172.21.0.5 |             1232382 | Disconnected          |2         | 2023-10-23T13:33:34.937Z
172.21.2.113 |             2764889 | Connected to 10.1.0.2 |2         | 2023-10-23T12:27:28.948Z
172.21.2.113 |             2764889 | Connected to 10.1.0.2 |2         | 2023-10-23T12:27:28.948Z
;

multiIndexIndirectUseOfUnionTypesInInlinestats 
required_capability: inline_stats

FROM sample_data, sample_data_ts_long
| INLINE STATS foo = max(event_duration) BY client_ip
| RENAME event_duration AS e
| SORT client_ip ASC, e
| LIMIT 8
;

@timestamp:unsupported| e:long |    message:keyword  | foo:long| client_ip:ip 
null                  |1232382 |Disconnected         |1232382  |172.21.0.5     
null                  |1232382 |Disconnected         |1232382  |172.21.0.5     
null                  |2764889 |Connected to 10.1.0.2|2764889  |172.21.2.113   
null                  |2764889 |Connected to 10.1.0.2|2764889  |172.21.2.113   
null                  |3450233 |Connected to 10.1.0.3|3450233  |172.21.2.162   
null                  |3450233 |Connected to 10.1.0.3|3450233  |172.21.2.162   
null                  |725448  |Connection error     |8268153  |172.21.3.15    
null                  |725448  |Connection error     |8268153  |172.21.3.15
;


multiIndexIndirectUseOfUnionTypesInInlineStats
required_capability: inline_stats

FROM sample_data, sample_data_ts_long
| INLINE STATS foo = max(event_duration)
| SORT client_ip ASC, event_duration
| LIMIT 1
;

@timestamp:unsupported | client_ip:ip | event_duration:long | message:keyword | foo:long
           null        | 172.21.0.5   |             1232382 | Disconnected    |  8268153
;

shortIntegerWideningInlinestats 
required_capability: inline_stats

FROM apps, apps_short
| EVAL id = id::integer
| INLINE STATS count=count() BY name, id
| KEEP id, name, count
| SORT id ASC, name ASC
| LIMIT 5
;

id:integer | name:keyword | count:long
1          |aaaaa         |2              
1          |aaaaa         |2              
2          |bbbbb         |2              
2          |bbbbb         |2              
3          |ccccc         |2
;

ImplicitCastingMultiTypedFieldsInlinestats_ByNumeric
required_capability: inline_stats

FROM employees, employees_incompatible
| INLINE STATS x=max(hire_date), y = min(hire_date) BY languages = languages::integer
| SORT languages
| KEEP emp_no, languages, x, y
| LIMIT 3
;

emp_no:unsupported|languages:integer|           x:date_nanos |           y:date_nanos          
null              |1                |1999-04-30T00:00:00.000Z|1985-02-18T00:00:00.000Z
null              |1                |1999-04-30T00:00:00.000Z|1985-02-18T00:00:00.000Z
null              |1                |1999-04-30T00:00:00.000Z|1985-02-18T00:00:00.000Z
;

ImplicitCastingMultiTypedFieldsInlinestats_ByNumericWithFilter
required_capability: inline_stats

FROM employees, employees_incompatible
| INLINE STATS x=max(hire_date) where hire_date < "1993-08-03", y = min(hire_date) where hire_date >= "1993-08-03" BY languages = languages::integer
| SORT languages
| LIMIT 3
| KEEP emp_no, languages, x, y
;

emp_no:unsupported|languages:integer|           x:date_nanos |           y:date_nanos          
null              |1                |1990-10-20T00:00:00.000Z|1994-05-21T00:00:00.000Z
null              |1                |1990-10-20T00:00:00.000Z|1994-05-21T00:00:00.000Z
null              |1                |1990-10-20T00:00:00.000Z|1994-05-21T00:00:00.000Z
;

ImplicitCastingMultiTypedFieldsInlinestats_ByDateNanos
required_capability: inline_stats

FROM employees, employees_incompatible
| INLINE STATS x=count(emp_no::long), y=avg(salary_change::double), z=max(height::double) BY hire_date
| EVAL y = round(y, 1), z = round(z, 1)
| KEEP x, y, z, hire_date
| SORT hire_date
| LIMIT 12
;

 x:long        |    y:double   |   z:double    | hire_date:date_nanos        
2              |null           |1.9            |1985-02-18T00:00:00.000Z
2              |null           |1.9            |1985-02-18T00:00:00.000Z
2              |null           |2.0            |1985-02-24T00:00:00.000Z
2              |null           |2.0            |1985-02-24T00:00:00.000Z
2              |3.3            |2.0            |1985-05-13T00:00:00.000Z
2              |3.3            |2.0            |1985-05-13T00:00:00.000Z
2              |0.2            |1.8            |1985-07-09T00:00:00.000Z
2              |0.2            |1.8            |1985-07-09T00:00:00.000Z
2              |3.6            |1.5            |1985-09-17T00:00:00.000Z
2              |3.6            |1.5            |1985-09-17T00:00:00.000Z
2              |-5.9           |1.8            |1985-10-14T00:00:00.000Z
2              |-5.9           |1.8            |1985-10-14T00:00:00.000Z
;

ImplicitCastingMultiTypedFieldsInlinestats_ByDateNanosWithFilter
required_capability: inline_stats

FROM employees, employees_incompatible
| INLINE STATS x=count(emp_no::long) where hire_date > "1985-05-01", y=avg(salary_change::double) where hire_date > "1985-05-01", z=max(height::double) where hire_date > "1985-05-01" BY hire_date
| EVAL y = round(y, 1), z = round(z, 1)
| KEEP x, y, z, hire_date
| SORT hire_date
| LIMIT 10
;

 x:long        |    y:double   |   z:double    | hire_date:date_nanos        
0              |null           |null           |1985-02-18T00:00:00.000Z
0              |null           |null           |1985-02-18T00:00:00.000Z
0              |null           |null           |1985-02-24T00:00:00.000Z
0              |null           |null           |1985-02-24T00:00:00.000Z
2              |3.3            |2.0            |1985-05-13T00:00:00.000Z
2              |3.3            |2.0            |1985-05-13T00:00:00.000Z
2              |0.2            |1.8            |1985-07-09T00:00:00.000Z
2              |0.2            |1.8            |1985-07-09T00:00:00.000Z
2              |3.6            |1.5            |1985-09-17T00:00:00.000Z
2              |3.6            |1.5            |1985-09-17T00:00:00.000Z
;

ImplicitCastingMultiTypedMVFieldsInlinestats_MaxMin
required_capability: inline_stats

FROM date_nanos, date_nanos_union_types
| INLINE STATS max = MAX(millis), min = MIN(nanos)
| SORT millis DESC
| LIMIT 5
;

warningRegex:evaluation of \[FROM .*date_nanos.*date_nanos_union_types.*\] failed, treating result as null. Only first 20 failures recorded.
warningRegex:java.lang.IllegalArgumentException: milliSeconds \[-1457696696640\] are before the epoch in 1970 and cannot be converted to nanoseconds

        millis:date_nanos     |        nanos:date_nanos      |        num:long   |          max:date_nanos      |      min:date_nanos           
2023-10-23T13:55:01.543123456Z|2023-10-23T13:55:01.543Z      |1698069301543123456|2023-10-23T13:55:01.543123456Z|2023-01-23T13:55:01.543Z
2023-10-23T13:55:01.543123456Z|2023-10-23T13:55:01.543Z      |1698069301543123456|2023-10-23T13:55:01.543123456Z|2023-01-23T13:55:01.543Z
2023-10-23T13:55:01.543Z      |2023-10-23T13:55:01.543123456Z|1698069301543123456|2023-10-23T13:55:01.543123456Z|2023-01-23T13:55:01.543Z
2023-10-23T13:53:55.832987654Z|2023-10-23T13:53:55.832Z      |1698069235832987654|2023-10-23T13:55:01.543123456Z|2023-01-23T13:55:01.543Z
2023-10-23T13:53:55.832Z      |2023-10-23T13:53:55.832987654Z|1698069235832987654|2023-10-23T13:55:01.543123456Z|2023-01-23T13:55:01.543Z
;

ImplicitCastingMultiTypedMVFieldsInlinestats_Values
required_capability: inline_stats

FROM date_nanos, date_nanos_union_types
| INLINE STATS c = MV_COUNT(VALUES(nanos))
| SORT millis DESC
| LIMIT 5
;

warningRegex:evaluation of \[FROM .*date_nanos.*date_nanos_union_types.*\] failed, treating result as null. Only first 20 failures recorded.
warningRegex:java.lang.IllegalArgumentException: milliSeconds \[-1457696696640\] are before the epoch in 1970 and cannot be converted to nanoseconds

        millis:date_nanos     |        nanos:date_nanos      |        num:long   | c:integer
2023-10-23T13:55:01.543123456Z|2023-10-23T13:55:01.543Z      |1698069301543123456|19             
2023-10-23T13:55:01.543123456Z|2023-10-23T13:55:01.543Z      |1698069301543123456|19             
2023-10-23T13:55:01.543Z      |2023-10-23T13:55:01.543123456Z|1698069301543123456|19             
2023-10-23T13:53:55.832987654Z|2023-10-23T13:53:55.832Z      |1698069235832987654|19             
2023-10-23T13:53:55.832Z      |2023-10-23T13:53:55.832987654Z|1698069235832987654|19
;

InlineStatsCountUnionType
required_capability: inline_stats_with_union_types_in_stub_relation

FROM employees, employees_incompatible
| KEEP emp_no, hire_date 
| INLINE STATS c = count(emp_no::long)
| SORT hire_date DESC
| LIMIT 10
;

emp_no:unsupported | hire_date:date_nanos     | c:long
null               | 1999-04-30T00:00:00.000Z | 200
null               | 1999-04-30T00:00:00.000Z | 200
null               | 1997-05-19T00:00:00.000Z | 200
null               | 1997-05-19T00:00:00.000Z | 200
null               | 1996-11-05T00:00:00.000Z | 200
null               | 1996-11-05T00:00:00.000Z | 200
null               | 1995-12-15T00:00:00.000Z | 200
null               | 1995-12-15T00:00:00.000Z | 200
null               | 1995-08-22T00:00:00.000Z | 200
null               | 1995-08-22T00:00:00.000Z | 200
;

ImplicitCastingMultiTypedDateTruncInlinestats_By
required_capability: inline_stats_with_union_types_in_stub_relation

FROM employees, employees_incompatible
| KEEP emp_no, hire_date 
| INLINE STATS c = count(emp_no::long) BY yr = DATE_TRUNC(1 year, hire_date)
| SORT yr DESC, hire_date DESC
| LIMIT 10
;

emp_no:unsupported | hire_date:date_nanos   |c:long | yr:date_nanos           
null               |1999-04-30T00:00:00.000Z|2      |1999-01-01T00:00:00.000Z
null               |1999-04-30T00:00:00.000Z|2      |1999-01-01T00:00:00.000Z
null               |1997-05-19T00:00:00.000Z|2      |1997-01-01T00:00:00.000Z
null               |1997-05-19T00:00:00.000Z|2      |1997-01-01T00:00:00.000Z
null               |1996-11-05T00:00:00.000Z|2      |1996-01-01T00:00:00.000Z
null               |1996-11-05T00:00:00.000Z|2      |1996-01-01T00:00:00.000Z
null               |1995-12-15T00:00:00.000Z|10     |1995-01-01T00:00:00.000Z
null               |1995-12-15T00:00:00.000Z|10     |1995-01-01T00:00:00.000Z
null               |1995-08-22T00:00:00.000Z|10     |1995-01-01T00:00:00.000Z
null               |1995-08-22T00:00:00.000Z|10     |1995-01-01T00:00:00.000Z
;

ImplicitCastingMultiTypedDateTruncInlinestats_ByWithFilter
required_capability: inline_stats_with_union_types_in_stub_relation

FROM employees, employees_incompatible
| KEEP emp_no, hire_date 
| INLINE STATS c = count(emp_no::long) where hire_date > "1996-01-01" BY yr = DATE_TRUNC(1 year, hire_date)
| SORT yr DESC, hire_date DESC
| LIMIT 10
;

emp_no:unsupported | hire_date:date_nanos   |c:long | yr:date_nanos           
null               |1999-04-30T00:00:00.000Z|2      |1999-01-01T00:00:00.000Z
null               |1999-04-30T00:00:00.000Z|2      |1999-01-01T00:00:00.000Z
null               |1997-05-19T00:00:00.000Z|2      |1997-01-01T00:00:00.000Z
null               |1997-05-19T00:00:00.000Z|2      |1997-01-01T00:00:00.000Z
null               |1996-11-05T00:00:00.000Z|2      |1996-01-01T00:00:00.000Z
null               |1996-11-05T00:00:00.000Z|2      |1996-01-01T00:00:00.000Z
null               |1995-12-15T00:00:00.000Z|0      |1995-01-01T00:00:00.000Z
null               |1995-12-15T00:00:00.000Z|0      |1995-01-01T00:00:00.000Z
null               |1995-08-22T00:00:00.000Z|0      |1995-01-01T00:00:00.000Z
null               |1995-08-22T00:00:00.000Z|0      |1995-01-01T00:00:00.000Z
;

ImplicitCastingMultiTypedDateTruncInlinestats_ByWithEval
required_capability: inline_stats_with_union_types_in_stub_relation

FROM employees, employees_incompatible
| KEEP emp_no, hire_date 
| EVAL yr = DATE_TRUNC(1 year, hire_date)
| INLINE STATS c = count(emp_no::long) BY yr
| SORT yr DESC, hire_date DESC
| LIMIT 10
;

emp_no:unsupported | hire_date:date_nanos   |c:long | yr:date_nanos           
null               |1999-04-30T00:00:00.000Z|2      |1999-01-01T00:00:00.000Z
null               |1999-04-30T00:00:00.000Z|2      |1999-01-01T00:00:00.000Z
null               |1997-05-19T00:00:00.000Z|2      |1997-01-01T00:00:00.000Z
null               |1997-05-19T00:00:00.000Z|2      |1997-01-01T00:00:00.000Z
null               |1996-11-05T00:00:00.000Z|2      |1996-01-01T00:00:00.000Z
null               |1996-11-05T00:00:00.000Z|2      |1996-01-01T00:00:00.000Z
null               |1995-12-15T00:00:00.000Z|10     |1995-01-01T00:00:00.000Z
null               |1995-12-15T00:00:00.000Z|10     |1995-01-01T00:00:00.000Z
null               |1995-08-22T00:00:00.000Z|10     |1995-01-01T00:00:00.000Z
null               |1995-08-22T00:00:00.000Z|10     |1995-01-01T00:00:00.000Z
;

ImplicitCastingMultiTypedDateTruncInlinestats_ByWithEvalWithFilter
required_capability: inline_stats_with_union_types_in_stub_relation

FROM employees, employees_incompatible
| KEEP emp_no, hire_date 
| EVAL yr = DATE_TRUNC(1 year, hire_date)
| INLINE STATS c = count(emp_no::long) where hire_date > "1991-01-01" BY yr
| SORT yr DESC, hire_date DESC
| LIMIT 10
;

emp_no:unsupported | hire_date:date_nanos   |c:long | yr:date_nanos           
null               |1999-04-30T00:00:00.000Z|2      |1999-01-01T00:00:00.000Z
null               |1999-04-30T00:00:00.000Z|2      |1999-01-01T00:00:00.000Z
null               |1997-05-19T00:00:00.000Z|2      |1997-01-01T00:00:00.000Z
null               |1997-05-19T00:00:00.000Z|2      |1997-01-01T00:00:00.000Z
null               |1996-11-05T00:00:00.000Z|2      |1996-01-01T00:00:00.000Z
null               |1996-11-05T00:00:00.000Z|2      |1996-01-01T00:00:00.000Z
null               |1995-12-15T00:00:00.000Z|10     |1995-01-01T00:00:00.000Z
null               |1995-12-15T00:00:00.000Z|10     |1995-01-01T00:00:00.000Z
null               |1995-08-22T00:00:00.000Z|10     |1995-01-01T00:00:00.000Z
null               |1995-08-22T00:00:00.000Z|10     |1995-01-01T00:00:00.000Z
;

ImplicitCastingMultiTypedBucketDateNanosByYear
required_capability: inline_stats

FROM employees, employees_incompatible
| KEEP emp_no, hire_date, gender
| INLINE STATS c = count(*) BY yr = BUCKET(hire_date, 1 year)
| SORT yr DESC, c, hire_date
| LIMIT 10
;

emp_no:unsupported|  hire_date:date_nanos  |gender:unsupported|    c:long     |       yr:date_nanos           
null              |1999-04-30T00:00:00.000Z|null              |2              |1999-01-01T00:00:00.000Z
null              |1999-04-30T00:00:00.000Z|null              |2              |1999-01-01T00:00:00.000Z
null              |1997-05-19T00:00:00.000Z|null              |2              |1997-01-01T00:00:00.000Z
null              |1997-05-19T00:00:00.000Z|null              |2              |1997-01-01T00:00:00.000Z
null              |1996-11-05T00:00:00.000Z|null              |2              |1996-01-01T00:00:00.000Z
null              |1996-11-05T00:00:00.000Z|null              |2              |1996-01-01T00:00:00.000Z
null              |1995-01-27T00:00:00.000Z|null              |10             |1995-01-01T00:00:00.000Z
null              |1995-01-27T00:00:00.000Z|null              |10             |1995-01-01T00:00:00.000Z
null              |1995-03-13T00:00:00.000Z|null              |10             |1995-01-01T00:00:00.000Z
null              |1995-03-13T00:00:00.000Z|null              |10             |1995-01-01T00:00:00.000Z
;

ImplicitCastingMultiTypedBucketDateNanosByYearWithFilter
required_capability: inline_stats

FROM employees, employees_incompatible
| KEEP emp_no, hire_date, gender
| INLINE STATS c = count(*) where hire_date > "1995-02-01" BY yr = BUCKET(hire_date, 1 year)
| SORT yr DESC, c, hire_date
| LIMIT 10
;

emp_no:unsupported|  hire_date:date_nanos  |gender:unsupported|    c:long     |       yr:date_nanos           
null              |1999-04-30T00:00:00.000Z|null              |2              |1999-01-01T00:00:00.000Z
null              |1999-04-30T00:00:00.000Z|null              |2              |1999-01-01T00:00:00.000Z
null              |1997-05-19T00:00:00.000Z|null              |2              |1997-01-01T00:00:00.000Z
null              |1997-05-19T00:00:00.000Z|null              |2              |1997-01-01T00:00:00.000Z
null              |1996-11-05T00:00:00.000Z|null              |2              |1996-01-01T00:00:00.000Z
null              |1996-11-05T00:00:00.000Z|null              |2              |1996-01-01T00:00:00.000Z
null              |1995-01-27T00:00:00.000Z|null              |8              |1995-01-01T00:00:00.000Z
null              |1995-01-27T00:00:00.000Z|null              |8              |1995-01-01T00:00:00.000Z
null              |1995-03-13T00:00:00.000Z|null              |8              |1995-01-01T00:00:00.000Z
null              |1995-03-13T00:00:00.000Z|null              |8              |1995-01-01T00:00:00.000Z
;

ImplicitCastingMultiTypedBucketDateNanosByMonth
required_capability: inline_stats

FROM employees, employees_incompatible
| INLINE STATS c = count(*) BY mo = BUCKET(hire_date, 20, "1986-01-01", "1999-12-31")
| KEEP emp_no, hire_date, c, mo
| SORT mo DESC, c, hire_date
| LIMIT 10
;

emp_no:unsupported|  hire_date:date_nanos  |    c:long     |       mo:date_nanos
null              |1999-04-30T00:00:00.000Z|2              |1999-01-01T00:00:00.000Z
null              |1999-04-30T00:00:00.000Z|2              |1999-01-01T00:00:00.000Z
null              |1997-05-19T00:00:00.000Z|2              |1997-01-01T00:00:00.000Z
null              |1997-05-19T00:00:00.000Z|2              |1997-01-01T00:00:00.000Z
null              |1996-11-05T00:00:00.000Z|2              |1996-01-01T00:00:00.000Z
null              |1996-11-05T00:00:00.000Z|2              |1996-01-01T00:00:00.000Z
null              |1995-01-27T00:00:00.000Z|10             |1995-01-01T00:00:00.000Z
null              |1995-01-27T00:00:00.000Z|10             |1995-01-01T00:00:00.000Z
null              |1995-03-13T00:00:00.000Z|10             |1995-01-01T00:00:00.000Z
null              |1995-03-13T00:00:00.000Z|10             |1995-01-01T00:00:00.000Z
;

ImplicitCastingMultiTypedBucketDateNanos_In_BothInlinestats_AndBy
required_capability: inline_stats

FROM employees, employees_incompatible
| INLINE STATS c = count(*), b = BUCKET(hire_date, 1 year) + 1 year BY yr = BUCKET(hire_date, 1 year)
| SORT yr DESC, c, hire_date
| KEEP emp_no, hire_date, c, b, yr
| LIMIT 10
;

emp_no:unsupported|  hire_date:date_nanos  |    c:long     |  b:date_nanos          |    yr:date_nanos
null              |1999-04-30T00:00:00.000Z|2              |2000-01-01T00:00:00.000Z|1999-01-01T00:00:00.000Z
null              |1999-04-30T00:00:00.000Z|2              |2000-01-01T00:00:00.000Z|1999-01-01T00:00:00.000Z
null              |1997-05-19T00:00:00.000Z|2              |1998-01-01T00:00:00.000Z|1997-01-01T00:00:00.000Z
null              |1997-05-19T00:00:00.000Z|2              |1998-01-01T00:00:00.000Z|1997-01-01T00:00:00.000Z
null              |1996-11-05T00:00:00.000Z|2              |1997-01-01T00:00:00.000Z|1996-01-01T00:00:00.000Z
null              |1996-11-05T00:00:00.000Z|2              |1997-01-01T00:00:00.000Z|1996-01-01T00:00:00.000Z
null              |1995-01-27T00:00:00.000Z|10             |1996-01-01T00:00:00.000Z|1995-01-01T00:00:00.000Z
null              |1995-01-27T00:00:00.000Z|10             |1996-01-01T00:00:00.000Z|1995-01-01T00:00:00.000Z
null              |1995-03-13T00:00:00.000Z|10             |1996-01-01T00:00:00.000Z|1995-01-01T00:00:00.000Z
null              |1995-03-13T00:00:00.000Z|10             |1996-01-01T00:00:00.000Z|1995-01-01T00:00:00.000Z
;

ImplicitCastingMultiTypedBucketDateNanos_In_BothInlinestats_AndByWithAlias
required_capability: inline_stats

FROM employees, employees_incompatible
| KEEP emp_no, hire_date
| INLINE STATS c = count(*), b = yr + 1 year BY yr = BUCKET(hire_date, 1 year)
| SORT hire_date DESC
| LIMIT 10
;

emp_no:unsupported|  hire_date:date_nanos  |    c:long     |  b:date_nanos          |    yr:date_nanos    
null              |1999-04-30T00:00:00.000Z|2              |2000-01-01T00:00:00.000Z|1999-01-01T00:00:00.000Z
null              |1999-04-30T00:00:00.000Z|2              |2000-01-01T00:00:00.000Z|1999-01-01T00:00:00.000Z
null              |1997-05-19T00:00:00.000Z|2              |1998-01-01T00:00:00.000Z|1997-01-01T00:00:00.000Z
null              |1997-05-19T00:00:00.000Z|2              |1998-01-01T00:00:00.000Z|1997-01-01T00:00:00.000Z
null              |1996-11-05T00:00:00.000Z|2              |1997-01-01T00:00:00.000Z|1996-01-01T00:00:00.000Z
null              |1996-11-05T00:00:00.000Z|2              |1997-01-01T00:00:00.000Z|1996-01-01T00:00:00.000Z
null              |1995-12-15T00:00:00.000Z|10             |1996-01-01T00:00:00.000Z|1995-01-01T00:00:00.000Z
null              |1995-12-15T00:00:00.000Z|10             |1996-01-01T00:00:00.000Z|1995-01-01T00:00:00.000Z
null              |1995-08-22T00:00:00.000Z|10             |1996-01-01T00:00:00.000Z|1995-01-01T00:00:00.000Z
null              |1995-08-22T00:00:00.000Z|10             |1996-01-01T00:00:00.000Z|1995-01-01T00:00:00.000Z
;

multiInlinestatsWithUnionTypes1
required_capability: inline_stats

FROM sample_data, sample_data_str
| EVAL one_ip = client_ip::ip
| INLINE STATS count1=count(client_ip::ip), count2=count(one_ip), max(one_ip), min(client_ip::ip)
| SORT @timestamp
| LIMIT 3
;

    @timestamp:date     |client_ip:unsupported|event_duration:long|   message:keyword   |    one_ip:ip  |    count1:long|    count2:long|max(one_ip):ip |min(client_ip::ip):ip
2023-10-23T12:15:03.360Z|null                 |3450233            |Connected to 10.1.0.3|172.21.2.162   |14             |14             |172.21.3.15    |172.21.0.5        
2023-10-23T12:15:03.360Z|null                 |3450233            |Connected to 10.1.0.3|172.21.2.162   |14             |14             |172.21.3.15    |172.21.0.5        
2023-10-23T12:27:28.948Z|null                 |2764889            |Connected to 10.1.0.2|172.21.2.113   |14             |14             |172.21.3.15    |172.21.0.5        
;

multiInlinestatsWithUnionTypes2
required_capability: inline_stats

FROM sample_data, sample_data_str
| EVAL one_ip = client_ip::ip
| INLINE STATS count1=count(client_ip::ip), count2=count(one_ip), max=max(one_ip), min=min(client_ip::ip)
| RENAME one_ip AS client_ip
| INLINE STATS max(event_duration) BY client_ip
| SORT @timestamp
| LIMIT 5
;

@timestamp:date         | event_duration:long | message:keyword         | count1:long | count2:long | max:ip        | min:ip        | max(event_duration):long| client_ip:ip   
2023-10-23T12:15:03.360Z| 3450233             | Connected to 10.1.0.3   | 14          | 14          | 172.21.3.15   | 172.21.0.5    | 3450233                 | 172.21.2.162   
2023-10-23T12:15:03.360Z| 3450233             | Connected to 10.1.0.3   | 14          | 14          | 172.21.3.15   | 172.21.0.5    | 3450233                 | 172.21.2.162   
2023-10-23T12:27:28.948Z| 2764889             | Connected to 10.1.0.2   | 14          | 14          | 172.21.3.15   | 172.21.0.5    | 2764889                 | 172.21.2.113   
2023-10-23T12:27:28.948Z| 2764889             | Connected to 10.1.0.2   | 14          | 14          | 172.21.3.15   | 172.21.0.5    | 2764889                 | 172.21.2.113   
2023-10-23T13:33:34.937Z| 1232382             | Disconnected            | 14          | 14          | 172.21.3.15   | 172.21.0.5    | 1232382                 | 172.21.0.5 
;

multiInlinestatsWithUnionTypes3
required_capability: inline_stats

FROM sample_data, sample_data_str
| EVAL one_ip = client_ip::ip
| INLINE STATS avg_duration = AVG(event_duration) BY one_ip
| RENAME one_ip AS client_ip
| WHERE CIDR_MATCH(client_ip, "172.21.2.0/24")
| INLINE STATS count1=count(client_ip::ip), count2=count(client_ip), max=max(client_ip), min=min(client_ip::ip)
| INLINE STATS avg_total_duration = AVG(event_duration)
| SORT @timestamp
;

@timestamp:date           | event_duration:long| message:keyword         | avg_duration:double| client_ip:ip     | count1:long | count2:long | max:ip         | min:ip         | avg_total_duration:double
2023-10-23T12:15:03.360Z  | 3450233            | Connected to 10.1.0.3   | 3450233.0          | 172.21.2.162     | 4           | 4           | 172.21.2.162   | 172.21.2.113   | 3107561.0
2023-10-23T12:15:03.360Z  | 3450233            | Connected to 10.1.0.3   | 3450233.0          | 172.21.2.162     | 4           | 4           | 172.21.2.162   | 172.21.2.113   | 3107561.0
2023-10-23T12:27:28.948Z  | 2764889            | Connected to 10.1.0.2   | 2764889.0          | 172.21.2.113     | 4           | 4           | 172.21.2.162   | 172.21.2.113   | 3107561.0
2023-10-23T12:27:28.948Z  | 2764889            | Connected to 10.1.0.2   | 2764889.0          | 172.21.2.113     | 4           | 4           | 172.21.2.162   | 172.21.2.113   | 3107561.0
;

unionTypeDroppedBeforeInlinestats
required_capability: inline_stats

FROM sample_data, sample_data_str
| EVAL one_ip = client_ip::ip
| DROP one_ip
| INLINE STATS avg(event_duration) BY client_ip::ip
| SORT @timestamp
;

@timestamp:date           | client_ip:unsupported | event_duration:long| message:keyword         | avg(event_duration):double| client_ip::ip:ip
2023-10-23T12:15:03.360Z  | null                  | 3450233            | Connected to 10.1.0.3   | 3450233.0                 | 172.21.2.162
2023-10-23T12:15:03.360Z  | null                  | 3450233            | Connected to 10.1.0.3   | 3450233.0                 | 172.21.2.162
2023-10-23T12:27:28.948Z  | null                  | 2764889            | Connected to 10.1.0.2   | 2764889.0                 | 172.21.2.113
2023-10-23T12:27:28.948Z  | null                  | 2764889            | Connected to 10.1.0.2   | 2764889.0                 | 172.21.2.113
2023-10-23T13:33:34.937Z  | null                  | 1232382            | Disconnected            | 1232382.0                 | 172.21.0.5
2023-10-23T13:33:34.937Z  | null                  | 1232382            | Disconnected            | 1232382.0                 | 172.21.0.5
2023-10-23T13:51:54.732Z  | null                  | 725448             | Connection error        | 3945955.75                | 172.21.3.15
2023-10-23T13:51:54.732Z  | null                  | 725448             | Connection error        | 3945955.75                | 172.21.3.15
2023-10-23T13:52:55.015Z  | null                  | 8268153            | Connection error        | 3945955.75                | 172.21.3.15
2023-10-23T13:52:55.015Z  | null                  | 8268153            | Connection error        | 3945955.75                | 172.21.3.15
2023-10-23T13:53:55.832Z  | null                  | 5033755            | Connection error        | 3945955.75                | 172.21.3.15
2023-10-23T13:53:55.832Z  | null                  | 5033755            | Connection error        | 3945955.75                | 172.21.3.15
2023-10-23T13:55:01.543Z  | null                  | 1756467            | Connected to 10.1.0.1   | 3945955.75                | 172.21.3.15
2023-10-23T13:55:01.543Z  | null                  | 1756467            | Connected to 10.1.0.1   | 3945955.75                | 172.21.3.15
;

inlinestatsWithUnionTypesAs_InlinestatsCondition
required_capability: inline_stats

FROM sample_data, sample_data_str
| EVAL temp_ip = client_ip::ip
| EVAL ip1 = CIDR_MATCH(temp_ip, "172.21.2.0/24"), ip2 = CIDR_MATCH(temp_ip, "172.21.0.0/24"), ip3 = CIDR_MATCH(temp_ip, "172.21.3.0/24")
| EVAL client_ip = temp_ip
| INLINE STATS avg_ip1 = avg(event_duration) WHERE ip1
| DROP client_ip
| INLINE STATS avg_ip2 = avg(event_duration) WHERE ip2, avg_ip3 = avg(event_duration) WHERE ip3
| SORT @timestamp
| DROP @timestamp
;

event_duration:long | message:keyword         | temp_ip:ip     | ip1:boolean | ip2:boolean | ip3:boolean | avg_ip1:double | avg_ip2:double | avg_ip3:double
3450233             | Connected to 10.1.0.3   | 172.21.2.162   | true        | false       | false       | 3107561.0      | 1232382.0      | 3945955.75
3450233             | Connected to 10.1.0.3   | 172.21.2.162   | true        | false       | false       | 3107561.0      | 1232382.0      | 3945955.75
2764889             | Connected to 10.1.0.2   | 172.21.2.113   | true        | false       | false       | 3107561.0      | 1232382.0      | 3945955.75
2764889             | Connected to 10.1.0.2   | 172.21.2.113   | true        | false       | false       | 3107561.0      | 1232382.0      | 3945955.75
1232382             | Disconnected            | 172.21.0.5     | false       | true        | false       | 3107561.0      | 1232382.0      | 3945955.75
1232382             | Disconnected            | 172.21.0.5     | false       | true        | false       | 3107561.0      | 1232382.0      | 3945955.75
725448              | Connection error        | 172.21.3.15    | false       | false       | true        | 3107561.0      | 1232382.0      | 3945955.75
725448              | Connection error        | 172.21.3.15    | false       | false       | true        | 3107561.0      | 1232382.0      | 3945955.75
8268153             | Connection error        | 172.21.3.15    | false       | false       | true        | 3107561.0      | 1232382.0      | 3945955.75
8268153             | Connection error        | 172.21.3.15    | false       | false       | true        | 3107561.0      | 1232382.0      | 3945955.75
5033755             | Connection error        | 172.21.3.15    | false       | false       | true        | 3107561.0      | 1232382.0      | 3945955.75
5033755             | Connection error        | 172.21.3.15    | false       | false       | true        | 3107561.0      | 1232382.0      | 3945955.75
1756467             | Connected to 10.1.0.1   | 172.21.3.15    | false       | false       | true        | 3107561.0      | 1232382.0      | 3945955.75
1756467             | Connected to 10.1.0.1   | 172.21.3.15    | false       | false       | true        | 3107561.0      | 1232382.0      | 3945955.75
;

inlinestatsWithOverwrittenUnionType
required_capability: inline_stats

FROM sample_data, sample_data_str
| EVAL client_ip = client_ip::ip
| EVAL client_ip = 123
| INLINE STATS a = avg(event_duration) BY client_ip::integer
| SORT @timestamp
;

@timestamp:date              | event_duration:long | message:keyword         | client_ip:integer | a:double      | client_ip::integer:integer
2023-10-23T12:15:03.360Z     | 3450233             | Connected to 10.1.0.3   | 123               | 3318761.0     | 123
2023-10-23T12:15:03.360Z     | 3450233             | Connected to 10.1.0.3   | 123               | 3318761.0     | 123
2023-10-23T12:27:28.948Z     | 2764889             | Connected to 10.1.0.2   | 123               | 3318761.0     | 123
2023-10-23T12:27:28.948Z     | 2764889             | Connected to 10.1.0.2   | 123               | 3318761.0     | 123
2023-10-23T13:33:34.937Z     | 1232382             | Disconnected            | 123               | 3318761.0     | 123
2023-10-23T13:33:34.937Z     | 1232382             | Disconnected            | 123               | 3318761.0     | 123
2023-10-23T13:51:54.732Z     | 725448              | Connection error        | 123               | 3318761.0     | 123
2023-10-23T13:51:54.732Z     | 725448              | Connection error        | 123               | 3318761.0     | 123
2023-10-23T13:52:55.015Z     | 8268153             | Connection error        | 123               | 3318761.0     | 123
2023-10-23T13:52:55.015Z     | 8268153             | Connection error        | 123               | 3318761.0     | 123
2023-10-23T13:53:55.832Z     | 5033755             | Connection error        | 123               | 3318761.0     | 123
2023-10-23T13:53:55.832Z     | 5033755             | Connection error        | 123               | 3318761.0     | 123
2023-10-23T13:55:01.543Z     | 1756467             | Connected to 10.1.0.1   | 123               | 3318761.0     | 123
2023-10-23T13:55:01.543Z     | 1756467             | Connected to 10.1.0.1   | 123               | 3318761.0     | 123
;

overwriteAndDropUnionTypeBeforeInlinestats
required_capability: inline_stats

FROM sample_data, sample_data_str
| EVAL temp = client_ip::string
| EVAL client_ip = temp
| DROP temp
| INLINE STATS avg(event_duration) BY client_ip
| SORT @timestamp
| DROP @timestamp
;

event_duration:long| message:keyword         | avg(event_duration):double| client_ip:string
3450233            | Connected to 10.1.0.3   | 3450233.0                 | 172.21.2.162
3450233            | Connected to 10.1.0.3   | 3450233.0                 | 172.21.2.162
2764889            | Connected to 10.1.0.2   | 2764889.0                 | 172.21.2.113
2764889            | Connected to 10.1.0.2   | 2764889.0                 | 172.21.2.113
1232382            | Disconnected            | 1232382.0                 | 172.21.0.5
1232382            | Disconnected            | 1232382.0                 | 172.21.0.5
725448             | Connection error        | 3945955.75                | 172.21.3.15
725448             | Connection error        | 3945955.75                | 172.21.3.15
8268153            | Connection error        | 3945955.75                | 172.21.3.15
8268153            | Connection error        | 3945955.75                | 172.21.3.15
5033755            | Connection error        | 3945955.75                | 172.21.3.15
5033755            | Connection error        | 3945955.75                | 172.21.3.15
1756467            | Connected to 10.1.0.1   | 3945955.75                | 172.21.3.15
1756467            | Connected to 10.1.0.1   | 3945955.75                | 172.21.3.15
;

useOfDeprecatedInlinestats
required_capability: inline_stats
ROW city = "Raleigh"
| INLINESTATS c = COUNT(city)
;

warning:Line 2:3: INLINESTATS is deprecated, use INLINE STATS instead

city:keyword|c:long
Raleigh     |1
;

inlinestatsOptimizedAsLocalRelation_before_EsqlSession1
required_capability: inline_stats_fix_optimized_as_local_relation

from employees 
| keep first_name, emp_no 
| eval my_length = length(concat(first_name, null)) 
| inline stats count = count(my_length) where my_length > 0 
| sort first_name 
| limit 5
;

  first_name:s |    emp_no:i   |   my_length:i |     count:l     
Alejandro      |10059          |null           |0              
Amabile        |10091          |null           |0              
Anneke         |10006          |null           |0              
Anoosh         |10062          |null           |0              
Arumugam       |10094          |null           |0              
;

inlinestatsOptimizedAsLocalRelation_before_EsqlSession2
required_capability: inline_stats_fix_optimized_as_local_relation

from employees 
| eval my_length = concat(first_name, null) 
| inline stats count = count(my_length) where my_length is not null 
| keep emp_no, count, my_length 
| sort emp_no 
| limit 3
;

    emp_no:i   |     count:l   |   my_length:s   
10001          |0              |null           
10002          |0              |null           
10003          |0              |null           
;

inlineStatsOnAggregateMetricDouble
required_capability: inline_stats
required_capability: aggregate_metric_double_v0
FROM k8s-downsampled
| EVAL a = TO_AGGREGATE_METRIC_DOUBLE(1)     // Temporary workaround to enable aggregate_metric_double
| INLINE STATS tx_max = MAX(network.eth0.tx) BY pod
| SORT @timestamp, cluster, pod
| KEEP @timestamp, cluster, pod, network.eth0.tx, tx_max
| LIMIT 9
;

@timestamp:datetime      | cluster:keyword | pod:keyword | network.eth0.tx:aggregate_metric_double                  | tx_max:double
2024-05-09T23:30:00.000Z | prod            | one         | {"min":565.0,"max":829.0,"sum":7290.0,"value_count":10}  | 1060.0
2024-05-09T23:30:00.000Z | prod            | three       | {"min":201.0,"max":582.0,"sum":1794.0,"value_count":6}   | 824.0
2024-05-09T23:30:00.000Z | prod            | two         | {"min":20.0,"max":190.0,"sum":370.0,"value_count":10}    | 1419.0
2024-05-09T23:30:00.000Z | qa              | one         | {"min":346.0,"max":356.0,"sum":1765.0,"value_count":5}   | 1060.0
2024-05-09T23:30:00.000Z | qa              | three       | {"min":605.0,"max":605.0,"sum":605.0,"value_count":1}    | 824.0
2024-05-09T23:30:00.000Z | qa              | two         | {"min":304.0,"max":1148.0,"sum":8590.0,"value_count":10} | 1419.0
2024-05-09T23:30:00.000Z | staging         | one         | {"min":263.0,"max":740.0,"sum":5390.0,"value_count":10}  | 1060.0
2024-05-09T23:30:00.000Z | staging         | three       | {"min":341.0,"max":592.0,"sum":1956.0,"value_count":5}   | 824.0
2024-05-09T23:30:00.000Z | staging         | two         | {"min":442.0,"max":1011.0,"sum":3850.0,"value_count":7}  | 1419.0
;

<<<<<<< HEAD

inlineStatsDateFormatYear
required_capability: inline_stats

FROM employees
| KEEP emp_no, hire_date
| INLINE STATS count = COUNT(*) BY year_hired = DATE_FORMAT("yyyy", hire_date)
| SORT emp_no
| LIMIT 5
;

emp_no:integer | hire_date:datetime       | count:long | year_hired:keyword
10001          | 1986-06-26T00:00:00.000Z | 11         | 1986
10002          | 1985-11-21T00:00:00.000Z | 11         | 1985
10003          | 1986-08-28T00:00:00.000Z | 11         | 1986
10004          | 1986-12-01T00:00:00.000Z | 11         | 1986
10005          | 1989-09-12T00:00:00.000Z | 13         | 1989
;

inlineStatsDateFormatMonth
required_capability: inline_stats

FROM employees
| KEEP emp_no, hire_date, salary
| INLINE STATS avg_salary = AVG(salary) BY month_hired = DATE_FORMAT("yyyy-MM", hire_date)
| EVAL avg_salary = ROUND(avg_salary)
| SORT emp_no
| LIMIT 5
;

emp_no:integer | hire_date:datetime       | salary:integer | month_hired:keyword | avg_salary:double
10001          | 1986-06-26T00:00:00.000Z | 57305          | 1986-06             | 57305.0
10002          | 1985-11-21T00:00:00.000Z | 56371          | 1985-11             | 54540.0
10003          | 1986-08-28T00:00:00.000Z | 61805          | 1986-08             | 52704.0
10004          | 1986-12-01T00:00:00.000Z | 36174          | 1986-12             | 36174.0
10005          | 1989-09-12T00:00:00.000Z | 63528          | 1989-09             | 49924.0
;

inlineStatsDateFormatDay
required_capability: inline_stats

FROM employees
| KEEP emp_no, hire_date, salary
| INLINE STATS max_salary = MAX(salary) BY day_hired = DATE_FORMAT("yyyy-MM-dd", hire_date)
| SORT emp_no
| LIMIT 3
;

emp_no:integer | hire_date:datetime       | salary:integer | max_salary:integer | day_hired:keyword
10001          | 1986-06-26T00:00:00.000Z | 57305          | 57305              | 1986-06-26
10002          | 1985-11-21T00:00:00.000Z | 56371          | 56371              | 1985-11-21
10003          | 1986-08-28T00:00:00.000Z | 61805          | 61805              | 1986-08-28
;

inlineStatsDateFormatMixed
required_capability: inline_stats

FROM employees
| KEEP emp_no, hire_date, salary
| INLINE STATS 
    count = COUNT(*),
    avg_salary = AVG(salary)
  BY 
    year_hired = DATE_FORMAT("yyyy", hire_date),
    week_hired = DATE_FORMAT("yyyy-w", hire_date)
| EVAL avg_salary = ROUND(avg_salary)
| SORT emp_no
| LIMIT 3
;

emp_no:integer | hire_date:datetime       | salary:integer | count:long | year_hired:keyword | week_hired:keyword | avg_salary:double
10001          | 1986-06-26T00:00:00.000Z | 57305          | 1          | 1986               | 1986-26            | 57305.0
10002          | 1985-11-21T00:00:00.000Z | 56371          | 4          | 1985               | 1985-47            | 54540.0
10003          | 1986-08-28T00:00:00.000Z | 61805          | 1          | 1986               | 1986-35            | 61805.0  
;

inlineStatsDateFormatWithLiterals
required_capability: inline_stats

FROM employees
| KEEP emp_no, hire_date
| INLINE STATS count = COUNT(*) BY formatted_date = DATE_FORMAT("'Year:'yyyy'-Month:'MM", hire_date)
| SORT emp_no
| LIMIT 3
;

emp_no:integer | hire_date:datetime       | count:long | formatted_date:keyword
10001          | 1986-06-26T00:00:00.000Z | 1          | Year:1986-Month:06
10002          | 1985-11-21T00:00:00.000Z | 4          | Year:1985-Month:11
10003          | 1986-08-28T00:00:00.000Z | 2          | Year:1986-Month:08
;

inlineStatsDateFormatNonOptimizable
required_capability: inline_stats

FROM employees
| KEEP emp_no, hire_date
| INLINE STATS count = COUNT(*) BY week = DATE_FORMAT("yyyy-w", hire_date)
| SORT emp_no
| LIMIT 3
;

emp_no:integer | hire_date:datetime       | count:long | week:keyword
10001          | 1986-06-26T00:00:00.000Z | 1          | 1986-26
10002          | 1985-11-21T00:00:00.000Z | 4          | 1985-47
10003          | 1986-08-28T00:00:00.000Z | 1          | 1986-35
;

inlineStatsDateFormatMultipleOptimizations
required_capability: inline_stats

FROM employees
| KEEP emp_no, hire_date, salary
| INLINE STATS 
    count = COUNT(*),
    min_salary = MIN(salary),
    max_salary = MAX(salary)
  BY 
    year_hired = DATE_FORMAT("yyyy", hire_date),
    month_hired = DATE_FORMAT("yyyy-MM", hire_date),
    day_hired = DATE_FORMAT("yyyy-MM-dd", hire_date)
| SORT day_hired
| LIMIT 3
;

emp_no:integer | hire_date:datetime       | salary:integer | count:long | min_salary:integer | max_salary:integer | year_hired:keyword | month_hired:keyword | day_hired:keyword
10009          | 1985-02-18T00:00:00.000Z | 66174          | 1          | 66174              | 66174              | 1985               | 1985-02             | 1985-02-18
10048          | 1985-02-24T00:00:00.000Z | 26436          | 1          | 26436              | 26436              | 1985               | 1985-02             | 1985-02-24
10098          | 1985-05-13T00:00:00.000Z | 44817          | 1          | 44817              | 44817              | 1985               | 1985-05             | 1985-05-13

;

inlineStatsDateFormatWithDateNanos
required_capability: inline_stats

FROM sample_data_ts_nanos
| KEEP @timestamp, event_duration, client_ip
| INLINE STATS 
    count = COUNT(*),
    avg_duration = AVG(event_duration)
BY year_month = DATE_FORMAT("yyyy-MM", @timestamp)
| EVAL avg_duration = ROUND(avg_duration)
| SORT @timestamp
| LIMIT 5
;

@timestamp:date_nanos          | event_duration:long | client_ip:ip | count:long | year_month:keyword | avg_duration:double
2023-10-23T12:15:03.360123456Z | 3450233             | 172.21.2.162 | 7          | 2023-10            | 3318761.0
2023-10-23T12:27:28.948123456Z | 2764889             | 172.21.2.113 | 7          | 2023-10            | 3318761.0
2023-10-23T13:33:34.937123456Z | 1232382             | 172.21.0.5   | 7          | 2023-10            | 3318761.0
2023-10-23T13:51:54.732123456Z | 725448              | 172.21.3.15  | 7          | 2023-10            | 3318761.0
2023-10-23T13:52:55.015123456Z | 8268153             | 172.21.3.15  | 7          | 2023-10            | 3318761.0
;

inlineStatsDateFormatDateNanosYear
required_capability: inline_stats

FROM sample_data_ts_nanos
| KEEP @timestamp, event_duration
| INLINE STATS 
    count = COUNT(*),
    min_timestamp = MIN(@timestamp),
    max_timestamp = MAX(@timestamp),
    total_duration = SUM(event_duration)
BY year = DATE_FORMAT("yyyy", @timestamp)
| SORT @timestamp
| LIMIT 3
;

@timestamp:date_nanos          | event_duration:long | count:long | min_timestamp:date_nanos       | max_timestamp:date_nanos       | total_duration:long | year:keyword
2023-10-23T12:15:03.360123456Z | 3450233             | 7          | 2023-10-23T12:15:03.360123456Z | 2023-10-23T13:55:01.543123456Z | 23231327            | 2023
2023-10-23T12:27:28.948123456Z | 2764889             | 7          | 2023-10-23T12:15:03.360123456Z | 2023-10-23T13:55:01.543123456Z | 23231327            | 2023
2023-10-23T13:33:34.937123456Z | 1232382             | 7          | 2023-10-23T12:15:03.360123456Z | 2023-10-23T13:55:01.543123456Z | 23231327            | 2023
;

inlineStatsDateFormatDateNanosHour
required_capability: inline_stats

FROM sample_data_ts_nanos
| KEEP @timestamp, event_duration, client_ip
| INLINE STATS 
    count = COUNT(*),
    clients = COUNT(client_ip),
    max_duration = MAX(event_duration)
BY hour = DATE_FORMAT("HH", @timestamp)
| SORT @timestamp
| LIMIT 5
;

@timestamp:date_nanos          | event_duration:long | client_ip:ip | count:long | clients:long | max_duration:long | hour:keyword
2023-10-23T12:15:03.360123456Z | 3450233             | 172.21.2.162 | 2          | 2            | 3450233           | 12
2023-10-23T12:27:28.948123456Z | 2764889             | 172.21.2.113 | 2          | 2            | 3450233           | 12
2023-10-23T13:33:34.937123456Z | 1232382             | 172.21.0.5   | 5          | 5            | 8268153           | 13
2023-10-23T13:51:54.732123456Z | 725448              | 172.21.3.15  | 5          | 5            | 8268153           | 13
2023-10-23T13:52:55.015123456Z | 8268153             | 172.21.3.15  | 5          | 5            | 8268153           | 13
;

inlineStatsDateFormatDateNanosMultipleFormats
required_capability: inline_stats

FROM sample_data_ts_nanos
| KEEP @timestamp, event_duration
| INLINE STATS 
    count = COUNT(*),
    avg_duration = AVG(event_duration)
BY 
    year = DATE_FORMAT("yyyy", @timestamp),
    month = DATE_FORMAT("MM", @timestamp),
    day = DATE_FORMAT("dd", @timestamp),
    hour = DATE_FORMAT("HH", @timestamp)
| EVAL avg_duration = ROUND(avg_duration)
| SORT @timestamp
| LIMIT 5
;

@timestamp:date_nanos          | event_duration:long | count:long | year:keyword | month:keyword | day:keyword | hour:keyword | avg_duration:double
2023-10-23T12:15:03.360123456Z | 3450233             | 2          | 2023         | 10            | 23          | 12           | 3107561.0
2023-10-23T12:27:28.948123456Z | 2764889             | 2          | 2023         | 10            | 23          | 12           | 3107561.0
2023-10-23T13:33:34.937123456Z | 1232382             | 5          | 2023         | 10            | 23          | 13           | 3403241.0
2023-10-23T13:51:54.732123456Z | 725448              | 5          | 2023         | 10            | 23          | 13           | 3403241.0
2023-10-23T13:52:55.015123456Z | 8268153             | 5          | 2023         | 10            | 23          | 13           | 3403241.0
;

inlineStatsDateFormatDateNanosWithFilter
required_capability: inline_stats

FROM sample_data_ts_nanos
| WHERE event_duration > 2000000
| KEEP @timestamp, event_duration, client_ip
| INLINE STATS 
    count = COUNT(*),
    min_duration = MIN(event_duration),
    max_duration = MAX(event_duration)
BY year = DATE_FORMAT("yyyy", @timestamp)
| SORT @timestamp
| LIMIT 3
;

@timestamp:date_nanos          | event_duration:long | client_ip:ip | count:long | min_duration:long | max_duration:long | year:keyword
2023-10-23T12:15:03.360123456Z | 3450233             | 172.21.2.162 | 4          | 2764889           | 8268153           | 2023
2023-10-23T12:27:28.948123456Z | 2764889             | 172.21.2.113 | 4          | 2764889           | 8268153           | 2023
2023-10-23T13:52:55.015123456Z | 8268153             | 172.21.3.15  | 4          | 2764889           | 8268153           | 2023
;

inlineStatsDateFormatDateNanosComplexPattern
required_capability: inline_stats

FROM sample_data_ts_nanos
| KEEP @timestamp, event_duration, client_ip
| INLINE STATS 
    count = COUNT(*),
    clients = COUNT(client_ip)
BY formatted_time = DATE_FORMAT("yyyy-MM-dd HH:mm", @timestamp)
| SORT @timestamp
| LIMIT 5
;

@timestamp:date_nanos          | event_duration:long | client_ip:ip | count:long | clients:long | formatted_time:keyword
2023-10-23T12:15:03.360123456Z | 3450233             | 172.21.2.162 | 1          | 1            | 2023-10-23 12:15
2023-10-23T12:27:28.948123456Z | 2764889             | 172.21.2.113 | 1          | 1            | 2023-10-23 12:27
2023-10-23T13:33:34.937123456Z | 1232382             | 172.21.0.5   | 1          | 1            | 2023-10-23 13:33
2023-10-23T13:51:54.732123456Z | 725448              | 172.21.3.15  | 1          | 1            | 2023-10-23 13:51
2023-10-23T13:52:55.015123456Z | 8268153             | 172.21.3.15  | 1          | 1            | 2023-10-23 13:52  
;

inlineStatsDateFormatDateNanosWithNullHandling
required_capability: inline_stats

FROM sample_data_ts_nanos
| KEEP @timestamp, event_duration, client_ip
| EVAL filtered_timestamp = CASE(event_duration > 5000000, @timestamp, null)
| INLINE STATS 
    count_all = COUNT(*),
    count_filtered = COUNT(filtered_timestamp),
    avg_duration = AVG(event_duration)
BY year = DATE_FORMAT("yyyy", COALESCE(filtered_timestamp, @timestamp))
| EVAL avg_duration = ROUND(avg_duration)
| SORT @timestamp
| LIMIT 5
;

@timestamp:date_nanos          | event_duration:long | client_ip:ip | filtered_timestamp:date_nanos  | count_all:long | count_filtered:long | year:keyword | avg_duration:double
2023-10-23T12:15:03.360123456Z | 3450233             | 172.21.2.162 | null                           | 7              | 2                   | 2023         | 3318761.0
2023-10-23T12:27:28.948123456Z | 2764889             | 172.21.2.113 | null                           | 7              | 2                   | 2023         | 3318761.0
2023-10-23T13:33:34.937123456Z | 1232382             | 172.21.0.5   | null                           | 7              | 2                   | 2023         | 3318761.0
2023-10-23T13:51:54.732123456Z | 725448              | 172.21.3.15  | null                           | 7              | 2                   | 2023         | 3318761.0
2023-10-23T13:52:55.015123456Z | 8268153             | 172.21.3.15  | 2023-10-23T13:52:55.015123456Z | 7              | 2                   | 2023         | 3318761.0
;

inlineStatsDateFormatOptimizationsWithConcat
required_capability: inline_stats

FROM employees
| KEEP emp_no, hire_date
| EVAL format = CONCAT("yyyy", "-MM")
| INLINE STATS count = COUNT(*) BY year_month_hired = DATE_FORMAT(format, hire_date)
| SORT emp_no
| LIMIT 5
;

emp_no:integer | hire_date:datetime       | format:keyword | count:long | year_month_hired:keyword
10001          | 1986-06-26T00:00:00.000Z | yyyy-MM        | 1          | 1986-06
10002          | 1985-11-21T00:00:00.000Z | yyyy-MM        | 4          | 1985-11
10003          | 1986-08-28T00:00:00.000Z | yyyy-MM        | 2          | 1986-08
10004          | 1986-12-01T00:00:00.000Z | yyyy-MM        | 1          | 1986-12
10005          | 1989-09-12T00:00:00.000Z | yyyy-MM        | 4          | 1989-09
;

=======
selfShadowing
required_capability: inline_stats
required_capability: fix_join_output_merging

FROM languages_lookup_non_unique_key
| KEEP country, language_name
| EVAL language_code = null::integer
| INLINE STATS MAX(language_code) BY language_code
| SORT country
| LIMIT 5
;

country:text      |language_name:keyword |MAX(language_code):integer |language_code:integer
Atlantis          |null                  |null                       |null
[Austria, Germany]|German                |null                       |null
Canada            |English               |null                       |null
Mv-Land           |Mv-Lang               |null                       |null
Mv-Land2          |Mv-Lang2              |null                       |null
;
>>>>>>> 90db8f2d
<|MERGE_RESOLUTION|>--- conflicted
+++ resolved
@@ -3971,7 +3971,26 @@
 2024-05-09T23:30:00.000Z | staging         | two         | {"min":442.0,"max":1011.0,"sum":3850.0,"value_count":7}  | 1419.0
 ;
 
-<<<<<<< HEAD
+selfShadowing
+required_capability: inline_stats
+required_capability: fix_join_output_merging
+
+FROM languages_lookup_non_unique_key
+| KEEP country, language_name
+| EVAL language_code = null::integer
+| INLINE STATS MAX(language_code) BY language_code
+| SORT country
+| LIMIT 5
+;
+
+country:text      |language_name:keyword |MAX(language_code):integer |language_code:integer
+Atlantis          |null                  |null                       |null
+[Austria, Germany]|German                |null                       |null
+Canada            |English               |null                       |null
+Mv-Land           |Mv-Lang               |null                       |null
+Mv-Land2          |Mv-Lang2              |null                       |null
+;
+
 
 inlineStatsDateFormatYear
 required_capability: inline_stats
@@ -4280,24 +4299,3 @@
 10005          | 1989-09-12T00:00:00.000Z | yyyy-MM        | 4          | 1989-09
 ;
 
-=======
-selfShadowing
-required_capability: inline_stats
-required_capability: fix_join_output_merging
-
-FROM languages_lookup_non_unique_key
-| KEEP country, language_name
-| EVAL language_code = null::integer
-| INLINE STATS MAX(language_code) BY language_code
-| SORT country
-| LIMIT 5
-;
-
-country:text      |language_name:keyword |MAX(language_code):integer |language_code:integer
-Atlantis          |null                  |null                       |null
-[Austria, Germany]|German                |null                       |null
-Canada            |English               |null                       |null
-Mv-Land           |Mv-Lang               |null                       |null
-Mv-Land2          |Mv-Lang2              |null                       |null
-;
->>>>>>> 90db8f2d

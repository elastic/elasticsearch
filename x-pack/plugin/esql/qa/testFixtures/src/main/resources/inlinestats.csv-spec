allFieldsReturned
required_capability: inline_stats

FROM hosts METADATA _index
| INLINE STATS c = COUNT(*) BY host_group
| SORT c
| LIMIT 1
;

  card:keyword | description:text  | host:keyword  |                                     ip0:ip                                      |        ip1:ip           |_index:keyword |     c:long    |  host_group:text
eth0           |epsilon gw instance|epsilon        |[fe80::cae2:65ff:fece:feb9, fe80::cae2:65ff:fece:fec0, fe80::cae2:65ff:fece:fec1]|fe80::cae2:65ff:fece:fec1|hosts          |1              |null
;

allFieldsReturnedNoIndex
required_capability: inline_stats

FROM hosts
| INLINE STATS c = COUNT(*) BY host_group
| SORT c
| LIMIT 1
;

  card:keyword | description:text  | host:keyword  |                                     ip0:ip                                      |        ip1:ip           |     c:long    |  host_group:text
eth0           |epsilon gw instance|epsilon        |[fe80::cae2:65ff:fece:feb9, fe80::cae2:65ff:fece:fec0, fe80::cae2:65ff:fece:fec1]|fe80::cae2:65ff:fece:fec1|1              |null
;

maxOfInt
required_capability: inline_stats

FROM employees
| KEEP emp_no, languages
| INLINE STATS max_lang = MAX(languages) 
| WHERE max_lang == languages
| SORT emp_no ASC
| LIMIT 5
;

emp_no:integer | languages:integer | max_lang:integer
         10002 |                 5 | 5
         10004 |                 5 | 5
         10011 |                 5 | 5
         10012 |                 5 | 5
         10014 |                 5 | 5
;

docsMaxWithoutBy
required_capability: inline_stats
// tag::max-salary-without-by[]
FROM employees
| KEEP emp_no, languages, salary
| INLINE STATS max_salary = MAX(salary) 
// end::max-salary-without-by[]
| SORT emp_no ASC
| LIMIT 5
;

// tag::max-salary-without-by-result[]
emp_no:integer | languages:integer | salary:integer | max_salary:integer
10001          |2                  |57305           |74999          
10002          |5                  |56371           |74999          
10003          |4                  |61805           |74999          
10004          |5                  |36174           |74999          
10005          |1                  |63528           |74999
// end::max-salary-without-by-result[]
;

docsMax
required_capability: inline_stats
// tag::max-salary[]
FROM employees
| KEEP emp_no, languages, salary
| INLINE STATS max_salary = MAX(salary) BY languages
// end::max-salary[]
| SORT emp_no ASC
| LIMIT 5
;

// tag::max-salary-result[]
emp_no:integer | salary:integer | max_salary:integer | languages:integer
10001          |57305           |73578               |2              
10002          |56371           |66817               |5              
10003          |61805           |74572               |4              
10004          |36174           |66817               |5              
10005          |63528           |73717               |1
// end::max-salary-result[]
;

docsMultiAggsMultiGroupings
required_capability: inline_stats
// tag::multi-agg-multi-grouping[]
FROM employees
| WHERE still_hired
| KEEP emp_no, languages, salary, hire_date
| EVAL tenure = DATE_DIFF("year", hire_date, "2025-09-18T00:00:00")
| DROP hire_date
| INLINE STATS avg_salary = AVG(salary), count = count(*) BY languages, tenure
// end::multi-agg-multi-grouping[]
| SORT emp_no
| LIMIT 5
;

// tag::multi-agg-multi-grouping-result[]
 emp_no:integer | salary:integer | avg_salary:double | count:long | languages:integer | tenure:integer
10001           |57305           |51130.5            |2           |2                  |39
10002           |56371           |40180.0            |3           |5                  |39
10004           |36174           |30749.0            |2           |5                  |38
10005           |63528           |63528.0            |1           |1                  |36
10007           |74572           |58644.0            |2           |4                  |36
// end::multi-agg-multi-grouping-result[]
;

docsInlinestatsWithWhere
required_capability: inline_stats
// tag::avg-salaries-where[]
FROM employees
| KEEP emp_no, salary
| INLINE STATS avg_lt_50 = ROUND(AVG(salary)) WHERE salary < 50000,
               avg_lt_60 = ROUND(AVG(salary)) WHERE salary >=50000 AND salary < 60000,
               avg_gt_60 = ROUND(AVG(salary)) WHERE salary >= 60000
// end::avg-salaries-where[]
| SORT emp_no
| LIMIT 5
;

// tag::avg-salaries-where-result[]
 emp_no:integer | salary:integer | avg_lt_50:double | avg_lt_60:double | avg_gt_60:double
10001           |57305           |38292.0           |54221.0           |67286.0
10002           |56371           |38292.0           |54221.0           |67286.0
10003           |61805           |38292.0           |54221.0           |67286.0
10004           |36174           |38292.0           |54221.0           |67286.0
10005           |63528           |38292.0           |54221.0           |67286.0
// end::avg-salaries-where-result[]
;

maxOfIntByKeyword
required_capability: inline_stats

FROM employees
| KEEP emp_no, languages, gender
| INLINE STATS max_lang = MAX(languages) BY gender 
| WHERE max_lang == languages
| SORT emp_no ASC
| LIMIT 5
;

emp_no:integer | languages:integer | max_lang:integer | gender:keyword
         10002 |                 5 | 5                | F
         10004 |                 5 | 5                | M
         10011 |                 5 | 5                | null
         10012 |                 5 | 5                | null
         10014 |                 5 | 5                | null
;

// check that the `LIMIT 1` isn't pushed into the INLINE STATS's source
maxOfIntByKeywordLimit1Aggd
required_capability: inline_stats

FROM employees
| KEEP emp_no, languages, gender
// | SORT emp_no
| INLINE STATS max_lang = MAX(languages) BY gender
| LIMIT 1
| STATS v = VALUES(max_lang)
;

v:integer
5
;

simpleAvg
required_capability: inline_stats

FROM employees
| INLINE STATS a = AVG(salary)
| LIMIT 2
| KEEP a;

a:double
48248.55
48248.55
;

maxOfLongByKeyword
required_capability: inline_stats

FROM employees
| KEEP emp_no, avg_worked_seconds, gender
| INLINE STATS max_avg_worked_seconds = MAX(avg_worked_seconds) BY gender 
| WHERE max_avg_worked_seconds == avg_worked_seconds
| SORT emp_no ASC;

emp_no:integer | avg_worked_seconds:long | max_avg_worked_seconds:long | gender:keyword
         10007 |               393084805 | 393084805                   | F
         10015 |               390266432 | 390266432                   | null 
         10030 |               394597613 | 394597613                   | M 
;

maxOfLong
required_capability: inline_stats

FROM employees
| KEEP emp_no, avg_worked_seconds, gender
| INLINE STATS max_avg_worked_seconds = MAX(avg_worked_seconds) 
| WHERE max_avg_worked_seconds == avg_worked_seconds
| SORT emp_no ASC;

emp_no:integer | avg_worked_seconds:long | gender:keyword | max_avg_worked_seconds:long
         10030 |               394597613 | M              | 394597613
;

maxOfLongByCalculatedKeyword
required_capability: inline_stats

FROM employees
| KEEP emp_no, avg_worked_seconds, last_name
| INLINE STATS max_avg_worked_seconds = MAX(avg_worked_seconds) BY SUBSTRING(last_name, 0, 1)
| WHERE max_avg_worked_seconds == avg_worked_seconds
| SORT last_name ASC
| LIMIT 5
;

emp_no:integer | avg_worked_seconds:long | last_name:keyword | max_avg_worked_seconds:long | SUBSTRING(last_name, 0, 1):keyword
         10065 |               372660279 | Awdeh             | 372660279                   | A
         10074 |               382397583 | Bernatsky         | 382397583                   | B
         10044 |               387408356 | Casley            | 387408356                   | C
         10030 |               394597613 | Demeyer           | 394597613                   | D
         10087 |               305782871 | Eugenio           | 305782871                   | E
;

maxOfLongByCalculatedNamedKeyword
required_capability: inline_stats

FROM employees
| KEEP emp_no, avg_worked_seconds, last_name
| INLINE STATS max_avg_worked_seconds = MAX(avg_worked_seconds) BY l = SUBSTRING(last_name, 0, 1)
| WHERE max_avg_worked_seconds == avg_worked_seconds
| SORT last_name ASC
| LIMIT 5
;

emp_no:integer | avg_worked_seconds:long | last_name:keyword | max_avg_worked_seconds:long | l:keyword
         10065 |               372660279 | Awdeh             | 372660279                   | A
         10074 |               382397583 | Bernatsky         | 382397583                   | B
         10044 |               387408356 | Casley            | 387408356                   | C
         10030 |               394597613 | Demeyer           | 394597613                   | D
         10087 |               305782871 | Eugenio           | 305782871                   | E
;

maxOfLongByCalculatedDroppedKeyword
required_capability: inline_stats

FROM employees
| INLINE STATS max_avg_worked_seconds = MAX(avg_worked_seconds) BY l = SUBSTRING(last_name, 0, 1)
| WHERE max_avg_worked_seconds == avg_worked_seconds
| KEEP emp_no, avg_worked_seconds, last_name, max_avg_worked_seconds  
| SORT last_name ASC
| LIMIT 5
;

emp_no:integer | avg_worked_seconds:long | last_name:keyword | max_avg_worked_seconds:long
         10065 |               372660279 | Awdeh             | 372660279
         10074 |               382397583 | Bernatsky         | 382397583
         10044 |               387408356 | Casley            | 387408356
         10030 |               394597613 | Demeyer           | 394597613
         10087 |               305782871 | Eugenio           | 305782871
;

maxOfLongByEvaledKeyword
required_capability: inline_stats

FROM employees
| EVAL l = SUBSTRING(last_name, 0, 1)
| KEEP emp_no, avg_worked_seconds, l
| INLINE STATS max_avg_worked_seconds = MAX(avg_worked_seconds) BY l 
| WHERE max_avg_worked_seconds == avg_worked_seconds
| SORT l ASC
| LIMIT 5
;

emp_no:integer | avg_worked_seconds:long | max_avg_worked_seconds:long | l:keyword
         10065 |               372660279 | 372660279                   | A
         10074 |               382397583 | 382397583                   | B
         10044 |               387408356 | 387408356                   | C
         10030 |               394597613 | 394597613                   | D
         10087 |               305782871 | 305782871                   | E
;

maxOfLongByInt
required_capability: inline_stats

FROM employees
| KEEP emp_no, avg_worked_seconds, languages
| INLINE STATS max_avg_worked_seconds = MAX(avg_worked_seconds) BY languages
| WHERE max_avg_worked_seconds == avg_worked_seconds
| SORT languages ASC;

emp_no:integer | avg_worked_seconds:long | max_avg_worked_seconds:long | languages:integer
         10044 |               387408356 | 387408356                   | 1
         10099 |               377713748 | 377713748                   | 2
         10030 |               394597613 | 394597613                   | 3
         10007 |               393084805 | 393084805                   | 4
         10015 |               390266432 | 390266432                   | 5
         10027 |               374037782 | 374037782                   | null
;

maxOfLongByIntDouble
required_capability: inline_stats

FROM employees
| KEEP emp_no, avg_worked_seconds, languages, height
| EVAL height=ROUND(height, 1)
| INLINE STATS max_avg_worked_seconds = MAX(avg_worked_seconds) BY languages, height
| WHERE max_avg_worked_seconds == avg_worked_seconds
| SORT languages, height ASC
| LIMIT 4;

emp_no:integer | avg_worked_seconds:long | max_avg_worked_seconds:long | languages:integer | height:double
         10083 |               331236443 | 331236443                   |                 1 |           1.4
         10084 |               359067056 | 359067056                   |                 1 |           1.5
         10033 |               208374744 | 208374744                   |                 1 |           1.6
         10086 |               328580163 | 328580163                   |                 1 |           1.7
;

two
required_capability: inline_stats

FROM employees
| KEEP emp_no, languages, avg_worked_seconds, gender
| INLINE STATS avg_avg_worked_seconds = AVG(avg_worked_seconds) BY languages
| WHERE avg_worked_seconds > avg_avg_worked_seconds
| INLINE STATS max_languages = MAX(languages) BY gender
| SORT emp_no ASC
| LIMIT 10;

emp_no:integer |avg_worked_seconds:long|avg_avg_worked_seconds:double|languages:integer|max_languages:integer|gender:keyword
10002          |328922887              |3.133013149047619E8          |5                |5                    |F              
10006          |372957040              |2.978159518235294E8          |3                |5                    |F              
10007          |393084805              |2.863684210555556E8          |4                |5                    |F
10010          |315236372              |2.863684210555556E8          |4                |5                    |null           
10012          |365510850              |3.133013149047619E8          |5                |5                    |null           
10015          |390266432              |3.133013149047619E8          |5                |5                    |null           
10018          |309604079              |3.0318626831578946E8         |2                |5                    |null           
10019          |342855721              |2.94833632E8                 |1                |5                    |null           
10020          |373309605              |3.181719481E8                |null             |5                    |M              
10023          |330870342              |3.181719481E8                |null             |5                    |F
;

three-Ignore
// temporarily forbid LIMIT before INLINE STATS
required_capability: inline_stats

FROM employees
| KEEP emp_no, languages, avg_worked_seconds, gender
| INLINE STATS avg_avg_worked_seconds = AVG(avg_worked_seconds) BY languages
| WHERE avg_worked_seconds > avg_avg_worked_seconds
| INLINE STATS max_languages = MAX(languages) BY gender
| SORT emp_no ASC
| LIMIT 10
| INLINE STATS min(languages), max(languages) by gender
;

emp_no:integer |avg_worked_seconds:long|avg_avg_worked_seconds:double|languages:integer|max_languages:integer|min(languages):integer|max(languages):integer|gender:keyword
10002          |328922887              |3.133013149047619E8          |5                |5                    |3                     |5                     |F              
10006          |372957040              |2.978159518235294E8          |3                |5                    |3                     |5                     |F              
10007          |393084805              |2.863684210555556E8          |4                |5                    |3                     |5                     |F              
10010          |315236372              |2.863684210555556E8          |4                |5                    |1                     |5                     |null           
10012          |365510850              |3.133013149047619E8          |5                |5                    |1                     |5                     |null           
10015          |390266432              |3.133013149047619E8          |5                |5                    |1                     |5                     |null           
10018          |309604079              |3.0318626831578946E8         |2                |5                    |1                     |5                     |null           
10019          |342855721              |2.94833632E8                 |1                |5                    |1                     |5                     |null           
10020          |373309605              |3.181719481E8                |null             |5                    |null                  |null                  |M              
10023          |330870342              |3.181719481E8                |null             |5                    |3                     |5                     |F
;

threeTopNAtEnd
required_capability: inline_stats
// same as above but with the final INLINE STATS after before the LIMIT

FROM employees
| KEEP emp_no, languages, avg_worked_seconds, gender
| INLINE STATS avg_avg_worked_seconds = AVG(avg_worked_seconds) BY languages
| WHERE avg_worked_seconds > avg_avg_worked_seconds
| INLINE STATS max_languages = MAX(languages) BY gender
| INLINE STATS min(languages), max(languages) by gender
| SORT emp_no ASC
| LIMIT 10
;

emp_no:integer |avg_worked_seconds:long|avg_avg_worked_seconds:double|languages:integer|max_languages:integer|min(languages):integer|max(languages):integer|gender:keyword
10002          |328922887              |3.133013149047619E8          |5                |5                    |1                     |5                     |F              
10006          |372957040              |2.978159518235294E8          |3                |5                    |1                     |5                     |F              
10007          |393084805              |2.863684210555556E8          |4                |5                    |1                     |5                     |F              
10010          |315236372              |2.863684210555556E8          |4                |5                    |1                     |5                     |null           
10012          |365510850              |3.133013149047619E8          |5                |5                    |1                     |5                     |null           
10015          |390266432              |3.133013149047619E8          |5                |5                    |1                     |5                     |null           
10018          |309604079              |3.0318626831578946E8         |2                |5                    |1                     |5                     |null           
10019          |342855721              |2.94833632E8                 |1                |5                    |1                     |5                     |null           
10020          |373309605              |3.181719481E8                |null             |5                    |1                     |5                     |M              
10023          |330870342              |3.181719481E8                |null             |5                    |1                     |5                     |F
;

pushDownSort_To_LeftSideOnly
required_capability: inline_stats_preceeded_by_sort

from employees
| sort emp_no
| inline stats avg = round(avg(salary)) by languages
| limit 5
| keep emp_no, avg, languages, gender
;

 emp_no:integer| avg:double    |languages:integer|gender:keyword
10001          |48179.0        |2                |M
10002          |41681.0        |5                |F
10003          |47733.0        |4                |M
10004          |41681.0        |5                |M
10005          |50577.0        |1                |M
;

byMultivaluedSimple
required_capability: inline_stats

FROM airports
| INLINE STATS min_scalerank=MIN(scalerank) BY type
| EVAL type=MV_SORT(type), min_scalerank=MV_SORT(min_scalerank)
| KEEP abbrev, type, scalerank, min_scalerank
| WHERE abbrev == "GWL"
;

abbrev:keyword |  type:keyword   | scalerank:integer | min_scalerank:integer
           GWL | [mid, military] | 9                 | [2, 4]
;

byMultivaluedMvExpand
required_capability: inline_stats

FROM airports
| KEEP abbrev, type, scalerank
| MV_EXPAND type
| INLINE STATS min_scalerank=MIN(scalerank) BY type
| SORT min_scalerank ASC
| WHERE abbrev == "GWL"
;

abbrev:keyword | scalerank:integer | min_scalerank:integer | type:keyword 
GWL            |9                  |2                      |mid            
GWL            |9                  |4                      |military
;

byMvExpand
required_capability: inline_stats

FROM airports
| MV_EXPAND type
| EVAL lat = ST_Y(location)
| INLINE STATS most_northern=MAX(lat), most_southern=MIN(lat) BY type
| WHERE lat == most_northern OR lat == most_southern
| SORT lat DESC
| KEEP type, name, location
;

 type:keyword |           name:text           | location:geo_point
          mid |             Svalbard Longyear | POINT (15.495229 78.246717)
        major |                Tromsø Langnes | POINT (18.9072624292132 69.6796790473478)
     military | Severomorsk-3 (Murmansk N.E.) | POINT (33.2903527616285 69.0168711826804)
    spaceport |           Baikonur Cosmodrome | POINT (63.307354423875 45.9635739403124)
        small |                       Dhamial | POINT (73.0320498392002 33.5614146278861)
        small |                      Sahnewal | POINT (75.9570722403652 30.8503598561702)
    spaceport |       Centre Spatial Guyanais | POINT (-52.7684296893452 5.23941001258035)
     military |         Santos Air Force Base | POINT (-46.3052704931003 -23.9237590410637)
        major |            Christchurch Int'l | POINT (172.538675565223 -43.4885486784104)
          mid |          Hermes Quijada Int'l | POINT (-67.7530268462675 -53.7814746058316)
;

mvMinMvExpand
required_capability: inline_stats

FROM airports
| EVAL original_type = type
| INLINE STATS min_scalerank=MIN(scalerank) BY type
| MV_EXPAND type
| EVAL mvMin_scalerank = MV_MIN(scalerank)
| WHERE scalerank == MV_MIN(scalerank)
| SORT abbrev DESC NULLS LAST, type
| LIMIT 7
;

abbrev:keyword |city:keyword   |city_location:geo_point |country:keyword|                 location:geo_point       | name:text           |scalerank:integer|original_type:keyword |min_scalerank:integer|type:keyword|mvMin_scalerank:integer
ZRH            |Zürich         |POINT (8.5411 47.3744)  |Switzerland    |POINT (8.56221279534765 47.4523895064915) |Zurich Int'l         |3                |major                 |2                    |major       |3              
ZNZ            |Zanzibar       |POINT (39.199 -6.165)   |Tanzania       |POINT (39.2223319841558 -6.21857034620282)|Zanzibar             |4                |mid                   |2                    |mid         |4              
ZLO            |Cihuatlán      |POINT (-104.5667 19.25) |Mexico         |POINT (-104.560095200097 19.1480860285854)|Playa de Oro Int'l   |7                |mid                   |2                    |mid         |7              
ZHHH           |Wuhan          |POINT (114.2881 30.5872)|China          |POINT (114.24694737615 30.6017141196702)  |Wang-Chia Tun Airbase|6                |[mid, military]       |[2, 4]               |mid         |6              
ZHHH           |Wuhan          |POINT (114.2881 30.5872)|China          |POINT (114.24694737615 30.6017141196702)  |Wang-Chia Tun Airbase|6                |[mid, military]       |[2, 4]               |military    |6              
ZGC            |Lanzhou        |POINT (103.8318 36.0617)|China          |POINT (103.615415363043 36.5078842461237) |Lanzhou Zhongchuan   |6                |mid                   |2                    |mid         |6              
ZAR            |Zaria          |POINT (7.7 11.0667)     |Nigeria        |POINT (7.68726764310577 11.1352958601071) |Zaria                |8                |mid                   |2                    |mid         |8              
;

afterStats
required_capability: inline_stats

FROM airports
| STATS count=COUNT(*) BY country
| INLINE STATS avg=AVG(count)
| WHERE count > avg * 3
| SORT count DESC, country ASC
;

count:long | country:keyword | avg:double
       129 |   United States | 4.455
        50 |           India | 4.455
        45 |          Mexico | 4.455
        41 |           China | 4.455
        37 |          Canada | 4.455
        31 |          Brazil | 4.455
        26 |          Russia | 4.455
        19 |            null | 4.455
        17 |       Australia | 4.455
        17 |  United Kingdom | 4.455
;

afterWhere
required_capability: inline_stats

FROM airports
| WHERE country != "United States"
| INLINE STATS count=COUNT(*) BY country
| SORT count DESC, abbrev ASC
| KEEP abbrev, country, count
| LIMIT 4
;

abbrev:keyword | country:keyword | count:long
           AGR |           India | 50
           AMD |           India | 50
           BBI |           India | 50
           BDQ |           India | 50
;

afterLookup
required_capability: inline_stats
required_capability: join_lookup_v12

FROM airports
| EVAL backup_scalerank = scalerank
| RENAME scalerank AS language_code
| LOOKUP JOIN languages_lookup ON language_code
| RENAME language_name as scalerank
| DROP language_code
| INLINE STATS count=COUNT(*) BY scalerank
| SORT abbrev DESC
| KEEP abbrev, *scalerank
| LIMIT 5
;

abbrev:keyword |backup_scalerank:integer| scalerank:keyword   
null           |8                       |null           
null           |8                       |null           
null           |8                       |null           
ZRH            |3                       |Spanish        
ZNZ            |4                       |German
;

afterEnrich
required_capability: inline_stats
required_capability: enrich_load

FROM airports
| KEEP abbrev, city
| WHERE abbrev NOT IN ("ADJ", "ATQ") // Skip airports in regions with right-to-left text which the test file isn't good with
| ENRICH city_names ON city WITH region
| WHERE MV_COUNT(region) == 1
| INLINE STATS COUNT(*) BY region
| SORT abbrev ASC
| WHERE `COUNT(*)` > 1
| LIMIT 3
;

abbrev:keyword | city:keyword | "COUNT(*)":long |       region:text 
           ALA |       Almaty | 2               |     Жетісу ауданы
           BXJ |       Almaty | 2               |     Жетісу ауданы
           FUK |      Fukuoka | 2               |             中央区
;

beforeStats
required_capability: inline_stats

FROM airports
| EVAL lat = ST_Y(location)
| INLINE STATS avg_lat=AVG(lat)
| STATS northern=COUNT(lat > avg_lat OR NULL), southern=COUNT(lat < avg_lat OR NULL)
;

northern:long | southern:long
          520 | 371
;

beforeKeepSort
required_capability: inline_stats

FROM employees
| INLINE STATS max_salary = MAX(salary) by languages
| KEEP emp_no, languages, max_salary
| SORT emp_no ASC
| LIMIT 3;

emp_no:integer | languages:integer | max_salary:integer
         10001 |                 2 | 73578
         10002 |                 5 | 66817
         10003 |                 4 | 74572
;

beforeKeepWhere
required_capability: inline_stats

FROM employees
| INLINE STATS max_salary = MAX(salary) by languages
| KEEP emp_no, languages, max_salary
| WHERE emp_no == 10003;

ignoreOrder:true
emp_no:integer | languages:integer | max_salary:integer
         10003 |                 4 | 74572
;

beforeEnrich
required_capability: inline_stats
required_capability: enrich_load

FROM airports
| KEEP abbrev, type, city
| INLINE STATS COUNT(*) BY type
| ENRICH city_names ON city WITH region
| WHERE MV_COUNT(region) == 1
| SORT abbrev ASC
| LIMIT 3
;

abbrev:keyword |city:keyword      |"COUNT(*)":long|type:keyword   | region:text
ABJ            |Abidjan           |499            |mid            |Abidjan               
ABV            |Abuja             |385            |major          |Municipal Area Council
ACA            |Acapulco de Juárez|385            |major          |Acapulco de Juárez
;

beforeAndAfterEnrich
required_capability: inline_stats
required_capability: enrich_load

FROM airports
| KEEP abbrev, type, city
| INLINE STATS COUNT(*) BY type
| ENRICH city_names ON city WITH region
| WHERE MV_COUNT(region) == 1
| INLINE STATS count_region=COUNT(*) BY region 
| SORT abbrev ASC
| WHERE STARTS_WITH(abbrev, "AL")
| LIMIT 5
;

abbrev:keyword | city:keyword  |"COUNT(*)":long|  type:keyword | count_region:long |        region:text        
ALA            |Almaty         |385            |major          |2                  |Жетісу ауданы     
ALB            |Colonie        |499            |mid            |1                  |Town of Colonie   
ALC            |Alicante       |385            |major          |1                  |Alacant / Alicante
ALG            |Algiers        |385            |major          |1                  |Alger             
ALL            |Albenga        |499            |mid            |1                  |Albenga
;

shadowing
required_capability: inline_stats

ROW left = "left", client_ip = "172.21.0.5", env = "env", right = "right"
| INLINE STATS env = VALUES(right) BY client_ip
;

left:keyword |  right:keyword | env:keyword | client_ip:keyword
left         | right          | right       | 172.21.0.5        
;

shadowingMulti
required_capability: inline_stats

ROW left = "left", airport = "Zurich Airport ZRH", city = "Zürich", middle = "middle", region = "North-East Switzerland", right = "right"
| INLINE STATS airport=VALUES(left), region=VALUES(left), city_boundary=VALUES(left) BY city
;

left:keyword | middle:keyword | right:keyword | airport:keyword | region:keyword | city_boundary:keyword | city:keyword 
left         | middle         | right         |            left |           left | left                  | Zürich
;

shadowingSelf
required_capability: inline_stats

ROW city = "Raleigh"
| INLINE STATS city = COUNT(city)
;

city:long
1
;

shadowingSelfBySelf
required_capability: inline_stats

ROW city = "Raleigh"
| INLINE STATS city = COUNT(city) BY city
;
warning:Line 2:16: Field 'city' shadowed by field at line 2:38

city:keyword
Raleigh
;

shadowingInternal
required_capability: inline_stats

ROW city = "Zürich"
| INLINE STATS x = VALUES(city), x = VALUES(city)
;
warning:Line 2:16: Field 'x' shadowed by field at line 2:34

city:keyword | x:keyword
Zürich       | Zürich
;

multiInlinestatsWithRow
required_capability: inline_stats

row x = 1
| inline stats x = max(x) + min(x)
| eval y = x + 1
| inline stats sum(y)
| inline stats count(y), count(x)
;

  x:integer    |    y:integer  |  sum(y):long  | count(y):long | count(x):long    
2              |3              |3              |1              |1
;

ignoreUnusedEvaledValue_AndInlineStats
required_capability: inline_stats

ROW x = 1
| INLINE STATS max(x)
| EVAL y = x + 1
| KEEP x
;

x:integer
1
;

ignoreUnusedEvaledValue_AndInlineStats2
required_capability: inline_stats

ROW x = 1, z = 2
| INLINE STATS max(x)
| EVAL a = x + 1, b = z + 2
| KEEP x, z
;

x:integer | z:integer
1         | 2
;

ignoreUnusedEvaledValue_AndInlineStats3
required_capability: inline_stats

from employees
| inline stats max(salary)
| eval y = salary + 1
| keep salary
| sort salary desc
| limit 1
;

 salary:integer     
74999     
;

ignoreUnusedEvaledValue_AndInlineStats4
required_capability: inline_stats

from employees
| inline stats max(salary), m = min(salary) by gender
| eval y = concat(gender, "")
| keep emp_no
| sort emp_no desc
| limit 1
;

emp_no:integer     
10100     
;

ignoreUnusedEvaledValue_AndInlineStats5
required_capability: inline_stats

from employees
| inline stats max(salary), m = min(salary) by gender
| eval y = m / 2
| keep emp_no
| sort emp_no desc
| limit 1
;

emp_no:integer     
10100     
;

shadowEntireInlinestats
required_capability: inline_stats

FROM employees
| INLINE STATS x = avg(salary), y = min(salary) BY emp_no
| EVAL x = emp_no, y = x
| SORT x
| KEEP x, y, emp_no
| LIMIT 1
;

x:integer |y:integer |emp_no:integer
10001     |10001     |10001
;

byConstant
required_capability: inline_stats

FROM employees
| KEEP emp_no, languages
| INLINE STATS max_lang = MAX(languages) BY y=1 
| WHERE max_lang == languages
| SORT emp_no ASC
| LIMIT 5
;

emp_no:integer | languages:integer | max_lang:integer | y:integer
         10002 |                 5 |                5 | 1
         10004 |                 5 |                5 | 1
         10011 |                 5 |                5 | 1
         10012 |                 5 |                5 | 1
         10014 |                 5 |                5 | 1
;

aggConstant
required_capability: inline_stats

FROM employees
| KEEP emp_no
| INLINE STATS one = MAX(1) BY emp_no
| SORT emp_no ASC
| LIMIT 5
;

one:integer | emp_no:integer
          1 | 10001
          1 | 10002
          1 | 10003
          1 | 10004
          1 | 10005
;

percentile
required_capability: inline_stats

FROM employees
| KEEP emp_no, salary
| INLINE STATS ninety_fifth_salary = PERCENTILE(salary, 95)
| WHERE salary > ninety_fifth_salary
| SORT emp_no ASC
| LIMIT 5
;

emp_no:integer | salary:integer | ninety_fifth_salary:double
         10007 |          74572 | 73584.95
         10019 |          73717 | 73584.95
         10027 |          73851 | 73584.95
         10029 |          74999 | 73584.95
         10045 |          74970 | 73584.95
;

byTwoCalculated
required_capability: inline_stats

FROM airports
| WHERE abbrev IS NOT NULL
| KEEP abbrev, scalerank, location
| INLINE STATS min_sl=MIN(scalerank)
           BY lat_10 = ROUND(ST_Y(location), -1)
            , lon_10 = ROUND(ST_X(location), -1)
| SORT abbrev DESC
| LIMIT 3
;

abbrev:keyword | scalerank:integer |             location:geo_point             | min_sl:integer | lat_10:double | lon_10:double
           ZRH |                 3 | POINT(8.56221279534765 47.4523895064915)   | 2              |            50 |            10
           ZNZ |                 4 | POINT (39.2223319841558 -6.21857034620282) | 4              |           -10 |            40
           ZLO |                 7 | POINT (-104.560095200097 19.1480860285854) | 2              |            20 |          -100
;

byTwoCalculatedSecondOverwrites
required_capability: stats_alias_collision_warnings
required_capability: inline_stats

FROM airports
| WHERE abbrev IS NOT NULL
| KEEP abbrev, scalerank, location
| INLINE STATS min_sl=MIN(scalerank)
           BY x = ROUND(ST_Y(location), -1)
            , x = ROUND(ST_X(location), -1)
| SORT abbrev DESC
| LIMIT 3
;
warning:Line 5:4: Field 'x' shadowed by field at line 6:3

abbrev:keyword | scalerank:integer |             location:geo_point             | min_sl:integer| x:double 
           ZRH |                 3 | POINT (8.56221279534765 47.4523895064915)  | 2             | 10 
           ZNZ |                 4 | POINT (39.2223319841558 -6.21857034620282) | 2             | 40
           ZLO |                 7 | POINT (-104.560095200097 19.1480860285854) | 2             | -100
;

byTwoCalculatedSecondOverwritesReferencingFirst
required_capability: stats_alias_collision_warnings
required_capability: inline_stats

FROM airports
| WHERE abbrev IS NOT NULL
| KEEP abbrev, scalerank, location
| EVAL x = ST_X(location)
| INLINE STATS min_sl=MIN(scalerank)
           BY x = ROUND(x, -1)
            , x = ROUND(x, -1)
| SORT abbrev DESC
| LIMIT 3
;
warning:Line 6:4: Field 'x' shadowed by field at line 7:3

abbrev:keyword | scalerank:integer |             location:geo_point             | min_sl:integer| x:double 
           ZRH |                 3 | POINT (8.56221279534765 47.4523895064915)  | 2             | 10 
           ZNZ |                 4 | POINT (39.2223319841558 -6.21857034620282) | 2             | 40
           ZLO |                 7 | POINT (-104.560095200097 19.1480860285854) | 2             | -100
;


groupShadowsAgg
required_capability: stats_alias_collision_warnings
required_capability: inline_stats

FROM airports
| WHERE abbrev IS NOT NULL
| KEEP abbrev, scalerank, location
| INLINE STATS min_sl=MIN(scalerank)
           BY min_sl = ROUND(ST_Y(location), -1)
            , lon_10 = ROUND(ST_X(location), -1)
| SORT abbrev DESC
| LIMIT 3
;
warning:Line 4:16: Field 'min_sl' shadowed by field at line 5:4

abbrev:keyword | scalerank:integer |             location:geo_point             | min_sl:double | lon_10:double
           ZRH |                 3 | POINT(8.56221279534765 47.4523895064915)   |            50 |            10
           ZNZ |                 4 | POINT (39.2223319841558 -6.21857034620282) |           -10 |            40
           ZLO |                 7 | POINT (-104.560095200097 19.1480860285854) |            20 |          -100
;

groupShadowsField
required_capability: inline_stats

  FROM employees
| KEEP emp_no, salary, hire_date
| INLINE STATS avg_salary = AVG(salary)
           BY hire_date = DATE_TRUNC(1 year, hire_date)
| WHERE salary > avg_salary
| SORT emp_no ASC
| LIMIT 4
;

emp_no:integer | salary:integer | avg_salary:double |  hire_date:datetime
         10001 |          57305 | 43869.63636363636 | 1986-01-01T00:00:00Z
         10002 |          56371 | 51831.818181818184| 1985-01-01T00:00:00Z
         10003 |          61805 | 43869.63636363636 | 1986-01-01T00:00:00Z
         10005 |          63528 | 53487.07692307692 | 1989-01-01T00:00:00Z
;

groupByExpression_And_ExistentField
required_capability: inline_stats
FROM employees
| KEEP emp_no, languages, gender
| EVAL x = "ABC"
| INLINE STATS max_lang = MAX(languages) BY y = to_lower(x), gender
| SORT emp_no ASC
| LIMIT 5
;

emp_no:integer | languages:integer | x:keyword | max_lang:integer | y:keyword | gender:keyword
10001          |2                  |ABC        |5                 |abc        |M              
10002          |5                  |ABC        |5                 |abc        |F              
10003          |4                  |ABC        |5                 |abc        |M              
10004          |5                  |ABC        |5                 |abc        |M              
10005          |1                  |ABC        |5                 |abc        |M
;

groupByRenamedColumn
required_capability: inline_stats
FROM employees
| KEEP emp_no, languages, gender
| INLINE STATS max_lang = MAX(languages) BY y = gender
| WHERE max_lang == languages
| SORT emp_no ASC
| LIMIT 5
;

emp_no:integer | languages:integer | gender:keyword | max_lang:integer | y:keyword
         10002 |                 5 | F              | 5                | F
         10004 |                 5 | M              | 5                | M
         10011 |                 5 | null           | 5                | null
         10012 |                 5 | null           | 5                | null
         10014 |                 5 | null           | 5                | null
;

groupByMultipleRenamedColumns_AndOneExpression_Last
required_capability: inline_stats

FROM employees
| KEEP emp_no, languages, gender, first_name
| INLINE STATS max_lang = MAX(languages) BY y = gender, l = languages, f = left(first_name,1)
| SORT emp_no
| LIMIT 10
;

emp_no:integer | languages:integer | gender:keyword|first_name:keyword|max_lang:integer|  y:keyword    |   l:integer   |f:keyword       
10001          |2                  |M              |Georgi            |2               |M              |2              |G              
10002          |5                  |F              |Bezalel           |5               |F              |5              |B              
10003          |4                  |M              |Parto             |4               |M              |4              |P              
10004          |5                  |M              |Chirstian         |5               |M              |5              |C              
10005          |1                  |M              |Kyoichi           |1               |M              |1              |K              
10006          |3                  |F              |Anneke            |3               |F              |3              |A              
10007          |4                  |F              |Tzvetan           |4               |F              |4              |T              
10008          |2                  |M              |Saniya            |2               |M              |2              |S              
10009          |1                  |F              |Sumant            |1               |F              |1              |S              
10010          |4                  |null           |Duangkaew         |4               |null           |4              |D              
;

groupByMultipleRenamedColumns_AndTwoExpressions
required_capability: inline_stats

FROM employees
| KEEP emp_no, languages, gender, first_name
| INLINE STATS max_lang = MAX(languages) BY f1 = left(first_name, 1), y = gender, f2 = left(first_name, 1), l = languages
| SORT emp_no
| LIMIT 10
;

emp_no:integer | languages:integer | gender:keyword|first_name:keyword|max_lang:integer|  f1:keyword   |   y:keyword   |  f2:keyword   |l:integer       
10001          |2                  |M              |Georgi            |2               |G              |M              |G              |2              
10002          |5                  |F              |Bezalel           |5               |B              |F              |B              |5              
10003          |4                  |M              |Parto             |4               |P              |M              |P              |4              
10004          |5                  |M              |Chirstian         |5               |C              |M              |C              |5              
10005          |1                  |M              |Kyoichi           |1               |K              |M              |K              |1              
10006          |3                  |F              |Anneke            |3               |A              |F              |A              |3              
10007          |4                  |F              |Tzvetan           |4               |T              |F              |T              |4              
10008          |2                  |M              |Saniya            |2               |S              |M              |S              |2              
10009          |1                  |F              |Sumant            |1               |S              |F              |S              |1              
10010          |4                  |null           |Duangkaew         |4               |D              |null           |D              |4              
;

groupByMultipleRenamedColumns_AndMultipleRenames
required_capability: inline_stats

FROM employees
| KEEP emp_no, languages, gender, first_name
| RENAME first_name as f
| INLINE STATS max_lang = MAX(languages) BY y = gender, l = languages, first_name = left(f, 1)
| SORT emp_no
| LIMIT 10
;

emp_no:integer | languages:integer | gender:keyword|    f:keyword     |max_lang:integer|  y:keyword    |   l:integer   |first_name:keyword       
10001          |2                  |M              |Georgi            |2               |M              |2              |G              
10002          |5                  |F              |Bezalel           |5               |F              |5              |B              
10003          |4                  |M              |Parto             |4               |M              |4              |P              
10004          |5                  |M              |Chirstian         |5               |M              |5              |C              
10005          |1                  |M              |Kyoichi           |1               |M              |1              |K              
10006          |3                  |F              |Anneke            |3               |F              |3              |A              
10007          |4                  |F              |Tzvetan           |4               |F              |4              |T              
10008          |2                  |M              |Saniya            |2               |M              |2              |S              
10009          |1                  |F              |Sumant            |1               |F              |1              |S              
10010          |4                  |null           |Duangkaew         |4               |null           |4              |D              
;

groupByMultipleRenamedColumns_AndSameNameExpressionGroupingOverride
required_capability: inline_stats

FROM employees
| KEEP emp_no, languages, gender, first_name
| RENAME first_name as f
| INLINE STATS max_lang = MAX(languages) BY y = gender, l = languages, f = left(f, 1)
| SORT emp_no
| LIMIT 10
;

emp_no:integer | languages:integer | gender:keyword|max_lang:integer|  y:keyword    |   l:integer   |f:keyword       
10001          |2                  |M              |2               |M              |2              |G              
10002          |5                  |F              |5               |F              |5              |B              
10003          |4                  |M              |4               |M              |4              |P              
10004          |5                  |M              |5               |M              |5              |C              
10005          |1                  |M              |1               |M              |1              |K              
10006          |3                  |F              |3               |F              |3              |A              
10007          |4                  |F              |4               |F              |4              |T              
10008          |2                  |M              |2               |M              |2              |S              
10009          |1                  |F              |1               |F              |1              |S              
10010          |4                  |null           |4               |null           |4              |D              
;

twoAggregatesGroupedBy_AField_And_AnExpression
required_capability: inline_stats

FROM employees
| KEEP emp_no, languages, gender, last_name
| WHERE gender IS NOT NULL
| INLINE STATS max_lang = MAX(languages), min_lang = MIN(languages) BY f = left(last_name, 1), gender
| SORT last_name DESC
| LIMIT 8
;

emp_no:integer |languages:integer|last_name:keyword|max_lang:integer|min_lang:integer|   f:keyword   | gender:keyword
10053          |3                |Zschoche         |4               |3               |Z              |F              
10083          |1                |Zockler          |1               |1               |Z              |M              
10007          |4                |Zielinski        |4               |3               |Z              |F              
10097          |3                |Waschkowski      |3               |3               |W              |M              
10020          |null             |Warwick          |3               |3               |W              |M              
10043          |1                |Tzvieli          |1               |1               |T              |M              
10049          |5                |Tramer           |5               |5               |T              |F              
10028          |null             |Tempesti         |1               |1               |T              |M              
;

groupByMultipleRenamedColumns_InversedOrder
required_capability: inline_stats

FROM employees
| KEEP emp_no, languages, still_hired, gender
| INLINE STATS max_lang = MAX(languages) BY y = gender, z = still_hired
| SORT emp_no ASC
| LIMIT 5
;

emp_no:integer |languages:integer|still_hired:boolean| gender:keyword|max_lang:integer|   y:keyword   |   z:boolean       
10001          |2                |true               |M              |5               |M              |true           
10002          |5                |true               |F              |5               |F              |true           
10003          |4                |false              |M              |5               |M              |false          
10004          |5                |true               |M              |5               |M              |true           
10005          |1                |true               |M              |5               |M              |true           
;

groupByMultipleRenamedColumns_InversedOrder_ComplexEval
required_capability: inline_stats

FROM employees
| KEEP emp_no, languages, still_hired, gender
| EVAL multilingual = CASE(languages <= 1, "monolingual", languages <= 2, "bilingual", "polyglot")
| INLINE STATS max_lang = MAX(languages) BY y = gender, z = still_hired
| SORT emp_no ASC
| LIMIT 5
;

emp_no:integer |languages:integer|still_hired:boolean| gender:keyword|multilingual:keyword|max_lang:integer|   y:keyword   |   z:boolean
10001          |2                |true               |M              |bilingual           |5               |M              |true           
10002          |5                |true               |F              |polyglot            |5               |F              |true           
10003          |4                |false              |M              |polyglot            |5               |M              |false          
10004          |5                |true               |M              |polyglot            |5               |M              |true           
10005          |1                |true               |M              |monolingual         |5               |M              |true
;

groupByMultipleRenamedColumns_AndComplexEval
required_capability: inline_stats

FROM employees
| KEEP emp_no, languages, still_hired, gender
| EVAL multilingual = CASE(languages <= 1, "monolingual", languages <= 2, "bilingual", "polyglot")
| INLINE STATS max_lang = MAX(languages) BY y = gender, z = still_hired, m = multilingual
| SORT emp_no ASC
| LIMIT 5
;

emp_no:integer |languages:integer|still_hired:boolean| gender:keyword|multilingual:keyword|max_lang:integer|   y:keyword   |   z:boolean   |m:keyword
10001          |2                |true               |M              |bilingual           |2               |M              |true           |bilingual      
10002          |5                |true               |F              |polyglot            |5               |F              |true           |polyglot       
10003          |4                |false              |M              |polyglot            |5               |M              |false          |polyglot       
10004          |5                |true               |M              |polyglot            |5               |M              |true           |polyglot       
10005          |1                |true               |M              |monolingual         |1               |M              |true           |monolingual
;

groupByMultipleRenamedColumns_AndConstantValue
required_capability: inline_stats

FROM employees
| KEEP emp_no, languages, gender, first_name
| EVAL x = "ABC"
| INLINE STATS max_lang = MAX(languages) BY y = gender, l = languages, f = to_lower(x)
| SORT emp_no
| LIMIT 10
;

emp_no:integer |languages:integer|gender:keyword |first_name:keyword  |   x:keyword   |max_lang:integer|   y:keyword   |   l:integer   |f:keyword       
10001          |2                |M              |Georgi              |ABC            |2               |M              |2              |abc            
10002          |5                |F              |Bezalel             |ABC            |5               |F              |5              |abc            
10003          |4                |M              |Parto               |ABC            |4               |M              |4              |abc            
10004          |5                |M              |Chirstian           |ABC            |5               |M              |5              |abc            
10005          |1                |M              |Kyoichi             |ABC            |1               |M              |1              |abc            
10006          |3                |F              |Anneke              |ABC            |3               |F              |3              |abc            
10007          |4                |F              |Tzvetan             |ABC            |4               |F              |4              |abc            
10008          |2                |M              |Saniya              |ABC            |2               |M              |2              |abc            
10009          |1                |F              |Sumant              |ABC            |1               |F              |1              |abc            
10010          |4                |null           |Duangkaew           |ABC            |4               |null           |4              |abc            
;

groupByRenamedExpression
required_capability: inline_stats

FROM employees
| KEEP emp_no, languages, gender, last_name
| WHERE gender IS NOT NULL
| INLINE STATS max_lang = MAX(languages), min_lang = MIN(languages) BY f = left(last_name, 1), gender
| SORT last_name DESC
| LIMIT 8
;

emp_no:integer |languages:integer|last_name:keyword|max_lang:integer|min_lang:integer|  f:keyword    | gender:keyword     
10053          |3                |Zschoche         |4               |3               |Z              |F              
10083          |1                |Zockler          |1               |1               |Z              |M              
10007          |4                |Zielinski        |4               |3               |Z              |F              
10097          |3                |Waschkowski      |3               |3               |W              |M              
10020          |null             |Warwick          |3               |3               |W              |M              
10043          |1                |Tzvieli          |1               |1               |T              |M              
10049          |5                |Tramer           |5               |5               |T              |F              
10028          |null             |Tempesti         |1               |1               |T              |M            
;

doubleFilterOnLeftAndRight_InlineStats_Sides
required_capability: inline_stats
  
FROM employees
| INLINE STATS max_salary = MAX(salary), min_salary = MIN(salary) by languages
| KEEP emp_no, languages, *salary
| WHERE salary > 65000 and languages > 2
| SORT emp_no
;

emp_no:integer |languages:integer|salary:integer |max_salary:integer|min_salary:integer   
10007          |4                |74572          |74572             |27215          
10030          |3                |67492          |74970             |26436          
10045          |3                |74970          |74970             |26436          
10054          |4                |65367          |74572             |27215          
10062          |3                |65030          |74970             |26436          
10094          |5                |66817          |66817             |25324          
10097          |3                |71165          |74970             |26436          
10100          |4                |68431          |74572             |27215          
;

filterOnInlineStatsAggs
required_capability: inline_stats

FROM employees
| INLINE STATS max_salary = MAX(salary), min_salary = MIN(salary) by languages
| KEEP emp_no, languages, *salary
| WHERE min_salary > 27000 or max_salary < 70000
| sort salary desc
| limit 5
;

emp_no:integer |languages:integer|salary:integer |max_salary:integer|min_salary:integer
10029          |null             |74999          |74999             |28336          
10007          |4                |74572          |74572             |27215          
10027          |null             |73851          |74999             |28336          
10099          |2                |73578          |73578             |29175          
10078          |2                |69904          |73578             |29175          
;

filterOnInlineStatsAggsValues_And_Groupings
required_capability: inline_stats

FROM employees
| INLINE STATS max_salary = MAX(salary), min_salary = MIN(salary) by languages
| KEEP emp_no, languages, *salary
| WHERE (min_salary > 27000 or max_salary < 70000) and languages > 3
| sort salary
| limit 5
;

emp_no:integer |languages:integer|salary:integer |max_salary:integer|min_salary:integer
10015          |5                |25324          |66817             |25324          
10035          |5                |25945          |66817             |25324          
10057          |4                |27215          |74572             |27215          
10011          |5                |31120          |66817             |25324          
10066          |5                |31897          |66817             |25324          
;

inlineStatsOverrideEVALed_FieldWithSameName
required_capability: inline_stats

FROM hosts METADATA _index
| EVAL x = ip1
| INLINE STATS ip1 = COUNT(*) BY host_group, card
| SORT ip1 DESC, x
| LIMIT 1
;

description:text|  host:keyword |   ip0:ip      | _index:keyword |   x:ip  | ip1:long |  host_group:text | card:keyword
beta k8s server |beta           |127.0.0.1      |hosts           |127.0.0.2|2         |Kubernetes cluster|eth1
;

inlineStatsOverrideEVALed_FieldWithSameNameNoIndex
required_capability: inline_stats

FROM hosts
| EVAL x = ip1
| INLINE STATS ip1 = COUNT(*) BY host_group, card
| SORT ip1 DESC, x
| LIMIT 1
;

description:text|  host:keyword |   ip0:ip      |   x:ip  | ip1:long |  host_group:text | card:keyword
beta k8s server |beta           |127.0.0.1      |127.0.0.2|2         |Kubernetes cluster|eth1
;

doubleShadowing
required_capability: inline_stats

FROM employees
| INLINE STATS salary = min(salary) BY gender
| INLINE STATS salary = max(salary) BY gender
| KEEP salary, gender
| SORT salary DESC, gender 
| LIMIT 5
;

salary:integer |gender:keyword
25976          |F              
25976          |F              
25976          |F              
25976          |F              
25976          |F
;

doubleShadowing_WithIntertwinedFilters
required_capability: inline_stats

FROM employees
| WHERE salary > 30000
| INLINE STATS salary = min(salary) BY gender
| WHERE salary > 31000
| INLINE STATS salary = max(salary) BY gender
| WHERE salary < 31500
| KEEP salary, gender
| SORT salary DESC, gender 
;

salary:integer |gender:keyword
31120          |null           
31120          |null           
31120          |null           
31120          |null           
31120          |null           
31120          |null           
31120          |null           
31120          |null           
31120          |null
;

shadowingAggregateByNextGrouping
required_capability: inline_stats

FROM employees
| KEEP gender, languages, emp_no, salary
| INLINE STATS gender = count_distinct(gender) BY languages
| INLINE STATS avg(salary) BY gender
| SORT emp_no
| LIMIT 3
;

emp_no:integer |salary:integer |languages:integer|avg(salary):double|gender:long     
10001          |57305          |2                |48248.55          |2              
10002          |56371          |5                |48248.55          |2              
10003          |61805          |4                |48248.55          |2              
;

doubleShadowingWithEval
required_capability: inline_stats

from employees
| eval salary = salary/100
| inline stats salary=min(salary) by gender
| inline stats salary=max(salary) by gender
| keep salary, gender
| sort salary desc, gender
| limit 5
;

salary:integer|gender:keyword
259           |F              
259           |F              
259           |F              
259           |F              
259           |F
;

doubleShadowingWithDoubleStats
required_capability: inline_stats

from employees
| stats salary=min(salary) by gender
| stats salary=max(salary) by gender
| inline stats salary=min(salary)
| inline stats salary=max(salary)
;
ignoreOrder:true

gender:keyword |salary:integer    
null           |25324          
F              |25324          
M              |25324
;

renamingGroupingWithItself
required_capability: inline_stats

FROM employees
| EVAL x = gender
| INLINE STATS min_sl = MIN(salary) BY x = x
| SORT salary DESC
| KEEP salary, x, gender, min_sl, emp_no
| LIMIT 5
;

salary:integer |x:keyword|gender:keyword |min_sl:integer |emp_no:integer     
74999          |M        |M              |25945          |10029          
74970          |M        |M              |25945          |10045          
74572          |F        |F              |25976          |10007          
73851          |F        |F              |25976          |10027          
73717          |null     |null           |25324          |10019
;

overridingGroupings
required_capability: inline_stats

FROM employees
| INLINE STATS min_sl = MIN(salary) BY x = gender, x = languages
| KEEP salary, x, gender, min_sl, emp_no
| SORT salary
| LIMIT 5
;
warning:Line 2:40: Field 'x' shadowed by field at line 2:52

salary:integer |x:integer      |gender:keyword |min_sl:integer |emp_no:integer    
25324          |5              |null           |25324          |10015          
25945          |5              |M              |25324          |10035          
25976          |1              |F              |25976          |10092          
26436          |3              |M              |26436          |10048          
27215          |4              |F              |27215          |10057
;

overridingExpressionGroupings
required_capability: inline_stats

FROM employees
| INLINE STATS min_sl = MIN(salary) BY x = TO_LOWER(gender), x = CONCAT(gender, gender)
| SORT salary DESC
| KEEP salary, x, gender, min_sl, emp_no
| LIMIT 5
;
warning:Line 2:40: Field 'x' shadowed by field at line 2:62

salary:integer |x:keyword      |gender:keyword |min_sl:integer |emp_no:integer 
74999          |MM             |M              |25945          |10029          
74970          |MM             |M              |25945          |10045          
74572          |FF             |F              |25976          |10007          
73851          |FF             |F              |25976          |10027          
73717          |null           |null           |25324          |10019          
;

reusingEvalExpressions_UsedInGroupings
required_capability: inline_stats

FROM employees
| KEEP salary, gender, emp_no
| EVAL x = TO_LOWER(gender), x = CONCAT(x, " ", x)
| INLINE STATS min_sl = MIN(salary) BY x
| SORT salary DESC
| LIMIT 5
;

salary:integer |gender:keyword |emp_no:integer |min_sl:integer |       x:keyword       
74999          |M              |10029          |25945          |m m            
74970          |M              |10045          |25945          |m m            
74572          |F              |10007          |25976          |f f            
73851          |F              |10027          |25976          |f f            
73717          |null           |10019          |25324          |null           
;

statsBeforeInlinestatsWithTopAndBucket1
required_capability: inline_stats

FROM books
| STATS avg_rating = AVG(ratings) BY decade = BUCKET(year, 10)
| INLINE STATS decades = TOP(decade, 3, "DESC")
| SORT avg_rating DESC
| LIMIT 10
;

avg_rating:double | decade:double |    decades:double
4.954999923706055 |1960.0         |[2020.0, 2010.0, 2000.0]
4.387647109873154 |1990.0         |[2020.0, 2010.0, 2000.0]
4.339166651169459 |2000.0         |[2020.0, 2010.0, 2000.0]
4.274615342800434 |2010.0         |[2020.0, 2010.0, 2000.0]
4.063333352406819 |1970.0         |[2020.0, 2010.0, 2000.0]
3.880000114440918 |2020.0         |[2020.0, 2010.0, 2000.0]
3.6633334159851074|1980.0         |[2020.0, 2010.0, 2000.0]
;

statsBeforeInlinestatsWithTopAndBucket2
required_capability: inline_stats

FROM sample_data
| STATS total_duration = SUM(event_duration) BY day = BUCKET(@timestamp, 1 HOUR)
| INLINE STATS days = TOP(day, 2, "ASC")
| SORT total_duration ASC
| LIMIT 5
;

total_duration:long |       day:date         |                     days:date                     
6215122             |2023-10-23T12:00:00.000Z|[2023-10-23T12:00:00.000Z, 2023-10-23T13:00:00.000Z]
17016205            |2023-10-23T13:00:00.000Z|[2023-10-23T12:00:00.000Z, 2023-10-23T13:00:00.000Z]
;

evalBeforeDoubleInlinestats1
required_capability: inline_stats

FROM employees
| EVAL salaryK = salary/1000
| INLINE STATS count = COUNT(*) BY salaryK
| INLINE STATS min = MIN(MV_COUNT(languages)) BY salaryK
| SORT emp_no
| KEEP emp_no, still_hired, count
| LIMIT 5
;

emp_no:integer |still_hired:boolean|count:long
10001          |true               |1
10002          |true               |3
10003          |false              |2
10004          |true               |2
10005          |true               |1
;

evalBeforeDoubleInlinestats2
required_capability: inline_stats

FROM employees
| EVAL jobs = MV_COUNT(job_positions)
| INLINE STATS count = COUNT(*) BY jobs
| INLINE STATS min = MIN(MV_COUNT(languages)) BY jobs
| SORT emp_no
| KEEP emp_no, jobs, count, min
| LIMIT 5
;

emp_no:integer |jobs:integer|count:long|min:integer
10001          |2           |18        |1
10002          |1           |27        |1
10003          |null        |11        |1
10004          |4           |26        |1
10005          |null        |11        |1
;

evalBeforeInlinestatsAndKeepAfter1
required_capability: inline_stats

FROM employees
| WHERE still_hired == false
| EVAL sal = salary/1000
| INLINE STATS totalK = SUM(sal), count=COUNT(*) BY gender
| KEEP emp_no, still_hired, totalK, count
| SORT emp_no
| LIMIT 5
;

emp_no:integer |still_hired:boolean|totalK:long|count:long
10003          |false              |1567       |32
10006          |false              |810        |16
10009          |false              |810        |16
10010          |false              |378        |7
10012          |false              |378        |7
;

evalBeforeInlinestatsAndKeepAfter2
required_capability: inline_stats

FROM employees
| EVAL salaryK = salary/1000
| INLINE STATS total = SUM(salaryK), count=COUNT(*) BY gender
| KEEP emp_no, still_hired, total, count
| WHERE still_hired == false
| SORT emp_no
| LIMIT 5
;

emp_no:integer |still_hired:boolean|total:long|count:long
10003          |false              |2644      |57
10006          |false              |1648      |33
10009          |false              |1648      |33
10010          |false              |482       |10
10012          |false              |482       |10
;

evalBeforeInlinestatsAndKeepAfter3
required_capability: inline_stats

FROM employees
| EVAL salaryK = salary/1000
| INLINE STATS total = SUM(salaryK) BY gender
| KEEP emp_no, still_hired, total
| SORT emp_no
| LIMIT 5
;

emp_no:integer |still_hired:boolean|total:long
10001          |true               |2644
10002          |true               |1648
10003          |false              |2644
10004          |true               |2644
10005          |true               |2644
;

evalBeforeInlinestatsAndKeepAfter4
required_capability: inline_stats

FROM employees
| EVAL salaryK = salary/1000
| INLINE STATS count = COUNT(*) BY salaryK
| KEEP emp_no, still_hired, count
| SORT emp_no
| LIMIT 5
;

emp_no:integer |still_hired:boolean|count:long
10001          |true               |1
10002          |true               |3
10003          |false              |2
10004          |true               |2
10005          |true               |1
;

evalBeforeInlinestatsAndKeepAfter5
required_capability: inline_stats

ROW salary = 12300, emp_no = 5, gender = "F"
| EVAL salaryK = salary/1000
| INLINE STATS sum = SUM(salaryK) BY gender
| KEEP emp_no
;

emp_no:integer
5
;

inlineStatsWithShadowedOutput1
required_capability: inline_stats_prune_column_fix

ROW a = null, b = 0, c = "x"
| INLINE STATS a = MAX(c) BY b
| EVAL a = c
;

c:keyword      |b:integer      |a:keyword
x              |0              |x
;

inlineStatsWithShadowedOutput2
required_capability: inline_stats_prune_column_fix

ROW a = null, b = 0, c = "x", d = 1
| INLINE STATS a = MAX(c), d = MIN(c) by b
| EVAL a = c, d = 2
;

c:keyword      |b:integer      |a:keyword |d:integer
x              |0              |x         |2
;

inlineStatsWithShadowedOutput3
required_capability: inline_stats_prune_column_fix

FROM employees
| KEEP emp_no, salary, birth_date
| EVAL orig_emp_no = emp_no
| INLINE STATS emp_no = MAX(birth_date) BY salary
| EVAL emp_no = birth_date
| SORT orig_emp_no
| LIMIT 3
;

birth_date:date         |orig_emp_no:integer|salary:integer |emp_no:date
1953-09-02T00:00:00.000Z|10001              |57305          |1953-09-02T00:00:00.000Z
1964-06-02T00:00:00.000Z|10002              |56371          |1964-06-02T00:00:00.000Z
1959-12-03T00:00:00.000Z|10003              |61805          |1959-12-03T00:00:00.000Z
;

inlineStatsWithShadowedOutput4
required_capability: inline_stats_prune_column_fix

ROW a = null, b = 0, c = "x", d = 1
| INLINE STATS a = MAX(c), d = MIN(c), e = AVG(b) by b
| EVAL a = c, d = 2, e = a
;

c:keyword      |b:integer      |a:keyword      |d:integer      |e:keyword
x              |0              |x              |2              |x
;

inlineStatsWithShadowedOutput5
required_capability: inline_stats_prune_column_fix

ROW a = null, b = 0, c = "x", d = 1
| INLINE STATS a = MAX(c), d = MIN(c), e = AVG(b), a = MIN(b) by b
| EVAL a = c, d = 2, e = a
;
warning:Line 2:16: Field 'a' shadowed by field at line 2:52

c:keyword      |b:integer      |a:keyword      |d:integer      |e:keyword
x              |0              |x              |2              |x
;

inlineStatsWithShadowedOutput6
required_capability: inline_stats_prune_column_fix

ROW a = null, b = 0, c = "x", d = 1
| INLINE STATS a = MAX(c), d = MIN(c), e = AVG(b), a = MIN(b), f = MAX(b) by b
| EVAL a = c, d = 2, e = a, f = d
;
warning:Line 2:16: Field 'a' shadowed by field at line 2:52

c:keyword      |b:integer      |a:keyword      |d:integer      |e:keyword      |f:integer
x              |0              |x              |2              |x              |2
;

tripleInlineStatsMultipleAssignmentsGetsPrunedPartially
required_capability: inline_stats_prune_column_fix

FROM employees
// | SORT languages DESC
| EVAL salaryK = salary / 10000
| INLINE STATS count = COUNT(*) BY salaryK
| EVAL hire_date_string = hire_date::keyword
| INLINE STATS sum = SUM(languages) BY hire_date_string
| DISSECT hire_date_string "%{date}"
| INLINE STATS min = MIN(MV_COUNT(languages)) BY salaryK
| SORT emp_no
| KEEP emp_no, salaryK, count, min
| LIMIT 5
;

emp_no:integer |salaryK:integer|count:long     |min:integer
10001          |5              |17             |1
10002          |5              |17             |1
10003          |6              |17             |1
10004          |3              |27             |1
10005          |6              |17             |1
;

///////////////////////////
// INLINE STATS with filters
///////////////////////////

doubleFilterOnInlineStats
required_capability: inline_stats

from employees
| keep salary, gender
| inline stats max1 = max(salary) where salary < 60000,
              max2 = max(salary) where salary < 70000 AND salary >= 60000,
              max3 = max(salary) where salary >= 70000
  by gender
| sort salary desc
| limit 10
;

salary:integer |  max1:integer |  max2:integer |  max3:integer | gender:keyword     
74999          |58121          |68547          |74999          |M              
74970          |58121          |68547          |74999          |M              
74572          |56415          |69904          |74572          |F              
73851          |56415          |69904          |74572          |F              
73717          |58715          |61358          |73717          |null           
73578          |56415          |69904          |74572          |F              
71165          |58121          |68547          |74999          |M              
70011          |58121          |68547          |74999          |M              
69904          |56415          |69904          |74572          |F              
68547          |58121          |68547          |74999          |M
;

inlinestatsWithFiltering
required_capability: inline_stats
from employees
| inline stats max = max(salary), max_f = max(salary) where salary < 50000, max_a = max(salary) where salary > 100,
        min = min(salary), min_f = min(salary) where salary > 50000, min_a = min(salary) where salary > 100
| keep max*, min*, salary
| sort salary asc
| limit 3
;

max:integer |max_f:integer |max_a:integer | min:integer | min_f:integer | min_a:integer | salary:integer
74999       |49818         |74999         |25324        |50064          |25324          |25324          
74999       |49818         |74999         |25324        |50064          |25324          |25945          
74999       |49818         |74999         |25324        |50064          |25324          |25976          
;

inlinestatsWithEverythingFiltered
required_capability: inline_stats
from employees
| inline stats max = max(salary), max_a = max(salary) where salary < 100,
        min = min(salary), min_a = min(salary) where salary > 99999
| keep max*, min*, emp_no*, salary
| sort emp_no desc
| limit 5
;

max:integer |max_a:integer|min:integer | min_a:integer | emp_no:integer|salary:integer
74999       |null         |25324       |null           |10100          |68431          
74999       |null         |25324       |null           |10099          |73578          
74999       |null         |25324       |null           |10098          |44817          
74999       |null         |25324       |null           |10097          |71165          
74999       |null         |25324       |null           |10096          |43889
;

inlinestatsWithNullFilter
required_capability: inline_stats
from employees
| inline stats max = max(salary), max_a = max(salary) where null,
        min = min(salary), min_a = min(salary) where to_string(null) == "abc"
| keep max*, min*, emp_no
| sort emp_no
| limit 3
;

max:integer |max_a:integer|min:integer | min_a:integer | emp_no:integer
74999       |null         |25324       |null           |10001          
74999       |null         |25324       |null           |10002          
74999       |null         |25324       |null           |10003        
;

inlinestatsWithAllFiltersFalse
required_capability: inline_stats
from employees
| inline stats max = max(height.float) where false,
        min = min(height.float) where to_string(null) == "abc",
        count = count(height.float) where false,
        count_distinct = count_distinct(salary) where to_string(null) == "def"
| sort emp_no desc
| keep emp_no, salary, max, min, count*
| limit 3
;

emp_no:integer|salary:integer| max:double |min:double |count:long |count_distinct:long
10100         |68431         |null        |null       |0          |0
10099         |73578         |null        |null       |0          |0              
10098         |44817         |null        |null       |0          |0
;

inlinestatsWithAllFiltersFalse_GroupByOneField
required_capability: inline_stats
from employees
| inline stats max = max(height.float) where false, 
        min = min(height.float) where to_string(null) == "abc", 
        count = count(height.float) where false, 
        count_distinct = count_distinct(salary) where to_string(null) == "def" by gender
| sort emp_no desc
| keep emp_no, salary, max, min, count*, gender
| limit 5
;

    emp_no:i   |    salary:i   |      max:d    |      min:d    |     count:l   |count_distinct:l|    gender:s     
10100          |68431          |null           |null           |0              |0               |F              
10099          |73578          |null           |null           |0              |0               |F              
10098          |44817          |null           |null           |0              |0               |F              
10097          |71165          |null           |null           |0              |0               |M              
10096          |43889          |null           |null           |0              |0               |M              
;

inlinestatsWithAllFiltersFalse_GroupByTwoFields
required_capability: inline_stats
from employees
| inline stats max = max(height.float) where false, 
        min = min(height.float) where to_string(null) == "abc", 
        count = count(height.float) where false, 
        count_distinct = count_distinct(salary) where to_string(null) == "def" by gender, languages
| sort emp_no desc
| keep emp_no, salary, max, min, count*, gender, languages
| limit 5
;

    emp_no:i   |    salary:i   |      max:d    |      min:d    |     count:l   |count_distinct:l|    gender:s  |languages:i   
10100          |68431          |null           |null           |0              |0               |F              |4              
10099          |73578          |null           |null           |0              |0               |F              |2              
10098          |44817          |null           |null           |0              |0               |F              |4              
10097          |71165          |null           |null           |0              |0               |M              |3              
10096          |43889          |null           |null           |0              |0               |M              |4              
;

prunedInlinestatsFollowedByInlinestats_GroupByOneFieldEach_DifferentFields
required_capability: inline_stats
from employees
| eval my_length = length(concat(first_name, null))
| inline stats count = count(my_length) where false,
        values = mv_slice(values(first_name), 0, 1) where my_length > 0 by languages
| keep emp_no, first_name, *length, count, values, languages, gender
| inline stats count_distinct = count_distinct(count) by gender
| sort emp_no
| limit 3
;

    emp_no:i   |  first_name:s |   my_length:i |     count:l   |    values:s   |   languages:i |count_distinct:l|    gender:s     
10001          |Georgi         |null           |0              |null           |2              |1               |M              
10002          |Bezalel        |null           |0              |null           |5              |1               |F              
10003          |Parto          |null           |0              |null           |4              |1               |M              
;

prunedInlinestatsFollowedByInlinestats_GroupByOneFieldEach_SameFields
required_capability: inline_stats
from employees 
| eval my_length = length(concat(first_name, null)) 
| inline stats count = count(my_length) where false,
        values = mv_slice(values(first_name), 0, 1) where my_length > 0 by languages
| keep emp_no, first_name, *length, count, values, languages, gender
| inline stats count_distinct = count_distinct(count) by languages
| sort emp_no
| limit 3
;

    emp_no:i   |  first_name:s |   my_length:i |     count:l   |    values:s   |   gender:s    |count_distinct:l|   languages:i   
10001          |Georgi         |null           |0              |null           |M              |1               |2              
10002          |Bezalel        |null           |0              |null           |F              |1               |5              
10003          |Parto          |null           |0              |null           |M              |1               |4             
;

prunedInlinestatsFollowedByInlinestats_GroupByOneFieldOnSecondInlinestats
required_capability: inline_stats
required_capability: inline_stats_fix_pruning_null_filter
from employees
| eval my_length = length(concat(first_name, null))
| inline stats count = count(my_length) where false, 
        values = mv_slice(values(first_name), 0, 1) where my_length > 0
| keep emp_no, first_name, *length, count, values, languages, gender
| inline stats count_distinct = count_distinct(count) by languages
| sort emp_no
| limit 3
; 

    emp_no:i   |  first_name:s |   my_length:i |     count:l   |    values:s |    gender:s   |count_distinct:l|   languages:i   
10001          |Georgi         |null           |0              |null         |M              |1               |2              
10002          |Bezalel        |null           |0              |null         |F              |1               |5              
10003          |Parto          |null           |0              |null         |M              |1               |4             
; 

partial_PrunedInlinestatsFollowedByInlinestats_GroupByOneFieldOnFirstInlinestats
required_capability: inline_stats
from employees
| eval my_length = length(concat(first_name, null))
| inline stats count = count(is_rehired) where true, 
        values = mv_slice(values(first_name), 0, 1) where my_length > 0 by gender
| keep emp_no, first_name, *length, count, values, languages, gender
| inline stats count_distinct = count_distinct(count)
| sort emp_no
| limit 10
; 

    emp_no:i   |  first_name:s |   my_length:i |     count:l   |    values:s   |   languages:i |    gender:s   |count_distinct:l 
10001          |Georgi         |null           |111            |null           |2              |M              |3              
10002          |Bezalel        |null           |65             |null           |5              |F              |3              
10003          |Parto          |null           |111            |null           |4              |M              |3              
10004          |Chirstian      |null           |111            |null           |5              |M              |3              
10005          |Kyoichi        |null           |111            |null           |1              |M              |3              
10006          |Anneke         |null           |65             |null           |3              |F              |3              
10007          |Tzvetan        |null           |65             |null           |4              |F              |3              
10008          |Saniya         |null           |111            |null           |2              |M              |3              
10009          |Sumant         |null           |65             |null           |1              |F              |3              
10010          |Duangkaew      |null           |28             |null           |4              |null           |3              
;


partial_PrunedInlinestatsFollowedByInlinestats_GroupByOneFieldOnFirstInlinestats2
required_capability: inline_stats
from employees
| eval my_length = length(concat(first_name, null))
| inline stats count = count(is_rehired) where true, 
        values = mv_slice(values(first_name), 0, 1) where my_length > 0,
        count_d = count_distinct(is_rehired) by gender
| keep emp_no, first_name, *length, count*, values, languages, gender
| inline stats count_distinct = count_distinct(count)
| sort emp_no
| limit 10
; 

    emp_no:i   |  first_name:s |   my_length:i |     count:l   |    count_d:l  |    values:s   |   languages:i |    gender:s   |count_distinct:l 
10001          |Georgi         |null           |111            |2              |null           |2              |M              |3              
10002          |Bezalel        |null           |65             |2              |null           |5              |F              |3              
10003          |Parto          |null           |111            |2              |null           |4              |M              |3              
10004          |Chirstian      |null           |111            |2              |null           |5              |M              |3              
10005          |Kyoichi        |null           |111            |2              |null           |1              |M              |3              
10006          |Anneke         |null           |65             |2              |null           |3              |F              |3              
10007          |Tzvetan        |null           |65             |2              |null           |4              |F              |3              
10008          |Saniya         |null           |111            |2              |null           |2              |M              |3              
10009          |Sumant         |null           |65             |2              |null           |1              |F              |3              
10010          |Duangkaew      |null           |28             |2              |null           |4              |null           |3              
;


inlinestatsWithExpressionsAllFiltersFalse
required_capability: inline_stats
from employees
| keep height.f*, emp_no
| sort emp_no desc
| inline stats max = max(height.float + 1) where null,
        count = count(height.float) + 2 where false,
        mix = min(height.float + 1) + count_distinct(emp_no) + 2 where length(null) == 3
| limit 3
| drop height.float
;

    emp_no:i   |      max:d    |     count:l   |      mix:d      
10100          |null           |2              |null           
10099          |null           |2              |null           
10098          |null           |2              |null           
;

inlinestatsWithFalseFilterAndGroup
required_capability: inline_stats
from employees
| inline stats max = max(height.float + 1) where null,
        count = count(height.float) + 2 where false
  by job_positions
| sort emp_no desc
| limit 4
| keep emp_no, job_positions, height.float, max, count
;

    emp_no:i   |          job_positions:s                |   height.float:d |      max:d    |     count:l     
10100          |Purchase Manager                         |1.7699999809265137|null           |2              
10099          |null                                     |1.809999942779541 |null           |2              
10098          |[Architect, Internship, Senior Team Lead]|2.0               |null           |[2, 2, 2]      
10097          |[Reporting Analyst, Tech Lead]           |1.5299999713897705|null           |[2, 2]         
;

inlinestatsWithFalseFiltersAndGroups
required_capability: inline_stats
from employees
| eval my_length = length(concat(first_name, null))
| inline stats count_distinct = count_distinct(height.float + 1) where null,
        count = count(height.float) + 2 where false,
        values = values(first_name) where my_length > 3
  by job_positions, is_rehired
| sort emp_no desc
| limit 10
| keep emp_no, my_length, count*, values, job_positions, is_rehired
;

 emp_no:integer|my_length:integer|count_distinct:long|     count:long   |values:keyword |                            job_positions:keyword                           |    is_rehired:boolean        
10100          |null             |[0, 0]             |[2, 2]            |null           |Purchase Manager                                                            |[false, false, true, true]
10099          |null             |0                  |2                 |null           |null                                                                        |[true, true]              
10098          |null             |[0, 0, 0]          |[2, 2, 2]         |null           |[Architect, Internship, Senior Team Lead]                                   |false                     
10097          |null             |[0, 0, 0, 0]       |[2, 2, 2, 2]      |null           |[Reporting Analyst, Tech Lead]                                              |[false, true]             
10096          |null             |[0, 0]             |[2, 2]            |null           |[Architect, Reporting Analyst]                                              |[false, false, false]     
10095          |null             |[0, 0]             |[2, 2]            |null           |null                                                                        |[false, false, true, true]
10094          |null             |[0, 0, 0, 0, 0, 0] |[2, 2, 2, 2, 2, 2]|null           |[Accountant, Principal Support Engineer, Senior Python Developer]           |[false, true, true]       
10093          |null             |[0, 0, 0, 0]       |[2, 2, 2, 2]      |null           |[Principal Support Engineer, Purchase Manager, Reporting Analyst, Tech Lead]|null                      
10092          |null             |[0, 0, 0, 0]       |[2, 2, 2, 2]      |null           |[Accountant, Junior Developer]                                              |[false, false, true, true]
10091          |null             |[0, 0, 0, 0]       |[2, 2, 2, 2]      |null           |[Python Developer, Reporting Analyst]                                       |[false, false, true, true]
;

inlinestatsWithFalseFiltersAndGroups_DropEvaledValue
required_capability: inline_stats
from employees
| eval my_length = length(concat(first_name, null))
| inline stats count_distinct = count_distinct(height.float + 1) where null,
        count = count(height.float) + 2 where false,
        values = values(first_name) where my_length > 3
  by job_positions, is_rehired
| sort emp_no desc
| limit 10
| keep emp_no, count*, values, job_positions, is_rehired
;


 emp_no:integer|count_distinct:long|     count:long   |values:keyword |                            job_positions:keyword                           |    is_rehired:boolean        
10100          |[0, 0]             |[2, 2]            |null           |Purchase Manager                                                            |[false, false, true, true]
10099          |0                  |2                 |null           |null                                                                        |[true, true]              
10098          |[0, 0, 0]          |[2, 2, 2]         |null           |[Architect, Internship, Senior Team Lead]                                   |false                     
10097          |[0, 0, 0, 0]       |[2, 2, 2, 2]      |null           |[Reporting Analyst, Tech Lead]                                              |[false, true]             
10096          |[0, 0]             |[2, 2]            |null           |[Architect, Reporting Analyst]                                              |[false, false, false]     
10095          |[0, 0]             |[2, 2]            |null           |null                                                                        |[false, false, true, true]
10094          |[0, 0, 0, 0, 0, 0] |[2, 2, 2, 2, 2, 2]|null           |[Accountant, Principal Support Engineer, Senior Python Developer]           |[false, true, true]       
10093          |[0, 0, 0, 0]       |[2, 2, 2, 2]      |null           |[Principal Support Engineer, Purchase Manager, Reporting Analyst, Tech Lead]|null                      
10092          |[0, 0, 0, 0]       |[2, 2, 2, 2]      |null           |[Accountant, Junior Developer]                                              |[false, false, true, true]
10091          |[0, 0, 0, 0]       |[2, 2, 2, 2]      |null           |[Python Developer, Reporting Analyst]                                       |[false, false, true, true]
;

inlinestatsWithMixedFiltersAndGroup
required_capability: inline_stats
from employees
| eval my_length = length(concat(first_name, null))
| inline stats count = count(my_length) where false,
        values = mv_slice(mv_sort(values(first_name)), 0, 1)
  by job_positions
| sort emp_no
| limit 4
| keep *length, count, values, job_positions, emp_no
;

my_length:integer| count:long    |                            values:keyword                             |                        job_positions:keyword                         |emp_no:integer     
null             |[0, 0]         |[Arumugam, Bojan, Arumugam, Basil]                                     |[Accountant, Senior Python Developer]                                 |10001          
null             |0              |[Alejandro, Anneke]                                                    |Senior Team Lead                                                      |10002          
null             |0              |[Gino, Heping]                                                         |null                                                                  |10003          
null             |[0, 0, 0, 0]   |[Berni, Chirstian, Amabile, Berni, Bojan, Chirstian, Anneke, Chirstian]|[Head Human Resources, Reporting Analyst, Support Engineer, Tech Lead]|10004          
;

prunedInlinestatsFollowedByInlinestats
required_capability: inline_stats
required_capability: inline_stats_fix_pruning_null_filter
from employees
| eval my_length = length(concat(first_name, null))
| inline stats count = count(my_length) where false,
        values = mv_slice(values(first_name), 0, 1) where my_length > 0
| keep emp_no, first_name, *length, count, values
| inline stats count_distinct = count_distinct(count)
| sort emp_no
| limit 3
;

    emp_no:i   |  first_name:s |  my_length:i  |     count:l   | values:s |count_distinct:l
10001          |Georgi         |null           |0              |null      |1              
10002          |Bezalel        |null           |0              |null      |1              
10003          |Parto          |null           |0              |null      |1              
;

inlinestatsWithFalseFiltersFromRow
// is this result correct? The stats variant of this query has this result:
//  c:integer |b:integer
//  null      |2
//  null      |3
//  null      |4
// TODO: add docs about whatever behavior is decided here
required_capability: inline_stats
row x = null, a = 1, b = [2,3,4]
| inline stats c=max(a) where x
  by b
;

    x:null     |   a:integer   |   c:integer   |  b:integer       
null           |1              |null           |[2, 3, 4]
;

inlinestatsWithBasicExpressionFiltered
required_capability: inline_stats
from employees
| inline stats max = max(salary), max_f = max(salary) where salary < 50000,
        min = min(salary), min_f = min(salary) where salary > 50000,
        exp_p = max(salary) + 10000 where salary < 50000,
        exp_m = min(salary) % 10000 where salary > 50000
| keep max*, min*, exp*, emp_no | sort emp_no | limit 3
;

      max:i    |     max_f:i   |      min:i    |     min_f:i   |     exp_p:i   |     exp_m:i   |    emp_no:i     
74999          |49818          |25324          |50064          |59818          |64             |10001          
74999          |49818          |25324          |50064          |59818          |64             |10002          
74999          |49818          |25324          |50064          |59818          |64             |10003          
;

inlinestatsWithExpressionOverFilters
required_capability: inline_stats
from employees
| inline stats max = max(salary), max_f = max(salary) where salary < 50000,
        min = min(salary), min_f = min(salary) where salary > 50000,
        exp_gt = max(salary) - min(salary) where salary > 50000,
        exp_lt = max(salary) - min(salary) where salary < 50000
| keep max*, min*, exp*, emp_no
| sort emp_no
| limit 3          
;

      max:i    |     max_f:i   |      min:i    |     min_f:i   |    exp_gt:i   |    exp_lt:i   |    emp_no:i     
74999          |49818          |25324          |50064          |24935          |24494          |10001          
74999          |49818          |25324          |50064          |24935          |24494          |10002          
74999          |49818          |25324          |50064          |24935          |24494          |10003          
;


inlinestatsWithExpressionOfExpressionsOverFilters
required_capability: inline_stats
from employees
| inline stats max = max(salary + 1), max_f = max(salary + 2) where salary < 50000,
        min = min(salary - 1), min_f = min(salary - 2) where salary > 50000,
        exp_gt = max(salary + 3) - min(salary - 3) where salary > 50000,
        exp_lt = max(salary + 4) - min(salary - 4) where salary < 50000
| keep max*, min*, exp*, emp_no
| sort emp_no
| limit 3
;

      max:i    |     max_f:i   |      min:i    |     min_f:i   |    exp_gt:i   |    exp_lt:i   |    emp_no:i     
75000          |49820          |25323          |50062          |24941          |24502          |10001          
75000          |49820          |25323          |50062          |24941          |24502          |10002          
75000          |49820          |25323          |50062          |24941          |24502          |10003          
;

inlinestatsWithSubstitutedExpressionOverFilters
required_capability: inline_stats
from employees
| inline stats sum = sum(salary), s_l = sum(salary) where salary < 50000, s_u = sum(salary) where salary > 50000,
        count = count(salary), c_l = count(salary) where salary < 50000, c_u = count(salary) where salary > 50000, 
        avg = round(avg(salary), 2), a_l = round(avg(salary), 2) where salary < 50000, a_u = round(avg(salary),2) where salary > 50000
| keep sum, s_*, count, c_*, avg, a_*, emp_no
| sort emp_no
| limit 3
;

      sum:l    |      s_l:l    |      s_u:l    |     count:l   |      c_l:l    |      c_u:l    |      avg:d    |      a_l:d    |      a_u:d    |    emp_no:i
4824855        |2220951        |2603904        |100            |58             |42             |48248.55       |38292.26       |61997.71       |10001          
4824855        |2220951        |2603904        |100            |58             |42             |48248.55       |38292.26       |61997.71       |10002          
4824855        |2220951        |2603904        |100            |58             |42             |48248.55       |38292.26       |61997.71       |10003          
;


inlinestatsWithFilterAndGroupBy
required_capability: inline_stats
from employees
| keep height, gender, is_rehired, emp_no
| inline stats m = max(height), m_f = max(height + 1) where gender == "M" OR is_rehired is null BY gender, is_rehired
| sort emp_no
| drop height
| limit 10
;

    emp_no:i   |       m:d     |      m_f:d    |    gender:s   |        is_rehired:boolean         
10001          |[2.1, 2.1]     |[3.1, 3.1]     |M              |[false, true]              
10002          |2.1            |null           |F              |[false, false]             
10003          |2.01           |3.01           |M              |null                       
10004          |2.1            |3.1            |M              |true                       
10005          |[2.1, 2.1]     |[3.1, 3.1]     |M              |[false, false, false, true]
10006          |1.85           |2.85           |F              |null                       
10007          |[2.1, 2.1]     |null           |F              |[false, false, true, true] 
10008          |[2.1, 2.1]     |[3.1, 3.1]     |M              |[false, true]              
10009          |1.85           |2.85           |F              |null                       
10010          |[2.06, 1.97]   |null           |null           |[false, false, true, true] 
;


inlinestatsWithFilterOnGroupBy
required_capability: inline_stats
from employees
| inline stats m_f = max(height) where gender == "M" BY gender
| sort emp_no
| keep gender, m_f
| limit 10
;

    gender:s   |      m_f:d      
M              |2.1            
F              |null           
M              |2.1            
M              |2.1            
M              |2.1            
F              |null           
F              |null           
M              |2.1            
F              |null           
null           |null           
;

inlinestatsWithGroupByLiteral
required_capability: inline_stats
from employees
| inline stats m = max(languages) by salary = 2
| sort salary
| keep m, salary
| limit 3
;

       m:i     |    salary:i
5              |2              
5              |2              
5              |2              
;


inlinestatsWithFilterOnSameColumn
required_capability: inline_stats
from employees
| inline stats m = max(languages), m_f = max(languages) where salary > 50000 by salary = 2
| sort salary
| keep m, m_f, salary
| limit 3
;

       m:i     |      m_f:i    |    salary:i
5              |null           |2              
5              |null           |2              
5              |null           |2              
;

inlinestatsWithFilteringAndGrouping
required_capability: inline_stats
from employees
| inline stats c = count(), c_f = count(languages) where l > 1, 
        m_f = max(height) where salary > 50000 
        by l = languages
| sort salary
| keep c, *_f, l, salary
| limit 10
;

       c:l     |      c_f:l    |      m_f:d    |       l:i     |    salary:i     
21             |21             |2.1            |5              |25324          
21             |21             |2.1            |5              |25945          
15             |0              |2.06           |1              |25976          
17             |17             |2.1            |3              |26436          
18             |18             |1.83           |4              |27215          
15             |0              |2.06           |1              |28035          
10             |0              |2.08           |null           |28336          
17             |17             |2.1            |3              |28941          
19             |19             |2.03           |2              |29175          
17             |17             |2.1            |3              |30404
;          

 
multiinlinestatsWithFiltering
required_capability: inline_stats
from employees
| inline stats c = count(), c_f = count(languages) where l > 1, 
        m_f = max(height) where salary > 50000 
        by l = languages
| inline stats c2 = count(), c2_f = count() where m_f > 2.06 , m2 = max(l), m2_f = max(l) where l > 1 by c
| sort emp_no
| where emp_no >= 10029 and emp_no <= 10039
| keep c, *_f, l, c2, m2
;

     c:l       |      c_f:l    |      m_f:d    |     c2_f:l    |     m2_f:i    |       l:i     |      c2:l     |      m2:i       
10             |0              |2.08           |10             |null           |null           |10             |null           
17             |17             |2.1            |17             |3              |3              |17             |3              
18             |18             |1.83           |0              |4              |4              |18             |4              
17             |17             |2.1            |17             |3              |3              |17             |3              
15             |0              |2.06           |0              |null           |1              |15             |1              
15             |0              |2.06           |0              |null           |1              |15             |1              
21             |21             |2.1            |21             |5              |5              |21             |5              
18             |18             |1.83           |0              |4              |4              |18             |4              
19             |19             |2.03           |0              |2              |2              |19             |2              
18             |18             |1.83           |0              |4              |4              |18             |4              
19             |19             |2.03           |0              |2              |2              |19             |2
;              


simpleCountOnFieldWithFilteringAndNoGrouping
required_capability: inline_stats
from employees
| inline stats c1 = count(emp_no) where emp_no < 10042
| keep emp_no, c1
| sort emp_no
| limit 3
;

emp_no:integer |  c1:long       
10001          |41             
10002          |41             
10003          |41             
;

simpleCountOnFieldWithFilteringOnDifferentFieldAndNoGrouping
required_capability: inline_stats
from employees
| inline stats c1 = count(hire_date) where emp_no < 10042
| keep emp_no, c1
| sort emp_no
| limit 3
;

emp_no:integer |  c1:long       
10001          |41             
10002          |41             
10003          |41             
;

simpleCountOnStarWithFilteringAndNoGrouping
required_capability: inline_stats
from employees
| inline stats c1 = count(*) where emp_no < 10042
| keep emp_no, c1
| sort emp_no
| limit 3
;

emp_no:integer |  c1:long       
10001          |41             
10002          |41             
10003          |41             
;

simpleCountWithFilteringAndNoGroupingOnFieldWithNulls
required_capability: inline_stats
from employees
| inline stats c1 = count(birth_date) where emp_no <= 10050
| keep emp_no, c1
| sort emp_no
| limit 3
;

emp_no:integer |  c1:long
10001          |40             
10002          |40             
10003          |40             
;


simpleCountWithFilteringAndNoGroupingOnFieldWithMultivalues
required_capability: inline_stats
from employees
| inline stats c1 = count(job_positions) where emp_no <= 10003
| keep emp_no, c1
| sort emp_no
| limit 3
;

 emp_no:integer|  c1:long       
10001          |3              
10002          |3              
10003          |3              
;

commonFilterExtractionWithAliasing
required_capability: inline_stats
from employees
| eval eno = emp_no
| drop emp_no
| inline stats min_sal = min(salary) where eno <= 10010,
        min_hei = min(height) where eno <= 10010
| keep eno, min_*
| sort eno
| limit 3
;

 eno:integer   |min_sal:integer|min_hei:double    
10001          |36174          |1.56           
10002          |36174          |1.56           
10003          |36174          |1.56           
;

commonFilterExtractionWithAliasAndOriginal
required_capability: inline_stats
from employees
| eval eno = emp_no
| inline stats min_sal = min(salary) where eno <= 10010,
        min_hei = min(height) where emp_no <= 10010
| keep emp_no, min_*
| sort emp_no
| limit 3
;

 emp_no:integer|min_sal:integer|min_hei:double    
10001          |36174          |1.56           
10002          |36174          |1.56           
10003          |36174          |1.56           
;


commonFilterExtractionWithAliasAndOriginalNeedingNormalization
required_capability: inline_stats
from employees
| eval eno = emp_no
| inline stats min_sal = min(salary) where eno <= 10010,
        min_hei = min(height) where emp_no <= 10010,
        max_hei = max(height) where 10010 >= emp_no
| keep eno, min*, max*
| sort eno
| limit 5
;

 eno:integer   |min_sal:integer|min_hei:double |max_hei:double    
10001          |36174          |1.56           |2.1            
10002          |36174          |1.56           |2.1            
10003          |36174          |1.56           |2.1            
10004          |36174          |1.56           |2.1            
10005          |36174          |1.56           |2.1            
;

commonFilterExtractionWithAliasAndOriginalNeedingNormalizationAndSimplification
required_capability: inline_stats
from employees
| eval eno = emp_no
| inline stats min_sal = min(salary) where eno <= 10010,
        min_hei = min(height) where not (emp_no > 10010),
        max_hei = max(height) where 10010 >= emp_no
| keep eno, min*, max*
| sort eno
| limit 5
;

 eno:integer   |min_sal:integer|min_hei:double |max_hei:double    
10001          |36174          |1.56           |2.1            
10002          |36174          |1.56           |2.1            
10003          |36174          |1.56           |2.1            
10004          |36174          |1.56           |2.1            
10005          |36174          |1.56           |2.1            
;

filterIsAlwaysTrue
required_capability: inline_stats
FROM employees
| inline stats max = max(salary) WHERE salary > 0
| keep max, salary, emp_no
| sort emp_no
| limit 3
;

  max:integer  |salary:integer | emp_no:integer     
74999          |57305          |10001          
74999          |56371          |10002          
74999          |61805          |10003          
;

filterIsAlwaysFalse
required_capability: inline_stats
FROM employees
| inline stats max = max(salary) WHERE first_name == ""
| sort emp_no
| keep max, first_name
| limit 10
;

   max:integer |first_name:keyword
null           |Georgi         
null           |Bezalel        
null           |Parto          
null           |Chirstian      
null           |Kyoichi        
null           |Anneke         
null           |Tzvetan        
null           |Saniya         
null           |Sumant         
null           |Duangkaew      
;


filterSometimesMatches
required_capability: inline_stats
FROM employees
| inline stats max = max(salary) WHERE first_name IS NULL
| sort emp_no
| keep max, first_name
| limit 10
;

   max:integer |first_name:keyword
70011          |Georgi         
70011          |Bezalel        
70011          |Parto          
70011          |Chirstian      
70011          |Kyoichi        
70011          |Anneke         
70011          |Tzvetan        
70011          |Saniya         
70011          |Sumant         
70011          |Duangkaew      
;

groupingFilterIsAlwaysTrue
required_capability: inline_stats
FROM employees
| MV_EXPAND job_positions
| inline stats max = max(salary) WHERE salary > 0 BY job_positions = SUBSTRING(job_positions, 1, 1)
| SORT job_positions, emp_no
| LIMIT 4
| keep max, salary, first_name, job_positions, emp_no
;

  max:integer  |salary:integer |first_name:keyword| job_positions:keyword |    emp_no:integer     
74970          |57305          |Georgi            |A                      |10001          
74970          |45797          |Duangkaew         |A                      |10010          
74970          |31120          |Mary              |A                      |10011          
74970          |48942          |Patricio          |A                      |10012          
;


groupingFilterIsAlwaysFalse
required_capability: inline_stats
FROM employees
| MV_EXPAND job_positions
| inline stats max = max(salary) WHERE first_name == "" BY job_positions = SUBSTRING(job_positions, 1, 1)
| SORT job_positions, emp_no
| LIMIT 4
| keep max, salary, first_name, job_positions, emp_no
;

  max:integer  |salary:integer |first_name:keyword| job_positions:keyword |    emp_no:integer     
null           |57305          |Georgi            |A                      |10001          
null           |45797          |Duangkaew         |A                      |10010          
null           |31120          |Mary              |A                      |10011          
null           |48942          |Patricio          |A                      |10012
;          


groupingFilterSometimesMatches
required_capability: inline_stats
FROM employees
| MV_EXPAND job_positions
| inline stats max = max(salary) WHERE first_name IS NULL BY job_positions = SUBSTRING(job_positions, 1, 1)
| SORT job_positions, emp_no
| LIMIT 4
| keep max, salary, first_name, job_positions, emp_no
;

  max:integer  |salary:integer |first_name:keyword| job_positions:keyword | emp_no:integer     
62233          |57305          |Georgi            |A                      |10001          
62233          |45797          |Duangkaew         |A                      |10010          
62233          |31120          |Mary              |A                      |10011          
62233          |48942          |Patricio          |A                      |10012          
;

groupingByOrdinalsFilterIsAlwaysTrue
required_capability: inline_stats
FROM employees
| inline stats max = max(salary) WHERE salary > 0 BY job_positions
| SORT job_positions ASC, salary DESC
| LIMIT 4
| keep max, salary, job_positions, emp_no
;

        max:integer         |salary:integer |                     job_positions:keyword                                  |    emp_no:integer
[74970, 74970, 74999, 74970]|74970          |[Accountant, Junior Developer, Principal Support Engineer, Purchase Manager]|10045          
[74970, 74999, 74999]       |66817          |[Accountant, Principal Support Engineer, Senior Python Developer]           |10094          
[74970, 74970, 65030, 71165]|61358          |[Accountant, Purchase Manager, Python Developer, Reporting Analyst]         |10016          
[74970, 58121, 74970]       |58121          |[Accountant, Business Analyst, Purchase Manager]                            |10051           
;

groupingByOrdinalsFilterIsAlwaysFalse
required_capability: inline_stats

FROM employees
| inline stats max = max(salary) WHERE first_name == "" BY job_positions
| SORT job_positions DESC NULLS last, emp_no
| LIMIT 4
| keep first_name, salary, emp_no, job_positions, max
;

first_name:s   |salary:i       | emp_no:i      |                       job_positions:s                                | max:i      
Chirstian      |36174          |10004          |[Head Human Resources, Reporting Analyst, Support Engineer, Tech Lead]|null           
Anneke         |60335          |10006          |[Principal Support Engineer, Senior Team Lead, Tech Lead]             |null           
Duangkaew      |45797          |10010          |[Architect, Purchase Manager, Reporting Analyst, Tech Lead]           |null           
Mary           |31120          |10011          |[Architect, Reporting Analyst, Senior Team Lead, Tech Lead]           |null           
;

groupingByOrdinalsFilterSometimesMatches
required_capability: inline_stats

FROM employees
| keep salary, first_name, job_positions, emp_no
| inline stats max = max(salary) WHERE first_name IS NULL BY job_positions
| SORT emp_no
| LIMIT 4
;

 salary:i      |first_name:s   | emp_no:i      |  max:i        |                    job_positions:s                           
57305          |Georgi         |10001          |[39878, 62233] |[Accountant, Senior Python Developer]                                 
56371          |Bezalel        |10002          |67492          |Senior Team Lead                                                      
61805          |Parto          |10003          |70011          |null                                                                  
36174          |Chirstian      |10004          |[35222, 67492] |[Head Human Resources, Reporting Analyst, Support Engineer, Tech Lead]                              
;

stdDevFilter
required_capability: inline_stats
FROM employees
| inline stats greater_than = STD_DEV(salary_change) WHERE languages > 3
, less_than = STD_DEV(salary_change) WHERE languages <= 3
, salary = STD_DEV(salary * 2)
, count = COUNT(*) BY gender
| EVAL greater_than = ROUND(greater_than, 5)
, less_than = ROUND(less_than, 5)
, salary = ROUND(salary, 5)
| keep emp_no, gender, languages, *than, salary, count
| SORT emp_no asc
| limit 10
;

emp_no:integer | gender:keyword | languages:integer | greater_than:double | less_than:double | salary:double | count:long
10001          | M              | 2                 | 6.97523             | 6.60481          | 26171.33111   | 57
10002          | F              | 5                 | 6.45433             | 7.57787          | 29045.77067   | 33
10003          | M              | 4                 | 6.97523             | 6.60481          | 26171.33111   | 57
10004          | M              | 5                 | 6.97523             | 6.60481          | 26171.33111   | 57
10005          | M              | 1                 | 6.97523             | 6.60481          | 26171.33111   | 57
10006          | F              | 3                 | 6.45433             | 7.57787          | 29045.77067   | 33
10007          | F              | 4                 | 6.45433             | 7.57787          | 29045.77067   | 33
10008          | M              | 2                 | 6.97523             | 6.60481          | 26171.33111   | 57
10009          | F              | 1                 | 6.45433             | 7.57787          | 29045.77067   | 33
10010          | null           | 4                 | 6.94921             | 7.12723          | 27921.22074   | 10
;

twoConsecutiveInlinestatsWithFalseFilters-Ignore
// temporarily forbid LIMIT before INLINE STATS
required_capability: inline_stats
from employees
| keep emp_no
| sort emp_no
| limit 3
| inline stats count = count(*) where false
| inline stats cc = count_distinct(emp_no) where false
;

    emp_no:i   |     count:l   |      cc:l       
10001          |0              |0              
10002          |0              |0              
10003          |0              |0              
;

twoConsecutiveInlinestatsWithFalseFilters_LimitAfterInlineStats
// same as above but with LIMIT after INLINE STATS
required_capability: inline_stats
from employees
| keep emp_no
| inline stats count = count(*) where false
| inline stats cc = count_distinct(emp_no) where false
| sort emp_no
| limit 3
;

    emp_no:i   |     count:l   |      cc:l       
10001          |0              |0              
10002          |0              |0              
10003          |0              |0              
;



////////////////////////////////
// Union types tests
////////////////////////////////

singleIndexIpInlinestats
required_capability: inline_stats

FROM sample_data
| EVAL client_ip = client_ip::ip
| INLINE STATS count=count(*) BY client_ip
| SORT count DESC, client_ip ASC
| KEEP count, client_ip
;

count:long     |  client_ip:ip  
4              |172.21.3.15    
4              |172.21.3.15    
4              |172.21.3.15    
4              |172.21.3.15    
1              |172.21.0.5     
1              |172.21.2.113   
1              |172.21.2.162
;

singleIndexIpStringInlinestats 
required_capability: inline_stats

FROM sample_data_str
| EVAL client_ip = client_ip::ip
| INLINE STATS count=count(*) BY client_ip
| SORT count DESC, client_ip ASC
| KEEP count, client_ip
;

count:long     |  client_ip:ip
4              |172.21.3.15    
4              |172.21.3.15    
4              |172.21.3.15    
4              |172.21.3.15    
1              |172.21.0.5     
1              |172.21.2.113   
1              |172.21.2.162
;

singleIndexIpStringInlinestats Inline
required_capability: inline_stats

FROM sample_data_str
| INLINE STATS count=count(*) BY client_ip::ip
| INLINE STATS mc=count(count) BY count
| SORT mc DESC, count ASC
| KEEP mc, count
;

mc:l           | count:l
4              |4              
4              |4              
4              |4              
4              |4              
3              |1              
3              |1              
3              |1
;

singleIndexIpStringInlinestatsInline_SecondStats
// same as above but the second agg is a STATS one
required_capability: inline_stats

FROM sample_data_str
| INLINE STATS count=count(*) BY client_ip::ip
| STATS mc=count(count) BY count
| SORT mc DESC, count ASC
| KEEP mc, count
;

mc:l           | count:l
4              |4              
3              |1
;

multiIndexIpStringInlinestats 
required_capability: inline_stats

FROM sample_data, sample_data_str
| EVAL client_ip = client_ip::ip
| INLINE STATS count=count(*) BY client_ip
| SORT count DESC, client_ip ASC
| KEEP count, client_ip
;

count:long     |  client_ip:ip
8              |172.21.3.15    
8              |172.21.3.15    
8              |172.21.3.15    
8              |172.21.3.15    
8              |172.21.3.15    
8              |172.21.3.15    
8              |172.21.3.15    
8              |172.21.3.15    
2              |172.21.0.5     
2              |172.21.0.5     
2              |172.21.2.113   
2              |172.21.2.113   
2              |172.21.2.162   
2              |172.21.2.162
;

multiIndexIpStringRenameInlinestats 
required_capability: inline_stats

FROM sample_data, sample_data_str
| EVAL host_ip = client_ip::ip
| INLINE STATS count=count(*) BY host_ip
| SORT count DESC, host_ip ASC
| KEEP count, host_ip
;

count:long     |  host_ip:ip
8              |172.21.3.15    
8              |172.21.3.15    
8              |172.21.3.15    
8              |172.21.3.15    
8              |172.21.3.15    
8              |172.21.3.15    
8              |172.21.3.15    
8              |172.21.3.15    
2              |172.21.0.5     
2              |172.21.0.5     
2              |172.21.2.113   
2              |172.21.2.113   
2              |172.21.2.162   
2              |172.21.2.162
;

multiIndexIpStringRenameToStringInlinestats 
required_capability: inline_stats

FROM sample_data, sample_data_str
| EVAL host_ip = TO_STRING(TO_IP(client_ip))
| INLINE STATS count=count(*) BY host_ip
| SORT count DESC, host_ip ASC
| KEEP count, host_ip
;

count:long     |  host_ip:keyword
8              |172.21.3.15    
8              |172.21.3.15    
8              |172.21.3.15    
8              |172.21.3.15    
8              |172.21.3.15    
8              |172.21.3.15    
8              |172.21.3.15    
8              |172.21.3.15    
2              |172.21.0.5     
2              |172.21.0.5     
2              |172.21.2.113   
2              |172.21.2.113   
2              |172.21.2.162   
2              |172.21.2.162
;

multiIndexIpStringInlinestats Drop
required_capability: inline_stats

FROM sample_data, sample_data_str
| INLINE STATS count=count(*) BY client_ip::ip
| KEEP count
| SORT count DESC
;

count:long
8              
8              
8              
8              
8              
8              
8              
8              
2              
2              
2              
2              
2              
2
;

multiIndexIpStringInlinestats Inline
required_capability: inline_stats

FROM sample_data, sample_data_str
| INLINE STATS count=count(*) BY client_ip = TO_IP(client_ip)
| SORT count DESC, client_ip ASC
| KEEP count, client_ip
;

count:long     |  client_ip:ip
8              |172.21.3.15    
8              |172.21.3.15    
8              |172.21.3.15    
8              |172.21.3.15    
8              |172.21.3.15    
8              |172.21.3.15    
8              |172.21.3.15    
8              |172.21.3.15    
2              |172.21.0.5     
2              |172.21.0.5     
2              |172.21.2.113   
2              |172.21.2.113   
2              |172.21.2.162   
2              |172.21.2.162
;

statsUnionAggInline
required_capability: inline_stats

FROM sample_data, sample_data_str
| INLINE STATS count = COUNT(CIDR_MATCH(TO_IP(client_ip), "172.21.0.0/24") OR NULL)
  BY
  @timestamp = DATE_TRUNC(10 minutes, @timestamp)
| SORT count DESC, @timestamp ASC, event_duration
| LIMIT 8
;

client_ip:unsupported |event_duration:long| message:keyword     |    count:long | @timestamp:date
null                  |1232382            |Disconnected         |2              |2023-10-23T13:30:00.000Z
null                  |1232382            |Disconnected         |2              |2023-10-23T13:30:00.000Z
null                  |3450233            |Connected to 10.1.0.3|0              |2023-10-23T12:10:00.000Z
null                  |3450233            |Connected to 10.1.0.3|0              |2023-10-23T12:10:00.000Z
null                  |2764889            |Connected to 10.1.0.2|0              |2023-10-23T12:20:00.000Z
null                  |2764889            |Connected to 10.1.0.2|0              |2023-10-23T12:20:00.000Z
null                  |725448             |Connection error     |0              |2023-10-23T13:50:00.000Z
null                  |725448             |Connection error     |0              |2023-10-23T13:50:00.000Z
;

multiIndexIpInlinestats_NonPushableCount
required_capability: inline_stats

FROM sample_data, sample_data_str
| INLINE STATS count=count(client_ip::ip)
| SORT event_duration DESC
| LIMIT 2
;

       @timestamp:date  |client_ip:unsupported|event_duration:long|message:keyword |count:long
2023-10-23T13:52:55.015Z|null                 |8268153            |Connection error|14             
2023-10-23T13:52:55.015Z|null                 |8268153            |Connection error|14
;

multiIndexIpInlinestats_NonPushableCountEval
required_capability: inline_stats

FROM sample_data, sample_data_str
| EVAL client_ip = client_ip::ip
| INLINE STATS count=count(client_ip)
| SORT event_duration DESC
| LIMIT 2
;

       @timestamp:date  |event_duration:long|message:keyword |client_ip:ip |count:long
2023-10-23T13:52:55.015Z|8268153            |Connection error|172.21.3.15  |14             
2023-10-23T13:52:55.015Z|8268153            |Connection error|172.21.3.15  |14
;

multiIndexIpInlinestats_NonPushableCountWithFilter
required_capability: inline_stats

FROM sample_data, sample_data_ts_long
| INLINE STATS count_matching=count(@timestamp::long) WHERE @timestamp::long >= 1698069301543,
        total_count=count(@timestamp::long)
| SORT client_ip
| LIMIT 4
;

@timestamp:unsupported|   client_ip:ip|event_duration:long |   message:keyword   |count_matching:long |  total_count:long  
null                  |172.21.0.5     |1232382             |Disconnected         |2                   |14             
null                  |172.21.0.5     |1232382             |Disconnected         |2                   |14             
null                  |172.21.2.113   |2764889             |Connected to 10.1.0.2|2                   |14             
null                  |172.21.2.113   |2764889             |Connected to 10.1.0.2|2                   |14
;

multiIndexIpInlinestats_PushableCount
required_capability: inline_stats

FROM sample_data, sample_data_ts_long
| INLINE STATS count=count(@timestamp::long)
| KEEP count
| LIMIT 2
;

count:long
14
14
;

multiIndexIpInlinestats_PushableCountEval
required_capability: inline_stats

FROM sample_data, sample_data_ts_long
| EVAL @timestamp = @timestamp::long
| INLINE STATS count=count(@timestamp)
| KEEP count
| LIMIT 2
;

count:long
14
14
;

multiIndexIpStringInlinestats_Inline2
required_capability: inline_stats

FROM sample_data, sample_data_str
| INLINE STATS count=count(*) BY client_ip::ip
| SORT count DESC, `client_ip::ip` ASC
| KEEP count, `client_ip::ip`
;

count:long     |  client_ip::ip:ip
8              |172.21.3.15    
8              |172.21.3.15    
8              |172.21.3.15    
8              |172.21.3.15    
8              |172.21.3.15    
8              |172.21.3.15    
8              |172.21.3.15    
8              |172.21.3.15    
2              |172.21.0.5     
2              |172.21.0.5     
2              |172.21.2.113   
2              |172.21.2.113   
2              |172.21.2.162   
2              |172.21.2.162
;

multiIndexIpStringInlinestats_Inline3
required_capability: inline_stats

FROM sample_data, sample_data_str
| INLINE STATS count=count(*) BY client_ip::ip
| INLINE STATS mc=count(count) BY count
| SORT mc DESC, count ASC, event_duration
| KEEP mc, count, event_duration
;

mc:l           | count:l       | event_duration:l
8              |8              |725448         
8              |8              |725448         
8              |8              |1756467        
8              |8              |1756467        
8              |8              |5033755        
8              |8              |5033755        
8              |8              |8268153        
8              |8              |8268153        
6              |2              |1232382        
6              |2              |1232382        
6              |2              |2764889        
6              |2              |2764889        
6              |2              |3450233        
6              |2              |3450233
;

multiIndexIpStringInlinestats_Inline4-Ignore
// temporarily forbid LIMIT before INLINE STATS 
required_capability: inline_stats

FROM sample_data, sample_data_str
| SORT @timestamp
| LIMIT 1000
| INLINE STATS count=count(*) BY client_ip::ip
| LIMIT 5
| INLINE STATS mc=count(count) BY count
| SORT mc DESC, count ASC, event_duration
| KEEP mc, count, event_duration
;

mc:l           | count:l       | event_duration:l
5              |2              |1232382        
5              |2              |2764889        
5              |2              |2764889        
5              |2              |3450233        
5              |2              |3450233        
;

multiIndexIpStringInlinestats_Inline4_LimitAfterInlineStats
// same as above but with LIMIT after INLINE STATS 
required_capability: inline_stats

FROM sample_data, sample_data_str
| INLINE STATS count=count(*) BY client_ip::ip
| INLINE STATS mc=count(count) BY count
| SORT mc DESC, count ASC, event_duration
| LIMIT 5
| KEEP mc, count, event_duration
;

mc:l           | count:l       | event_duration:l 
8              |8              |725448         
8              |8              |725448         
8              |8              |1756467        
8              |8              |1756467        
8              |8              |5033755        
;

multiIndexWhereIpStringInlinestats 
required_capability: inline_stats

FROM sample_data, sample_data_str
| WHERE STARTS_WITH(TO_STRING(client_ip), "172.21.2")
| INLINE STATS count=count(*) BY message
| SORT count DESC, message ASC
| KEEP count, message
;

count:long     |  message:keyword
2              |Connected to 10.1.0.2
2              |Connected to 10.1.0.2
2              |Connected to 10.1.0.3
2              |Connected to 10.1.0.3
;

multiIndexTsLongInlinestats 
required_capability: inline_stats

FROM sample_data, sample_data_ts_long
| EVAL @timestamp = DATE_TRUNC(1 hour, TO_DATETIME(@timestamp))
| INLINE STATS count=count(*) BY @timestamp
| SORT count DESC, @timestamp ASC
| KEEP count, @timestamp
;

count:long     |  @timestamp:date
10             |2023-10-23T13:00:00.000Z
10             |2023-10-23T13:00:00.000Z
10             |2023-10-23T13:00:00.000Z
10             |2023-10-23T13:00:00.000Z
10             |2023-10-23T13:00:00.000Z
10             |2023-10-23T13:00:00.000Z
10             |2023-10-23T13:00:00.000Z
10             |2023-10-23T13:00:00.000Z
10             |2023-10-23T13:00:00.000Z
10             |2023-10-23T13:00:00.000Z
4              |2023-10-23T12:00:00.000Z
4              |2023-10-23T12:00:00.000Z
4              |2023-10-23T12:00:00.000Z
4              |2023-10-23T12:00:00.000Z
;

multiIndexTsNanosToDatetimeInlinestats 
required_capability: inline_stats

FROM sample_data, sample_data_ts_nanos
| EVAL @timestamp = DATE_TRUNC(1 hour, TO_DATETIME(@timestamp))
| INLINE STATS count=count(*) BY @timestamp
| KEEP count, @timestamp
| STATS count=count(*) BY @timestamp
| SORT count DESC, @timestamp ASC
;

count:long  |  @timestamp:date
10          |  2023-10-23T13:00:00.000Z
4           |  2023-10-23T12:00:00.000Z
;

multiIndexMillisToNanosStats
required_capability: inline_stats

FROM sample_data, sample_data_ts_nanos
| EVAL @timestamp = DATE_TRUNC(1 hour, TO_DATE_NANOS(@timestamp))
| INLINE STATS count=count(*) BY @timestamp
| KEEP count, @timestamp
| STATS count=count(*) BY @timestamp
| SORT count DESC, @timestamp ASC
;

count:long  |  @timestamp:date_nanos
10          |  2023-10-23T13:00:00.000Z
4           |  2023-10-23T12:00:00.000Z
;


multiIndexTsLongInlinestatsDrop
required_capability: inline_stats

FROM sample_data, sample_data_ts_long, sample_data_ts_nanos
| INLINE STATS count=count(*) BY @timestamp::datetime
| KEEP count
| LIMIT 2
;

count:long
3
3
;

multiIndexTsLongInlinestatsInline2
required_capability: inline_stats

FROM sample_data, sample_data_ts_long, sample_data_ts_nanos
| INLINE STATS count=count(*) BY @timestamp::datetime
| SORT `@timestamp::datetime` DESC, event_duration
| LIMIT 6
;
   
@timestamp:unsupported|   client_ip:ip|event_duration:long|     message:keyword |     count:long|  @timestamp::datetime:datetime
null                  |172.21.3.15    |1756467            |Connected to 10.1.0.1|3              |2023-10-23T13:55:01.543Z
null                  |172.21.3.15    |1756467            |Connected to 10.1.0.1|3              |2023-10-23T13:55:01.543Z
null                  |172.21.3.15    |1756467            |Connected to 10.1.0.1|3              |2023-10-23T13:55:01.543Z
null                  |172.21.3.15    |5033755            |Connection error     |3              |2023-10-23T13:53:55.832Z
null                  |172.21.3.15    |5033755            |Connection error     |3              |2023-10-23T13:53:55.832Z
null                  |172.21.3.15    |5033755            |Connection error     |3              |2023-10-23T13:53:55.832Z
;

multiIndexTsLongInlinestatsInline3
required_capability: inline_stats

FROM sample_data, sample_data_ts_long
| INLINE STATS count=count(*) BY @timestamp::datetime
| INLINE STATS mc=count(count) BY count
| SORT client_ip DESC
| LIMIT 1
| KEEP mc, count
;

mc:l | count:l
14   | 2
;

multiIndexTsLongInlinestatsInlinestats 
required_capability: inline_stats

FROM sample_data, sample_data_ts_long
| EVAL ts = TO_STRING(@timestamp)
| INLINE STATS count = COUNT(*) BY ts
| INLINE STATS mc = COUNT(count) BY count
| SORT ts
| LIMIT 1
;

@timestamp:unsupported|   client_ip:ip|event_duration:long|     message:keyword |     ts:keyword|      mc:long  |     count:long     
null                  |172.21.2.162   |3450233            |Connected to 10.1.0.3|1698063303360  |14             |1              
;

multiIndexTsLongRenameInlinestats 
required_capability: inline_stats

FROM sample_data, sample_data_ts_long
| EVAL hour = DATE_TRUNC(1 hour, TO_DATETIME(@timestamp))
| INLINE STATS count=count(*) BY hour
| SORT count DESC, hour ASC
| KEEP count, hour
;

count:long     |  hour:date
10             |2023-10-23T13:00:00.000Z
10             |2023-10-23T13:00:00.000Z
10             |2023-10-23T13:00:00.000Z
10             |2023-10-23T13:00:00.000Z
10             |2023-10-23T13:00:00.000Z
10             |2023-10-23T13:00:00.000Z
10             |2023-10-23T13:00:00.000Z
10             |2023-10-23T13:00:00.000Z
10             |2023-10-23T13:00:00.000Z
10             |2023-10-23T13:00:00.000Z
4              |2023-10-23T12:00:00.000Z
4              |2023-10-23T12:00:00.000Z
4              |2023-10-23T12:00:00.000Z
4              |2023-10-23T12:00:00.000Z
;

multiIndexTsLongRenameToDatetimeToStringInlinestats 
required_capability: inline_stats

FROM sample_data, sample_data_ts_long
| EVAL hour = LEFT(TO_STRING(TO_DATETIME(@timestamp)), 13)
| INLINE STATS count=count(*) BY hour
| STATS count_distinct(count) BY count, hour
| SORT count DESC, hour ASC
| KEEP count, hour
;

count:long  |  hour:keyword
10          |  2023-10-23T13
4           |  2023-10-23T12
;

multiIndexTsLongRenameToStringInlinestats 
required_capability: inline_stats

FROM sample_data, sample_data_ts_long
| EVAL mess = LEFT(TO_STRING(@timestamp), 7)
| INLINE STATS count=count(*) BY mess
| SORT count DESC, mess DESC
| KEEP count, mess
;

count:long     |  mess:keyword
7              |2023-10        
7              |2023-10        
7              |2023-10        
7              |2023-10        
7              |2023-10        
7              |2023-10        
7              |2023-10        
4              |1698069        
4              |1698069        
4              |1698069        
4              |1698069        
1              |1698068        
1              |1698064        
1              |1698063
;

multiIndexTsLongInlinestatsInline
required_capability: inline_stats

FROM sample_data, sample_data_ts_long
| INLINE STATS count=COUNT(*), max=MAX(TO_DATETIME(@timestamp))
| KEEP count, max
| LIMIT 3
;

count:long  |  max:date
14          |  2023-10-23T13:55:01.543Z
14          |  2023-10-23T13:55:01.543Z
14          |  2023-10-23T13:55:01.543Z
;

multiIndexTsLongInlinestatsInlineDropped
required_capability: inline_stats

FROM sample_data, sample_data_ts_long
| INLINE STATS count=COUNT(*), max=MAX(TO_DATETIME(@timestamp))
| KEEP count
| LIMIT 2
;

count:long
14
14
;

multiIndexWhereTsLongInlinestats 
required_capability: inline_stats

FROM sample_data, sample_data_ts_long
| WHERE TO_LONG(@timestamp) < 1698068014937
| INLINE STATS count=count(*) BY message
| SORT count DESC, message ASC
| KEEP count, message
;

count:long  |  message:keyword
2           |  Connected to 10.1.0.2
2           |  Connected to 10.1.0.2
2           |  Connected to 10.1.0.3
2           |  Connected to 10.1.0.3
;

multiIndexWhereIpStringTsLongInlinestats 
required_capability: inline_stats

FROM sample_data*
| WHERE TO_LONG(@timestamp) < 1698068014937 AND TO_STRING(client_ip) == "172.21.2.162"
| INLINE STATS count=count(*) BY message
| SORT count DESC, message ASC
| KEEP count, message
;

count:long  |  message:keyword
3           |  Connected to 10.1.0.3
3           |  Connected to 10.1.0.3
3           |  Connected to 10.1.0.3
;

multiIndexWhereIpStringLikeTsLongInlinestats 
required_capability: inline_stats

FROM sample_data*
| WHERE TO_LONG(@timestamp) < 1698068014937 AND TO_STRING(client_ip) LIKE "172.21.2.16?"
| INLINE STATS count=count(*) BY message
| SORT count DESC, message ASC
| KEEP count, message
;

count:long  |  message:keyword
3           |  Connected to 10.1.0.3
3           |  Connected to 10.1.0.3
3           |  Connected to 10.1.0.3
;

multiIndexInlinestatsOfMultiTypedField
required_capability: inline_stats
// https://github.com/elastic/elasticsearch/issues/133973
FROM apps, apps_short
| INLINE STATS s = sum(id::integer)
| SORT name, version
| LIMIT 5
;

 id:unsupported|  name:keyword |version:version|       s:long       
null           |aaaaa          |1              |210            
null           |aaaaa          |1              |210            
null           |aaaaa          |1.2.3.4        |210            
null           |aaaaa          |1.2.3.4        |210            
null           |bbbbb          |2.1            |210            
;

inlineStatsUnionGroup
required_capability: inline_stats

FROM sample_data, sample_data_ts_long
| INLINE STATS count = COUNT(*)
           BY @timestamp = SUBSTRING(TO_STRING(@timestamp), 0, 7)
| SORT client_ip ASC, @timestamp ASC
| LIMIT 4
;

client_ip:ip | event_duration:long |    message:keyword    | count:long| @timestamp:keyword 
  172.21.0.5 |             1232382 | Disconnected          | 1         |            1698068 
  172.21.0.5 |             1232382 | Disconnected          | 7         |            2023-10 
172.21.2.113 |             2764889 | Connected to 10.1.0.2 | 1         |            1698064 
172.21.2.113 |             2764889 | Connected to 10.1.0.2 | 7         |            2023-10 
;

inlineStatsUnionGroupWithEval
required_capability: inline_stats

FROM sample_data, sample_data_ts_long
| EVAL @timestamp = SUBSTRING(TO_STRING(@timestamp), 0, 7)
| INLINE STATS count = COUNT(*) BY @timestamp
| SORT client_ip ASC, @timestamp ASC
| LIMIT 4
;

client_ip:ip | event_duration:long |    message:keyword    | count:long| @timestamp:keyword 
  172.21.0.5 |             1232382 | Disconnected          | 1         |            1698068 
  172.21.0.5 |             1232382 | Disconnected          | 7         |            2023-10 
172.21.2.113 |             2764889 | Connected to 10.1.0.2 | 1         |            1698064 
172.21.2.113 |             2764889 | Connected to 10.1.0.2 | 7         |            2023-10 
;

inlineStatsUnionGroupTogether
required_capability: inline_stats

FROM sample_data, sample_data_ts_long
| INLINE STATS count = COUNT(*)
           BY @timestamp = TO_STRING(TO_DATETIME(@timestamp))
| SORT client_ip ASC, @timestamp ASC
| LIMIT 4
;

client_ip:ip | event_duration:long |    message:keyword    |count:long|    @timestamp:keyword    
  172.21.0.5 |             1232382 | Disconnected          |2         | 2023-10-23T13:33:34.937Z
  172.21.0.5 |             1232382 | Disconnected          |2         | 2023-10-23T13:33:34.937Z
172.21.2.113 |             2764889 | Connected to 10.1.0.2 |2         | 2023-10-23T12:27:28.948Z
172.21.2.113 |             2764889 | Connected to 10.1.0.2 |2         | 2023-10-23T12:27:28.948Z
;

multiIndexIndirectUseOfUnionTypesInInlinestats 
required_capability: inline_stats

FROM sample_data, sample_data_ts_long
| INLINE STATS foo = max(event_duration) BY client_ip
| RENAME event_duration AS e
| SORT client_ip ASC, e
| LIMIT 8
;

@timestamp:unsupported| e:long |    message:keyword  | foo:long| client_ip:ip 
null                  |1232382 |Disconnected         |1232382  |172.21.0.5     
null                  |1232382 |Disconnected         |1232382  |172.21.0.5     
null                  |2764889 |Connected to 10.1.0.2|2764889  |172.21.2.113   
null                  |2764889 |Connected to 10.1.0.2|2764889  |172.21.2.113   
null                  |3450233 |Connected to 10.1.0.3|3450233  |172.21.2.162   
null                  |3450233 |Connected to 10.1.0.3|3450233  |172.21.2.162   
null                  |725448  |Connection error     |8268153  |172.21.3.15    
null                  |725448  |Connection error     |8268153  |172.21.3.15
;


multiIndexIndirectUseOfUnionTypesInInlineStats
required_capability: inline_stats

FROM sample_data, sample_data_ts_long
| INLINE STATS foo = max(event_duration)
| SORT client_ip ASC, event_duration
| LIMIT 1
;

@timestamp:unsupported | client_ip:ip | event_duration:long | message:keyword | foo:long
           null        | 172.21.0.5   |             1232382 | Disconnected    |  8268153
;

shortIntegerWideningInlinestats 
required_capability: inline_stats

FROM apps, apps_short
| EVAL id = id::integer
| INLINE STATS count=count() BY name, id
| KEEP id, name, count
| SORT id ASC, name ASC
| LIMIT 5
;

id:integer | name:keyword | count:long
1          |aaaaa         |2              
1          |aaaaa         |2              
2          |bbbbb         |2              
2          |bbbbb         |2              
3          |ccccc         |2
;

ImplicitCastingMultiTypedFieldsInlinestats_ByNumeric
required_capability: inline_stats

FROM employees, employees_incompatible
| INLINE STATS x=max(hire_date), y = min(hire_date) BY languages = languages::integer
| SORT languages
| KEEP emp_no, languages, x, y
| LIMIT 3
;

emp_no:unsupported|languages:integer|           x:date_nanos |           y:date_nanos          
null              |1                |1999-04-30T00:00:00.000Z|1985-02-18T00:00:00.000Z
null              |1                |1999-04-30T00:00:00.000Z|1985-02-18T00:00:00.000Z
null              |1                |1999-04-30T00:00:00.000Z|1985-02-18T00:00:00.000Z
;

ImplicitCastingMultiTypedFieldsInlinestats_ByNumericWithFilter
required_capability: inline_stats

FROM employees, employees_incompatible
| INLINE STATS x=max(hire_date) where hire_date < "1993-08-03", y = min(hire_date) where hire_date >= "1993-08-03" BY languages = languages::integer
| SORT languages
| LIMIT 3
| KEEP emp_no, languages, x, y
;

emp_no:unsupported|languages:integer|           x:date_nanos |           y:date_nanos          
null              |1                |1990-10-20T00:00:00.000Z|1994-05-21T00:00:00.000Z
null              |1                |1990-10-20T00:00:00.000Z|1994-05-21T00:00:00.000Z
null              |1                |1990-10-20T00:00:00.000Z|1994-05-21T00:00:00.000Z
;

ImplicitCastingMultiTypedFieldsInlinestats_ByDateNanos
required_capability: inline_stats

FROM employees, employees_incompatible
| INLINE STATS x=count(emp_no::long), y=avg(salary_change::double), z=max(height::double) BY hire_date
| EVAL y = round(y, 1), z = round(z, 1)
| KEEP x, y, z, hire_date
| SORT hire_date
| LIMIT 12
;

 x:long        |    y:double   |   z:double    | hire_date:date_nanos        
2              |null           |1.9            |1985-02-18T00:00:00.000Z
2              |null           |1.9            |1985-02-18T00:00:00.000Z
2              |null           |2.0            |1985-02-24T00:00:00.000Z
2              |null           |2.0            |1985-02-24T00:00:00.000Z
2              |3.3            |2.0            |1985-05-13T00:00:00.000Z
2              |3.3            |2.0            |1985-05-13T00:00:00.000Z
2              |0.2            |1.8            |1985-07-09T00:00:00.000Z
2              |0.2            |1.8            |1985-07-09T00:00:00.000Z
2              |3.6            |1.5            |1985-09-17T00:00:00.000Z
2              |3.6            |1.5            |1985-09-17T00:00:00.000Z
2              |-5.9           |1.8            |1985-10-14T00:00:00.000Z
2              |-5.9           |1.8            |1985-10-14T00:00:00.000Z
;

ImplicitCastingMultiTypedFieldsInlinestats_ByDateNanosWithFilter
required_capability: inline_stats

FROM employees, employees_incompatible
| INLINE STATS x=count(emp_no::long) where hire_date > "1985-05-01", y=avg(salary_change::double) where hire_date > "1985-05-01", z=max(height::double) where hire_date > "1985-05-01" BY hire_date
| EVAL y = round(y, 1), z = round(z, 1)
| KEEP x, y, z, hire_date
| SORT hire_date
| LIMIT 10
;

 x:long        |    y:double   |   z:double    | hire_date:date_nanos        
0              |null           |null           |1985-02-18T00:00:00.000Z
0              |null           |null           |1985-02-18T00:00:00.000Z
0              |null           |null           |1985-02-24T00:00:00.000Z
0              |null           |null           |1985-02-24T00:00:00.000Z
2              |3.3            |2.0            |1985-05-13T00:00:00.000Z
2              |3.3            |2.0            |1985-05-13T00:00:00.000Z
2              |0.2            |1.8            |1985-07-09T00:00:00.000Z
2              |0.2            |1.8            |1985-07-09T00:00:00.000Z
2              |3.6            |1.5            |1985-09-17T00:00:00.000Z
2              |3.6            |1.5            |1985-09-17T00:00:00.000Z
;

ImplicitCastingMultiTypedMVFieldsInlinestats_MaxMin
required_capability: inline_stats

FROM date_nanos, date_nanos_union_types
| INLINE STATS max = MAX(millis), min = MIN(nanos)
| SORT millis DESC
| LIMIT 5
;

warningRegex:evaluation of \[FROM .*date_nanos.*date_nanos_union_types.*\] failed, treating result as null. Only first 20 failures recorded.
warningRegex:java.lang.IllegalArgumentException: milliSeconds \[-1457696696640\] are before the epoch in 1970 and cannot be converted to nanoseconds

        millis:date_nanos     |        nanos:date_nanos      |        num:long   |          max:date_nanos      |      min:date_nanos           
2023-10-23T13:55:01.543123456Z|2023-10-23T13:55:01.543Z      |1698069301543123456|2023-10-23T13:55:01.543123456Z|2023-01-23T13:55:01.543Z
2023-10-23T13:55:01.543123456Z|2023-10-23T13:55:01.543Z      |1698069301543123456|2023-10-23T13:55:01.543123456Z|2023-01-23T13:55:01.543Z
2023-10-23T13:55:01.543Z      |2023-10-23T13:55:01.543123456Z|1698069301543123456|2023-10-23T13:55:01.543123456Z|2023-01-23T13:55:01.543Z
2023-10-23T13:53:55.832987654Z|2023-10-23T13:53:55.832Z      |1698069235832987654|2023-10-23T13:55:01.543123456Z|2023-01-23T13:55:01.543Z
2023-10-23T13:53:55.832Z      |2023-10-23T13:53:55.832987654Z|1698069235832987654|2023-10-23T13:55:01.543123456Z|2023-01-23T13:55:01.543Z
;

ImplicitCastingMultiTypedMVFieldsInlinestats_Values
required_capability: inline_stats

FROM date_nanos, date_nanos_union_types
| INLINE STATS c = MV_COUNT(VALUES(nanos))
| SORT millis DESC
| LIMIT 5
;

warningRegex:evaluation of \[FROM .*date_nanos.*date_nanos_union_types.*\] failed, treating result as null. Only first 20 failures recorded.
warningRegex:java.lang.IllegalArgumentException: milliSeconds \[-1457696696640\] are before the epoch in 1970 and cannot be converted to nanoseconds

        millis:date_nanos     |        nanos:date_nanos      |        num:long   | c:integer
2023-10-23T13:55:01.543123456Z|2023-10-23T13:55:01.543Z      |1698069301543123456|19             
2023-10-23T13:55:01.543123456Z|2023-10-23T13:55:01.543Z      |1698069301543123456|19             
2023-10-23T13:55:01.543Z      |2023-10-23T13:55:01.543123456Z|1698069301543123456|19             
2023-10-23T13:53:55.832987654Z|2023-10-23T13:53:55.832Z      |1698069235832987654|19             
2023-10-23T13:53:55.832Z      |2023-10-23T13:53:55.832987654Z|1698069235832987654|19
;

InlineStatsCountUnionType
required_capability: inline_stats_with_union_types_in_stub_relation

FROM employees, employees_incompatible
| KEEP emp_no, hire_date 
| INLINE STATS c = count(emp_no::long)
| SORT hire_date DESC
| LIMIT 10
;

emp_no:unsupported | hire_date:date_nanos     | c:long
null               | 1999-04-30T00:00:00.000Z | 200
null               | 1999-04-30T00:00:00.000Z | 200
null               | 1997-05-19T00:00:00.000Z | 200
null               | 1997-05-19T00:00:00.000Z | 200
null               | 1996-11-05T00:00:00.000Z | 200
null               | 1996-11-05T00:00:00.000Z | 200
null               | 1995-12-15T00:00:00.000Z | 200
null               | 1995-12-15T00:00:00.000Z | 200
null               | 1995-08-22T00:00:00.000Z | 200
null               | 1995-08-22T00:00:00.000Z | 200
;

ImplicitCastingMultiTypedDateTruncInlinestats_By
required_capability: inline_stats_with_union_types_in_stub_relation

FROM employees, employees_incompatible
| KEEP emp_no, hire_date 
| INLINE STATS c = count(emp_no::long) BY yr = DATE_TRUNC(1 year, hire_date)
| SORT yr DESC, hire_date DESC
| LIMIT 10
;

emp_no:unsupported | hire_date:date_nanos   |c:long | yr:date_nanos           
null               |1999-04-30T00:00:00.000Z|2      |1999-01-01T00:00:00.000Z
null               |1999-04-30T00:00:00.000Z|2      |1999-01-01T00:00:00.000Z
null               |1997-05-19T00:00:00.000Z|2      |1997-01-01T00:00:00.000Z
null               |1997-05-19T00:00:00.000Z|2      |1997-01-01T00:00:00.000Z
null               |1996-11-05T00:00:00.000Z|2      |1996-01-01T00:00:00.000Z
null               |1996-11-05T00:00:00.000Z|2      |1996-01-01T00:00:00.000Z
null               |1995-12-15T00:00:00.000Z|10     |1995-01-01T00:00:00.000Z
null               |1995-12-15T00:00:00.000Z|10     |1995-01-01T00:00:00.000Z
null               |1995-08-22T00:00:00.000Z|10     |1995-01-01T00:00:00.000Z
null               |1995-08-22T00:00:00.000Z|10     |1995-01-01T00:00:00.000Z
;

ImplicitCastingMultiTypedDateTruncInlinestats_ByWithFilter
required_capability: inline_stats_with_union_types_in_stub_relation

FROM employees, employees_incompatible
| KEEP emp_no, hire_date 
| INLINE STATS c = count(emp_no::long) where hire_date > "1996-01-01" BY yr = DATE_TRUNC(1 year, hire_date)
| SORT yr DESC, hire_date DESC
| LIMIT 10
;

emp_no:unsupported | hire_date:date_nanos   |c:long | yr:date_nanos           
null               |1999-04-30T00:00:00.000Z|2      |1999-01-01T00:00:00.000Z
null               |1999-04-30T00:00:00.000Z|2      |1999-01-01T00:00:00.000Z
null               |1997-05-19T00:00:00.000Z|2      |1997-01-01T00:00:00.000Z
null               |1997-05-19T00:00:00.000Z|2      |1997-01-01T00:00:00.000Z
null               |1996-11-05T00:00:00.000Z|2      |1996-01-01T00:00:00.000Z
null               |1996-11-05T00:00:00.000Z|2      |1996-01-01T00:00:00.000Z
null               |1995-12-15T00:00:00.000Z|0      |1995-01-01T00:00:00.000Z
null               |1995-12-15T00:00:00.000Z|0      |1995-01-01T00:00:00.000Z
null               |1995-08-22T00:00:00.000Z|0      |1995-01-01T00:00:00.000Z
null               |1995-08-22T00:00:00.000Z|0      |1995-01-01T00:00:00.000Z
;

ImplicitCastingMultiTypedDateTruncInlinestats_ByWithEval
required_capability: inline_stats_with_union_types_in_stub_relation

FROM employees, employees_incompatible
| KEEP emp_no, hire_date 
| EVAL yr = DATE_TRUNC(1 year, hire_date)
| INLINE STATS c = count(emp_no::long) BY yr
| SORT yr DESC, hire_date DESC
| LIMIT 10
;

emp_no:unsupported | hire_date:date_nanos   |c:long | yr:date_nanos           
null               |1999-04-30T00:00:00.000Z|2      |1999-01-01T00:00:00.000Z
null               |1999-04-30T00:00:00.000Z|2      |1999-01-01T00:00:00.000Z
null               |1997-05-19T00:00:00.000Z|2      |1997-01-01T00:00:00.000Z
null               |1997-05-19T00:00:00.000Z|2      |1997-01-01T00:00:00.000Z
null               |1996-11-05T00:00:00.000Z|2      |1996-01-01T00:00:00.000Z
null               |1996-11-05T00:00:00.000Z|2      |1996-01-01T00:00:00.000Z
null               |1995-12-15T00:00:00.000Z|10     |1995-01-01T00:00:00.000Z
null               |1995-12-15T00:00:00.000Z|10     |1995-01-01T00:00:00.000Z
null               |1995-08-22T00:00:00.000Z|10     |1995-01-01T00:00:00.000Z
null               |1995-08-22T00:00:00.000Z|10     |1995-01-01T00:00:00.000Z
;

ImplicitCastingMultiTypedDateTruncInlinestats_ByWithEvalWithFilter
required_capability: inline_stats_with_union_types_in_stub_relation

FROM employees, employees_incompatible
| KEEP emp_no, hire_date 
| EVAL yr = DATE_TRUNC(1 year, hire_date)
| INLINE STATS c = count(emp_no::long) where hire_date > "1991-01-01" BY yr
| SORT yr DESC, hire_date DESC
| LIMIT 10
;

emp_no:unsupported | hire_date:date_nanos   |c:long | yr:date_nanos           
null               |1999-04-30T00:00:00.000Z|2      |1999-01-01T00:00:00.000Z
null               |1999-04-30T00:00:00.000Z|2      |1999-01-01T00:00:00.000Z
null               |1997-05-19T00:00:00.000Z|2      |1997-01-01T00:00:00.000Z
null               |1997-05-19T00:00:00.000Z|2      |1997-01-01T00:00:00.000Z
null               |1996-11-05T00:00:00.000Z|2      |1996-01-01T00:00:00.000Z
null               |1996-11-05T00:00:00.000Z|2      |1996-01-01T00:00:00.000Z
null               |1995-12-15T00:00:00.000Z|10     |1995-01-01T00:00:00.000Z
null               |1995-12-15T00:00:00.000Z|10     |1995-01-01T00:00:00.000Z
null               |1995-08-22T00:00:00.000Z|10     |1995-01-01T00:00:00.000Z
null               |1995-08-22T00:00:00.000Z|10     |1995-01-01T00:00:00.000Z
;

DateTruncInlinestatsCountStar
required_capability: inline_stats

FROM employees
| KEEP emp_no, hire_date
| INLINE STATS c = count(*) by yr=date_trunc(1 year, hire_date)
| SORT hire_date DESC
| LIMIT 10
;

emp_no:integer | hire_date:datetime       |c:long  | yr:datetime
10019          | 1999-04-30T00:00:00.000Z | 1      | 1999-01-01T00:00:00.000Z
10024          | 1997-05-19T00:00:00.000Z | 1      | 1997-01-01T00:00:00.000Z
10093          | 1996-11-05T00:00:00.000Z | 1      | 1996-01-01T00:00:00.000Z
10084          | 1995-12-15T00:00:00.000Z | 5      | 1995-01-01T00:00:00.000Z
10022          | 1995-08-22T00:00:00.000Z | 5      | 1995-01-01T00:00:00.000Z
10026          | 1995-03-20T00:00:00.000Z | 5      | 1995-01-01T00:00:00.000Z
10054          | 1995-03-13T00:00:00.000Z | 5      | 1995-01-01T00:00:00.000Z
10016          | 1995-01-27T00:00:00.000Z | 5      | 1995-01-01T00:00:00.000Z
10008          | 1994-09-15T00:00:00.000Z | 4      | 1994-01-01T00:00:00.000Z
10044          | 1994-05-21T00:00:00.000Z | 4      | 1994-01-01T00:00:00.000Z
;

ImplicitCastingMultiTypedBucketDateNanosByYear
required_capability: inline_stats

FROM employees, employees_incompatible
| KEEP emp_no, hire_date, gender
| INLINE STATS c = count(*) BY yr = BUCKET(hire_date, 1 year)
| SORT yr DESC, c, hire_date
| LIMIT 10
;

emp_no:unsupported|  hire_date:date_nanos  |gender:unsupported|    c:long     |       yr:date_nanos           
null              |1999-04-30T00:00:00.000Z|null              |2              |1999-01-01T00:00:00.000Z
null              |1999-04-30T00:00:00.000Z|null              |2              |1999-01-01T00:00:00.000Z
null              |1997-05-19T00:00:00.000Z|null              |2              |1997-01-01T00:00:00.000Z
null              |1997-05-19T00:00:00.000Z|null              |2              |1997-01-01T00:00:00.000Z
null              |1996-11-05T00:00:00.000Z|null              |2              |1996-01-01T00:00:00.000Z
null              |1996-11-05T00:00:00.000Z|null              |2              |1996-01-01T00:00:00.000Z
null              |1995-01-27T00:00:00.000Z|null              |10             |1995-01-01T00:00:00.000Z
null              |1995-01-27T00:00:00.000Z|null              |10             |1995-01-01T00:00:00.000Z
null              |1995-03-13T00:00:00.000Z|null              |10             |1995-01-01T00:00:00.000Z
null              |1995-03-13T00:00:00.000Z|null              |10             |1995-01-01T00:00:00.000Z
;

ImplicitCastingMultiTypedBucketDateNanosByYearWithFilter
required_capability: inline_stats

FROM employees, employees_incompatible
| KEEP emp_no, hire_date, gender
| INLINE STATS c = count(*) where hire_date > "1995-02-01" BY yr = BUCKET(hire_date, 1 year)
| SORT yr DESC, c, hire_date
| LIMIT 10
;

emp_no:unsupported|  hire_date:date_nanos  |gender:unsupported|    c:long     |       yr:date_nanos           
null              |1999-04-30T00:00:00.000Z|null              |2              |1999-01-01T00:00:00.000Z
null              |1999-04-30T00:00:00.000Z|null              |2              |1999-01-01T00:00:00.000Z
null              |1997-05-19T00:00:00.000Z|null              |2              |1997-01-01T00:00:00.000Z
null              |1997-05-19T00:00:00.000Z|null              |2              |1997-01-01T00:00:00.000Z
null              |1996-11-05T00:00:00.000Z|null              |2              |1996-01-01T00:00:00.000Z
null              |1996-11-05T00:00:00.000Z|null              |2              |1996-01-01T00:00:00.000Z
null              |1995-01-27T00:00:00.000Z|null              |8              |1995-01-01T00:00:00.000Z
null              |1995-01-27T00:00:00.000Z|null              |8              |1995-01-01T00:00:00.000Z
null              |1995-03-13T00:00:00.000Z|null              |8              |1995-01-01T00:00:00.000Z
null              |1995-03-13T00:00:00.000Z|null              |8              |1995-01-01T00:00:00.000Z
;

ImplicitCastingMultiTypedBucketDateNanosByMonth
required_capability: inline_stats

FROM employees, employees_incompatible
| INLINE STATS c = count(*) BY mo = BUCKET(hire_date, 20, "1986-01-01", "1999-12-31")
| KEEP emp_no, hire_date, c, mo
| SORT mo DESC, c, hire_date
| LIMIT 10
;

emp_no:unsupported|  hire_date:date_nanos  |    c:long     |       mo:date_nanos
null              |1999-04-30T00:00:00.000Z|2              |1999-01-01T00:00:00.000Z
null              |1999-04-30T00:00:00.000Z|2              |1999-01-01T00:00:00.000Z
null              |1997-05-19T00:00:00.000Z|2              |1997-01-01T00:00:00.000Z
null              |1997-05-19T00:00:00.000Z|2              |1997-01-01T00:00:00.000Z
null              |1996-11-05T00:00:00.000Z|2              |1996-01-01T00:00:00.000Z
null              |1996-11-05T00:00:00.000Z|2              |1996-01-01T00:00:00.000Z
null              |1995-01-27T00:00:00.000Z|10             |1995-01-01T00:00:00.000Z
null              |1995-01-27T00:00:00.000Z|10             |1995-01-01T00:00:00.000Z
null              |1995-03-13T00:00:00.000Z|10             |1995-01-01T00:00:00.000Z
null              |1995-03-13T00:00:00.000Z|10             |1995-01-01T00:00:00.000Z
;

ImplicitCastingMultiTypedBucketDateNanos_In_BothInlinestats_AndBy
required_capability: inline_stats

FROM employees, employees_incompatible
| INLINE STATS c = count(*), b = BUCKET(hire_date, 1 year) + 1 year BY yr = BUCKET(hire_date, 1 year)
| SORT yr DESC, c, hire_date
| KEEP emp_no, hire_date, c, b, yr
| LIMIT 10
;

emp_no:unsupported|  hire_date:date_nanos  |    c:long     |  b:date_nanos          |    yr:date_nanos
null              |1999-04-30T00:00:00.000Z|2              |2000-01-01T00:00:00.000Z|1999-01-01T00:00:00.000Z
null              |1999-04-30T00:00:00.000Z|2              |2000-01-01T00:00:00.000Z|1999-01-01T00:00:00.000Z
null              |1997-05-19T00:00:00.000Z|2              |1998-01-01T00:00:00.000Z|1997-01-01T00:00:00.000Z
null              |1997-05-19T00:00:00.000Z|2              |1998-01-01T00:00:00.000Z|1997-01-01T00:00:00.000Z
null              |1996-11-05T00:00:00.000Z|2              |1997-01-01T00:00:00.000Z|1996-01-01T00:00:00.000Z
null              |1996-11-05T00:00:00.000Z|2              |1997-01-01T00:00:00.000Z|1996-01-01T00:00:00.000Z
null              |1995-01-27T00:00:00.000Z|10             |1996-01-01T00:00:00.000Z|1995-01-01T00:00:00.000Z
null              |1995-01-27T00:00:00.000Z|10             |1996-01-01T00:00:00.000Z|1995-01-01T00:00:00.000Z
null              |1995-03-13T00:00:00.000Z|10             |1996-01-01T00:00:00.000Z|1995-01-01T00:00:00.000Z
null              |1995-03-13T00:00:00.000Z|10             |1996-01-01T00:00:00.000Z|1995-01-01T00:00:00.000Z
;

ImplicitCastingMultiTypedBucketDateNanos_In_BothInlinestats_AndByWithAlias
required_capability: inline_stats

FROM employees, employees_incompatible
| KEEP emp_no, hire_date
| INLINE STATS c = count(*), b = yr + 1 year BY yr = BUCKET(hire_date, 1 year)
| SORT hire_date DESC
| LIMIT 10
;

emp_no:unsupported|  hire_date:date_nanos  |    c:long     |  b:date_nanos          |    yr:date_nanos    
null              |1999-04-30T00:00:00.000Z|2              |2000-01-01T00:00:00.000Z|1999-01-01T00:00:00.000Z
null              |1999-04-30T00:00:00.000Z|2              |2000-01-01T00:00:00.000Z|1999-01-01T00:00:00.000Z
null              |1997-05-19T00:00:00.000Z|2              |1998-01-01T00:00:00.000Z|1997-01-01T00:00:00.000Z
null              |1997-05-19T00:00:00.000Z|2              |1998-01-01T00:00:00.000Z|1997-01-01T00:00:00.000Z
null              |1996-11-05T00:00:00.000Z|2              |1997-01-01T00:00:00.000Z|1996-01-01T00:00:00.000Z
null              |1996-11-05T00:00:00.000Z|2              |1997-01-01T00:00:00.000Z|1996-01-01T00:00:00.000Z
null              |1995-12-15T00:00:00.000Z|10             |1996-01-01T00:00:00.000Z|1995-01-01T00:00:00.000Z
null              |1995-12-15T00:00:00.000Z|10             |1996-01-01T00:00:00.000Z|1995-01-01T00:00:00.000Z
null              |1995-08-22T00:00:00.000Z|10             |1996-01-01T00:00:00.000Z|1995-01-01T00:00:00.000Z
null              |1995-08-22T00:00:00.000Z|10             |1996-01-01T00:00:00.000Z|1995-01-01T00:00:00.000Z
;

multiInlinestatsWithUnionTypes1
required_capability: inline_stats

FROM sample_data, sample_data_str
| EVAL one_ip = client_ip::ip
| INLINE STATS count1=count(client_ip::ip), count2=count(one_ip), max(one_ip), min(client_ip::ip)
| SORT @timestamp
| LIMIT 3
;

    @timestamp:date     |client_ip:unsupported|event_duration:long|   message:keyword   |    one_ip:ip  |    count1:long|    count2:long|max(one_ip):ip |min(client_ip::ip):ip
2023-10-23T12:15:03.360Z|null                 |3450233            |Connected to 10.1.0.3|172.21.2.162   |14             |14             |172.21.3.15    |172.21.0.5        
2023-10-23T12:15:03.360Z|null                 |3450233            |Connected to 10.1.0.3|172.21.2.162   |14             |14             |172.21.3.15    |172.21.0.5        
2023-10-23T12:27:28.948Z|null                 |2764889            |Connected to 10.1.0.2|172.21.2.113   |14             |14             |172.21.3.15    |172.21.0.5        
;

multiInlinestatsWithUnionTypes2
required_capability: inline_stats

FROM sample_data, sample_data_str
| EVAL one_ip = client_ip::ip
| INLINE STATS count1=count(client_ip::ip), count2=count(one_ip), max=max(one_ip), min=min(client_ip::ip)
| RENAME one_ip AS client_ip
| INLINE STATS max(event_duration) BY client_ip
| SORT @timestamp
| LIMIT 5
;

@timestamp:date         | event_duration:long | message:keyword         | count1:long | count2:long | max:ip        | min:ip        | max(event_duration):long| client_ip:ip   
2023-10-23T12:15:03.360Z| 3450233             | Connected to 10.1.0.3   | 14          | 14          | 172.21.3.15   | 172.21.0.5    | 3450233                 | 172.21.2.162   
2023-10-23T12:15:03.360Z| 3450233             | Connected to 10.1.0.3   | 14          | 14          | 172.21.3.15   | 172.21.0.5    | 3450233                 | 172.21.2.162   
2023-10-23T12:27:28.948Z| 2764889             | Connected to 10.1.0.2   | 14          | 14          | 172.21.3.15   | 172.21.0.5    | 2764889                 | 172.21.2.113   
2023-10-23T12:27:28.948Z| 2764889             | Connected to 10.1.0.2   | 14          | 14          | 172.21.3.15   | 172.21.0.5    | 2764889                 | 172.21.2.113   
2023-10-23T13:33:34.937Z| 1232382             | Disconnected            | 14          | 14          | 172.21.3.15   | 172.21.0.5    | 1232382                 | 172.21.0.5 
;

multiInlinestatsWithUnionTypes3
required_capability: inline_stats

FROM sample_data, sample_data_str
| EVAL one_ip = client_ip::ip
| INLINE STATS avg_duration = AVG(event_duration) BY one_ip
| RENAME one_ip AS client_ip
| WHERE CIDR_MATCH(client_ip, "172.21.2.0/24")
| INLINE STATS count1=count(client_ip::ip), count2=count(client_ip), max=max(client_ip), min=min(client_ip::ip)
| INLINE STATS avg_total_duration = AVG(event_duration)
| SORT @timestamp
;

@timestamp:date           | event_duration:long| message:keyword         | avg_duration:double| client_ip:ip     | count1:long | count2:long | max:ip         | min:ip         | avg_total_duration:double
2023-10-23T12:15:03.360Z  | 3450233            | Connected to 10.1.0.3   | 3450233.0          | 172.21.2.162     | 4           | 4           | 172.21.2.162   | 172.21.2.113   | 3107561.0
2023-10-23T12:15:03.360Z  | 3450233            | Connected to 10.1.0.3   | 3450233.0          | 172.21.2.162     | 4           | 4           | 172.21.2.162   | 172.21.2.113   | 3107561.0
2023-10-23T12:27:28.948Z  | 2764889            | Connected to 10.1.0.2   | 2764889.0          | 172.21.2.113     | 4           | 4           | 172.21.2.162   | 172.21.2.113   | 3107561.0
2023-10-23T12:27:28.948Z  | 2764889            | Connected to 10.1.0.2   | 2764889.0          | 172.21.2.113     | 4           | 4           | 172.21.2.162   | 172.21.2.113   | 3107561.0
;

unionTypeDroppedBeforeInlinestats
required_capability: inline_stats

FROM sample_data, sample_data_str
| EVAL one_ip = client_ip::ip
| DROP one_ip
| INLINE STATS avg(event_duration) BY client_ip::ip
| SORT @timestamp
;

@timestamp:date           | client_ip:unsupported | event_duration:long| message:keyword         | avg(event_duration):double| client_ip::ip:ip
2023-10-23T12:15:03.360Z  | null                  | 3450233            | Connected to 10.1.0.3   | 3450233.0                 | 172.21.2.162
2023-10-23T12:15:03.360Z  | null                  | 3450233            | Connected to 10.1.0.3   | 3450233.0                 | 172.21.2.162
2023-10-23T12:27:28.948Z  | null                  | 2764889            | Connected to 10.1.0.2   | 2764889.0                 | 172.21.2.113
2023-10-23T12:27:28.948Z  | null                  | 2764889            | Connected to 10.1.0.2   | 2764889.0                 | 172.21.2.113
2023-10-23T13:33:34.937Z  | null                  | 1232382            | Disconnected            | 1232382.0                 | 172.21.0.5
2023-10-23T13:33:34.937Z  | null                  | 1232382            | Disconnected            | 1232382.0                 | 172.21.0.5
2023-10-23T13:51:54.732Z  | null                  | 725448             | Connection error        | 3945955.75                | 172.21.3.15
2023-10-23T13:51:54.732Z  | null                  | 725448             | Connection error        | 3945955.75                | 172.21.3.15
2023-10-23T13:52:55.015Z  | null                  | 8268153            | Connection error        | 3945955.75                | 172.21.3.15
2023-10-23T13:52:55.015Z  | null                  | 8268153            | Connection error        | 3945955.75                | 172.21.3.15
2023-10-23T13:53:55.832Z  | null                  | 5033755            | Connection error        | 3945955.75                | 172.21.3.15
2023-10-23T13:53:55.832Z  | null                  | 5033755            | Connection error        | 3945955.75                | 172.21.3.15
2023-10-23T13:55:01.543Z  | null                  | 1756467            | Connected to 10.1.0.1   | 3945955.75                | 172.21.3.15
2023-10-23T13:55:01.543Z  | null                  | 1756467            | Connected to 10.1.0.1   | 3945955.75                | 172.21.3.15
;

inlinestatsWithUnionTypesAs_InlinestatsCondition
required_capability: inline_stats

FROM sample_data, sample_data_str
| EVAL temp_ip = client_ip::ip
| EVAL ip1 = CIDR_MATCH(temp_ip, "172.21.2.0/24"), ip2 = CIDR_MATCH(temp_ip, "172.21.0.0/24"), ip3 = CIDR_MATCH(temp_ip, "172.21.3.0/24")
| EVAL client_ip = temp_ip
| INLINE STATS avg_ip1 = avg(event_duration) WHERE ip1
| DROP client_ip
| INLINE STATS avg_ip2 = avg(event_duration) WHERE ip2, avg_ip3 = avg(event_duration) WHERE ip3
| SORT @timestamp
| DROP @timestamp
;

event_duration:long | message:keyword         | temp_ip:ip     | ip1:boolean | ip2:boolean | ip3:boolean | avg_ip1:double | avg_ip2:double | avg_ip3:double
3450233             | Connected to 10.1.0.3   | 172.21.2.162   | true        | false       | false       | 3107561.0      | 1232382.0      | 3945955.75
3450233             | Connected to 10.1.0.3   | 172.21.2.162   | true        | false       | false       | 3107561.0      | 1232382.0      | 3945955.75
2764889             | Connected to 10.1.0.2   | 172.21.2.113   | true        | false       | false       | 3107561.0      | 1232382.0      | 3945955.75
2764889             | Connected to 10.1.0.2   | 172.21.2.113   | true        | false       | false       | 3107561.0      | 1232382.0      | 3945955.75
1232382             | Disconnected            | 172.21.0.5     | false       | true        | false       | 3107561.0      | 1232382.0      | 3945955.75
1232382             | Disconnected            | 172.21.0.5     | false       | true        | false       | 3107561.0      | 1232382.0      | 3945955.75
725448              | Connection error        | 172.21.3.15    | false       | false       | true        | 3107561.0      | 1232382.0      | 3945955.75
725448              | Connection error        | 172.21.3.15    | false       | false       | true        | 3107561.0      | 1232382.0      | 3945955.75
8268153             | Connection error        | 172.21.3.15    | false       | false       | true        | 3107561.0      | 1232382.0      | 3945955.75
8268153             | Connection error        | 172.21.3.15    | false       | false       | true        | 3107561.0      | 1232382.0      | 3945955.75
5033755             | Connection error        | 172.21.3.15    | false       | false       | true        | 3107561.0      | 1232382.0      | 3945955.75
5033755             | Connection error        | 172.21.3.15    | false       | false       | true        | 3107561.0      | 1232382.0      | 3945955.75
1756467             | Connected to 10.1.0.1   | 172.21.3.15    | false       | false       | true        | 3107561.0      | 1232382.0      | 3945955.75
1756467             | Connected to 10.1.0.1   | 172.21.3.15    | false       | false       | true        | 3107561.0      | 1232382.0      | 3945955.75
;

inlinestatsWithOverwrittenUnionType
required_capability: inline_stats

FROM sample_data, sample_data_str
| EVAL client_ip = client_ip::ip
| EVAL client_ip = 123
| INLINE STATS a = avg(event_duration) BY client_ip::integer
| SORT @timestamp
;

@timestamp:date              | event_duration:long | message:keyword         | client_ip:integer | a:double      | client_ip::integer:integer
2023-10-23T12:15:03.360Z     | 3450233             | Connected to 10.1.0.3   | 123               | 3318761.0     | 123
2023-10-23T12:15:03.360Z     | 3450233             | Connected to 10.1.0.3   | 123               | 3318761.0     | 123
2023-10-23T12:27:28.948Z     | 2764889             | Connected to 10.1.0.2   | 123               | 3318761.0     | 123
2023-10-23T12:27:28.948Z     | 2764889             | Connected to 10.1.0.2   | 123               | 3318761.0     | 123
2023-10-23T13:33:34.937Z     | 1232382             | Disconnected            | 123               | 3318761.0     | 123
2023-10-23T13:33:34.937Z     | 1232382             | Disconnected            | 123               | 3318761.0     | 123
2023-10-23T13:51:54.732Z     | 725448              | Connection error        | 123               | 3318761.0     | 123
2023-10-23T13:51:54.732Z     | 725448              | Connection error        | 123               | 3318761.0     | 123
2023-10-23T13:52:55.015Z     | 8268153             | Connection error        | 123               | 3318761.0     | 123
2023-10-23T13:52:55.015Z     | 8268153             | Connection error        | 123               | 3318761.0     | 123
2023-10-23T13:53:55.832Z     | 5033755             | Connection error        | 123               | 3318761.0     | 123
2023-10-23T13:53:55.832Z     | 5033755             | Connection error        | 123               | 3318761.0     | 123
2023-10-23T13:55:01.543Z     | 1756467             | Connected to 10.1.0.1   | 123               | 3318761.0     | 123
2023-10-23T13:55:01.543Z     | 1756467             | Connected to 10.1.0.1   | 123               | 3318761.0     | 123
;

overwriteAndDropUnionTypeBeforeInlinestats
required_capability: inline_stats

FROM sample_data, sample_data_str
| EVAL temp = client_ip::string
| EVAL client_ip = temp
| DROP temp
| INLINE STATS avg(event_duration) BY client_ip
| SORT @timestamp
| DROP @timestamp
;

event_duration:long| message:keyword         | avg(event_duration):double| client_ip:string
3450233            | Connected to 10.1.0.3   | 3450233.0                 | 172.21.2.162
3450233            | Connected to 10.1.0.3   | 3450233.0                 | 172.21.2.162
2764889            | Connected to 10.1.0.2   | 2764889.0                 | 172.21.2.113
2764889            | Connected to 10.1.0.2   | 2764889.0                 | 172.21.2.113
1232382            | Disconnected            | 1232382.0                 | 172.21.0.5
1232382            | Disconnected            | 1232382.0                 | 172.21.0.5
725448             | Connection error        | 3945955.75                | 172.21.3.15
725448             | Connection error        | 3945955.75                | 172.21.3.15
8268153            | Connection error        | 3945955.75                | 172.21.3.15
8268153            | Connection error        | 3945955.75                | 172.21.3.15
5033755            | Connection error        | 3945955.75                | 172.21.3.15
5033755            | Connection error        | 3945955.75                | 172.21.3.15
1756467            | Connected to 10.1.0.1   | 3945955.75                | 172.21.3.15
1756467            | Connected to 10.1.0.1   | 3945955.75                | 172.21.3.15
;

useOfDeprecatedInlinestats
required_capability: inline_stats
ROW city = "Raleigh"
| INLINESTATS c = COUNT(city)
;

warning:Line 2:3: INLINESTATS is deprecated, use INLINE STATS instead

city:keyword|c:long
Raleigh     |1
;

inlinestatsOptimizedAsLocalRelation_before_EsqlSession1
required_capability: inline_stats_fix_optimized_as_local_relation

from employees 
| keep first_name, emp_no 
| eval my_length = length(concat(first_name, null)) 
| inline stats count = count(my_length) where my_length > 0 
| sort first_name 
| limit 5
;

  first_name:s |    emp_no:i   |   my_length:i |     count:l     
Alejandro      |10059          |null           |0              
Amabile        |10091          |null           |0              
Anneke         |10006          |null           |0              
Anoosh         |10062          |null           |0              
Arumugam       |10094          |null           |0              
;

inlinestatsOptimizedAsLocalRelation_before_EsqlSession2
required_capability: inline_stats_fix_optimized_as_local_relation

from employees 
| eval my_length = concat(first_name, null) 
| inline stats count = count(my_length) where my_length is not null 
| keep emp_no, count, my_length 
| sort emp_no 
| limit 3
;

    emp_no:i   |     count:l   |   my_length:s   
10001          |0              |null           
10002          |0              |null           
10003          |0              |null           
;

inlineStatsOnAggregateMetricDouble
required_capability: inline_stats
required_capability: aggregate_metric_double_v0
required_capability: dense_vector_agg_metric_double_if_version
FROM k8s-downsampled
| INLINE STATS tx_max = MAX(network.eth0.tx) BY pod
| SORT @timestamp, cluster, pod
| KEEP @timestamp, cluster, pod, network.eth0.tx, tx_max
| LIMIT 9
;

@timestamp:datetime      | cluster:keyword | pod:keyword | network.eth0.tx:aggregate_metric_double                  | tx_max:double
2024-05-09T23:30:00.000Z | prod            | one         | {"min":565.0,"max":829.0,"sum":7290.0,"value_count":10}  | 1060.0
2024-05-09T23:30:00.000Z | prod            | three       | {"min":201.0,"max":582.0,"sum":1794.0,"value_count":6}   | 824.0
2024-05-09T23:30:00.000Z | prod            | two         | {"min":20.0,"max":190.0,"sum":370.0,"value_count":10}    | 1419.0
2024-05-09T23:30:00.000Z | qa              | one         | {"min":346.0,"max":356.0,"sum":1765.0,"value_count":5}   | 1060.0
2024-05-09T23:30:00.000Z | qa              | three       | {"min":605.0,"max":605.0,"sum":605.0,"value_count":1}    | 824.0
2024-05-09T23:30:00.000Z | qa              | two         | {"min":304.0,"max":1148.0,"sum":8590.0,"value_count":10} | 1419.0
2024-05-09T23:30:00.000Z | staging         | one         | {"min":263.0,"max":740.0,"sum":5390.0,"value_count":10}  | 1060.0
2024-05-09T23:30:00.000Z | staging         | three       | {"min":341.0,"max":592.0,"sum":1956.0,"value_count":5}   | 824.0
2024-05-09T23:30:00.000Z | staging         | two         | {"min":442.0,"max":1011.0,"sum":3850.0,"value_count":7}  | 1419.0
;

selfShadowing
required_capability: inline_stats
required_capability: fix_join_output_merging

FROM languages_lookup_non_unique_key
| EVAL country = MV_SORT(country)
| KEEP country, language_name
| EVAL language_code = null::integer
| INLINE STATS MAX(language_code) BY language_code
| SORT country
| LIMIT 5
;

country:keyword   |language_name:keyword |MAX(language_code):integer |language_code:integer
Atlantis          |null                  |null                       |null
[Austria, Germany]|German                |null                       |null
Canada            |English               |null                       |null
Mv-Land           |Mv-Lang               |null                       |null
Mv-Land2          |Mv-Lang2              |null                       |null
;

// PruneColumns
inlineStatsAfterPruningAggregate
required_capability: inline_stats_double_release_fix

row a = 1
| stats b = max(a)
| inline stats c = count(*)
| drop b
;

c:long
1
;

// PropagateEmptyRelation
inlineStatsAfterPruningAggregate2
required_capability: inline_stats_double_release_fix

row a = 12
| where false
| stats b = max(a)
| inline stats c = count(b)
;

b:integer | c:long
null      | 0
;


// ReplaceStatsFilteredAggWithEval
inlineStatsAfterPruningAggregate3
required_capability: inline_stats_double_release_fix

row a= 12
| stats b = sum(a) where false
| inline stats c = max(b)
;

b:long | c:long
null   | null
;


inlineStatsAfterPruningAggregate4
required_capability: inline_stats_double_release_fix

from k8s
| stats PRezTcny = median(network.cost), `network.cost` = count(network.cost) 
| drop network.cost 
| inline stats QaoRGYyf = count(*) 
| drop `PRezTcny`
;

QaoRGYyf:long    
1              
;


inlineStatsAfterPruningAggregate5
// https://github.com/elastic/elasticsearch/issues/135679
required_capability: inline_stats_double_release_fix
required_capability: join_lookup_v12

from colors,airports_web,boo*
| rename scalerank as language_code
| lookup join languages_lookup on language_code
| keep `ratings`, `rgb_vector`
| mv_expand ratings
| keep `ratings`, `rgb_vector`
| inline stats  rycaPYFzpAId = absent(ratings), WkdxfjwuR = count(ratings) + avg(ratings)
| rename ratings AS `WkdxfjwuR`
| inline stats  WkdxfjwuR = sum(WkdxfjwuR) + median(WkdxfjwuR), sjivSBvV = count(*)
| sort sjivSBvV NULLS FIRST
| where false OR  NOT true OR false OR  NOT false
| where false OR false AND false AND  NOT true AND false
| stats  rycaPYFzpAId = median(sjivSBvV) + count(sjivSBvV) + sum(sjivSBvV), NUiLBJXQoMXd = present(sjivSBvV)
| mv_expand `NUiLBJXQoMXd`
| inline stats  NUiLBJXQoMXd = count(rycaPYFzpAId)
;

rycaPYFzpAId:double  | NUiLBJXQoMXd:long  
null                 | 0              
;


inlineStatsAfterPruningAggregate6
// https://github.com/elastic/elasticsearch/issues/135679
required_capability: inline_stats_double_release_fix
required_capability: join_lookup_v12

from d*,*
| rename scalerank as other2
| rename author.keyword as name_str
| rename intersects as is_active_bool
| rename year as id_int
| rename status as other1 
| lookup join multi_column_joinable_lookup on other2, name_str, is_active_bool, id_int, other1 
| rename street AS `huZQQIKVli`, `network.eth0.currently_connected_clients` AS is_rehired 
| eval  GhMzAVXivNI = message.raw, VDJKNsopeKQq = substring(threat_level, 1, 3), xeUVJNra = length(huZQQIKVli), kOQjzWgZNhwI = false 
| where false AND  NOT false AND true AND  NOT false 
| CHANGE_POINT salary_change.int ON birth_date AS UpYfyPcYFkes, EwnNgKIrDEKS 
| sort owner.name DESC NULLS LAST, message.raw, country.keyword DESC NULLS LAST, UpYfyPcYFkes ASC NULLS FIRST, name_str ASC NULLS FIRST, num, event_duration DESC NULLS LAST, extra2 DESC, languages.byte ASC NULLS FIRST, client.ip NULLS LAST, ip1, collection NULLS FIRST, city.country.name DESC, destination.IP DESC NULLS LAST, host.version DESC, hex_code ASC NULLS LAST, language.code ASC NULLS LAST, language.name ASC, details DESC, language_name DESC NULLS FIRST, event ASC, salary_change.keyword DESC NULLS FIRST, lk ASC 
| stats  CLnBmEGor = sum(height.double) + sum(height.double) + avg(height.double), JLSxMYld = count(extra2) + max(extra2) + avg(extra2), `network.total_bytes_out` = min(language_code_integer), `version` = values(env), contains = min(languages.short) + min(languages.short) 
| mv_expand `CLnBmEGor` 
| dissect version "%{JLSxMYld} %{LTMJrburyt}" 
| enrich languages_policy on LTMJrburyt 
| inline stats  QyCBayGHtAF = count(CLnBmEGor), yUMkeLezSN = present(contains + network.total_bytes_out), `JLSxMYld` = max(contains), GYbfUvbf = count(*)
;

CLnBmEGor:double | network.total_bytes_out:integer | version:keyword | contains:integer | LTMJrburyt:keyword | language_name:keyword | QyCBayGHtAF:long | yUMkeLezSN:boolean | JLSxMYld:integer | GYbfUvbf:long
null             | null                            | null            | null             | null               | null                  | 0                | false              | null             | 1
;


inlineStatsAfterPruningAggregate7-Ignore
// temporarily forbid LIMIT before INLINE STATS
// https://github.com/elastic/elasticsearch/issues/135679
required_capability: inline_stats_double_release_fix
required_capability: join_lookup_v12
required_capability: fork_v9

from app_log* 
| FORK  (where false OR  NOT true) (where true) (where true) (where false OR true) (where false) (where true | mv_expand @timestamp) 
| WHERE _fork == "fork2" 
| DROP _fork
| rename service_id as name_str 
| lookup join multi_column_joinable_lookup on name_str 
| inline stats  `is_active_bool` = count(id_int) + max(id_int), siofAMlpoHvh = max(id_int) + max(id_int) + max(id_int), `message` = present(other1), `id_int` = max(id_int) 
| stats  `message` = count(is_active_bool), id_int2 = median(is_active_bool), `siofAMlpoHvh` = count(*), `id_int` = max(id_int) 
| eval  NUtENNcs = message, message = "zaYFcCTy", id_int2 = null, VizcTbjMnBlQ = siofAMlpoHvh, siofAMlpoHvh = siofAMlpoHvh + siofAMlpoHvh + siofAMlpoHvh, gPzLgKdLfZ = null, `message` = 1099438720, sdsrveQOoi = -2373351299779434224, hpxNweCm = false, PwyOmHforRKI = -2230544247357512169 
| stats  VizcTbjMnBlQ = count(*), siofAMlpoHvh2 = median(sdsrveQOoi) + max(sdsrveQOoi), DUuKdsGgU = avg(PwyOmHforRKI) + count(PwyOmHforRKI), `gPzLgKdLfZ` = present(sdsrveQOoi + VizcTbjMnBlQ + PwyOmHforRKI), `siofAMlpoHvh` = count(sdsrveQOoi) + max(sdsrveQOoi) 
| limit 61 
| inline stats  gPzLgKdLfZ = sum(VizcTbjMnBlQ), `siofAMlpoHvh2` = count(*), zvgqSiVGqli = max(VizcTbjMnBlQ), WFjgBzYRXwa = median(VizcTbjMnBlQ) + count(VizcTbjMnBlQ) + avg(VizcTbjMnBlQ) 
| keep `VizcTbjMnBlQ` 
| inline stats  wXPJguff = median(VizcTbjMnBlQ) + avg(VizcTbjMnBlQ) + max(VizcTbjMnBlQ)
;

VizcTbjMnBlQ:long | wXPJguff:double
1                 | 3.0       
;


inlineStatsAfterPruningAggregate8-Ignore
// https://github.com/elastic/elasticsearch/issues/135679
// temporarily forbid LIMIT before INLINE STATS
required_capability: inline_stats_double_release_fix

from dense_vector,airport_city_boundaries
| eval  kMvNZVQSH = -4048759096317256968, GzAYNHaHuIS = 4262770411405329967, EwPpQFmOPoB = "lkdgnbTrBT", `abbrev` = "LiXI" 
| keep `city`, `kMvNZVQSH`, GzAYNHaHuIS, city_boundary, EwPpQFmOPoB, `city_boundary`, `id`, kMvNZVQSH, id, airport 
| limit 6888 
| keep `kMvNZVQSH`, EwPpQFmOPoB, city, `id`, kMvNZVQSH 
| stats  `EwPpQFmOPoB2` = min(id), `EwPpQFmOPoB3` = count(*), kZiJPhNZ = count(id), ErGhdKhdv = count_distinct(city), EwPpQFmOPoB = min(id) 
| eval  ErGhdKhdv = null, fHSyxniFCS = -710891486, ErGhdKhdv = -1104488048, zdxdQdVIyFh = -1579062572, `kZiJPhNZ` = null, SzmOySyUh = null, eWVVRiwP = 1092261898855405071, nUxVhGhcpkiV = true, RvqGioBAAzYs = 169356242 
| eval  `kZiJPhNZ` = "gWJHDTcDMjRVSnlzSX", lxLgaagX = 4700531997851493340, `kZiJPhNZ` = false 
| keep `zdxdQdVIyFh` 
| inline stats  `zdxdQdVIyFh` = count(*), WbWVJnYJ = count(*), zdxdQdVIyFh2 = max(zdxdQdVIyFh), uKjfeKTfaH = max(zdxdQdVIyFh), QpovVxjMWSjh = min(zdxdQdVIyFh)
;

zdxdQdVIyFh:long | WbWVJnYJ:long | zdxdQdVIyFh2:integer | uKjfeKTfaH:integer | QpovVxjMWSjh:integer
1                | 1             | -1579062572          | -1579062572        | -1579062572
;

inlineStatsAfterPruningAggregate8_NoLimit
// https://github.com/elastic/elasticsearch/issues/135679
// same as above but without LIMIT before INLINE STATS
required_capability: inline_stats_double_release_fix

from dense_vector,airport_city_boundaries
| eval  kMvNZVQSH = -4048759096317256968, GzAYNHaHuIS = 4262770411405329967, EwPpQFmOPoB = "lkdgnbTrBT", `abbrev` = "LiXI" 
| keep `city`, `kMvNZVQSH`, GzAYNHaHuIS, city_boundary, EwPpQFmOPoB, `city_boundary`, `id`, kMvNZVQSH, id, airport 
| keep `kMvNZVQSH`, EwPpQFmOPoB, city, `id`, kMvNZVQSH 
| stats  `EwPpQFmOPoB2` = min(id), `EwPpQFmOPoB3` = count(*), kZiJPhNZ = count(id), ErGhdKhdv = count_distinct(city), EwPpQFmOPoB = min(id) 
| eval  ErGhdKhdv = null, fHSyxniFCS = -710891486, ErGhdKhdv = -1104488048, zdxdQdVIyFh = -1579062572, `kZiJPhNZ` = null, SzmOySyUh = null, eWVVRiwP = 1092261898855405071, nUxVhGhcpkiV = true, RvqGioBAAzYs = 169356242 
| eval  `kZiJPhNZ` = "gWJHDTcDMjRVSnlzSX", lxLgaagX = 4700531997851493340, `kZiJPhNZ` = false 
| keep `zdxdQdVIyFh` 
| inline stats  `zdxdQdVIyFh` = count(*), WbWVJnYJ = count(*), zdxdQdVIyFh2 = max(zdxdQdVIyFh), uKjfeKTfaH = max(zdxdQdVIyFh), QpovVxjMWSjh = min(zdxdQdVIyFh)
;

zdxdQdVIyFh:long | WbWVJnYJ:long | zdxdQdVIyFh2:integer | uKjfeKTfaH:integer | QpovVxjMWSjh:integer
1                | 1             | -1579062572          | -1579062572        | -1579062572
;


inlineStatsAfterPruningAggregate9
required_capability: inline_stats_double_release_fix

from employees
| stats m = count(emp_no) 
| eval c = 0
| keep c 
| inline stats c = count(*)
;

c:long
1
;


inlineStatsKeepDropCountStar
required_capability: inline_stats_with_no_columns

from employees
| keep emp_no
| drop emp_no
| inline stats c = count(*)
| limit 3
;

c:long
100
100
100
;

rowInlineStatsKeepDropCountStar
required_capability: inline_stats_with_no_columns

row a = 1
| drop a
| inline stats c = count(*)
;

c:long
1
;

<<<<<<< HEAD
sortBeforeInlinestats1
required_capability: inline_stats_preceeded_by_sort
 
ROW salary = 12300, emp_no = 5, gender = "F"
| EVAL salaryK = salary/1000
| SORT salaryK DESC
| INLINE STATS sum = SUM(salaryK) BY gender
| KEEP emp_no
;

emp_no:integer
5
;

sortBeforeInlinestats2
required_capability: inline_stats_preceeded_by_sort

FROM employees
| SORT emp_no
| EVAL salaryK = salary/1000
| INLINE STATS count = COUNT(*) BY salaryK
| KEEP emp_no, still_hired, count
| LIMIT 5
;

emp_no:integer |still_hired:boolean|count:long
10001          |true               |1
10002          |true               |3
10003          |false              |2
10004          |true               |2
10005          |true               |1
;

// TODO: fails with: java.lang.AssertionError: expected no concrete indices without data node plan
sortBeforeInlinestats3-Ignore
required_capability: inline_stats_preceeded_by_sort

FROM employees
| SORT languages DESC
| EVAL salaryK = salary/1000
| INLINE STATS count = COUNT(*) BY salaryK
| SORT emp_no
| INLINE STATS min = MIN(MV_COUNT(languages)) BY salaryK
| KEEP emp_no, still_hired, count
| LIMIT 5
;

emp_no:integer |still_hired:boolean|count:long
10001          |true               |1
10002          |true               |3
10003          |false              |2
10004          |true               |2
10005          |true               |1
;

// same as `afterLookup`, swapped SORT position
sortBeforeInlinestatsAndLookupJoin
required_capability: inline_stats_preceeded_by_sort
required_capability: join_lookup_v12

FROM airports
| EVAL backup_scalerank = scalerank
| RENAME scalerank AS language_code
// | SORT abbrev DESC // this would work here, but not in a FORK config (GenerativeForkIT), which disables column pruning
| LOOKUP JOIN languages_lookup ON language_code
| RENAME language_name as scalerank
| DROP language_code
| INLINE STATS count=COUNT(*) BY scalerank
| SORT abbrev DESC
| KEEP abbrev, *scalerank
| LIMIT 5
;

abbrev:keyword |backup_scalerank:integer| scalerank:keyword
null           |8                       |null
null           |8                       |null
null           |8                       |null
ZRH            |3                       |Spanish
ZNZ            |4                       |German
;

// same as `shadowingAggregateByNextGrouping`, swapped SORT position
sortBeforeDoubleInlinestats
required_capability: inline_stats_preceeded_by_sort

FROM employees
| KEEP gender, languages, emp_no, salary
| SORT emp_no
| INLINE STATS gender = count_distinct(gender) BY languages
| INLINE STATS avg(salary) BY gender
| LIMIT 3
;

emp_no:integer |salary:integer |languages:integer|avg(salary):double|gender:long
10001          |57305          |2                |48248.55          |2
10002          |56371          |5                |48248.55          |2
10003          |61805          |4                |48248.55          |2
;

inlineStatsAfterSortDoubled
required_capability: inline_stats_preceeded_by_sort

FROM employees
| SORT emp_no DESC // going to be dropped
| INLINE STATS min = MIN(salary) BY languages
| SORT salary ASC
| INLINE STATS avg = AVG(salary) BY emp_no
| WHERE emp_no > 10050
| KEEP emp_no, avg, salary
| LIMIT 5
;

emp_no:integer |avg:double |salary:integer
10092          |25976.0    |25976
10057          |27215.0    |27215
10084          |28035.0    |28035
10068          |28941.0    |28941
10060          |29175.0    |29175
;

inlineStatsAfterSortShadowed
required_capability: inline_stats_preceeded_by_sort

FROM employees
| EVAL s1 = salary + 1
| SORT s1
| WHERE s1 > 50000
| EVAL ls = languages::string
| EVAL s1 = salary // s1 is shadowed, not dropped
| INLINE STATS cd = COUNT_DISTINCT(ls)
| WHERE emp_no < 10006
| KEEP emp_no, ls, cd, s1
;

emp_no:integer |ls:keyword     |cd:long        |s1:integer
10002          |5              |5              |56371
10001          |2              |5              |57305
10003          |4              |5              |61805
10005          |1              |5              |63528
;

inlineStatsAfterSortDropped
required_capability: inline_stats_preceeded_by_sort

FROM employees
| EVAL s1 = salary + 1
| SORT s1
| WHERE s1 > 72000
| DROP s1
| INLINE STATS cd = COUNT_DISTINCT(languages)
| KEEP emp_no, cd, languages, salary
;

emp_no:integer |cd:long        |languages:integer|salary:integer
10099          |4              |2                |73578
10019          |4              |1                |73717
10027          |4              |null             |73851
10007          |4              |4                |74572
10045          |4              |3                |74970
10029          |4              |null             |74999
;

mixedShadowingInlineStatsAfterSort
required_capability: inline_stats_preceeded_by_sort

FROM employees
| KEEP salary, emp_no, first_name
| SORT salary, emp_no
| INLINE STATS salary = COUNT(*) BY emp_no
| LIMIT 5
;

first_name:keyword|salary:long    |emp_no:integer
Guoxiang          |1              |10015
null              |1              |10035
Valdiodio         |1              |10092
Florian           |1              |10048
Ebbe              |1              |10057
;

inlineStatsWithAggExpressionAfterSortAndRename
required_capability: inline_stats_preceeded_by_sort

FROM employees
| KEEP emp_no, salary, languages
| SORT emp_no
| RENAME emp_no AS emp_idx
| INLINE STATS sum = COUNT(salary) + COUNT(salary) BY languages
| LIMIT 5
;

emp_idx:integer|salary:integer |sum:long       |languages:integer
10001          |57305          |38             |2
10002          |56371          |42             |5
10003          |61805          |36             |4
10004          |36174          |42             |5
10005          |63528          |30             |1
;

inlineStatsAfterEnrichAndSort
required_capability: inline_stats_preceeded_by_sort
required_capability: enrich_load

FROM employees
| KEEP emp_no, first_name, salary, languages
| EVAL language_name = first_name // key in this test is to have a field overwritten by the enrich, and sorting by it before
| SORT language_name
| EVAL language_code = languages::KEYWORD
| ENRICH languages_policy
| RENAME salary AS sal
| INLINE STATS cd = COUNT(emp_no) BY languages
| LIMIT 7
;

emp_no:integer |first_name:keyword|sal:integer    |language_code:keyword | language_name:keyword |cd:long        |languages:integer
10059          |Alejandro         |44307          |2                     |French                 |19             |2
10091          |Amabile           |38645          |3                     |Spanish                |17             |3
10006          |Anneke            |60335          |3                     |Spanish                |17             |3
10062          |Anoosh            |65030          |3                     |Spanish                |17             |3
10094          |Arumugam          |66817          |5                     |null                   |21             |5
10049          |Basil             |37853          |5                     |null                   |21             |5
10058          |Berhard           |38376          |3                     |Spanish                |17             |3
;

inlineStatsAfterSortDropped
required_capability: inline_stats_preceeded_by_sort

FROM employees
| KEEP salary, emp_no, first_name, gender
| EVAL old_salary = salary
| SORT old_salary, emp_no
| DROP old_salary
| INLINE STATS salary = COUNT(*) BY gender
| LIMIT 5
;

emp_no:integer |first_name:keyword |salary:long    |gender:keyword
10015          |Guoxiang           |10             |null
10035          |null               |57             |M
10092          |Valdiodio          |33             |F
10048          |Florian            |57             |M
10057          |Ebbe               |33             |F
;

inlineStatsAfterSortDroppedAndResort
required_capability: inline_stats_preceeded_by_sort

FROM employees
| KEEP salary, emp_no, first_name, gender
| EVAL old_salary = salary
| SORT old_salary, emp_no
| DROP old_salary
| EVAL salary = salary / 1000
| RENAME salary AS s
| SORT s, first_name
| INLINE STATS s = COUNT(*) BY gender
| LIMIT 5
;

emp_no:integer |first_name:keyword |s:long         |gender:keyword
10015          |Guoxiang           |10             |null
10092          |Valdiodio          |33             |F
10035          |null               |57             |M
10048          |Florian            |57             |M
10057          |Ebbe               |33             |F
;

inlineStatsDoubledAfterSortDropped
required_capability: inline_stats_preceeded_by_sort

FROM employees
| EVAL s1 = salary + 1
| SORT s1
| WHERE s1 > 72000
| DROP s1
| INLINE STATS sum = SUM(languages)
| INLINE STATS cd = COUNT_DISTINCT(languages)
| KEEP emp_no, cd, languages, salary, sum
;

emp_no:integer |cd:long        |languages:integer|salary:integer |sum:long
10099          |4              |2                |73578          |10
10019          |4              |1                |73717          |10
10027          |4              |null             |73851          |10
10007          |4              |4                |74572          |10
10045          |4              |3                |74970          |10
10029          |4              |null             |74999          |10
;

inlineStatsAfterStats
required_capability: inline_stats_preceeded_by_sort

FROM employees
| KEEP salary, emp_no, first_name, gender
| SORT salary
| STATS salary = MAX(salary) BY gender
| INLINE STATS s = COUNT(*) BY gender
| LIMIT 5
| SORT salary
;

salary:integer |s:long         |gender:keyword     
73717          |1              |null           
74572          |1              |F              
74999          |1              |M              
;

inlineStatsAfterStatsAndSort
required_capability: inline_stats_preceeded_by_sort

FROM employees
| KEEP salary, emp_no, first_name, gender
| SORT salary
| STATS salary = MAX(salary) BY gender
| SORT salary DESC
| INLINE STATS s = COUNT(*) BY gender
| LIMIT 5
;

salary:integer |s:long         |gender:keyword     
74999          |1              |M              
74572          |1              |F              
73717          |1              |null           
=======
fixClassCastBugWithSeveralCounts
required_capability: inline_stats
required_capability: fix_stats_classcast_exception

FROM sample_data, sample_data_str
| EVAL one_ip = client_ip::ip
| INLINE STATS count1=count(client_ip::ip), count2=count(one_ip)
| KEEP count1, count2
| LIMIT 3
;

count1:long    |count2:long
14             |14 
14             |14 
14             |14
;

pushDown_OneGroupingFilter_PastInlineJoin
required_capability: inline_stats

FROM employees
| INLINE STATS avg = ROUND(AVG(salary)) BY languages
| WHERE languages > 2
| KEEP avg, languages, salary, emp_no
| SORT emp_no
| LIMIT 10
;

      avg:d    |   languages:i |    salary:i   |    emp_no:i     
41681.0        |5              |56371          |10002          
47733.0        |4              |61805          |10003          
41681.0        |5              |36174          |10004          
52419.0        |3              |60335          |10006          
47733.0        |4              |74572          |10007          
47733.0        |4              |45797          |10010          
41681.0        |5              |31120          |10011          
41681.0        |5              |48942          |10012          
41681.0        |5              |37137          |10014          
41681.0        |5              |25324          |10015          
;

pushDown_SelectiveGroupingAndFilters_PastInlineJoin
required_capability: inline_stats

FROM employees
| INLINE STATS avg = ROUND(AVG(salary), 1) BY languages, gender
| WHERE languages > 2 AND gender IS NOT NULL AND emp_no > 10050
| KEEP avg, languages, gender, emp_no
| SORT emp_no
| LIMIT 10
;

      avg:d    |   languages:i |    gender:s   |    emp_no:i
51741.9        |3              |M              |10051          
53660.0        |3              |F              |10053          
47058.9        |4              |M              |10054          
39052.9        |5              |M              |10055          
49291.5        |4              |F              |10057          
51741.9        |3              |M              |10058          
51741.9        |3              |M              |10062          
53660.0        |3              |F              |10063          
39052.9        |5              |M              |10064          
39052.9        |5              |M              |10066          
;

pushDown_SelectiveGroupingOrFilters_PastInlineJoin
required_capability: inline_stats

FROM employees
| INLINE STATS avg = AVG(salary) BY languages, gender
| WHERE languages > 2 AND (gender IS NOT NULL OR emp_no > 10050)
| KEEP avg, languages, gender, emp_no
| SORT emp_no
| LIMIT 10
;

       avg:d      |   languages:i |    gender:s   |    emp_no:i     
46705.555555555555|5              |F              |10002          
47058.90909090909 |4              |M              |10003          
39052.875         |5              |M              |10004          
53660.0           |3              |F              |10006          
49291.5           |4              |F              |10007          
51741.90909090909 |3              |M              |10030          
47058.90909090909 |4              |M              |10031          
53660.0           |3              |F              |10032          
39052.875         |5              |M              |10035          
47058.90909090909 |4              |M              |10036          
;

pushDown_ComplexFiltering_CombinedWithLeftFiltering_PastInlineJoin
required_capability: inline_stats

FROM employees
| WHERE emp_no < 10075 AND salary < 60000
| INLINE STATS avg = AVG(salary) BY languages, gender
| WHERE languages > 2 AND (gender IS NOT NULL OR emp_no > 10050) AND salary > 50000
| KEEP avg, languages, gender, emp_no, salary
| SORT emp_no
;

     avg:d        |  languages:i  |   gender:s    |   emp_no:i    |   salary:i
45933.4           |5              |F              |10002          |56371          
39657.2           |4              |M              |10046          |50064          
41240.6           |3              |M              |10051          |58121          
45662.333333333336|3              |F              |10053          |54462          
45662.333333333336|3              |F              |10063          |52121          
41240.6           |3              |M              |10070          |54329          
45933.4           |5              |F              |10072          |54518          
;

pushDown_ImpossibleFilter_PastInlineJoin
required_capability: inline_stats

FROM employees
| WHERE salary < 10000
| INLINE STATS salary = AVG(salary) BY salary
| WHERE salary > 10000
| KEEP salary, emp_no
;
warning:Line 3:16: Field 'salary' shadowed by field at line 3:40

    salary:i     |    emp_no:i
;

dontPushDown_A_SimpleFilter_PastInlineJoin
required_capability: inline_stats

FROM employees
| INLINE STATS a = ROUND(AVG(salary), 2) BY gender
| WHERE languages > 2
| KEEP languages, a, gender, emp_no
| SORT emp_no
| LIMIT 10
;

  languages:i  |      a:d      |   gender:s    |   emp_no:i
5              |50490.79       |F              |10002          
4              |46860.6        |M              |10003          
5              |46860.6        |M              |10004          
3              |50490.79       |F              |10006          
4              |50490.79       |F              |10007          
4              |48760.5        |null           |10010          
5              |48760.5        |null           |10011          
5              |48760.5        |null           |10012          
5              |48760.5        |null           |10014          
5              |48760.5        |null           |10015          
;

partiallyPushDown_GroupingFilters_PastTwoInlineJoins1
required_capability: inline_stats

FROM employees
| INLINE STATS avgByL = ROUND(AVG(salary)) BY languages
| INLINE STATS avgByG = ROUND(AVG(salary)) BY gender
| WHERE languages > 2 AND gender IS NOT NULL
| KEEP avgB*, languages, gender, emp_no
| SORT emp_no
| LIMIT 10
;

  avgByL:d     |    avgByG:d   |   languages:i |   gender:s    |    emp_no:i     
41681.0        |50491.0        |5              |F              |10002          
47733.0        |46861.0        |4              |M              |10003          
41681.0        |46861.0        |5              |M              |10004          
52419.0        |50491.0        |3              |F              |10006          
47733.0        |50491.0        |4              |F              |10007          
52419.0        |46861.0        |3              |M              |10030          
47733.0        |46861.0        |4              |M              |10031          
52419.0        |50491.0        |3              |F              |10032          
41681.0        |46861.0        |5              |M              |10035          
47733.0        |46861.0        |4              |M              |10036          
;

partiallyPushDown_GroupingFilters_PastTwoInlineJoins2
required_capability: inline_stats

FROM employees
| INLINE STATS avgByL = ROUND(AVG(salary)) BY languages
| INLINE STATS avgByG = ROUND(AVG(salary)) BY gender, languages
| WHERE languages > 3 AND gender IS NOT NULL AND emp_no > 10050
| KEEP avgB*, languages, gender, emp_no
| SORT emp_no
;

  avgByL:d     |    avgByG:d   |   languages:i |   gender:s    |    emp_no:i     
47733.0        |47059.0        |4              |M              |10054          
41681.0        |39053.0        |5              |M              |10055          
47733.0        |49292.0        |4              |F              |10057          
41681.0        |39053.0        |5              |M              |10064          
41681.0        |39053.0        |5              |M              |10066          
41681.0        |46706.0        |5              |F              |10069          
41681.0        |46706.0        |5              |F              |10072          
47733.0        |47059.0        |4              |M              |10073          
41681.0        |46706.0        |5              |F              |10074          
41681.0        |46706.0        |5              |F              |10075          
41681.0        |39053.0        |5              |M              |10077          
41681.0        |39053.0        |5              |M              |10080          
47733.0        |47059.0        |4              |M              |10082          
41681.0        |39053.0        |5              |M              |10085          
41681.0        |46706.0        |5              |F              |10087          
41681.0        |46706.0        |5              |F              |10088          
47733.0        |49292.0        |4              |F              |10089          
41681.0        |46706.0        |5              |F              |10094          
47733.0        |47059.0        |4              |M              |10095          
47733.0        |47059.0        |4              |M              |10096          
47733.0        |49292.0        |4              |F              |10098          
47733.0        |49292.0        |4              |F              |10100          
;

partiallyPushDown_GroupingFilters_PastTwoInlineJoins_ExcludeAggFilters
required_capability: inline_stats

FROM employees
| INLINE STATS avgByL = ROUND(AVG(salary)) BY languages
| INLINE STATS avgByG = ROUND(AVG(salary)) BY gender, languages
| WHERE languages > 3 AND gender IS NOT NULL AND avgByL > 40000
| KEEP avgB*, languages, gender, emp_no
| SORT emp_no
| LIMIT 10
;

    avgByL:d   |    avgByG:d   |   languages:i |    gender:s   |    emp_no:i
41681.0        |46706.0        |5              |F              |10002          
47733.0        |47059.0        |4              |M              |10003          
41681.0        |39053.0        |5              |M              |10004          
47733.0        |49292.0        |4              |F              |10007          
47733.0        |47059.0        |4              |M              |10031          
41681.0        |39053.0        |5              |M              |10035          
47733.0        |47059.0        |4              |M              |10036          
47733.0        |47059.0        |4              |M              |10038          
47733.0        |49292.0        |4              |F              |10040          
47733.0        |47059.0        |4              |M              |10046          
;

partiallyPushDown_RenamedGroupingFilters_PastTwoInlineJoins
required_capability: inline_stats

FROM employees
| INLINE STATS avgByL = ROUND(AVG(salary)) BY languages
| RENAME languages AS lang
| INLINE STATS avgByG = ROUND(AVG(salary)) BY gender, lang
| WHERE lang > 3 AND gender IS NOT NULL AND emp_no > 10050
| KEEP avgB*, lang, gender, emp_no
| SORT emp_no
| LIMIT 10
;

    avgByL:d   |    avgByG:d   |     lang:i    |    gender:s   |    emp_no:i
47733.0        |47059.0        |4              |M              |10054          
41681.0        |39053.0        |5              |M              |10055          
47733.0        |49292.0        |4              |F              |10057          
41681.0        |39053.0        |5              |M              |10064          
41681.0        |39053.0        |5              |M              |10066          
41681.0        |46706.0        |5              |F              |10069          
41681.0        |46706.0        |5              |F              |10072          
47733.0        |47059.0        |4              |M              |10073          
41681.0        |46706.0        |5              |F              |10074          
41681.0        |46706.0        |5              |F              |10075          
;

pushDown_OneGroupingFilter_PastInlineJoinWithInnerFilter
required_capability: inline_stats

FROM employees
| INLINE STATS avg = AVG(salary) WHERE salary > 50000  BY languages
| WHERE languages > 2
| KEEP avg, languages, salary
| SORT salary
| LIMIT 10
;

     avg:d        |   languages:i |    salary:i     
56499.0           |5              |25324          
56499.0           |5              |25945          
62060.27272727273 |3              |26436          
63503.333333333336|4              |27215          
62060.27272727273 |3              |28941          
62060.27272727273 |3              |30404          
56499.0           |5              |31120          
56499.0           |5              |31897          
56499.0           |5              |32272          
63503.333333333336|4              |32568          
;

pushDown_OneGroupingFilter_PastInlineJoinWithInnerFilterAndOuterFilter
required_capability: inline_stats

FROM employees
| INLINE STATS avg = AVG(salary) WHERE salary > 50000  BY languages
| WHERE languages > 2 AND salary < 30000
| KEEP avg, languages, salary
| SORT salary
;

       avg:d      |   languages:i |    salary:i
56499.0           |5              |25324          
56499.0           |5              |25945          
62060.27272727273 |3              |26436          
63503.333333333336|4              |27215          
62060.27272727273 |3              |28941          
>>>>>>> 528f1ce1
;<|MERGE_RESOLUTION|>--- conflicted
+++ resolved
@@ -4414,7 +4414,6 @@
 1
 ;
 
-<<<<<<< HEAD
 sortBeforeInlinestats1
 required_capability: inline_stats_preceeded_by_sort
  
@@ -4738,7 +4737,8 @@
 74999          |1              |M              
 74572          |1              |F              
 73717          |1              |null           
-=======
+;
+
 fixClassCastBugWithSeveralCounts
 required_capability: inline_stats
 required_capability: fix_stats_classcast_exception
@@ -5039,5 +5039,4 @@
 62060.27272727273 |3              |26436          
 63503.333333333336|4              |27215          
 62060.27272727273 |3              |28941          
->>>>>>> 528f1ce1
 ;
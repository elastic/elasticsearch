--- conflicted
+++ resolved
@@ -4393,316 +4393,6 @@
 1
 ;
 
-<<<<<<< HEAD
-
-inlineStatsDateFormatYear
-required_capability: inline_stats
-
-FROM employees
-| KEEP emp_no, hire_date
-| INLINE STATS count = COUNT(*) BY year_hired = DATE_FORMAT("yyyy", hire_date)
-| SORT emp_no
-| LIMIT 5
-;
-
-emp_no:integer | hire_date:datetime       | count:long | year_hired:keyword
-10001          | 1986-06-26T00:00:00.000Z | 11         | 1986
-10002          | 1985-11-21T00:00:00.000Z | 11         | 1985
-10003          | 1986-08-28T00:00:00.000Z | 11         | 1986
-10004          | 1986-12-01T00:00:00.000Z | 11         | 1986
-10005          | 1989-09-12T00:00:00.000Z | 13         | 1989
-;
-
-inlineStatsDateFormatMonth
-required_capability: inline_stats
-
-FROM employees
-| KEEP emp_no, hire_date, salary
-| INLINE STATS avg_salary = AVG(salary) BY month_hired = DATE_FORMAT("yyyy-MM", hire_date)
-| EVAL avg_salary = ROUND(avg_salary)
-| SORT emp_no
-| LIMIT 5
-;
-
-emp_no:integer | hire_date:datetime       | salary:integer | month_hired:keyword | avg_salary:double
-10001          | 1986-06-26T00:00:00.000Z | 57305          | 1986-06             | 57305.0
-10002          | 1985-11-21T00:00:00.000Z | 56371          | 1985-11             | 54540.0
-10003          | 1986-08-28T00:00:00.000Z | 61805          | 1986-08             | 52704.0
-10004          | 1986-12-01T00:00:00.000Z | 36174          | 1986-12             | 36174.0
-10005          | 1989-09-12T00:00:00.000Z | 63528          | 1989-09             | 49924.0
-;
-
-inlineStatsDateFormatDay
-required_capability: inline_stats
-
-FROM employees
-| KEEP emp_no, hire_date, salary
-| INLINE STATS max_salary = MAX(salary) BY day_hired = DATE_FORMAT("yyyy-MM-dd", hire_date)
-| SORT emp_no
-| LIMIT 3
-;
-
-emp_no:integer | hire_date:datetime       | salary:integer | max_salary:integer | day_hired:keyword
-10001          | 1986-06-26T00:00:00.000Z | 57305          | 57305              | 1986-06-26
-10002          | 1985-11-21T00:00:00.000Z | 56371          | 56371              | 1985-11-21
-10003          | 1986-08-28T00:00:00.000Z | 61805          | 61805              | 1986-08-28
-;
-
-inlineStatsDateFormatMixed
-required_capability: inline_stats
-
-FROM employees
-| KEEP emp_no, hire_date, salary
-| INLINE STATS 
-    count = COUNT(*),
-    avg_salary = AVG(salary)
-  BY 
-    year_hired = DATE_FORMAT("yyyy", hire_date),
-    week_hired = DATE_FORMAT("yyyy-w", hire_date)
-| EVAL avg_salary = ROUND(avg_salary)
-| SORT emp_no
-| LIMIT 3
-;
-
-emp_no:integer | hire_date:datetime       | salary:integer | count:long | year_hired:keyword | week_hired:keyword | avg_salary:double
-10001          | 1986-06-26T00:00:00.000Z | 57305          | 1          | 1986               | 1986-26            | 57305.0
-10002          | 1985-11-21T00:00:00.000Z | 56371          | 4          | 1985               | 1985-47            | 54540.0
-10003          | 1986-08-28T00:00:00.000Z | 61805          | 1          | 1986               | 1986-35            | 61805.0  
-;
-
-inlineStatsDateFormatWithLiterals
-required_capability: inline_stats
-
-FROM employees
-| KEEP emp_no, hire_date
-| INLINE STATS count = COUNT(*) BY formatted_date = DATE_FORMAT("'Year:'yyyy'-Month:'MM", hire_date)
-| SORT emp_no
-| LIMIT 3
-;
-
-emp_no:integer | hire_date:datetime       | count:long | formatted_date:keyword
-10001          | 1986-06-26T00:00:00.000Z | 1          | Year:1986-Month:06
-10002          | 1985-11-21T00:00:00.000Z | 4          | Year:1985-Month:11
-10003          | 1986-08-28T00:00:00.000Z | 2          | Year:1986-Month:08
-;
-
-inlineStatsDateFormatNonOptimizable
-required_capability: inline_stats
-
-FROM employees
-| KEEP emp_no, hire_date
-| INLINE STATS count = COUNT(*) BY week = DATE_FORMAT("yyyy-w", hire_date)
-| SORT emp_no
-| LIMIT 3
-;
-
-emp_no:integer | hire_date:datetime       | count:long | week:keyword
-10001          | 1986-06-26T00:00:00.000Z | 1          | 1986-26
-10002          | 1985-11-21T00:00:00.000Z | 4          | 1985-47
-10003          | 1986-08-28T00:00:00.000Z | 1          | 1986-35
-;
-
-inlineStatsDateFormatMultipleOptimizations
-required_capability: inline_stats
-
-FROM employees
-| KEEP emp_no, hire_date, salary
-| INLINE STATS 
-    count = COUNT(*),
-    min_salary = MIN(salary),
-    max_salary = MAX(salary)
-  BY 
-    year_hired = DATE_FORMAT("yyyy", hire_date),
-    month_hired = DATE_FORMAT("yyyy-MM", hire_date),
-    day_hired = DATE_FORMAT("yyyy-MM-dd", hire_date)
-| SORT day_hired
-| LIMIT 3
-;
-
-emp_no:integer | hire_date:datetime       | salary:integer | count:long | min_salary:integer | max_salary:integer | year_hired:keyword | month_hired:keyword | day_hired:keyword
-10009          | 1985-02-18T00:00:00.000Z | 66174          | 1          | 66174              | 66174              | 1985               | 1985-02             | 1985-02-18
-10048          | 1985-02-24T00:00:00.000Z | 26436          | 1          | 26436              | 26436              | 1985               | 1985-02             | 1985-02-24
-10098          | 1985-05-13T00:00:00.000Z | 44817          | 1          | 44817              | 44817              | 1985               | 1985-05             | 1985-05-13
-
-;
-
-inlineStatsDateFormatWithDateNanos
-required_capability: inline_stats
-
-FROM sample_data_ts_nanos
-| KEEP @timestamp, event_duration, client_ip
-| INLINE STATS 
-    count = COUNT(*),
-    avg_duration = AVG(event_duration)
-BY year_month = DATE_FORMAT("yyyy-MM", @timestamp)
-| EVAL avg_duration = ROUND(avg_duration)
-| SORT @timestamp
-| LIMIT 5
-;
-
-@timestamp:date_nanos          | event_duration:long | client_ip:ip | count:long | year_month:keyword | avg_duration:double
-2023-10-23T12:15:03.360123456Z | 3450233             | 172.21.2.162 | 7          | 2023-10            | 3318761.0
-2023-10-23T12:27:28.948123456Z | 2764889             | 172.21.2.113 | 7          | 2023-10            | 3318761.0
-2023-10-23T13:33:34.937123456Z | 1232382             | 172.21.0.5   | 7          | 2023-10            | 3318761.0
-2023-10-23T13:51:54.732123456Z | 725448              | 172.21.3.15  | 7          | 2023-10            | 3318761.0
-2023-10-23T13:52:55.015123456Z | 8268153             | 172.21.3.15  | 7          | 2023-10            | 3318761.0
-;
-
-inlineStatsDateFormatDateNanosYear
-required_capability: inline_stats
-
-FROM sample_data_ts_nanos
-| KEEP @timestamp, event_duration
-| INLINE STATS 
-    count = COUNT(*),
-    min_timestamp = MIN(@timestamp),
-    max_timestamp = MAX(@timestamp),
-    total_duration = SUM(event_duration)
-BY year = DATE_FORMAT("yyyy", @timestamp)
-| SORT @timestamp
-| LIMIT 3
-;
-
-@timestamp:date_nanos          | event_duration:long | count:long | min_timestamp:date_nanos       | max_timestamp:date_nanos       | total_duration:long | year:keyword
-2023-10-23T12:15:03.360123456Z | 3450233             | 7          | 2023-10-23T12:15:03.360123456Z | 2023-10-23T13:55:01.543123456Z | 23231327            | 2023
-2023-10-23T12:27:28.948123456Z | 2764889             | 7          | 2023-10-23T12:15:03.360123456Z | 2023-10-23T13:55:01.543123456Z | 23231327            | 2023
-2023-10-23T13:33:34.937123456Z | 1232382             | 7          | 2023-10-23T12:15:03.360123456Z | 2023-10-23T13:55:01.543123456Z | 23231327            | 2023
-;
-
-inlineStatsDateFormatDateNanosHour
-required_capability: inline_stats
-
-FROM sample_data_ts_nanos
-| KEEP @timestamp, event_duration, client_ip
-| INLINE STATS 
-    count = COUNT(*),
-    clients = COUNT(client_ip),
-    max_duration = MAX(event_duration)
-BY hour = DATE_FORMAT("HH", @timestamp)
-| SORT @timestamp
-| LIMIT 5
-;
-
-@timestamp:date_nanos          | event_duration:long | client_ip:ip | count:long | clients:long | max_duration:long | hour:keyword
-2023-10-23T12:15:03.360123456Z | 3450233             | 172.21.2.162 | 2          | 2            | 3450233           | 12
-2023-10-23T12:27:28.948123456Z | 2764889             | 172.21.2.113 | 2          | 2            | 3450233           | 12
-2023-10-23T13:33:34.937123456Z | 1232382             | 172.21.0.5   | 5          | 5            | 8268153           | 13
-2023-10-23T13:51:54.732123456Z | 725448              | 172.21.3.15  | 5          | 5            | 8268153           | 13
-2023-10-23T13:52:55.015123456Z | 8268153             | 172.21.3.15  | 5          | 5            | 8268153           | 13
-;
-
-inlineStatsDateFormatDateNanosMultipleFormats
-required_capability: inline_stats
-
-FROM sample_data_ts_nanos
-| KEEP @timestamp, event_duration
-| INLINE STATS 
-    count = COUNT(*),
-    avg_duration = AVG(event_duration)
-BY 
-    year = DATE_FORMAT("yyyy", @timestamp),
-    month = DATE_FORMAT("MM", @timestamp),
-    day = DATE_FORMAT("dd", @timestamp),
-    hour = DATE_FORMAT("HH", @timestamp)
-| EVAL avg_duration = ROUND(avg_duration)
-| SORT @timestamp
-| LIMIT 5
-;
-
-@timestamp:date_nanos          | event_duration:long | count:long | year:keyword | month:keyword | day:keyword | hour:keyword | avg_duration:double
-2023-10-23T12:15:03.360123456Z | 3450233             | 2          | 2023         | 10            | 23          | 12           | 3107561.0
-2023-10-23T12:27:28.948123456Z | 2764889             | 2          | 2023         | 10            | 23          | 12           | 3107561.0
-2023-10-23T13:33:34.937123456Z | 1232382             | 5          | 2023         | 10            | 23          | 13           | 3403241.0
-2023-10-23T13:51:54.732123456Z | 725448              | 5          | 2023         | 10            | 23          | 13           | 3403241.0
-2023-10-23T13:52:55.015123456Z | 8268153             | 5          | 2023         | 10            | 23          | 13           | 3403241.0
-;
-
-inlineStatsDateFormatDateNanosWithFilter
-required_capability: inline_stats
-
-FROM sample_data_ts_nanos
-| WHERE event_duration > 2000000
-| KEEP @timestamp, event_duration, client_ip
-| INLINE STATS 
-    count = COUNT(*),
-    min_duration = MIN(event_duration),
-    max_duration = MAX(event_duration)
-BY year = DATE_FORMAT("yyyy", @timestamp)
-| SORT @timestamp
-| LIMIT 3
-;
-
-@timestamp:date_nanos          | event_duration:long | client_ip:ip | count:long | min_duration:long | max_duration:long | year:keyword
-2023-10-23T12:15:03.360123456Z | 3450233             | 172.21.2.162 | 4          | 2764889           | 8268153           | 2023
-2023-10-23T12:27:28.948123456Z | 2764889             | 172.21.2.113 | 4          | 2764889           | 8268153           | 2023
-2023-10-23T13:52:55.015123456Z | 8268153             | 172.21.3.15  | 4          | 2764889           | 8268153           | 2023
-;
-
-inlineStatsDateFormatDateNanosComplexPattern
-required_capability: inline_stats
-
-FROM sample_data_ts_nanos
-| KEEP @timestamp, event_duration, client_ip
-| INLINE STATS 
-    count = COUNT(*),
-    clients = COUNT(client_ip)
-BY formatted_time = DATE_FORMAT("yyyy-MM-dd HH:mm", @timestamp)
-| SORT @timestamp
-| LIMIT 5
-;
-
-@timestamp:date_nanos          | event_duration:long | client_ip:ip | count:long | clients:long | formatted_time:keyword
-2023-10-23T12:15:03.360123456Z | 3450233             | 172.21.2.162 | 1          | 1            | 2023-10-23 12:15
-2023-10-23T12:27:28.948123456Z | 2764889             | 172.21.2.113 | 1          | 1            | 2023-10-23 12:27
-2023-10-23T13:33:34.937123456Z | 1232382             | 172.21.0.5   | 1          | 1            | 2023-10-23 13:33
-2023-10-23T13:51:54.732123456Z | 725448              | 172.21.3.15  | 1          | 1            | 2023-10-23 13:51
-2023-10-23T13:52:55.015123456Z | 8268153             | 172.21.3.15  | 1          | 1            | 2023-10-23 13:52  
-;
-
-inlineStatsDateFormatDateNanosWithNullHandling
-required_capability: inline_stats
-
-FROM sample_data_ts_nanos
-| KEEP @timestamp, event_duration, client_ip
-| EVAL filtered_timestamp = CASE(event_duration > 5000000, @timestamp, null)
-| INLINE STATS 
-    count_all = COUNT(*),
-    count_filtered = COUNT(filtered_timestamp),
-    avg_duration = AVG(event_duration)
-BY year = DATE_FORMAT("yyyy", COALESCE(filtered_timestamp, @timestamp))
-| EVAL avg_duration = ROUND(avg_duration)
-| SORT @timestamp
-| LIMIT 5
-;
-
-@timestamp:date_nanos          | event_duration:long | client_ip:ip | filtered_timestamp:date_nanos  | count_all:long | count_filtered:long | year:keyword | avg_duration:double
-2023-10-23T12:15:03.360123456Z | 3450233             | 172.21.2.162 | null                           | 7              | 2                   | 2023         | 3318761.0
-2023-10-23T12:27:28.948123456Z | 2764889             | 172.21.2.113 | null                           | 7              | 2                   | 2023         | 3318761.0
-2023-10-23T13:33:34.937123456Z | 1232382             | 172.21.0.5   | null                           | 7              | 2                   | 2023         | 3318761.0
-2023-10-23T13:51:54.732123456Z | 725448              | 172.21.3.15  | null                           | 7              | 2                   | 2023         | 3318761.0
-2023-10-23T13:52:55.015123456Z | 8268153             | 172.21.3.15  | 2023-10-23T13:52:55.015123456Z | 7              | 2                   | 2023         | 3318761.0
-;
-
-inlineStatsDateFormatOptimizationsWithConcat
-required_capability: inline_stats
-
-FROM employees
-| KEEP emp_no, hire_date
-| EVAL format = CONCAT("yyyy", "-MM")
-| INLINE STATS count = COUNT(*) BY year_month_hired = DATE_FORMAT(format, hire_date)
-| SORT emp_no
-| LIMIT 5
-;
-
-emp_no:integer | hire_date:datetime       | format:keyword | count:long | year_month_hired:keyword
-10001          | 1986-06-26T00:00:00.000Z | yyyy-MM        | 1          | 1986-06
-10002          | 1985-11-21T00:00:00.000Z | yyyy-MM        | 4          | 1985-11
-10003          | 1986-08-28T00:00:00.000Z | yyyy-MM        | 2          | 1986-08
-10004          | 1986-12-01T00:00:00.000Z | yyyy-MM        | 1          | 1986-12
-10005          | 1989-09-12T00:00:00.000Z | yyyy-MM        | 4          | 1989-09
-;
-
-=======
 fixClassCastBugWithSeveralCounts
 required_capability: inline_stats
 required_capability: fix_stats_classcast_exception
@@ -5004,4 +4694,312 @@
 63503.333333333336|4              |27215          
 62060.27272727273 |3              |28941          
 ;
->>>>>>> b382e2cc
+
+
+inlineStatsDateFormatYear
+required_capability: inline_stats
+
+FROM employees
+| KEEP emp_no, hire_date
+| INLINE STATS count = COUNT(*) BY year_hired = DATE_FORMAT("yyyy", hire_date)
+| SORT emp_no
+| LIMIT 5
+;
+
+emp_no:integer | hire_date:datetime       | count:long | year_hired:keyword
+10001          | 1986-06-26T00:00:00.000Z | 11         | 1986
+10002          | 1985-11-21T00:00:00.000Z | 11         | 1985
+10003          | 1986-08-28T00:00:00.000Z | 11         | 1986
+10004          | 1986-12-01T00:00:00.000Z | 11         | 1986
+10005          | 1989-09-12T00:00:00.000Z | 13         | 1989
+;
+
+inlineStatsDateFormatMonth
+required_capability: inline_stats
+
+FROM employees
+| KEEP emp_no, hire_date, salary
+| INLINE STATS avg_salary = AVG(salary) BY month_hired = DATE_FORMAT("yyyy-MM", hire_date)
+| EVAL avg_salary = ROUND(avg_salary)
+| SORT emp_no
+| LIMIT 5
+;
+
+emp_no:integer | hire_date:datetime       | salary:integer | month_hired:keyword | avg_salary:double
+10001          | 1986-06-26T00:00:00.000Z | 57305          | 1986-06             | 57305.0
+10002          | 1985-11-21T00:00:00.000Z | 56371          | 1985-11             | 54540.0
+10003          | 1986-08-28T00:00:00.000Z | 61805          | 1986-08             | 52704.0
+10004          | 1986-12-01T00:00:00.000Z | 36174          | 1986-12             | 36174.0
+10005          | 1989-09-12T00:00:00.000Z | 63528          | 1989-09             | 49924.0
+;
+
+inlineStatsDateFormatDay
+required_capability: inline_stats
+
+FROM employees
+| KEEP emp_no, hire_date, salary
+| INLINE STATS max_salary = MAX(salary) BY day_hired = DATE_FORMAT("yyyy-MM-dd", hire_date)
+| SORT emp_no
+| LIMIT 3
+;
+
+emp_no:integer | hire_date:datetime       | salary:integer | max_salary:integer | day_hired:keyword
+10001          | 1986-06-26T00:00:00.000Z | 57305          | 57305              | 1986-06-26
+10002          | 1985-11-21T00:00:00.000Z | 56371          | 56371              | 1985-11-21
+10003          | 1986-08-28T00:00:00.000Z | 61805          | 61805              | 1986-08-28
+;
+
+inlineStatsDateFormatMixed
+required_capability: inline_stats
+
+FROM employees
+| KEEP emp_no, hire_date, salary
+| INLINE STATS 
+    count = COUNT(*),
+    avg_salary = AVG(salary)
+  BY 
+    year_hired = DATE_FORMAT("yyyy", hire_date),
+    week_hired = DATE_FORMAT("yyyy-w", hire_date)
+| EVAL avg_salary = ROUND(avg_salary)
+| SORT emp_no
+| LIMIT 3
+;
+
+emp_no:integer | hire_date:datetime       | salary:integer | count:long | year_hired:keyword | week_hired:keyword | avg_salary:double
+10001          | 1986-06-26T00:00:00.000Z | 57305          | 1          | 1986               | 1986-26            | 57305.0
+10002          | 1985-11-21T00:00:00.000Z | 56371          | 4          | 1985               | 1985-47            | 54540.0
+10003          | 1986-08-28T00:00:00.000Z | 61805          | 1          | 1986               | 1986-35            | 61805.0  
+;
+
+inlineStatsDateFormatWithLiterals
+required_capability: inline_stats
+
+FROM employees
+| KEEP emp_no, hire_date
+| INLINE STATS count = COUNT(*) BY formatted_date = DATE_FORMAT("'Year:'yyyy'-Month:'MM", hire_date)
+| SORT emp_no
+| LIMIT 3
+;
+
+emp_no:integer | hire_date:datetime       | count:long | formatted_date:keyword
+10001          | 1986-06-26T00:00:00.000Z | 1          | Year:1986-Month:06
+10002          | 1985-11-21T00:00:00.000Z | 4          | Year:1985-Month:11
+10003          | 1986-08-28T00:00:00.000Z | 2          | Year:1986-Month:08
+;
+
+inlineStatsDateFormatNonOptimizable
+required_capability: inline_stats
+
+FROM employees
+| KEEP emp_no, hire_date
+| INLINE STATS count = COUNT(*) BY week = DATE_FORMAT("yyyy-w", hire_date)
+| SORT emp_no
+| LIMIT 3
+;
+
+emp_no:integer | hire_date:datetime       | count:long | week:keyword
+10001          | 1986-06-26T00:00:00.000Z | 1          | 1986-26
+10002          | 1985-11-21T00:00:00.000Z | 4          | 1985-47
+10003          | 1986-08-28T00:00:00.000Z | 1          | 1986-35
+;
+
+inlineStatsDateFormatMultipleOptimizations
+required_capability: inline_stats
+
+FROM employees
+| KEEP emp_no, hire_date, salary
+| INLINE STATS 
+    count = COUNT(*),
+    min_salary = MIN(salary),
+    max_salary = MAX(salary)
+  BY 
+    year_hired = DATE_FORMAT("yyyy", hire_date),
+    month_hired = DATE_FORMAT("yyyy-MM", hire_date),
+    day_hired = DATE_FORMAT("yyyy-MM-dd", hire_date)
+| SORT day_hired
+| LIMIT 3
+;
+
+emp_no:integer | hire_date:datetime       | salary:integer | count:long | min_salary:integer | max_salary:integer | year_hired:keyword | month_hired:keyword | day_hired:keyword
+10009          | 1985-02-18T00:00:00.000Z | 66174          | 1          | 66174              | 66174              | 1985               | 1985-02             | 1985-02-18
+10048          | 1985-02-24T00:00:00.000Z | 26436          | 1          | 26436              | 26436              | 1985               | 1985-02             | 1985-02-24
+10098          | 1985-05-13T00:00:00.000Z | 44817          | 1          | 44817              | 44817              | 1985               | 1985-05             | 1985-05-13
+
+;
+
+inlineStatsDateFormatWithDateNanos
+required_capability: inline_stats
+
+FROM sample_data_ts_nanos
+| KEEP @timestamp, event_duration, client_ip
+| INLINE STATS 
+    count = COUNT(*),
+    avg_duration = AVG(event_duration)
+BY year_month = DATE_FORMAT("yyyy-MM", @timestamp)
+| EVAL avg_duration = ROUND(avg_duration)
+| SORT @timestamp
+| LIMIT 5
+;
+
+@timestamp:date_nanos          | event_duration:long | client_ip:ip | count:long | year_month:keyword | avg_duration:double
+2023-10-23T12:15:03.360123456Z | 3450233             | 172.21.2.162 | 7          | 2023-10            | 3318761.0
+2023-10-23T12:27:28.948123456Z | 2764889             | 172.21.2.113 | 7          | 2023-10            | 3318761.0
+2023-10-23T13:33:34.937123456Z | 1232382             | 172.21.0.5   | 7          | 2023-10            | 3318761.0
+2023-10-23T13:51:54.732123456Z | 725448              | 172.21.3.15  | 7          | 2023-10            | 3318761.0
+2023-10-23T13:52:55.015123456Z | 8268153             | 172.21.3.15  | 7          | 2023-10            | 3318761.0
+;
+
+inlineStatsDateFormatDateNanosYear
+required_capability: inline_stats
+
+FROM sample_data_ts_nanos
+| KEEP @timestamp, event_duration
+| INLINE STATS 
+    count = COUNT(*),
+    min_timestamp = MIN(@timestamp),
+    max_timestamp = MAX(@timestamp),
+    total_duration = SUM(event_duration)
+BY year = DATE_FORMAT("yyyy", @timestamp)
+| SORT @timestamp
+| LIMIT 3
+;
+
+@timestamp:date_nanos          | event_duration:long | count:long | min_timestamp:date_nanos       | max_timestamp:date_nanos       | total_duration:long | year:keyword
+2023-10-23T12:15:03.360123456Z | 3450233             | 7          | 2023-10-23T12:15:03.360123456Z | 2023-10-23T13:55:01.543123456Z | 23231327            | 2023
+2023-10-23T12:27:28.948123456Z | 2764889             | 7          | 2023-10-23T12:15:03.360123456Z | 2023-10-23T13:55:01.543123456Z | 23231327            | 2023
+2023-10-23T13:33:34.937123456Z | 1232382             | 7          | 2023-10-23T12:15:03.360123456Z | 2023-10-23T13:55:01.543123456Z | 23231327            | 2023
+;
+
+inlineStatsDateFormatDateNanosHour
+required_capability: inline_stats
+
+FROM sample_data_ts_nanos
+| KEEP @timestamp, event_duration, client_ip
+| INLINE STATS 
+    count = COUNT(*),
+    clients = COUNT(client_ip),
+    max_duration = MAX(event_duration)
+BY hour = DATE_FORMAT("HH", @timestamp)
+| SORT @timestamp
+| LIMIT 5
+;
+
+@timestamp:date_nanos          | event_duration:long | client_ip:ip | count:long | clients:long | max_duration:long | hour:keyword
+2023-10-23T12:15:03.360123456Z | 3450233             | 172.21.2.162 | 2          | 2            | 3450233           | 12
+2023-10-23T12:27:28.948123456Z | 2764889             | 172.21.2.113 | 2          | 2            | 3450233           | 12
+2023-10-23T13:33:34.937123456Z | 1232382             | 172.21.0.5   | 5          | 5            | 8268153           | 13
+2023-10-23T13:51:54.732123456Z | 725448              | 172.21.3.15  | 5          | 5            | 8268153           | 13
+2023-10-23T13:52:55.015123456Z | 8268153             | 172.21.3.15  | 5          | 5            | 8268153           | 13
+;
+
+inlineStatsDateFormatDateNanosMultipleFormats
+required_capability: inline_stats
+
+FROM sample_data_ts_nanos
+| KEEP @timestamp, event_duration
+| INLINE STATS 
+    count = COUNT(*),
+    avg_duration = AVG(event_duration)
+BY 
+    year = DATE_FORMAT("yyyy", @timestamp),
+    month = DATE_FORMAT("MM", @timestamp),
+    day = DATE_FORMAT("dd", @timestamp),
+    hour = DATE_FORMAT("HH", @timestamp)
+| EVAL avg_duration = ROUND(avg_duration)
+| SORT @timestamp
+| LIMIT 5
+;
+
+@timestamp:date_nanos          | event_duration:long | count:long | year:keyword | month:keyword | day:keyword | hour:keyword | avg_duration:double
+2023-10-23T12:15:03.360123456Z | 3450233             | 2          | 2023         | 10            | 23          | 12           | 3107561.0
+2023-10-23T12:27:28.948123456Z | 2764889             | 2          | 2023         | 10            | 23          | 12           | 3107561.0
+2023-10-23T13:33:34.937123456Z | 1232382             | 5          | 2023         | 10            | 23          | 13           | 3403241.0
+2023-10-23T13:51:54.732123456Z | 725448              | 5          | 2023         | 10            | 23          | 13           | 3403241.0
+2023-10-23T13:52:55.015123456Z | 8268153             | 5          | 2023         | 10            | 23          | 13           | 3403241.0
+;
+
+inlineStatsDateFormatDateNanosWithFilter
+required_capability: inline_stats
+
+FROM sample_data_ts_nanos
+| WHERE event_duration > 2000000
+| KEEP @timestamp, event_duration, client_ip
+| INLINE STATS 
+    count = COUNT(*),
+    min_duration = MIN(event_duration),
+    max_duration = MAX(event_duration)
+BY year = DATE_FORMAT("yyyy", @timestamp)
+| SORT @timestamp
+| LIMIT 3
+;
+
+@timestamp:date_nanos          | event_duration:long | client_ip:ip | count:long | min_duration:long | max_duration:long | year:keyword
+2023-10-23T12:15:03.360123456Z | 3450233             | 172.21.2.162 | 4          | 2764889           | 8268153           | 2023
+2023-10-23T12:27:28.948123456Z | 2764889             | 172.21.2.113 | 4          | 2764889           | 8268153           | 2023
+2023-10-23T13:52:55.015123456Z | 8268153             | 172.21.3.15  | 4          | 2764889           | 8268153           | 2023
+;
+
+inlineStatsDateFormatDateNanosComplexPattern
+required_capability: inline_stats
+
+FROM sample_data_ts_nanos
+| KEEP @timestamp, event_duration, client_ip
+| INLINE STATS 
+    count = COUNT(*),
+    clients = COUNT(client_ip)
+BY formatted_time = DATE_FORMAT("yyyy-MM-dd HH:mm", @timestamp)
+| SORT @timestamp
+| LIMIT 5
+;
+
+@timestamp:date_nanos          | event_duration:long | client_ip:ip | count:long | clients:long | formatted_time:keyword
+2023-10-23T12:15:03.360123456Z | 3450233             | 172.21.2.162 | 1          | 1            | 2023-10-23 12:15
+2023-10-23T12:27:28.948123456Z | 2764889             | 172.21.2.113 | 1          | 1            | 2023-10-23 12:27
+2023-10-23T13:33:34.937123456Z | 1232382             | 172.21.0.5   | 1          | 1            | 2023-10-23 13:33
+2023-10-23T13:51:54.732123456Z | 725448              | 172.21.3.15  | 1          | 1            | 2023-10-23 13:51
+2023-10-23T13:52:55.015123456Z | 8268153             | 172.21.3.15  | 1          | 1            | 2023-10-23 13:52  
+;
+
+inlineStatsDateFormatDateNanosWithNullHandling
+required_capability: inline_stats
+
+FROM sample_data_ts_nanos
+| KEEP @timestamp, event_duration, client_ip
+| EVAL filtered_timestamp = CASE(event_duration > 5000000, @timestamp, null)
+| INLINE STATS 
+    count_all = COUNT(*),
+    count_filtered = COUNT(filtered_timestamp),
+    avg_duration = AVG(event_duration)
+BY year = DATE_FORMAT("yyyy", COALESCE(filtered_timestamp, @timestamp))
+| EVAL avg_duration = ROUND(avg_duration)
+| SORT @timestamp
+| LIMIT 5
+;
+
+@timestamp:date_nanos          | event_duration:long | client_ip:ip | filtered_timestamp:date_nanos  | count_all:long | count_filtered:long | year:keyword | avg_duration:double
+2023-10-23T12:15:03.360123456Z | 3450233             | 172.21.2.162 | null                           | 7              | 2                   | 2023         | 3318761.0
+2023-10-23T12:27:28.948123456Z | 2764889             | 172.21.2.113 | null                           | 7              | 2                   | 2023         | 3318761.0
+2023-10-23T13:33:34.937123456Z | 1232382             | 172.21.0.5   | null                           | 7              | 2                   | 2023         | 3318761.0
+2023-10-23T13:51:54.732123456Z | 725448              | 172.21.3.15  | null                           | 7              | 2                   | 2023         | 3318761.0
+2023-10-23T13:52:55.015123456Z | 8268153             | 172.21.3.15  | 2023-10-23T13:52:55.015123456Z | 7              | 2                   | 2023         | 3318761.0
+;
+
+inlineStatsDateFormatOptimizationsWithConcat
+required_capability: inline_stats
+
+FROM employees
+| KEEP emp_no, hire_date
+| EVAL format = CONCAT("yyyy", "-MM")
+| INLINE STATS count = COUNT(*) BY year_month_hired = DATE_FORMAT(format, hire_date)
+| SORT emp_no
+| LIMIT 5
+;
+
+emp_no:integer | hire_date:datetime       | format:keyword | count:long | year_month_hired:keyword
+10001          | 1986-06-26T00:00:00.000Z | yyyy-MM        | 1          | 1986-06
+10002          | 1985-11-21T00:00:00.000Z | yyyy-MM        | 4          | 1985-11
+10003          | 1986-08-28T00:00:00.000Z | yyyy-MM        | 2          | 1986-08
+10004          | 1986-12-01T00:00:00.000Z | yyyy-MM        | 1          | 1986-12
+10005          | 1989-09-12T00:00:00.000Z | yyyy-MM        | 4          | 1989-09
+;
+

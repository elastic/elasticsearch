rate_of_long_no_grouping
required_capability: ts_command_v0
TS k8s
| STATS rate_bytes_in=avg(rate(network.total_bytes_in)) BY time_bucket = bucket(@timestamp,1minute)
| SORT rate_bytes_in DESC, time_bucket DESC | LIMIT 10;

rate_bytes_in:double | time_bucket:datetime
null                 | 2024-05-10T00:01:00.000Z
28.802976190476194   | 2024-05-10T00:15:00.000Z
25.422222222222224   | 2024-05-10T00:04:00.000Z
24.28946078431372    | 2024-05-10T00:19:00.000Z
24.05555555555555    | 2024-05-10T00:10:00.000Z
22.546794871794873   | 2024-05-10T00:13:00.000Z
21.039819662685943   | 2024-05-10T00:17:00.000Z
20.420667304320105   | 2024-05-10T00:18:00.000Z
19.745833333333334   | 2024-05-10T00:00:00.000Z
19.4                 | 2024-05-10T00:14:00.000Z
;

rate_of_long_grouping
required_capability: ts_command_v0
TS k8s
| STATS rate_bytes_in=avg(rate(network.total_bytes_in)) BY cluster, time_bucket = bucket(@timestamp,5minute)
| SORT rate_bytes_in DESC, time_bucket, cluster | LIMIT 10;

rate_bytes_in:double | cluster:keyword | time_bucket:datetime
15.025267167998313   | qa              | 2024-05-10T00:15:00.000Z
13.638384356589611   | qa              | 2024-05-10T00:05:00.000Z
11.761724575728252   | prod            | 2024-05-10T00:15:00.000Z
7.453275209904956    | qa              | 2024-05-10T00:10:00.000Z
7.307225056633641    | staging         | 2024-05-10T00:05:00.000Z
7.203958127639015    | prod            | 2024-05-10T00:10:00.000Z
6.34494062999877     | staging         | 2024-05-10T00:10:00.000Z
5.700488689624205    | prod            | 2024-05-10T00:20:00.000Z
5.4539153439153445   | prod            | 2024-05-10T00:00:00.000Z
5.241187469367376    | staging         | 2024-05-10T00:00:00.000Z

;

rate_of_double_no_grouping
required_capability: ts_command_v0
TS k8s
| STATS rate_cost=sum(rate(network.total_cost)) BY time_bucket = bucket(@timestamp,1minute)
| SORT rate_cost DESC, time_bucket | LIMIT 10;

rate_cost:double   | time_bucket:datetime
null               | 2024-05-10T00:01:00.000Z
1.7945690883190881 | 2024-05-10T00:09:00.000Z
1.0657479136112855 | 2024-05-10T00:17:00.000Z
0.7229258685181391 | 2024-05-10T00:18:00.000Z
0.696875           | 2024-05-10T00:13:00.000Z
0.6763888888888887 | 2024-05-10T00:08:00.000Z
0.6425595238095237 | 2024-05-10T00:06:00.000Z
0.5818946678321678 | 2024-05-10T00:20:00.000Z
0.5125             | 2024-05-10T00:11:00.000Z
0.500297619047619  | 2024-05-10T00:15:00.000Z

;

rate_with_filtering
required_capability: ts_command_v0
TS k8s | WHERE pod == "one"
| STATS rate_bytes_in = sum(rate(network.total_bytes_in)) BY cluster, time_bucket = bucket(@timestamp, 10minute)
| SORT time_bucket, cluster | LIMIT 10;

rate_bytes_in:double | cluster:keyword | time_bucket:datetime
4.0314581958195825   | prod            | 2024-05-10T00:00:00.000Z
9.955833333333333    | qa              | 2024-05-10T00:00:00.000Z
4.242445473251029    | staging         | 2024-05-10T00:00:00.000Z
11.188380281690138   | prod            | 2024-05-10T00:10:00.000Z
12.222592592592592   | qa              | 2024-05-10T00:10:00.000Z
3.050371490280777    | staging         | 2024-05-10T00:10:00.000Z
2.210158359293873    | prod            | 2024-05-10T00:20:00.000Z
0.8955555555555565   | qa              | 2024-05-10T00:20:00.000Z
0.595                | staging         | 2024-05-10T00:20:00.000Z
;

rate_with_inline_filtering
required_capability: ts_command_v0
TS k8s 
| STATS rate_bytes_in = sum(rate(network.total_bytes_in)) WHERE pod == "one" BY cluster, time_bucket = bucket(@timestamp, 10minute)
| SORT time_bucket, cluster | LIMIT 10;

rate_bytes_in:double | cluster:keyword | time_bucket:datetime
4.0314581958195825   | prod            | 2024-05-10T00:00:00.000Z
9.955833333333333    | qa              | 2024-05-10T00:00:00.000Z
4.242445473251029    | staging         | 2024-05-10T00:00:00.000Z
11.188380281690138   | prod            | 2024-05-10T00:10:00.000Z
12.222592592592592   | qa              | 2024-05-10T00:10:00.000Z
3.050371490280777    | staging         | 2024-05-10T00:10:00.000Z
2.210158359293873    | prod            | 2024-05-10T00:20:00.000Z
0.8955555555555565   | qa              | 2024-05-10T00:20:00.000Z
0.595                | staging         | 2024-05-10T00:20:00.000Z
;

eval_on_rate
required_capability: ts_command_v0
TS k8s
| STATS rate_bytes = avg(rate(network.total_bytes_in)) BY cluster, time_bucket = bucket(@timestamp, 10minute)
| EVAL rate_kb = rate_bytes / 1024.0
| LIMIT 10 | SORT time_bucket, cluster ;

rate_bytes:double  | cluster:keyword | time_bucket:datetime     | rate_kb:double
4.489054151267086  | prod            | 2024-05-10T00:00:00.000Z | 0.004383841944596764
9.933630806480615  | qa              | 2024-05-10T00:00:00.000Z | 0.009700811334453725
6.2165285757677635 | staging         | 2024-05-10T00:00:00.000Z | 0.0060708286872732066
9.435761829894686  | prod            | 2024-05-10T00:10:00.000Z | 0.009214611162006529
11.21976172297114  | qa              | 2024-05-10T00:10:00.000Z | 0.010956798557589005
5.861581261551023  | staging         | 2024-05-10T00:10:00.000Z | 0.005724200450733421
2.8502443448121024 | prod            | 2024-05-10T00:20:00.000Z | 0.0027834417429805688
1.4602777777777782 | qa              | 2024-05-10T00:20:00.000Z | 0.0014260525173611116
1.1196474788041055 | staging         | 2024-05-10T00:20:00.000Z | 0.0010934057410196343


;

rate_of_aggregate_metric
required_capability: ts_command_v0
TS k8s-downsampled
| STATS sum_bytes = sum(rate(network.total_bytes_in)),
        max_bytes = max(rate(network.total_bytes_in)), 
        min_bytes = min(rate(network.total_bytes_in)),
        avg_bytes = avg(rate(network.total_bytes_in)) BY time_bucket = bucket(@timestamp, 30minute)
| SORT time_bucket | LIMIT 10;

sum_bytes:double  | max_bytes:double    | min_bytes:double     | avg_bytes:double    | time_bucket:datetime
0.7751851851851852 | 0.17694444444444443 | 0.025925925925925936 | 0.08613168724279835 | 2024-05-09T23:30:00.000Z

;

rate_of_expression
required_capability: ts_command_v0
TS k8s
| STATS rate_bytes_in=avg(rate(network.total_bytes_in) + 10) BY time_bucket = bucket(@timestamp,1minute)
| SORT rate_bytes_in DESC, time_bucket DESC | LIMIT 10;

rate_bytes_in:double | time_bucket:datetime
null                 | 2024-05-10T00:01:00.000Z
38.802976190476194   | 2024-05-10T00:15:00.000Z
35.422222222222224   | 2024-05-10T00:04:00.000Z
34.28946078431372    | 2024-05-10T00:19:00.000Z
34.05555555555555    | 2024-05-10T00:10:00.000Z
32.54679487179487    | 2024-05-10T00:13:00.000Z
31.039819662685943   | 2024-05-10T00:17:00.000Z
30.4206673043201     | 2024-05-10T00:18:00.000Z
29.745833333333334   | 2024-05-10T00:00:00.000Z
29.4                 | 2024-05-10T00:14:00.000Z
;

rate_combined_avg
required_capability: ts_command_v0
TS k8s
| STATS avg_rate_bytes = avg(rate(network.total_bytes_in)), avg_rate_cost = avg(rate(network.total_cost)) BY cluster, time_bucket = bucket(@timestamp, 10minute)
| EVAL ratio = avg_rate_bytes / avg_rate_cost
| SORT time_bucket, cluster | LIMIT 10;

avg_rate_bytes:double | avg_rate_cost:double | cluster:keyword | time_bucket:datetime     | ratio:double
4.489054151267086     | 0.08727848310006986  | prod            | 2024-05-10T00:00:00.000Z | 51.43368665241494
9.933630806480615     | 0.1480786773651426   | qa              | 2024-05-10T00:00:00.000Z | 67.08346524453067
6.2165285757677635    | 0.08125606293033183  | staging         | 2024-05-10T00:00:00.000Z | 76.50541204657867
9.435761829894686     | 0.09789990135274192  | prod            | 2024-05-10T00:10:00.000Z | 96.38172970059296
11.21976172297114     | 0.13555566451825743  | qa              | 2024-05-10T00:10:00.000Z | 82.76866749054221
5.861581261551023     | 0.06909345577029162  | staging         | 2024-05-10T00:10:00.000Z | 84.8355491298403
2.8502443448121024    | 0.03328125           | prod            | 2024-05-10T00:20:00.000Z | 85.6411446328519
1.4602777777777782    | 0.03146701388888888  | qa              | 2024-05-10T00:20:00.000Z | 46.4066206896552
1.1196474788041055    | 0.026953703703703702 | staging         | 2024-05-10T00:20:00.000Z | 41.53965225381086
;

rate_combined_sum
required_capability: ts_command_v0
TS k8s
| STATS sum_rate_bytes = sum(rate(network.total_bytes_in)), sum_rate_cost = sum(rate(network.total_cost)) BY cluster, time_bucket = bucket(@timestamp, 10minute)
| EVAL ratio = sum_rate_bytes / sum_rate_cost
| SORT time_bucket, cluster | LIMIT 10;

sum_rate_bytes:double | sum_rate_cost:double | cluster:keyword | time_bucket:datetime     | ratio:double
13.46716245380126     | 0.2618354493002096   | prod            | 2024-05-10T00:00:00.000Z | 51.43368665241495
29.800892419441844    | 0.44423603209542784  | qa              | 2024-05-10T00:00:00.000Z | 67.08346524453067
18.64958572730329     | 0.2437681887909955   | staging         | 2024-05-10T00:00:00.000Z | 76.50541204657867
28.307285489684055    | 0.29369970405822576  | prod            | 2024-05-10T00:10:00.000Z | 96.38172970059294
33.65928516891342     | 0.4066669935547723   | qa              | 2024-05-10T00:10:00.000Z | 82.76866749054221
17.584743784653067    | 0.20728036731087485  | staging         | 2024-05-10T00:10:00.000Z | 84.8355491298403
5.700488689624205     | 0.0665625            | prod            | 2024-05-10T00:20:00.000Z | 85.6411446328519
2.9205555555555565    | 0.06293402777777776  | qa              | 2024-05-10T00:20:00.000Z | 46.4066206896552
3.358942436412317     | 0.0808611111111111   | staging         | 2024-05-10T00:20:00.000Z | 41.53965225381086
;

rate_of_ratio
required_capability: ts_command_v0
TS k8s
| STATS rate_of_ratio = sum(rate(network.total_cost) / rate(network.total_bytes_in)) BY cluster, time_bucket = bucket(@timestamp, 10minute)
| SORT time_bucket, cluster | LIMIT 10;

rate_of_ratio:double | cluster:keyword | time_bucket:datetime
0.05729672905133547  | prod            | 2024-05-10T00:00:00.000Z
0.04435305398953446  | qa              | 2024-05-10T00:00:00.000Z
0.041268397742417876 | staging         | 2024-05-10T00:00:00.000Z
0.030827104158756384 | prod            | 2024-05-10T00:10:00.000Z
0.03694112891727294  | qa              | 2024-05-10T00:10:00.000Z
0.03371556294613671  | staging         | 2024-05-10T00:10:00.000Z
0.02425073340627254  | prod            | 2024-05-10T00:20:00.000Z
0.05616345770915657  | qa              | 2024-05-10T00:20:00.000Z
0.06756155922294359  | staging         | 2024-05-10T00:20:00.000Z
;

rate_of_long_grouping_1min_nulls
required_capability: ts_command_v0
TS k8s
| STATS rate_bytes_in=avg(rate(network.total_bytes_in)) BY cluster, time_bucket = bucket(@timestamp,2minute)
| SORT rate_bytes_in NULLS FIRST, time_bucket, cluster | LIMIT 10;

    rate_bytes_in:double | cluster:keyword | time_bucket:datetime
    null                 | qa              | 2024-05-10T00:00:00.000Z
    null                 | staging         | 2024-05-10T00:00:00.000Z
    null                 | prod            | 2024-05-10T00:06:00.000Z
    null                 | prod            | 2024-05-10T00:10:00.000Z
    null                 | staging         | 2024-05-10T00:10:00.000Z
    null                 | qa              | 2024-05-10T00:22:00.000Z
    0.0371323529411787   | staging         | 2024-05-10T00:22:00.000Z
    0.42291666666666666  | qa              | 2024-05-10T00:12:00.000Z
    2.27097222222222     | qa              | 2024-05-10T00:20:00.000Z
    4.084868421052632    | staging         | 2024-05-10T00:14:00.000Z

;

<<<<<<< HEAD
trange_absolute_with_rate
required_capability: ts_command_v0
required_capability: fn_trange

TS k8s
| WHERE TRANGE("2024-05-10T00:15:00.000Z", "2024-05-10T00:25:00.000Z") 
| STATS rate_bytes_in=avg(rate(network.total_bytes_in)) BY cluster, time_bucket = tbucket(2minute)
| SORT rate_bytes_in NULLS FIRST, time_bucket, cluster
| LIMIT 10;

rate_bytes_in:double | cluster:keyword | time_bucket:datetime
null                 | prod            | 2024-05-10T00:14:00.000Z
null                 | staging         | 2024-05-10T00:14:00.000Z
null                 | qa              | 2024-05-10T00:22:00.000Z
0.0371323529411787   | staging         | 2024-05-10T00:22:00.000Z
2.27097222222222     | qa              | 2024-05-10T00:20:00.000Z
5.374305555555554    | staging         | 2024-05-10T00:16:00.000Z
7.513221153846155    | staging         | 2024-05-10T00:20:00.000Z
9.45                 | prod            | 2024-05-10T00:20:00.000Z
9.83125              | prod            | 2024-05-10T00:22:00.000Z
10.525               | staging         | 2024-05-10T00:18:00.000Z
=======
sum_rate_per_region
required_capability: ts_command_v0
required_capability: pack_dimensions_in_ts
TS k8s
| STATS rate_bytes_in=avg(rate(network.total_bytes_in)) BY cluster, region, time_bucket = bucket(@timestamp,5minute)
| SORT rate_bytes_in DESC, time_bucket, cluster | LIMIT 10;

rate_bytes_in:double | cluster:keyword | region:keyword | time_bucket:datetime
15.025267167998313   | qa              | null           | 2024-05-10T00:15:00.000Z
13.638384356589611   | qa              | null           | 2024-05-10T00:05:00.000Z
11.761724575728252   | prod            | [eu, us]       | 2024-05-10T00:15:00.000Z
7.453275209904956    | qa              | null           | 2024-05-10T00:10:00.000Z
7.307225056633641    | staging         | us             | 2024-05-10T00:05:00.000Z
7.203958127639015    | prod            | [eu, us]       | 2024-05-10T00:10:00.000Z
6.34494062999877     | staging         | us             | 2024-05-10T00:10:00.000Z
5.700488689624205    | prod            | [eu, us]       | 2024-05-10T00:20:00.000Z
5.4539153439153445   | prod            | [eu, us]       | 2024-05-10T00:00:00.000Z
5.241187469367376    | staging         | us             | 2024-05-10T00:00:00.000Z
>>>>>>> e5b30642
;<|MERGE_RESOLUTION|>--- conflicted
+++ resolved
@@ -223,29 +223,6 @@
 
 ;
 
-<<<<<<< HEAD
-trange_absolute_with_rate
-required_capability: ts_command_v0
-required_capability: fn_trange
-
-TS k8s
-| WHERE TRANGE("2024-05-10T00:15:00.000Z", "2024-05-10T00:25:00.000Z") 
-| STATS rate_bytes_in=avg(rate(network.total_bytes_in)) BY cluster, time_bucket = tbucket(2minute)
-| SORT rate_bytes_in NULLS FIRST, time_bucket, cluster
-| LIMIT 10;
-
-rate_bytes_in:double | cluster:keyword | time_bucket:datetime
-null                 | prod            | 2024-05-10T00:14:00.000Z
-null                 | staging         | 2024-05-10T00:14:00.000Z
-null                 | qa              | 2024-05-10T00:22:00.000Z
-0.0371323529411787   | staging         | 2024-05-10T00:22:00.000Z
-2.27097222222222     | qa              | 2024-05-10T00:20:00.000Z
-5.374305555555554    | staging         | 2024-05-10T00:16:00.000Z
-7.513221153846155    | staging         | 2024-05-10T00:20:00.000Z
-9.45                 | prod            | 2024-05-10T00:20:00.000Z
-9.83125              | prod            | 2024-05-10T00:22:00.000Z
-10.525               | staging         | 2024-05-10T00:18:00.000Z
-=======
 sum_rate_per_region
 required_capability: ts_command_v0
 required_capability: pack_dimensions_in_ts
@@ -264,5 +241,27 @@
 5.700488689624205    | prod            | [eu, us]       | 2024-05-10T00:20:00.000Z
 5.4539153439153445   | prod            | [eu, us]       | 2024-05-10T00:00:00.000Z
 5.241187469367376    | staging         | us             | 2024-05-10T00:00:00.000Z
->>>>>>> e5b30642
+;
+
+trange_absolute_with_rate
+required_capability: ts_command_v0
+required_capability: fn_trange
+
+TS k8s
+| WHERE TRANGE("2024-05-10T00:15:00.000Z", "2024-05-10T00:25:00.000Z") 
+| STATS rate_bytes_in=avg(rate(network.total_bytes_in)) BY cluster, time_bucket = tbucket(2minute)
+| SORT rate_bytes_in NULLS FIRST, time_bucket, cluster
+| LIMIT 10;
+
+rate_bytes_in:double | cluster:keyword | time_bucket:datetime
+null                 | prod            | 2024-05-10T00:14:00.000Z
+null                 | staging         | 2024-05-10T00:14:00.000Z
+null                 | qa              | 2024-05-10T00:22:00.000Z
+0.0371323529411787   | staging         | 2024-05-10T00:22:00.000Z
+2.27097222222222     | qa              | 2024-05-10T00:20:00.000Z
+5.374305555555554    | staging         | 2024-05-10T00:16:00.000Z
+7.513221153846155    | staging         | 2024-05-10T00:20:00.000Z
+9.45                 | prod            | 2024-05-10T00:20:00.000Z
+9.83125              | prod            | 2024-05-10T00:22:00.000Z
+10.525               | staging         | 2024-05-10T00:18:00.000Z
 ;
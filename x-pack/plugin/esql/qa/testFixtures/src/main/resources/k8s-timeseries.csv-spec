--- conflicted
+++ resolved
@@ -548,55 +548,6 @@
 1        | prod            | three
 ;
 
-<<<<<<< HEAD
-Max of Rate with Bucket
-required_capability: ts_command_v0
-
-TS k8s
-| STATS maxRate = max(rate(network.total_cost))  BY tbucket = bucket(@timestamp, 1hour) 
-;
-
-maxRate:double | tbucket:datetime
-0.058979885057471274 | 2024-05-10T00:00:00.000Z
-;
-
-Max of Rate with Bucket, rename _tsid
-required_capability: ts_command_v0
-
-TS k8s METADATA _tsid
-| RENAME _tsid AS newTsid
-| STATS maxRate = max(rate(network.total_cost))  BY tbucket = bucket(@timestamp, 1hour) 
-;
-
-maxRate:double | tbucket:datetime
-0.058979885057471274 | 2024-05-10T00:00:00.000Z
-;
-
-Max of Rate with Bucket, drop _tsid
-required_capability: ts_command_v0
-
-TS k8s METADATA _tsid
-| DROP _tsid
-| STATS maxRate = max(rate(network.total_cost))  BY tbucket = bucket(@timestamp, 1hour) 
-;
-
-maxRate:double | tbucket:datetime
-0.058979885057471274 | 2024-05-10T00:00:00.000Z
-;
-
-
-Rename timestamp when aggs don't require timestamp
-required_capability: ts_command_v0
-
-TS k8s 
-| RENAME @timestamp AS newTs 
-| STATS mx = max(max_over_time(network.eth0.tx))  BY tbucket = bucket(newTs, 1hour)
-;
-
-mx:integer | tbucket:datetime
-1716       | 2024-05-10T00:00:00.000Z
-;
-=======
 inlineStatsAfterStatsCommand
 required_capability: ts_command_v0
 required_capability: tbucket
@@ -618,4 +569,51 @@
 1209             | three       | 2024-05-10T00:00:00.000Z | 1209                     | staging
 973              | two         | 2024-05-10T00:00:00.000Z | 1209                     | staging
 ;
->>>>>>> e22e9089
+
+Max of Rate with Bucket
+required_capability: ts_command_v0
+
+TS k8s
+| STATS maxRate = max(rate(network.total_cost))  BY tbucket = bucket(@timestamp, 1hour) 
+;
+
+maxRate:double | tbucket:datetime
+0.058979885057471274 | 2024-05-10T00:00:00.000Z
+;
+
+Max of Rate with Bucket, rename _tsid
+required_capability: ts_command_v0
+
+TS k8s METADATA _tsid
+| RENAME _tsid AS newTsid
+| STATS maxRate = max(rate(network.total_cost))  BY tbucket = bucket(@timestamp, 1hour) 
+;
+
+maxRate:double | tbucket:datetime
+0.058979885057471274 | 2024-05-10T00:00:00.000Z
+;
+
+Max of Rate with Bucket, drop _tsid
+required_capability: ts_command_v0
+
+TS k8s METADATA _tsid
+| DROP _tsid
+| STATS maxRate = max(rate(network.total_cost))  BY tbucket = bucket(@timestamp, 1hour) 
+;
+
+maxRate:double | tbucket:datetime
+0.058979885057471274 | 2024-05-10T00:00:00.000Z
+;
+
+
+Rename timestamp when aggs don't require timestamp
+required_capability: ts_command_v0
+
+TS k8s 
+| RENAME @timestamp AS newTs 
+| STATS mx = max(max_over_time(network.eth0.tx))  BY tbucket = bucket(newTs, 1hour)
+;
+
+mx:integer | tbucket:datetime
+1716       | 2024-05-10T00:00:00.000Z
+;

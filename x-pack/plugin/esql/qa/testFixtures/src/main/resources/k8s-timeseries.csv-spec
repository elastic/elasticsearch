--- conflicted
+++ resolved
@@ -594,7 +594,6 @@
 973              | two         | 2024-05-10T00:00:00.000Z | 1209                     | staging
 ;
 
-<<<<<<< HEAD
 max_of_stddev_over_time
 required_capability: ts_command_v0
 required_capability: variance_stddev_over_time
@@ -671,10 +670,8 @@
 3.406999  | 11.607639  | 11.607639         | prod            | 2024-05-10T00:09:00.000Z
 0.0       | 0.0        | 0.0               | prod            | 2024-05-10T00:10:00.000Z
 
-
-
-;
-=======
+;
+
 Max of Rate with Bucket
 required_capability: ts_command_v0
 
@@ -722,4 +719,4 @@
 mx:integer | tbucket:datetime
 1716       | 2024-05-10T00:00:00.000Z
 ;
->>>>>>> bd94fd85
+

timeseriesWithoutAggs
required_capability: ts_command_v0
TS k8s | sort @timestamp DESC, cluster, pod | keep @timestamp,cluster,pod,network.bytes_in,network.cost | limit 5;

@timestamp:datetime      | cluster:keyword | pod: keyword| network.bytes_in:long | network.cost:double
2024-05-10T00:22:59.000Z | qa              | one         | 206                   | 6.25
2024-05-10T00:22:54.000Z | qa              | three       | 972                   | 10.875
2024-05-10T00:22:53.000Z | prod            | two         | 812                   | 10.75
2024-05-10T00:22:53.000Z | staging         | one         | 238                   | 4.625
2024-05-10T00:22:49.000Z | staging         | two         | 3                     | 1.75
;

timeseriesWithAggsAndSourceQuoting
required_capability: ts_command_v0
required_capability: double_quotes_source_enclosing
TS "k8s" | STATS max_bytes=max(to_long(network.total_bytes_in)) BY cluster | SORT max_bytes DESC;

max_bytes:long | cluster: keyword
10797          | qa        
10277          | prod
7403           | staging
;

maxRate
required_capability: ts_command_v0
required_capability: double_quotes_source_enclosing
TS k8s | STATS max(rate(network.total_bytes_in));

max(rate(network.total_bytes_in)): double
13.17372515125324
;

maxRatePerMinute
required_capability: ts_command_v0
required_capability: double_quotes_source_enclosing
TS k8s | STATS max(60 * rate(network.total_bytes_in));

max(60 * rate(network.total_bytes_in)): double
790.4235090751944
;

maxCost
required_capability: ts_command_v0
TS k8s | STATS max_cost=max(rate(network.total_cost));

max_cost: double
0.16151685393258428
;

maxRateAndBytes
required_capability: ts_command_v0
TS k8s | STATS max(60 * rate(network.total_bytes_in)), max(network.bytes_in);

max(60 * rate(network.total_bytes_in)): double | max(network.bytes_in): long
790.4235090751944                              | 972
;

maxRateAndBytesExplicit
required_capability: ts_command_v0
TS k8s | STATS max(60 * rate(network.total_bytes_in)), max(last_over_time(network.bytes_in));

max(60 * rate(network.total_bytes_in)): double | max(last_over_time(network.bytes_in)): long
790.4235090751944                              | 972
;

maxRateAndMarkupBytes
required_capability: ts_command_v0
TS k8s | STATS max(rate(network.total_bytes_in)), max(network.bytes_in * 1.05);

max(rate(network.total_bytes_in)): double | max(network.bytes_in * 1.05): double
  13.17372515125324                       | 1020.6
;

maxRateAndMarkupBytesExplicit
required_capability: ts_command_v0
TS k8s | STATS max(rate(network.total_bytes_in)), max_bytes_in = max(last_over_time(network.bytes_in) * 1.05);

max(rate(network.total_bytes_in)): double | max_bytes_in: double
  13.17372515125324                       | 1020.6
;

maxRateAndLastBytesIn
required_capability: ts_command_v0
TS k8s | STATS max(rate(network.total_bytes_in)), max_bytes_in = max(last_over_time(network.bytes_in * 1.05));

max(rate(network.total_bytes_in)): double | max_bytes_in: double
  13.17372515125324                       | 1020.6
;

maxRateAndBytesAndCost
required_capability: ts_command_v0
TS k8s | STATS max(rate(network.total_bytes_in)), max(max_over_time(network.bytes_in)), max(rate(network.total_cost));

max(rate(network.total_bytes_in)): double| max(max_over_time(network.bytes_in)): long| max(rate(network.total_cost)): double
13.17372515125324                        | 1021                                      | 0.16151685393258428
;

sumRate
required_capability: ts_command_v0
TS k8s | STATS bytes=sum(rate(network.total_bytes_in)), sum(rate(network.total_cost)) BY cluster | SORT cluster;

bytes: double       | sum(rate(network.total_cost)): double | cluster: keyword
24.49149357711476   | 0.3018995503437827                    | prod
33.308519044441084  | 0.4474920369252062                    | qa
18.610708062016123  | 0.24387090901805775                   | staging
;

oneRateWithBucket
required_capability: ts_command_v0
// tag::rate[]
TS k8s
| STATS max_rate=MAX(RATE(network.total_bytes_in)) BY time_bucket = TBUCKET(5minute)
// end::rate[]
| SORT time_bucket DESC | LIMIT 2;

// tag::rate-result[]
max_rate: double    | time_bucket:date
6.980660660660663   | 2024-05-10T00:20:00.000Z
23.702205882352942  | 2024-05-10T00:15:00.000Z
// end::rate-result[]
;

oneRateWithTBucket
required_capability: ts_command_v0
required_capability: tbucket
TS k8s
| STATS max(rate(network.total_bytes_in)) BY time_bucket = tbucket(5minute)
| SORT time_bucket DESC | LIMIT 2;

max(rate(network.total_bytes_in)): double | time_bucket:date
6.980660660660663                         | 2024-05-10T00:20:00.000Z
23.702205882352942                        | 2024-05-10T00:15:00.000Z
;

twoRatesWithBucket
required_capability: ts_command_v0
TS k8s | STATS max(rate(network.total_bytes_in)), sum(rate(network.total_bytes_in)) BY time_bucket = bucket(@timestamp,5minute) | SORT time_bucket DESC | LIMIT 3;

max(rate(network.total_bytes_in)):double | sum(rate(network.total_bytes_in)):double | time_bucket:datetime    
6.980660660660663                        | 23.959973363184154                       | 2024-05-10T00:20:00.000Z
23.702205882352942                       | 94.9517511187984                         | 2024-05-10T00:15:00.000Z
14.97039381153305                        | 63.00652190262822                        | 2024-05-10T00:10:00.000Z
;

twoRatesWithTBucket
required_capability: ts_command_v0
required_capability: tbucket
TS k8s | STATS max(rate(network.total_bytes_in)), sum(rate(network.total_bytes_in)) BY time_bucket = tbucket(5minute) | SORT time_bucket DESC | LIMIT 3;

max(rate(network.total_bytes_in)):double | sum(rate(network.total_bytes_in)):double | time_bucket:datetime    
6.980660660660663                        | 23.959973363184154                       | 2024-05-10T00:20:00.000Z
23.702205882352942                       | 94.9517511187984                         | 2024-05-10T00:15:00.000Z
14.97039381153305                        | 63.00652190262822                        | 2024-05-10T00:10:00.000Z
;

oneRateWithBucketAndCluster
required_capability: ts_command_v0
TS k8s | STATS max(rate(network.total_bytes_in)) BY time_bucket = bucket(@timestamp,5minute), cluster | SORT time_bucket DESC, cluster | LIMIT 6;

max(rate(network.total_bytes_in)):double | time_bucket:datetime     | cluster:keyword
6.980660660660663                        | 2024-05-10T00:20:00.000Z | prod
4.05                                     | 2024-05-10T00:20:00.000Z | qa
3.19                                     | 2024-05-10T00:20:00.000Z | staging
11.860805860805861                       | 2024-05-10T00:15:00.000Z | prod 
23.702205882352942                       | 2024-05-10T00:15:00.000Z | qa 
7.784911616161616                        | 2024-05-10T00:15:00.000Z | staging
;

BytesAndCostByBucketAndCluster
required_capability: ts_command_v0
TS k8s | STATS max(rate(network.total_bytes_in)), max(max_over_time(network.cost)) BY time_bucket = bucket(@timestamp,5minute), cluster | SORT time_bucket DESC, cluster | LIMIT 6;

max(rate(network.total_bytes_in)): double | max(max_over_time(network.cost)): double | time_bucket:date         | cluster: keyword
6.980660660660663                         | 10.75                                    | 2024-05-10T00:20:00.000Z | prod
4.05                                      | 11.875                                   | 2024-05-10T00:20:00.000Z | qa
3.19                                      | 9.5                                      | 2024-05-10T00:20:00.000Z | staging
11.860805860805861                        | 12.375                                   | 2024-05-10T00:15:00.000Z | prod
23.702205882352942                        | 12.125                                   | 2024-05-10T00:15:00.000Z | qa
7.784911616161616                         | 11.5                                     | 2024-05-10T00:15:00.000Z | staging
;

oneRateWithBucketAndClusterThenFilter
required_capability: ts_command_v0
TS k8s | WHERE cluster=="prod" | STATS max(rate(network.total_bytes_in)) BY time_bucket = bucket(@timestamp,5minute), cluster | SORT time_bucket DESC | LIMIT 3;

max(rate(network.total_bytes_in)):double | time_bucket:datetime     | cluster:keyword
6.980660660660663                        | 2024-05-10T00:20:00.000Z | prod
11.860805860805861                       | 2024-05-10T00:15:00.000Z | prod
11.562737642585551                       | 2024-05-10T00:10:00.000Z | prod
;


oneRateWithBucketAndClusterThenFilter
required_capability: ts_command_v0
TS k8s | WHERE cluster=="prod" | STATS max(rate(network.total_bytes_in)) BY time_bucket = bucket(@timestamp,5minute), cluster | SORT time_bucket DESC | LIMIT 3;

max(rate(network.total_bytes_in)):double | time_bucket:datetime     | cluster:keyword
6.980660660660663                        | 2024-05-10T00:20:00.000Z | prod
11.860805860805861                       | 2024-05-10T00:15:00.000Z | prod
11.562737642585551                       | 2024-05-10T00:10:00.000Z | prod
;

maxRateWithInlineFilter
required_capability: ts_command_v0
TS k8s | STATS max_rate = max(rate(network.total_bytes_in)) WHERE cluster=="prod" BY cluster | SORT cluster;

max_rate:double         | cluster:keyword
8.716707021791768       | prod
null                    | qa
null                    | staging
;

maxRateWithPreFilter
required_capability: ts_command_v0
TS k8s | WHERE cluster=="prod" | STATS max_rate = max(rate(network.total_bytes_in)) BY cluster | SORT cluster;

max_rate:double         | cluster:keyword
8.716707021791768       | prod
;

notEnoughSamples
required_capability: ts_command_v0
TS k8s | WHERE @timestamp <= "2024-05-10T00:06:14.000Z" | STATS max(rate(network.total_bytes_in)) BY pod, time_bucket = bucket(@timestamp,1minute) | SORT pod, time_bucket DESC | LIMIT 10;

max(rate(network.total_bytes_in)):double | pod:keyword | time_bucket:datetime    
null                                     | one         | 2024-05-10T00:06:00.000Z
0.075                                    | one         | 2024-05-10T00:05:00.000Z
null                                     | one         | 2024-05-10T00:04:00.000Z
16.45                                    | one         | 2024-05-10T00:03:00.000Z
null                                     | one         | 2024-05-10T00:01:00.000Z
null                                     | three       | 2024-05-10T00:06:00.000Z
null                                     | three       | 2024-05-10T00:05:00.000Z
1.534413580246913                        | three       | 2024-05-10T00:03:00.000Z
null                                     | three       | 2024-05-10T00:02:00.000Z
null                                     | three       | 2024-05-10T00:01:00.000Z
;


max_over_time
required_capability: ts_command_v0
// tag::max_over_time[]
TS k8s 
| STATS cost=SUM(MAX_OVER_TIME(network.cost)) BY cluster, time_bucket = TBUCKET(1minute) 
// end::max_over_time[]
| SORT cost DESC, time_bucket DESC, cluster | LIMIT 10;

// tag::max_over_time-result[]
cost:double | cluster:keyword | time_bucket:datetime    
32.75       | qa              | 2024-05-10T00:17:00.000Z
32.25       | staging         | 2024-05-10T00:09:00.000Z
31.75       | qa              | 2024-05-10T00:06:00.000Z
29.0        | prod            | 2024-05-10T00:19:00.000Z
// end::max_over_time-result[]
28.625      | qa              | 2024-05-10T00:09:00.000Z
24.625      | qa              | 2024-05-10T00:18:00.000Z
23.25       | qa              | 2024-05-10T00:11:00.000Z
23.125      | staging         | 2024-05-10T00:08:00.000Z
22.75       | prod            | 2024-05-10T00:13:00.000Z
22.75       | qa              | 2024-05-10T00:08:00.000Z
;

min_over_time
required_capability: ts_command_v0
// tag::min_over_time[]
TS k8s 
| STATS cost=SUM(MIN_OVER_TIME(network.cost)) BY cluster, time_bucket = TBUCKET(1minute) 
// end::min_over_time[]
| SORT cost DESC, time_bucket DESC, cluster | LIMIT 10;

// tag::min_over_time-result[]
cost:double | cluster:keyword | time_bucket:datetime    
29.0        | prod            | 2024-05-10T00:19:00.000Z
27.625      | qa              | 2024-05-10T00:06:00.000Z
24.25       | qa              | 2024-05-10T00:09:00.000Z
// end::min_over_time-result[]
23.125      | staging         | 2024-05-10T00:08:00.000Z
22.5        | prod            | 2024-05-10T00:13:00.000Z
18.625      | qa              | 2024-05-10T00:04:00.000Z
18.0        | qa              | 2024-05-10T00:11:00.000Z
17.75       | qa              | 2024-05-10T00:01:00.000Z
17.125      | qa              | 2024-05-10T00:22:00.000Z
16.875      | qa              | 2024-05-10T00:20:00.000Z
;

max_of_avg_over_time
required_capability: ts_command_v0
// tag::avg_over_time[]
TS k8s
| STATS max_cost=MAX(AVG_OVER_TIME(network.cost)) BY cluster, time_bucket = TBUCKET(1minute) 
// end::avg_over_time[]
| SORT max_cost DESC, time_bucket DESC, cluster | LIMIT 10;

// tag::avg_over_time-result[]
max_cost:double | cluster:keyword | time_bucket:datetime    
12.375          | prod            | 2024-05-10T00:17:00.000Z
12.375          | qa              | 2024-05-10T00:01:00.000Z
12.25           | prod            | 2024-05-10T00:19:00.000Z
12.0625         | qa              | 2024-05-10T00:06:00.000Z
// end::avg_over_time-result[]
11.875          | prod            | 2024-05-10T00:15:00.000Z
11.875          | qa              | 2024-05-10T00:09:00.000Z
11.625          | prod            | 2024-05-10T00:12:00.000Z
11.5            | prod            | 2024-05-10T00:05:00.000Z
11.25           | prod            | 2024-05-10T00:13:00.000Z
11.0            | qa              | 2024-05-10T00:07:00.000Z
;

percentile_over_time
required_capability: ts_command_v0
required_capability: percentile_over_time
// tag::percentile_over_time[]
TS k8s
| STATS p95_cost=MAX(PERCENTILE_OVER_TIME(network.cost, 95)), p99_cost=MAX(PERCENTILE_OVER_TIME(network.cost, 99)) BY cluster, time_bucket = TBUCKET(1minute)
// end::percentile_over_time[]
| SORT p95_cost DESC, time_bucket DESC, cluster | LIMIT 10;

// tag::percentile_over_time-result[]
p95_cost:double | p99_cost:double | cluster:keyword | time_bucket:datetime
12.375          | 12.375          | prod            | 2024-05-10T00:17:00.000Z
12.375          | 12.375          | qa              | 2024-05-10T00:01:00.000Z
12.34375        | 12.36875        | qa              | 2024-05-10T00:06:00.000Z
12.25           | 12.25           | prod            | 2024-05-10T00:19:00.000Z
12.0125         | 12.1025         | qa              | 2024-05-10T00:07:00.000Z
11.98125        | 12.39625        | staging         | 2024-05-10T00:09:00.000Z
11.98125        | 12.09625        | prod            | 2024-05-10T00:00:00.000Z
11.875          | 11.875          | prod            | 2024-05-10T00:15:00.000Z
11.875          | 11.875          | qa              | 2024-05-10T00:09:00.000Z
11.80625        | 11.96125        | prod            | 2024-05-10T00:08:00.000Z

;

avg_of_avg_over_time
required_capability: ts_command_v0
TS k8s | STATS avg_cost=avg(avg_over_time(network.cost)) BY cluster, time_bucket = bucket(@timestamp,1minute) | SORT avg_cost DESC, time_bucket DESC, cluster | LIMIT 10;

avg_cost:double    | cluster:keyword | time_bucket:datetime    
11.625             | prod            | 2024-05-10T00:12:00.000Z
10.6875            | prod            | 2024-05-10T00:00:00.000Z
10.145833333333332 | qa              | 2024-05-10T00:04:00.000Z
10.0               | staging         | 2024-05-10T00:11:00.000Z
9.895833333333334  | qa              | 2024-05-10T00:06:00.000Z
9.666666666666666  | prod            | 2024-05-10T00:19:00.000Z
8.875              | qa              | 2024-05-10T00:01:00.000Z
8.805555555555555  | qa              | 2024-05-10T00:09:00.000Z
8.71875            | prod            | 2024-05-10T00:22:00.000Z
8.5625             | qa              | 2024-05-10T00:22:00.000Z
;


max_of_last_over_time
required_capability: ts_command_v0
// tag::last_over_time[]
TS k8s 
| STATS max_cost=MAX(LAST_OVER_TIME(network.cost)) BY cluster, time_bucket = TBUCKET(1minute) 
// end::last_over_time[]
| SORT max_cost DESC, time_bucket DESC, cluster | LIMIT 10;

// tag::last_over_time-result[]
max_cost:double | cluster:keyword | time_bucket:datetime    
12.5            | staging         | 2024-05-10T00:09:00.000Z
12.375          | prod            | 2024-05-10T00:17:00.000Z
12.375          | qa              | 2024-05-10T00:06:00.000Z
12.375          | qa              | 2024-05-10T00:01:00.000Z
// end::last_over_time-result[]
12.25           | prod            | 2024-05-10T00:19:00.000Z
12.125          | qa              | 2024-05-10T00:17:00.000Z
12.125          | prod            | 2024-05-10T00:00:00.000Z
12.0            | prod            | 2024-05-10T00:08:00.000Z
12.0            | qa              | 2024-05-10T00:08:00.000Z
11.875          | qa              | 2024-05-10T00:21:00.000Z
;

max_of_first_over_time
required_capability: ts_command_v0
// tag::first_over_time[]
TS k8s
| STATS max_cost=MAX(FIRST_OVER_TIME(network.cost)) BY cluster, time_bucket = TBUCKET(1minute)
// end::first_over_time[]
| SORT max_cost DESC, time_bucket DESC, cluster | LIMIT 10;

// tag::first_over_time-result[]
max_cost:double | cluster:keyword | time_bucket:datetime    
12.375          | prod            | 2024-05-10T00:17:00.000Z
12.375          | qa              | 2024-05-10T00:01:00.000Z
12.25           | prod            | 2024-05-10T00:19:00.000Z
// end::first_over_time-result[]
12.125          | qa              | 2024-05-10T00:07:00.000Z
12.125          | staging         | 2024-05-10T00:03:00.000Z
11.875          | prod            | 2024-05-10T00:15:00.000Z
11.875          | qa              | 2024-05-10T00:09:00.000Z
11.75           | qa              | 2024-05-10T00:06:00.000Z
11.625          | prod            | 2024-05-10T00:12:00.000Z
11.5            | staging         | 2024-05-10T00:16:00.000Z
;

sum_over_time
required_capability: ts_command_v0

// tag::sum_over_time[]
TS k8s 
| STATS sum_cost=SUM(SUM_OVER_TIME(network.cost)) BY cluster, time_bucket = TBUCKET(1minute) 
// end::sum_over_time[]
| SORT sum_cost DESC, time_bucket DESC, cluster 
| LIMIT 10;

// tag::sum_over_time-result[]
sum_cost:double | cluster:keyword | time_bucket:datetime
    67.625      | qa              | 2024-05-10T00:17:00.000Z
    65.75       | staging         | 2024-05-10T00:09:00.000Z
// end::sum_over_time-result[]
    48.125      | qa              | 2024-05-10T00:09:00.000Z
    48.125      | qa              | 2024-05-10T00:06:00.000Z
    41.25       | qa              | 2024-05-10T00:11:00.000Z
    38.875      | qa              | 2024-05-10T00:04:00.000Z
    38.0        | qa              | 2024-05-10T00:15:00.000Z
    37.5        | prod            | 2024-05-10T00:09:00.000Z
    36.75       | qa              | 2024-05-10T00:08:00.000Z
    32.25       | qa              | 2024-05-10T00:18:00.000Z

;

count_over_time
required_capability: ts_command_v0

// tag::count_over_time[]
TS k8s 
| STATS count=COUNT(COUNT_OVER_TIME(network.cost))
  BY cluster, time_bucket = BUCKET(@timestamp,1minute)
// end::count_over_time[]
| SORT count DESC, time_bucket DESC, cluster 
| LIMIT 10;

// tag::count_over_time-result[]
count:long | cluster:keyword | time_bucket:datetime
3          | staging         | 2024-05-10T00:22:00.000Z
3          | prod            | 2024-05-10T00:20:00.000Z
3          | prod            | 2024-05-10T00:19:00.000Z
// end::count_over_time-result[]
3          | prod            | 2024-05-10T00:18:00.000Z
3          | qa              | 2024-05-10T00:18:00.000Z
3          | staging         | 2024-05-10T00:18:00.000Z
3          | prod            | 2024-05-10T00:17:00.000Z
3          | qa              | 2024-05-10T00:17:00.000Z
3          | qa              | 2024-05-10T00:15:00.000Z
3          | staging         | 2024-05-10T00:15:00.000Z

;
count_distinct_over_time
required_capability: ts_command_v0

// tag::count_distinct_over_time[]
TS k8s
| STATS distincts=COUNT_DISTINCT(COUNT_DISTINCT_OVER_TIME(network.cost)),
        distincts_imprecise=COUNT_DISTINCT(COUNT_DISTINCT_OVER_TIME(network.cost, 100))
  BY cluster, time_bucket = TBUCKET(1minute)
// end::count_distinct_over_time[]
| SORT distincts DESC, time_bucket DESC, cluster | LIMIT 10;

// tag::count_distinct_over_time-result[]
distincts:long | distincts_imprecise:long | cluster:keyword | time_bucket:datetime
3              |3              | qa              | 2024-05-10T00:17:00.000Z
3              |3              | qa              | 2024-05-10T00:15:00.000Z
3              |3              | prod            | 2024-05-10T00:09:00.000Z
// end::count_distinct_over_time-result[]
3              |3              | qa              | 2024-05-10T00:09:00.000Z
2              |2              | prod            | 2024-05-10T00:22:00.000Z
2              |2              | staging         | 2024-05-10T00:22:00.000Z
2              |2              | prod            | 2024-05-10T00:20:00.000Z
2              |2              | prod            | 2024-05-10T00:18:00.000Z
2              |2              | qa              | 2024-05-10T00:18:00.000Z
2              |2              | staging         | 2024-05-10T00:18:00.000Z

;


two_rates
required_capability: ts_command_v0

TS k8s | STATS cost_per_mb=max(rate(network.total_bytes_in) / 1024 * 1024 * rate(network.total_cost)) BY cluster, time_bucket = bucket(@timestamp,5minute) | SORT cost_per_mb DESC, cluster, time_bucket DESC | LIMIT 5;

cost_per_mb:double | cluster:keyword | time_bucket:datetime
5.119502189662629  | qa              | 2024-05-10T00:15:00.000Z
4.1135056380088795 | qa              | 2024-05-10T00:05:00.000Z
2.0974277092655393 | qa              | 2024-05-10T00:10:00.000Z
2.071474095190272  | prod            | 2024-05-10T00:15:00.000Z
1.59556462585034   | staging         | 2024-05-10T00:10:00.000Z
;

present_over_time
required_capability: ts_command_v0

// tag::present_over_time[]
TS k8s 
| WHERE cluster == "prod" AND pod == "two" 
| STATS events_received = MAX(PRESENT_OVER_TIME(events_received)) BY pod, time_bucket = TBUCKET(2 minute)
// end::present_over_time[] 
| SORT time_bucket
;
ignoreOrder:true

// tag::present_over_time-result[]
events_received:boolean | pod:keyword | time_bucket:datetime
true                    | two         | 2024-05-10T00:02:00.000Z
true                    | two         | 2024-05-10T00:08:00.000Z
false                   | two         | 2024-05-10T00:10:00.000Z
false                   | two         | 2024-05-10T00:12:00.000Z
// end::present_over_time-result[]
true                    | two         | 2024-05-10T00:14:00.000Z
true                    | two         | 2024-05-10T00:16:00.000Z
false                   | two         | 2024-05-10T00:18:00.000Z
true                    | two         | 2024-05-10T00:20:00.000Z
true                    | two         | 2024-05-10T00:22:00.000Z
;

absent_over_time
required_capability: ts_command_v0

// tag::absent_over_time[]
TS k8s 
| WHERE cluster == "prod" AND pod == "two" 
| STATS events_received = MAX(ABSENT_OVER_TIME(events_received)) BY pod, time_bucket = TBUCKET(2 minute)
// end::absent_over_time[] 
| SORT time_bucket
;
ignoreOrder:true

// tag::absent_over_time-result[]
events_received:boolean  | pod:keyword | time_bucket:datetime
false                    | two         | 2024-05-10T00:02:00.000Z
false                    | two         | 2024-05-10T00:08:00.000Z
true                     | two         | 2024-05-10T00:10:00.000Z
true                     | two         | 2024-05-10T00:12:00.000Z
// end::absent_over_time-result[]
false                    | two         | 2024-05-10T00:14:00.000Z
false                    | two         | 2024-05-10T00:16:00.000Z
true                     | two         | 2024-05-10T00:18:00.000Z
false                    | two         | 2024-05-10T00:20:00.000Z
false                    | two         | 2024-05-10T00:22:00.000Z
;

<<<<<<< HEAD

Group by all for over time agg with no wrapper, no time bucket  
required_capability: metrics_command  
required_capability: metrics_group_by_all
  
TS k8s   
| STATS count = count_over_time(network.cost) 
;  
  
count:long | cluster:keyword | pod:keyword  
13         | staging         | one
20         | staging         | two
24         | staging         | three
29         | qa              | one
29         | qa              | two
24         | qa              | three
23         | prod            | one
16         | prod            | two
22         | prod            | three
;  
=======
tsidMetadataAttributeCount
required_capability: ts_command_v0
required_capability: metadata_tsid_field

TS k8s METADATA _tsid
| STATS cnt = count_distinct(_tsid)
;

cnt:long
9
;

tsidMetadataAttributeAggregation
required_capability: ts_command_v0
required_capability: metadata_tsid_field

TS k8s METADATA _tsid
| STATS cnt = count_distinct(_tsid) BY cluster, pod
| SORT cluster
;
ignoreOrder:true

cnt:long | cluster:keyword | pod:keyword
1        | staging         | one
1        | staging         | two
1        | staging         | three
1        | qa              | one
1        | qa              | two
1        | qa              | three
1        | prod            | one
1        | prod            | two
1        | prod            | three
;

inlineStatsAfterStatsCommand
required_capability: ts_command_v0
required_capability: tbucket
TS k8s
| STATS max_cost=max(last_over_time(network.eth0.tx)) BY pod, cluster, time_bucket = TBUCKET(1h)
| INLINE STATS max_cluster_cost=max(max_cost) by cluster
| SORT cluster, pod, time_bucket
| LIMIT 10
;

max_cost:integer | pod:keyword | time_bucket:datetime     | max_cluster_cost:integer | cluster:keyword
1149             | one         | 2024-05-10T00:00:00.000Z | 1149                     | prod
928              | three       | 2024-05-10T00:00:00.000Z | 1149                     | prod
967              | two         | 2024-05-10T00:00:00.000Z | 1149                     | prod
1380             | one         | 2024-05-10T00:00:00.000Z | 1716                     | qa
1241             | three       | 2024-05-10T00:00:00.000Z | 1716                     | qa
1716             | two         | 2024-05-10T00:00:00.000Z | 1716                     | qa
581              | one         | 2024-05-10T00:00:00.000Z | 1209                     | staging
1209             | three       | 2024-05-10T00:00:00.000Z | 1209                     | staging
973              | two         | 2024-05-10T00:00:00.000Z | 1209                     | staging
;

max_of_stddev_over_time
required_capability: ts_command_v0
required_capability: variance_stddev_over_time
// tag::stddev_over_time[]
TS k8s
| STATS max_stddev_cost=MAX(STDDEV_OVER_TIME(network.cost)) BY cluster, time_bucket = TBUCKET(1minute)
// end::stddev_over_time[]
| EVAL max_stddev_cost = ROUND(max_stddev_cost, 6)
| SORT max_stddev_cost DESC, time_bucket DESC, cluster | LIMIT 10;

// tag::stddev_over_time-result[]
cluster:keyword | time_bucket:datetime     | max_stddev_cost:double
staging         | 2024-05-10T00:03:00.000Z | 5.4375
staging         | 2024-05-10T00:09:00.000Z | 5.1875
qa              | 2024-05-10T00:18:00.000Z | 4.097764
qa              | 2024-05-10T00:21:00.000Z | 4.0
staging         | 2024-05-10T00:20:00.000Z | 3.9375
// end::stddev_over_time-result[]
prod            | 2024-05-10T00:18:00.000Z | 3.93353
qa              | 2024-05-10T00:08:00.000Z | 3.89444
qa              | 2024-05-10T00:17:00.000Z | 3.882385
staging         | 2024-05-10T00:13:00.000Z | 3.835597
staging         | 2024-05-10T00:12:00.000Z | 3.8125

;

avg_variance_over_time
required_capability: ts_command_v0
required_capability: variance_stddev_over_time
// tag::variance_over_time[]
TS k8s
| STATS avg_var_cost=AVG(VARIANCE_OVER_TIME(network.cost)) BY cluster, time_bucket = TBUCKET(1minute)
// end::variance_over_time[]
| EVAL avg_var_cost = ROUND(avg_var_cost, 6)
| SORT avg_var_cost DESC, time_bucket DESC, cluster | LIMIT 10;

// tag::variance_over_time-result[]
cluster:keyword | time_bucket:datetime     | avg_var_cost:double
staging         | 2024-05-10T00:03:00.000Z | 20.478516
qa              | 2024-05-10T00:21:00.000Z | 16.0
qa              | 2024-05-10T00:18:00.000Z | 11.192274
staging         | 2024-05-10T00:09:00.000Z | 10.446904
// end::variance_over_time-result[]
qa              | 2024-05-10T00:17:00.000Z | 10.398003
qa              | 2024-05-10T00:08:00.000Z | 10.114583
staging         | 2024-05-10T00:20:00.000Z | 7.910156
staging         | 2024-05-10T00:13:00.000Z | 7.355903
prod            | 2024-05-10T00:02:00.000Z | 6.570313
prod            | 2024-05-10T00:18:00.000Z | 5.157552

;

stddev_sq_and_var_over_time_are_consistent
required_capability: ts_command_v0
required_capability: variance_stddev_over_time

TS k8s
| STATS sd=max(stddev_over_time(network.cost)), var=max(variance_over_time(network.cost)) BY cluster, time_bucket = TBUCKET(1minute)
| EVAL sd_squared = sd * sd
| EVAL sd_squared = ROUND(sd_squared, 6), var = ROUND(var, 6), sd = ROUND(sd, 6)
| KEEP sd, var, sd_squared, cluster, time_bucket
| SORT cluster, time_bucket
| LIMIT 10;

sd:double | var:double | sd_squared:double | cluster:keyword | time_bucket:datetime
1.4375    | 2.066406   | 2.066406          | prod            | 2024-05-10T00:00:00.000Z
0.0       | 0.0        | 0.0               | prod            | 2024-05-10T00:01:00.000Z
3.625     | 13.140625  | 13.140625         | prod            | 2024-05-10T00:02:00.000Z
0.0       | 0.0        | 0.0               | prod            | 2024-05-10T00:03:00.000Z
0.0       | 0.0        | 0.0               | prod            | 2024-05-10T00:04:00.000Z
2.75      | 7.5625     | 7.5625            | prod            | 2024-05-10T00:05:00.000Z
0.0       | 0.0        | 0.0               | prod            | 2024-05-10T00:06:00.000Z
1.9375    | 3.753906   | 3.753906          | prod            | 2024-05-10T00:08:00.000Z
3.406999  | 11.607639  | 11.607639         | prod            | 2024-05-10T00:09:00.000Z
0.0       | 0.0        | 0.0               | prod            | 2024-05-10T00:10:00.000Z

;

Max of Rate with Bucket
required_capability: ts_command_v0

TS k8s
| STATS maxRate = max(rate(network.total_cost))  BY tbucket = bucket(@timestamp, 1hour) 
;

maxRate:double | tbucket:datetime
0.058979885057471274 | 2024-05-10T00:00:00.000Z
;

Max of Rate with Bucket, rename _tsid
required_capability: ts_command_v0

TS k8s METADATA _tsid
| RENAME _tsid AS newTsid
| STATS maxRate = max(rate(network.total_cost))  BY tbucket = bucket(@timestamp, 1hour) 
;

maxRate:double | tbucket:datetime
0.058979885057471274 | 2024-05-10T00:00:00.000Z
;

Max of Rate with Bucket, drop _tsid
required_capability: ts_command_v0

TS k8s METADATA _tsid
| DROP _tsid
| STATS maxRate = max(rate(network.total_cost))  BY tbucket = bucket(@timestamp, 1hour) 
;

maxRate:double | tbucket:datetime
0.058979885057471274 | 2024-05-10T00:00:00.000Z
;


Rename timestamp when aggs don't require timestamp
required_capability: ts_command_v0

TS k8s 
| RENAME @timestamp AS newTs 
| STATS mx = max(max_over_time(network.eth0.tx))  BY tbucket = bucket(newTs, 1hour)
;

mx:integer | tbucket:datetime
1716       | 2024-05-10T00:00:00.000Z
;

>>>>>>> 48f38e5b
<|MERGE_RESOLUTION|>--- conflicted
+++ resolved
@@ -538,7 +538,190 @@
 false                    | two         | 2024-05-10T00:22:00.000Z
 ;
 
-<<<<<<< HEAD
+tsidMetadataAttributeCount
+required_capability: ts_command_v0
+required_capability: metadata_tsid_field
+
+TS k8s METADATA _tsid
+| STATS cnt = count_distinct(_tsid)
+;
+
+cnt:long
+9
+;
+
+tsidMetadataAttributeAggregation
+required_capability: ts_command_v0
+required_capability: metadata_tsid_field
+
+TS k8s METADATA _tsid
+| STATS cnt = count_distinct(_tsid) BY cluster, pod
+| SORT cluster
+;
+ignoreOrder:true
+
+cnt:long | cluster:keyword | pod:keyword
+1        | staging         | one
+1        | staging         | two
+1        | staging         | three
+1        | qa              | one
+1        | qa              | two
+1        | qa              | three
+1        | prod            | one
+1        | prod            | two
+1        | prod            | three
+;
+
+inlineStatsAfterStatsCommand
+required_capability: ts_command_v0
+required_capability: tbucket
+TS k8s
+| STATS max_cost=max(last_over_time(network.eth0.tx)) BY pod, cluster, time_bucket = TBUCKET(1h)
+| INLINE STATS max_cluster_cost=max(max_cost) by cluster
+| SORT cluster, pod, time_bucket
+| LIMIT 10
+;
+
+max_cost:integer | pod:keyword | time_bucket:datetime     | max_cluster_cost:integer | cluster:keyword
+1149             | one         | 2024-05-10T00:00:00.000Z | 1149                     | prod
+928              | three       | 2024-05-10T00:00:00.000Z | 1149                     | prod
+967              | two         | 2024-05-10T00:00:00.000Z | 1149                     | prod
+1380             | one         | 2024-05-10T00:00:00.000Z | 1716                     | qa
+1241             | three       | 2024-05-10T00:00:00.000Z | 1716                     | qa
+1716             | two         | 2024-05-10T00:00:00.000Z | 1716                     | qa
+581              | one         | 2024-05-10T00:00:00.000Z | 1209                     | staging
+1209             | three       | 2024-05-10T00:00:00.000Z | 1209                     | staging
+973              | two         | 2024-05-10T00:00:00.000Z | 1209                     | staging
+;
+
+max_of_stddev_over_time
+required_capability: ts_command_v0
+required_capability: variance_stddev_over_time
+// tag::stddev_over_time[]
+TS k8s
+| STATS max_stddev_cost=MAX(STDDEV_OVER_TIME(network.cost)) BY cluster, time_bucket = TBUCKET(1minute)
+// end::stddev_over_time[]
+| EVAL max_stddev_cost = ROUND(max_stddev_cost, 6)
+| SORT max_stddev_cost DESC, time_bucket DESC, cluster | LIMIT 10;
+
+// tag::stddev_over_time-result[]
+cluster:keyword | time_bucket:datetime     | max_stddev_cost:double
+staging         | 2024-05-10T00:03:00.000Z | 5.4375
+staging         | 2024-05-10T00:09:00.000Z | 5.1875
+qa              | 2024-05-10T00:18:00.000Z | 4.097764
+qa              | 2024-05-10T00:21:00.000Z | 4.0
+staging         | 2024-05-10T00:20:00.000Z | 3.9375
+// end::stddev_over_time-result[]
+prod            | 2024-05-10T00:18:00.000Z | 3.93353
+qa              | 2024-05-10T00:08:00.000Z | 3.89444
+qa              | 2024-05-10T00:17:00.000Z | 3.882385
+staging         | 2024-05-10T00:13:00.000Z | 3.835597
+staging         | 2024-05-10T00:12:00.000Z | 3.8125
+
+;
+
+avg_variance_over_time
+required_capability: ts_command_v0
+required_capability: variance_stddev_over_time
+// tag::variance_over_time[]
+TS k8s
+| STATS avg_var_cost=AVG(VARIANCE_OVER_TIME(network.cost)) BY cluster, time_bucket = TBUCKET(1minute)
+// end::variance_over_time[]
+| EVAL avg_var_cost = ROUND(avg_var_cost, 6)
+| SORT avg_var_cost DESC, time_bucket DESC, cluster | LIMIT 10;
+
+// tag::variance_over_time-result[]
+cluster:keyword | time_bucket:datetime     | avg_var_cost:double
+staging         | 2024-05-10T00:03:00.000Z | 20.478516
+qa              | 2024-05-10T00:21:00.000Z | 16.0
+qa              | 2024-05-10T00:18:00.000Z | 11.192274
+staging         | 2024-05-10T00:09:00.000Z | 10.446904
+// end::variance_over_time-result[]
+qa              | 2024-05-10T00:17:00.000Z | 10.398003
+qa              | 2024-05-10T00:08:00.000Z | 10.114583
+staging         | 2024-05-10T00:20:00.000Z | 7.910156
+staging         | 2024-05-10T00:13:00.000Z | 7.355903
+prod            | 2024-05-10T00:02:00.000Z | 6.570313
+prod            | 2024-05-10T00:18:00.000Z | 5.157552
+
+;
+
+stddev_sq_and_var_over_time_are_consistent
+required_capability: ts_command_v0
+required_capability: variance_stddev_over_time
+
+TS k8s
+| STATS sd=max(stddev_over_time(network.cost)), var=max(variance_over_time(network.cost)) BY cluster, time_bucket = TBUCKET(1minute)
+| EVAL sd_squared = sd * sd
+| EVAL sd_squared = ROUND(sd_squared, 6), var = ROUND(var, 6), sd = ROUND(sd, 6)
+| KEEP sd, var, sd_squared, cluster, time_bucket
+| SORT cluster, time_bucket
+| LIMIT 10;
+
+sd:double | var:double | sd_squared:double | cluster:keyword | time_bucket:datetime
+1.4375    | 2.066406   | 2.066406          | prod            | 2024-05-10T00:00:00.000Z
+0.0       | 0.0        | 0.0               | prod            | 2024-05-10T00:01:00.000Z
+3.625     | 13.140625  | 13.140625         | prod            | 2024-05-10T00:02:00.000Z
+0.0       | 0.0        | 0.0               | prod            | 2024-05-10T00:03:00.000Z
+0.0       | 0.0        | 0.0               | prod            | 2024-05-10T00:04:00.000Z
+2.75      | 7.5625     | 7.5625            | prod            | 2024-05-10T00:05:00.000Z
+0.0       | 0.0        | 0.0               | prod            | 2024-05-10T00:06:00.000Z
+1.9375    | 3.753906   | 3.753906          | prod            | 2024-05-10T00:08:00.000Z
+3.406999  | 11.607639  | 11.607639         | prod            | 2024-05-10T00:09:00.000Z
+0.0       | 0.0        | 0.0               | prod            | 2024-05-10T00:10:00.000Z
+
+;
+
+Max of Rate with Bucket
+required_capability: ts_command_v0
+
+TS k8s
+| STATS maxRate = max(rate(network.total_cost))  BY tbucket = bucket(@timestamp, 1hour) 
+;
+
+maxRate:double | tbucket:datetime
+0.058979885057471274 | 2024-05-10T00:00:00.000Z
+;
+
+Max of Rate with Bucket, rename _tsid
+required_capability: ts_command_v0
+
+TS k8s METADATA _tsid
+| RENAME _tsid AS newTsid
+| STATS maxRate = max(rate(network.total_cost))  BY tbucket = bucket(@timestamp, 1hour) 
+;
+
+maxRate:double | tbucket:datetime
+0.058979885057471274 | 2024-05-10T00:00:00.000Z
+;
+
+Max of Rate with Bucket, drop _tsid
+required_capability: ts_command_v0
+
+TS k8s METADATA _tsid
+| DROP _tsid
+| STATS maxRate = max(rate(network.total_cost))  BY tbucket = bucket(@timestamp, 1hour) 
+;
+
+maxRate:double | tbucket:datetime
+0.058979885057471274 | 2024-05-10T00:00:00.000Z
+;
+
+
+Rename timestamp when aggs don't require timestamp
+required_capability: ts_command_v0
+
+TS k8s 
+| RENAME @timestamp AS newTs 
+| STATS mx = max(max_over_time(network.eth0.tx))  BY tbucket = bucket(newTs, 1hour)
+;
+
+mx:integer | tbucket:datetime
+1716       | 2024-05-10T00:00:00.000Z
+;
+
+
+
 
 Group by all for over time agg with no wrapper, no time bucket  
 required_capability: metrics_command  
@@ -558,188 +741,4 @@
 23         | prod            | one
 16         | prod            | two
 22         | prod            | three
-;  
-=======
-tsidMetadataAttributeCount
-required_capability: ts_command_v0
-required_capability: metadata_tsid_field
-
-TS k8s METADATA _tsid
-| STATS cnt = count_distinct(_tsid)
-;
-
-cnt:long
-9
-;
-
-tsidMetadataAttributeAggregation
-required_capability: ts_command_v0
-required_capability: metadata_tsid_field
-
-TS k8s METADATA _tsid
-| STATS cnt = count_distinct(_tsid) BY cluster, pod
-| SORT cluster
-;
-ignoreOrder:true
-
-cnt:long | cluster:keyword | pod:keyword
-1        | staging         | one
-1        | staging         | two
-1        | staging         | three
-1        | qa              | one
-1        | qa              | two
-1        | qa              | three
-1        | prod            | one
-1        | prod            | two
-1        | prod            | three
-;
-
-inlineStatsAfterStatsCommand
-required_capability: ts_command_v0
-required_capability: tbucket
-TS k8s
-| STATS max_cost=max(last_over_time(network.eth0.tx)) BY pod, cluster, time_bucket = TBUCKET(1h)
-| INLINE STATS max_cluster_cost=max(max_cost) by cluster
-| SORT cluster, pod, time_bucket
-| LIMIT 10
-;
-
-max_cost:integer | pod:keyword | time_bucket:datetime     | max_cluster_cost:integer | cluster:keyword
-1149             | one         | 2024-05-10T00:00:00.000Z | 1149                     | prod
-928              | three       | 2024-05-10T00:00:00.000Z | 1149                     | prod
-967              | two         | 2024-05-10T00:00:00.000Z | 1149                     | prod
-1380             | one         | 2024-05-10T00:00:00.000Z | 1716                     | qa
-1241             | three       | 2024-05-10T00:00:00.000Z | 1716                     | qa
-1716             | two         | 2024-05-10T00:00:00.000Z | 1716                     | qa
-581              | one         | 2024-05-10T00:00:00.000Z | 1209                     | staging
-1209             | three       | 2024-05-10T00:00:00.000Z | 1209                     | staging
-973              | two         | 2024-05-10T00:00:00.000Z | 1209                     | staging
-;
-
-max_of_stddev_over_time
-required_capability: ts_command_v0
-required_capability: variance_stddev_over_time
-// tag::stddev_over_time[]
-TS k8s
-| STATS max_stddev_cost=MAX(STDDEV_OVER_TIME(network.cost)) BY cluster, time_bucket = TBUCKET(1minute)
-// end::stddev_over_time[]
-| EVAL max_stddev_cost = ROUND(max_stddev_cost, 6)
-| SORT max_stddev_cost DESC, time_bucket DESC, cluster | LIMIT 10;
-
-// tag::stddev_over_time-result[]
-cluster:keyword | time_bucket:datetime     | max_stddev_cost:double
-staging         | 2024-05-10T00:03:00.000Z | 5.4375
-staging         | 2024-05-10T00:09:00.000Z | 5.1875
-qa              | 2024-05-10T00:18:00.000Z | 4.097764
-qa              | 2024-05-10T00:21:00.000Z | 4.0
-staging         | 2024-05-10T00:20:00.000Z | 3.9375
-// end::stddev_over_time-result[]
-prod            | 2024-05-10T00:18:00.000Z | 3.93353
-qa              | 2024-05-10T00:08:00.000Z | 3.89444
-qa              | 2024-05-10T00:17:00.000Z | 3.882385
-staging         | 2024-05-10T00:13:00.000Z | 3.835597
-staging         | 2024-05-10T00:12:00.000Z | 3.8125
-
-;
-
-avg_variance_over_time
-required_capability: ts_command_v0
-required_capability: variance_stddev_over_time
-// tag::variance_over_time[]
-TS k8s
-| STATS avg_var_cost=AVG(VARIANCE_OVER_TIME(network.cost)) BY cluster, time_bucket = TBUCKET(1minute)
-// end::variance_over_time[]
-| EVAL avg_var_cost = ROUND(avg_var_cost, 6)
-| SORT avg_var_cost DESC, time_bucket DESC, cluster | LIMIT 10;
-
-// tag::variance_over_time-result[]
-cluster:keyword | time_bucket:datetime     | avg_var_cost:double
-staging         | 2024-05-10T00:03:00.000Z | 20.478516
-qa              | 2024-05-10T00:21:00.000Z | 16.0
-qa              | 2024-05-10T00:18:00.000Z | 11.192274
-staging         | 2024-05-10T00:09:00.000Z | 10.446904
-// end::variance_over_time-result[]
-qa              | 2024-05-10T00:17:00.000Z | 10.398003
-qa              | 2024-05-10T00:08:00.000Z | 10.114583
-staging         | 2024-05-10T00:20:00.000Z | 7.910156
-staging         | 2024-05-10T00:13:00.000Z | 7.355903
-prod            | 2024-05-10T00:02:00.000Z | 6.570313
-prod            | 2024-05-10T00:18:00.000Z | 5.157552
-
-;
-
-stddev_sq_and_var_over_time_are_consistent
-required_capability: ts_command_v0
-required_capability: variance_stddev_over_time
-
-TS k8s
-| STATS sd=max(stddev_over_time(network.cost)), var=max(variance_over_time(network.cost)) BY cluster, time_bucket = TBUCKET(1minute)
-| EVAL sd_squared = sd * sd
-| EVAL sd_squared = ROUND(sd_squared, 6), var = ROUND(var, 6), sd = ROUND(sd, 6)
-| KEEP sd, var, sd_squared, cluster, time_bucket
-| SORT cluster, time_bucket
-| LIMIT 10;
-
-sd:double | var:double | sd_squared:double | cluster:keyword | time_bucket:datetime
-1.4375    | 2.066406   | 2.066406          | prod            | 2024-05-10T00:00:00.000Z
-0.0       | 0.0        | 0.0               | prod            | 2024-05-10T00:01:00.000Z
-3.625     | 13.140625  | 13.140625         | prod            | 2024-05-10T00:02:00.000Z
-0.0       | 0.0        | 0.0               | prod            | 2024-05-10T00:03:00.000Z
-0.0       | 0.0        | 0.0               | prod            | 2024-05-10T00:04:00.000Z
-2.75      | 7.5625     | 7.5625            | prod            | 2024-05-10T00:05:00.000Z
-0.0       | 0.0        | 0.0               | prod            | 2024-05-10T00:06:00.000Z
-1.9375    | 3.753906   | 3.753906          | prod            | 2024-05-10T00:08:00.000Z
-3.406999  | 11.607639  | 11.607639         | prod            | 2024-05-10T00:09:00.000Z
-0.0       | 0.0        | 0.0               | prod            | 2024-05-10T00:10:00.000Z
-
-;
-
-Max of Rate with Bucket
-required_capability: ts_command_v0
-
-TS k8s
-| STATS maxRate = max(rate(network.total_cost))  BY tbucket = bucket(@timestamp, 1hour) 
-;
-
-maxRate:double | tbucket:datetime
-0.058979885057471274 | 2024-05-10T00:00:00.000Z
-;
-
-Max of Rate with Bucket, rename _tsid
-required_capability: ts_command_v0
-
-TS k8s METADATA _tsid
-| RENAME _tsid AS newTsid
-| STATS maxRate = max(rate(network.total_cost))  BY tbucket = bucket(@timestamp, 1hour) 
-;
-
-maxRate:double | tbucket:datetime
-0.058979885057471274 | 2024-05-10T00:00:00.000Z
-;
-
-Max of Rate with Bucket, drop _tsid
-required_capability: ts_command_v0
-
-TS k8s METADATA _tsid
-| DROP _tsid
-| STATS maxRate = max(rate(network.total_cost))  BY tbucket = bucket(@timestamp, 1hour) 
-;
-
-maxRate:double | tbucket:datetime
-0.058979885057471274 | 2024-05-10T00:00:00.000Z
-;
-
-
-Rename timestamp when aggs don't require timestamp
-required_capability: ts_command_v0
-
-TS k8s 
-| RENAME @timestamp AS newTs 
-| STATS mx = max(max_over_time(network.eth0.tx))  BY tbucket = bucket(newTs, 1hour)
-;
-
-mx:integer | tbucket:datetime
-1716       | 2024-05-10T00:00:00.000Z
-;
-
->>>>>>> 48f38e5b
+;  
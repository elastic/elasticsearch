--- conflicted
+++ resolved
@@ -71,17 +71,10 @@
 knnWithPrefilter
 required_capability: knn_function_v4
 
-<<<<<<< HEAD
-from colors metadata _score
-| where knn(rgb_vector, [128,128,0]) and (match(color, "olive") or match(color, "green")) 
-| sort _score desc, color asc
-| keep color, rgb_vector
-=======
 from colors
-| where knn(rgb_vector, [120,180,0], 10) and (match(color, "olive") or match(color, "green")) 
+| where knn(rgb_vector, [120,180,0]) and (match(color, "olive") or match(color, "green")) 
 | sort color asc
 | keep color
->>>>>>> feb99ea5
 ;
 
 color:text

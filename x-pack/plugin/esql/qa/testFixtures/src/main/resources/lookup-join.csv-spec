--- conflicted
+++ resolved
@@ -5286,7 +5286,6 @@
 null           | null             | fred           | null           | null
 ;
 
-<<<<<<< HEAD
 lookupAfterDropAllColumns
 required_capability: fix_no_columns
 required_capability: join_lookup_v12
@@ -5301,7 +5300,7 @@
 3                      |Spanish
 3                      |Spanish
 3                      |Spanish
-=======
+;
 
 lookupJoinWithPushableFilterOnRight
 required_capability: join_lookup_v12
@@ -5608,5 +5607,4 @@
 12             | Liam             | xyzzy          | nu             | 13000
 13             | Mia              | thud           | xi             | 14000
 14             | Nina             | foo2           | omicron        | 15000
->>>>>>> 30666199
 ;
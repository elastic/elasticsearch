--- conflicted
+++ resolved
@@ -1743,29 +1743,10 @@
 8268153
 ;
 
-<<<<<<< HEAD
 ###############################################
-# LOOKUP JOIN on date_nanos field
+# LOOKUP JOIN on mixed numerical fields
 ###############################################
 
-joinDateNanos
-required_capability: join_lookup_v12
-required_capability: date_nanos_type
-
-FROM sample_data_ts_nanos
-| LOOKUP JOIN lookup_sample_data_ts_nanos ON @timestamp
-| KEEP @timestamp, client_ip, event_duration, message
-;
-
-@timestamp:date_nanos | client_ip:ip | event_duration:long | message:keyword
-2023-10-23T13:55:01.543123456Z | 172.21.3.15 | 1756467 | Connected to 10.1.0.1
-2023-10-23T13:53:55.832123456Z | 172.21.3.15 | 5033755 | Connection error
-2023-10-23T13:52:55.015123456Z | 172.21.3.15 | 8268153 | Connection error
-2023-10-23T13:51:54.732123456Z | 172.21.3.15 | 725448 | Connection error
-2023-10-23T13:33:34.937123456Z | 172.21.0.5 | 1232382 | Disconnected
-2023-10-23T12:27:28.948123456Z | 172.21.2.113 | 2764889 | Connected to 10.1.0.2
-2023-10-23T12:15:03.360123456Z | 172.21.2.162 | 3450233 | Connected to 10.1.0.3
-=======
 byteJoinShort
 required_capability: join_lookup_v12
 required_capability: lookup_join_on_mixed_numeric_fields
@@ -4602,5 +4583,27 @@
 10002          |null           |null
 10003          |null           |null
 10004          |null           |null
->>>>>>> 41f186dc
+;
+
+###############################################
+# LOOKUP JOIN on date_nanos field
+###############################################
+
+joinDateNanos
+required_capability: join_lookup_v12
+required_capability: date_nanos_type
+
+FROM sample_data_ts_nanos
+| LOOKUP JOIN lookup_sample_data_ts_nanos ON @timestamp
+| KEEP @timestamp, client_ip, event_duration, message
+;
+
+@timestamp:date_nanos | client_ip:ip | event_duration:long | message:keyword
+2023-10-23T13:55:01.543123456Z | 172.21.3.15 | 1756467 | Connected to 10.1.0.1
+2023-10-23T13:53:55.832123456Z | 172.21.3.15 | 5033755 | Connection error
+2023-10-23T13:52:55.015123456Z | 172.21.3.15 | 8268153 | Connection error
+2023-10-23T13:51:54.732123456Z | 172.21.3.15 | 725448 | Connection error
+2023-10-23T13:33:34.937123456Z | 172.21.0.5 | 1232382 | Disconnected
+2023-10-23T12:27:28.948123456Z | 172.21.2.113 | 2764889 | Connected to 10.1.0.2
+2023-10-23T12:15:03.360123456Z | 172.21.2.162 | 3450233 | Connected to 10.1.0.3
 ;
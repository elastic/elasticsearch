--- conflicted
+++ resolved
@@ -1651,7 +1651,29 @@
 3450233
 ;
 
-<<<<<<< HEAD
+dropAgainWithWildcardAfterEval2
+required_capability: join_lookup_v12
+required_capability: drop_again_with_wildcard_after_eval
+from addresses,cartesian_multipolygons,hosts
+| rename city.name as message 
+| lookup join message_types_lookup on message 
+| eval  card = -6013949614291505456, hOntTwnVC = null, PQAF = null, DXkxCFXyw = null, number = -7336429038807752405 
+| eval  dewAwHC = -1186293612, message = null 
+| sort number ASC, street ASC, ip0 DESC, name ASC NULLS FIRST, host ASC 
+| drop number, host_group, *umber, `city.country.continent.name`, dewAwHC, `zip_code`, `message`, city.country.continent.planet.name, `name`, `ip1`, message, zip_code 
+| drop description, *e, id 
+| keep `hOntTwnVC`, city.country.continent.planet.galaxy, street
+| limit 5
+;
+
+hOntTwnVC:null  | city.country.continent.planet.galaxy:keyword  | street:keyword
+null            | Milky Way                                     | Kearny St
+null            | Milky Way                                     | Keizersgracht
+null            | Milky Way                                     | Marunouchi
+null            | null                                          | null
+null            | null                                          | null
+;
+
 
 joinMaskingRegex
 // https://github.com/elastic/elasticsearch/issues/127467
@@ -1719,27 +1741,4 @@
 1232382
 3450233
 8268153
-=======
-dropAgainWithWildcardAfterEval2
-required_capability: join_lookup_v12
-required_capability: drop_again_with_wildcard_after_eval
-from addresses,cartesian_multipolygons,hosts
-| rename city.name as message 
-| lookup join message_types_lookup on message 
-| eval  card = -6013949614291505456, hOntTwnVC = null, PQAF = null, DXkxCFXyw = null, number = -7336429038807752405 
-| eval  dewAwHC = -1186293612, message = null 
-| sort number ASC, street ASC, ip0 DESC, name ASC NULLS FIRST, host ASC 
-| drop number, host_group, *umber, `city.country.continent.name`, dewAwHC, `zip_code`, `message`, city.country.continent.planet.name, `name`, `ip1`, message, zip_code 
-| drop description, *e, id 
-| keep `hOntTwnVC`, city.country.continent.planet.galaxy, street
-| limit 5
-;
-
-hOntTwnVC:null  | city.country.continent.planet.galaxy:keyword  | street:keyword
-null            | Milky Way                                     | Kearny St
-null            | Milky Way                                     | Keizersgracht
-null            | Milky Way                                     | Marunouchi
-null            | null                                          | null
-null            | null                                          | null
->>>>>>> e38bbc00
 ;
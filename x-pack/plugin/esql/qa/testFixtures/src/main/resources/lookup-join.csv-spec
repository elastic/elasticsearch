--- conflicted
+++ resolved
@@ -273,9 +273,10 @@
 10001
 ;
 
-<<<<<<< HEAD
+
 lookupIndexInFromRepeatedRowBug
-required_capability: join_lookup_v11
+// Test for https://github.com/elastic/elasticsearch/issues/118852
+required_capability: join_lookup_v12
 FROM languages_lookup_non_unique_key
 | WHERE language_code == 1
 | LOOKUP JOIN languages_lookup ON language_code
@@ -320,7 +321,8 @@
 ;
 
 language_code:integer | language_name:keyword
-=======
+;
+
 ###########################################################################
 # null and multi-value behavior with languages_lookup_non_unique_key index
 ###########################################################################
@@ -417,7 +419,6 @@
 7                     | Mv-Lang               | Mv-Land
 7                     | Mv-Lang2              | Mv-Land2
 8                     | Mv-Lang2              | Mv-Land2
->>>>>>> 49275d51
 ;
 
 ###############################################
@@ -1325,25 +1326,6 @@
 2023-10-23T13:33:34.937Z | 172.21.0.5        | 1232382             | Development     | null
 2023-10-23T12:27:28.948Z | 172.21.2.113      | 2764889             | QA              | null
 2023-10-23T12:15:03.360Z | 172.21.2.162      | 3450233             | QA              | null
-<<<<<<< HEAD
-=======
-;
-
-lookupIndexInFromRepeatedRowBug
-// Test for https://github.com/elastic/elasticsearch/issues/118852
-required_capability: join_lookup_v12
-FROM languages_lookup_non_unique_key
-| WHERE language_code == 1
-| LOOKUP JOIN languages_lookup ON language_code
-| KEEP language_code, language_name, country
-| SORT language_code, language_name, country
-;
-
-language_code:integer | language_name:keyword       | country:text
-1                     | English                     | Canada
-1                     | English                     | United Kingdom
-1                     | English                     | United States of America
-1                     | English                     | null
 ;
 
 lookupIndexQuoting
@@ -1361,5 +1343,4 @@
 1                     | English                     | United Kingdom
 1                     | English                     | United States of America
 1                     | English                     | null
->>>>>>> 49275d51
 ;